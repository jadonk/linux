/*
 * Universal Interface for Intel High Definition Audio Codec
 *
 * HD audio interface patch for NVIDIA HDMI codecs
 *
 * Copyright (c) 2008 NVIDIA Corp.  All rights reserved.
 * Copyright (c) 2008 Wei Ni <wni@nvidia.com>
 *
 *
 *  This driver is free software; you can redistribute it and/or modify
 *  it under the terms of the GNU General Public License as published by
 *  the Free Software Foundation; either version 2 of the License, or
 *  (at your option) any later version.
 *
 *  This driver is distributed in the hope that it will be useful,
 *  but WITHOUT ANY WARRANTY; without even the implied warranty of
 *  MERCHANTABILITY or FITNESS FOR A PARTICULAR PURPOSE.  See the
 *  GNU General Public License for more details.
 *
 *  You should have received a copy of the GNU General Public License
 *  along with this program; if not, write to the Free Software
 *  Foundation, Inc., 59 Temple Place, Suite 330, Boston, MA  02111-1307 USA
 */

#include <linux/init.h>
#include <linux/delay.h>
#include <linux/slab.h>
#include <sound/core.h>
#include "hda_codec.h"
#include "hda_local.h"

#define MAX_HDMI_CVTS	1
#define MAX_HDMI_PINS	1

#include "patch_hdmi.c"

static char *nvhdmi_pcm_names[MAX_HDMI_CVTS] = {
	"NVIDIA HDMI",
};

/* define below to restrict the supported rates and formats */
/* #define LIMITED_RATE_FMT_SUPPORT */

enum HDACodec {
	HDA_CODEC_NVIDIA_MCP7X,
	HDA_CODEC_NVIDIA_MCP89,
	HDA_CODEC_NVIDIA_GT21X,
	HDA_CODEC_INVALID
};

#define Nv_VERB_SET_Channel_Allocation          0xF79
#define Nv_VERB_SET_Info_Frame_Checksum         0xF7A
#define Nv_VERB_SET_Audio_Protection_On         0xF98
#define Nv_VERB_SET_Audio_Protection_Off        0xF99

#define nvhdmi_master_con_nid_7x	0x04
#define nvhdmi_master_pin_nid_7x	0x05

#define nvhdmi_master_con_nid_89	0x04
#define nvhdmi_master_pin_nid_89	0x05

static hda_nid_t nvhdmi_con_nids_7x[4] = {
	/*front, rear, clfe, rear_surr */
	0x6, 0x8, 0xa, 0xc,
};

static struct hda_verb nvhdmi_basic_init_7x[] = {
	/* set audio protect on */
	{ 0x1, Nv_VERB_SET_Audio_Protection_On, 0x1},
	/* enable digital output on pin widget */
	{ 0x5, AC_VERB_SET_PIN_WIDGET_CONTROL, PIN_OUT | 0x5 },
	{ 0x7, AC_VERB_SET_PIN_WIDGET_CONTROL, PIN_OUT | 0x5 },
	{ 0x9, AC_VERB_SET_PIN_WIDGET_CONTROL, PIN_OUT | 0x5 },
	{ 0xb, AC_VERB_SET_PIN_WIDGET_CONTROL, PIN_OUT | 0x5 },
	{ 0xd, AC_VERB_SET_PIN_WIDGET_CONTROL, PIN_OUT | 0x5 },
	{} /* terminator */
};

#ifdef LIMITED_RATE_FMT_SUPPORT
/* support only the safe format and rate */
#define SUPPORTED_RATES		SNDRV_PCM_RATE_48000
#define SUPPORTED_MAXBPS	16
#define SUPPORTED_FORMATS	SNDRV_PCM_FMTBIT_S16_LE
#else
/* support all rates and formats */
#define SUPPORTED_RATES \
	(SNDRV_PCM_RATE_22050 | SNDRV_PCM_RATE_44100 | SNDRV_PCM_RATE_48000 |\
	SNDRV_PCM_RATE_88200 | SNDRV_PCM_RATE_96000 | SNDRV_PCM_RATE_176400 |\
	 SNDRV_PCM_RATE_192000)
#define SUPPORTED_MAXBPS	24
#define SUPPORTED_FORMATS \
	(SNDRV_PCM_FMTBIT_S16_LE | SNDRV_PCM_FMTBIT_S32_LE)
#endif

/*
 * Controls
 */
static int nvhdmi_build_controls(struct hda_codec *codec)
{
	struct hdmi_spec *spec = codec->spec;
	int err;
	int i;

	if ((spec->codec_type == HDA_CODEC_NVIDIA_MCP89)
	|| (spec->codec_type == HDA_CODEC_NVIDIA_GT21X)) {
		for (i = 0; i < codec->num_pcms; i++) {
			err = snd_hda_create_spdif_out_ctls(codec,
							    spec->cvt[i]);
			if (err < 0)
				return err;
		}
	} else {
		err = snd_hda_create_spdif_out_ctls(codec,
						    spec->multiout.dig_out_nid);
		if (err < 0)
			return err;
	}

	return 0;
}

static int nvhdmi_init(struct hda_codec *codec)
{
	struct hdmi_spec *spec = codec->spec;
	int i;
	if ((spec->codec_type == HDA_CODEC_NVIDIA_MCP89)
	|| (spec->codec_type == HDA_CODEC_NVIDIA_GT21X)) {
		for (i = 0; spec->pin[i]; i++) {
			hdmi_enable_output(codec, spec->pin[i]);
			snd_hda_codec_write(codec, spec->pin[i], 0,
					    AC_VERB_SET_UNSOLICITED_ENABLE,
					    AC_USRSP_EN | spec->pin[i]);
		}
	} else {
		snd_hda_sequence_write(codec, nvhdmi_basic_init_7x);
	}
	return 0;
}

static void nvhdmi_free(struct hda_codec *codec)
{
	struct hdmi_spec *spec = codec->spec;
	int i;

	if ((spec->codec_type == HDA_CODEC_NVIDIA_MCP89)
	|| (spec->codec_type == HDA_CODEC_NVIDIA_GT21X)) {
		for (i = 0; i < spec->num_pins; i++)
			snd_hda_eld_proc_free(codec, &spec->sink_eld[i]);
	}

	kfree(spec);
}

/*
 * Digital out
 */
static int nvhdmi_dig_playback_pcm_open(struct hda_pcm_stream *hinfo,
					struct hda_codec *codec,
					struct snd_pcm_substream *substream)
{
	struct hdmi_spec *spec = codec->spec;
	return snd_hda_multi_out_dig_open(codec, &spec->multiout);
}

static int nvhdmi_dig_playback_pcm_close_8ch_7x(struct hda_pcm_stream *hinfo,
					struct hda_codec *codec,
					struct snd_pcm_substream *substream)
{
	struct hdmi_spec *spec = codec->spec;
	int i;

	snd_hda_codec_write(codec, nvhdmi_master_con_nid_7x,
			0, AC_VERB_SET_CHANNEL_STREAMID, 0);
	for (i = 0; i < 4; i++) {
		/* set the stream id */
		snd_hda_codec_write(codec, nvhdmi_con_nids_7x[i], 0,
				AC_VERB_SET_CHANNEL_STREAMID, 0);
		/* set the stream format */
		snd_hda_codec_write(codec, nvhdmi_con_nids_7x[i], 0,
				AC_VERB_SET_STREAM_FORMAT, 0);
	}

	return snd_hda_multi_out_dig_close(codec, &spec->multiout);
}

static int nvhdmi_dig_playback_pcm_close_2ch(struct hda_pcm_stream *hinfo,
					struct hda_codec *codec,
					struct snd_pcm_substream *substream)
{
	struct hdmi_spec *spec = codec->spec;
	return snd_hda_multi_out_dig_close(codec, &spec->multiout);
}

static int nvhdmi_dig_playback_pcm_prepare_8ch_89(struct hda_pcm_stream *hinfo,
					struct hda_codec *codec,
					unsigned int stream_tag,
					unsigned int format,
					struct snd_pcm_substream *substream)
{
	hdmi_set_channel_count(codec, hinfo->nid,
			       substream->runtime->channels);

	hdmi_setup_audio_infoframe(codec, hinfo->nid, substream);

	hdmi_setup_stream(codec, hinfo->nid, stream_tag, format);
	return 0;
}

static int nvhdmi_dig_playback_pcm_prepare_8ch(struct hda_pcm_stream *hinfo,
					struct hda_codec *codec,
					unsigned int stream_tag,
					unsigned int format,
					struct snd_pcm_substream *substream)
{
	int chs;
	unsigned int dataDCC1, dataDCC2, chan, chanmask, channel_id;
	int i;

	mutex_lock(&codec->spdif_mutex);

	chs = substream->runtime->channels;
	chan = chs ? (chs - 1) : 1;

	switch (chs) {
	default:
	case 0:
	case 2:
		chanmask = 0x00;
		break;
	case 4:
		chanmask = 0x08;
		break;
	case 6:
		chanmask = 0x0b;
		break;
	case 8:
		chanmask = 0x13;
		break;
	}
	dataDCC1 = AC_DIG1_ENABLE | AC_DIG1_COPYRIGHT;
	dataDCC2 = 0x2;

	/* set the Audio InforFrame Channel Allocation */
	snd_hda_codec_write(codec, 0x1, 0,
			Nv_VERB_SET_Channel_Allocation, chanmask);

	/* turn off SPDIF once; otherwise the IEC958 bits won't be updated */
	if (codec->spdif_status_reset && (codec->spdif_ctls & AC_DIG1_ENABLE))
		snd_hda_codec_write(codec,
				nvhdmi_master_con_nid_7x,
				0,
				AC_VERB_SET_DIGI_CONVERT_1,
				codec->spdif_ctls & ~AC_DIG1_ENABLE & 0xff);

	/* set the stream id */
	snd_hda_codec_write(codec, nvhdmi_master_con_nid_7x, 0,
			AC_VERB_SET_CHANNEL_STREAMID, (stream_tag << 4) | 0x0);

	/* set the stream format */
	snd_hda_codec_write(codec, nvhdmi_master_con_nid_7x, 0,
			AC_VERB_SET_STREAM_FORMAT, format);

	/* turn on again (if needed) */
	/* enable and set the channel status audio/data flag */
	if (codec->spdif_status_reset && (codec->spdif_ctls & AC_DIG1_ENABLE)) {
		snd_hda_codec_write(codec,
				nvhdmi_master_con_nid_7x,
				0,
				AC_VERB_SET_DIGI_CONVERT_1,
				codec->spdif_ctls & 0xff);
		snd_hda_codec_write(codec,
				nvhdmi_master_con_nid_7x,
				0,
				AC_VERB_SET_DIGI_CONVERT_2, dataDCC2);
	}

	for (i = 0; i < 4; i++) {
		if (chs == 2)
			channel_id = 0;
		else
			channel_id = i * 2;

		/* turn off SPDIF once;
		 *otherwise the IEC958 bits won't be updated
		 */
		if (codec->spdif_status_reset &&
		(codec->spdif_ctls & AC_DIG1_ENABLE))
			snd_hda_codec_write(codec,
				nvhdmi_con_nids_7x[i],
				0,
				AC_VERB_SET_DIGI_CONVERT_1,
				codec->spdif_ctls & ~AC_DIG1_ENABLE & 0xff);
		/* set the stream id */
		snd_hda_codec_write(codec,
				nvhdmi_con_nids_7x[i],
				0,
				AC_VERB_SET_CHANNEL_STREAMID,
				(stream_tag << 4) | channel_id);
		/* set the stream format */
		snd_hda_codec_write(codec,
				nvhdmi_con_nids_7x[i],
				0,
				AC_VERB_SET_STREAM_FORMAT,
				format);
		/* turn on again (if needed) */
		/* enable and set the channel status audio/data flag */
		if (codec->spdif_status_reset &&
		(codec->spdif_ctls & AC_DIG1_ENABLE)) {
			snd_hda_codec_write(codec,
					nvhdmi_con_nids_7x[i],
					0,
					AC_VERB_SET_DIGI_CONVERT_1,
					codec->spdif_ctls & 0xff);
			snd_hda_codec_write(codec,
					nvhdmi_con_nids_7x[i],
					0,
					AC_VERB_SET_DIGI_CONVERT_2, dataDCC2);
		}
	}

	/* set the Audio Info Frame Checksum */
	snd_hda_codec_write(codec, 0x1, 0,
			Nv_VERB_SET_Info_Frame_Checksum,
			(0x71 - chan - chanmask));

	mutex_unlock(&codec->spdif_mutex);
	return 0;
}

static int nvhdmi_playback_pcm_cleanup(struct hda_pcm_stream *hinfo,
					   struct hda_codec *codec,
					   struct snd_pcm_substream *substream)
{
	return 0;
}

static int nvhdmi_dig_playback_pcm_prepare_2ch(struct hda_pcm_stream *hinfo,
					struct hda_codec *codec,
					unsigned int stream_tag,
					unsigned int format,
					struct snd_pcm_substream *substream)
{
	struct hdmi_spec *spec = codec->spec;
	return snd_hda_multi_out_dig_prepare(codec, &spec->multiout, stream_tag,
					format, substream);
}

static struct hda_pcm_stream nvhdmi_pcm_digital_playback_8ch_89 = {
	.substreams = 1,
	.channels_min = 2,
	.rates = SUPPORTED_RATES,
	.maxbps = SUPPORTED_MAXBPS,
	.formats = SUPPORTED_FORMATS,
	.ops = {
		.prepare = nvhdmi_dig_playback_pcm_prepare_8ch_89,
		.cleanup = nvhdmi_playback_pcm_cleanup,
	},
};

static struct hda_pcm_stream nvhdmi_pcm_digital_playback_8ch_7x = {
	.substreams = 1,
	.channels_min = 2,
	.channels_max = 8,
	.nid = nvhdmi_master_con_nid_7x,
	.rates = SUPPORTED_RATES,
	.maxbps = SUPPORTED_MAXBPS,
	.formats = SUPPORTED_FORMATS,
	.ops = {
		.open = nvhdmi_dig_playback_pcm_open,
		.close = nvhdmi_dig_playback_pcm_close_8ch_7x,
		.prepare = nvhdmi_dig_playback_pcm_prepare_8ch
	},
};

static struct hda_pcm_stream nvhdmi_pcm_digital_playback_2ch = {
	.substreams = 1,
	.channels_min = 2,
	.channels_max = 2,
	.nid = nvhdmi_master_con_nid_7x,
	.rates = SUPPORTED_RATES,
	.maxbps = SUPPORTED_MAXBPS,
	.formats = SUPPORTED_FORMATS,
	.ops = {
		.open = nvhdmi_dig_playback_pcm_open,
		.close = nvhdmi_dig_playback_pcm_close_2ch,
		.prepare = nvhdmi_dig_playback_pcm_prepare_2ch
	},
};

static int nvhdmi_build_pcms_8ch_89(struct hda_codec *codec)
{
	struct hdmi_spec *spec = codec->spec;
	struct hda_pcm *info = spec->pcm_rec;
	int i;

	codec->num_pcms = spec->num_cvts;
	codec->pcm_info = info;

	for (i = 0; i < codec->num_pcms; i++, info++) {
		unsigned int chans;

		chans = get_wcaps(codec, spec->cvt[i]);
		chans = get_wcaps_channels(chans);

		info->name = nvhdmi_pcm_names[i];
		info->pcm_type = HDA_PCM_TYPE_HDMI;
		info->stream[SNDRV_PCM_STREAM_PLAYBACK]
					= nvhdmi_pcm_digital_playback_8ch_89;
		info->stream[SNDRV_PCM_STREAM_PLAYBACK].nid = spec->cvt[i];
		info->stream[SNDRV_PCM_STREAM_PLAYBACK].channels_max = chans;
	}

	return 0;
}

static int nvhdmi_build_pcms_8ch_7x(struct hda_codec *codec)
{
	struct hdmi_spec *spec = codec->spec;
	struct hda_pcm *info = spec->pcm_rec;

	codec->num_pcms = 1;
	codec->pcm_info = info;

	info->name = "NVIDIA HDMI";
	info->pcm_type = HDA_PCM_TYPE_HDMI;
	info->stream[SNDRV_PCM_STREAM_PLAYBACK]
					= nvhdmi_pcm_digital_playback_8ch_7x;

	return 0;
}

static int nvhdmi_build_pcms_2ch(struct hda_codec *codec)
{
	struct hdmi_spec *spec = codec->spec;
	struct hda_pcm *info = spec->pcm_rec;

	codec->num_pcms = 1;
	codec->pcm_info = info;

	info->name = "NVIDIA HDMI";
	info->pcm_type = HDA_PCM_TYPE_HDMI;
	info->stream[SNDRV_PCM_STREAM_PLAYBACK]
					= nvhdmi_pcm_digital_playback_2ch;

	return 0;
}

static struct hda_codec_ops nvhdmi_patch_ops_8ch_89 = {
	.build_controls = nvhdmi_build_controls,
	.build_pcms = nvhdmi_build_pcms_8ch_89,
	.init = nvhdmi_init,
	.free = nvhdmi_free,
	.unsol_event = hdmi_unsol_event,
};

static struct hda_codec_ops nvhdmi_patch_ops_8ch_7x = {
	.build_controls = nvhdmi_build_controls,
	.build_pcms = nvhdmi_build_pcms_8ch_7x,
	.init = nvhdmi_init,
	.free = nvhdmi_free,
};

static struct hda_codec_ops nvhdmi_patch_ops_2ch = {
	.build_controls = nvhdmi_build_controls,
	.build_pcms = nvhdmi_build_pcms_2ch,
	.init = nvhdmi_init,
	.free = nvhdmi_free,
};

static int patch_nvhdmi_8ch_89(struct hda_codec *codec)
{
	struct hdmi_spec *spec;
	int i;

	spec = kzalloc(sizeof(*spec), GFP_KERNEL);
	if (spec == NULL)
		return -ENOMEM;

	codec->spec = spec;
	spec->codec_type = HDA_CODEC_NVIDIA_MCP89;
<<<<<<< HEAD
=======
	spec->old_pin_detect = 1;
>>>>>>> 772320e8

	if (hdmi_parse_codec(codec) < 0) {
		codec->spec = NULL;
		kfree(spec);
		return -EINVAL;
	}
	codec->patch_ops = nvhdmi_patch_ops_8ch_89;

	for (i = 0; i < spec->num_pins; i++)
		snd_hda_eld_proc_new(codec, &spec->sink_eld[i], i);

	init_channel_allocations();

	return 0;
}

static int patch_nvhdmi_8ch_7x(struct hda_codec *codec)
{
	struct hdmi_spec *spec;

	spec = kzalloc(sizeof(*spec), GFP_KERNEL);
	if (spec == NULL)
		return -ENOMEM;

	codec->spec = spec;

	spec->multiout.num_dacs = 0;  /* no analog */
	spec->multiout.max_channels = 8;
	spec->multiout.dig_out_nid = nvhdmi_master_con_nid_7x;
	spec->codec_type = HDA_CODEC_NVIDIA_MCP7X;
<<<<<<< HEAD
=======
	spec->old_pin_detect = 1;
>>>>>>> 772320e8

	codec->patch_ops = nvhdmi_patch_ops_8ch_7x;

	return 0;
}

static int patch_nvhdmi_2ch(struct hda_codec *codec)
{
	struct hdmi_spec *spec;

	spec = kzalloc(sizeof(*spec), GFP_KERNEL);
	if (spec == NULL)
		return -ENOMEM;

	codec->spec = spec;

	spec->multiout.num_dacs = 0;  /* no analog */
	spec->multiout.max_channels = 2;
	spec->multiout.dig_out_nid = nvhdmi_master_con_nid_7x;
	spec->codec_type = HDA_CODEC_NVIDIA_MCP7X;
<<<<<<< HEAD
=======
	spec->old_pin_detect = 1;
>>>>>>> 772320e8

	codec->patch_ops = nvhdmi_patch_ops_2ch;

	return 0;
}

/*
 * patch entries
 */
static struct hda_codec_preset snd_hda_preset_nvhdmi[] = {
	{ .id = 0x10de0002, .name = "MCP77/78 HDMI",
	  .patch = patch_nvhdmi_8ch_7x },
	{ .id = 0x10de0003, .name = "MCP77/78 HDMI",
	  .patch = patch_nvhdmi_8ch_7x },
	{ .id = 0x10de0005, .name = "MCP77/78 HDMI",
	  .patch = patch_nvhdmi_8ch_7x },
	{ .id = 0x10de0006, .name = "MCP77/78 HDMI",
	  .patch = patch_nvhdmi_8ch_7x },
	{ .id = 0x10de0007, .name = "MCP79/7A HDMI",
	  .patch = patch_nvhdmi_8ch_7x },
	{ .id = 0x10de000a, .name = "GT220 HDMI",
	  .patch = patch_nvhdmi_8ch_89 },
	{ .id = 0x10de000b, .name = "GT21x HDMI",
	  .patch = patch_nvhdmi_8ch_89 },
	{ .id = 0x10de000c, .name = "MCP89 HDMI",
	  .patch = patch_nvhdmi_8ch_89 },
	{ .id = 0x10de000d, .name = "GT240 HDMI",
	  .patch = patch_nvhdmi_8ch_89 },
	{ .id = 0x10de0067, .name = "MCP67 HDMI", .patch = patch_nvhdmi_2ch },
	{ .id = 0x10de8001, .name = "MCP73 HDMI", .patch = patch_nvhdmi_2ch },
	{} /* terminator */
};

MODULE_ALIAS("snd-hda-codec-id:10de0002");
MODULE_ALIAS("snd-hda-codec-id:10de0003");
MODULE_ALIAS("snd-hda-codec-id:10de0005");
MODULE_ALIAS("snd-hda-codec-id:10de0006");
MODULE_ALIAS("snd-hda-codec-id:10de0007");
MODULE_ALIAS("snd-hda-codec-id:10de000a");
MODULE_ALIAS("snd-hda-codec-id:10de000b");
MODULE_ALIAS("snd-hda-codec-id:10de000c");
MODULE_ALIAS("snd-hda-codec-id:10de000d");
MODULE_ALIAS("snd-hda-codec-id:10de0067");
MODULE_ALIAS("snd-hda-codec-id:10de8001");

MODULE_LICENSE("GPL");
MODULE_DESCRIPTION("NVIDIA HDMI HD-audio codec");

static struct hda_codec_preset_list nvhdmi_list = {
	.preset = snd_hda_preset_nvhdmi,
	.owner = THIS_MODULE,
};

static int __init patch_nvhdmi_init(void)
{
	return snd_hda_add_codec_preset(&nvhdmi_list);
}

static void __exit patch_nvhdmi_exit(void)
{
	snd_hda_delete_codec_preset(&nvhdmi_list);
}

module_init(patch_nvhdmi_init)
module_exit(patch_nvhdmi_exit)<|MERGE_RESOLUTION|>--- conflicted
+++ resolved
@@ -478,10 +478,7 @@
 
 	codec->spec = spec;
 	spec->codec_type = HDA_CODEC_NVIDIA_MCP89;
-<<<<<<< HEAD
-=======
 	spec->old_pin_detect = 1;
->>>>>>> 772320e8
 
 	if (hdmi_parse_codec(codec) < 0) {
 		codec->spec = NULL;
@@ -512,10 +509,7 @@
 	spec->multiout.max_channels = 8;
 	spec->multiout.dig_out_nid = nvhdmi_master_con_nid_7x;
 	spec->codec_type = HDA_CODEC_NVIDIA_MCP7X;
-<<<<<<< HEAD
-=======
 	spec->old_pin_detect = 1;
->>>>>>> 772320e8
 
 	codec->patch_ops = nvhdmi_patch_ops_8ch_7x;
 
@@ -536,10 +530,7 @@
 	spec->multiout.max_channels = 2;
 	spec->multiout.dig_out_nid = nvhdmi_master_con_nid_7x;
 	spec->codec_type = HDA_CODEC_NVIDIA_MCP7X;
-<<<<<<< HEAD
-=======
 	spec->old_pin_detect = 1;
->>>>>>> 772320e8
 
 	codec->patch_ops = nvhdmi_patch_ops_2ch;
 
