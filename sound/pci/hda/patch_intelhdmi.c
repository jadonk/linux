/*
 *
 *  patch_intelhdmi.c - Patch for Intel HDMI codecs
 *
 *  Copyright(c) 2008 Intel Corporation. All rights reserved.
 *
 *  Authors:
 *  			Jiang Zhe <zhe.jiang@intel.com>
 *  			Wu Fengguang <wfg@linux.intel.com>
 *
 *  Maintained by:
 *  			Wu Fengguang <wfg@linux.intel.com>
 *
 *  This program is free software; you can redistribute it and/or modify it
 *  under the terms of the GNU General Public License as published by the Free
 *  Software Foundation; either version 2 of the License, or (at your option)
 *  any later version.
 *
 *  This program is distributed in the hope that it will be useful, but
 *  WITHOUT ANY WARRANTY; without even the implied warranty of MERCHANTABILITY
 *  or FITNESS FOR A PARTICULAR PURPOSE.  See the GNU General Public License
 *  for more details.
 *
 *  You should have received a copy of the GNU General Public License
 *  along with this program; if not, write to the Free Software Foundation,
 *  Inc., 59 Temple Place - Suite 330, Boston, MA  02111-1307, USA.
 */

#include <linux/init.h>
#include <linux/delay.h>
#include <linux/slab.h>
#include <sound/core.h>
#include "hda_codec.h"
#include "hda_local.h"

/*
 * The HDMI/DisplayPort configuration can be highly dynamic. A graphics device
 * could support two independent pipes, each of them can be connected to one or
 * more ports (DVI, HDMI or DisplayPort).
 *
 * The HDA correspondence of pipes/ports are converter/pin nodes.
 */
#define INTEL_HDMI_CVTS	2
#define INTEL_HDMI_PINS	3

static char *intel_hdmi_pcm_names[INTEL_HDMI_CVTS] = {
	"INTEL HDMI 0",
	"INTEL HDMI 1",
};

struct intel_hdmi_spec {
	int num_cvts;
	int num_pins;
	hda_nid_t cvt[INTEL_HDMI_CVTS+1];  /* audio sources */
	hda_nid_t pin[INTEL_HDMI_PINS+1];  /* audio sinks */

	/*
	 * source connection for each pin
	 */
	hda_nid_t pin_cvt[INTEL_HDMI_PINS+1];

	/*
	 * HDMI sink attached to each pin
	 */
	struct hdmi_eld sink_eld[INTEL_HDMI_PINS];

	/*
	 * export one pcm per pipe
	 */
	struct hda_pcm	pcm_rec[INTEL_HDMI_CVTS];
};

struct hdmi_audio_infoframe {
	u8 type; /* 0x84 */
	u8 ver;  /* 0x01 */
	u8 len;  /* 0x0a */

	u8 checksum;	/* PB0 */
	u8 CC02_CT47;	/* CC in bits 0:2, CT in 4:7 */
	u8 SS01_SF24;
	u8 CXT04;
	u8 CA;
	u8 LFEPBL01_LSV36_DM_INH7;
	u8 reserved[5];	/* PB6 - PB10 */
};

/*
 * CEA speaker placement:
 *
 *        FLH       FCH        FRH
 *  FLW    FL  FLC   FC   FRC   FR   FRW
 *
 *                                  LFE
 *                     TC
 *
 *          RL  RLC   RC   RRC   RR
 *
 * The Left/Right Surround channel _notions_ LS/RS in SMPTE 320M corresponds to
 * CEA RL/RR; The SMPTE channel _assignment_ C/LFE is swapped to CEA LFE/FC.
 */
enum cea_speaker_placement {
	FL  = (1 <<  0),	/* Front Left           */
	FC  = (1 <<  1),	/* Front Center         */
	FR  = (1 <<  2),	/* Front Right          */
	FLC = (1 <<  3),	/* Front Left Center    */
	FRC = (1 <<  4),	/* Front Right Center   */
	RL  = (1 <<  5),	/* Rear Left            */
	RC  = (1 <<  6),	/* Rear Center          */
	RR  = (1 <<  7),	/* Rear Right           */
	RLC = (1 <<  8),	/* Rear Left Center     */
	RRC = (1 <<  9),	/* Rear Right Center    */
	LFE = (1 << 10),	/* Low Frequency Effect */
	FLW = (1 << 11),	/* Front Left Wide      */
	FRW = (1 << 12),	/* Front Right Wide     */
	FLH = (1 << 13),	/* Front Left High      */
	FCH = (1 << 14),	/* Front Center High    */
	FRH = (1 << 15),	/* Front Right High     */
	TC  = (1 << 16),	/* Top Center           */
};

/*
 * ELD SA bits in the CEA Speaker Allocation data block
 */
static int eld_speaker_allocation_bits[] = {
	[0] = FL | FR,
	[1] = LFE,
	[2] = FC,
	[3] = RL | RR,
	[4] = RC,
	[5] = FLC | FRC,
	[6] = RLC | RRC,
	/* the following are not defined in ELD yet */
	[7] = FLW | FRW,
	[8] = FLH | FRH,
	[9] = TC,
	[10] = FCH,
};

struct cea_channel_speaker_allocation {
	int ca_index;
	int speakers[8];

	/* derived values, just for convenience */
	int channels;
	int spk_mask;
};

/*
 * ALSA sequence is:
 *
 *       surround40   surround41   surround50   surround51   surround71
 * ch0   front left   =            =            =            =
 * ch1   front right  =            =            =            =
 * ch2   rear left    =            =            =            =
 * ch3   rear right   =            =            =            =
 * ch4                LFE          center       center       center
 * ch5                                          LFE          LFE
 * ch6                                                       side left
 * ch7                                                       side right
 *
 * surround71 = {FL, FR, RLC, RRC, FC, LFE, RL, RR}
 */
static int hdmi_channel_mapping[0x32][8] = {
	/* stereo */
	[0x00] = { 0x00, 0x11, 0xf2, 0xf3, 0xf4, 0xf5, 0xf6, 0xf7 },
	/* 2.1 */
	[0x01] = { 0x00, 0x11, 0x22, 0xf3, 0xf4, 0xf5, 0xf6, 0xf7 },
	/* Dolby Surround */
	[0x02] = { 0x00, 0x11, 0x23, 0xf2, 0xf4, 0xf5, 0xf6, 0xf7 },
	/* surround40 */
	[0x08] = { 0x00, 0x11, 0x24, 0x35, 0xf3, 0xf2, 0xf6, 0xf7 },
	/* 4ch */
	[0x03] = { 0x00, 0x11, 0x23, 0x32, 0x44, 0xf5, 0xf6, 0xf7 },
	/* surround41 */
	[0x09] = { 0x00, 0x11, 0x24, 0x34, 0x43, 0xf2, 0xf6, 0xf7 },
	/* surround50 */
	[0x0a] = { 0x00, 0x11, 0x24, 0x35, 0x43, 0xf2, 0xf6, 0xf7 },
	/* surround51 */
	[0x0b] = { 0x00, 0x11, 0x24, 0x35, 0x43, 0x52, 0xf6, 0xf7 },
	/* 7.1 */
	[0x13] = { 0x00, 0x11, 0x26, 0x37, 0x43, 0x52, 0x64, 0x75 },
};

/*
 * This is an ordered list!
 *
 * The preceding ones have better chances to be selected by
 * hdmi_setup_channel_allocation().
 */
static struct cea_channel_speaker_allocation channel_allocations[] = {
/* 			  channel:   7     6    5    4    3     2    1    0  */
{ .ca_index = 0x00,  .speakers = {   0,    0,   0,   0,   0,    0,  FR,  FL } },
				 /* 2.1 */
{ .ca_index = 0x01,  .speakers = {   0,    0,   0,   0,   0,  LFE,  FR,  FL } },
				 /* Dolby Surround */
{ .ca_index = 0x02,  .speakers = {   0,    0,   0,   0,  FC,    0,  FR,  FL } },
				 /* surround40 */
{ .ca_index = 0x08,  .speakers = {   0,    0,  RR,  RL,   0,    0,  FR,  FL } },
				 /* surround41 */
{ .ca_index = 0x09,  .speakers = {   0,    0,  RR,  RL,   0,  LFE,  FR,  FL } },
				 /* surround50 */
{ .ca_index = 0x0a,  .speakers = {   0,    0,  RR,  RL,  FC,    0,  FR,  FL } },
				 /* surround51 */
{ .ca_index = 0x0b,  .speakers = {   0,    0,  RR,  RL,  FC,  LFE,  FR,  FL } },
				 /* 6.1 */
{ .ca_index = 0x0f,  .speakers = {   0,   RC,  RR,  RL,  FC,  LFE,  FR,  FL } },
				 /* surround71 */
{ .ca_index = 0x13,  .speakers = { RRC,  RLC,  RR,  RL,  FC,  LFE,  FR,  FL } },

{ .ca_index = 0x03,  .speakers = {   0,    0,   0,   0,  FC,  LFE,  FR,  FL } },
{ .ca_index = 0x04,  .speakers = {   0,    0,   0,  RC,   0,    0,  FR,  FL } },
{ .ca_index = 0x05,  .speakers = {   0,    0,   0,  RC,   0,  LFE,  FR,  FL } },
{ .ca_index = 0x06,  .speakers = {   0,    0,   0,  RC,  FC,    0,  FR,  FL } },
{ .ca_index = 0x07,  .speakers = {   0,    0,   0,  RC,  FC,  LFE,  FR,  FL } },
{ .ca_index = 0x0c,  .speakers = {   0,   RC,  RR,  RL,   0,    0,  FR,  FL } },
{ .ca_index = 0x0d,  .speakers = {   0,   RC,  RR,  RL,   0,  LFE,  FR,  FL } },
{ .ca_index = 0x0e,  .speakers = {   0,   RC,  RR,  RL,  FC,    0,  FR,  FL } },
{ .ca_index = 0x10,  .speakers = { RRC,  RLC,  RR,  RL,   0,    0,  FR,  FL } },
{ .ca_index = 0x11,  .speakers = { RRC,  RLC,  RR,  RL,   0,  LFE,  FR,  FL } },
{ .ca_index = 0x12,  .speakers = { RRC,  RLC,  RR,  RL,  FC,    0,  FR,  FL } },
{ .ca_index = 0x14,  .speakers = { FRC,  FLC,   0,   0,   0,    0,  FR,  FL } },
{ .ca_index = 0x15,  .speakers = { FRC,  FLC,   0,   0,   0,  LFE,  FR,  FL } },
{ .ca_index = 0x16,  .speakers = { FRC,  FLC,   0,   0,  FC,    0,  FR,  FL } },
{ .ca_index = 0x17,  .speakers = { FRC,  FLC,   0,   0,  FC,  LFE,  FR,  FL } },
{ .ca_index = 0x18,  .speakers = { FRC,  FLC,   0,  RC,   0,    0,  FR,  FL } },
{ .ca_index = 0x19,  .speakers = { FRC,  FLC,   0,  RC,   0,  LFE,  FR,  FL } },
{ .ca_index = 0x1a,  .speakers = { FRC,  FLC,   0,  RC,  FC,    0,  FR,  FL } },
{ .ca_index = 0x1b,  .speakers = { FRC,  FLC,   0,  RC,  FC,  LFE,  FR,  FL } },
{ .ca_index = 0x1c,  .speakers = { FRC,  FLC,  RR,  RL,   0,    0,  FR,  FL } },
{ .ca_index = 0x1d,  .speakers = { FRC,  FLC,  RR,  RL,   0,  LFE,  FR,  FL } },
{ .ca_index = 0x1e,  .speakers = { FRC,  FLC,  RR,  RL,  FC,    0,  FR,  FL } },
{ .ca_index = 0x1f,  .speakers = { FRC,  FLC,  RR,  RL,  FC,  LFE,  FR,  FL } },
{ .ca_index = 0x20,  .speakers = {   0,  FCH,  RR,  RL,  FC,    0,  FR,  FL } },
{ .ca_index = 0x21,  .speakers = {   0,  FCH,  RR,  RL,  FC,  LFE,  FR,  FL } },
{ .ca_index = 0x22,  .speakers = {  TC,    0,  RR,  RL,  FC,    0,  FR,  FL } },
{ .ca_index = 0x23,  .speakers = {  TC,    0,  RR,  RL,  FC,  LFE,  FR,  FL } },
{ .ca_index = 0x24,  .speakers = { FRH,  FLH,  RR,  RL,   0,    0,  FR,  FL } },
{ .ca_index = 0x25,  .speakers = { FRH,  FLH,  RR,  RL,   0,  LFE,  FR,  FL } },
{ .ca_index = 0x26,  .speakers = { FRW,  FLW,  RR,  RL,   0,    0,  FR,  FL } },
{ .ca_index = 0x27,  .speakers = { FRW,  FLW,  RR,  RL,   0,  LFE,  FR,  FL } },
{ .ca_index = 0x28,  .speakers = {  TC,   RC,  RR,  RL,  FC,    0,  FR,  FL } },
{ .ca_index = 0x29,  .speakers = {  TC,   RC,  RR,  RL,  FC,  LFE,  FR,  FL } },
{ .ca_index = 0x2a,  .speakers = { FCH,   RC,  RR,  RL,  FC,    0,  FR,  FL } },
{ .ca_index = 0x2b,  .speakers = { FCH,   RC,  RR,  RL,  FC,  LFE,  FR,  FL } },
{ .ca_index = 0x2c,  .speakers = {  TC,  FCH,  RR,  RL,  FC,    0,  FR,  FL } },
{ .ca_index = 0x2d,  .speakers = {  TC,  FCH,  RR,  RL,  FC,  LFE,  FR,  FL } },
{ .ca_index = 0x2e,  .speakers = { FRH,  FLH,  RR,  RL,  FC,    0,  FR,  FL } },
{ .ca_index = 0x2f,  .speakers = { FRH,  FLH,  RR,  RL,  FC,  LFE,  FR,  FL } },
{ .ca_index = 0x30,  .speakers = { FRW,  FLW,  RR,  RL,  FC,    0,  FR,  FL } },
{ .ca_index = 0x31,  .speakers = { FRW,  FLW,  RR,  RL,  FC,  LFE,  FR,  FL } },
};

/*
 * HDA/HDMI auto parsing
 */

static int hda_node_index(hda_nid_t *nids, hda_nid_t nid)
{
	int i;

	for (i = 0; nids[i]; i++)
		if (nids[i] == nid)
			return i;

	snd_printk(KERN_WARNING "HDMI: nid %d not registered\n", nid);
	return -EINVAL;
}

static int intel_hdmi_read_pin_conn(struct hda_codec *codec, hda_nid_t pin_nid)
{
	struct intel_hdmi_spec *spec = codec->spec;
	hda_nid_t conn_list[HDA_MAX_CONNECTIONS];
	int conn_len, curr;
	int index;

	if (!(get_wcaps(codec, pin_nid) & AC_WCAP_CONN_LIST)) {
		snd_printk(KERN_WARNING
			   "HDMI: pin %d wcaps %#x "
			   "does not support connection list\n",
			   pin_nid, get_wcaps(codec, pin_nid));
		return -EINVAL;
	}

	conn_len = snd_hda_get_connections(codec, pin_nid, conn_list,
					   HDA_MAX_CONNECTIONS);
	if (conn_len > 1)
		curr = snd_hda_codec_read(codec, pin_nid, 0,
					  AC_VERB_GET_CONNECT_SEL, 0);
	else
		curr = 0;

	index = hda_node_index(spec->pin, pin_nid);
	if (index < 0)
		return -EINVAL;

	spec->pin_cvt[index] = conn_list[curr];

	return 0;
}

static void hdmi_get_show_eld(struct hda_codec *codec, hda_nid_t pin_nid,
			      struct hdmi_eld *eld)
{
	if (!snd_hdmi_get_eld(eld, codec, pin_nid))
		snd_hdmi_show_eld(eld);
}

static void hdmi_present_sense(struct hda_codec *codec, hda_nid_t pin_nid,
			       struct hdmi_eld *eld)
{
	int present = snd_hda_pin_sense(codec, pin_nid);

	eld->monitor_present	= !!(present & AC_PINSENSE_PRESENCE);
	eld->eld_valid		= !!(present & AC_PINSENSE_ELDV);

	if (present & AC_PINSENSE_ELDV)
		hdmi_get_show_eld(codec, pin_nid, eld);
}

static int intel_hdmi_add_pin(struct hda_codec *codec, hda_nid_t pin_nid)
{
	struct intel_hdmi_spec *spec = codec->spec;

	if (spec->num_pins >= INTEL_HDMI_PINS) {
		snd_printk(KERN_WARNING
			   "HDMI: no space for pin %d \n", pin_nid);
		return -EINVAL;
	}

	hdmi_present_sense(codec, pin_nid, &spec->sink_eld[spec->num_pins]);

	spec->pin[spec->num_pins] = pin_nid;
	spec->num_pins++;

	/*
	 * It is assumed that converter nodes come first in the node list and
	 * hence have been registered and usable now.
	 */
	return intel_hdmi_read_pin_conn(codec, pin_nid);
}

static int intel_hdmi_add_cvt(struct hda_codec *codec, hda_nid_t nid)
{
	struct intel_hdmi_spec *spec = codec->spec;

	if (spec->num_cvts >= INTEL_HDMI_CVTS) {
		snd_printk(KERN_WARNING
			   "HDMI: no space for converter %d \n", nid);
		return -EINVAL;
	}

	spec->cvt[spec->num_cvts] = nid;
	spec->num_cvts++;

	return 0;
}

static int intel_hdmi_parse_codec(struct hda_codec *codec)
{
	hda_nid_t nid;
	int i, nodes;

	nodes = snd_hda_get_sub_nodes(codec, codec->afg, &nid);
	if (!nid || nodes < 0) {
		snd_printk(KERN_WARNING "HDMI: failed to get afg sub nodes\n");
		return -EINVAL;
	}

	for (i = 0; i < nodes; i++, nid++) {
		unsigned int caps;
		unsigned int type;

		caps = snd_hda_param_read(codec, nid, AC_PAR_AUDIO_WIDGET_CAP);
		type = get_wcaps_type(caps);

		if (!(caps & AC_WCAP_DIGITAL))
			continue;

		switch (type) {
		case AC_WID_AUD_OUT:
			if (intel_hdmi_add_cvt(codec, nid) < 0)
				return -EINVAL;
			break;
		case AC_WID_PIN:
			caps = snd_hda_param_read(codec, nid, AC_PAR_PIN_CAP);
			if (!(caps & (AC_PINCAP_HDMI | AC_PINCAP_DP)))
				continue;
			if (intel_hdmi_add_pin(codec, nid) < 0)
				return -EINVAL;
			break;
		}
	}

	/*
	 * G45/IbexPeak don't support EPSS: the unsolicited pin hot plug event
	 * can be lost and presence sense verb will become inaccurate if the
	 * HDA link is powered off at hot plug or hw initialization time.
	 */
#ifdef CONFIG_SND_HDA_POWER_SAVE
	if (!(snd_hda_param_read(codec, codec->afg, AC_PAR_POWER_STATE) &
	      AC_PWRST_EPSS))
		codec->bus->power_keep_link_on = 1;
#endif

	return 0;
}

/*
 * HDMI routines
 */

#ifdef BE_PARANOID
static void hdmi_get_dip_index(struct hda_codec *codec, hda_nid_t pin_nid,
				int *packet_index, int *byte_index)
{
	int val;

	val = snd_hda_codec_read(codec, pin_nid, 0,
				 AC_VERB_GET_HDMI_DIP_INDEX, 0);

	*packet_index = val >> 5;
	*byte_index = val & 0x1f;
}
#endif

static void hdmi_set_dip_index(struct hda_codec *codec, hda_nid_t pin_nid,
				int packet_index, int byte_index)
{
	int val;

	val = (packet_index << 5) | (byte_index & 0x1f);

	snd_hda_codec_write(codec, pin_nid, 0, AC_VERB_SET_HDMI_DIP_INDEX, val);
}

static void hdmi_write_dip_byte(struct hda_codec *codec, hda_nid_t pin_nid,
				unsigned char val)
{
	snd_hda_codec_write(codec, pin_nid, 0, AC_VERB_SET_HDMI_DIP_DATA, val);
}

static void hdmi_enable_output(struct hda_codec *codec, hda_nid_t pin_nid)
{
	/* Unmute */
	if (get_wcaps(codec, pin_nid) & AC_WCAP_OUT_AMP)
		snd_hda_codec_write(codec, pin_nid, 0,
				AC_VERB_SET_AMP_GAIN_MUTE, AMP_OUT_UNMUTE);
	/* Enable pin out */
	snd_hda_codec_write(codec, pin_nid, 0,
			    AC_VERB_SET_PIN_WIDGET_CONTROL, PIN_OUT);
}

/*
 * Enable Audio InfoFrame Transmission
 */
static void hdmi_start_infoframe_trans(struct hda_codec *codec,
				       hda_nid_t pin_nid)
{
	hdmi_set_dip_index(codec, pin_nid, 0x0, 0x0);
	snd_hda_codec_write(codec, pin_nid, 0, AC_VERB_SET_HDMI_DIP_XMIT,
						AC_DIPXMIT_BEST);
}

/*
 * Disable Audio InfoFrame Transmission
 */
static void hdmi_stop_infoframe_trans(struct hda_codec *codec,
				      hda_nid_t pin_nid)
{
	hdmi_set_dip_index(codec, pin_nid, 0x0, 0x0);
	snd_hda_codec_write(codec, pin_nid, 0, AC_VERB_SET_HDMI_DIP_XMIT,
						AC_DIPXMIT_DISABLE);
}

static int hdmi_get_channel_count(struct hda_codec *codec, hda_nid_t nid)
{
	return 1 + snd_hda_codec_read(codec, nid, 0,
					AC_VERB_GET_CVT_CHAN_COUNT, 0);
}

static void hdmi_set_channel_count(struct hda_codec *codec,
				   hda_nid_t nid, int chs)
{
	if (chs != hdmi_get_channel_count(codec, nid))
		snd_hda_codec_write(codec, nid, 0,
				    AC_VERB_SET_CVT_CHAN_COUNT, chs - 1);
}

static void hdmi_debug_channel_mapping(struct hda_codec *codec,
				       hda_nid_t pin_nid)
{
#ifdef CONFIG_SND_DEBUG_VERBOSE
	int i;
	int slot;

	for (i = 0; i < 8; i++) {
		slot = snd_hda_codec_read(codec, pin_nid, 0,
						AC_VERB_GET_HDMI_CHAN_SLOT, i);
		printk(KERN_DEBUG "HDMI: ASP channel %d => slot %d\n",
						slot >> 4, slot & 0xf);
	}
#endif
}


/*
 * Audio InfoFrame routines
 */

static void hdmi_debug_dip_size(struct hda_codec *codec, hda_nid_t pin_nid)
{
#ifdef CONFIG_SND_DEBUG_VERBOSE
	int i;
	int size;

	size = snd_hdmi_get_eld_size(codec, pin_nid);
	printk(KERN_DEBUG "HDMI: ELD buf size is %d\n", size);

	for (i = 0; i < 8; i++) {
		size = snd_hda_codec_read(codec, pin_nid, 0,
						AC_VERB_GET_HDMI_DIP_SIZE, i);
		printk(KERN_DEBUG "HDMI: DIP GP[%d] buf size is %d\n", i, size);
	}
#endif
}

static void hdmi_clear_dip_buffers(struct hda_codec *codec, hda_nid_t pin_nid)
{
#ifdef BE_PARANOID
	int i, j;
	int size;
	int pi, bi;
	for (i = 0; i < 8; i++) {
		size = snd_hda_codec_read(codec, pin_nid, 0,
						AC_VERB_GET_HDMI_DIP_SIZE, i);
		if (size == 0)
			continue;

		hdmi_set_dip_index(codec, pin_nid, i, 0x0);
		for (j = 1; j < 1000; j++) {
			hdmi_write_dip_byte(codec, pin_nid, 0x0);
			hdmi_get_dip_index(codec, pin_nid, &pi, &bi);
			if (pi != i)
				snd_printd(KERN_INFO "dip index %d: %d != %d\n",
						bi, pi, i);
			if (bi == 0) /* byte index wrapped around */
				break;
		}
		snd_printd(KERN_INFO
			"HDMI: DIP GP[%d] buf reported size=%d, written=%d\n",
			i, size, j);
	}
#endif
}

static void hdmi_checksum_audio_infoframe(struct hdmi_audio_infoframe *ai)
{
	u8 *bytes = (u8 *)ai;
	u8 sum = 0;
	int i;

	ai->checksum = 0;

	for (i = 0; i < sizeof(*ai); i++)
		sum += bytes[i];

	ai->checksum = - sum;
}

static void hdmi_fill_audio_infoframe(struct hda_codec *codec,
				      hda_nid_t pin_nid,
				      struct hdmi_audio_infoframe *ai)
{
	u8 *bytes = (u8 *)ai;
	int i;

	hdmi_debug_dip_size(codec, pin_nid);
	hdmi_clear_dip_buffers(codec, pin_nid); /* be paranoid */

	hdmi_checksum_audio_infoframe(ai);

	hdmi_set_dip_index(codec, pin_nid, 0x0, 0x0);
	for (i = 0; i < sizeof(*ai); i++)
		hdmi_write_dip_byte(codec, pin_nid, bytes[i]);
}

/*
 * Compute derived values in channel_allocations[].
 */
static void init_channel_allocations(void)
{
	int i, j;
	struct cea_channel_speaker_allocation *p;

	for (i = 0; i < ARRAY_SIZE(channel_allocations); i++) {
		p = channel_allocations + i;
		p->channels = 0;
		p->spk_mask = 0;
		for (j = 0; j < ARRAY_SIZE(p->speakers); j++)
			if (p->speakers[j]) {
				p->channels++;
				p->spk_mask |= p->speakers[j];
			}
	}
}

/*
 * The transformation takes two steps:
 *
 * 	eld->spk_alloc => (eld_speaker_allocation_bits[]) => spk_mask
 * 	      spk_mask => (channel_allocations[])         => ai->CA
 *
 * TODO: it could select the wrong CA from multiple candidates.
*/
static int hdmi_setup_channel_allocation(struct hda_codec *codec, hda_nid_t nid,
					 struct hdmi_audio_infoframe *ai)
{
	struct intel_hdmi_spec *spec = codec->spec;
	struct hdmi_eld *eld;
	int i;
	int spk_mask = 0;
	int channels = 1 + (ai->CC02_CT47 & 0x7);
	char buf[SND_PRINT_CHANNEL_ALLOCATION_ADVISED_BUFSIZE];

	/*
	 * CA defaults to 0 for basic stereo audio
	 */
	if (channels <= 2)
		return 0;

	i = hda_node_index(spec->pin_cvt, nid);
	if (i < 0)
		return 0;
	eld = &spec->sink_eld[i];

	/*
	 * HDMI sink's ELD info cannot always be retrieved for now, e.g.
	 * in console or for audio devices. Assume the highest speakers
	 * configuration, to _not_ prohibit multi-channel audio playback.
	 */
	if (!eld->spk_alloc)
		eld->spk_alloc = 0xffff;

	/*
	 * expand ELD's speaker allocation mask
	 *
	 * ELD tells the speaker mask in a compact(paired) form,
	 * expand ELD's notions to match the ones used by Audio InfoFrame.
	 */
	for (i = 0; i < ARRAY_SIZE(eld_speaker_allocation_bits); i++) {
		if (eld->spk_alloc & (1 << i))
			spk_mask |= eld_speaker_allocation_bits[i];
	}

	/* search for the first working match in the CA table */
	for (i = 0; i < ARRAY_SIZE(channel_allocations); i++) {
		if (channels == channel_allocations[i].channels &&
		    (spk_mask & channel_allocations[i].spk_mask) ==
				channel_allocations[i].spk_mask) {
			ai->CA = channel_allocations[i].ca_index;
			break;
		}
	}

	snd_print_channel_allocation(eld->spk_alloc, buf, sizeof(buf));
	snd_printdd(KERN_INFO
			"HDMI: select CA 0x%x for %d-channel allocation: %s\n",
			ai->CA, channels, buf);

	return ai->CA;
}

static void hdmi_setup_channel_mapping(struct hda_codec *codec,
				       hda_nid_t pin_nid,
				       struct hdmi_audio_infoframe *ai)
{
	int i;
	int ca = ai->CA;
	int err;

	if (hdmi_channel_mapping[ca][1] == 0) {
		for (i = 0; i < channel_allocations[ca].channels; i++)
			hdmi_channel_mapping[ca][i] = i | (i << 4);
		for (; i < 8; i++)
			hdmi_channel_mapping[ca][i] = 0xf | (i << 4);
	}

	for (i = 0; i < 8; i++) {
		err = snd_hda_codec_write(codec, pin_nid, 0,
					  AC_VERB_SET_HDMI_CHAN_SLOT,
					  hdmi_channel_mapping[ca][i]);
		if (err) {
			snd_printdd(KERN_INFO "HDMI: channel mapping failed\n");
			break;
		}
	}

	hdmi_debug_channel_mapping(codec, pin_nid);
}

static bool hdmi_infoframe_uptodate(struct hda_codec *codec, hda_nid_t pin_nid,
				    struct hdmi_audio_infoframe *ai)
{
	u8 *bytes = (u8 *)ai;
	u8 val;
	int i;

	if (snd_hda_codec_read(codec, pin_nid, 0, AC_VERB_GET_HDMI_DIP_XMIT, 0)
							    != AC_DIPXMIT_BEST)
		return false;

	hdmi_set_dip_index(codec, pin_nid, 0x0, 0x0);
	for (i = 0; i < sizeof(*ai); i++) {
		val = snd_hda_codec_read(codec, pin_nid, 0,
					 AC_VERB_GET_HDMI_DIP_DATA, 0);
		if (val != bytes[i])
			return false;
	}

	return true;
}

static void hdmi_setup_audio_infoframe(struct hda_codec *codec, hda_nid_t nid,
					struct snd_pcm_substream *substream)
{
	struct intel_hdmi_spec *spec = codec->spec;
	hda_nid_t pin_nid;
	int i;
	struct hdmi_audio_infoframe ai = {
		.type		= 0x84,
		.ver		= 0x01,
		.len		= 0x0a,
		.CC02_CT47	= substream->runtime->channels - 1,
	};

	hdmi_setup_channel_allocation(codec, nid, &ai);

	for (i = 0; i < spec->num_pins; i++) {
		if (spec->pin_cvt[i] != nid)
			continue;
		if (!spec->sink_eld[i].monitor_present)
			continue;

		pin_nid = spec->pin[i];
		if (!hdmi_infoframe_uptodate(codec, pin_nid, &ai)) {
			hdmi_setup_channel_mapping(codec, pin_nid, &ai);
			hdmi_stop_infoframe_trans(codec, pin_nid);
			hdmi_fill_audio_infoframe(codec, pin_nid, &ai);
			hdmi_start_infoframe_trans(codec, pin_nid);
		}
	}
}


/*
 * Unsolicited events
 */

static void hdmi_intrinsic_event(struct hda_codec *codec, unsigned int res)
{
	struct intel_hdmi_spec *spec = codec->spec;
	int tag = res >> AC_UNSOL_RES_TAG_SHIFT;
	int pind = !!(res & AC_UNSOL_RES_PD);
	int eldv = !!(res & AC_UNSOL_RES_ELDV);
	int index;

	printk(KERN_INFO
		"HDMI hot plug event: Pin=%d Presence_Detect=%d ELD_Valid=%d\n",
		tag, pind, eldv);

	index = hda_node_index(spec->pin, tag);
	if (index < 0)
		return;

	spec->sink_eld[index].monitor_present = pind;
	spec->sink_eld[index].eld_valid = eldv;

	if (pind && eldv) {
		hdmi_get_show_eld(codec, spec->pin[index], &spec->sink_eld[index]);
		/* TODO: do real things about ELD */
	}
}

static void hdmi_non_intrinsic_event(struct hda_codec *codec, unsigned int res)
{
	int tag = res >> AC_UNSOL_RES_TAG_SHIFT;
	int subtag = (res & AC_UNSOL_RES_SUBTAG) >> AC_UNSOL_RES_SUBTAG_SHIFT;
	int cp_state = !!(res & AC_UNSOL_RES_CP_STATE);
	int cp_ready = !!(res & AC_UNSOL_RES_CP_READY);

	printk(KERN_INFO
		"HDMI CP event: PIN=%d SUBTAG=0x%x CP_STATE=%d CP_READY=%d\n",
		tag,
		subtag,
		cp_state,
		cp_ready);

	/* TODO */
	if (cp_state)
		;
	if (cp_ready)
		;
}


static void intel_hdmi_unsol_event(struct hda_codec *codec, unsigned int res)
{
	struct intel_hdmi_spec *spec = codec->spec;
	int tag = res >> AC_UNSOL_RES_TAG_SHIFT;
	int subtag = (res & AC_UNSOL_RES_SUBTAG) >> AC_UNSOL_RES_SUBTAG_SHIFT;

	if (hda_node_index(spec->pin, tag) < 0) {
		snd_printd(KERN_INFO "Unexpected HDMI event tag 0x%x\n", tag);
		return;
	}

	if (subtag == 0)
		hdmi_intrinsic_event(codec, res);
	else
		hdmi_non_intrinsic_event(codec, res);
}

/*
 * Callbacks
 */

static void hdmi_setup_stream(struct hda_codec *codec, hda_nid_t nid,
			      u32 stream_tag, int format)
{
	int tag;
	int fmt;

	tag = snd_hda_codec_read(codec, nid, 0, AC_VERB_GET_CONV, 0) >> 4;
	fmt = snd_hda_codec_read(codec, nid, 0, AC_VERB_GET_STREAM_FORMAT, 0);

	snd_printdd("hdmi_setup_stream: "
		    "NID=0x%x, %sstream=0x%x, %sformat=0x%x\n",
		    nid,
		    tag == stream_tag ? "" : "new-",
		    stream_tag,
		    fmt == format ? "" : "new-",
		    format);

	if (tag != stream_tag)
		snd_hda_codec_write(codec, nid, 0,
				    AC_VERB_SET_CHANNEL_STREAMID, stream_tag << 4);
	if (fmt != format)
		snd_hda_codec_write(codec, nid, 0,
				    AC_VERB_SET_STREAM_FORMAT, format);
}

static int intel_hdmi_playback_pcm_prepare(struct hda_pcm_stream *hinfo,
					   struct hda_codec *codec,
					   unsigned int stream_tag,
					   unsigned int format,
					   struct snd_pcm_substream *substream)
{
	hdmi_set_channel_count(codec, hinfo->nid,
			       substream->runtime->channels);

	hdmi_setup_audio_infoframe(codec, hinfo->nid, substream);

	hdmi_setup_stream(codec, hinfo->nid, stream_tag, format);
	return 0;
}

static int intel_hdmi_playback_pcm_cleanup(struct hda_pcm_stream *hinfo,
					   struct hda_codec *codec,
					   struct snd_pcm_substream *substream)
{
	return 0;
}

static struct hda_pcm_stream intel_hdmi_pcm_playback = {
	.substreams = 1,
	.channels_min = 2,
	.ops = {
		.prepare = intel_hdmi_playback_pcm_prepare,
		.cleanup = intel_hdmi_playback_pcm_cleanup,
	},
};

static int intel_hdmi_build_pcms(struct hda_codec *codec)
{
	struct intel_hdmi_spec *spec = codec->spec;
	struct hda_pcm *info = spec->pcm_rec;
	int i;

	codec->num_pcms = spec->num_cvts;
	codec->pcm_info = info;

	for (i = 0; i < codec->num_pcms; i++, info++) {
		unsigned int chans;

		chans = get_wcaps(codec, spec->cvt[i]);
		chans = get_wcaps_channels(chans);

		info->name = intel_hdmi_pcm_names[i];
		info->pcm_type = HDA_PCM_TYPE_HDMI;
		info->stream[SNDRV_PCM_STREAM_PLAYBACK] =
							intel_hdmi_pcm_playback;
		info->stream[SNDRV_PCM_STREAM_PLAYBACK].nid = spec->cvt[i];
		info->stream[SNDRV_PCM_STREAM_PLAYBACK].channels_max = chans;
	}

	return 0;
}

static int intel_hdmi_build_controls(struct hda_codec *codec)
{
	struct intel_hdmi_spec *spec = codec->spec;
	int err;
	int i;

	for (i = 0; i < codec->num_pcms; i++) {
		err = snd_hda_create_spdif_out_ctls(codec, spec->cvt[i]);
		if (err < 0)
			return err;
	}

	return 0;
}

static int intel_hdmi_init(struct hda_codec *codec)
{
	struct intel_hdmi_spec *spec = codec->spec;
	int i;

	for (i = 0; spec->pin[i]; i++) {
		hdmi_enable_output(codec, spec->pin[i]);
		snd_hda_codec_write(codec, spec->pin[i], 0,
				    AC_VERB_SET_UNSOLICITED_ENABLE,
				    AC_USRSP_EN | spec->pin[i]);
	}
	return 0;
}

static void intel_hdmi_free(struct hda_codec *codec)
{
	struct intel_hdmi_spec *spec = codec->spec;
	int i;

	for (i = 0; i < spec->num_pins; i++)
		snd_hda_eld_proc_free(codec, &spec->sink_eld[i]);

	kfree(spec);
}

static struct hda_codec_ops intel_hdmi_patch_ops = {
	.init			= intel_hdmi_init,
	.free			= intel_hdmi_free,
	.build_pcms		= intel_hdmi_build_pcms,
	.build_controls 	= intel_hdmi_build_controls,
	.unsol_event		= intel_hdmi_unsol_event,
};

static int patch_intel_hdmi(struct hda_codec *codec)
{
	struct intel_hdmi_spec *spec;
	int i;

	spec = kzalloc(sizeof(*spec), GFP_KERNEL);
	if (spec == NULL)
		return -ENOMEM;

	codec->spec = spec;
	if (intel_hdmi_parse_codec(codec) < 0) {
		codec->spec = NULL;
		kfree(spec);
		return -EINVAL;
	}
	codec->patch_ops = intel_hdmi_patch_ops;

	for (i = 0; i < spec->num_pins; i++)
		snd_hda_eld_proc_new(codec, &spec->sink_eld[i], i);

	init_channel_allocations();

	return 0;
}

static struct hda_codec_preset snd_hda_preset_intelhdmi[] = {
	{ .id = 0x808629fb, .name = "G45 DEVCL",  .patch = patch_intel_hdmi },
	{ .id = 0x80862801, .name = "G45 DEVBLC", .patch = patch_intel_hdmi },
	{ .id = 0x80862802, .name = "G45 DEVCTG", .patch = patch_intel_hdmi },
	{ .id = 0x80862803, .name = "G45 DEVELK", .patch = patch_intel_hdmi },
<<<<<<< HEAD
	{ .id = 0x80862804, .name = "G45 DEVIBX", .patch = patch_intel_hdmi_ibexpeak },
	{ .id = 0x80860054, .name = "Q57 DEVIBX", .patch = patch_intel_hdmi_ibexpeak },
=======
	{ .id = 0x80862804, .name = "G45 DEVIBX", .patch = patch_intel_hdmi },
	{ .id = 0x80860054, .name = "Q57 DEVIBX", .patch = patch_intel_hdmi },
>>>>>>> 1f1d16a8
	{ .id = 0x10951392, .name = "SiI1392 HDMI",     .patch = patch_intel_hdmi },
	{} /* terminator */
};

MODULE_ALIAS("snd-hda-codec-id:808629fb");
MODULE_ALIAS("snd-hda-codec-id:80862801");
MODULE_ALIAS("snd-hda-codec-id:80862802");
MODULE_ALIAS("snd-hda-codec-id:80862803");
MODULE_ALIAS("snd-hda-codec-id:80862804");
MODULE_ALIAS("snd-hda-codec-id:80860054");
MODULE_ALIAS("snd-hda-codec-id:10951392");

MODULE_LICENSE("GPL");
MODULE_DESCRIPTION("Intel HDMI HD-audio codec");

static struct hda_codec_preset_list intel_list = {
	.preset = snd_hda_preset_intelhdmi,
	.owner = THIS_MODULE,
};

static int __init patch_intelhdmi_init(void)
{
	return snd_hda_add_codec_preset(&intel_list);
}

static void __exit patch_intelhdmi_exit(void)
{
	snd_hda_delete_codec_preset(&intel_list);
}

module_init(patch_intelhdmi_init)
module_exit(patch_intelhdmi_exit)<|MERGE_RESOLUTION|>--- conflicted
+++ resolved
@@ -984,13 +984,8 @@
 	{ .id = 0x80862801, .name = "G45 DEVBLC", .patch = patch_intel_hdmi },
 	{ .id = 0x80862802, .name = "G45 DEVCTG", .patch = patch_intel_hdmi },
 	{ .id = 0x80862803, .name = "G45 DEVELK", .patch = patch_intel_hdmi },
-<<<<<<< HEAD
-	{ .id = 0x80862804, .name = "G45 DEVIBX", .patch = patch_intel_hdmi_ibexpeak },
-	{ .id = 0x80860054, .name = "Q57 DEVIBX", .patch = patch_intel_hdmi_ibexpeak },
-=======
 	{ .id = 0x80862804, .name = "G45 DEVIBX", .patch = patch_intel_hdmi },
 	{ .id = 0x80860054, .name = "Q57 DEVIBX", .patch = patch_intel_hdmi },
->>>>>>> 1f1d16a8
 	{ .id = 0x10951392, .name = "SiI1392 HDMI",     .patch = patch_intel_hdmi },
 	{} /* terminator */
 };
