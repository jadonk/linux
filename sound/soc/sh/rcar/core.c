--- conflicted
+++ resolved
@@ -376,25 +376,11 @@
  */
 u32 rsnd_get_dalign(struct rsnd_mod *mod, struct rsnd_dai_stream *io)
 {
-<<<<<<< HEAD
-	static const u32 dalign_values[8][2] = {
-		{0x76543210, 0x67452301},
-		{0x00000032, 0x00000023},
-		{0x00007654, 0x00006745},
-		{0x00000076, 0x00000067},
-		{0xfedcba98, 0xefcdab89},
-		{0x000000ba, 0x000000ab},
-		{0x0000fedc, 0x0000efcd},
-		{0x000000fe, 0x000000ef},
-	};
-	int id = 0, inv;
-=======
 	static const u32 dalign_values[8] = {
 		0x76543210, 0x00000032, 0x00007654, 0x00000076,
 		0xfedcba98, 0x000000ba, 0x0000fedc, 0x000000fe,
 	};
 	int id = 0;
->>>>>>> d8e2e0d2
 	struct rsnd_mod *ssiu = rsnd_io_to_mod_ssiu(io);
 	struct rsnd_mod *target;
 	struct snd_pcm_runtime *runtime = rsnd_io_to_runtime(io);
@@ -434,17 +420,6 @@
 	if (mod == ssiu)
 		id = rsnd_mod_id_sub(mod);
 
-<<<<<<< HEAD
-	/* Non target mod or non 16bit needs normal DALIGN */
-	if ((snd_pcm_format_width(runtime->format) != 16) ||
-	    (mod != target))
-		inv = 0;
-	/* Target mod needs inverted DALIGN when 16bit */
-	else
-		inv = 1;
-
-	return dalign_values[id][inv];
-=======
 	dalign = dalign_values[id];
 
 	if (mod == target && snd_pcm_format_width(runtime->format) == 16) {
@@ -454,7 +429,6 @@
 	}
 
 	return dalign;
->>>>>>> d8e2e0d2
 }
 
 u32 rsnd_get_busif_shift(struct rsnd_dai_stream *io, struct rsnd_mod *mod)
