--- conflicted
+++ resolved
@@ -253,23 +253,15 @@
 
 	pr_debug("%s : sport %d\n", __func__, dai->id);
 
-<<<<<<< HEAD
-	ret = sport_config_rx(sport, RFSR | RCKFE, RSFSE|0x1f, 0, 0);
-=======
 	ret = sport_config_rx(sport_handle, bf5xx_i2s.rcr1,
 				      bf5xx_i2s.rcr2, 0, 0);
->>>>>>> 17d857be
 	if (ret) {
 		pr_err("SPORT is busy!\n");
 		return -EBUSY;
 	}
 
-<<<<<<< HEAD
-	ret = sport_config_tx(sport, TFSR | TCKFE, TSFSE|0x1f, 0, 0);
-=======
 	ret = sport_config_tx(sport_handle, bf5xx_i2s.tcr1,
 				      bf5xx_i2s.tcr2, 0, 0);
->>>>>>> 17d857be
 	if (ret) {
 		pr_err("SPORT is busy!\n");
 		return -EBUSY;
