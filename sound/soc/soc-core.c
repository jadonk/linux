--- conflicted
+++ resolved
@@ -1583,7 +1583,6 @@
 		return;
 	}
 	card->snd_card->dev = card->dev;
-<<<<<<< HEAD
 
 #ifdef CONFIG_PM
 	/* deferred resume work */
@@ -1597,21 +1596,6 @@
 			goto card_probe_error;
 	}
 
-=======
-
-#ifdef CONFIG_PM
-	/* deferred resume work */
-	INIT_WORK(&card->deferred_resume_work, soc_resume_deferred);
-#endif
-
-	/* initialise the sound card only once */
-	if (card->probe) {
-		ret = card->probe(pdev);
-		if (ret < 0)
-			goto card_probe_error;
-	}
-
->>>>>>> b0c3844d
 	for (i = 0; i < card->num_links; i++) {
 		ret = soc_probe_dai_link(card, i);
 		if (ret < 0) {
@@ -1620,21 +1604,12 @@
 			goto probe_dai_err;
 		}
 	}
-<<<<<<< HEAD
 
 	snprintf(card->snd_card->shortname, sizeof(card->snd_card->shortname),
 		 "%s",  card->name);
 	snprintf(card->snd_card->longname, sizeof(card->snd_card->longname),
 		 "%s", card->name);
 
-=======
-
-	snprintf(card->snd_card->shortname, sizeof(card->snd_card->shortname),
-		 "%s",  card->name);
-	snprintf(card->snd_card->longname, sizeof(card->snd_card->longname),
-		 "%s", card->name);
-
->>>>>>> b0c3844d
 	ret = snd_card_register(card->snd_card);
 	if (ret < 0) {
 		printk(KERN_ERR "asoc: failed to register soundcard for %s\n", card->name);
@@ -1644,14 +1619,6 @@
 #ifdef CONFIG_SND_SOC_AC97_BUS
 	/* register any AC97 codecs */
 	for (i = 0; i < card->num_rtd; i++) {
-<<<<<<< HEAD
-			ret = soc_register_ac97_dai_link(&card->rtd[i]);
-			if (ret < 0) {
-				printk(KERN_ERR "asoc: failed to register AC97 %s\n", card->name);
-				goto probe_dai_err;
-			}
-		}
-=======
 		ret = soc_register_ac97_dai_link(&card->rtd[i]);
 		if (ret < 0) {
 			printk(KERN_ERR "asoc: failed to register AC97 %s\n", card->name);
@@ -1660,7 +1627,6 @@
 			goto probe_dai_err;
 		}
 	}
->>>>>>> b0c3844d
 #endif
 
 	card->instantiated = 1;
@@ -3006,7 +2972,6 @@
 		struct snd_soc_dai_driver *dai_drv)
 {
 	struct snd_soc_dai *dai;
-<<<<<<< HEAD
 
 	dev_dbg(dev, "dai register %s\n", dev_name(dev));
 
@@ -3021,22 +2986,6 @@
 		return -ENOMEM;
 	}
 
-=======
-
-	dev_dbg(dev, "dai register %s\n", dev_name(dev));
-
-	dai = kzalloc(sizeof(struct snd_soc_dai), GFP_KERNEL);
-	if (dai == NULL)
-			return -ENOMEM;
-
-	/* create DAI component name */
-	dai->name = fmt_single_name(dev, &dai->id);
-	if (dai->name == NULL) {
-		kfree(dai);
-		return -ENOMEM;
-	}
-
->>>>>>> b0c3844d
 	dai->dev = dev;
 	dai->driver = dai_drv;
 	if (!dai->driver->ops)
@@ -3125,13 +3074,9 @@
 		pr_debug("Registered DAI '%s'\n", dai->name);
 	}
 
-<<<<<<< HEAD
-	snd_soc_instantiate_cards();
-=======
 	mutex_lock(&client_mutex);
 	snd_soc_instantiate_cards();
 	mutex_unlock(&client_mutex);
->>>>>>> b0c3844d
 	return 0;
 
 err:
