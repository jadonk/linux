--- conflicted
+++ resolved
@@ -132,11 +132,7 @@
 	struct snd_soc_pcm_runtime *rtd = substream->private_data;
 	struct davinci_mcbsp_dev *dev = rtd->dai->cpu_dai->private_data;
 	struct snd_soc_device *socdev = rtd->socdev;
-<<<<<<< HEAD
-	struct snd_soc_platform *platform = socdev->platform;
-=======
 	struct snd_soc_platform *platform = socdev->card->platform;
->>>>>>> 8e492151
 	u32 w;
 	int ret;
 
@@ -252,16 +248,6 @@
 		pcr = DAVINCI_MCBSP_PCR_SCLKME |
 			DAVINCI_MCBSP_PCR_FSXM |
 			DAVINCI_MCBSP_PCR_FSRM;
-		break;
-	case SND_SOC_DAIFMT_CBM_CFS:
-		/* McBSP CLKR pin is the input for the Sample Rate Generator.
-		 * McBSP FSR and FSX are driven by the Sample Rate Generator. */
-		davinci_mcbsp_write_reg(dev, DAVINCI_MCBSP_PCR_REG,
-					DAVINCI_MCBSP_PCR_SCLKME |
-					DAVINCI_MCBSP_PCR_FSXM |
-					DAVINCI_MCBSP_PCR_FSRM);
-		davinci_mcbsp_write_reg(dev, DAVINCI_MCBSP_SRGR_REG,
-					DAVINCI_MCBSP_SRGR_FSGM);
 		break;
 	case SND_SOC_DAIFMT_CBM_CFM:
 		/* codec is master */
@@ -356,36 +342,10 @@
 	default:
 		return -EINVAL;
 	}
-<<<<<<< HEAD
-
-	switch (fmt & SND_SOC_DAIFMT_FORMAT_MASK) {
-	case SND_SOC_DAIFMT_RIGHT_J:
-		davinci_mcbsp_write_reg(dev, DAVINCI_MCBSP_RCR_REG,
-					DAVINCI_MCBSP_RCR_RFRLEN1(1) |
-					DAVINCI_MCBSP_RCR_RDATDLY(0));
-		davinci_mcbsp_write_reg(dev, DAVINCI_MCBSP_XCR_REG,
-					DAVINCI_MCBSP_XCR_XFRLEN1(1) |
-					DAVINCI_MCBSP_XCR_XDATDLY(0) |
-					DAVINCI_MCBSP_XCR_XFIG);
-		break;
-	case SND_SOC_DAIFMT_I2S:
-	default:
-		davinci_mcbsp_write_reg(dev, DAVINCI_MCBSP_RCR_REG,
-					DAVINCI_MCBSP_RCR_RFRLEN1(1) |
-					DAVINCI_MCBSP_RCR_RDATDLY(1));
-		davinci_mcbsp_write_reg(dev, DAVINCI_MCBSP_XCR_REG,
-					DAVINCI_MCBSP_XCR_XFRLEN1(1) |
-					DAVINCI_MCBSP_XCR_XDATDLY(1) |
-					DAVINCI_MCBSP_XCR_XFIG);
-		break;
-	}
-
-=======
 	davinci_mcbsp_write_reg(dev, DAVINCI_MCBSP_SRGR_REG, srgr);
 	davinci_mcbsp_write_reg(dev, DAVINCI_MCBSP_PCR_REG, pcr);
 	davinci_mcbsp_write_reg(dev, DAVINCI_MCBSP_RCR_REG, rcr);
 	davinci_mcbsp_write_reg(dev, DAVINCI_MCBSP_XCR_REG, xcr);
->>>>>>> 8e492151
 	return 0;
 }
 
@@ -480,13 +440,8 @@
 			     struct snd_soc_dai *dai)
 {
 	struct snd_soc_device *socdev = platform_get_drvdata(pdev);
-<<<<<<< HEAD
-	struct snd_soc_machine *machine = socdev->machine;
-	struct snd_soc_dai *cpu_dai = machine->dai_link->cpu_dai;
-=======
 	struct snd_soc_card *card = socdev->card;
-	struct snd_soc_dai *cpu_dai = card->dai_link[pdev->id].cpu_dai;
->>>>>>> 8e492151
+	struct snd_soc_dai *cpu_dai = card->dai_link->cpu_dai;
 	struct davinci_mcbsp_dev *dev;
 	struct resource *mem, *ioarea;
 	struct evm_snd_platform_data *pdata;
@@ -552,7 +507,7 @@
 {
 	struct snd_soc_device *socdev = platform_get_drvdata(pdev);
 	struct snd_soc_card *card = socdev->card;
-	struct snd_soc_dai *cpu_dai = card->dai_link[pdev->id].cpu_dai;
+	struct snd_soc_dai *cpu_dai = card->dai_link->cpu_dai;
 	struct davinci_mcbsp_dev *dev = cpu_dai->private_data;
 	struct resource *mem;
 
