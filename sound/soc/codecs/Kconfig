# Helper to resolve issues with configs that have SPI enabled but I2C
# modular, meaning we can't build the codec driver in with I2C support.
# We use an ordered list of conditional defaults to pick the appropriate
# setting - SPI can't be modular so that case doesn't need to be covered.
config SND_SOC_I2C_AND_SPI
	tristate
	default m if I2C=m
	default y if I2C=y
	default y if SPI_MASTER=y

config SND_SOC_ALL_CODECS
	tristate "Build all ASoC CODEC drivers"
	select SND_SOC_88PM860X if MFD_88PM860X
	select SND_SOC_L3
	select SND_SOC_AC97_CODEC if SND_SOC_AC97_BUS
	select SND_SOC_AD1836 if SPI_MASTER
	select SND_SOC_AD193X if SND_SOC_I2C_AND_SPI
	select SND_SOC_AD1980 if SND_SOC_AC97_BUS
	select SND_SOC_ADS117X
	select SND_SOC_AD73311 if I2C
	select SND_SOC_AK4104 if SPI_MASTER
	select SND_SOC_AK4535 if I2C
	select SND_SOC_AK4642 if I2C
	select SND_SOC_AK4671 if I2C
	select SND_SOC_CQ0093VC if MFD_DAVINCI_VOICECODEC
	select SND_SOC_CS42L51 if I2C
	select SND_SOC_CS4270 if I2C
	select SND_SOC_CX20442
	select SND_SOC_DA7210 if I2C
<<<<<<< HEAD
	select SND_SOC_JZ4740 if SOC_JZ4740
=======
	select SND_SOC_JZ4740_CODEC if SOC_JZ4740
>>>>>>> e53beacd
	select SND_SOC_MAX98088 if I2C
	select SND_SOC_MAX9877 if I2C
	select SND_SOC_PCM3008
	select SND_SOC_SPDIF
	select SND_SOC_SSM2602 if I2C
	select SND_SOC_STAC9766 if SND_SOC_AC97_BUS
	select SND_SOC_TLV320AIC23 if I2C
	select SND_SOC_TLV320AIC26 if SPI_MASTER
	select SND_SOC_TLV320AIC3X if I2C
	select SND_SOC_TPA6130A2 if I2C
	select SND_SOC_TLV320DAC33 if I2C
	select SND_SOC_TWL4030 if TWL4030_CORE
	select SND_SOC_TWL6040 if TWL4030_CORE
	select SND_SOC_UDA134X
	select SND_SOC_UDA1380 if I2C
	select SND_SOC_WL1273 if WL1273_CORE
	select SND_SOC_WM2000 if I2C
	select SND_SOC_WM8350 if MFD_WM8350
	select SND_SOC_WM8400 if MFD_WM8400
	select SND_SOC_WM8510 if SND_SOC_I2C_AND_SPI
	select SND_SOC_WM8523 if I2C
	select SND_SOC_WM8580 if I2C
	select SND_SOC_WM8711 if SND_SOC_I2C_AND_SPI
	select SND_SOC_WM8727
	select SND_SOC_WM8728 if SND_SOC_I2C_AND_SPI
	select SND_SOC_WM8731 if SND_SOC_I2C_AND_SPI
	select SND_SOC_WM8741 if SND_SOC_I2C_AND_SPI
	select SND_SOC_WM8750 if SND_SOC_I2C_AND_SPI
	select SND_SOC_WM8753 if SND_SOC_I2C_AND_SPI
	select SND_SOC_WM8776 if SND_SOC_I2C_AND_SPI
	select SND_SOC_WM8804 if SND_SOC_I2C_AND_SPI
	select SND_SOC_WM8900 if I2C
	select SND_SOC_WM8903 if I2C
	select SND_SOC_WM8904 if I2C
	select SND_SOC_WM8940 if I2C
	select SND_SOC_WM8955 if I2C
	select SND_SOC_WM8960 if I2C
	select SND_SOC_WM8961 if I2C
	select SND_SOC_WM8962 if I2C
	select SND_SOC_WM8971 if I2C
	select SND_SOC_WM8974 if I2C
	select SND_SOC_WM8978 if I2C
	select SND_SOC_WM8985 if SND_SOC_I2C_AND_SPI
	select SND_SOC_WM8988 if SND_SOC_I2C_AND_SPI
	select SND_SOC_WM8990 if I2C
	select SND_SOC_WM8993 if I2C
	select SND_SOC_WM8994 if MFD_WM8994
	select SND_SOC_WM9081 if I2C
	select SND_SOC_WM9090 if I2C
	select SND_SOC_WM9705 if SND_SOC_AC97_BUS
	select SND_SOC_WM9712 if SND_SOC_AC97_BUS
	select SND_SOC_WM9713 if SND_SOC_AC97_BUS
        help
          Normally ASoC codec drivers are only built if a machine driver which
          uses them is also built since they are only usable with a machine
          driver.  Selecting this option will allow these drivers to be built
          without an explicit machine driver for test and development purposes.

	  Support for the bus types used to access the codecs to be built must
	  be selected separately.

          If unsure select "N".

config SND_SOC_88PM860X
	tristate

config SND_SOC_WM_HUBS
	tristate
	default y if SND_SOC_WM8993=y || SND_SOC_WM8994=y
	default m if SND_SOC_WM8993=m || SND_SOC_WM8994=m

config SND_SOC_AC97_CODEC
	tristate
	select SND_AC97_CODEC

config SND_SOC_AD1836
	tristate

config SND_SOC_AD193X
	tristate

config SND_SOC_AD1980
	tristate

config SND_SOC_AD73311
	tristate
	
config SND_SOC_ADS117X
	tristate

config SND_SOC_AK4104
	tristate

config SND_SOC_AK4535
	tristate

config SND_SOC_AK4642
	tristate

config SND_SOC_AK4671
	tristate

config SND_SOC_CQ0093VC
	tristate

config SND_SOC_CS42L51
	tristate

# Cirrus Logic CS4270 Codec
config SND_SOC_CS4270
	tristate

# Cirrus Logic CS4270 Codec VD = 3.3V Errata
# Select if you are affected by the errata where the part will not function
# if MCLK divide-by-1.5 is selected and VD is set to 3.3V.  The driver will
# not select any sample rates that require MCLK to be divided by 1.5.
config SND_SOC_CS4270_VD33_ERRATA
	bool
	depends on SND_SOC_CS4270

config SND_SOC_CX20442
	tristate

config SND_SOC_JZ4740_CODEC
	tristate

config SND_SOC_L3
       tristate

config SND_SOC_DA7210
        tristate

config SND_SOC_MAX98088
       tristate

config SND_SOC_PCM3008
       tristate

config SND_SOC_SPDIF
	tristate

config SND_SOC_SSM2602
	tristate

config SND_SOC_STAC9766
	tristate

config SND_SOC_TLV320AIC23
	tristate

config SND_SOC_TLV320AIC26
	tristate "TI TLV320AIC26 Codec support" if SND_SOC_OF_SIMPLE
	depends on SPI

config SND_SOC_TLV320AIC3X
	tristate

config SND_SOC_TLV320DAC33
	tristate

config SND_SOC_TWL4030
	select TWL4030_CODEC
	tristate

config SND_SOC_TWL6040
	tristate

config SND_SOC_UDA134X
       tristate

config SND_SOC_UDA1380
        tristate

config SND_SOC_WL1273
	tristate

config SND_SOC_WM8350
	tristate

config SND_SOC_WM8400
	tristate

config SND_SOC_WM8510
	tristate

config SND_SOC_WM8523
	tristate

config SND_SOC_WM8580
	tristate

config SND_SOC_WM8711
	tristate

config SND_SOC_WM8727
	tristate

config SND_SOC_WM8728
	tristate

config SND_SOC_WM8731
	tristate

config SND_SOC_WM8741
	tristate

config SND_SOC_WM8750
	tristate

config SND_SOC_WM8753
	tristate

config SND_SOC_WM8776
	tristate

config SND_SOC_WM8804
	tristate

config SND_SOC_WM8900
	tristate

config SND_SOC_WM8903
	tristate

config SND_SOC_WM8904
	tristate

config SND_SOC_WM8940
        tristate

config SND_SOC_WM8955
	tristate

config SND_SOC_WM8960
	tristate

config SND_SOC_WM8961
	tristate

config SND_SOC_WM8962
	tristate

config SND_SOC_WM8971
	tristate

config SND_SOC_WM8974
	tristate

config SND_SOC_WM8978
	tristate

config SND_SOC_WM8985
	tristate

config SND_SOC_WM8988
	tristate

config SND_SOC_WM8990
	tristate

config SND_SOC_WM8993
	tristate

config SND_SOC_WM8994
	tristate

config SND_SOC_WM9081
	tristate

config SND_SOC_WM9705
	tristate

config SND_SOC_WM9712
	tristate

config SND_SOC_WM9713
	tristate

# Amp
config SND_SOC_MAX9877
	tristate

config SND_SOC_TPA6130A2
	tristate

config SND_SOC_WM2000
	tristate

config SND_SOC_WM9090
	tristate<|MERGE_RESOLUTION|>--- conflicted
+++ resolved
@@ -27,11 +27,7 @@
 	select SND_SOC_CS4270 if I2C
 	select SND_SOC_CX20442
 	select SND_SOC_DA7210 if I2C
-<<<<<<< HEAD
-	select SND_SOC_JZ4740 if SOC_JZ4740
-=======
 	select SND_SOC_JZ4740_CODEC if SOC_JZ4740
->>>>>>> e53beacd
 	select SND_SOC_MAX98088 if I2C
 	select SND_SOC_MAX9877 if I2C
 	select SND_SOC_PCM3008
