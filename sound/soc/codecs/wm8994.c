/*
 * wm8994.c  --  WM8994 ALSA SoC Audio driver
 *
 * Copyright 2009 Wolfson Microelectronics plc
 *
 * Author: Mark Brown <broonie@opensource.wolfsonmicro.com>
 *
 *
 * This program is free software; you can redistribute it and/or modify
 * it under the terms of the GNU General Public License version 2 as
 * published by the Free Software Foundation.
 */

#include <linux/module.h>
#include <linux/moduleparam.h>
#include <linux/init.h>
#include <linux/delay.h>
#include <linux/pm.h>
#include <linux/i2c.h>
#include <linux/platform_device.h>
#include <linux/pm_runtime.h>
#include <linux/regulator/consumer.h>
#include <linux/slab.h>
#include <sound/core.h>
#include <sound/jack.h>
#include <sound/pcm.h>
#include <sound/pcm_params.h>
#include <sound/soc.h>
#include <sound/initval.h>
#include <sound/tlv.h>
#include <trace/events/asoc.h>

#include <linux/mfd/wm8994/core.h>
#include <linux/mfd/wm8994/registers.h>
#include <linux/mfd/wm8994/pdata.h>
#include <linux/mfd/wm8994/gpio.h>

#include "wm8994.h"
#include "wm_hubs.h"

struct fll_config {
	int src;
	int in;
	int out;
};

#define WM8994_NUM_DRC 3
#define WM8994_NUM_EQ  3

static int wm8994_drc_base[] = {
	WM8994_AIF1_DRC1_1,
	WM8994_AIF1_DRC2_1,
	WM8994_AIF2_DRC_1,
};

static int wm8994_retune_mobile_base[] = {
	WM8994_AIF1_DAC1_EQ_GAINS_1,
	WM8994_AIF1_DAC2_EQ_GAINS_1,
	WM8994_AIF2_EQ_GAINS_1,
};

struct wm8994_micdet {
	struct snd_soc_jack *jack;
	int det;
	int shrt;
};

/* codec private data */
struct wm8994_priv {
	struct wm_hubs_data hubs;
	enum snd_soc_control_type control_type;
	void *control_data;
	struct snd_soc_codec *codec;
	int sysclk[2];
	int sysclk_rate[2];
	int mclk[2];
	int aifclk[2];
	struct fll_config fll[2], fll_suspend[2];

	int dac_rates[2];
	int lrclk_shared[2];

	int mbc_ena[3];

<<<<<<< HEAD
	/* Platform dependant DRC configuration */
=======
	/* Platform dependent DRC configuration */
>>>>>>> 105e53f8
	const char **drc_texts;
	int drc_cfg[WM8994_NUM_DRC];
	struct soc_enum drc_enum;

	/* Platform dependent ReTune mobile configuration */
	int num_retune_mobile_texts;
	const char **retune_mobile_texts;
	int retune_mobile_cfg[WM8994_NUM_EQ];
	struct soc_enum retune_mobile_enum;

<<<<<<< HEAD
	/* Platform dependant MBC configuration */
=======
	/* Platform dependent MBC configuration */
>>>>>>> 105e53f8
	int mbc_cfg;
	const char **mbc_texts;
	struct soc_enum mbc_enum;

	struct wm8994_micdet micdet[2];

	wm8958_micdet_cb jack_cb;
	void *jack_cb_data;
<<<<<<< HEAD
	bool jack_is_mic;
	bool jack_is_video;
=======
	int micdet_irq;
>>>>>>> 105e53f8

	int revision;
	struct wm8994_pdata *pdata;

<<<<<<< HEAD
static int wm8994_readable(unsigned int reg)
=======
	unsigned int aif1clk_enable:1;
	unsigned int aif2clk_enable:1;

	unsigned int aif1clk_disable:1;
	unsigned int aif2clk_disable:1;
};

static int wm8994_readable(struct snd_soc_codec *codec, unsigned int reg)
>>>>>>> 105e53f8
{
	switch (reg) {
	case WM8994_GPIO_1:
	case WM8994_GPIO_2:
	case WM8994_GPIO_3:
	case WM8994_GPIO_4:
	case WM8994_GPIO_5:
	case WM8994_GPIO_6:
	case WM8994_GPIO_7:
	case WM8994_GPIO_8:
	case WM8994_GPIO_9:
	case WM8994_GPIO_10:
	case WM8994_GPIO_11:
	case WM8994_INTERRUPT_STATUS_1:
	case WM8994_INTERRUPT_STATUS_2:
	case WM8994_INTERRUPT_RAW_STATUS_2:
		return 1;
	default:
		break;
	}

	if (reg >= WM8994_CACHE_SIZE)
		return 0;
	return wm8994_access_masks[reg].readable != 0;
}

static int wm8994_volatile(struct snd_soc_codec *codec, unsigned int reg)
{
	if (reg >= WM8994_CACHE_SIZE)
		return 1;

	switch (reg) {
	case WM8994_SOFTWARE_RESET:
	case WM8994_CHIP_REVISION:
	case WM8994_DC_SERVO_1:
	case WM8994_DC_SERVO_READBACK:
	case WM8994_RATE_STATUS:
	case WM8994_LDO_1:
	case WM8994_LDO_2:
	case WM8958_DSP2_EXECCONTROL:
	case WM8958_MIC_DETECT_3:
		return 1;
	default:
		return 0;
	}
}

static int wm8994_write(struct snd_soc_codec *codec, unsigned int reg,
	unsigned int value)
{
	int ret;

	BUG_ON(reg > WM8994_MAX_REGISTER);

<<<<<<< HEAD
	if (!wm8994_volatile(reg)) {
=======
	if (!wm8994_volatile(codec, reg)) {
>>>>>>> 105e53f8
		ret = snd_soc_cache_write(codec, reg, value);
		if (ret != 0)
			dev_err(codec->dev, "Cache write to %x failed: %d\n",
				reg, ret);
	}

	return wm8994_reg_write(codec->control_data, reg, value);
}

static unsigned int wm8994_read(struct snd_soc_codec *codec,
				unsigned int reg)
{
	unsigned int val;
	int ret;

	BUG_ON(reg > WM8994_MAX_REGISTER);

<<<<<<< HEAD
	if (!wm8994_volatile(reg) && wm8994_readable(reg) &&
=======
	if (!wm8994_volatile(codec, reg) && wm8994_readable(codec, reg) &&
>>>>>>> 105e53f8
	    reg < codec->driver->reg_cache_size) {
		ret = snd_soc_cache_read(codec, reg, &val);
		if (ret >= 0)
			return val;
		else
			dev_err(codec->dev, "Cache read from %x failed: %d\n",
				reg, ret);
	}

	return wm8994_reg_read(codec->control_data, reg);
}

static int configure_aif_clock(struct snd_soc_codec *codec, int aif)
{
	struct wm8994_priv *wm8994 = snd_soc_codec_get_drvdata(codec);
	int rate;
	int reg1 = 0;
	int offset;

	if (aif)
		offset = 4;
	else
		offset = 0;

	switch (wm8994->sysclk[aif]) {
	case WM8994_SYSCLK_MCLK1:
		rate = wm8994->mclk[0];
		break;

	case WM8994_SYSCLK_MCLK2:
		reg1 |= 0x8;
		rate = wm8994->mclk[1];
		break;

	case WM8994_SYSCLK_FLL1:
		reg1 |= 0x10;
		rate = wm8994->fll[0].out;
		break;

	case WM8994_SYSCLK_FLL2:
		reg1 |= 0x18;
		rate = wm8994->fll[1].out;
		break;

	default:
		return -EINVAL;
	}

	if (rate >= 13500000) {
		rate /= 2;
		reg1 |= WM8994_AIF1CLK_DIV;

		dev_dbg(codec->dev, "Dividing AIF%d clock to %dHz\n",
			aif + 1, rate);
	}

	if (rate && rate < 3000000)
		dev_warn(codec->dev, "AIF%dCLK is %dHz, should be >=3MHz for optimal performance\n",
			 aif + 1, rate);

	wm8994->aifclk[aif] = rate;

	snd_soc_update_bits(codec, WM8994_AIF1_CLOCKING_1 + offset,
			    WM8994_AIF1CLK_SRC_MASK | WM8994_AIF1CLK_DIV,
			    reg1);

	return 0;
}

static int configure_clock(struct snd_soc_codec *codec)
{
	struct wm8994_priv *wm8994 = snd_soc_codec_get_drvdata(codec);
	int old, new;

	/* Bring up the AIF clocks first */
	configure_aif_clock(codec, 0);
	configure_aif_clock(codec, 1);

	/* Then switch CLK_SYS over to the higher of them; a change
	 * can only happen as a result of a clocking change which can
	 * only be made outside of DAPM so we can safely redo the
	 * clocking.
	 */

	/* If they're equal it doesn't matter which is used */
	if (wm8994->aifclk[0] == wm8994->aifclk[1])
		return 0;

	if (wm8994->aifclk[0] < wm8994->aifclk[1])
		new = WM8994_SYSCLK_SRC;
	else
		new = 0;

	old = snd_soc_read(codec, WM8994_CLOCKING_1) & WM8994_SYSCLK_SRC;

	/* If there's no change then we're done. */
	if (old == new)
		return 0;

	snd_soc_update_bits(codec, WM8994_CLOCKING_1, WM8994_SYSCLK_SRC, new);

	snd_soc_dapm_sync(&codec->dapm);

	return 0;
}

static int check_clk_sys(struct snd_soc_dapm_widget *source,
			 struct snd_soc_dapm_widget *sink)
{
	int reg = snd_soc_read(source->codec, WM8994_CLOCKING_1);
	const char *clk;

	/* Check what we're currently using for CLK_SYS */
	if (reg & WM8994_SYSCLK_SRC)
		clk = "AIF2CLK";
	else
		clk = "AIF1CLK";

	return strcmp(source->name, clk) == 0;
}

static const char *sidetone_hpf_text[] = {
	"2.7kHz", "1.35kHz", "675Hz", "370Hz", "180Hz", "90Hz", "45Hz"
};

static const struct soc_enum sidetone_hpf =
	SOC_ENUM_SINGLE(WM8994_SIDETONE, 7, 7, sidetone_hpf_text);

static const char *adc_hpf_text[] = {
	"HiFi", "Voice 1", "Voice 2", "Voice 3"
};

static const struct soc_enum aif1adc1_hpf =
	SOC_ENUM_SINGLE(WM8994_AIF1_ADC1_FILTERS, 13, 4, adc_hpf_text);

static const struct soc_enum aif1adc2_hpf =
	SOC_ENUM_SINGLE(WM8994_AIF1_ADC2_FILTERS, 13, 4, adc_hpf_text);

static const struct soc_enum aif2adc_hpf =
	SOC_ENUM_SINGLE(WM8994_AIF2_ADC_FILTERS, 13, 4, adc_hpf_text);

static const DECLARE_TLV_DB_SCALE(aif_tlv, 0, 600, 0);
static const DECLARE_TLV_DB_SCALE(digital_tlv, -7200, 75, 1);
static const DECLARE_TLV_DB_SCALE(st_tlv, -3600, 300, 0);
static const DECLARE_TLV_DB_SCALE(wm8994_3d_tlv, -1600, 183, 0);
static const DECLARE_TLV_DB_SCALE(eq_tlv, -1200, 100, 0);

#define WM8994_DRC_SWITCH(xname, reg, shift) \
{	.iface = SNDRV_CTL_ELEM_IFACE_MIXER, .name = xname, \
	.info = snd_soc_info_volsw, .get = snd_soc_get_volsw,\
	.put = wm8994_put_drc_sw, \
	.private_value =  SOC_SINGLE_VALUE(reg, shift, 1, 0) }

static int wm8994_put_drc_sw(struct snd_kcontrol *kcontrol,
			     struct snd_ctl_elem_value *ucontrol)
{
	struct soc_mixer_control *mc =
		(struct soc_mixer_control *)kcontrol->private_value;
	struct snd_soc_codec *codec = snd_kcontrol_chip(kcontrol);
	int mask, ret;

	/* Can't enable both ADC and DAC paths simultaneously */
	if (mc->shift == WM8994_AIF1DAC1_DRC_ENA_SHIFT)
		mask = WM8994_AIF1ADC1L_DRC_ENA_MASK |
			WM8994_AIF1ADC1R_DRC_ENA_MASK;
	else
		mask = WM8994_AIF1DAC1_DRC_ENA_MASK;

	ret = snd_soc_read(codec, mc->reg);
	if (ret < 0)
		return ret;
	if (ret & mask)
		return -EINVAL;

	return snd_soc_put_volsw(kcontrol, ucontrol);
}

static void wm8994_set_drc(struct snd_soc_codec *codec, int drc)
{
	struct wm8994_priv *wm8994 = snd_soc_codec_get_drvdata(codec);
	struct wm8994_pdata *pdata = wm8994->pdata;
	int base = wm8994_drc_base[drc];
	int cfg = wm8994->drc_cfg[drc];
	int save, i;

	/* Save any enables; the configuration should clear them. */
	save = snd_soc_read(codec, base);
	save &= WM8994_AIF1DAC1_DRC_ENA | WM8994_AIF1ADC1L_DRC_ENA |
		WM8994_AIF1ADC1R_DRC_ENA;

	for (i = 0; i < WM8994_DRC_REGS; i++)
		snd_soc_update_bits(codec, base + i, 0xffff,
				    pdata->drc_cfgs[cfg].regs[i]);

	snd_soc_update_bits(codec, base, WM8994_AIF1DAC1_DRC_ENA |
			     WM8994_AIF1ADC1L_DRC_ENA |
			     WM8994_AIF1ADC1R_DRC_ENA, save);
}

/* Icky as hell but saves code duplication */
static int wm8994_get_drc(const char *name)
{
	if (strcmp(name, "AIF1DRC1 Mode") == 0)
		return 0;
	if (strcmp(name, "AIF1DRC2 Mode") == 0)
		return 1;
	if (strcmp(name, "AIF2DRC Mode") == 0)
		return 2;
	return -EINVAL;
}

static int wm8994_put_drc_enum(struct snd_kcontrol *kcontrol,
			       struct snd_ctl_elem_value *ucontrol)
{
	struct snd_soc_codec *codec = snd_kcontrol_chip(kcontrol);
	struct wm8994_priv *wm8994 = snd_soc_codec_get_drvdata(codec);
	struct wm8994_pdata *pdata = wm8994->pdata;
	int drc = wm8994_get_drc(kcontrol->id.name);
	int value = ucontrol->value.integer.value[0];

	if (drc < 0)
		return drc;

	if (value >= pdata->num_drc_cfgs)
		return -EINVAL;

	wm8994->drc_cfg[drc] = value;

	wm8994_set_drc(codec, drc);

	return 0;
}

static int wm8994_get_drc_enum(struct snd_kcontrol *kcontrol,
			       struct snd_ctl_elem_value *ucontrol)
{
	struct snd_soc_codec *codec = snd_kcontrol_chip(kcontrol);
	struct wm8994_priv *wm8994 = snd_soc_codec_get_drvdata(codec);
	int drc = wm8994_get_drc(kcontrol->id.name);

	ucontrol->value.enumerated.item[0] = wm8994->drc_cfg[drc];

	return 0;
}

static void wm8994_set_retune_mobile(struct snd_soc_codec *codec, int block)
{
	struct wm8994_priv *wm8994 = snd_soc_codec_get_drvdata(codec);
	struct wm8994_pdata *pdata = wm8994->pdata;
	int base = wm8994_retune_mobile_base[block];
	int iface, best, best_val, save, i, cfg;

	if (!pdata || !wm8994->num_retune_mobile_texts)
		return;

	switch (block) {
	case 0:
	case 1:
		iface = 0;
		break;
	case 2:
		iface = 1;
		break;
	default:
		return;
	}

	/* Find the version of the currently selected configuration
	 * with the nearest sample rate. */
	cfg = wm8994->retune_mobile_cfg[block];
	best = 0;
	best_val = INT_MAX;
	for (i = 0; i < pdata->num_retune_mobile_cfgs; i++) {
		if (strcmp(pdata->retune_mobile_cfgs[i].name,
			   wm8994->retune_mobile_texts[cfg]) == 0 &&
		    abs(pdata->retune_mobile_cfgs[i].rate
			- wm8994->dac_rates[iface]) < best_val) {
			best = i;
			best_val = abs(pdata->retune_mobile_cfgs[i].rate
				       - wm8994->dac_rates[iface]);
		}
	}

	dev_dbg(codec->dev, "ReTune Mobile %d %s/%dHz for %dHz sample rate\n",
		block,
		pdata->retune_mobile_cfgs[best].name,
		pdata->retune_mobile_cfgs[best].rate,
		wm8994->dac_rates[iface]);

	/* The EQ will be disabled while reconfiguring it, remember the
	 * current configuration. 
	 */
	save = snd_soc_read(codec, base);
	save &= WM8994_AIF1DAC1_EQ_ENA;

	for (i = 0; i < WM8994_EQ_REGS; i++)
		snd_soc_update_bits(codec, base + i, 0xffff,
				pdata->retune_mobile_cfgs[best].regs[i]);

	snd_soc_update_bits(codec, base, WM8994_AIF1DAC1_EQ_ENA, save);
}

/* Icky as hell but saves code duplication */
static int wm8994_get_retune_mobile_block(const char *name)
{
	if (strcmp(name, "AIF1.1 EQ Mode") == 0)
		return 0;
	if (strcmp(name, "AIF1.2 EQ Mode") == 0)
		return 1;
	if (strcmp(name, "AIF2 EQ Mode") == 0)
		return 2;
	return -EINVAL;
}

static int wm8994_put_retune_mobile_enum(struct snd_kcontrol *kcontrol,
					 struct snd_ctl_elem_value *ucontrol)
{
	struct snd_soc_codec *codec = snd_kcontrol_chip(kcontrol);
	struct wm8994_priv *wm8994 = snd_soc_codec_get_drvdata(codec);
	struct wm8994_pdata *pdata = wm8994->pdata;
	int block = wm8994_get_retune_mobile_block(kcontrol->id.name);
	int value = ucontrol->value.integer.value[0];

	if (block < 0)
		return block;

	if (value >= pdata->num_retune_mobile_cfgs)
		return -EINVAL;

	wm8994->retune_mobile_cfg[block] = value;

	wm8994_set_retune_mobile(codec, block);

	return 0;
}

static int wm8994_get_retune_mobile_enum(struct snd_kcontrol *kcontrol,
					 struct snd_ctl_elem_value *ucontrol)
{
	struct snd_soc_codec *codec = snd_kcontrol_chip(kcontrol);
	struct wm8994_priv *wm8994 = snd_soc_codec_get_drvdata(codec);
	int block = wm8994_get_retune_mobile_block(kcontrol->id.name);

	ucontrol->value.enumerated.item[0] = wm8994->retune_mobile_cfg[block];

	return 0;
}

static const char *aif_chan_src_text[] = {
	"Left", "Right"
};

static const struct soc_enum aif1adcl_src =
	SOC_ENUM_SINGLE(WM8994_AIF1_CONTROL_1, 15, 2, aif_chan_src_text);

static const struct soc_enum aif1adcr_src =
	SOC_ENUM_SINGLE(WM8994_AIF1_CONTROL_1, 14, 2, aif_chan_src_text);

static const struct soc_enum aif2adcl_src =
	SOC_ENUM_SINGLE(WM8994_AIF2_CONTROL_1, 15, 2, aif_chan_src_text);

static const struct soc_enum aif2adcr_src =
	SOC_ENUM_SINGLE(WM8994_AIF2_CONTROL_1, 14, 2, aif_chan_src_text);

static const struct soc_enum aif1dacl_src =
	SOC_ENUM_SINGLE(WM8994_AIF1_CONTROL_2, 15, 2, aif_chan_src_text);

static const struct soc_enum aif1dacr_src =
	SOC_ENUM_SINGLE(WM8994_AIF1_CONTROL_2, 14, 2, aif_chan_src_text);

static const struct soc_enum aif2dacl_src =
	SOC_ENUM_SINGLE(WM8994_AIF2_CONTROL_2, 15, 2, aif_chan_src_text);

static const struct soc_enum aif2dacr_src =
	SOC_ENUM_SINGLE(WM8994_AIF2_CONTROL_2, 14, 2, aif_chan_src_text);

static const char *osr_text[] = {
	"Low Power", "High Performance",
};

static const struct soc_enum dac_osr =
	SOC_ENUM_SINGLE(WM8994_OVERSAMPLING, 0, 2, osr_text);

static const struct soc_enum adc_osr =
	SOC_ENUM_SINGLE(WM8994_OVERSAMPLING, 1, 2, osr_text);

static void wm8958_mbc_apply(struct snd_soc_codec *codec, int mbc, int start)
{
	struct wm8994_priv *wm8994 = snd_soc_codec_get_drvdata(codec);
	struct wm8994_pdata *pdata = wm8994->pdata;
	int pwr_reg = snd_soc_read(codec, WM8994_POWER_MANAGEMENT_5);
	int ena, reg, aif, i;

	switch (mbc) {
	case 0:
		pwr_reg &= (WM8994_AIF1DAC1L_ENA | WM8994_AIF1DAC1R_ENA);
		aif = 0;
		break;
	case 1:
		pwr_reg &= (WM8994_AIF1DAC2L_ENA | WM8994_AIF1DAC2R_ENA);
		aif = 0;
		break;
	case 2:
		pwr_reg &= (WM8994_AIF2DACL_ENA | WM8994_AIF2DACR_ENA);
		aif = 1;
		break;
	default:
		BUG();
		return;
	}

	/* We can only enable the MBC if the AIF is enabled and we
	 * want it to be enabled. */
	ena = pwr_reg && wm8994->mbc_ena[mbc];

	reg = snd_soc_read(codec, WM8958_DSP2_PROGRAM);

	dev_dbg(codec->dev, "MBC %d startup: %d, power: %x, DSP: %x\n",
		mbc, start, pwr_reg, reg);

	if (start && ena) {
		/* If the DSP is already running then noop */
		if (reg & WM8958_DSP2_ENA)
			return;

		/* Switch the clock over to the appropriate AIF */
		snd_soc_update_bits(codec, WM8994_CLOCKING_1,
				    WM8958_DSP2CLK_SRC | WM8958_DSP2CLK_ENA,
				    aif << WM8958_DSP2CLK_SRC_SHIFT |
				    WM8958_DSP2CLK_ENA);

		snd_soc_update_bits(codec, WM8958_DSP2_PROGRAM,
				    WM8958_DSP2_ENA, WM8958_DSP2_ENA);

		/* If we've got user supplied MBC settings use them */
		if (pdata && pdata->num_mbc_cfgs) {
			struct wm8958_mbc_cfg *cfg
				= &pdata->mbc_cfgs[wm8994->mbc_cfg];

			for (i = 0; i < ARRAY_SIZE(cfg->coeff_regs); i++)
				snd_soc_write(codec, i + WM8958_MBC_BAND_1_K_1,
					      cfg->coeff_regs[i]);

			for (i = 0; i < ARRAY_SIZE(cfg->cutoff_regs); i++)
				snd_soc_write(codec,
					      i + WM8958_MBC_BAND_2_LOWER_CUTOFF_C1_1,
					      cfg->cutoff_regs[i]);
		}

		/* Run the DSP */
		snd_soc_write(codec, WM8958_DSP2_EXECCONTROL,
			      WM8958_DSP2_RUNR);

		/* And we're off! */
		snd_soc_update_bits(codec, WM8958_DSP2_CONFIG,
				    WM8958_MBC_ENA | WM8958_MBC_SEL_MASK,
				    mbc << WM8958_MBC_SEL_SHIFT |
				    WM8958_MBC_ENA);
	} else {
		/* If the DSP is already stopped then noop */
		if (!(reg & WM8958_DSP2_ENA))
			return;

		snd_soc_update_bits(codec, WM8958_DSP2_CONFIG,
				    WM8958_MBC_ENA, 0);	
		snd_soc_update_bits(codec, WM8958_DSP2_PROGRAM,
				    WM8958_DSP2_ENA, 0);
		snd_soc_update_bits(codec, WM8994_CLOCKING_1,
				    WM8958_DSP2CLK_ENA, 0);
	}
}

static int wm8958_aif_ev(struct snd_soc_dapm_widget *w,
		    struct snd_kcontrol *kcontrol, int event)
{
	struct snd_soc_codec *codec = w->codec;
	int mbc;

	switch (w->shift) {
	case 13:
	case 12:
		mbc = 2;
		break;
	case 11:
	case 10:
		mbc = 1;
		break;
	case 9:
	case 8:
		mbc = 0;
		break;
	default:
		BUG();
		return -EINVAL;
	}

	switch (event) {
	case SND_SOC_DAPM_POST_PMU:
		wm8958_mbc_apply(codec, mbc, 1);
		break;
	case SND_SOC_DAPM_POST_PMD:
		wm8958_mbc_apply(codec, mbc, 0);
		break;
	}

	return 0;
}

static int wm8958_put_mbc_enum(struct snd_kcontrol *kcontrol,
			       struct snd_ctl_elem_value *ucontrol)
{
	struct snd_soc_codec *codec = snd_kcontrol_chip(kcontrol);
	struct wm8994_priv *wm8994 = snd_soc_codec_get_drvdata(codec);
	struct wm8994_pdata *pdata = wm8994->pdata;
	int value = ucontrol->value.integer.value[0];
	int reg;

	/* Don't allow on the fly reconfiguration */
	reg = snd_soc_read(codec, WM8994_CLOCKING_1);
	if (reg < 0 || reg & WM8958_DSP2CLK_ENA)
		return -EBUSY;

	if (value >= pdata->num_mbc_cfgs)
		return -EINVAL;

	wm8994->mbc_cfg = value;

	return 0;
}

static int wm8958_get_mbc_enum(struct snd_kcontrol *kcontrol,
			       struct snd_ctl_elem_value *ucontrol)
{
	struct snd_soc_codec *codec = snd_kcontrol_chip(kcontrol);
	struct wm8994_priv *wm8994 = snd_soc_codec_get_drvdata(codec);

	ucontrol->value.enumerated.item[0] = wm8994->mbc_cfg;

	return 0;
}

static int wm8958_mbc_info(struct snd_kcontrol *kcontrol,
			   struct snd_ctl_elem_info *uinfo)
{
	uinfo->type = SNDRV_CTL_ELEM_TYPE_BOOLEAN;
	uinfo->count = 1;
	uinfo->value.integer.min = 0;
	uinfo->value.integer.max = 1;
	return 0;
}

static int wm8958_mbc_get(struct snd_kcontrol *kcontrol,
			  struct snd_ctl_elem_value *ucontrol)
{
	int mbc = kcontrol->private_value;
	struct snd_soc_codec *codec = snd_kcontrol_chip(kcontrol);
	struct wm8994_priv *wm8994 = snd_soc_codec_get_drvdata(codec);

	ucontrol->value.integer.value[0] = wm8994->mbc_ena[mbc];

	return 0;
}

static int wm8958_mbc_put(struct snd_kcontrol *kcontrol,
			  struct snd_ctl_elem_value *ucontrol)
{
	int mbc = kcontrol->private_value;
	int i;
	struct snd_soc_codec *codec = snd_kcontrol_chip(kcontrol);
	struct wm8994_priv *wm8994 = snd_soc_codec_get_drvdata(codec);

	if (ucontrol->value.integer.value[0] > 1)
		return -EINVAL;

	for (i = 0; i < ARRAY_SIZE(wm8994->mbc_ena); i++) {
		if (mbc != i && wm8994->mbc_ena[i]) {
			dev_dbg(codec->dev, "MBC %d active already\n", mbc);
			return -EBUSY;
		}
	}

	wm8994->mbc_ena[mbc] = ucontrol->value.integer.value[0];

	wm8958_mbc_apply(codec, mbc, wm8994->mbc_ena[mbc]);

	return 0;
}

#define WM8958_MBC_SWITCH(xname, xval) {\
	.iface = SNDRV_CTL_ELEM_IFACE_MIXER, .name = (xname), \
	.access = SNDRV_CTL_ELEM_ACCESS_READWRITE,\
	.info = wm8958_mbc_info, \
	.get = wm8958_mbc_get, .put = wm8958_mbc_put, \
	.private_value = xval }

static const struct snd_kcontrol_new wm8994_snd_controls[] = {
SOC_DOUBLE_R_TLV("AIF1ADC1 Volume", WM8994_AIF1_ADC1_LEFT_VOLUME,
		 WM8994_AIF1_ADC1_RIGHT_VOLUME,
		 1, 119, 0, digital_tlv),
SOC_DOUBLE_R_TLV("AIF1ADC2 Volume", WM8994_AIF1_ADC2_LEFT_VOLUME,
		 WM8994_AIF1_ADC2_RIGHT_VOLUME,
		 1, 119, 0, digital_tlv),
SOC_DOUBLE_R_TLV("AIF2ADC Volume", WM8994_AIF2_ADC_LEFT_VOLUME,
		 WM8994_AIF2_ADC_RIGHT_VOLUME,
		 1, 119, 0, digital_tlv),

SOC_ENUM("AIF1ADCL Source", aif1adcl_src),
SOC_ENUM("AIF1ADCR Source", aif1adcr_src),
SOC_ENUM("AIF2ADCL Source", aif2adcl_src),
SOC_ENUM("AIF2ADCR Source", aif2adcr_src),

SOC_ENUM("AIF1DACL Source", aif1dacl_src),
SOC_ENUM("AIF1DACR Source", aif1dacr_src),
SOC_ENUM("AIF2DACL Source", aif2dacl_src),
SOC_ENUM("AIF2DACR Source", aif2dacr_src),

SOC_DOUBLE_R_TLV("AIF1DAC1 Volume", WM8994_AIF1_DAC1_LEFT_VOLUME,
		 WM8994_AIF1_DAC1_RIGHT_VOLUME, 1, 96, 0, digital_tlv),
SOC_DOUBLE_R_TLV("AIF1DAC2 Volume", WM8994_AIF1_DAC2_LEFT_VOLUME,
		 WM8994_AIF1_DAC2_RIGHT_VOLUME, 1, 96, 0, digital_tlv),
SOC_DOUBLE_R_TLV("AIF2DAC Volume", WM8994_AIF2_DAC_LEFT_VOLUME,
		 WM8994_AIF2_DAC_RIGHT_VOLUME, 1, 96, 0, digital_tlv),

SOC_SINGLE_TLV("AIF1 Boost Volume", WM8994_AIF1_CONTROL_2, 10, 3, 0, aif_tlv),
SOC_SINGLE_TLV("AIF2 Boost Volume", WM8994_AIF2_CONTROL_2, 10, 3, 0, aif_tlv),

SOC_SINGLE("AIF1DAC1 EQ Switch", WM8994_AIF1_DAC1_EQ_GAINS_1, 0, 1, 0),
SOC_SINGLE("AIF1DAC2 EQ Switch", WM8994_AIF1_DAC2_EQ_GAINS_1, 0, 1, 0),
SOC_SINGLE("AIF2 EQ Switch", WM8994_AIF2_EQ_GAINS_1, 0, 1, 0),

WM8994_DRC_SWITCH("AIF1DAC1 DRC Switch", WM8994_AIF1_DRC1_1, 2),
WM8994_DRC_SWITCH("AIF1ADC1L DRC Switch", WM8994_AIF1_DRC1_1, 1),
WM8994_DRC_SWITCH("AIF1ADC1R DRC Switch", WM8994_AIF1_DRC1_1, 0),

WM8994_DRC_SWITCH("AIF1DAC2 DRC Switch", WM8994_AIF1_DRC2_1, 2),
WM8994_DRC_SWITCH("AIF1ADC2L DRC Switch", WM8994_AIF1_DRC2_1, 1),
WM8994_DRC_SWITCH("AIF1ADC2R DRC Switch", WM8994_AIF1_DRC2_1, 0),

WM8994_DRC_SWITCH("AIF2DAC DRC Switch", WM8994_AIF2_DRC_1, 2),
WM8994_DRC_SWITCH("AIF2ADCL DRC Switch", WM8994_AIF2_DRC_1, 1),
WM8994_DRC_SWITCH("AIF2ADCR DRC Switch", WM8994_AIF2_DRC_1, 0),

SOC_SINGLE_TLV("DAC1 Right Sidetone Volume", WM8994_DAC1_MIXER_VOLUMES,
	       5, 12, 0, st_tlv),
SOC_SINGLE_TLV("DAC1 Left Sidetone Volume", WM8994_DAC1_MIXER_VOLUMES,
	       0, 12, 0, st_tlv),
SOC_SINGLE_TLV("DAC2 Right Sidetone Volume", WM8994_DAC2_MIXER_VOLUMES,
	       5, 12, 0, st_tlv),
SOC_SINGLE_TLV("DAC2 Left Sidetone Volume", WM8994_DAC2_MIXER_VOLUMES,
	       0, 12, 0, st_tlv),
SOC_ENUM("Sidetone HPF Mux", sidetone_hpf),
SOC_SINGLE("Sidetone HPF Switch", WM8994_SIDETONE, 6, 1, 0),

SOC_ENUM("AIF1ADC1 HPF Mode", aif1adc1_hpf),
SOC_DOUBLE("AIF1ADC1 HPF Switch", WM8994_AIF1_ADC1_FILTERS, 12, 11, 1, 0),

SOC_ENUM("AIF1ADC2 HPF Mode", aif1adc2_hpf),
SOC_DOUBLE("AIF1ADC2 HPF Switch", WM8994_AIF1_ADC2_FILTERS, 12, 11, 1, 0),

SOC_ENUM("AIF2ADC HPF Mode", aif2adc_hpf),
SOC_DOUBLE("AIF2ADC HPF Switch", WM8994_AIF2_ADC_FILTERS, 12, 11, 1, 0),

SOC_ENUM("ADC OSR", adc_osr),
SOC_ENUM("DAC OSR", dac_osr),

SOC_DOUBLE_R_TLV("DAC1 Volume", WM8994_DAC1_LEFT_VOLUME,
		 WM8994_DAC1_RIGHT_VOLUME, 1, 96, 0, digital_tlv),
SOC_DOUBLE_R("DAC1 Switch", WM8994_DAC1_LEFT_VOLUME,
	     WM8994_DAC1_RIGHT_VOLUME, 9, 1, 1),

SOC_DOUBLE_R_TLV("DAC2 Volume", WM8994_DAC2_LEFT_VOLUME,
		 WM8994_DAC2_RIGHT_VOLUME, 1, 96, 0, digital_tlv),
SOC_DOUBLE_R("DAC2 Switch", WM8994_DAC2_LEFT_VOLUME,
	     WM8994_DAC2_RIGHT_VOLUME, 9, 1, 1),

SOC_SINGLE_TLV("SPKL DAC2 Volume", WM8994_SPKMIXL_ATTENUATION,
	       6, 1, 1, wm_hubs_spkmix_tlv),
SOC_SINGLE_TLV("SPKL DAC1 Volume", WM8994_SPKMIXL_ATTENUATION,
	       2, 1, 1, wm_hubs_spkmix_tlv),

SOC_SINGLE_TLV("SPKR DAC2 Volume", WM8994_SPKMIXR_ATTENUATION,
	       6, 1, 1, wm_hubs_spkmix_tlv),
SOC_SINGLE_TLV("SPKR DAC1 Volume", WM8994_SPKMIXR_ATTENUATION,
	       2, 1, 1, wm_hubs_spkmix_tlv),

SOC_SINGLE_TLV("AIF1DAC1 3D Stereo Volume", WM8994_AIF1_DAC1_FILTERS_2,
	       10, 15, 0, wm8994_3d_tlv),
SOC_SINGLE("AIF1DAC1 3D Stereo Switch", WM8994_AIF1_DAC1_FILTERS_2,
	   8, 1, 0),
SOC_SINGLE_TLV("AIF1DAC2 3D Stereo Volume", WM8994_AIF1_DAC2_FILTERS_2,
	       10, 15, 0, wm8994_3d_tlv),
SOC_SINGLE("AIF1DAC2 3D Stereo Switch", WM8994_AIF1_DAC2_FILTERS_2,
	   8, 1, 0),
SOC_SINGLE_TLV("AIF2DAC 3D Stereo Volume", WM8994_AIF2_DAC_FILTERS_2,
	       10, 15, 0, wm8994_3d_tlv),
SOC_SINGLE("AIF2DAC 3D Stereo Switch", WM8994_AIF2_DAC_FILTERS_2,
	   8, 1, 0),
};

static const struct snd_kcontrol_new wm8994_eq_controls[] = {
SOC_SINGLE_TLV("AIF1DAC1 EQ1 Volume", WM8994_AIF1_DAC1_EQ_GAINS_1, 11, 31, 0,
	       eq_tlv),
SOC_SINGLE_TLV("AIF1DAC1 EQ2 Volume", WM8994_AIF1_DAC1_EQ_GAINS_1, 6, 31, 0,
	       eq_tlv),
SOC_SINGLE_TLV("AIF1DAC1 EQ3 Volume", WM8994_AIF1_DAC1_EQ_GAINS_1, 1, 31, 0,
	       eq_tlv),
SOC_SINGLE_TLV("AIF1DAC1 EQ4 Volume", WM8994_AIF1_DAC1_EQ_GAINS_2, 11, 31, 0,
	       eq_tlv),
SOC_SINGLE_TLV("AIF1DAC1 EQ5 Volume", WM8994_AIF1_DAC1_EQ_GAINS_2, 6, 31, 0,
	       eq_tlv),

SOC_SINGLE_TLV("AIF1DAC2 EQ1 Volume", WM8994_AIF1_DAC2_EQ_GAINS_1, 11, 31, 0,
	       eq_tlv),
SOC_SINGLE_TLV("AIF1DAC2 EQ2 Volume", WM8994_AIF1_DAC2_EQ_GAINS_1, 6, 31, 0,
	       eq_tlv),
SOC_SINGLE_TLV("AIF1DAC2 EQ3 Volume", WM8994_AIF1_DAC2_EQ_GAINS_1, 1, 31, 0,
	       eq_tlv),
SOC_SINGLE_TLV("AIF1DAC2 EQ4 Volume", WM8994_AIF1_DAC2_EQ_GAINS_2, 11, 31, 0,
	       eq_tlv),
SOC_SINGLE_TLV("AIF1DAC2 EQ5 Volume", WM8994_AIF1_DAC2_EQ_GAINS_2, 6, 31, 0,
	       eq_tlv),

SOC_SINGLE_TLV("AIF2 EQ1 Volume", WM8994_AIF2_EQ_GAINS_1, 11, 31, 0,
	       eq_tlv),
SOC_SINGLE_TLV("AIF2 EQ2 Volume", WM8994_AIF2_EQ_GAINS_1, 6, 31, 0,
	       eq_tlv),
SOC_SINGLE_TLV("AIF2 EQ3 Volume", WM8994_AIF2_EQ_GAINS_1, 1, 31, 0,
	       eq_tlv),
SOC_SINGLE_TLV("AIF2 EQ4 Volume", WM8994_AIF2_EQ_GAINS_2, 11, 31, 0,
	       eq_tlv),
SOC_SINGLE_TLV("AIF2 EQ5 Volume", WM8994_AIF2_EQ_GAINS_2, 6, 31, 0,
	       eq_tlv),
};

static const struct snd_kcontrol_new wm8958_snd_controls[] = {
SOC_SINGLE_TLV("AIF3 Boost Volume", WM8958_AIF3_CONTROL_2, 10, 3, 0, aif_tlv),
WM8958_MBC_SWITCH("AIF1DAC1 MBC Switch", 0),
WM8958_MBC_SWITCH("AIF1DAC2 MBC Switch", 1),
WM8958_MBC_SWITCH("AIF2DAC MBC Switch", 2),
};

static int clk_sys_event(struct snd_soc_dapm_widget *w,
			 struct snd_kcontrol *kcontrol, int event)
{
	struct snd_soc_codec *codec = w->codec;

	switch (event) {
	case SND_SOC_DAPM_PRE_PMU:
		return configure_clock(codec);

	case SND_SOC_DAPM_POST_PMD:
		configure_clock(codec);
		break;
	}

	return 0;
}

static void wm8994_update_class_w(struct snd_soc_codec *codec)
{
	struct wm8994_priv *wm8994 = snd_soc_codec_get_drvdata(codec);
	int enable = 1;
	int source = 0;  /* GCC flow analysis can't track enable */
	int reg, reg_r;

	/* Only support direct DAC->headphone paths */
	reg = snd_soc_read(codec, WM8994_OUTPUT_MIXER_1);
	if (!(reg & WM8994_DAC1L_TO_HPOUT1L)) {
		dev_vdbg(codec->dev, "HPL connected to output mixer\n");
		enable = 0;
	}

	reg = snd_soc_read(codec, WM8994_OUTPUT_MIXER_2);
	if (!(reg & WM8994_DAC1R_TO_HPOUT1R)) {
		dev_vdbg(codec->dev, "HPR connected to output mixer\n");
		enable = 0;
	}

	/* We also need the same setting for L/R and only one path */
	reg = snd_soc_read(codec, WM8994_DAC1_LEFT_MIXER_ROUTING);
	switch (reg) {
	case WM8994_AIF2DACL_TO_DAC1L:
		dev_vdbg(codec->dev, "Class W source AIF2DAC\n");
		source = 2 << WM8994_CP_DYN_SRC_SEL_SHIFT;
		break;
	case WM8994_AIF1DAC2L_TO_DAC1L:
		dev_vdbg(codec->dev, "Class W source AIF1DAC2\n");
		source = 1 << WM8994_CP_DYN_SRC_SEL_SHIFT;
		break;
	case WM8994_AIF1DAC1L_TO_DAC1L:
		dev_vdbg(codec->dev, "Class W source AIF1DAC1\n");
		source = 0 << WM8994_CP_DYN_SRC_SEL_SHIFT;
		break;
	default:
		dev_vdbg(codec->dev, "DAC mixer setting: %x\n", reg);
		enable = 0;
		break;
	}

	reg_r = snd_soc_read(codec, WM8994_DAC1_RIGHT_MIXER_ROUTING);
	if (reg_r != reg) {
		dev_vdbg(codec->dev, "Left and right DAC mixers different\n");
		enable = 0;
	}

	if (enable) {
		dev_dbg(codec->dev, "Class W enabled\n");
		snd_soc_update_bits(codec, WM8994_CLASS_W_1,
				    WM8994_CP_DYN_PWR |
				    WM8994_CP_DYN_SRC_SEL_MASK,
				    source | WM8994_CP_DYN_PWR);
		wm8994->hubs.class_w = true;
		
	} else {
		dev_dbg(codec->dev, "Class W disabled\n");
		snd_soc_update_bits(codec, WM8994_CLASS_W_1,
				    WM8994_CP_DYN_PWR, 0);
		wm8994->hubs.class_w = false;
	}
}

static int late_enable_ev(struct snd_soc_dapm_widget *w,
			  struct snd_kcontrol *kcontrol, int event)
{
	struct snd_soc_codec *codec = w->codec;
	struct wm8994_priv *wm8994 = snd_soc_codec_get_drvdata(codec);

	switch (event) {
	case SND_SOC_DAPM_PRE_PMU:
		if (wm8994->aif1clk_enable) {
			snd_soc_update_bits(codec, WM8994_AIF1_CLOCKING_1,
					    WM8994_AIF1CLK_ENA_MASK,
					    WM8994_AIF1CLK_ENA);
			wm8994->aif1clk_enable = 0;
		}
		if (wm8994->aif2clk_enable) {
			snd_soc_update_bits(codec, WM8994_AIF2_CLOCKING_1,
					    WM8994_AIF2CLK_ENA_MASK,
					    WM8994_AIF2CLK_ENA);
			wm8994->aif2clk_enable = 0;
		}
		break;
	}

	return 0;
}

static int late_disable_ev(struct snd_soc_dapm_widget *w,
			   struct snd_kcontrol *kcontrol, int event)
{
	struct snd_soc_codec *codec = w->codec;
	struct wm8994_priv *wm8994 = snd_soc_codec_get_drvdata(codec);

	switch (event) {
	case SND_SOC_DAPM_POST_PMD:
		if (wm8994->aif1clk_disable) {
			snd_soc_update_bits(codec, WM8994_AIF1_CLOCKING_1,
					    WM8994_AIF1CLK_ENA_MASK, 0);
			wm8994->aif1clk_disable = 0;
		}
		if (wm8994->aif2clk_disable) {
			snd_soc_update_bits(codec, WM8994_AIF2_CLOCKING_1,
					    WM8994_AIF2CLK_ENA_MASK, 0);
			wm8994->aif2clk_disable = 0;
		}
		break;
	}

	return 0;
}

static int aif1clk_ev(struct snd_soc_dapm_widget *w,
		      struct snd_kcontrol *kcontrol, int event)
{
	struct snd_soc_codec *codec = w->codec;
	struct wm8994_priv *wm8994 = snd_soc_codec_get_drvdata(codec);

	switch (event) {
	case SND_SOC_DAPM_PRE_PMU:
		wm8994->aif1clk_enable = 1;
		break;
	case SND_SOC_DAPM_POST_PMD:
		wm8994->aif1clk_disable = 1;
		break;
	}

	return 0;
}

static int aif2clk_ev(struct snd_soc_dapm_widget *w,
		      struct snd_kcontrol *kcontrol, int event)
{
	struct snd_soc_codec *codec = w->codec;
	struct wm8994_priv *wm8994 = snd_soc_codec_get_drvdata(codec);

	switch (event) {
	case SND_SOC_DAPM_PRE_PMU:
		wm8994->aif2clk_enable = 1;
		break;
	case SND_SOC_DAPM_POST_PMD:
		wm8994->aif2clk_disable = 1;
		break;
	}

	return 0;
}

static int adc_mux_ev(struct snd_soc_dapm_widget *w,
		      struct snd_kcontrol *kcontrol, int event)
{
	late_enable_ev(w, kcontrol, event);
	return 0;
}

static int micbias_ev(struct snd_soc_dapm_widget *w,
		      struct snd_kcontrol *kcontrol, int event)
{
	late_enable_ev(w, kcontrol, event);
	return 0;
}

static int dac_ev(struct snd_soc_dapm_widget *w,
		  struct snd_kcontrol *kcontrol, int event)
{
	struct snd_soc_codec *codec = w->codec;
	unsigned int mask = 1 << w->shift;

	snd_soc_update_bits(codec, WM8994_POWER_MANAGEMENT_5,
			    mask, mask);
	return 0;
}

static const char *hp_mux_text[] = {
	"Mixer",
	"DAC",
};

#define WM8994_HP_ENUM(xname, xenum) \
{	.iface = SNDRV_CTL_ELEM_IFACE_MIXER, .name = xname, \
	.info = snd_soc_info_enum_double, \
 	.get = snd_soc_dapm_get_enum_double, \
 	.put = wm8994_put_hp_enum, \
  	.private_value = (unsigned long)&xenum }

static int wm8994_put_hp_enum(struct snd_kcontrol *kcontrol,
			      struct snd_ctl_elem_value *ucontrol)
{
	struct snd_soc_dapm_widget *w = snd_kcontrol_chip(kcontrol);
	struct snd_soc_codec *codec = w->codec;
	int ret;

	ret = snd_soc_dapm_put_enum_double(kcontrol, ucontrol);

	wm8994_update_class_w(codec);

	return ret;
}

static const struct soc_enum hpl_enum =
	SOC_ENUM_SINGLE(WM8994_OUTPUT_MIXER_1, 8, 2, hp_mux_text);

static const struct snd_kcontrol_new hpl_mux =
	WM8994_HP_ENUM("Left Headphone Mux", hpl_enum);

static const struct soc_enum hpr_enum =
	SOC_ENUM_SINGLE(WM8994_OUTPUT_MIXER_2, 8, 2, hp_mux_text);

static const struct snd_kcontrol_new hpr_mux =
	WM8994_HP_ENUM("Right Headphone Mux", hpr_enum);

static const char *adc_mux_text[] = {
	"ADC",
	"DMIC",
};

static const struct soc_enum adc_enum =
	SOC_ENUM_SINGLE(0, 0, 2, adc_mux_text);

static const struct snd_kcontrol_new adcl_mux =
	SOC_DAPM_ENUM_VIRT("ADCL Mux", adc_enum);

static const struct snd_kcontrol_new adcr_mux =
	SOC_DAPM_ENUM_VIRT("ADCR Mux", adc_enum);

static const struct snd_kcontrol_new left_speaker_mixer[] = {
SOC_DAPM_SINGLE("DAC2 Switch", WM8994_SPEAKER_MIXER, 9, 1, 0),
SOC_DAPM_SINGLE("Input Switch", WM8994_SPEAKER_MIXER, 7, 1, 0),
SOC_DAPM_SINGLE("IN1LP Switch", WM8994_SPEAKER_MIXER, 5, 1, 0),
SOC_DAPM_SINGLE("Output Switch", WM8994_SPEAKER_MIXER, 3, 1, 0),
SOC_DAPM_SINGLE("DAC1 Switch", WM8994_SPEAKER_MIXER, 1, 1, 0),
};

static const struct snd_kcontrol_new right_speaker_mixer[] = {
SOC_DAPM_SINGLE("DAC2 Switch", WM8994_SPEAKER_MIXER, 8, 1, 0),
SOC_DAPM_SINGLE("Input Switch", WM8994_SPEAKER_MIXER, 6, 1, 0),
SOC_DAPM_SINGLE("IN1RP Switch", WM8994_SPEAKER_MIXER, 4, 1, 0),
SOC_DAPM_SINGLE("Output Switch", WM8994_SPEAKER_MIXER, 2, 1, 0),
SOC_DAPM_SINGLE("DAC1 Switch", WM8994_SPEAKER_MIXER, 0, 1, 0),
};

/* Debugging; dump chip status after DAPM transitions */
static int post_ev(struct snd_soc_dapm_widget *w,
	    struct snd_kcontrol *kcontrol, int event)
{
	struct snd_soc_codec *codec = w->codec;
	dev_dbg(codec->dev, "SRC status: %x\n",
		snd_soc_read(codec,
			     WM8994_RATE_STATUS));
	return 0;
}

static const struct snd_kcontrol_new aif1adc1l_mix[] = {
SOC_DAPM_SINGLE("ADC/DMIC Switch", WM8994_AIF1_ADC1_LEFT_MIXER_ROUTING,
		1, 1, 0),
SOC_DAPM_SINGLE("AIF2 Switch", WM8994_AIF1_ADC1_LEFT_MIXER_ROUTING,
		0, 1, 0),
};

static const struct snd_kcontrol_new aif1adc1r_mix[] = {
SOC_DAPM_SINGLE("ADC/DMIC Switch", WM8994_AIF1_ADC1_RIGHT_MIXER_ROUTING,
		1, 1, 0),
SOC_DAPM_SINGLE("AIF2 Switch", WM8994_AIF1_ADC1_RIGHT_MIXER_ROUTING,
		0, 1, 0),
};

static const struct snd_kcontrol_new aif1adc2l_mix[] = {
SOC_DAPM_SINGLE("DMIC Switch", WM8994_AIF1_ADC2_LEFT_MIXER_ROUTING,
		1, 1, 0),
SOC_DAPM_SINGLE("AIF2 Switch", WM8994_AIF1_ADC2_LEFT_MIXER_ROUTING,
		0, 1, 0),
};

static const struct snd_kcontrol_new aif1adc2r_mix[] = {
SOC_DAPM_SINGLE("DMIC Switch", WM8994_AIF1_ADC2_RIGHT_MIXER_ROUTING,
		1, 1, 0),
SOC_DAPM_SINGLE("AIF2 Switch", WM8994_AIF1_ADC2_RIGHT_MIXER_ROUTING,
		0, 1, 0),
};

static const struct snd_kcontrol_new aif2dac2l_mix[] = {
SOC_DAPM_SINGLE("Right Sidetone Switch", WM8994_DAC2_LEFT_MIXER_ROUTING,
		5, 1, 0),
SOC_DAPM_SINGLE("Left Sidetone Switch", WM8994_DAC2_LEFT_MIXER_ROUTING,
		4, 1, 0),
SOC_DAPM_SINGLE("AIF2 Switch", WM8994_DAC2_LEFT_MIXER_ROUTING,
		2, 1, 0),
SOC_DAPM_SINGLE("AIF1.2 Switch", WM8994_DAC2_LEFT_MIXER_ROUTING,
		1, 1, 0),
SOC_DAPM_SINGLE("AIF1.1 Switch", WM8994_DAC2_LEFT_MIXER_ROUTING,
		0, 1, 0),
};

static const struct snd_kcontrol_new aif2dac2r_mix[] = {
SOC_DAPM_SINGLE("Right Sidetone Switch", WM8994_DAC2_RIGHT_MIXER_ROUTING,
		5, 1, 0),
SOC_DAPM_SINGLE("Left Sidetone Switch", WM8994_DAC2_RIGHT_MIXER_ROUTING,
		4, 1, 0),
SOC_DAPM_SINGLE("AIF2 Switch", WM8994_DAC2_RIGHT_MIXER_ROUTING,
		2, 1, 0),
SOC_DAPM_SINGLE("AIF1.2 Switch", WM8994_DAC2_RIGHT_MIXER_ROUTING,
		1, 1, 0),
SOC_DAPM_SINGLE("AIF1.1 Switch", WM8994_DAC2_RIGHT_MIXER_ROUTING,
		0, 1, 0),
};

#define WM8994_CLASS_W_SWITCH(xname, reg, shift, max, invert) \
{	.iface = SNDRV_CTL_ELEM_IFACE_MIXER, .name = xname, \
	.info = snd_soc_info_volsw, \
	.get = snd_soc_dapm_get_volsw, .put = wm8994_put_class_w, \
	.private_value =  SOC_SINGLE_VALUE(reg, shift, max, invert) }

static int wm8994_put_class_w(struct snd_kcontrol *kcontrol,
			      struct snd_ctl_elem_value *ucontrol)
{
	struct snd_soc_dapm_widget *w = snd_kcontrol_chip(kcontrol);
	struct snd_soc_codec *codec = w->codec;
	int ret;

	ret = snd_soc_dapm_put_volsw(kcontrol, ucontrol);

	wm8994_update_class_w(codec);

	return ret;
}

static const struct snd_kcontrol_new dac1l_mix[] = {
WM8994_CLASS_W_SWITCH("Right Sidetone Switch", WM8994_DAC1_LEFT_MIXER_ROUTING,
		      5, 1, 0),
WM8994_CLASS_W_SWITCH("Left Sidetone Switch", WM8994_DAC1_LEFT_MIXER_ROUTING,
		      4, 1, 0),
WM8994_CLASS_W_SWITCH("AIF2 Switch", WM8994_DAC1_LEFT_MIXER_ROUTING,
		      2, 1, 0),
WM8994_CLASS_W_SWITCH("AIF1.2 Switch", WM8994_DAC1_LEFT_MIXER_ROUTING,
		      1, 1, 0),
WM8994_CLASS_W_SWITCH("AIF1.1 Switch", WM8994_DAC1_LEFT_MIXER_ROUTING,
		      0, 1, 0),
};

static const struct snd_kcontrol_new dac1r_mix[] = {
WM8994_CLASS_W_SWITCH("Right Sidetone Switch", WM8994_DAC1_RIGHT_MIXER_ROUTING,
		      5, 1, 0),
WM8994_CLASS_W_SWITCH("Left Sidetone Switch", WM8994_DAC1_RIGHT_MIXER_ROUTING,
		      4, 1, 0),
WM8994_CLASS_W_SWITCH("AIF2 Switch", WM8994_DAC1_RIGHT_MIXER_ROUTING,
		      2, 1, 0),
WM8994_CLASS_W_SWITCH("AIF1.2 Switch", WM8994_DAC1_RIGHT_MIXER_ROUTING,
		      1, 1, 0),
WM8994_CLASS_W_SWITCH("AIF1.1 Switch", WM8994_DAC1_RIGHT_MIXER_ROUTING,
		      0, 1, 0),
};

static const char *sidetone_text[] = {
	"ADC/DMIC1", "DMIC2",
};

static const struct soc_enum sidetone1_enum =
	SOC_ENUM_SINGLE(WM8994_SIDETONE, 0, 2, sidetone_text);

static const struct snd_kcontrol_new sidetone1_mux =
	SOC_DAPM_ENUM("Left Sidetone Mux", sidetone1_enum);

static const struct soc_enum sidetone2_enum =
	SOC_ENUM_SINGLE(WM8994_SIDETONE, 1, 2, sidetone_text);

static const struct snd_kcontrol_new sidetone2_mux =
	SOC_DAPM_ENUM("Right Sidetone Mux", sidetone2_enum);

static const char *aif1dac_text[] = {
	"AIF1DACDAT", "AIF3DACDAT",
};

static const struct soc_enum aif1dac_enum =
	SOC_ENUM_SINGLE(WM8994_POWER_MANAGEMENT_6, 0, 2, aif1dac_text);

static const struct snd_kcontrol_new aif1dac_mux =
	SOC_DAPM_ENUM("AIF1DAC Mux", aif1dac_enum);

static const char *aif2dac_text[] = {
	"AIF2DACDAT", "AIF3DACDAT",
};

static const struct soc_enum aif2dac_enum =
	SOC_ENUM_SINGLE(WM8994_POWER_MANAGEMENT_6, 1, 2, aif2dac_text);

static const struct snd_kcontrol_new aif2dac_mux =
	SOC_DAPM_ENUM("AIF2DAC Mux", aif2dac_enum);

static const char *aif2adc_text[] = {
	"AIF2ADCDAT", "AIF3DACDAT",
};

static const struct soc_enum aif2adc_enum =
	SOC_ENUM_SINGLE(WM8994_POWER_MANAGEMENT_6, 2, 2, aif2adc_text);

static const struct snd_kcontrol_new aif2adc_mux =
	SOC_DAPM_ENUM("AIF2ADC Mux", aif2adc_enum);

static const char *aif3adc_text[] = {
	"AIF1ADCDAT", "AIF2ADCDAT", "AIF2DACDAT", "Mono PCM",
};

static const struct soc_enum wm8994_aif3adc_enum =
	SOC_ENUM_SINGLE(WM8994_POWER_MANAGEMENT_6, 3, 3, aif3adc_text);

static const struct snd_kcontrol_new wm8994_aif3adc_mux =
	SOC_DAPM_ENUM("AIF3ADC Mux", wm8994_aif3adc_enum);

static const struct soc_enum wm8958_aif3adc_enum =
	SOC_ENUM_SINGLE(WM8994_POWER_MANAGEMENT_6, 3, 4, aif3adc_text);

static const struct snd_kcontrol_new wm8958_aif3adc_mux =
	SOC_DAPM_ENUM("AIF3ADC Mux", wm8958_aif3adc_enum);

static const char *mono_pcm_out_text[] = {
	"None", "AIF2ADCL", "AIF2ADCR", 
};

static const struct soc_enum mono_pcm_out_enum =
	SOC_ENUM_SINGLE(WM8994_POWER_MANAGEMENT_6, 9, 3, mono_pcm_out_text);

static const struct snd_kcontrol_new mono_pcm_out_mux =
	SOC_DAPM_ENUM("Mono PCM Out Mux", mono_pcm_out_enum);

static const char *aif2dac_src_text[] = {
	"AIF2", "AIF3",
};

/* Note that these two control shouldn't be simultaneously switched to AIF3 */
static const struct soc_enum aif2dacl_src_enum =
	SOC_ENUM_SINGLE(WM8994_POWER_MANAGEMENT_6, 7, 2, aif2dac_src_text);

static const struct snd_kcontrol_new aif2dacl_src_mux =
	SOC_DAPM_ENUM("AIF2DACL Mux", aif2dacl_src_enum);

static const struct soc_enum aif2dacr_src_enum =
	SOC_ENUM_SINGLE(WM8994_POWER_MANAGEMENT_6, 8, 2, aif2dac_src_text);

static const struct snd_kcontrol_new aif2dacr_src_mux =
	SOC_DAPM_ENUM("AIF2DACR Mux", aif2dacr_src_enum);
<<<<<<< HEAD
=======

static const struct snd_soc_dapm_widget wm8994_lateclk_revd_widgets[] = {
SND_SOC_DAPM_SUPPLY("AIF1CLK", SND_SOC_NOPM, 0, 0, aif1clk_ev,
	SND_SOC_DAPM_PRE_PMU | SND_SOC_DAPM_POST_PMD),
SND_SOC_DAPM_SUPPLY("AIF2CLK", SND_SOC_NOPM, 0, 0, aif2clk_ev,
	SND_SOC_DAPM_PRE_PMU | SND_SOC_DAPM_POST_PMD),

SND_SOC_DAPM_PGA_E("Late DAC1L Enable PGA", SND_SOC_NOPM, 0, 0, NULL, 0,
	late_enable_ev, SND_SOC_DAPM_PRE_PMU),
SND_SOC_DAPM_PGA_E("Late DAC1R Enable PGA", SND_SOC_NOPM, 0, 0, NULL, 0,
	late_enable_ev, SND_SOC_DAPM_PRE_PMU),
SND_SOC_DAPM_PGA_E("Late DAC2L Enable PGA", SND_SOC_NOPM, 0, 0, NULL, 0,
	late_enable_ev, SND_SOC_DAPM_PRE_PMU),
SND_SOC_DAPM_PGA_E("Late DAC2R Enable PGA", SND_SOC_NOPM, 0, 0, NULL, 0,
	late_enable_ev, SND_SOC_DAPM_PRE_PMU),

SND_SOC_DAPM_POST("Late Disable PGA", late_disable_ev)
};

static const struct snd_soc_dapm_widget wm8994_lateclk_widgets[] = {
SND_SOC_DAPM_SUPPLY("AIF1CLK", WM8994_AIF1_CLOCKING_1, 0, 0, NULL, 0),
SND_SOC_DAPM_SUPPLY("AIF2CLK", WM8994_AIF2_CLOCKING_1, 0, 0, NULL, 0)
};

static const struct snd_soc_dapm_widget wm8994_dac_revd_widgets[] = {
SND_SOC_DAPM_DAC_E("DAC2L", NULL, SND_SOC_NOPM, 3, 0,
	dac_ev, SND_SOC_DAPM_PRE_PMU),
SND_SOC_DAPM_DAC_E("DAC2R", NULL, SND_SOC_NOPM, 2, 0,
	dac_ev, SND_SOC_DAPM_PRE_PMU),
SND_SOC_DAPM_DAC_E("DAC1L", NULL, SND_SOC_NOPM, 1, 0,
	dac_ev, SND_SOC_DAPM_PRE_PMU),
SND_SOC_DAPM_DAC_E("DAC1R", NULL, SND_SOC_NOPM, 0, 0,
	dac_ev, SND_SOC_DAPM_PRE_PMU),
};

static const struct snd_soc_dapm_widget wm8994_dac_widgets[] = {
SND_SOC_DAPM_DAC("DAC2L", NULL, WM8994_POWER_MANAGEMENT_5, 3, 0),
SND_SOC_DAPM_DAC("DAC2R", NULL, WM8994_POWER_MANAGEMENT_5, 2, 0),
SND_SOC_DAPM_DAC("DAC1L", NULL, WM8994_POWER_MANAGEMENT_5, 1, 0),
SND_SOC_DAPM_DAC("DAC1R", NULL, WM8994_POWER_MANAGEMENT_5, 0, 0),
};

static const struct snd_soc_dapm_widget wm8994_adc_revd_widgets[] = {
SND_SOC_DAPM_MUX_E("ADCL Mux", WM8994_POWER_MANAGEMENT_4, 1, 0, &adcl_mux,
		   adc_mux_ev, SND_SOC_DAPM_PRE_PMU),
SND_SOC_DAPM_MUX_E("ADCR Mux", WM8994_POWER_MANAGEMENT_4, 0, 0, &adcr_mux,
		   adc_mux_ev, SND_SOC_DAPM_PRE_PMU),
};

static const struct snd_soc_dapm_widget wm8994_adc_widgets[] = {
SND_SOC_DAPM_MUX("ADCL Mux", WM8994_POWER_MANAGEMENT_4, 1, 0, &adcl_mux),
SND_SOC_DAPM_MUX("ADCR Mux", WM8994_POWER_MANAGEMENT_4, 0, 0, &adcr_mux),
};
>>>>>>> 105e53f8

static const struct snd_soc_dapm_widget wm8994_dapm_widgets[] = {
SND_SOC_DAPM_INPUT("DMIC1DAT"),
SND_SOC_DAPM_INPUT("DMIC2DAT"),
SND_SOC_DAPM_INPUT("Clock"),

SND_SOC_DAPM_MICBIAS("MICBIAS", WM8994_MICBIAS, 2, 0),
SND_SOC_DAPM_SUPPLY_S("MICBIAS Supply", 1, SND_SOC_NOPM, 0, 0, micbias_ev,
		      SND_SOC_DAPM_PRE_PMU),

SND_SOC_DAPM_SUPPLY("CLK_SYS", SND_SOC_NOPM, 0, 0, clk_sys_event,
		    SND_SOC_DAPM_POST_PMU | SND_SOC_DAPM_PRE_PMD),

SND_SOC_DAPM_SUPPLY("DSP1CLK", WM8994_CLOCKING_1, 3, 0, NULL, 0),
SND_SOC_DAPM_SUPPLY("DSP2CLK", WM8994_CLOCKING_1, 2, 0, NULL, 0),
SND_SOC_DAPM_SUPPLY("DSPINTCLK", WM8994_CLOCKING_1, 1, 0, NULL, 0),

SND_SOC_DAPM_AIF_OUT("AIF1ADC1L", NULL,
		     0, WM8994_POWER_MANAGEMENT_4, 9, 0),
SND_SOC_DAPM_AIF_OUT("AIF1ADC1R", NULL,
		     0, WM8994_POWER_MANAGEMENT_4, 8, 0),
SND_SOC_DAPM_AIF_IN_E("AIF1DAC1L", NULL, 0,
		      WM8994_POWER_MANAGEMENT_5, 9, 0, wm8958_aif_ev,
		      SND_SOC_DAPM_POST_PMU | SND_SOC_DAPM_POST_PMD),
SND_SOC_DAPM_AIF_IN_E("AIF1DAC1R", NULL, 0,
		      WM8994_POWER_MANAGEMENT_5, 8, 0, wm8958_aif_ev,
		      SND_SOC_DAPM_POST_PMU | SND_SOC_DAPM_POST_PMD),

<<<<<<< HEAD
SND_SOC_DAPM_AIF_OUT("AIF1ADC2L", "AIF1 Capture",
=======
SND_SOC_DAPM_AIF_OUT("AIF1ADC2L", NULL,
>>>>>>> 105e53f8
		     0, WM8994_POWER_MANAGEMENT_4, 11, 0),
SND_SOC_DAPM_AIF_OUT("AIF1ADC2R", NULL,
		     0, WM8994_POWER_MANAGEMENT_4, 10, 0),
SND_SOC_DAPM_AIF_IN_E("AIF1DAC2L", NULL, 0,
		      WM8994_POWER_MANAGEMENT_5, 11, 0, wm8958_aif_ev,
		      SND_SOC_DAPM_POST_PMU | SND_SOC_DAPM_POST_PMD),
SND_SOC_DAPM_AIF_IN_E("AIF1DAC2R", NULL, 0,
		      WM8994_POWER_MANAGEMENT_5, 10, 0, wm8958_aif_ev,
		      SND_SOC_DAPM_POST_PMU | SND_SOC_DAPM_POST_PMD),

SND_SOC_DAPM_MIXER("AIF1ADC1L Mixer", SND_SOC_NOPM, 0, 0,
		   aif1adc1l_mix, ARRAY_SIZE(aif1adc1l_mix)),
SND_SOC_DAPM_MIXER("AIF1ADC1R Mixer", SND_SOC_NOPM, 0, 0,
		   aif1adc1r_mix, ARRAY_SIZE(aif1adc1r_mix)),

SND_SOC_DAPM_MIXER("AIF1ADC2L Mixer", SND_SOC_NOPM, 0, 0,
		   aif1adc2l_mix, ARRAY_SIZE(aif1adc2l_mix)),
SND_SOC_DAPM_MIXER("AIF1ADC2R Mixer", SND_SOC_NOPM, 0, 0,
		   aif1adc2r_mix, ARRAY_SIZE(aif1adc2r_mix)),

SND_SOC_DAPM_MIXER("AIF2DAC2L Mixer", SND_SOC_NOPM, 0, 0,
		   aif2dac2l_mix, ARRAY_SIZE(aif2dac2l_mix)),
SND_SOC_DAPM_MIXER("AIF2DAC2R Mixer", SND_SOC_NOPM, 0, 0,
		   aif2dac2r_mix, ARRAY_SIZE(aif2dac2r_mix)),

SND_SOC_DAPM_MUX("Left Sidetone", SND_SOC_NOPM, 0, 0, &sidetone1_mux),
SND_SOC_DAPM_MUX("Right Sidetone", SND_SOC_NOPM, 0, 0, &sidetone2_mux),

SND_SOC_DAPM_MIXER("DAC1L Mixer", SND_SOC_NOPM, 0, 0,
		   dac1l_mix, ARRAY_SIZE(dac1l_mix)),
SND_SOC_DAPM_MIXER("DAC1R Mixer", SND_SOC_NOPM, 0, 0,
		   dac1r_mix, ARRAY_SIZE(dac1r_mix)),

SND_SOC_DAPM_AIF_OUT("AIF2ADCL", NULL, 0,
		     WM8994_POWER_MANAGEMENT_4, 13, 0),
SND_SOC_DAPM_AIF_OUT("AIF2ADCR", NULL, 0,
		     WM8994_POWER_MANAGEMENT_4, 12, 0),
SND_SOC_DAPM_AIF_IN_E("AIF2DACL", NULL, 0,
		      WM8994_POWER_MANAGEMENT_5, 13, 0, wm8958_aif_ev,
		      SND_SOC_DAPM_POST_PMU | SND_SOC_DAPM_PRE_PMD),
SND_SOC_DAPM_AIF_IN_E("AIF2DACR", NULL, 0,
		      WM8994_POWER_MANAGEMENT_5, 12, 0, wm8958_aif_ev,
		      SND_SOC_DAPM_POST_PMU | SND_SOC_DAPM_PRE_PMD),

SND_SOC_DAPM_AIF_IN("AIF1DACDAT", "AIF1 Playback", 0, SND_SOC_NOPM, 0, 0),
SND_SOC_DAPM_AIF_IN("AIF2DACDAT", "AIF2 Playback", 0, SND_SOC_NOPM, 0, 0),
SND_SOC_DAPM_AIF_OUT("AIF1ADCDAT", "AIF1 Capture", 0, SND_SOC_NOPM, 0, 0),
SND_SOC_DAPM_AIF_OUT("AIF2ADCDAT", "AIF2 Capture", 0, SND_SOC_NOPM, 0, 0),

SND_SOC_DAPM_MUX("AIF1DAC Mux", SND_SOC_NOPM, 0, 0, &aif1dac_mux),
SND_SOC_DAPM_MUX("AIF2DAC Mux", SND_SOC_NOPM, 0, 0, &aif2dac_mux),
SND_SOC_DAPM_MUX("AIF2ADC Mux", SND_SOC_NOPM, 0, 0, &aif2adc_mux),

SND_SOC_DAPM_AIF_IN("AIF3DACDAT", "AIF3 Playback", 0, SND_SOC_NOPM, 0, 0),
SND_SOC_DAPM_AIF_IN("AIF3ADCDAT", "AIF3 Capture", 0, SND_SOC_NOPM, 0, 0),

SND_SOC_DAPM_SUPPLY("TOCLK", WM8994_CLOCKING_1, 4, 0, NULL, 0),

SND_SOC_DAPM_ADC("DMIC2L", NULL, WM8994_POWER_MANAGEMENT_4, 5, 0),
SND_SOC_DAPM_ADC("DMIC2R", NULL, WM8994_POWER_MANAGEMENT_4, 4, 0),
SND_SOC_DAPM_ADC("DMIC1L", NULL, WM8994_POWER_MANAGEMENT_4, 3, 0),
SND_SOC_DAPM_ADC("DMIC1R", NULL, WM8994_POWER_MANAGEMENT_4, 2, 0),

/* Power is done with the muxes since the ADC power also controls the
 * downsampling chain, the chip will automatically manage the analogue
 * specific portions.
 */
SND_SOC_DAPM_ADC("ADCL", NULL, SND_SOC_NOPM, 1, 0),
SND_SOC_DAPM_ADC("ADCR", NULL, SND_SOC_NOPM, 0, 0),

SND_SOC_DAPM_MUX("Left Headphone Mux", SND_SOC_NOPM, 0, 0, &hpl_mux),
SND_SOC_DAPM_MUX("Right Headphone Mux", SND_SOC_NOPM, 0, 0, &hpr_mux),

SND_SOC_DAPM_MIXER("SPKL", WM8994_POWER_MANAGEMENT_3, 8, 0,
		   left_speaker_mixer, ARRAY_SIZE(left_speaker_mixer)),
SND_SOC_DAPM_MIXER("SPKR", WM8994_POWER_MANAGEMENT_3, 9, 0,
		   right_speaker_mixer, ARRAY_SIZE(right_speaker_mixer)),

SND_SOC_DAPM_POST("Debug log", post_ev),
};

static const struct snd_soc_dapm_widget wm8994_specific_dapm_widgets[] = {
SND_SOC_DAPM_MUX("AIF3ADC Mux", SND_SOC_NOPM, 0, 0, &wm8994_aif3adc_mux),
};

static const struct snd_soc_dapm_widget wm8958_dapm_widgets[] = {
SND_SOC_DAPM_MUX("Mono PCM Out Mux", SND_SOC_NOPM, 0, 0, &mono_pcm_out_mux),
SND_SOC_DAPM_MUX("AIF2DACL Mux", SND_SOC_NOPM, 0, 0, &aif2dacl_src_mux),
SND_SOC_DAPM_MUX("AIF2DACR Mux", SND_SOC_NOPM, 0, 0, &aif2dacr_src_mux),
SND_SOC_DAPM_MUX("AIF3ADC Mux", SND_SOC_NOPM, 0, 0, &wm8958_aif3adc_mux),
};

static const struct snd_soc_dapm_route intercon[] = {
	{ "CLK_SYS", NULL, "AIF1CLK", check_clk_sys },
	{ "CLK_SYS", NULL, "AIF2CLK", check_clk_sys },

	{ "DSP1CLK", NULL, "CLK_SYS" },
	{ "DSP2CLK", NULL, "CLK_SYS" },
	{ "DSPINTCLK", NULL, "CLK_SYS" },

	{ "AIF1ADC1L", NULL, "AIF1CLK" },
	{ "AIF1ADC1L", NULL, "DSP1CLK" },
	{ "AIF1ADC1R", NULL, "AIF1CLK" },
	{ "AIF1ADC1R", NULL, "DSP1CLK" },
	{ "AIF1ADC1R", NULL, "DSPINTCLK" },

	{ "AIF1DAC1L", NULL, "AIF1CLK" },
	{ "AIF1DAC1L", NULL, "DSP1CLK" },
	{ "AIF1DAC1R", NULL, "AIF1CLK" },
	{ "AIF1DAC1R", NULL, "DSP1CLK" },
	{ "AIF1DAC1R", NULL, "DSPINTCLK" },

	{ "AIF1ADC2L", NULL, "AIF1CLK" },
	{ "AIF1ADC2L", NULL, "DSP1CLK" },
	{ "AIF1ADC2R", NULL, "AIF1CLK" },
	{ "AIF1ADC2R", NULL, "DSP1CLK" },
	{ "AIF1ADC2R", NULL, "DSPINTCLK" },

	{ "AIF1DAC2L", NULL, "AIF1CLK" },
	{ "AIF1DAC2L", NULL, "DSP1CLK" },
	{ "AIF1DAC2R", NULL, "AIF1CLK" },
	{ "AIF1DAC2R", NULL, "DSP1CLK" },
	{ "AIF1DAC2R", NULL, "DSPINTCLK" },

	{ "AIF2ADCL", NULL, "AIF2CLK" },
	{ "AIF2ADCL", NULL, "DSP2CLK" },
	{ "AIF2ADCR", NULL, "AIF2CLK" },
	{ "AIF2ADCR", NULL, "DSP2CLK" },
	{ "AIF2ADCR", NULL, "DSPINTCLK" },

	{ "AIF2DACL", NULL, "AIF2CLK" },
	{ "AIF2DACL", NULL, "DSP2CLK" },
	{ "AIF2DACR", NULL, "AIF2CLK" },
	{ "AIF2DACR", NULL, "DSP2CLK" },
	{ "AIF2DACR", NULL, "DSPINTCLK" },

	{ "DMIC1L", NULL, "DMIC1DAT" },
	{ "DMIC1L", NULL, "CLK_SYS" },
	{ "DMIC1R", NULL, "DMIC1DAT" },
	{ "DMIC1R", NULL, "CLK_SYS" },
	{ "DMIC2L", NULL, "DMIC2DAT" },
	{ "DMIC2L", NULL, "CLK_SYS" },
	{ "DMIC2R", NULL, "DMIC2DAT" },
	{ "DMIC2R", NULL, "CLK_SYS" },

	{ "ADCL", NULL, "AIF1CLK" },
	{ "ADCL", NULL, "DSP1CLK" },
	{ "ADCL", NULL, "DSPINTCLK" },

	{ "ADCR", NULL, "AIF1CLK" },
	{ "ADCR", NULL, "DSP1CLK" },
	{ "ADCR", NULL, "DSPINTCLK" },

	{ "ADCL Mux", "ADC", "ADCL" },
	{ "ADCL Mux", "DMIC", "DMIC1L" },
	{ "ADCR Mux", "ADC", "ADCR" },
	{ "ADCR Mux", "DMIC", "DMIC1R" },

	{ "DAC1L", NULL, "AIF1CLK" },
	{ "DAC1L", NULL, "DSP1CLK" },
	{ "DAC1L", NULL, "DSPINTCLK" },

	{ "DAC1R", NULL, "AIF1CLK" },
	{ "DAC1R", NULL, "DSP1CLK" },
	{ "DAC1R", NULL, "DSPINTCLK" },

	{ "DAC2L", NULL, "AIF2CLK" },
	{ "DAC2L", NULL, "DSP2CLK" },
	{ "DAC2L", NULL, "DSPINTCLK" },

	{ "DAC2R", NULL, "AIF2DACR" },
	{ "DAC2R", NULL, "AIF2CLK" },
	{ "DAC2R", NULL, "DSP2CLK" },
	{ "DAC2R", NULL, "DSPINTCLK" },

	{ "TOCLK", NULL, "CLK_SYS" },

	/* AIF1 outputs */
	{ "AIF1ADC1L", NULL, "AIF1ADC1L Mixer" },
	{ "AIF1ADC1L Mixer", "ADC/DMIC Switch", "ADCL Mux" },
	{ "AIF1ADC1L Mixer", "AIF2 Switch", "AIF2DACL" },

	{ "AIF1ADC1R", NULL, "AIF1ADC1R Mixer" },
	{ "AIF1ADC1R Mixer", "ADC/DMIC Switch", "ADCR Mux" },
	{ "AIF1ADC1R Mixer", "AIF2 Switch", "AIF2DACR" },

	{ "AIF1ADC2L", NULL, "AIF1ADC2L Mixer" },
	{ "AIF1ADC2L Mixer", "DMIC Switch", "DMIC2L" },
	{ "AIF1ADC2L Mixer", "AIF2 Switch", "AIF2DACL" },

	{ "AIF1ADC2R", NULL, "AIF1ADC2R Mixer" },
	{ "AIF1ADC2R Mixer", "DMIC Switch", "DMIC2R" },
	{ "AIF1ADC2R Mixer", "AIF2 Switch", "AIF2DACR" },

	/* Pin level routing for AIF3 */
	{ "AIF1DAC1L", NULL, "AIF1DAC Mux" },
	{ "AIF1DAC1R", NULL, "AIF1DAC Mux" },
	{ "AIF1DAC2L", NULL, "AIF1DAC Mux" },
	{ "AIF1DAC2R", NULL, "AIF1DAC Mux" },

	{ "AIF1DAC Mux", "AIF1DACDAT", "AIF1DACDAT" },
	{ "AIF1DAC Mux", "AIF3DACDAT", "AIF3DACDAT" },
	{ "AIF2DAC Mux", "AIF2DACDAT", "AIF2DACDAT" },
	{ "AIF2DAC Mux", "AIF3DACDAT", "AIF3DACDAT" },
	{ "AIF2ADC Mux", "AIF2ADCDAT", "AIF2ADCL" },
	{ "AIF2ADC Mux", "AIF2ADCDAT", "AIF2ADCR" },
	{ "AIF2ADC Mux", "AIF3DACDAT", "AIF3ADCDAT" },

	/* DAC1 inputs */
	{ "DAC1L Mixer", "AIF2 Switch", "AIF2DACL" },
	{ "DAC1L Mixer", "AIF1.2 Switch", "AIF1DAC2L" },
	{ "DAC1L Mixer", "AIF1.1 Switch", "AIF1DAC1L" },
	{ "DAC1L Mixer", "Left Sidetone Switch", "Left Sidetone" },
	{ "DAC1L Mixer", "Right Sidetone Switch", "Right Sidetone" },

	{ "DAC1R Mixer", "AIF2 Switch", "AIF2DACR" },
	{ "DAC1R Mixer", "AIF1.2 Switch", "AIF1DAC2R" },
	{ "DAC1R Mixer", "AIF1.1 Switch", "AIF1DAC1R" },
	{ "DAC1R Mixer", "Left Sidetone Switch", "Left Sidetone" },
	{ "DAC1R Mixer", "Right Sidetone Switch", "Right Sidetone" },

	/* DAC2/AIF2 outputs  */
	{ "AIF2ADCL", NULL, "AIF2DAC2L Mixer" },
	{ "AIF2DAC2L Mixer", "AIF2 Switch", "AIF2DACL" },
	{ "AIF2DAC2L Mixer", "AIF1.2 Switch", "AIF1DAC2L" },
	{ "AIF2DAC2L Mixer", "AIF1.1 Switch", "AIF1DAC1L" },
	{ "AIF2DAC2L Mixer", "Left Sidetone Switch", "Left Sidetone" },
	{ "AIF2DAC2L Mixer", "Right Sidetone Switch", "Right Sidetone" },

	{ "AIF2ADCR", NULL, "AIF2DAC2R Mixer" },
	{ "AIF2DAC2R Mixer", "AIF2 Switch", "AIF2DACR" },
	{ "AIF2DAC2R Mixer", "AIF1.2 Switch", "AIF1DAC2R" },
	{ "AIF2DAC2R Mixer", "AIF1.1 Switch", "AIF1DAC1R" },
	{ "AIF2DAC2R Mixer", "Left Sidetone Switch", "Left Sidetone" },
	{ "AIF2DAC2R Mixer", "Right Sidetone Switch", "Right Sidetone" },

	{ "AIF1ADCDAT", NULL, "AIF1ADC1L" },
	{ "AIF1ADCDAT", NULL, "AIF1ADC1R" },
	{ "AIF1ADCDAT", NULL, "AIF1ADC2L" },
	{ "AIF1ADCDAT", NULL, "AIF1ADC2R" },

	{ "AIF2ADCDAT", NULL, "AIF2ADC Mux" },

	/* AIF3 output */
	{ "AIF3ADCDAT", "AIF1ADCDAT", "AIF1ADC1L" },
	{ "AIF3ADCDAT", "AIF1ADCDAT", "AIF1ADC1R" },
	{ "AIF3ADCDAT", "AIF1ADCDAT", "AIF1ADC2L" },
	{ "AIF3ADCDAT", "AIF1ADCDAT", "AIF1ADC2R" },
	{ "AIF3ADCDAT", "AIF2ADCDAT", "AIF2ADCL" },
	{ "AIF3ADCDAT", "AIF2ADCDAT", "AIF2ADCR" },
	{ "AIF3ADCDAT", "AIF2DACDAT", "AIF2DACL" },
	{ "AIF3ADCDAT", "AIF2DACDAT", "AIF2DACR" },

	/* Sidetone */
	{ "Left Sidetone", "ADC/DMIC1", "ADCL Mux" },
	{ "Left Sidetone", "DMIC2", "DMIC2L" },
	{ "Right Sidetone", "ADC/DMIC1", "ADCR Mux" },
	{ "Right Sidetone", "DMIC2", "DMIC2R" },

	/* Output stages */
	{ "Left Output Mixer", "DAC Switch", "DAC1L" },
	{ "Right Output Mixer", "DAC Switch", "DAC1R" },

	{ "SPKL", "DAC1 Switch", "DAC1L" },
	{ "SPKL", "DAC2 Switch", "DAC2L" },

	{ "SPKR", "DAC1 Switch", "DAC1R" },
	{ "SPKR", "DAC2 Switch", "DAC2R" },

	{ "Left Headphone Mux", "DAC", "DAC1L" },
	{ "Right Headphone Mux", "DAC", "DAC1R" },
};

<<<<<<< HEAD
=======
static const struct snd_soc_dapm_route wm8994_lateclk_revd_intercon[] = {
	{ "DAC1L", NULL, "Late DAC1L Enable PGA" },
	{ "Late DAC1L Enable PGA", NULL, "DAC1L Mixer" },
	{ "DAC1R", NULL, "Late DAC1R Enable PGA" },
	{ "Late DAC1R Enable PGA", NULL, "DAC1R Mixer" },
	{ "DAC2L", NULL, "Late DAC2L Enable PGA" },
	{ "Late DAC2L Enable PGA", NULL, "AIF2DAC2L Mixer" },
	{ "DAC2R", NULL, "Late DAC2R Enable PGA" },
	{ "Late DAC2R Enable PGA", NULL, "AIF2DAC2R Mixer" }
};

static const struct snd_soc_dapm_route wm8994_lateclk_intercon[] = {
	{ "DAC1L", NULL, "DAC1L Mixer" },
	{ "DAC1R", NULL, "DAC1R Mixer" },
	{ "DAC2L", NULL, "AIF2DAC2L Mixer" },
	{ "DAC2R", NULL, "AIF2DAC2R Mixer" },
};

static const struct snd_soc_dapm_route wm8994_revd_intercon[] = {
	{ "AIF1DACDAT", NULL, "AIF2DACDAT" },
	{ "AIF2DACDAT", NULL, "AIF1DACDAT" },
	{ "AIF1ADCDAT", NULL, "AIF2ADCDAT" },
	{ "AIF2ADCDAT", NULL, "AIF1ADCDAT" },
	{ "MICBIAS", NULL, "CLK_SYS" },
	{ "MICBIAS", NULL, "MICBIAS Supply" },
};

>>>>>>> 105e53f8
static const struct snd_soc_dapm_route wm8994_intercon[] = {
	{ "AIF2DACL", NULL, "AIF2DAC Mux" },
	{ "AIF2DACR", NULL, "AIF2DAC Mux" },
};

static const struct snd_soc_dapm_route wm8958_intercon[] = {
	{ "AIF2DACL", NULL, "AIF2DACL Mux" },
	{ "AIF2DACR", NULL, "AIF2DACR Mux" },

	{ "AIF2DACL Mux", "AIF2", "AIF2DAC Mux" },
	{ "AIF2DACL Mux", "AIF3", "AIF3DACDAT" },
	{ "AIF2DACR Mux", "AIF2", "AIF2DAC Mux" },
	{ "AIF2DACR Mux", "AIF3", "AIF3DACDAT" },

	{ "Mono PCM Out Mux", "AIF2ADCL", "AIF2ADCL" },
	{ "Mono PCM Out Mux", "AIF2ADCR", "AIF2ADCR" },

	{ "AIF3ADC Mux", "Mono PCM", "Mono PCM Out Mux" },
};

/* The size in bits of the FLL divide multiplied by 10
 * to allow rounding later */
#define FIXED_FLL_SIZE ((1 << 16) * 10)

struct fll_div {
	u16 outdiv;
	u16 n;
	u16 k;
	u16 clk_ref_div;
	u16 fll_fratio;
};

static int wm8994_get_fll_config(struct fll_div *fll,
				 int freq_in, int freq_out)
{
	u64 Kpart;
	unsigned int K, Ndiv, Nmod;

	pr_debug("FLL input=%dHz, output=%dHz\n", freq_in, freq_out);

	/* Scale the input frequency down to <= 13.5MHz */
	fll->clk_ref_div = 0;
	while (freq_in > 13500000) {
		fll->clk_ref_div++;
		freq_in /= 2;

		if (fll->clk_ref_div > 3)
			return -EINVAL;
	}
	pr_debug("CLK_REF_DIV=%d, Fref=%dHz\n", fll->clk_ref_div, freq_in);

	/* Scale the output to give 90MHz<=Fvco<=100MHz */
	fll->outdiv = 3;
	while (freq_out * (fll->outdiv + 1) < 90000000) {
		fll->outdiv++;
		if (fll->outdiv > 63)
			return -EINVAL;
	}
	freq_out *= fll->outdiv + 1;
	pr_debug("OUTDIV=%d, Fvco=%dHz\n", fll->outdiv, freq_out);

	if (freq_in > 1000000) {
		fll->fll_fratio = 0;
	} else if (freq_in > 256000) {
		fll->fll_fratio = 1;
		freq_in *= 2;
	} else if (freq_in > 128000) {
		fll->fll_fratio = 2;
		freq_in *= 4;
	} else if (freq_in > 64000) {
		fll->fll_fratio = 3;
		freq_in *= 8;
	} else {
		fll->fll_fratio = 4;
		freq_in *= 16;
	}
	pr_debug("FLL_FRATIO=%d, Fref=%dHz\n", fll->fll_fratio, freq_in);

	/* Now, calculate N.K */
	Ndiv = freq_out / freq_in;

	fll->n = Ndiv;
	Nmod = freq_out % freq_in;
	pr_debug("Nmod=%d\n", Nmod);

	/* Calculate fractional part - scale up so we can round. */
	Kpart = FIXED_FLL_SIZE * (long long)Nmod;

	do_div(Kpart, freq_in);

	K = Kpart & 0xFFFFFFFF;

	if ((K % 10) >= 5)
		K += 5;

	/* Move down to proper range now rounding is done */
	fll->k = K / 10;

	pr_debug("N=%x K=%x\n", fll->n, fll->k);

	return 0;
}

static int _wm8994_set_fll(struct snd_soc_codec *codec, int id, int src,
			  unsigned int freq_in, unsigned int freq_out)
{
	struct wm8994_priv *wm8994 = snd_soc_codec_get_drvdata(codec);
	int reg_offset, ret;
	struct fll_div fll;
	u16 reg, aif1, aif2;

	aif1 = snd_soc_read(codec, WM8994_AIF1_CLOCKING_1)
		& WM8994_AIF1CLK_ENA;

	aif2 = snd_soc_read(codec, WM8994_AIF2_CLOCKING_1)
		& WM8994_AIF2CLK_ENA;

	switch (id) {
	case WM8994_FLL1:
		reg_offset = 0;
		id = 0;
		break;
	case WM8994_FLL2:
		reg_offset = 0x20;
		id = 1;
		break;
	default:
		return -EINVAL;
	}

	switch (src) {
	case 0:
		/* Allow no source specification when stopping */
		if (freq_out)
			return -EINVAL;
		src = wm8994->fll[id].src;
		break;
	case WM8994_FLL_SRC_MCLK1:
	case WM8994_FLL_SRC_MCLK2:
	case WM8994_FLL_SRC_LRCLK:
	case WM8994_FLL_SRC_BCLK:
		break;
	default:
		return -EINVAL;
	}

	/* Are we changing anything? */
	if (wm8994->fll[id].src == src &&
	    wm8994->fll[id].in == freq_in && wm8994->fll[id].out == freq_out)
		return 0;

	/* If we're stopping the FLL redo the old config - no
	 * registers will actually be written but we avoid GCC flow
	 * analysis bugs spewing warnings.
	 */
	if (freq_out)
		ret = wm8994_get_fll_config(&fll, freq_in, freq_out);
	else
		ret = wm8994_get_fll_config(&fll, wm8994->fll[id].in,
					    wm8994->fll[id].out);
	if (ret < 0)
		return ret;

	/* Gate the AIF clocks while we reclock */
	snd_soc_update_bits(codec, WM8994_AIF1_CLOCKING_1,
			    WM8994_AIF1CLK_ENA, 0);
	snd_soc_update_bits(codec, WM8994_AIF2_CLOCKING_1,
			    WM8994_AIF2CLK_ENA, 0);

	/* We always need to disable the FLL while reconfiguring */
	snd_soc_update_bits(codec, WM8994_FLL1_CONTROL_1 + reg_offset,
			    WM8994_FLL1_ENA, 0);

	reg = (fll.outdiv << WM8994_FLL1_OUTDIV_SHIFT) |
		(fll.fll_fratio << WM8994_FLL1_FRATIO_SHIFT);
	snd_soc_update_bits(codec, WM8994_FLL1_CONTROL_2 + reg_offset,
			    WM8994_FLL1_OUTDIV_MASK |
			    WM8994_FLL1_FRATIO_MASK, reg);

	snd_soc_write(codec, WM8994_FLL1_CONTROL_3 + reg_offset, fll.k);

	snd_soc_update_bits(codec, WM8994_FLL1_CONTROL_4 + reg_offset,
			    WM8994_FLL1_N_MASK,
				    fll.n << WM8994_FLL1_N_SHIFT);

	snd_soc_update_bits(codec, WM8994_FLL1_CONTROL_5 + reg_offset,
			    WM8994_FLL1_REFCLK_DIV_MASK |
			    WM8994_FLL1_REFCLK_SRC_MASK,
			    (fll.clk_ref_div << WM8994_FLL1_REFCLK_DIV_SHIFT) |
			    (src - 1));

	/* Enable (with fractional mode if required) */
	if (freq_out) {
		if (fll.k)
			reg = WM8994_FLL1_ENA | WM8994_FLL1_FRAC;
		else
			reg = WM8994_FLL1_ENA;
		snd_soc_update_bits(codec, WM8994_FLL1_CONTROL_1 + reg_offset,
				    WM8994_FLL1_ENA | WM8994_FLL1_FRAC,
				    reg);
	}

	wm8994->fll[id].in = freq_in;
	wm8994->fll[id].out = freq_out;
	wm8994->fll[id].src = src;

	/* Enable any gated AIF clocks */
	snd_soc_update_bits(codec, WM8994_AIF1_CLOCKING_1,
			    WM8994_AIF1CLK_ENA, aif1);
	snd_soc_update_bits(codec, WM8994_AIF2_CLOCKING_1,
			    WM8994_AIF2CLK_ENA, aif2);

	configure_clock(codec);

	return 0;
}


static int opclk_divs[] = { 10, 20, 30, 40, 55, 60, 80, 120, 160 };

static int wm8994_set_fll(struct snd_soc_dai *dai, int id, int src,
			  unsigned int freq_in, unsigned int freq_out)
{
	return _wm8994_set_fll(dai->codec, id, src, freq_in, freq_out);
}

static int wm8994_set_dai_sysclk(struct snd_soc_dai *dai,
		int clk_id, unsigned int freq, int dir)
{
	struct snd_soc_codec *codec = dai->codec;
	struct wm8994_priv *wm8994 = snd_soc_codec_get_drvdata(codec);
	int i;

	switch (dai->id) {
	case 1:
	case 2:
		break;

	default:
		/* AIF3 shares clocking with AIF1/2 */
		return -EINVAL;
	}

	switch (clk_id) {
	case WM8994_SYSCLK_MCLK1:
		wm8994->sysclk[dai->id - 1] = WM8994_SYSCLK_MCLK1;
		wm8994->mclk[0] = freq;
		dev_dbg(dai->dev, "AIF%d using MCLK1 at %uHz\n",
			dai->id, freq);
		break;

	case WM8994_SYSCLK_MCLK2:
		/* TODO: Set GPIO AF */
		wm8994->sysclk[dai->id - 1] = WM8994_SYSCLK_MCLK2;
		wm8994->mclk[1] = freq;
		dev_dbg(dai->dev, "AIF%d using MCLK2 at %uHz\n",
			dai->id, freq);
		break;

	case WM8994_SYSCLK_FLL1:
		wm8994->sysclk[dai->id - 1] = WM8994_SYSCLK_FLL1;
		dev_dbg(dai->dev, "AIF%d using FLL1\n", dai->id);
		break;

	case WM8994_SYSCLK_FLL2:
		wm8994->sysclk[dai->id - 1] = WM8994_SYSCLK_FLL2;
		dev_dbg(dai->dev, "AIF%d using FLL2\n", dai->id);
		break;

	case WM8994_SYSCLK_OPCLK:
		/* Special case - a division (times 10) is given and
		 * no effect on main clocking. 
		 */
		if (freq) {
			for (i = 0; i < ARRAY_SIZE(opclk_divs); i++)
				if (opclk_divs[i] == freq)
					break;
			if (i == ARRAY_SIZE(opclk_divs))
				return -EINVAL;
			snd_soc_update_bits(codec, WM8994_CLOCKING_2,
					    WM8994_OPCLK_DIV_MASK, i);
			snd_soc_update_bits(codec, WM8994_POWER_MANAGEMENT_2,
					    WM8994_OPCLK_ENA, WM8994_OPCLK_ENA);
		} else {
			snd_soc_update_bits(codec, WM8994_POWER_MANAGEMENT_2,
					    WM8994_OPCLK_ENA, 0);
		}

	default:
		return -EINVAL;
	}

	configure_clock(codec);

	return 0;
}

static int wm8994_set_bias_level(struct snd_soc_codec *codec,
				 enum snd_soc_bias_level level)
{
	struct wm8994 *control = codec->control_data;
	struct wm8994_priv *wm8994 = snd_soc_codec_get_drvdata(codec);

	switch (level) {
	case SND_SOC_BIAS_ON:
		break;

	case SND_SOC_BIAS_PREPARE:
		/* VMID=2x40k */
		snd_soc_update_bits(codec, WM8994_POWER_MANAGEMENT_1,
				    WM8994_VMID_SEL_MASK, 0x2);
		break;

	case SND_SOC_BIAS_STANDBY:
		if (codec->dapm.bias_level == SND_SOC_BIAS_OFF) {
			pm_runtime_get_sync(codec->dev);

			switch (control->type) {
			case WM8994:
				if (wm8994->revision < 4) {
					/* Tweak DC servo and DSP
					 * configuration for improved
					 * performance. */
					snd_soc_write(codec, 0x102, 0x3);
					snd_soc_write(codec, 0x56, 0x3);
					snd_soc_write(codec, 0x817, 0);
					snd_soc_write(codec, 0x102, 0);
				}
				break;

			case WM8958:
				if (wm8994->revision == 0) {
					/* Optimise performance for rev A */
					snd_soc_write(codec, 0x102, 0x3);
					snd_soc_write(codec, 0xcb, 0x81);
					snd_soc_write(codec, 0x817, 0);
					snd_soc_write(codec, 0x102, 0);

					snd_soc_update_bits(codec,
							    WM8958_CHARGE_PUMP_2,
							    WM8958_CP_DISCH,
							    WM8958_CP_DISCH);
				}
				break;
			}

			/* Discharge LINEOUT1 & 2 */
			snd_soc_update_bits(codec, WM8994_ANTIPOP_1,
					    WM8994_LINEOUT1_DISCH |
					    WM8994_LINEOUT2_DISCH,
					    WM8994_LINEOUT1_DISCH |
					    WM8994_LINEOUT2_DISCH);

			/* Startup bias, VMID ramp & buffer */
			snd_soc_update_bits(codec, WM8994_ANTIPOP_2,
					    WM8994_STARTUP_BIAS_ENA |
					    WM8994_VMID_BUF_ENA |
					    WM8994_VMID_RAMP_MASK,
					    WM8994_STARTUP_BIAS_ENA |
					    WM8994_VMID_BUF_ENA |
					    (0x11 << WM8994_VMID_RAMP_SHIFT));

			/* Main bias enable, VMID=2x40k */
			snd_soc_update_bits(codec, WM8994_POWER_MANAGEMENT_1,
					    WM8994_BIAS_ENA |
					    WM8994_VMID_SEL_MASK,
					    WM8994_BIAS_ENA | 0x2);

			msleep(20);
		}

		/* VMID=2x500k */
		snd_soc_update_bits(codec, WM8994_POWER_MANAGEMENT_1,
				    WM8994_VMID_SEL_MASK, 0x4);

		break;

	case SND_SOC_BIAS_OFF:
		if (codec->dapm.bias_level == SND_SOC_BIAS_STANDBY) {
			/* Switch over to startup biases */
			snd_soc_update_bits(codec, WM8994_ANTIPOP_2,
					    WM8994_BIAS_SRC |
					    WM8994_STARTUP_BIAS_ENA |
					    WM8994_VMID_BUF_ENA |
					    WM8994_VMID_RAMP_MASK,
					    WM8994_BIAS_SRC |
					    WM8994_STARTUP_BIAS_ENA |
					    WM8994_VMID_BUF_ENA |
					    (1 << WM8994_VMID_RAMP_SHIFT));

			/* Disable main biases */
			snd_soc_update_bits(codec, WM8994_POWER_MANAGEMENT_1,
					    WM8994_BIAS_ENA |
					    WM8994_VMID_SEL_MASK, 0);

			/* Discharge line */
			snd_soc_update_bits(codec, WM8994_ANTIPOP_1,
					    WM8994_LINEOUT1_DISCH |
					    WM8994_LINEOUT2_DISCH,
					    WM8994_LINEOUT1_DISCH |
					    WM8994_LINEOUT2_DISCH);

			msleep(5);

			/* Switch off startup biases */
			snd_soc_update_bits(codec, WM8994_ANTIPOP_2,
					    WM8994_BIAS_SRC |
					    WM8994_STARTUP_BIAS_ENA |
					    WM8994_VMID_BUF_ENA |
					    WM8994_VMID_RAMP_MASK, 0);

			pm_runtime_put(codec->dev);
		}
		break;
	}
	codec->dapm.bias_level = level;
	return 0;
}

static int wm8994_set_dai_fmt(struct snd_soc_dai *dai, unsigned int fmt)
{
	struct snd_soc_codec *codec = dai->codec;
	struct wm8994 *control = codec->control_data;
	int ms_reg;
	int aif1_reg;
	int ms = 0;
	int aif1 = 0;

	switch (dai->id) {
	case 1:
		ms_reg = WM8994_AIF1_MASTER_SLAVE;
		aif1_reg = WM8994_AIF1_CONTROL_1;
		break;
	case 2:
		ms_reg = WM8994_AIF2_MASTER_SLAVE;
		aif1_reg = WM8994_AIF2_CONTROL_1;
		break;
	default:
		return -EINVAL;
	}

	switch (fmt & SND_SOC_DAIFMT_MASTER_MASK) {
	case SND_SOC_DAIFMT_CBS_CFS:
		break;
	case SND_SOC_DAIFMT_CBM_CFM:
		ms = WM8994_AIF1_MSTR;
		break;
	default:
		return -EINVAL;
	}

	switch (fmt & SND_SOC_DAIFMT_FORMAT_MASK) {
	case SND_SOC_DAIFMT_DSP_B:
		aif1 |= WM8994_AIF1_LRCLK_INV;
	case SND_SOC_DAIFMT_DSP_A:
		aif1 |= 0x18;
		break;
	case SND_SOC_DAIFMT_I2S:
		aif1 |= 0x10;
		break;
	case SND_SOC_DAIFMT_RIGHT_J:
		break;
	case SND_SOC_DAIFMT_LEFT_J:
		aif1 |= 0x8;
		break;
	default:
		return -EINVAL;
	}

	switch (fmt & SND_SOC_DAIFMT_FORMAT_MASK) {
	case SND_SOC_DAIFMT_DSP_A:
	case SND_SOC_DAIFMT_DSP_B:
		/* frame inversion not valid for DSP modes */
		switch (fmt & SND_SOC_DAIFMT_INV_MASK) {
		case SND_SOC_DAIFMT_NB_NF:
			break;
		case SND_SOC_DAIFMT_IB_NF:
			aif1 |= WM8994_AIF1_BCLK_INV;
			break;
		default:
			return -EINVAL;
		}
		break;

	case SND_SOC_DAIFMT_I2S:
	case SND_SOC_DAIFMT_RIGHT_J:
	case SND_SOC_DAIFMT_LEFT_J:
		switch (fmt & SND_SOC_DAIFMT_INV_MASK) {
		case SND_SOC_DAIFMT_NB_NF:
			break;
		case SND_SOC_DAIFMT_IB_IF:
			aif1 |= WM8994_AIF1_BCLK_INV | WM8994_AIF1_LRCLK_INV;
			break;
		case SND_SOC_DAIFMT_IB_NF:
			aif1 |= WM8994_AIF1_BCLK_INV;
			break;
		case SND_SOC_DAIFMT_NB_IF:
			aif1 |= WM8994_AIF1_LRCLK_INV;
			break;
		default:
			return -EINVAL;
		}
		break;
	default:
		return -EINVAL;
	}

	/* The AIF2 format configuration needs to be mirrored to AIF3
	 * on WM8958 if it's in use so just do it all the time. */
	if (control->type == WM8958 && dai->id == 2)
		snd_soc_update_bits(codec, WM8958_AIF3_CONTROL_1,
				    WM8994_AIF1_LRCLK_INV |
				    WM8958_AIF3_FMT_MASK, aif1);

	snd_soc_update_bits(codec, aif1_reg,
			    WM8994_AIF1_BCLK_INV | WM8994_AIF1_LRCLK_INV |
			    WM8994_AIF1_FMT_MASK,
			    aif1);
	snd_soc_update_bits(codec, ms_reg, WM8994_AIF1_MSTR,
			    ms);

	return 0;
}

static struct {
	int val, rate;
} srs[] = {
	{ 0,   8000 },
	{ 1,  11025 },
	{ 2,  12000 },
	{ 3,  16000 },
	{ 4,  22050 },
	{ 5,  24000 },
	{ 6,  32000 },
	{ 7,  44100 },
	{ 8,  48000 },
	{ 9,  88200 },
	{ 10, 96000 },
};

static int fs_ratios[] = {
	64, 128, 192, 256, 348, 512, 768, 1024, 1408, 1536
};

static int bclk_divs[] = {
	10, 15, 20, 30, 40, 50, 60, 80, 110, 120, 160, 220, 240, 320, 440, 480,
	640, 880, 960, 1280, 1760, 1920
};

static int wm8994_hw_params(struct snd_pcm_substream *substream,
			    struct snd_pcm_hw_params *params,
			    struct snd_soc_dai *dai)
{
	struct snd_soc_codec *codec = dai->codec;
	struct wm8994 *control = codec->control_data;
	struct wm8994_priv *wm8994 = snd_soc_codec_get_drvdata(codec);
	int aif1_reg;
	int aif2_reg;
	int bclk_reg;
	int lrclk_reg;
	int rate_reg;
	int aif1 = 0;
	int aif2 = 0;
	int bclk = 0;
	int lrclk = 0;
	int rate_val = 0;
	int id = dai->id - 1;

	int i, cur_val, best_val, bclk_rate, best;

	switch (dai->id) {
	case 1:
		aif1_reg = WM8994_AIF1_CONTROL_1;
		aif2_reg = WM8994_AIF1_CONTROL_2;
		bclk_reg = WM8994_AIF1_BCLK;
		rate_reg = WM8994_AIF1_RATE;
		if (substream->stream == SNDRV_PCM_STREAM_PLAYBACK ||
		    wm8994->lrclk_shared[0]) {
			lrclk_reg = WM8994_AIF1DAC_LRCLK;
		} else {
			lrclk_reg = WM8994_AIF1ADC_LRCLK;
			dev_dbg(codec->dev, "AIF1 using split LRCLK\n");
		}
		break;
	case 2:
		aif1_reg = WM8994_AIF2_CONTROL_1;
		aif2_reg = WM8994_AIF2_CONTROL_2;
		bclk_reg = WM8994_AIF2_BCLK;
		rate_reg = WM8994_AIF2_RATE;
		if (substream->stream == SNDRV_PCM_STREAM_PLAYBACK ||
		    wm8994->lrclk_shared[1]) {
			lrclk_reg = WM8994_AIF2DAC_LRCLK;
		} else {
			lrclk_reg = WM8994_AIF2ADC_LRCLK;
			dev_dbg(codec->dev, "AIF2 using split LRCLK\n");
		}
		break;
	case 3:
		switch (control->type) {
		case WM8958:
			aif1_reg = WM8958_AIF3_CONTROL_1;
			break;
		default:
			return 0;
		}
	default:
		return -EINVAL;
	}

	bclk_rate = params_rate(params) * 2;
	switch (params_format(params)) {
	case SNDRV_PCM_FORMAT_S16_LE:
		bclk_rate *= 16;
		break;
	case SNDRV_PCM_FORMAT_S20_3LE:
		bclk_rate *= 20;
		aif1 |= 0x20;
		break;
	case SNDRV_PCM_FORMAT_S24_LE:
		bclk_rate *= 24;
		aif1 |= 0x40;
		break;
	case SNDRV_PCM_FORMAT_S32_LE:
		bclk_rate *= 32;
		aif1 |= 0x60;
		break;
	default:
		return -EINVAL;
	}

	/* Try to find an appropriate sample rate; look for an exact match. */
	for (i = 0; i < ARRAY_SIZE(srs); i++)
		if (srs[i].rate == params_rate(params))
			break;
	if (i == ARRAY_SIZE(srs))
		return -EINVAL;
	rate_val |= srs[i].val << WM8994_AIF1_SR_SHIFT;

	dev_dbg(dai->dev, "Sample rate is %dHz\n", srs[i].rate);
	dev_dbg(dai->dev, "AIF%dCLK is %dHz, target BCLK %dHz\n",
		dai->id, wm8994->aifclk[id], bclk_rate);

	if (params_channels(params) == 1 &&
	    (snd_soc_read(codec, aif1_reg) & 0x18) == 0x18)
		aif2 |= WM8994_AIF1_MONO;

	if (wm8994->aifclk[id] == 0) {
		dev_err(dai->dev, "AIF%dCLK not configured\n", dai->id);
		return -EINVAL;
	}

	/* AIFCLK/fs ratio; look for a close match in either direction */
	best = 0;
	best_val = abs((fs_ratios[0] * params_rate(params))
		       - wm8994->aifclk[id]);
	for (i = 1; i < ARRAY_SIZE(fs_ratios); i++) {
		cur_val = abs((fs_ratios[i] * params_rate(params))
			      - wm8994->aifclk[id]);
		if (cur_val >= best_val)
			continue;
		best = i;
		best_val = cur_val;
	}
	dev_dbg(dai->dev, "Selected AIF%dCLK/fs = %d\n",
		dai->id, fs_ratios[best]);
	rate_val |= best;

	/* We may not get quite the right frequency if using
	 * approximate clocks so look for the closest match that is
	 * higher than the target (we need to ensure that there enough
	 * BCLKs to clock out the samples).
	 */
	best = 0;
	for (i = 0; i < ARRAY_SIZE(bclk_divs); i++) {
		cur_val = (wm8994->aifclk[id] * 10 / bclk_divs[i]) - bclk_rate;
		if (cur_val < 0) /* BCLK table is sorted */
			break;
		best = i;
	}
	bclk_rate = wm8994->aifclk[id] * 10 / bclk_divs[best];
	dev_dbg(dai->dev, "Using BCLK_DIV %d for actual BCLK %dHz\n",
		bclk_divs[best], bclk_rate);
	bclk |= best << WM8994_AIF1_BCLK_DIV_SHIFT;

	lrclk = bclk_rate / params_rate(params);
	dev_dbg(dai->dev, "Using LRCLK rate %d for actual LRCLK %dHz\n",
		lrclk, bclk_rate / lrclk);

	snd_soc_update_bits(codec, aif1_reg, WM8994_AIF1_WL_MASK, aif1);
	snd_soc_update_bits(codec, aif2_reg, WM8994_AIF1_MONO, aif2);
	snd_soc_update_bits(codec, bclk_reg, WM8994_AIF1_BCLK_DIV_MASK, bclk);
	snd_soc_update_bits(codec, lrclk_reg, WM8994_AIF1DAC_RATE_MASK,
			    lrclk);
	snd_soc_update_bits(codec, rate_reg, WM8994_AIF1_SR_MASK |
			    WM8994_AIF1CLK_RATE_MASK, rate_val);

	if (substream->stream == SNDRV_PCM_STREAM_PLAYBACK) {
		switch (dai->id) {
		case 1:
			wm8994->dac_rates[0] = params_rate(params);
			wm8994_set_retune_mobile(codec, 0);
			wm8994_set_retune_mobile(codec, 1);
			break;
		case 2:
			wm8994->dac_rates[1] = params_rate(params);
			wm8994_set_retune_mobile(codec, 2);
			break;
		}
	}

	return 0;
}

static int wm8994_aif3_hw_params(struct snd_pcm_substream *substream,
				 struct snd_pcm_hw_params *params,
				 struct snd_soc_dai *dai)
{
	struct snd_soc_codec *codec = dai->codec;
	struct wm8994 *control = codec->control_data;
	int aif1_reg;
	int aif1 = 0;

	switch (dai->id) {
	case 3:
		switch (control->type) {
		case WM8958:
			aif1_reg = WM8958_AIF3_CONTROL_1;
			break;
		default:
			return 0;
		}
	default:
		return 0;
	}

	switch (params_format(params)) {
	case SNDRV_PCM_FORMAT_S16_LE:
		break;
	case SNDRV_PCM_FORMAT_S20_3LE:
		aif1 |= 0x20;
		break;
	case SNDRV_PCM_FORMAT_S24_LE:
		aif1 |= 0x40;
		break;
	case SNDRV_PCM_FORMAT_S32_LE:
		aif1 |= 0x60;
		break;
	default:
		return -EINVAL;
	}

	return snd_soc_update_bits(codec, aif1_reg, WM8994_AIF1_WL_MASK, aif1);
}

static int wm8994_aif_mute(struct snd_soc_dai *codec_dai, int mute)
{
	struct snd_soc_codec *codec = codec_dai->codec;
	int mute_reg;
	int reg;

	switch (codec_dai->id) {
	case 1:
		mute_reg = WM8994_AIF1_DAC1_FILTERS_1;
		break;
	case 2:
		mute_reg = WM8994_AIF2_DAC_FILTERS_1;
		break;
	default:
		return -EINVAL;
	}

	if (mute)
		reg = WM8994_AIF1DAC1_MUTE;
	else
		reg = 0;

	snd_soc_update_bits(codec, mute_reg, WM8994_AIF1DAC1_MUTE, reg);

	return 0;
}

static int wm8994_set_tristate(struct snd_soc_dai *codec_dai, int tristate)
{
	struct snd_soc_codec *codec = codec_dai->codec;
	int reg, val, mask;

	switch (codec_dai->id) {
	case 1:
		reg = WM8994_AIF1_MASTER_SLAVE;
		mask = WM8994_AIF1_TRI;
		break;
	case 2:
		reg = WM8994_AIF2_MASTER_SLAVE;
		mask = WM8994_AIF2_TRI;
		break;
	case 3:
		reg = WM8994_POWER_MANAGEMENT_6;
		mask = WM8994_AIF3_TRI;
		break;
	default:
		return -EINVAL;
	}

	if (tristate)
		val = mask;
	else
		val = 0;

	return snd_soc_update_bits(codec, reg, mask, val);
}

#define WM8994_RATES SNDRV_PCM_RATE_8000_96000

#define WM8994_FORMATS (SNDRV_PCM_FMTBIT_S16_LE | SNDRV_PCM_FMTBIT_S20_3LE |\
			SNDRV_PCM_FMTBIT_S24_LE | SNDRV_PCM_FMTBIT_S32_LE)

static struct snd_soc_dai_ops wm8994_aif1_dai_ops = {
	.set_sysclk	= wm8994_set_dai_sysclk,
	.set_fmt	= wm8994_set_dai_fmt,
	.hw_params	= wm8994_hw_params,
	.digital_mute	= wm8994_aif_mute,
	.set_pll	= wm8994_set_fll,
	.set_tristate	= wm8994_set_tristate,
};

static struct snd_soc_dai_ops wm8994_aif2_dai_ops = {
	.set_sysclk	= wm8994_set_dai_sysclk,
	.set_fmt	= wm8994_set_dai_fmt,
	.hw_params	= wm8994_hw_params,
	.digital_mute   = wm8994_aif_mute,
	.set_pll	= wm8994_set_fll,
	.set_tristate	= wm8994_set_tristate,
};

static struct snd_soc_dai_ops wm8994_aif3_dai_ops = {
	.hw_params	= wm8994_aif3_hw_params,
	.set_tristate	= wm8994_set_tristate,
};

static struct snd_soc_dai_driver wm8994_dai[] = {
	{
		.name = "wm8994-aif1",
		.id = 1,
		.playback = {
			.stream_name = "AIF1 Playback",
			.channels_min = 1,
			.channels_max = 2,
			.rates = WM8994_RATES,
			.formats = WM8994_FORMATS,
		},
		.capture = {
			.stream_name = "AIF1 Capture",
			.channels_min = 1,
			.channels_max = 2,
			.rates = WM8994_RATES,
			.formats = WM8994_FORMATS,
		 },
		.ops = &wm8994_aif1_dai_ops,
	},
	{
		.name = "wm8994-aif2",
		.id = 2,
		.playback = {
			.stream_name = "AIF2 Playback",
			.channels_min = 1,
			.channels_max = 2,
			.rates = WM8994_RATES,
			.formats = WM8994_FORMATS,
		},
		.capture = {
			.stream_name = "AIF2 Capture",
			.channels_min = 1,
			.channels_max = 2,
			.rates = WM8994_RATES,
			.formats = WM8994_FORMATS,
		},
		.ops = &wm8994_aif2_dai_ops,
	},
	{
		.name = "wm8994-aif3",
		.id = 3,
		.playback = {
			.stream_name = "AIF3 Playback",
			.channels_min = 1,
			.channels_max = 2,
			.rates = WM8994_RATES,
			.formats = WM8994_FORMATS,
		},
		.capture = {
			.stream_name = "AIF3 Capture",
			.channels_min = 1,
			.channels_max = 2,
			.rates = WM8994_RATES,
			.formats = WM8994_FORMATS,
		},
		.ops = &wm8994_aif3_dai_ops,
	}
};

#ifdef CONFIG_PM
static int wm8994_suspend(struct snd_soc_codec *codec, pm_message_t state)
{
	struct wm8994_priv *wm8994 = snd_soc_codec_get_drvdata(codec);
	int i, ret;

	for (i = 0; i < ARRAY_SIZE(wm8994->fll); i++) {
		memcpy(&wm8994->fll_suspend[i], &wm8994->fll[i],
		       sizeof(struct fll_config));
		ret = _wm8994_set_fll(codec, i + 1, 0, 0, 0);
		if (ret < 0)
			dev_warn(codec->dev, "Failed to stop FLL%d: %d\n",
				 i + 1, ret);
	}

	wm8994_set_bias_level(codec, SND_SOC_BIAS_OFF);

	return 0;
}

static int wm8994_resume(struct snd_soc_codec *codec)
{
	struct wm8994_priv *wm8994 = snd_soc_codec_get_drvdata(codec);
	int i, ret;
	unsigned int val, mask;

	if (wm8994->revision < 4) {
		/* force a HW read */
		val = wm8994_reg_read(codec->control_data,
				      WM8994_POWER_MANAGEMENT_5);

		/* modify the cache only */
		codec->cache_only = 1;
		mask =  WM8994_DAC1R_ENA | WM8994_DAC1L_ENA |
			WM8994_DAC2R_ENA | WM8994_DAC2L_ENA;
		val &= mask;
		snd_soc_update_bits(codec, WM8994_POWER_MANAGEMENT_5,
				    mask, val);
		codec->cache_only = 0;
	}

	/* Restore the registers */
	ret = snd_soc_cache_sync(codec);
	if (ret != 0)
		dev_err(codec->dev, "Failed to sync cache: %d\n", ret);

	wm8994_set_bias_level(codec, SND_SOC_BIAS_STANDBY);

	for (i = 0; i < ARRAY_SIZE(wm8994->fll); i++) {
		if (!wm8994->fll_suspend[i].out)
			continue;

		ret = _wm8994_set_fll(codec, i + 1,
				     wm8994->fll_suspend[i].src,
				     wm8994->fll_suspend[i].in,
				     wm8994->fll_suspend[i].out);
		if (ret < 0)
			dev_warn(codec->dev, "Failed to restore FLL%d: %d\n",
				 i + 1, ret);
	}

	return 0;
}
#else
#define wm8994_suspend NULL
#define wm8994_resume NULL
#endif

static void wm8994_handle_retune_mobile_pdata(struct wm8994_priv *wm8994)
{
	struct snd_soc_codec *codec = wm8994->codec;
	struct wm8994_pdata *pdata = wm8994->pdata;
	struct snd_kcontrol_new controls[] = {
		SOC_ENUM_EXT("AIF1.1 EQ Mode",
			     wm8994->retune_mobile_enum,
			     wm8994_get_retune_mobile_enum,
			     wm8994_put_retune_mobile_enum),
		SOC_ENUM_EXT("AIF1.2 EQ Mode",
			     wm8994->retune_mobile_enum,
			     wm8994_get_retune_mobile_enum,
			     wm8994_put_retune_mobile_enum),
		SOC_ENUM_EXT("AIF2 EQ Mode",
			     wm8994->retune_mobile_enum,
			     wm8994_get_retune_mobile_enum,
			     wm8994_put_retune_mobile_enum),
	};
	int ret, i, j;
	const char **t;

	/* We need an array of texts for the enum API but the number
	 * of texts is likely to be less than the number of
	 * configurations due to the sample rate dependency of the
	 * configurations. */
	wm8994->num_retune_mobile_texts = 0;
	wm8994->retune_mobile_texts = NULL;
	for (i = 0; i < pdata->num_retune_mobile_cfgs; i++) {
		for (j = 0; j < wm8994->num_retune_mobile_texts; j++) {
			if (strcmp(pdata->retune_mobile_cfgs[i].name,
				   wm8994->retune_mobile_texts[j]) == 0)
				break;
		}

		if (j != wm8994->num_retune_mobile_texts)
			continue;

		/* Expand the array... */
		t = krealloc(wm8994->retune_mobile_texts,
			     sizeof(char *) * 
			     (wm8994->num_retune_mobile_texts + 1),
			     GFP_KERNEL);
		if (t == NULL)
			continue;

		/* ...store the new entry... */
		t[wm8994->num_retune_mobile_texts] = 
			pdata->retune_mobile_cfgs[i].name;

		/* ...and remember the new version. */
		wm8994->num_retune_mobile_texts++;
		wm8994->retune_mobile_texts = t;
	}

	dev_dbg(codec->dev, "Allocated %d unique ReTune Mobile names\n",
		wm8994->num_retune_mobile_texts);

	wm8994->retune_mobile_enum.max = wm8994->num_retune_mobile_texts;
	wm8994->retune_mobile_enum.texts = wm8994->retune_mobile_texts;

	ret = snd_soc_add_controls(wm8994->codec, controls,
				   ARRAY_SIZE(controls));
	if (ret != 0)
		dev_err(wm8994->codec->dev,
			"Failed to add ReTune Mobile controls: %d\n", ret);
}

static void wm8994_handle_pdata(struct wm8994_priv *wm8994)
{
	struct snd_soc_codec *codec = wm8994->codec;
	struct wm8994_pdata *pdata = wm8994->pdata;
	int ret, i;

	if (!pdata)
		return;

	wm_hubs_handle_analogue_pdata(codec, pdata->lineout1_diff,
				      pdata->lineout2_diff,
				      pdata->lineout1fb,
				      pdata->lineout2fb,
				      pdata->jd_scthr,
				      pdata->jd_thr,
				      pdata->micbias1_lvl,
				      pdata->micbias2_lvl);

	dev_dbg(codec->dev, "%d DRC configurations\n", pdata->num_drc_cfgs);

	if (pdata->num_drc_cfgs) {
		struct snd_kcontrol_new controls[] = {
			SOC_ENUM_EXT("AIF1DRC1 Mode", wm8994->drc_enum,
				     wm8994_get_drc_enum, wm8994_put_drc_enum),
			SOC_ENUM_EXT("AIF1DRC2 Mode", wm8994->drc_enum,
				     wm8994_get_drc_enum, wm8994_put_drc_enum),
			SOC_ENUM_EXT("AIF2DRC Mode", wm8994->drc_enum,
				     wm8994_get_drc_enum, wm8994_put_drc_enum),
		};

		/* We need an array of texts for the enum API */
		wm8994->drc_texts = kmalloc(sizeof(char *)
					    * pdata->num_drc_cfgs, GFP_KERNEL);
		if (!wm8994->drc_texts) {
			dev_err(wm8994->codec->dev,
				"Failed to allocate %d DRC config texts\n",
				pdata->num_drc_cfgs);
			return;
		}

		for (i = 0; i < pdata->num_drc_cfgs; i++)
			wm8994->drc_texts[i] = pdata->drc_cfgs[i].name;

		wm8994->drc_enum.max = pdata->num_drc_cfgs;
		wm8994->drc_enum.texts = wm8994->drc_texts;

		ret = snd_soc_add_controls(wm8994->codec, controls,
					   ARRAY_SIZE(controls));
		if (ret != 0)
			dev_err(wm8994->codec->dev,
				"Failed to add DRC mode controls: %d\n", ret);

		for (i = 0; i < WM8994_NUM_DRC; i++)
			wm8994_set_drc(codec, i);
	}

	dev_dbg(codec->dev, "%d ReTune Mobile configurations\n",
		pdata->num_retune_mobile_cfgs);

	if (pdata->num_mbc_cfgs) {
		struct snd_kcontrol_new control[] = {
			SOC_ENUM_EXT("MBC Mode", wm8994->mbc_enum,
				     wm8958_get_mbc_enum, wm8958_put_mbc_enum),
		};

		/* We need an array of texts for the enum API */
		wm8994->mbc_texts = kmalloc(sizeof(char *)
					    * pdata->num_mbc_cfgs, GFP_KERNEL);
		if (!wm8994->mbc_texts) {
			dev_err(wm8994->codec->dev,
				"Failed to allocate %d MBC config texts\n",
				pdata->num_mbc_cfgs);
			return;
		}

		for (i = 0; i < pdata->num_mbc_cfgs; i++)
			wm8994->mbc_texts[i] = pdata->mbc_cfgs[i].name;

		wm8994->mbc_enum.max = pdata->num_mbc_cfgs;
		wm8994->mbc_enum.texts = wm8994->mbc_texts;

		ret = snd_soc_add_controls(wm8994->codec, control, 1);
		if (ret != 0)
			dev_err(wm8994->codec->dev,
				"Failed to add MBC mode controls: %d\n", ret);
	}

	if (pdata->num_retune_mobile_cfgs)
		wm8994_handle_retune_mobile_pdata(wm8994);
	else
		snd_soc_add_controls(wm8994->codec, wm8994_eq_controls,
				     ARRAY_SIZE(wm8994_eq_controls));

	for (i = 0; i < ARRAY_SIZE(pdata->micbias); i++) {
		if (pdata->micbias[i]) {
			snd_soc_write(codec, WM8958_MICBIAS1 + i,
				pdata->micbias[i] & 0xffff);
		}
	}
}

/**
 * wm8994_mic_detect - Enable microphone detection via the WM8994 IRQ
 *
 * @codec:   WM8994 codec
 * @jack:    jack to report detection events on
 * @micbias: microphone bias to detect on
 * @det:     value to report for presence detection
 * @shrt:    value to report for short detection
 *
 * Enable microphone detection via IRQ on the WM8994.  If GPIOs are
 * being used to bring out signals to the processor then only platform
 * data configuration is needed for WM8994 and processor GPIOs should
 * be configured using snd_soc_jack_add_gpios() instead.
 *
 * Configuration of detection levels is available via the micbias1_lvl
 * and micbias2_lvl platform data members.
 */
int wm8994_mic_detect(struct snd_soc_codec *codec, struct snd_soc_jack *jack,
		      int micbias, int det, int shrt)
{
	struct wm8994_priv *wm8994 = snd_soc_codec_get_drvdata(codec);
	struct wm8994_micdet *micdet;
	struct wm8994 *control = codec->control_data;
	int reg;

	if (control->type != WM8994)
		return -EINVAL;

	switch (micbias) {
	case 1:
		micdet = &wm8994->micdet[0];
		break;
	case 2:
		micdet = &wm8994->micdet[1];
		break;
	default:
		return -EINVAL;
	}	

	dev_dbg(codec->dev, "Configuring microphone detection on %d: %x %x\n",
		micbias, det, shrt);

	/* Store the configuration */
	micdet->jack = jack;
	micdet->det = det;
	micdet->shrt = shrt;

	/* If either of the jacks is set up then enable detection */
	if (wm8994->micdet[0].jack || wm8994->micdet[1].jack)
		reg = WM8994_MICD_ENA;
	else 
		reg = 0;

	snd_soc_update_bits(codec, WM8994_MICBIAS, WM8994_MICD_ENA, reg);

	return 0;
}
EXPORT_SYMBOL_GPL(wm8994_mic_detect);

static irqreturn_t wm8994_mic_irq(int irq, void *data)
{
	struct wm8994_priv *priv = data;
	struct snd_soc_codec *codec = priv->codec;
	int reg;
	int report;

#ifndef CONFIG_SND_SOC_WM8994_MODULE
	trace_snd_soc_jack_irq(dev_name(codec->dev));
#endif

	reg = snd_soc_read(codec, WM8994_INTERRUPT_RAW_STATUS_2);
	if (reg < 0) {
		dev_err(codec->dev, "Failed to read microphone status: %d\n",
			reg);
		return IRQ_HANDLED;
	}

	dev_dbg(codec->dev, "Microphone status: %x\n", reg);

	report = 0;
	if (reg & WM8994_MIC1_DET_STS)
		report |= priv->micdet[0].det;
	if (reg & WM8994_MIC1_SHRT_STS)
		report |= priv->micdet[0].shrt;
	snd_soc_jack_report(priv->micdet[0].jack, report,
			    priv->micdet[0].det | priv->micdet[0].shrt);

	report = 0;
	if (reg & WM8994_MIC2_DET_STS)
		report |= priv->micdet[1].det;
	if (reg & WM8994_MIC2_SHRT_STS)
		report |= priv->micdet[1].shrt;
	snd_soc_jack_report(priv->micdet[1].jack, report,
			    priv->micdet[1].det | priv->micdet[1].shrt);

	return IRQ_HANDLED;
}

/* Default microphone detection handler for WM8958 - the user can
 * override this if they wish.
 */
static void wm8958_default_micdet(u16 status, void *data)
{
	struct snd_soc_codec *codec = data;
	struct wm8994_priv *wm8994 = snd_soc_codec_get_drvdata(codec);
	int report = 0;

	/* If nothing present then clear our statuses */
<<<<<<< HEAD
	if (!(status & WM8958_MICD_STS)) {
		wm8994->jack_is_video = false;
		wm8994->jack_is_mic = false;
		goto done;
	}

	/* Assume anything over 475 ohms is a microphone and remember
	 * that we've seen one (since buttons override it) */
	if (status & 0x600)
		wm8994->jack_is_mic = true;
	if (wm8994->jack_is_mic)
		report |= SND_JACK_MICROPHONE;

	/* Video has an impedence of approximately 75 ohms; assume
	 * this isn't used as a button and remember it since buttons
	 * override it. */
	if (status & 0x40)
		wm8994->jack_is_video = true;
	if (wm8994->jack_is_video)
		report |= SND_JACK_VIDEOOUT;

	/* Everything else is buttons; just assign slots */
	if (status & 0x4)
		report |= SND_JACK_BTN_0;
	if (status & 0x8)
		report |= SND_JACK_BTN_1;
	if (status & 0x10)
		report |= SND_JACK_BTN_2;
	if (status & 0x20)
		report |= SND_JACK_BTN_3;
	if (status & 0x80)
		report |= SND_JACK_BTN_4;
	if (status & 0x100)
		report |= SND_JACK_BTN_5;

done:
	snd_soc_jack_report(wm8994->micdet[0].jack,
			    SND_JACK_BTN_0 | SND_JACK_BTN_1 | SND_JACK_BTN_2 |
			    SND_JACK_BTN_3 | SND_JACK_BTN_4 | SND_JACK_BTN_5 |
			    SND_JACK_MICROPHONE | SND_JACK_VIDEOOUT,
			    report);
=======
	if (!(status & WM8958_MICD_STS))
		goto done;

	report = SND_JACK_MICROPHONE;

	/* Everything else is buttons; just assign slots */
	if (status & 0x1c0)
		report |= SND_JACK_BTN_0;

done:
	snd_soc_jack_report(wm8994->micdet[0].jack, report,
			    SND_JACK_BTN_0 | SND_JACK_MICROPHONE);
>>>>>>> 105e53f8
}

/**
 * wm8958_mic_detect - Enable microphone detection via the WM8958 IRQ
 *
 * @codec:   WM8958 codec
 * @jack:    jack to report detection events on
 *
 * Enable microphone detection functionality for the WM8958.  By
 * default simple detection which supports the detection of up to 6
 * buttons plus video and microphone functionality is supported.
 *
 * The WM8958 has an advanced jack detection facility which is able to
 * support complex accessory detection, especially when used in
 * conjunction with external circuitry.  In order to provide maximum
 * flexiblity a callback is provided which allows a completely custom
 * detection algorithm.
 */
int wm8958_mic_detect(struct snd_soc_codec *codec, struct snd_soc_jack *jack,
		      wm8958_micdet_cb cb, void *cb_data)
{
	struct wm8994_priv *wm8994 = snd_soc_codec_get_drvdata(codec);
	struct wm8994 *control = codec->control_data;

	if (control->type != WM8958)
		return -EINVAL;

	if (jack) {
		if (!cb) {
			dev_dbg(codec->dev, "Using default micdet callback\n");
			cb = wm8958_default_micdet;
			cb_data = codec;
		}

		wm8994->micdet[0].jack = jack;
		wm8994->jack_cb = cb;
		wm8994->jack_cb_data = cb_data;

		snd_soc_update_bits(codec, WM8958_MIC_DETECT_1,
				    WM8958_MICD_ENA, WM8958_MICD_ENA);
	} else {
		snd_soc_update_bits(codec, WM8958_MIC_DETECT_1,
				    WM8958_MICD_ENA, 0);
	}

	return 0;
}
EXPORT_SYMBOL_GPL(wm8958_mic_detect);

static irqreturn_t wm8958_mic_irq(int irq, void *data)
{
	struct wm8994_priv *wm8994 = data;
	struct snd_soc_codec *codec = wm8994->codec;
	int reg;

	reg = snd_soc_read(codec, WM8958_MIC_DETECT_3);
	if (reg < 0) {
		dev_err(codec->dev, "Failed to read mic detect status: %d\n",
			reg);
		return IRQ_NONE;
	}

	if (!(reg & WM8958_MICD_VALID)) {
		dev_dbg(codec->dev, "Mic detect data not valid\n");
		goto out;
	}

#ifndef CONFIG_SND_SOC_WM8994_MODULE
	trace_snd_soc_jack_irq(dev_name(codec->dev));
#endif

	if (wm8994->jack_cb)
		wm8994->jack_cb(reg, wm8994->jack_cb_data);
	else
		dev_warn(codec->dev, "Accessory detection with no callback\n");

out:
	return IRQ_HANDLED;
}

static int wm8994_codec_probe(struct snd_soc_codec *codec)
{
	struct wm8994 *control;
	struct wm8994_priv *wm8994;
	struct snd_soc_dapm_context *dapm = &codec->dapm;
	int ret, i;

	codec->control_data = dev_get_drvdata(codec->dev->parent);
	control = codec->control_data;

	wm8994 = kzalloc(sizeof(struct wm8994_priv), GFP_KERNEL);
	if (wm8994 == NULL)
		return -ENOMEM;
	snd_soc_codec_set_drvdata(codec, wm8994);

	wm8994->pdata = dev_get_platdata(codec->dev->parent);
	wm8994->codec = codec;

<<<<<<< HEAD
	pm_runtime_enable(codec->dev);
	pm_runtime_resume(codec->dev);

	/* Read our current status back from the chip - we don't want to
	 * reset as this may interfere with the GPIO or LDO operation. */
	for (i = 0; i < WM8994_CACHE_SIZE; i++) {
		if (!wm8994_readable(i) || wm8994_volatile(i))
=======
	if (wm8994->pdata && wm8994->pdata->micdet_irq)
		wm8994->micdet_irq = wm8994->pdata->micdet_irq;
	else if (wm8994->pdata && wm8994->pdata->irq_base)
		wm8994->micdet_irq = wm8994->pdata->irq_base +
				     WM8994_IRQ_MIC1_DET;

	pm_runtime_enable(codec->dev);
	pm_runtime_resume(codec->dev);

	/* Read our current status back from the chip - we don't want to
	 * reset as this may interfere with the GPIO or LDO operation. */
	for (i = 0; i < WM8994_CACHE_SIZE; i++) {
		if (!wm8994_readable(codec, i) || wm8994_volatile(codec, i))
>>>>>>> 105e53f8
			continue;

		ret = wm8994_reg_read(codec->control_data, i);
		if (ret <= 0)
			continue;

		ret = snd_soc_cache_write(codec, i, ret);
		if (ret != 0) {
			dev_err(codec->dev,
				"Failed to initialise cache for 0x%x: %d\n",
				i, ret);
			goto err;
		}
	}

	/* Set revision-specific configuration */
	wm8994->revision = snd_soc_read(codec, WM8994_CHIP_REVISION);
	switch (control->type) {
	case WM8994:
		switch (wm8994->revision) {
		case 2:
		case 3:
			wm8994->hubs.dcs_codes = -5;
			wm8994->hubs.hp_startup_mode = 1;
			wm8994->hubs.dcs_readback_mode = 1;
			break;
		default:
			wm8994->hubs.dcs_readback_mode = 1;
			break;
		}

	case WM8958:
		wm8994->hubs.dcs_readback_mode = 1;
		break;

	default:
		break;
	}

	switch (control->type) {
	case WM8994:
<<<<<<< HEAD
		ret = wm8994_request_irq(codec->control_data,
					 WM8994_IRQ_MIC1_DET,
					 wm8994_mic_irq, "Mic 1 detect",
					 wm8994);
		if (ret != 0)
			dev_warn(codec->dev,
				 "Failed to request Mic1 detect IRQ: %d\n",
				 ret);
=======
		if (wm8994->micdet_irq) {
			ret = request_threaded_irq(wm8994->micdet_irq, NULL,
						   wm8994_mic_irq,
						   IRQF_TRIGGER_RISING,
						   "Mic1 detect",
						   wm8994);
			if (ret != 0)
				dev_warn(codec->dev,
					 "Failed to request Mic1 detect IRQ: %d\n",
					 ret);
		}
>>>>>>> 105e53f8

		ret = wm8994_request_irq(codec->control_data,
					 WM8994_IRQ_MIC1_SHRT,
					 wm8994_mic_irq, "Mic 1 short",
					 wm8994);
		if (ret != 0)
			dev_warn(codec->dev,
				 "Failed to request Mic1 short IRQ: %d\n",
				 ret);

		ret = wm8994_request_irq(codec->control_data,
					 WM8994_IRQ_MIC2_DET,
					 wm8994_mic_irq, "Mic 2 detect",
					 wm8994);
		if (ret != 0)
			dev_warn(codec->dev,
				 "Failed to request Mic2 detect IRQ: %d\n",
				 ret);

		ret = wm8994_request_irq(codec->control_data,
					 WM8994_IRQ_MIC2_SHRT,
					 wm8994_mic_irq, "Mic 2 short",
					 wm8994);
		if (ret != 0)
			dev_warn(codec->dev,
				 "Failed to request Mic2 short IRQ: %d\n",
				 ret);
		break;

	case WM8958:
<<<<<<< HEAD
		ret = wm8994_request_irq(codec->control_data,
					 WM8994_IRQ_MIC1_DET,
					 wm8958_mic_irq, "Mic detect",
					 wm8994);
		if (ret != 0)
			dev_warn(codec->dev,
				 "Failed to request Mic detect IRQ: %d\n",
				 ret);
		break;
=======
		if (wm8994->micdet_irq) {
			ret = request_threaded_irq(wm8994->micdet_irq, NULL,
						   wm8958_mic_irq,
						   IRQF_TRIGGER_RISING,
						   "Mic detect",
						   wm8994);
			if (ret != 0)
				dev_warn(codec->dev,
					 "Failed to request Mic detect IRQ: %d\n",
					 ret);
		}
>>>>>>> 105e53f8
	}

	/* Remember if AIFnLRCLK is configured as a GPIO.  This should be
	 * configured on init - if a system wants to do this dynamically
	 * at runtime we can deal with that then.
	 */
	ret = wm8994_reg_read(codec->control_data, WM8994_GPIO_1);
	if (ret < 0) {
		dev_err(codec->dev, "Failed to read GPIO1 state: %d\n", ret);
		goto err_irq;
	}
	if ((ret & WM8994_GPN_FN_MASK) != WM8994_GP_FN_PIN_SPECIFIC) {
		wm8994->lrclk_shared[0] = 1;
		wm8994_dai[0].symmetric_rates = 1;
	} else {
		wm8994->lrclk_shared[0] = 0;
	}

	ret = wm8994_reg_read(codec->control_data, WM8994_GPIO_6);
	if (ret < 0) {
		dev_err(codec->dev, "Failed to read GPIO6 state: %d\n", ret);
		goto err_irq;
	}
	if ((ret & WM8994_GPN_FN_MASK) != WM8994_GP_FN_PIN_SPECIFIC) {
		wm8994->lrclk_shared[1] = 1;
		wm8994_dai[1].symmetric_rates = 1;
	} else {
		wm8994->lrclk_shared[1] = 0;
	}

	wm8994_set_bias_level(codec, SND_SOC_BIAS_STANDBY);

	/* Latch volume updates (right only; we always do left then right). */
	snd_soc_update_bits(codec, WM8994_AIF1_DAC1_LEFT_VOLUME,
			    WM8994_AIF1DAC1_VU, WM8994_AIF1DAC1_VU);
	snd_soc_update_bits(codec, WM8994_AIF1_DAC1_RIGHT_VOLUME,
			    WM8994_AIF1DAC1_VU, WM8994_AIF1DAC1_VU);
	snd_soc_update_bits(codec, WM8994_AIF1_DAC2_LEFT_VOLUME,
			    WM8994_AIF1DAC2_VU, WM8994_AIF1DAC2_VU);
	snd_soc_update_bits(codec, WM8994_AIF1_DAC2_RIGHT_VOLUME,
			    WM8994_AIF1DAC2_VU, WM8994_AIF1DAC2_VU);
	snd_soc_update_bits(codec, WM8994_AIF2_DAC_LEFT_VOLUME,
			    WM8994_AIF2DAC_VU, WM8994_AIF2DAC_VU);
	snd_soc_update_bits(codec, WM8994_AIF2_DAC_RIGHT_VOLUME,
			    WM8994_AIF2DAC_VU, WM8994_AIF2DAC_VU);
	snd_soc_update_bits(codec, WM8994_AIF1_ADC1_LEFT_VOLUME,
			    WM8994_AIF1ADC1_VU, WM8994_AIF1ADC1_VU);
	snd_soc_update_bits(codec, WM8994_AIF1_ADC1_RIGHT_VOLUME,
			    WM8994_AIF1ADC1_VU, WM8994_AIF1ADC1_VU);
	snd_soc_update_bits(codec, WM8994_AIF1_ADC2_LEFT_VOLUME,
			    WM8994_AIF1ADC2_VU, WM8994_AIF1ADC2_VU);
	snd_soc_update_bits(codec, WM8994_AIF1_ADC2_RIGHT_VOLUME,
			    WM8994_AIF1ADC2_VU, WM8994_AIF1ADC2_VU);
	snd_soc_update_bits(codec, WM8994_AIF2_ADC_LEFT_VOLUME,
			    WM8994_AIF2ADC_VU, WM8994_AIF1ADC2_VU);
	snd_soc_update_bits(codec, WM8994_AIF2_ADC_RIGHT_VOLUME,
			    WM8994_AIF2ADC_VU, WM8994_AIF1ADC2_VU);
	snd_soc_update_bits(codec, WM8994_DAC1_LEFT_VOLUME,
			    WM8994_DAC1_VU, WM8994_DAC1_VU);
	snd_soc_update_bits(codec, WM8994_DAC1_RIGHT_VOLUME,
			    WM8994_DAC1_VU, WM8994_DAC1_VU);
	snd_soc_update_bits(codec, WM8994_DAC2_LEFT_VOLUME,
			    WM8994_DAC2_VU, WM8994_DAC2_VU);
	snd_soc_update_bits(codec, WM8994_DAC2_RIGHT_VOLUME,
			    WM8994_DAC2_VU, WM8994_DAC2_VU);

	/* Set the low bit of the 3D stereo depth so TLV matches */
	snd_soc_update_bits(codec, WM8994_AIF1_DAC1_FILTERS_2,
			    1 << WM8994_AIF1DAC1_3D_GAIN_SHIFT,
			    1 << WM8994_AIF1DAC1_3D_GAIN_SHIFT);
	snd_soc_update_bits(codec, WM8994_AIF1_DAC2_FILTERS_2,
			    1 << WM8994_AIF1DAC2_3D_GAIN_SHIFT,
			    1 << WM8994_AIF1DAC2_3D_GAIN_SHIFT);
	snd_soc_update_bits(codec, WM8994_AIF2_DAC_FILTERS_2,
			    1 << WM8994_AIF2DAC_3D_GAIN_SHIFT,
			    1 << WM8994_AIF2DAC_3D_GAIN_SHIFT);

	/* Unconditionally enable AIF1 ADC TDM mode; it only affects
	 * behaviour on idle TDM clock cycles. */
	snd_soc_update_bits(codec, WM8994_AIF1_CONTROL_1,
			    WM8994_AIF1ADC_TDM, WM8994_AIF1ADC_TDM);

	wm8994_update_class_w(codec);

	wm8994_handle_pdata(wm8994);

	wm_hubs_add_analogue_controls(codec);
	snd_soc_add_controls(codec, wm8994_snd_controls,
			     ARRAY_SIZE(wm8994_snd_controls));
	snd_soc_dapm_new_controls(dapm, wm8994_dapm_widgets,
				  ARRAY_SIZE(wm8994_dapm_widgets));

	switch (control->type) {
	case WM8994:
		snd_soc_dapm_new_controls(dapm, wm8994_specific_dapm_widgets,
					  ARRAY_SIZE(wm8994_specific_dapm_widgets));
<<<<<<< HEAD
=======
		if (wm8994->revision < 4) {
			snd_soc_dapm_new_controls(dapm, wm8994_lateclk_revd_widgets,
						  ARRAY_SIZE(wm8994_lateclk_revd_widgets));
			snd_soc_dapm_new_controls(dapm, wm8994_adc_revd_widgets,
						  ARRAY_SIZE(wm8994_adc_revd_widgets));
			snd_soc_dapm_new_controls(dapm, wm8994_dac_revd_widgets,
						  ARRAY_SIZE(wm8994_dac_revd_widgets));
		} else {
			snd_soc_dapm_new_controls(dapm, wm8994_lateclk_widgets,
						  ARRAY_SIZE(wm8994_lateclk_widgets));
			snd_soc_dapm_new_controls(dapm, wm8994_adc_widgets,
						  ARRAY_SIZE(wm8994_adc_widgets));
			snd_soc_dapm_new_controls(dapm, wm8994_dac_widgets,
						  ARRAY_SIZE(wm8994_dac_widgets));
		}
>>>>>>> 105e53f8
		break;
	case WM8958:
		snd_soc_add_controls(codec, wm8958_snd_controls,
				     ARRAY_SIZE(wm8958_snd_controls));
<<<<<<< HEAD
=======
		snd_soc_dapm_new_controls(dapm, wm8994_lateclk_widgets,
					  ARRAY_SIZE(wm8994_lateclk_widgets));
		snd_soc_dapm_new_controls(dapm, wm8994_adc_widgets,
					  ARRAY_SIZE(wm8994_adc_widgets));
		snd_soc_dapm_new_controls(dapm, wm8994_dac_widgets,
					  ARRAY_SIZE(wm8994_dac_widgets));
>>>>>>> 105e53f8
		snd_soc_dapm_new_controls(dapm, wm8958_dapm_widgets,
					  ARRAY_SIZE(wm8958_dapm_widgets));
		break;
	}
		

	wm_hubs_add_analogue_routes(codec, 0, 0);
	snd_soc_dapm_add_routes(dapm, intercon, ARRAY_SIZE(intercon));

	switch (control->type) {
	case WM8994:
		snd_soc_dapm_add_routes(dapm, wm8994_intercon,
					ARRAY_SIZE(wm8994_intercon));
<<<<<<< HEAD
		break;
	case WM8958:
=======

		if (wm8994->revision < 4) {
			snd_soc_dapm_add_routes(dapm, wm8994_revd_intercon,
						ARRAY_SIZE(wm8994_revd_intercon));
			snd_soc_dapm_add_routes(dapm, wm8994_lateclk_revd_intercon,
						ARRAY_SIZE(wm8994_lateclk_revd_intercon));
		} else {
			snd_soc_dapm_add_routes(dapm, wm8994_lateclk_intercon,
						ARRAY_SIZE(wm8994_lateclk_intercon));
		}
		break;
	case WM8958:
		snd_soc_dapm_add_routes(dapm, wm8994_lateclk_intercon,
					ARRAY_SIZE(wm8994_lateclk_intercon));
>>>>>>> 105e53f8
		snd_soc_dapm_add_routes(dapm, wm8958_intercon,
					ARRAY_SIZE(wm8958_intercon));
		break;
	}

	return 0;

err_irq:
	wm8994_free_irq(codec->control_data, WM8994_IRQ_MIC2_SHRT, wm8994);
	wm8994_free_irq(codec->control_data, WM8994_IRQ_MIC2_DET, wm8994);
	wm8994_free_irq(codec->control_data, WM8994_IRQ_MIC1_SHRT, wm8994);
	if (wm8994->micdet_irq)
		free_irq(wm8994->micdet_irq, wm8994);
err:
	kfree(wm8994);
	return ret;
}

static int  wm8994_codec_remove(struct snd_soc_codec *codec)
{
	struct wm8994_priv *wm8994 = snd_soc_codec_get_drvdata(codec);
	struct wm8994 *control = codec->control_data;

	wm8994_set_bias_level(codec, SND_SOC_BIAS_OFF);

	pm_runtime_disable(codec->dev);

	switch (control->type) {
	case WM8994:
<<<<<<< HEAD
		wm8994_free_irq(codec->control_data, WM8994_IRQ_MIC2_SHRT,
				wm8994);
=======
		if (wm8994->micdet_irq)
			free_irq(wm8994->micdet_irq, wm8994);
>>>>>>> 105e53f8
		wm8994_free_irq(codec->control_data, WM8994_IRQ_MIC2_DET,
				wm8994);
		wm8994_free_irq(codec->control_data, WM8994_IRQ_MIC1_SHRT,
				wm8994);
		wm8994_free_irq(codec->control_data, WM8994_IRQ_MIC1_DET,
				wm8994);
		break;

	case WM8958:
<<<<<<< HEAD
		wm8994_free_irq(codec->control_data, WM8994_IRQ_MIC1_DET,
				wm8994);
=======
		if (wm8994->micdet_irq)
			free_irq(wm8994->micdet_irq, wm8994);
>>>>>>> 105e53f8
		break;
	}
	kfree(wm8994->retune_mobile_texts);
	kfree(wm8994->drc_texts);
	kfree(wm8994);

	return 0;
}

static struct snd_soc_codec_driver soc_codec_dev_wm8994 = {
	.probe =	wm8994_codec_probe,
	.remove =	wm8994_codec_remove,
	.suspend =	wm8994_suspend,
	.resume =	wm8994_resume,
	.read =		wm8994_read,
	.write =	wm8994_write,
	.readable_register = wm8994_readable,
	.volatile_register = wm8994_volatile,
	.set_bias_level = wm8994_set_bias_level,

	.reg_cache_size = WM8994_CACHE_SIZE,
	.reg_cache_default = wm8994_reg_defaults,
	.reg_word_size = 2,
	.compress_type = SND_SOC_RBTREE_COMPRESSION,
};

static int __devinit wm8994_probe(struct platform_device *pdev)
{
	return snd_soc_register_codec(&pdev->dev, &soc_codec_dev_wm8994,
			wm8994_dai, ARRAY_SIZE(wm8994_dai));
}

static int __devexit wm8994_remove(struct platform_device *pdev)
{
	snd_soc_unregister_codec(&pdev->dev);
	return 0;
}

static struct platform_driver wm8994_codec_driver = {
	.driver = {
		   .name = "wm8994-codec",
		   .owner = THIS_MODULE,
		   },
	.probe = wm8994_probe,
	.remove = __devexit_p(wm8994_remove),
};

static __init int wm8994_init(void)
{
	return platform_driver_register(&wm8994_codec_driver);
}
module_init(wm8994_init);

static __exit void wm8994_exit(void)
{
	platform_driver_unregister(&wm8994_codec_driver);
}
module_exit(wm8994_exit);


MODULE_DESCRIPTION("ASoC WM8994 driver");
MODULE_AUTHOR("Mark Brown <broonie@opensource.wolfsonmicro.com>");
MODULE_LICENSE("GPL");
MODULE_ALIAS("platform:wm8994-codec");<|MERGE_RESOLUTION|>--- conflicted
+++ resolved
@@ -82,11 +82,7 @@
 
 	int mbc_ena[3];
 
-<<<<<<< HEAD
-	/* Platform dependant DRC configuration */
-=======
 	/* Platform dependent DRC configuration */
->>>>>>> 105e53f8
 	const char **drc_texts;
 	int drc_cfg[WM8994_NUM_DRC];
 	struct soc_enum drc_enum;
@@ -97,11 +93,7 @@
 	int retune_mobile_cfg[WM8994_NUM_EQ];
 	struct soc_enum retune_mobile_enum;
 
-<<<<<<< HEAD
-	/* Platform dependant MBC configuration */
-=======
 	/* Platform dependent MBC configuration */
->>>>>>> 105e53f8
 	int mbc_cfg;
 	const char **mbc_texts;
 	struct soc_enum mbc_enum;
@@ -110,19 +102,11 @@
 
 	wm8958_micdet_cb jack_cb;
 	void *jack_cb_data;
-<<<<<<< HEAD
-	bool jack_is_mic;
-	bool jack_is_video;
-=======
 	int micdet_irq;
->>>>>>> 105e53f8
 
 	int revision;
 	struct wm8994_pdata *pdata;
 
-<<<<<<< HEAD
-static int wm8994_readable(unsigned int reg)
-=======
 	unsigned int aif1clk_enable:1;
 	unsigned int aif2clk_enable:1;
 
@@ -131,7 +115,6 @@
 };
 
 static int wm8994_readable(struct snd_soc_codec *codec, unsigned int reg)
->>>>>>> 105e53f8
 {
 	switch (reg) {
 	case WM8994_GPIO_1:
@@ -186,11 +169,7 @@
 
 	BUG_ON(reg > WM8994_MAX_REGISTER);
 
-<<<<<<< HEAD
-	if (!wm8994_volatile(reg)) {
-=======
 	if (!wm8994_volatile(codec, reg)) {
->>>>>>> 105e53f8
 		ret = snd_soc_cache_write(codec, reg, value);
 		if (ret != 0)
 			dev_err(codec->dev, "Cache write to %x failed: %d\n",
@@ -208,11 +187,7 @@
 
 	BUG_ON(reg > WM8994_MAX_REGISTER);
 
-<<<<<<< HEAD
-	if (!wm8994_volatile(reg) && wm8994_readable(reg) &&
-=======
 	if (!wm8994_volatile(codec, reg) && wm8994_readable(codec, reg) &&
->>>>>>> 105e53f8
 	    reg < codec->driver->reg_cache_size) {
 		ret = snd_soc_cache_read(codec, reg, &val);
 		if (ret >= 0)
@@ -1412,8 +1387,6 @@
 
 static const struct snd_kcontrol_new aif2dacr_src_mux =
 	SOC_DAPM_ENUM("AIF2DACR Mux", aif2dacr_src_enum);
-<<<<<<< HEAD
-=======
 
 static const struct snd_soc_dapm_widget wm8994_lateclk_revd_widgets[] = {
 SND_SOC_DAPM_SUPPLY("AIF1CLK", SND_SOC_NOPM, 0, 0, aif1clk_ev,
@@ -1467,7 +1440,6 @@
 SND_SOC_DAPM_MUX("ADCL Mux", WM8994_POWER_MANAGEMENT_4, 1, 0, &adcl_mux),
 SND_SOC_DAPM_MUX("ADCR Mux", WM8994_POWER_MANAGEMENT_4, 0, 0, &adcr_mux),
 };
->>>>>>> 105e53f8
 
 static const struct snd_soc_dapm_widget wm8994_dapm_widgets[] = {
 SND_SOC_DAPM_INPUT("DMIC1DAT"),
@@ -1496,11 +1468,7 @@
 		      WM8994_POWER_MANAGEMENT_5, 8, 0, wm8958_aif_ev,
 		      SND_SOC_DAPM_POST_PMU | SND_SOC_DAPM_POST_PMD),
 
-<<<<<<< HEAD
-SND_SOC_DAPM_AIF_OUT("AIF1ADC2L", "AIF1 Capture",
-=======
 SND_SOC_DAPM_AIF_OUT("AIF1ADC2L", NULL,
->>>>>>> 105e53f8
 		     0, WM8994_POWER_MANAGEMENT_4, 11, 0),
 SND_SOC_DAPM_AIF_OUT("AIF1ADC2R", NULL,
 		     0, WM8994_POWER_MANAGEMENT_4, 10, 0),
@@ -1774,8 +1742,6 @@
 	{ "Right Headphone Mux", "DAC", "DAC1R" },
 };
 
-<<<<<<< HEAD
-=======
 static const struct snd_soc_dapm_route wm8994_lateclk_revd_intercon[] = {
 	{ "DAC1L", NULL, "Late DAC1L Enable PGA" },
 	{ "Late DAC1L Enable PGA", NULL, "DAC1L Mixer" },
@@ -1803,7 +1769,6 @@
 	{ "MICBIAS", NULL, "MICBIAS Supply" },
 };
 
->>>>>>> 105e53f8
 static const struct snd_soc_dapm_route wm8994_intercon[] = {
 	{ "AIF2DACL", NULL, "AIF2DAC Mux" },
 	{ "AIF2DACR", NULL, "AIF2DAC Mux" },
@@ -3047,49 +3012,6 @@
 	int report = 0;
 
 	/* If nothing present then clear our statuses */
-<<<<<<< HEAD
-	if (!(status & WM8958_MICD_STS)) {
-		wm8994->jack_is_video = false;
-		wm8994->jack_is_mic = false;
-		goto done;
-	}
-
-	/* Assume anything over 475 ohms is a microphone and remember
-	 * that we've seen one (since buttons override it) */
-	if (status & 0x600)
-		wm8994->jack_is_mic = true;
-	if (wm8994->jack_is_mic)
-		report |= SND_JACK_MICROPHONE;
-
-	/* Video has an impedence of approximately 75 ohms; assume
-	 * this isn't used as a button and remember it since buttons
-	 * override it. */
-	if (status & 0x40)
-		wm8994->jack_is_video = true;
-	if (wm8994->jack_is_video)
-		report |= SND_JACK_VIDEOOUT;
-
-	/* Everything else is buttons; just assign slots */
-	if (status & 0x4)
-		report |= SND_JACK_BTN_0;
-	if (status & 0x8)
-		report |= SND_JACK_BTN_1;
-	if (status & 0x10)
-		report |= SND_JACK_BTN_2;
-	if (status & 0x20)
-		report |= SND_JACK_BTN_3;
-	if (status & 0x80)
-		report |= SND_JACK_BTN_4;
-	if (status & 0x100)
-		report |= SND_JACK_BTN_5;
-
-done:
-	snd_soc_jack_report(wm8994->micdet[0].jack,
-			    SND_JACK_BTN_0 | SND_JACK_BTN_1 | SND_JACK_BTN_2 |
-			    SND_JACK_BTN_3 | SND_JACK_BTN_4 | SND_JACK_BTN_5 |
-			    SND_JACK_MICROPHONE | SND_JACK_VIDEOOUT,
-			    report);
-=======
 	if (!(status & WM8958_MICD_STS))
 		goto done;
 
@@ -3102,7 +3024,6 @@
 done:
 	snd_soc_jack_report(wm8994->micdet[0].jack, report,
 			    SND_JACK_BTN_0 | SND_JACK_MICROPHONE);
->>>>>>> 105e53f8
 }
 
 /**
@@ -3201,15 +3122,6 @@
 	wm8994->pdata = dev_get_platdata(codec->dev->parent);
 	wm8994->codec = codec;
 
-<<<<<<< HEAD
-	pm_runtime_enable(codec->dev);
-	pm_runtime_resume(codec->dev);
-
-	/* Read our current status back from the chip - we don't want to
-	 * reset as this may interfere with the GPIO or LDO operation. */
-	for (i = 0; i < WM8994_CACHE_SIZE; i++) {
-		if (!wm8994_readable(i) || wm8994_volatile(i))
-=======
 	if (wm8994->pdata && wm8994->pdata->micdet_irq)
 		wm8994->micdet_irq = wm8994->pdata->micdet_irq;
 	else if (wm8994->pdata && wm8994->pdata->irq_base)
@@ -3223,7 +3135,6 @@
 	 * reset as this may interfere with the GPIO or LDO operation. */
 	for (i = 0; i < WM8994_CACHE_SIZE; i++) {
 		if (!wm8994_readable(codec, i) || wm8994_volatile(codec, i))
->>>>>>> 105e53f8
 			continue;
 
 		ret = wm8994_reg_read(codec->control_data, i);
@@ -3265,16 +3176,6 @@
 
 	switch (control->type) {
 	case WM8994:
-<<<<<<< HEAD
-		ret = wm8994_request_irq(codec->control_data,
-					 WM8994_IRQ_MIC1_DET,
-					 wm8994_mic_irq, "Mic 1 detect",
-					 wm8994);
-		if (ret != 0)
-			dev_warn(codec->dev,
-				 "Failed to request Mic1 detect IRQ: %d\n",
-				 ret);
-=======
 		if (wm8994->micdet_irq) {
 			ret = request_threaded_irq(wm8994->micdet_irq, NULL,
 						   wm8994_mic_irq,
@@ -3286,7 +3187,6 @@
 					 "Failed to request Mic1 detect IRQ: %d\n",
 					 ret);
 		}
->>>>>>> 105e53f8
 
 		ret = wm8994_request_irq(codec->control_data,
 					 WM8994_IRQ_MIC1_SHRT,
@@ -3317,17 +3217,6 @@
 		break;
 
 	case WM8958:
-<<<<<<< HEAD
-		ret = wm8994_request_irq(codec->control_data,
-					 WM8994_IRQ_MIC1_DET,
-					 wm8958_mic_irq, "Mic detect",
-					 wm8994);
-		if (ret != 0)
-			dev_warn(codec->dev,
-				 "Failed to request Mic detect IRQ: %d\n",
-				 ret);
-		break;
-=======
 		if (wm8994->micdet_irq) {
 			ret = request_threaded_irq(wm8994->micdet_irq, NULL,
 						   wm8958_mic_irq,
@@ -3339,7 +3228,6 @@
 					 "Failed to request Mic detect IRQ: %d\n",
 					 ret);
 		}
->>>>>>> 105e53f8
 	}
 
 	/* Remember if AIFnLRCLK is configured as a GPIO.  This should be
@@ -3436,8 +3324,6 @@
 	case WM8994:
 		snd_soc_dapm_new_controls(dapm, wm8994_specific_dapm_widgets,
 					  ARRAY_SIZE(wm8994_specific_dapm_widgets));
-<<<<<<< HEAD
-=======
 		if (wm8994->revision < 4) {
 			snd_soc_dapm_new_controls(dapm, wm8994_lateclk_revd_widgets,
 						  ARRAY_SIZE(wm8994_lateclk_revd_widgets));
@@ -3453,20 +3339,16 @@
 			snd_soc_dapm_new_controls(dapm, wm8994_dac_widgets,
 						  ARRAY_SIZE(wm8994_dac_widgets));
 		}
->>>>>>> 105e53f8
 		break;
 	case WM8958:
 		snd_soc_add_controls(codec, wm8958_snd_controls,
 				     ARRAY_SIZE(wm8958_snd_controls));
-<<<<<<< HEAD
-=======
 		snd_soc_dapm_new_controls(dapm, wm8994_lateclk_widgets,
 					  ARRAY_SIZE(wm8994_lateclk_widgets));
 		snd_soc_dapm_new_controls(dapm, wm8994_adc_widgets,
 					  ARRAY_SIZE(wm8994_adc_widgets));
 		snd_soc_dapm_new_controls(dapm, wm8994_dac_widgets,
 					  ARRAY_SIZE(wm8994_dac_widgets));
->>>>>>> 105e53f8
 		snd_soc_dapm_new_controls(dapm, wm8958_dapm_widgets,
 					  ARRAY_SIZE(wm8958_dapm_widgets));
 		break;
@@ -3480,10 +3362,6 @@
 	case WM8994:
 		snd_soc_dapm_add_routes(dapm, wm8994_intercon,
 					ARRAY_SIZE(wm8994_intercon));
-<<<<<<< HEAD
-		break;
-	case WM8958:
-=======
 
 		if (wm8994->revision < 4) {
 			snd_soc_dapm_add_routes(dapm, wm8994_revd_intercon,
@@ -3498,7 +3376,6 @@
 	case WM8958:
 		snd_soc_dapm_add_routes(dapm, wm8994_lateclk_intercon,
 					ARRAY_SIZE(wm8994_lateclk_intercon));
->>>>>>> 105e53f8
 		snd_soc_dapm_add_routes(dapm, wm8958_intercon,
 					ARRAY_SIZE(wm8958_intercon));
 		break;
@@ -3528,13 +3405,8 @@
 
 	switch (control->type) {
 	case WM8994:
-<<<<<<< HEAD
-		wm8994_free_irq(codec->control_data, WM8994_IRQ_MIC2_SHRT,
-				wm8994);
-=======
 		if (wm8994->micdet_irq)
 			free_irq(wm8994->micdet_irq, wm8994);
->>>>>>> 105e53f8
 		wm8994_free_irq(codec->control_data, WM8994_IRQ_MIC2_DET,
 				wm8994);
 		wm8994_free_irq(codec->control_data, WM8994_IRQ_MIC1_SHRT,
@@ -3544,13 +3416,8 @@
 		break;
 
 	case WM8958:
-<<<<<<< HEAD
-		wm8994_free_irq(codec->control_data, WM8994_IRQ_MIC1_DET,
-				wm8994);
-=======
 		if (wm8994->micdet_irq)
 			free_irq(wm8994->micdet_irq, wm8994);
->>>>>>> 105e53f8
 		break;
 	}
 	kfree(wm8994->retune_mobile_texts);
