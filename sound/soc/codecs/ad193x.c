--- conflicted
+++ resolved
@@ -24,11 +24,6 @@
 
 /* codec private data */
 struct ad193x_priv {
-<<<<<<< HEAD
-	unsigned int sysclk;
-	struct snd_soc_codec codec;
-=======
->>>>>>> 45f53cc9
 	u8 reg_cache[AD193X_NUM_REGS];
 	enum snd_soc_control_type bus_type;
 	void *control_data;
@@ -278,12 +273,7 @@
 	int word_len = 0, reg = 0, master_rate = 0;
 
 	struct snd_soc_pcm_runtime *rtd = substream->private_data;
-<<<<<<< HEAD
-	struct snd_soc_device *socdev = rtd->socdev;
-	struct snd_soc_codec *codec = socdev->card->codec;
-=======
 	struct snd_soc_codec *codec = rtd->codec;
->>>>>>> 45f53cc9
 	struct ad193x_priv *ad193x = snd_soc_codec_get_drvdata(codec);
 
 	/* bit size */
@@ -330,103 +320,6 @@
 	return 0;
 }
 
-<<<<<<< HEAD
-static int ad193x_bus_probe(struct device *dev, void *ctrl_data, int bus_type)
-{
-	struct snd_soc_codec *codec;
-	struct ad193x_priv *ad193x;
-	int ret;
-
-	if (ad193x_codec) {
-		dev_err(dev, "Another ad193x is registered\n");
-		return -EINVAL;
-	}
-
-	ad193x = kzalloc(sizeof(struct ad193x_priv), GFP_KERNEL);
-	if (ad193x == NULL)
-		return -ENOMEM;
-
-	dev_set_drvdata(dev, ad193x);
-
-	codec = &ad193x->codec;
-	mutex_init(&codec->mutex);
-	codec->control_data = ctrl_data;
-	codec->dev = dev;
-	snd_soc_codec_set_drvdata(codec, ad193x);
-	codec->reg_cache = ad193x->reg_cache;
-	codec->reg_cache_size = AD193X_NUM_REGS;
-	codec->name = "AD193X";
-	codec->owner = THIS_MODULE;
-	codec->dai = &ad193x_dai;
-	codec->num_dai = 1;
-	INIT_LIST_HEAD(&codec->dapm_widgets);
-	INIT_LIST_HEAD(&codec->dapm_paths);
-
-	ad193x_dai.dev = codec->dev;
-	ad193x_codec = codec;
-
-	memcpy(codec->reg_cache, ad193x_reg, AD193X_NUM_REGS);
-
-	if (bus_type == SND_SOC_I2C)
-		ret = snd_soc_codec_set_cache_io(codec, 8, 8, bus_type);
-	else
-		ret = snd_soc_codec_set_cache_io(codec, 16, 8, bus_type);
-	if (ret < 0) {
-		dev_err(codec->dev, "failed to set cache I/O: %d\n",
-				ret);
-		kfree(ad193x);
-		return ret;
-	}
-
-	/* default setting for ad193x */
-
-	/* unmute dac channels */
-	snd_soc_write(codec, AD193X_DAC_CHNL_MUTE, 0x0);
-	/* de-emphasis: 48kHz, powedown dac */
-	snd_soc_write(codec, AD193X_DAC_CTRL2, 0x1A);
-	/* powerdown dac, dac in tdm mode */
-	snd_soc_write(codec, AD193X_DAC_CTRL0, 0x41);
-	/* high-pass filter enable */
-	snd_soc_write(codec, AD193X_ADC_CTRL0, 0x3);
-	/* sata delay=1, adc aux mode */
-	snd_soc_write(codec, AD193X_ADC_CTRL1, 0x43);
-	/* pll input: mclki/xi */
-	snd_soc_write(codec, AD193X_PLL_CLK_CTRL0, 0x99); /* mclk=24.576Mhz: 0x9D; mclk=12.288Mhz: 0x99 */
-	snd_soc_write(codec, AD193X_PLL_CLK_CTRL1, 0x04);
-	ad193x->sysclk = 12288000;
-
-	ret = snd_soc_register_codec(codec);
-	if (ret != 0) {
-		dev_err(codec->dev, "Failed to register codec: %d\n", ret);
-		kfree(ad193x);
-		return ret;
-	}
-
-	ret = snd_soc_register_dai(&ad193x_dai);
-	if (ret != 0) {
-		dev_err(codec->dev, "Failed to register DAI: %d\n", ret);
-		snd_soc_unregister_codec(codec);
-		kfree(ad193x);
-		return ret;
-	}
-
-	return 0;
-}
-
-static int ad193x_bus_remove(struct device *dev)
-{
-	struct ad193x_priv *ad193x = dev_get_drvdata(dev);
-
-	snd_soc_unregister_dai(&ad193x_dai);
-	snd_soc_unregister_codec(&ad193x->codec);
-	kfree(ad193x);
-	ad193x_codec = NULL;
-
-	return 0;
-}
-
-=======
->>>>>>> 45f53cc9
 static struct snd_soc_dai_ops ad193x_dai_ops = {
 	.hw_params = ad193x_hw_params,
 	.digital_mute = ad193x_mute,
