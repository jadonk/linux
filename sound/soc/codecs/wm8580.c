/*
 * wm8580.c  --  WM8580 ALSA Soc Audio driver
 *
 * Copyright 2008, 2009 Wolfson Microelectronics PLC.
 *
 *  This program is free software; you can redistribute  it and/or modify it
 *  under  the terms of  the GNU General  Public License as published by the
 *  Free Software Foundation;  either version 2 of the  License, or (at your
 *  option) any later version.
 *
 * Notes:
 *  The WM8580 is a multichannel codec with S/PDIF support, featuring six
 *  DAC channels and two ADC channels.
 *
 *  Currently only the primary audio interface is supported - S/PDIF and
 *  the secondary audio interfaces are not.
 */

#include <linux/module.h>
#include <linux/moduleparam.h>
#include <linux/kernel.h>
#include <linux/init.h>
#include <linux/delay.h>
#include <linux/pm.h>
#include <linux/i2c.h>
#include <linux/platform_device.h>
#include <linux/regulator/consumer.h>
#include <linux/slab.h>

#include <sound/core.h>
#include <sound/pcm.h>
#include <sound/pcm_params.h>
#include <sound/soc.h>
#include <sound/soc-dapm.h>
#include <sound/tlv.h>
#include <sound/initval.h>
#include <asm/div64.h>

#include "wm8580.h"

/* WM8580 register space */
#define WM8580_PLLA1                         0x00
#define WM8580_PLLA2                         0x01
#define WM8580_PLLA3                         0x02
#define WM8580_PLLA4                         0x03
#define WM8580_PLLB1                         0x04
#define WM8580_PLLB2                         0x05
#define WM8580_PLLB3                         0x06
#define WM8580_PLLB4                         0x07
#define WM8580_CLKSEL                        0x08
#define WM8580_PAIF1                         0x09
#define WM8580_PAIF2                         0x0A
#define WM8580_SAIF1                         0x0B
#define WM8580_PAIF3                         0x0C
#define WM8580_PAIF4                         0x0D
#define WM8580_SAIF2                         0x0E
#define WM8580_DAC_CONTROL1                  0x0F
#define WM8580_DAC_CONTROL2                  0x10
#define WM8580_DAC_CONTROL3                  0x11
#define WM8580_DAC_CONTROL4                  0x12
#define WM8580_DAC_CONTROL5                  0x13
#define WM8580_DIGITAL_ATTENUATION_DACL1     0x14
#define WM8580_DIGITAL_ATTENUATION_DACR1     0x15
#define WM8580_DIGITAL_ATTENUATION_DACL2     0x16
#define WM8580_DIGITAL_ATTENUATION_DACR2     0x17
#define WM8580_DIGITAL_ATTENUATION_DACL3     0x18
#define WM8580_DIGITAL_ATTENUATION_DACR3     0x19
#define WM8580_MASTER_DIGITAL_ATTENUATION    0x1C
#define WM8580_ADC_CONTROL1                  0x1D
#define WM8580_SPDTXCHAN0                    0x1E
#define WM8580_SPDTXCHAN1                    0x1F
#define WM8580_SPDTXCHAN2                    0x20
#define WM8580_SPDTXCHAN3                    0x21
#define WM8580_SPDTXCHAN4                    0x22
#define WM8580_SPDTXCHAN5                    0x23
#define WM8580_SPDMODE                       0x24
#define WM8580_INTMASK                       0x25
#define WM8580_GPO1                          0x26
#define WM8580_GPO2                          0x27
#define WM8580_GPO3                          0x28
#define WM8580_GPO4                          0x29
#define WM8580_GPO5                          0x2A
#define WM8580_INTSTAT                       0x2B
#define WM8580_SPDRXCHAN1                    0x2C
#define WM8580_SPDRXCHAN2                    0x2D
#define WM8580_SPDRXCHAN3                    0x2E
#define WM8580_SPDRXCHAN4                    0x2F
#define WM8580_SPDRXCHAN5                    0x30
#define WM8580_SPDSTAT                       0x31
#define WM8580_PWRDN1                        0x32
#define WM8580_PWRDN2                        0x33
#define WM8580_READBACK                      0x34
#define WM8580_RESET                         0x35

#define WM8580_MAX_REGISTER                  0x35

#define WM8580_DACOSR 0x40

/* PLLB4 (register 7h) */
#define WM8580_PLLB4_MCLKOUTSRC_MASK   0x60
#define WM8580_PLLB4_MCLKOUTSRC_PLLA   0x20
#define WM8580_PLLB4_MCLKOUTSRC_PLLB   0x40
#define WM8580_PLLB4_MCLKOUTSRC_OSC    0x60

#define WM8580_PLLB4_CLKOUTSRC_MASK    0x180
#define WM8580_PLLB4_CLKOUTSRC_PLLACLK 0x080
#define WM8580_PLLB4_CLKOUTSRC_PLLBCLK 0x100
#define WM8580_PLLB4_CLKOUTSRC_OSCCLK  0x180

/* CLKSEL (register 8h) */
#define WM8580_CLKSEL_DAC_CLKSEL_MASK 0x03
#define WM8580_CLKSEL_DAC_CLKSEL_PLLA 0x01
#define WM8580_CLKSEL_DAC_CLKSEL_PLLB 0x02

/* AIF control 1 (registers 9h-bh) */
#define WM8580_AIF_RATE_MASK       0x7
#define WM8580_AIF_BCLKSEL_MASK   0x18

#define WM8580_AIF_MS             0x20

#define WM8580_AIF_CLKSRC_MASK    0xc0
#define WM8580_AIF_CLKSRC_PLLA    0x40
#define WM8580_AIF_CLKSRC_PLLB    0x40
#define WM8580_AIF_CLKSRC_MCLK    0xc0

/* AIF control 2 (registers ch-eh) */
#define WM8580_AIF_FMT_MASK    0x03
#define WM8580_AIF_FMT_RIGHTJ  0x00
#define WM8580_AIF_FMT_LEFTJ   0x01
#define WM8580_AIF_FMT_I2S     0x02
#define WM8580_AIF_FMT_DSP     0x03

#define WM8580_AIF_LENGTH_MASK   0x0c
#define WM8580_AIF_LENGTH_16     0x00
#define WM8580_AIF_LENGTH_20     0x04
#define WM8580_AIF_LENGTH_24     0x08
#define WM8580_AIF_LENGTH_32     0x0c

#define WM8580_AIF_LRP         0x10
#define WM8580_AIF_BCP         0x20

/* Powerdown Register 1 (register 32h) */
#define WM8580_PWRDN1_PWDN     0x001
#define WM8580_PWRDN1_ALLDACPD 0x040

/* Powerdown Register 2 (register 33h) */
#define WM8580_PWRDN2_OSSCPD   0x001
#define WM8580_PWRDN2_PLLAPD   0x002
#define WM8580_PWRDN2_PLLBPD   0x004
#define WM8580_PWRDN2_SPDIFPD  0x008
#define WM8580_PWRDN2_SPDIFTXD 0x010
#define WM8580_PWRDN2_SPDIFRXD 0x020

#define WM8580_DAC_CONTROL5_MUTEALL 0x10

/*
 * wm8580 register cache
 * We can't read the WM8580 register space when we
 * are using 2 wire for device control, so we cache them instead.
 */
static const u16 wm8580_reg[] = {
	0x0121, 0x017e, 0x007d, 0x0014, /*R3*/
	0x0121, 0x017e, 0x007d, 0x0194, /*R7*/
	0x001c, 0x0002, 0x0002, 0x00c2, /*R11*/
	0x0182, 0x0082, 0x000a, 0x0024, /*R15*/
	0x0009, 0x0000, 0x00ff, 0x0000, /*R19*/
	0x00ff, 0x00ff, 0x00ff, 0x00ff, /*R23*/
	0x00ff, 0x00ff, 0x00ff, 0x00ff, /*R27*/
	0x01f0, 0x0040, 0x0000, 0x0000, /*R31(0x1F)*/
	0x0000, 0x0000, 0x0031, 0x000b, /*R35*/
	0x0039, 0x0000, 0x0010, 0x0032, /*R39*/
	0x0054, 0x0076, 0x0098, 0x0000, /*R43(0x2B)*/
	0x0000, 0x0000, 0x0000, 0x0000, /*R47*/
	0x0000, 0x0000, 0x005e, 0x003e, /*R51(0x33)*/
	0x0000, 0x0000 /*R53*/
};

struct pll_state {
	unsigned int in;
	unsigned int out;
};

#define WM8580_NUM_SUPPLIES 3
static const char *wm8580_supply_names[WM8580_NUM_SUPPLIES] = {
	"AVDD",
	"DVDD",
	"PVDD",
};

/* codec private data */
struct wm8580_priv {
	enum snd_soc_control_type control_type;
	struct regulator_bulk_data supplies[WM8580_NUM_SUPPLIES];
	u16 reg_cache[WM8580_MAX_REGISTER + 1];
	struct pll_state a;
	struct pll_state b;
	int sysclk[2];
};

static const DECLARE_TLV_DB_SCALE(dac_tlv, -12750, 50, 1);

static int wm8580_out_vu(struct snd_kcontrol *kcontrol,
			 struct snd_ctl_elem_value *ucontrol)
{
	struct soc_mixer_control *mc =
		(struct soc_mixer_control *)kcontrol->private_value;
	struct snd_soc_codec *codec = snd_kcontrol_chip(kcontrol);
	u16 *reg_cache = codec->reg_cache;
	unsigned int reg = mc->reg;
	unsigned int reg2 = mc->rreg;
	int ret;

	/* Clear the register cache so we write without VU set */
	reg_cache[reg] = 0;
	reg_cache[reg2] = 0;

	ret = snd_soc_put_volsw_2r(kcontrol, ucontrol);
	if (ret < 0)
		return ret;

	/* Now write again with the volume update bit set */
	snd_soc_update_bits(codec, reg, 0x100, 0x100);
	snd_soc_update_bits(codec, reg2, 0x100, 0x100);

	return 0;
}

#define SOC_WM8580_OUT_DOUBLE_R_TLV(xname, reg_left, reg_right, xshift, xmax, \
				    xinvert, tlv_array)			\
{	.iface = SNDRV_CTL_ELEM_IFACE_MIXER, .name = (xname), \
	.access = SNDRV_CTL_ELEM_ACCESS_TLV_READ |\
		SNDRV_CTL_ELEM_ACCESS_READWRITE,  \
	.tlv.p = (tlv_array), \
	.info = snd_soc_info_volsw_2r, \
	.get = snd_soc_get_volsw_2r, .put = wm8580_out_vu, \
	.private_value = (unsigned long)&(struct soc_mixer_control) \
		{.reg = reg_left, .rreg = reg_right, .shift = xshift, \
		.max = xmax, .invert = xinvert} }

static const struct snd_kcontrol_new wm8580_snd_controls[] = {
SOC_WM8580_OUT_DOUBLE_R_TLV("DAC1 Playback Volume",
			    WM8580_DIGITAL_ATTENUATION_DACL1,
			    WM8580_DIGITAL_ATTENUATION_DACR1,
			    0, 0xff, 0, dac_tlv),
SOC_WM8580_OUT_DOUBLE_R_TLV("DAC2 Playback Volume",
			    WM8580_DIGITAL_ATTENUATION_DACL2,
			    WM8580_DIGITAL_ATTENUATION_DACR2,
			    0, 0xff, 0, dac_tlv),
SOC_WM8580_OUT_DOUBLE_R_TLV("DAC3 Playback Volume",
			    WM8580_DIGITAL_ATTENUATION_DACL3,
			    WM8580_DIGITAL_ATTENUATION_DACR3,
			    0, 0xff, 0, dac_tlv),

SOC_SINGLE("DAC1 Deemphasis Switch", WM8580_DAC_CONTROL3, 0, 1, 0),
SOC_SINGLE("DAC2 Deemphasis Switch", WM8580_DAC_CONTROL3, 1, 1, 0),
SOC_SINGLE("DAC3 Deemphasis Switch", WM8580_DAC_CONTROL3, 2, 1, 0),

SOC_DOUBLE("DAC1 Invert Switch", WM8580_DAC_CONTROL4,  0, 1, 1, 0),
SOC_DOUBLE("DAC2 Invert Switch", WM8580_DAC_CONTROL4,  2, 3, 1, 0),
SOC_DOUBLE("DAC3 Invert Switch", WM8580_DAC_CONTROL4,  4, 5, 1, 0),

SOC_SINGLE("DAC ZC Switch", WM8580_DAC_CONTROL5, 5, 1, 0),
SOC_SINGLE("DAC1 Switch", WM8580_DAC_CONTROL5, 0, 1, 1),
SOC_SINGLE("DAC2 Switch", WM8580_DAC_CONTROL5, 1, 1, 1),
SOC_SINGLE("DAC3 Switch", WM8580_DAC_CONTROL5, 2, 1, 1),

SOC_DOUBLE("Capture Switch", WM8580_ADC_CONTROL1, 0, 1, 1, 1),
SOC_SINGLE("Capture High-Pass Filter Switch", WM8580_ADC_CONTROL1, 4, 1, 0),
};

static const struct snd_soc_dapm_widget wm8580_dapm_widgets[] = {
SND_SOC_DAPM_DAC("DAC1", "Playback", WM8580_PWRDN1, 2, 1),
SND_SOC_DAPM_DAC("DAC2", "Playback", WM8580_PWRDN1, 3, 1),
SND_SOC_DAPM_DAC("DAC3", "Playback", WM8580_PWRDN1, 4, 1),

SND_SOC_DAPM_OUTPUT("VOUT1L"),
SND_SOC_DAPM_OUTPUT("VOUT1R"),
SND_SOC_DAPM_OUTPUT("VOUT2L"),
SND_SOC_DAPM_OUTPUT("VOUT2R"),
SND_SOC_DAPM_OUTPUT("VOUT3L"),
SND_SOC_DAPM_OUTPUT("VOUT3R"),

SND_SOC_DAPM_ADC("ADC", "Capture", WM8580_PWRDN1, 1, 1),

SND_SOC_DAPM_INPUT("AINL"),
SND_SOC_DAPM_INPUT("AINR"),
};

static const struct snd_soc_dapm_route audio_map[] = {
	{ "VOUT1L", NULL, "DAC1" },
	{ "VOUT1R", NULL, "DAC1" },

	{ "VOUT2L", NULL, "DAC2" },
	{ "VOUT2R", NULL, "DAC2" },

	{ "VOUT3L", NULL, "DAC3" },
	{ "VOUT3R", NULL, "DAC3" },

	{ "ADC", NULL, "AINL" },
	{ "ADC", NULL, "AINR" },
};

static int wm8580_add_widgets(struct snd_soc_codec *codec)
{
	snd_soc_dapm_new_controls(codec, wm8580_dapm_widgets,
				  ARRAY_SIZE(wm8580_dapm_widgets));

	snd_soc_dapm_add_routes(codec, audio_map, ARRAY_SIZE(audio_map));

	return 0;
}

/* PLL divisors */
struct _pll_div {
	u32 prescale:1;
	u32 postscale:1;
	u32 freqmode:2;
	u32 n:4;
	u32 k:24;
};

/* The size in bits of the pll divide */
#define FIXED_PLL_SIZE (1 << 22)

/* PLL rate to output rate divisions */
static struct {
	unsigned int div;
	unsigned int freqmode;
	unsigned int postscale;
} post_table[] = {
	{  2,  0, 0 },
	{  4,  0, 1 },
	{  4,  1, 0 },
	{  8,  1, 1 },
	{  8,  2, 0 },
	{ 16,  2, 1 },
	{ 12,  3, 0 },
	{ 24,  3, 1 }
};

static int pll_factors(struct _pll_div *pll_div, unsigned int target,
		       unsigned int source)
{
	u64 Kpart;
	unsigned int K, Ndiv, Nmod;
	int i;

	pr_debug("wm8580: PLL %uHz->%uHz\n", source, target);

	/* Scale the output frequency up; the PLL should run in the
	 * region of 90-100MHz.
	 */
	for (i = 0; i < ARRAY_SIZE(post_table); i++) {
		if (target * post_table[i].div >=  90000000 &&
		    target * post_table[i].div <= 100000000) {
			pll_div->freqmode = post_table[i].freqmode;
			pll_div->postscale = post_table[i].postscale;
			target *= post_table[i].div;
			break;
		}
	}

	if (i == ARRAY_SIZE(post_table)) {
		printk(KERN_ERR "wm8580: Unable to scale output frequency "
		       "%u\n", target);
		return -EINVAL;
	}

	Ndiv = target / source;

	if (Ndiv < 5) {
		source /= 2;
		pll_div->prescale = 1;
		Ndiv = target / source;
	} else
		pll_div->prescale = 0;

	if ((Ndiv < 5) || (Ndiv > 13)) {
		printk(KERN_ERR
			"WM8580 N=%u outside supported range\n", Ndiv);
		return -EINVAL;
	}

	pll_div->n = Ndiv;
	Nmod = target % source;
	Kpart = FIXED_PLL_SIZE * (long long)Nmod;

	do_div(Kpart, source);

	K = Kpart & 0xFFFFFFFF;

	pll_div->k = K;

	pr_debug("PLL %x.%x prescale %d freqmode %d postscale %d\n",
		 pll_div->n, pll_div->k, pll_div->prescale, pll_div->freqmode,
		 pll_div->postscale);

	return 0;
}

static int wm8580_set_dai_pll(struct snd_soc_dai *codec_dai, int pll_id,
		int source, unsigned int freq_in, unsigned int freq_out)
{
	int offset;
	struct snd_soc_codec *codec = codec_dai->codec;
	struct wm8580_priv *wm8580 = snd_soc_codec_get_drvdata(codec);
	struct pll_state *state;
	struct _pll_div pll_div;
	unsigned int reg;
	unsigned int pwr_mask;
	int ret;

	/* GCC isn't able to work out the ifs below for initialising/using
	 * pll_div so suppress warnings.
	 */
	memset(&pll_div, 0, sizeof(pll_div));

	switch (pll_id) {
	case WM8580_PLLA:
		state = &wm8580->a;
		offset = 0;
		pwr_mask = WM8580_PWRDN2_PLLAPD;
		break;
	case WM8580_PLLB:
		state = &wm8580->b;
		offset = 4;
		pwr_mask = WM8580_PWRDN2_PLLBPD;
		break;
	default:
		return -ENODEV;
	}

	if (freq_in && freq_out) {
		ret = pll_factors(&pll_div, freq_out, freq_in);
		if (ret != 0)
			return ret;
	}

	state->in = freq_in;
	state->out = freq_out;

	/* Always disable the PLL - it is not safe to leave it running
	 * while reprogramming it.
	 */
	reg = snd_soc_read(codec, WM8580_PWRDN2);
	snd_soc_write(codec, WM8580_PWRDN2, reg | pwr_mask);

	if (!freq_in || !freq_out)
		return 0;

	snd_soc_write(codec, WM8580_PLLA1 + offset, pll_div.k & 0x1ff);
	snd_soc_write(codec, WM8580_PLLA2 + offset, (pll_div.k >> 9) & 0x1ff);
	snd_soc_write(codec, WM8580_PLLA3 + offset,
		     (pll_div.k >> 18 & 0xf) | (pll_div.n << 4));

	reg = snd_soc_read(codec, WM8580_PLLA4 + offset);
	reg &= ~0x1b;
	reg |= pll_div.prescale | pll_div.postscale << 1 |
		pll_div.freqmode << 3;

	snd_soc_write(codec, WM8580_PLLA4 + offset, reg);

	/* All done, turn it on */
	reg = snd_soc_read(codec, WM8580_PWRDN2);
	snd_soc_write(codec, WM8580_PWRDN2, reg & ~pwr_mask);

	return 0;
}

static const int wm8580_sysclk_ratios[] = {
	128, 192, 256, 384, 512, 768, 1152,
};

/*
 * Set PCM DAI bit size and sample rate.
 */
static int wm8580_paif_hw_params(struct snd_pcm_substream *substream,
				 struct snd_pcm_hw_params *params,
				 struct snd_soc_dai *dai)
{
	struct snd_soc_pcm_runtime *rtd = substream->private_data;
	struct snd_soc_codec *codec = rtd->codec;
	struct wm8580_priv *wm8580 = snd_soc_codec_get_drvdata(codec);
	u16 paifa = 0;
	u16 paifb = 0;
	int i, ratio, osr;

	/* bit size */
	switch (params_format(params)) {
	case SNDRV_PCM_FORMAT_S16_LE:
		paifa |= 0x8;
		break;
	case SNDRV_PCM_FORMAT_S20_3LE:
<<<<<<< HEAD
		paifa |= 0x10;
		paifb |= WM8580_AIF_LENGTH_20;
		break;
	case SNDRV_PCM_FORMAT_S24_LE:
		paifa |= 0x10;
		paifb |= WM8580_AIF_LENGTH_24;
		break;
	case SNDRV_PCM_FORMAT_S32_LE:
		paifa |= 0x10;
		paifb |= WM8580_AIF_LENGTH_24;
=======
		paifa |= 0x0;
		paifb |= WM8580_AIF_LENGTH_20;
		break;
	case SNDRV_PCM_FORMAT_S24_LE:
		paifa |= 0x0;
		paifb |= WM8580_AIF_LENGTH_24;
		break;
	case SNDRV_PCM_FORMAT_S32_LE:
		paifa |= 0x0;
		paifb |= WM8580_AIF_LENGTH_32;
>>>>>>> b0c3844d
		break;
	default:
		return -EINVAL;
	}

	/* Look up the SYSCLK ratio; accept only exact matches */
	ratio = wm8580->sysclk[dai->id] / params_rate(params);
	for (i = 0; i < ARRAY_SIZE(wm8580_sysclk_ratios); i++)
		if (ratio == wm8580_sysclk_ratios[i])
			break;
	if (i == ARRAY_SIZE(wm8580_sysclk_ratios)) {
		dev_err(codec->dev, "Invalid clock ratio %d/%d\n",
			wm8580->sysclk[dai->id], params_rate(params));
		return -EINVAL;
	}
	paifa |= i;
	dev_dbg(codec->dev, "Running at %dfs with %dHz clock\n",
		wm8580_sysclk_ratios[i], wm8580->sysclk[dai->driver->id]);

	if (substream->stream == SNDRV_PCM_STREAM_PLAYBACK) {
		switch (ratio) {
		case 128:
		case 192:
			osr = WM8580_DACOSR;
			dev_dbg(codec->dev, "Selecting 64x OSR\n");
			break;
		default:
			osr = 0;
			dev_dbg(codec->dev, "Selecting 128x OSR\n");
			break;
		}

		snd_soc_update_bits(codec, WM8580_PAIF3, WM8580_DACOSR, osr);
	}

	snd_soc_update_bits(codec, WM8580_PAIF1 + dai->driver->id,
			    WM8580_AIF_RATE_MASK | WM8580_AIF_BCLKSEL_MASK,
			    paifa);
	snd_soc_update_bits(codec, WM8580_PAIF3 + dai->driver->id,
			    WM8580_AIF_LENGTH_MASK, paifb);
	return 0;
}

static int wm8580_set_paif_dai_fmt(struct snd_soc_dai *codec_dai,
				      unsigned int fmt)
{
	struct snd_soc_codec *codec = codec_dai->codec;
	unsigned int aifa;
	unsigned int aifb;
	int can_invert_lrclk;

	aifa = snd_soc_read(codec, WM8580_PAIF1 + codec_dai->driver->id);
	aifb = snd_soc_read(codec, WM8580_PAIF3 + codec_dai->driver->id);

	aifb &= ~(WM8580_AIF_FMT_MASK | WM8580_AIF_LRP | WM8580_AIF_BCP);

	switch (fmt & SND_SOC_DAIFMT_MASTER_MASK) {
	case SND_SOC_DAIFMT_CBS_CFS:
		aifa &= ~WM8580_AIF_MS;
		break;
	case SND_SOC_DAIFMT_CBM_CFM:
		aifa |= WM8580_AIF_MS;
		break;
	default:
		return -EINVAL;
	}

	switch (fmt & SND_SOC_DAIFMT_FORMAT_MASK) {
	case SND_SOC_DAIFMT_I2S:
		can_invert_lrclk = 1;
		aifb |= WM8580_AIF_FMT_I2S;
		break;
	case SND_SOC_DAIFMT_RIGHT_J:
		can_invert_lrclk = 1;
		aifb |= WM8580_AIF_FMT_RIGHTJ;
		break;
	case SND_SOC_DAIFMT_LEFT_J:
		can_invert_lrclk = 1;
		aifb |= WM8580_AIF_FMT_LEFTJ;
		break;
	case SND_SOC_DAIFMT_DSP_A:
		can_invert_lrclk = 0;
		aifb |= WM8580_AIF_FMT_DSP;
		break;
	case SND_SOC_DAIFMT_DSP_B:
		can_invert_lrclk = 0;
		aifb |= WM8580_AIF_FMT_DSP;
		aifb |= WM8580_AIF_LRP;
		break;
	default:
		return -EINVAL;
	}

	switch (fmt & SND_SOC_DAIFMT_INV_MASK) {
	case SND_SOC_DAIFMT_NB_NF:
		break;

	case SND_SOC_DAIFMT_IB_IF:
		if (!can_invert_lrclk)
			return -EINVAL;
		aifb |= WM8580_AIF_BCP;
		aifb |= WM8580_AIF_LRP;
		break;

	case SND_SOC_DAIFMT_IB_NF:
		aifb |= WM8580_AIF_BCP;
		break;

	case SND_SOC_DAIFMT_NB_IF:
		if (!can_invert_lrclk)
			return -EINVAL;
		aifb |= WM8580_AIF_LRP;
		break;

	default:
		return -EINVAL;
	}

	snd_soc_write(codec, WM8580_PAIF1 + codec_dai->driver->id, aifa);
	snd_soc_write(codec, WM8580_PAIF3 + codec_dai->driver->id, aifb);

	return 0;
}

static int wm8580_set_dai_clkdiv(struct snd_soc_dai *codec_dai,
				 int div_id, int div)
{
	struct snd_soc_codec *codec = codec_dai->codec;
	unsigned int reg;

	switch (div_id) {
	case WM8580_MCLK:
		reg = snd_soc_read(codec, WM8580_PLLB4);
		reg &= ~WM8580_PLLB4_MCLKOUTSRC_MASK;

		switch (div) {
		case WM8580_CLKSRC_MCLK:
			/* Input */
			break;

		case WM8580_CLKSRC_PLLA:
			reg |= WM8580_PLLB4_MCLKOUTSRC_PLLA;
			break;
		case WM8580_CLKSRC_PLLB:
			reg |= WM8580_PLLB4_MCLKOUTSRC_PLLB;
			break;

		case WM8580_CLKSRC_OSC:
			reg |= WM8580_PLLB4_MCLKOUTSRC_OSC;
			break;

		default:
			return -EINVAL;
		}
		snd_soc_write(codec, WM8580_PLLB4, reg);
		break;

	case WM8580_CLKOUTSRC:
		reg = snd_soc_read(codec, WM8580_PLLB4);
		reg &= ~WM8580_PLLB4_CLKOUTSRC_MASK;

		switch (div) {
		case WM8580_CLKSRC_NONE:
			break;

		case WM8580_CLKSRC_PLLA:
			reg |= WM8580_PLLB4_CLKOUTSRC_PLLACLK;
			break;

		case WM8580_CLKSRC_PLLB:
			reg |= WM8580_PLLB4_CLKOUTSRC_PLLBCLK;
			break;

		case WM8580_CLKSRC_OSC:
			reg |= WM8580_PLLB4_CLKOUTSRC_OSCCLK;
			break;

		default:
			return -EINVAL;
		}
		snd_soc_write(codec, WM8580_PLLB4, reg);
		break;

	default:
		return -EINVAL;
	}

	return 0;
}

static int wm8580_set_sysclk(struct snd_soc_dai *dai, int clk_id,
			     unsigned int freq, int dir)
{
	struct snd_soc_codec *codec = dai->codec;
	struct wm8580_priv *wm8580 = snd_soc_codec_get_drvdata(codec);
	int sel, sel_mask, sel_shift;

	switch (dai->driver->id) {
	case WM8580_DAI_PAIFRX:
		sel_mask = 0x3;
		sel_shift = 0;
		break;

	case WM8580_DAI_PAIFTX:
		sel_mask = 0xc;
		sel_shift = 2;
		break;

	default:
		BUG_ON("Unknown DAI driver ID\n");
		return -EINVAL;
	}

	switch (clk_id) {
	case WM8580_CLKSRC_ADCMCLK:
		if (dai->id != WM8580_DAI_PAIFTX)
			return -EINVAL;
		sel = 0 << sel_shift;
		break;
	case WM8580_CLKSRC_PLLA:
		sel = 1 << sel_shift;
		break;
	case WM8580_CLKSRC_PLLB:
		sel = 2 << sel_shift;
		break;
	case WM8580_CLKSRC_MCLK:
		sel = 3 << sel_shift;
		break;
	default:
		dev_err(codec->dev, "Unknown clock %d\n", clk_id);
		return -EINVAL;
	}

	/* We really should validate PLL settings but not yet */
	wm8580->sysclk[dai->id] = freq;

	return snd_soc_update_bits(codec, WM8580_CLKSEL, sel_mask, sel);
}

static int wm8580_digital_mute(struct snd_soc_dai *codec_dai, int mute)
{
	struct snd_soc_codec *codec = codec_dai->codec;
	unsigned int reg;

	reg = snd_soc_read(codec, WM8580_DAC_CONTROL5);

	if (mute)
		reg |= WM8580_DAC_CONTROL5_MUTEALL;
	else
		reg &= ~WM8580_DAC_CONTROL5_MUTEALL;

	snd_soc_write(codec, WM8580_DAC_CONTROL5, reg);

	return 0;
}

static int wm8580_set_bias_level(struct snd_soc_codec *codec,
	enum snd_soc_bias_level level)
{
	u16 reg;
	switch (level) {
	case SND_SOC_BIAS_ON:
	case SND_SOC_BIAS_PREPARE:
		break;

	case SND_SOC_BIAS_STANDBY:
		if (codec->bias_level == SND_SOC_BIAS_OFF) {
			/* Power up and get individual control of the DACs */
			reg = snd_soc_read(codec, WM8580_PWRDN1);
			reg &= ~(WM8580_PWRDN1_PWDN | WM8580_PWRDN1_ALLDACPD);
			snd_soc_write(codec, WM8580_PWRDN1, reg);

			/* Make VMID high impedence */
			reg = snd_soc_read(codec,  WM8580_ADC_CONTROL1);
			reg &= ~0x100;
			snd_soc_write(codec, WM8580_ADC_CONTROL1, reg);
		}
		break;

	case SND_SOC_BIAS_OFF:
		reg = snd_soc_read(codec, WM8580_PWRDN1);
		snd_soc_write(codec, WM8580_PWRDN1, reg | WM8580_PWRDN1_PWDN);
		break;
	}
	codec->bias_level = level;
	return 0;
}

#define WM8580_FORMATS (SNDRV_PCM_FMTBIT_S16_LE | SNDRV_PCM_FMTBIT_S20_3LE |\
			SNDRV_PCM_FMTBIT_S24_LE | SNDRV_PCM_FMTBIT_S32_LE)

static struct snd_soc_dai_ops wm8580_dai_ops_playback = {
	.set_sysclk	= wm8580_set_sysclk,
	.hw_params	= wm8580_paif_hw_params,
	.set_fmt	= wm8580_set_paif_dai_fmt,
	.set_clkdiv	= wm8580_set_dai_clkdiv,
	.set_pll	= wm8580_set_dai_pll,
	.digital_mute	= wm8580_digital_mute,
};

static struct snd_soc_dai_ops wm8580_dai_ops_capture = {
	.set_sysclk	= wm8580_set_sysclk,
	.hw_params	= wm8580_paif_hw_params,
	.set_fmt	= wm8580_set_paif_dai_fmt,
	.set_clkdiv	= wm8580_set_dai_clkdiv,
	.set_pll	= wm8580_set_dai_pll,
};

static struct snd_soc_dai_driver wm8580_dai[] = {
	{
		.name = "wm8580-hifi-playback",
		.id	= WM8580_DAI_PAIFRX,
		.playback = {
			.stream_name = "Playback",
			.channels_min = 1,
			.channels_max = 6,
			.rates = SNDRV_PCM_RATE_8000_192000,
			.formats = WM8580_FORMATS,
		},
		.ops = &wm8580_dai_ops_playback,
	},
	{
		.name = "wm8580-hifi-capture",
		.id	=	WM8580_DAI_PAIFTX,
		.capture = {
			.stream_name = "Capture",
			.channels_min = 2,
			.channels_max = 2,
			.rates = SNDRV_PCM_RATE_8000_192000,
			.formats = WM8580_FORMATS,
		},
		.ops = &wm8580_dai_ops_capture,
	},
};

static int wm8580_probe(struct snd_soc_codec *codec)
{
	struct wm8580_priv *wm8580 = snd_soc_codec_get_drvdata(codec);
	int ret = 0,i;

	ret = snd_soc_codec_set_cache_io(codec, 7, 9, wm8580->control_type);
	if (ret < 0) {
		dev_err(codec->dev, "Failed to set cache I/O: %d\n", ret);
		return ret;
	}

	for (i = 0; i < ARRAY_SIZE(wm8580->supplies); i++)
		wm8580->supplies[i].supply = wm8580_supply_names[i];

	ret = regulator_bulk_get(codec->dev, ARRAY_SIZE(wm8580->supplies),
				 wm8580->supplies);
	if (ret != 0) {
		dev_err(codec->dev, "Failed to request supplies: %d\n", ret);
		return ret;
	}

	ret = regulator_bulk_enable(ARRAY_SIZE(wm8580->supplies),
				    wm8580->supplies);
	if (ret != 0) {
		dev_err(codec->dev, "Failed to enable supplies: %d\n", ret);
		goto err_regulator_get;
	}

	/* Get the codec into a known state */
	ret = snd_soc_write(codec, WM8580_RESET, 0);
	if (ret != 0) {
		dev_err(codec->dev, "Failed to reset codec: %d\n", ret);
		goto err_regulator_enable;
	}

	wm8580_set_bias_level(codec, SND_SOC_BIAS_STANDBY);

	snd_soc_add_controls(codec, wm8580_snd_controls,
			     ARRAY_SIZE(wm8580_snd_controls));
	wm8580_add_widgets(codec);

	return 0;

err_regulator_enable:
	regulator_bulk_disable(ARRAY_SIZE(wm8580->supplies), wm8580->supplies);
err_regulator_get:
	regulator_bulk_free(ARRAY_SIZE(wm8580->supplies), wm8580->supplies);
	return ret;
}

/* power down chip */
static int wm8580_remove(struct snd_soc_codec *codec)
{
	struct wm8580_priv *wm8580 = snd_soc_codec_get_drvdata(codec);

	wm8580_set_bias_level(codec, SND_SOC_BIAS_OFF);

	regulator_bulk_disable(ARRAY_SIZE(wm8580->supplies), wm8580->supplies);
	regulator_bulk_free(ARRAY_SIZE(wm8580->supplies), wm8580->supplies);

	return 0;
}

static struct snd_soc_codec_driver soc_codec_dev_wm8580 = {
	.probe =	wm8580_probe,
	.remove =	wm8580_remove,
	.set_bias_level = wm8580_set_bias_level,
	.reg_cache_size = ARRAY_SIZE(wm8580_reg),
	.reg_word_size = sizeof(u16),
	.reg_cache_default = &wm8580_reg,
};

#if defined(CONFIG_I2C) || defined(CONFIG_I2C_MODULE)
static int wm8580_i2c_probe(struct i2c_client *i2c,
			    const struct i2c_device_id *id)
{
	struct wm8580_priv *wm8580;
	int ret;

	wm8580 = kzalloc(sizeof(struct wm8580_priv), GFP_KERNEL);
	if (wm8580 == NULL)
		return -ENOMEM;

	i2c_set_clientdata(i2c, wm8580);
	wm8580->control_type = SND_SOC_I2C;

	ret =  snd_soc_register_codec(&i2c->dev,
			&soc_codec_dev_wm8580, wm8580_dai, ARRAY_SIZE(wm8580_dai));
	if (ret < 0)
		kfree(wm8580);
	return ret;
}

static int wm8580_i2c_remove(struct i2c_client *client)
{
	snd_soc_unregister_codec(&client->dev);
	kfree(i2c_get_clientdata(client));
	return 0;
}

static const struct i2c_device_id wm8580_i2c_id[] = {
	{ "wm8580", 0 },
	{ }
};
MODULE_DEVICE_TABLE(i2c, wm8580_i2c_id);

static struct i2c_driver wm8580_i2c_driver = {
	.driver = {
		.name = "wm8580-codec",
		.owner = THIS_MODULE,
	},
	.probe =    wm8580_i2c_probe,
	.remove =   wm8580_i2c_remove,
	.id_table = wm8580_i2c_id,
};
#endif

static int __init wm8580_modinit(void)
{
	int ret = 0;

#if defined(CONFIG_I2C) || defined(CONFIG_I2C_MODULE)
	ret = i2c_add_driver(&wm8580_i2c_driver);
	if (ret != 0) {
		pr_err("Failed to register WM8580 I2C driver: %d\n", ret);
	}
#endif

	return ret;
}
module_init(wm8580_modinit);

static void __exit wm8580_exit(void)
{
#if defined(CONFIG_I2C) || defined(CONFIG_I2C_MODULE)
	i2c_del_driver(&wm8580_i2c_driver);
#endif
}
module_exit(wm8580_exit);

MODULE_DESCRIPTION("ASoC WM8580 driver");
MODULE_AUTHOR("Mark Brown <broonie@opensource.wolfsonmicro.com>");
MODULE_LICENSE("GPL");<|MERGE_RESOLUTION|>--- conflicted
+++ resolved
@@ -491,18 +491,6 @@
 		paifa |= 0x8;
 		break;
 	case SNDRV_PCM_FORMAT_S20_3LE:
-<<<<<<< HEAD
-		paifa |= 0x10;
-		paifb |= WM8580_AIF_LENGTH_20;
-		break;
-	case SNDRV_PCM_FORMAT_S24_LE:
-		paifa |= 0x10;
-		paifb |= WM8580_AIF_LENGTH_24;
-		break;
-	case SNDRV_PCM_FORMAT_S32_LE:
-		paifa |= 0x10;
-		paifb |= WM8580_AIF_LENGTH_24;
-=======
 		paifa |= 0x0;
 		paifb |= WM8580_AIF_LENGTH_20;
 		break;
@@ -513,7 +501,6 @@
 	case SNDRV_PCM_FORMAT_S32_LE:
 		paifa |= 0x0;
 		paifb |= WM8580_AIF_LENGTH_32;
->>>>>>> b0c3844d
 		break;
 	default:
 		return -EINVAL;
