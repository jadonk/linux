--- conflicted
+++ resolved
@@ -205,76 +205,6 @@
 	struct pll_state b;
 };
 
-<<<<<<< HEAD
-/*
- * read wm8580 register cache
- */
-static inline unsigned int wm8580_read_reg_cache(struct snd_soc_codec *codec,
-	unsigned int reg)
-{
-	u16 *cache = codec->reg_cache;
-	BUG_ON(reg >= ARRAY_SIZE(wm8580_reg));
-	return cache[reg];
-}
-
-/*
- * write wm8580 register cache
- */
-static inline void wm8580_write_reg_cache(struct snd_soc_codec *codec,
-	unsigned int reg, unsigned int value)
-{
-	u16 *cache = codec->reg_cache;
-
-	cache[reg] = value;
-}
-
-/*
- * write to the WM8580 register space
- */
-static int wm8580_write(struct snd_soc_codec *codec, unsigned int reg,
-	unsigned int value)
-{
-	u8 data[2];
-
-	BUG_ON(reg >= ARRAY_SIZE(wm8580_reg));
-
-	/* Registers are 9 bits wide */
-	value &= 0x1ff;
-
-	switch (reg) {
-	case WM8580_RESET:
-		/* Uncached */
-		break;
-	default:
-		if (value == wm8580_read_reg_cache(codec, reg))
-			return 0;
-	}
-
-	/* data is
-	 *   D15..D9 WM8580 register offset
-	 *   D8...D0 register data
-	 */
-	data[0] = (reg << 1) | ((value >> 8) & 0x0001);
-	data[1] = value & 0x00ff;
-
-	wm8580_write_reg_cache(codec, reg, value);
-	if (codec->hw_write(codec->control_data, data, 2) == 2)
-		return 0;
-	else
-		return -EIO;
-}
-
-static inline unsigned int wm8580_read(struct snd_soc_codec *codec,
-				       unsigned int reg)
-{
-	switch (reg) {
-	default:
-		return wm8580_read_reg_cache(codec, reg);
-	}
-}
-
-=======
->>>>>>> 17d857be
 static const DECLARE_TLV_DB_SCALE(dac_tlv, -12750, 50, 1);
 
 static int wm8580_out_vu(struct snd_kcontrol *kcontrol,
@@ -930,15 +860,12 @@
 
 	memcpy(codec->reg_cache, wm8580_reg, sizeof(wm8580_reg));
 
-<<<<<<< HEAD
-=======
 	ret = snd_soc_codec_set_cache_io(codec, 7, 9, control);
 	if (ret < 0) {
 		dev_err(codec->dev, "Failed to set cache I/O: %d\n", ret);
 		goto err;
 	}
 
->>>>>>> 17d857be
 	for (i = 0; i < ARRAY_SIZE(wm8580->supplies); i++)
 		wm8580->supplies[i].supply = wm8580_supply_names[i];
 
