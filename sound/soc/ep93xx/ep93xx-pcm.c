/*
 * linux/sound/arm/ep93xx-pcm.c - EP93xx ALSA PCM interface
 *
 * Copyright (C) 2006 Lennert Buytenhek <buytenh@wantstofly.org>
 * Copyright (C) 2006 Applied Data Systems
 *
 * Rewritten for the SoC audio subsystem (Based on PXA2xx code):
 *   Copyright (c) 2008 Ryan Mallon <ryan@bluewatersys.com>
 *
 * This program is free software; you can redistribute it and/or modify
 * it under the terms of the GNU General Public License version 2 as
 * published by the Free Software Foundation.
 */

#include <linux/module.h>
#include <linux/init.h>
#include <linux/device.h>
#include <linux/slab.h>
#include <linux/dma-mapping.h>

#include <sound/core.h>
#include <sound/pcm.h>
#include <sound/pcm_params.h>
#include <sound/soc.h>

#include <mach/dma.h>
#include <mach/hardware.h>
#include <mach/ep93xx-regs.h>

#include "ep93xx-pcm.h"

static const struct snd_pcm_hardware ep93xx_pcm_hardware = {
	.info			= (SNDRV_PCM_INFO_MMAP		|
				   SNDRV_PCM_INFO_MMAP_VALID	|
				   SNDRV_PCM_INFO_INTERLEAVED	|
				   SNDRV_PCM_INFO_BLOCK_TRANSFER),
				   
<<<<<<< HEAD
	.rates			= SNDRV_PCM_RATE_8000_96000,
	.rate_min		= SNDRV_PCM_RATE_8000,
	.rate_max		= SNDRV_PCM_RATE_96000,
=======
	.rates			= SNDRV_PCM_RATE_8000_192000,
	.rate_min		= SNDRV_PCM_RATE_8000,
	.rate_max		= SNDRV_PCM_RATE_192000,
>>>>>>> 105e53f8
	
	.formats		= (SNDRV_PCM_FMTBIT_S16_LE |
				   SNDRV_PCM_FMTBIT_S24_LE |
				   SNDRV_PCM_FMTBIT_S32_LE),
	
	.buffer_bytes_max	= 131072,
	.period_bytes_min	= 32,
	.period_bytes_max	= 32768,
	.periods_min		= 1,
	.periods_max		= 32,
	.fifo_size		= 32,
};

struct ep93xx_runtime_data
{
	struct ep93xx_dma_m2p_client	cl;
	struct ep93xx_pcm_dma_params	*params;
	int				pointer_bytes;
	struct tasklet_struct		period_tasklet;
	int				periods;
	struct ep93xx_dma_buffer	buf[32];
};

static void ep93xx_pcm_period_elapsed(unsigned long data)
{
	struct snd_pcm_substream *substream = (struct snd_pcm_substream *)data;
	snd_pcm_period_elapsed(substream);
}

static void ep93xx_pcm_buffer_started(void *cookie,
				      struct ep93xx_dma_buffer *buf)
{
}

static void ep93xx_pcm_buffer_finished(void *cookie, 
				       struct ep93xx_dma_buffer *buf, 
				       int bytes, int error)
{
	struct snd_pcm_substream *substream = cookie;
	struct ep93xx_runtime_data *rtd = substream->runtime->private_data;

	if (buf == rtd->buf + rtd->periods - 1)
		rtd->pointer_bytes = 0;
	else
		rtd->pointer_bytes += buf->size;

	if (!error) {
		ep93xx_dma_m2p_submit_recursive(&rtd->cl, buf);
		tasklet_schedule(&rtd->period_tasklet);
	} else {
		snd_pcm_stop(substream, SNDRV_PCM_STATE_XRUN);
	}
}

static int ep93xx_pcm_open(struct snd_pcm_substream *substream)
{
	struct snd_soc_pcm_runtime *soc_rtd = substream->private_data;
	struct snd_soc_dai *cpu_dai = soc_rtd->cpu_dai;
	struct ep93xx_pcm_dma_params *dma_params;
	struct ep93xx_runtime_data *rtd;    
	int ret;

	dma_params = snd_soc_dai_get_dma_data(cpu_dai, substream);
	snd_soc_set_runtime_hwparams(substream, &ep93xx_pcm_hardware);

	rtd = kmalloc(sizeof(*rtd), GFP_KERNEL);
	if (!rtd) 
		return -ENOMEM;

	memset(&rtd->period_tasklet, 0, sizeof(rtd->period_tasklet));
	rtd->period_tasklet.func = ep93xx_pcm_period_elapsed;
	rtd->period_tasklet.data = (unsigned long)substream;

	rtd->cl.name = dma_params->name;
	rtd->cl.flags = dma_params->dma_port | EP93XX_DMA_M2P_IGNORE_ERROR |
		((substream->stream == SNDRV_PCM_STREAM_PLAYBACK) ?
		 EP93XX_DMA_M2P_TX : EP93XX_DMA_M2P_RX);
	rtd->cl.cookie = substream;
	rtd->cl.buffer_started = ep93xx_pcm_buffer_started;
	rtd->cl.buffer_finished = ep93xx_pcm_buffer_finished;
	ret = ep93xx_dma_m2p_client_register(&rtd->cl);
	if (ret < 0) {
		kfree(rtd);
		return ret;
	}
	
	substream->runtime->private_data = rtd;
	return 0;
}

static int ep93xx_pcm_close(struct snd_pcm_substream *substream)
{
	struct ep93xx_runtime_data *rtd = substream->runtime->private_data;

	ep93xx_dma_m2p_client_unregister(&rtd->cl);
	kfree(rtd);
	return 0;
}

static int ep93xx_pcm_hw_params(struct snd_pcm_substream *substream,
				struct snd_pcm_hw_params *params)
{
	struct snd_pcm_runtime *runtime = substream->runtime;
	struct ep93xx_runtime_data *rtd = runtime->private_data;
	size_t totsize = params_buffer_bytes(params);
	size_t period = params_period_bytes(params);
	int i;

	snd_pcm_set_runtime_buffer(substream, &substream->dma_buffer);
	runtime->dma_bytes = totsize;

	rtd->periods = (totsize + period - 1) / period;
	for (i = 0; i < rtd->periods; i++) {
		rtd->buf[i].bus_addr = runtime->dma_addr + (i * period);
		rtd->buf[i].size = period;
		if ((i + 1) * period > totsize)
			rtd->buf[i].size = totsize - (i * period);
	}

	return 0;
}

static int ep93xx_pcm_hw_free(struct snd_pcm_substream *substream)
{
	snd_pcm_set_runtime_buffer(substream, NULL);
	return 0;
}

static int ep93xx_pcm_trigger(struct snd_pcm_substream *substream, int cmd)
{
	struct ep93xx_runtime_data *rtd = substream->runtime->private_data;
	int ret;
	int i;

	ret = 0;
	switch (cmd) {
	case SNDRV_PCM_TRIGGER_START:
	case SNDRV_PCM_TRIGGER_RESUME:
	case SNDRV_PCM_TRIGGER_PAUSE_RELEASE:
		rtd->pointer_bytes = 0;
		for (i = 0; i < rtd->periods; i++)
			ep93xx_dma_m2p_submit(&rtd->cl, rtd->buf + i);
		break;

	case SNDRV_PCM_TRIGGER_STOP:
	case SNDRV_PCM_TRIGGER_SUSPEND:
	case SNDRV_PCM_TRIGGER_PAUSE_PUSH:
		ep93xx_dma_m2p_flush(&rtd->cl);
		break;

	default:
		ret = -EINVAL;
		break;
	}

	return ret;
}

static snd_pcm_uframes_t ep93xx_pcm_pointer(struct snd_pcm_substream *substream)
{
	struct snd_pcm_runtime *runtime = substream->runtime;
	struct ep93xx_runtime_data *rtd = substream->runtime->private_data;

	/* FIXME: implement this with sub-period granularity */
	return bytes_to_frames(runtime, rtd->pointer_bytes);
}

static int ep93xx_pcm_mmap(struct snd_pcm_substream *substream,
			   struct vm_area_struct *vma)
{
	struct snd_pcm_runtime *runtime = substream->runtime;

	return dma_mmap_writecombine(substream->pcm->card->dev, vma,
				     runtime->dma_area,
				     runtime->dma_addr,
				     runtime->dma_bytes);
}

static struct snd_pcm_ops ep93xx_pcm_ops = {
	.open		= ep93xx_pcm_open,
	.close		= ep93xx_pcm_close,
	.ioctl		= snd_pcm_lib_ioctl,
	.hw_params	= ep93xx_pcm_hw_params,
	.hw_free	= ep93xx_pcm_hw_free,
	.trigger	= ep93xx_pcm_trigger,
	.pointer	= ep93xx_pcm_pointer,
	.mmap		= ep93xx_pcm_mmap,
};

static int ep93xx_pcm_preallocate_dma_buffer(struct snd_pcm *pcm, int stream)
{
	struct snd_pcm_substream *substream = pcm->streams[stream].substream;
	struct snd_dma_buffer *buf = &substream->dma_buffer;
	size_t size = ep93xx_pcm_hardware.buffer_bytes_max;

	buf->dev.type = SNDRV_DMA_TYPE_DEV;
	buf->dev.dev = pcm->card->dev;
	buf->private_data = NULL;
	buf->area = dma_alloc_writecombine(pcm->card->dev, size,
					   &buf->addr, GFP_KERNEL);
	buf->bytes = size;

	return (buf->area == NULL) ? -ENOMEM : 0;
}

static void ep93xx_pcm_free_dma_buffers(struct snd_pcm *pcm)
{
	struct snd_pcm_substream *substream;
	struct snd_dma_buffer *buf;
	int stream;

	for (stream = 0; stream < 2; stream++) {		
		substream = pcm->streams[stream].substream;
		if (!substream)
			continue;
		
		buf = &substream->dma_buffer;
		if (!buf->area)
			continue;

		dma_free_writecombine(pcm->card->dev, buf->bytes, buf->area,
				      buf->addr);
		buf->area = NULL;
	}
}

static u64 ep93xx_pcm_dmamask = 0xffffffff;

static int ep93xx_pcm_new(struct snd_card *card, struct snd_soc_dai *dai,
			  struct snd_pcm *pcm)
{
	int ret = 0;

	if (!card->dev->dma_mask)
		card->dev->dma_mask = &ep93xx_pcm_dmamask;
	if (!card->dev->coherent_dma_mask)
		card->dev->coherent_dma_mask = 0xffffffff;

	if (dai->driver->playback.channels_min) {
		ret = ep93xx_pcm_preallocate_dma_buffer(pcm,
					SNDRV_PCM_STREAM_PLAYBACK);
		if (ret)
			return ret;
	}

	if (dai->driver->capture.channels_min) {
		ret = ep93xx_pcm_preallocate_dma_buffer(pcm,
					SNDRV_PCM_STREAM_CAPTURE);
		if (ret)
			return ret;
	}

	return 0;
}

static struct snd_soc_platform_driver ep93xx_soc_platform = {
	.ops		= &ep93xx_pcm_ops,
	.pcm_new	= &ep93xx_pcm_new,
	.pcm_free	= &ep93xx_pcm_free_dma_buffers,
};

static int __devinit ep93xx_soc_platform_probe(struct platform_device *pdev)
{
	return snd_soc_register_platform(&pdev->dev, &ep93xx_soc_platform);
}

static int __devexit ep93xx_soc_platform_remove(struct platform_device *pdev)
{
	snd_soc_unregister_platform(&pdev->dev);
	return 0;
}

static struct platform_driver ep93xx_pcm_driver = {
	.driver = {
			.name = "ep93xx-pcm-audio",
			.owner = THIS_MODULE,
	},

	.probe = ep93xx_soc_platform_probe,
	.remove = __devexit_p(ep93xx_soc_platform_remove),
};

static int __init ep93xx_soc_platform_init(void)
{
	return platform_driver_register(&ep93xx_pcm_driver);
}

static void __exit ep93xx_soc_platform_exit(void)
{
	platform_driver_unregister(&ep93xx_pcm_driver);
}

module_init(ep93xx_soc_platform_init);
module_exit(ep93xx_soc_platform_exit);

MODULE_AUTHOR("Ryan Mallon <ryan@bluewatersys.com>");
MODULE_DESCRIPTION("EP93xx ALSA PCM interface");
MODULE_LICENSE("GPL");<|MERGE_RESOLUTION|>--- conflicted
+++ resolved
@@ -35,15 +35,9 @@
 				   SNDRV_PCM_INFO_INTERLEAVED	|
 				   SNDRV_PCM_INFO_BLOCK_TRANSFER),
 				   
-<<<<<<< HEAD
-	.rates			= SNDRV_PCM_RATE_8000_96000,
-	.rate_min		= SNDRV_PCM_RATE_8000,
-	.rate_max		= SNDRV_PCM_RATE_96000,
-=======
 	.rates			= SNDRV_PCM_RATE_8000_192000,
 	.rate_min		= SNDRV_PCM_RATE_8000,
 	.rate_max		= SNDRV_PCM_RATE_192000,
->>>>>>> 105e53f8
 	
 	.formats		= (SNDRV_PCM_FMTBIT_S16_LE |
 				   SNDRV_PCM_FMTBIT_S24_LE |
