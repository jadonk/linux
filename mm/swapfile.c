/*
 *  linux/mm/swapfile.c
 *
 *  Copyright (C) 1991, 1992, 1993, 1994  Linus Torvalds
 *  Swap reorganised 29.12.95, Stephen Tweedie
 */

#include <linux/mm.h>
#include <linux/hugetlb.h>
#include <linux/mman.h>
#include <linux/slab.h>
#include <linux/kernel_stat.h>
#include <linux/swap.h>
#include <linux/vmalloc.h>
#include <linux/pagemap.h>
#include <linux/namei.h>
#include <linux/shm.h>
#include <linux/blkdev.h>
#include <linux/random.h>
#include <linux/writeback.h>
#include <linux/proc_fs.h>
#include <linux/seq_file.h>
#include <linux/init.h>
#include <linux/module.h>
#include <linux/ksm.h>
#include <linux/rmap.h>
#include <linux/security.h>
#include <linux/backing-dev.h>
#include <linux/mutex.h>
#include <linux/capability.h>
#include <linux/syscalls.h>
#include <linux/memcontrol.h>

#include <asm/pgtable.h>
#include <asm/tlbflush.h>
#include <linux/swapops.h>
#include <linux/page_cgroup.h>

static bool swap_count_continued(struct swap_info_struct *, pgoff_t,
				 unsigned char);
static void free_swap_count_continuations(struct swap_info_struct *);
static sector_t map_swap_entry(swp_entry_t, struct block_device**);

static DEFINE_SPINLOCK(swap_lock);
static unsigned int nr_swapfiles;
long nr_swap_pages;
long total_swap_pages;
static int least_priority;

static bool swap_for_hibernation;

static const char Bad_file[] = "Bad swap file entry ";
static const char Unused_file[] = "Unused swap file entry ";
static const char Bad_offset[] = "Bad swap offset entry ";
static const char Unused_offset[] = "Unused swap offset entry ";

static struct swap_list_t swap_list = {-1, -1};

static struct swap_info_struct *swap_info[MAX_SWAPFILES];

static DEFINE_MUTEX(swapon_mutex);

static inline unsigned char swap_count(unsigned char ent)
{
	return ent & ~SWAP_HAS_CACHE;	/* may include SWAP_HAS_CONT flag */
}

/* returns 1 if swap entry is freed */
static int
__try_to_reclaim_swap(struct swap_info_struct *si, unsigned long offset)
{
	swp_entry_t entry = swp_entry(si->type, offset);
	struct page *page;
	int ret = 0;

	page = find_get_page(&swapper_space, entry.val);
	if (!page)
		return 0;
	/*
	 * This function is called from scan_swap_map() and it's called
	 * by vmscan.c at reclaiming pages. So, we hold a lock on a page, here.
	 * We have to use trylock for avoiding deadlock. This is a special
	 * case and you should use try_to_free_swap() with explicit lock_page()
	 * in usual operations.
	 */
	if (trylock_page(page)) {
		ret = try_to_free_swap(page);
		unlock_page(page);
	}
	page_cache_release(page);
	return ret;
}

/*
 * We need this because the bdev->unplug_fn can sleep and we cannot
 * hold swap_lock while calling the unplug_fn. And swap_lock
 * cannot be turned into a mutex.
 */
static DECLARE_RWSEM(swap_unplug_sem);

void swap_unplug_io_fn(struct backing_dev_info *unused_bdi, struct page *page)
{
	swp_entry_t entry;

	down_read(&swap_unplug_sem);
	entry.val = page_private(page);
	if (PageSwapCache(page)) {
		struct block_device *bdev = swap_info[swp_type(entry)]->bdev;
		struct backing_dev_info *bdi;

		/*
		 * If the page is removed from swapcache from under us (with a
		 * racy try_to_unuse/swapoff) we need an additional reference
		 * count to avoid reading garbage from page_private(page) above.
		 * If the WARN_ON triggers during a swapoff it maybe the race
		 * condition and it's harmless. However if it triggers without
		 * swapoff it signals a problem.
		 */
		WARN_ON(page_count(page) <= 1);

		bdi = bdev->bd_inode->i_mapping->backing_dev_info;
		blk_run_backing_dev(bdi, page);
	}
	up_read(&swap_unplug_sem);
}

/*
 * swapon tell device that all the old swap contents can be discarded,
 * to allow the swap device to optimize its wear-levelling.
 */
static int discard_swap(struct swap_info_struct *si)
{
	struct swap_extent *se;
	sector_t start_block;
	sector_t nr_blocks;
	int err = 0;

	/* Do not discard the swap header page! */
	se = &si->first_swap_extent;
	start_block = (se->start_block + 1) << (PAGE_SHIFT - 9);
	nr_blocks = ((sector_t)se->nr_pages - 1) << (PAGE_SHIFT - 9);
	if (nr_blocks) {
		err = blkdev_issue_discard(si->bdev, start_block,
<<<<<<< HEAD
				nr_blocks, GFP_KERNEL,
				BLKDEV_IFL_WAIT | BLKDEV_IFL_BARRIER);
=======
				nr_blocks, GFP_KERNEL, BLKDEV_IFL_WAIT);
>>>>>>> 062c1825
		if (err)
			return err;
		cond_resched();
	}

	list_for_each_entry(se, &si->first_swap_extent.list, list) {
		start_block = se->start_block << (PAGE_SHIFT - 9);
		nr_blocks = (sector_t)se->nr_pages << (PAGE_SHIFT - 9);

		err = blkdev_issue_discard(si->bdev, start_block,
<<<<<<< HEAD
				nr_blocks, GFP_KERNEL,
				BLKDEV_IFL_WAIT | BLKDEV_IFL_BARRIER);
=======
				nr_blocks, GFP_KERNEL, BLKDEV_IFL_WAIT);
>>>>>>> 062c1825
		if (err)
			break;

		cond_resched();
	}
	return err;		/* That will often be -EOPNOTSUPP */
}

/*
 * swap allocation tell device that a cluster of swap can now be discarded,
 * to allow the swap device to optimize its wear-levelling.
 */
static void discard_swap_cluster(struct swap_info_struct *si,
				 pgoff_t start_page, pgoff_t nr_pages)
{
	struct swap_extent *se = si->curr_swap_extent;
	int found_extent = 0;

	while (nr_pages) {
		struct list_head *lh;

		if (se->start_page <= start_page &&
		    start_page < se->start_page + se->nr_pages) {
			pgoff_t offset = start_page - se->start_page;
			sector_t start_block = se->start_block + offset;
			sector_t nr_blocks = se->nr_pages - offset;

			if (nr_blocks > nr_pages)
				nr_blocks = nr_pages;
			start_page += nr_blocks;
			nr_pages -= nr_blocks;

			if (!found_extent++)
				si->curr_swap_extent = se;

			start_block <<= PAGE_SHIFT - 9;
			nr_blocks <<= PAGE_SHIFT - 9;
			if (blkdev_issue_discard(si->bdev, start_block,
<<<<<<< HEAD
				    nr_blocks, GFP_NOIO, BLKDEV_IFL_WAIT |
							BLKDEV_IFL_BARRIER))
=======
				    nr_blocks, GFP_NOIO, BLKDEV_IFL_WAIT))
>>>>>>> 062c1825
				break;
		}

		lh = se->list.next;
		se = list_entry(lh, struct swap_extent, list);
	}
}

static int wait_for_discard(void *word)
{
	schedule();
	return 0;
}

#define SWAPFILE_CLUSTER	256
#define LATENCY_LIMIT		256

static inline unsigned long scan_swap_map(struct swap_info_struct *si,
					  unsigned char usage)
{
	unsigned long offset;
	unsigned long scan_base;
	unsigned long last_in_cluster = 0;
	int latency_ration = LATENCY_LIMIT;
	int found_free_cluster = 0;

	/*
	 * We try to cluster swap pages by allocating them sequentially
	 * in swap.  Once we've allocated SWAPFILE_CLUSTER pages this
	 * way, however, we resort to first-free allocation, starting
	 * a new cluster.  This prevents us from scattering swap pages
	 * all over the entire swap partition, so that we reduce
	 * overall disk seek times between swap pages.  -- sct
	 * But we do now try to find an empty cluster.  -Andrea
	 * And we let swap pages go all over an SSD partition.  Hugh
	 */

	si->flags += SWP_SCANNING;
	scan_base = offset = si->cluster_next;

	if (unlikely(!si->cluster_nr--)) {
		if (si->pages - si->inuse_pages < SWAPFILE_CLUSTER) {
			si->cluster_nr = SWAPFILE_CLUSTER - 1;
			goto checks;
		}
		if (si->flags & SWP_DISCARDABLE) {
			/*
			 * Start range check on racing allocations, in case
			 * they overlap the cluster we eventually decide on
			 * (we scan without swap_lock to allow preemption).
			 * It's hardly conceivable that cluster_nr could be
			 * wrapped during our scan, but don't depend on it.
			 */
			if (si->lowest_alloc)
				goto checks;
			si->lowest_alloc = si->max;
			si->highest_alloc = 0;
		}
		spin_unlock(&swap_lock);

		/*
		 * If seek is expensive, start searching for new cluster from
		 * start of partition, to minimize the span of allocated swap.
		 * But if seek is cheap, search from our current position, so
		 * that swap is allocated from all over the partition: if the
		 * Flash Translation Layer only remaps within limited zones,
		 * we don't want to wear out the first zone too quickly.
		 */
		if (!(si->flags & SWP_SOLIDSTATE))
			scan_base = offset = si->lowest_bit;
		last_in_cluster = offset + SWAPFILE_CLUSTER - 1;

		/* Locate the first empty (unaligned) cluster */
		for (; last_in_cluster <= si->highest_bit; offset++) {
			if (si->swap_map[offset])
				last_in_cluster = offset + SWAPFILE_CLUSTER;
			else if (offset == last_in_cluster) {
				spin_lock(&swap_lock);
				offset -= SWAPFILE_CLUSTER - 1;
				si->cluster_next = offset;
				si->cluster_nr = SWAPFILE_CLUSTER - 1;
				found_free_cluster = 1;
				goto checks;
			}
			if (unlikely(--latency_ration < 0)) {
				cond_resched();
				latency_ration = LATENCY_LIMIT;
			}
		}

		offset = si->lowest_bit;
		last_in_cluster = offset + SWAPFILE_CLUSTER - 1;

		/* Locate the first empty (unaligned) cluster */
		for (; last_in_cluster < scan_base; offset++) {
			if (si->swap_map[offset])
				last_in_cluster = offset + SWAPFILE_CLUSTER;
			else if (offset == last_in_cluster) {
				spin_lock(&swap_lock);
				offset -= SWAPFILE_CLUSTER - 1;
				si->cluster_next = offset;
				si->cluster_nr = SWAPFILE_CLUSTER - 1;
				found_free_cluster = 1;
				goto checks;
			}
			if (unlikely(--latency_ration < 0)) {
				cond_resched();
				latency_ration = LATENCY_LIMIT;
			}
		}

		offset = scan_base;
		spin_lock(&swap_lock);
		si->cluster_nr = SWAPFILE_CLUSTER - 1;
		si->lowest_alloc = 0;
	}

checks:
	if (!(si->flags & SWP_WRITEOK))
		goto no_page;
	if (!si->highest_bit)
		goto no_page;
	if (offset > si->highest_bit)
		scan_base = offset = si->lowest_bit;

	/* reuse swap entry of cache-only swap if not hibernation. */
	if (vm_swap_full()
		&& usage == SWAP_HAS_CACHE
		&& si->swap_map[offset] == SWAP_HAS_CACHE) {
		int swap_was_freed;
		spin_unlock(&swap_lock);
		swap_was_freed = __try_to_reclaim_swap(si, offset);
		spin_lock(&swap_lock);
		/* entry was freed successfully, try to use this again */
		if (swap_was_freed)
			goto checks;
		goto scan; /* check next one */
	}

	if (si->swap_map[offset])
		goto scan;

	if (offset == si->lowest_bit)
		si->lowest_bit++;
	if (offset == si->highest_bit)
		si->highest_bit--;
	si->inuse_pages++;
	if (si->inuse_pages == si->pages) {
		si->lowest_bit = si->max;
		si->highest_bit = 0;
	}
	si->swap_map[offset] = usage;
	si->cluster_next = offset + 1;
	si->flags -= SWP_SCANNING;

	if (si->lowest_alloc) {
		/*
		 * Only set when SWP_DISCARDABLE, and there's a scan
		 * for a free cluster in progress or just completed.
		 */
		if (found_free_cluster) {
			/*
			 * To optimize wear-levelling, discard the
			 * old data of the cluster, taking care not to
			 * discard any of its pages that have already
			 * been allocated by racing tasks (offset has
			 * already stepped over any at the beginning).
			 */
			if (offset < si->highest_alloc &&
			    si->lowest_alloc <= last_in_cluster)
				last_in_cluster = si->lowest_alloc - 1;
			si->flags |= SWP_DISCARDING;
			spin_unlock(&swap_lock);

			if (offset < last_in_cluster)
				discard_swap_cluster(si, offset,
					last_in_cluster - offset + 1);

			spin_lock(&swap_lock);
			si->lowest_alloc = 0;
			si->flags &= ~SWP_DISCARDING;

			smp_mb();	/* wake_up_bit advises this */
			wake_up_bit(&si->flags, ilog2(SWP_DISCARDING));

		} else if (si->flags & SWP_DISCARDING) {
			/*
			 * Delay using pages allocated by racing tasks
			 * until the whole discard has been issued. We
			 * could defer that delay until swap_writepage,
			 * but it's easier to keep this self-contained.
			 */
			spin_unlock(&swap_lock);
			wait_on_bit(&si->flags, ilog2(SWP_DISCARDING),
				wait_for_discard, TASK_UNINTERRUPTIBLE);
			spin_lock(&swap_lock);
		} else {
			/*
			 * Note pages allocated by racing tasks while
			 * scan for a free cluster is in progress, so
			 * that its final discard can exclude them.
			 */
			if (offset < si->lowest_alloc)
				si->lowest_alloc = offset;
			if (offset > si->highest_alloc)
				si->highest_alloc = offset;
		}
	}
	return offset;

scan:
	spin_unlock(&swap_lock);
	while (++offset <= si->highest_bit) {
		if (!si->swap_map[offset]) {
			spin_lock(&swap_lock);
			goto checks;
		}
		if (vm_swap_full() && si->swap_map[offset] == SWAP_HAS_CACHE) {
			spin_lock(&swap_lock);
			goto checks;
		}
		if (unlikely(--latency_ration < 0)) {
			cond_resched();
			latency_ration = LATENCY_LIMIT;
		}
	}
	offset = si->lowest_bit;
	while (++offset < scan_base) {
		if (!si->swap_map[offset]) {
			spin_lock(&swap_lock);
			goto checks;
		}
		if (vm_swap_full() && si->swap_map[offset] == SWAP_HAS_CACHE) {
			spin_lock(&swap_lock);
			goto checks;
		}
		if (unlikely(--latency_ration < 0)) {
			cond_resched();
			latency_ration = LATENCY_LIMIT;
		}
	}
	spin_lock(&swap_lock);

no_page:
	si->flags -= SWP_SCANNING;
	return 0;
}

swp_entry_t get_swap_page(void)
{
	struct swap_info_struct *si;
	pgoff_t offset;
	int type, next;
	int wrapped = 0;

	spin_lock(&swap_lock);
	if (nr_swap_pages <= 0)
		goto noswap;
	if (swap_for_hibernation)
		goto noswap;
	nr_swap_pages--;

	for (type = swap_list.next; type >= 0 && wrapped < 2; type = next) {
		si = swap_info[type];
		next = si->next;
		if (next < 0 ||
		    (!wrapped && si->prio != swap_info[next]->prio)) {
			next = swap_list.head;
			wrapped++;
		}

		if (!si->highest_bit)
			continue;
		if (!(si->flags & SWP_WRITEOK))
			continue;

		swap_list.next = next;
		/* This is called for allocating swap entry for cache */
		offset = scan_swap_map(si, SWAP_HAS_CACHE);
		if (offset) {
			spin_unlock(&swap_lock);
			return swp_entry(type, offset);
		}
		next = swap_list.next;
	}

	nr_swap_pages++;
noswap:
	spin_unlock(&swap_lock);
	return (swp_entry_t) {0};
}

static struct swap_info_struct *swap_info_get(swp_entry_t entry)
{
	struct swap_info_struct *p;
	unsigned long offset, type;

	if (!entry.val)
		goto out;
	type = swp_type(entry);
	if (type >= nr_swapfiles)
		goto bad_nofile;
	p = swap_info[type];
	if (!(p->flags & SWP_USED))
		goto bad_device;
	offset = swp_offset(entry);
	if (offset >= p->max)
		goto bad_offset;
	if (!p->swap_map[offset])
		goto bad_free;
	spin_lock(&swap_lock);
	return p;

bad_free:
	printk(KERN_ERR "swap_free: %s%08lx\n", Unused_offset, entry.val);
	goto out;
bad_offset:
	printk(KERN_ERR "swap_free: %s%08lx\n", Bad_offset, entry.val);
	goto out;
bad_device:
	printk(KERN_ERR "swap_free: %s%08lx\n", Unused_file, entry.val);
	goto out;
bad_nofile:
	printk(KERN_ERR "swap_free: %s%08lx\n", Bad_file, entry.val);
out:
	return NULL;
}

static unsigned char swap_entry_free(struct swap_info_struct *p,
				     swp_entry_t entry, unsigned char usage)
{
	unsigned long offset = swp_offset(entry);
	unsigned char count;
	unsigned char has_cache;

	count = p->swap_map[offset];
	has_cache = count & SWAP_HAS_CACHE;
	count &= ~SWAP_HAS_CACHE;

	if (usage == SWAP_HAS_CACHE) {
		VM_BUG_ON(!has_cache);
		has_cache = 0;
	} else if (count == SWAP_MAP_SHMEM) {
		/*
		 * Or we could insist on shmem.c using a special
		 * swap_shmem_free() and free_shmem_swap_and_cache()...
		 */
		count = 0;
	} else if ((count & ~COUNT_CONTINUED) <= SWAP_MAP_MAX) {
		if (count == COUNT_CONTINUED) {
			if (swap_count_continued(p, offset, count))
				count = SWAP_MAP_MAX | COUNT_CONTINUED;
			else
				count = SWAP_MAP_MAX;
		} else
			count--;
	}

	if (!count)
		mem_cgroup_uncharge_swap(entry);

	usage = count | has_cache;
	p->swap_map[offset] = usage;

	/* free if no reference */
	if (!usage) {
		struct gendisk *disk = p->bdev->bd_disk;
		if (offset < p->lowest_bit)
			p->lowest_bit = offset;
		if (offset > p->highest_bit)
			p->highest_bit = offset;
		if (swap_list.next >= 0 &&
		    p->prio > swap_info[swap_list.next]->prio)
			swap_list.next = p->type;
		nr_swap_pages++;
		p->inuse_pages--;
		if ((p->flags & SWP_BLKDEV) &&
				disk->fops->swap_slot_free_notify)
			disk->fops->swap_slot_free_notify(p->bdev, offset);
	}

	return usage;
}

/*
 * Caller has made sure that the swapdevice corresponding to entry
 * is still around or has not been recycled.
 */
void swap_free(swp_entry_t entry)
{
	struct swap_info_struct *p;

	p = swap_info_get(entry);
	if (p) {
		swap_entry_free(p, entry, 1);
		spin_unlock(&swap_lock);
	}
}

/*
 * Called after dropping swapcache to decrease refcnt to swap entries.
 */
void swapcache_free(swp_entry_t entry, struct page *page)
{
	struct swap_info_struct *p;
	unsigned char count;

	p = swap_info_get(entry);
	if (p) {
		count = swap_entry_free(p, entry, SWAP_HAS_CACHE);
		if (page)
			mem_cgroup_uncharge_swapcache(page, entry, count != 0);
		spin_unlock(&swap_lock);
	}
}

/*
 * How many references to page are currently swapped out?
 * This does not give an exact answer when swap count is continued,
 * but does include the high COUNT_CONTINUED flag to allow for that.
 */
static inline int page_swapcount(struct page *page)
{
	int count = 0;
	struct swap_info_struct *p;
	swp_entry_t entry;

	entry.val = page_private(page);
	p = swap_info_get(entry);
	if (p) {
		count = swap_count(p->swap_map[swp_offset(entry)]);
		spin_unlock(&swap_lock);
	}
	return count;
}

/*
 * We can write to an anon page without COW if there are no other references
 * to it.  And as a side-effect, free up its swap: because the old content
 * on disk will never be read, and seeking back there to write new content
 * later would only waste time away from clustering.
 */
int reuse_swap_page(struct page *page)
{
	int count;

	VM_BUG_ON(!PageLocked(page));
	if (unlikely(PageKsm(page)))
		return 0;
	count = page_mapcount(page);
	if (count <= 1 && PageSwapCache(page)) {
		count += page_swapcount(page);
		if (count == 1 && !PageWriteback(page)) {
			delete_from_swap_cache(page);
			SetPageDirty(page);
		}
	}
	return count <= 1;
}

/*
 * If swap is getting full, or if there are no more mappings of this page,
 * then try_to_free_swap is called to free its swap space.
 */
int try_to_free_swap(struct page *page)
{
	VM_BUG_ON(!PageLocked(page));

	if (!PageSwapCache(page))
		return 0;
	if (PageWriteback(page))
		return 0;
	if (page_swapcount(page))
		return 0;

	/*
	 * Once hibernation has begun to create its image of memory,
	 * there's a danger that one of the calls to try_to_free_swap()
	 * - most probably a call from __try_to_reclaim_swap() while
	 * hibernation is allocating its own swap pages for the image,
	 * but conceivably even a call from memory reclaim - will free
	 * the swap from a page which has already been recorded in the
	 * image as a clean swapcache page, and then reuse its swap for
	 * another page of the image.  On waking from hibernation, the
	 * original page might be freed under memory pressure, then
	 * later read back in from swap, now with the wrong data.
	 *
	 * Hibernation clears bits from gfp_allowed_mask to prevent
	 * memory reclaim from writing to disk, so check that here.
	 */
	if (!(gfp_allowed_mask & __GFP_IO))
		return 0;

	delete_from_swap_cache(page);
	SetPageDirty(page);
	return 1;
}

/*
 * Free the swap entry like above, but also try to
 * free the page cache entry if it is the last user.
 */
int free_swap_and_cache(swp_entry_t entry)
{
	struct swap_info_struct *p;
	struct page *page = NULL;

	if (non_swap_entry(entry))
		return 1;

	p = swap_info_get(entry);
	if (p) {
		if (swap_entry_free(p, entry, 1) == SWAP_HAS_CACHE) {
			page = find_get_page(&swapper_space, entry.val);
			if (page && !trylock_page(page)) {
				page_cache_release(page);
				page = NULL;
			}
		}
		spin_unlock(&swap_lock);
	}
	if (page) {
		/*
		 * Not mapped elsewhere, or swap space full? Free it!
		 * Also recheck PageSwapCache now page is locked (above).
		 */
		if (PageSwapCache(page) && !PageWriteback(page) &&
				(!page_mapped(page) || vm_swap_full())) {
			delete_from_swap_cache(page);
			SetPageDirty(page);
		}
		unlock_page(page);
		page_cache_release(page);
	}
	return p != NULL;
}

#ifdef CONFIG_CGROUP_MEM_RES_CTLR
/**
 * mem_cgroup_count_swap_user - count the user of a swap entry
 * @ent: the swap entry to be checked
 * @pagep: the pointer for the swap cache page of the entry to be stored
 *
 * Returns the number of the user of the swap entry. The number is valid only
 * for swaps of anonymous pages.
 * If the entry is found on swap cache, the page is stored to pagep with
 * refcount of it being incremented.
 */
int mem_cgroup_count_swap_user(swp_entry_t ent, struct page **pagep)
{
	struct page *page;
	struct swap_info_struct *p;
	int count = 0;

	page = find_get_page(&swapper_space, ent.val);
	if (page)
		count += page_mapcount(page);
	p = swap_info_get(ent);
	if (p) {
		count += swap_count(p->swap_map[swp_offset(ent)]);
		spin_unlock(&swap_lock);
	}

	*pagep = page;
	return count;
}
#endif

#ifdef CONFIG_HIBERNATION

static pgoff_t hibernation_offset[MAX_SWAPFILES];
/*
 * Once hibernation starts to use swap, we freeze swap_map[]. Otherwise,
 * saved swap_map[] image to the disk will be an incomplete because it's
 * changing without synchronization with hibernation snap shot.
 * At resume, we just make swap_for_hibernation=false. We can forget
 * used maps easily.
 */
void hibernation_freeze_swap(void)
{
	int i;

	spin_lock(&swap_lock);

	printk(KERN_INFO "PM: Freeze Swap\n");
	swap_for_hibernation = true;
	for (i = 0; i < MAX_SWAPFILES; i++)
		hibernation_offset[i] = 1;
	spin_unlock(&swap_lock);
}

void hibernation_thaw_swap(void)
{
	spin_lock(&swap_lock);
	if (swap_for_hibernation) {
		printk(KERN_INFO "PM: Thaw Swap\n");
		swap_for_hibernation = false;
	}
	spin_unlock(&swap_lock);
}

/*
 * Because updateing swap_map[] can make not-saved-status-change,
 * we use our own easy allocator.
 * Please see kernel/power/swap.c, Used swaps are recorded into
 * RB-tree.
 */
swp_entry_t get_swap_for_hibernation(int type)
{
	pgoff_t off;
	swp_entry_t val = {0};
	struct swap_info_struct *si;

	spin_lock(&swap_lock);

	si = swap_info[type];
	if (!si || !(si->flags & SWP_WRITEOK))
		goto done;

	for (off = hibernation_offset[type]; off < si->max; ++off) {
		if (!si->swap_map[off])
			break;
	}
	if (off < si->max) {
		val = swp_entry(type, off);
		hibernation_offset[type] = off + 1;
	}
done:
	spin_unlock(&swap_lock);
	return val;
}

void swap_free_for_hibernation(swp_entry_t ent)
{
	/* Nothing to do */
}

/*
 * Find the swap type that corresponds to given device (if any).
 *
 * @offset - number of the PAGE_SIZE-sized block of the device, starting
 * from 0, in which the swap header is expected to be located.
 *
 * This is needed for the suspend to disk (aka swsusp).
 */
int swap_type_of(dev_t device, sector_t offset, struct block_device **bdev_p)
{
	struct block_device *bdev = NULL;
	int type;

	if (device)
		bdev = bdget(device);

	spin_lock(&swap_lock);
	for (type = 0; type < nr_swapfiles; type++) {
		struct swap_info_struct *sis = swap_info[type];

		if (!(sis->flags & SWP_WRITEOK))
			continue;

		if (!bdev) {
			if (bdev_p)
				*bdev_p = bdgrab(sis->bdev);

			spin_unlock(&swap_lock);
			return type;
		}
		if (bdev == sis->bdev) {
			struct swap_extent *se = &sis->first_swap_extent;

			if (se->start_block == offset) {
				if (bdev_p)
					*bdev_p = bdgrab(sis->bdev);

				spin_unlock(&swap_lock);
				bdput(bdev);
				return type;
			}
		}
	}
	spin_unlock(&swap_lock);
	if (bdev)
		bdput(bdev);

	return -ENODEV;
}

/*
 * Get the (PAGE_SIZE) block corresponding to given offset on the swapdev
 * corresponding to given index in swap_info (swap type).
 */
sector_t swapdev_block(int type, pgoff_t offset)
{
	struct block_device *bdev;

	if ((unsigned int)type >= nr_swapfiles)
		return 0;
	if (!(swap_info[type]->flags & SWP_WRITEOK))
		return 0;
	return map_swap_entry(swp_entry(type, offset), &bdev);
}

/*
 * Return either the total number of swap pages of given type, or the number
 * of free pages of that type (depending on @free)
 *
 * This is needed for software suspend
 */
unsigned int count_swap_pages(int type, int free)
{
	unsigned int n = 0;

	spin_lock(&swap_lock);
	if ((unsigned int)type < nr_swapfiles) {
		struct swap_info_struct *sis = swap_info[type];

		if (sis->flags & SWP_WRITEOK) {
			n = sis->pages;
			if (free)
				n -= sis->inuse_pages;
		}
	}
	spin_unlock(&swap_lock);
	return n;
}
#endif /* CONFIG_HIBERNATION */

/*
 * No need to decide whether this PTE shares the swap entry with others,
 * just let do_wp_page work it out if a write is requested later - to
 * force COW, vm_page_prot omits write permission from any private vma.
 */
static int unuse_pte(struct vm_area_struct *vma, pmd_t *pmd,
		unsigned long addr, swp_entry_t entry, struct page *page)
{
	struct mem_cgroup *ptr = NULL;
	spinlock_t *ptl;
	pte_t *pte;
	int ret = 1;

	if (mem_cgroup_try_charge_swapin(vma->vm_mm, page, GFP_KERNEL, &ptr)) {
		ret = -ENOMEM;
		goto out_nolock;
	}

	pte = pte_offset_map_lock(vma->vm_mm, pmd, addr, &ptl);
	if (unlikely(!pte_same(*pte, swp_entry_to_pte(entry)))) {
		if (ret > 0)
			mem_cgroup_cancel_charge_swapin(ptr);
		ret = 0;
		goto out;
	}

	dec_mm_counter(vma->vm_mm, MM_SWAPENTS);
	inc_mm_counter(vma->vm_mm, MM_ANONPAGES);
	get_page(page);
	set_pte_at(vma->vm_mm, addr, pte,
		   pte_mkold(mk_pte(page, vma->vm_page_prot)));
	page_add_anon_rmap(page, vma, addr);
	mem_cgroup_commit_charge_swapin(page, ptr);
	swap_free(entry);
	/*
	 * Move the page to the active list so it is not
	 * immediately swapped out again after swapon.
	 */
	activate_page(page);
out:
	pte_unmap_unlock(pte, ptl);
out_nolock:
	return ret;
}

static int unuse_pte_range(struct vm_area_struct *vma, pmd_t *pmd,
				unsigned long addr, unsigned long end,
				swp_entry_t entry, struct page *page)
{
	pte_t swp_pte = swp_entry_to_pte(entry);
	pte_t *pte;
	int ret = 0;

	/*
	 * We don't actually need pte lock while scanning for swp_pte: since
	 * we hold page lock and mmap_sem, swp_pte cannot be inserted into the
	 * page table while we're scanning; though it could get zapped, and on
	 * some architectures (e.g. x86_32 with PAE) we might catch a glimpse
	 * of unmatched parts which look like swp_pte, so unuse_pte must
	 * recheck under pte lock.  Scanning without pte lock lets it be
	 * preemptible whenever CONFIG_PREEMPT but not CONFIG_HIGHPTE.
	 */
	pte = pte_offset_map(pmd, addr);
	do {
		/*
		 * swapoff spends a _lot_ of time in this loop!
		 * Test inline before going to call unuse_pte.
		 */
		if (unlikely(pte_same(*pte, swp_pte))) {
			pte_unmap(pte);
			ret = unuse_pte(vma, pmd, addr, entry, page);
			if (ret)
				goto out;
			pte = pte_offset_map(pmd, addr);
		}
	} while (pte++, addr += PAGE_SIZE, addr != end);
	pte_unmap(pte - 1);
out:
	return ret;
}

static inline int unuse_pmd_range(struct vm_area_struct *vma, pud_t *pud,
				unsigned long addr, unsigned long end,
				swp_entry_t entry, struct page *page)
{
	pmd_t *pmd;
	unsigned long next;
	int ret;

	pmd = pmd_offset(pud, addr);
	do {
		next = pmd_addr_end(addr, end);
		if (pmd_none_or_clear_bad(pmd))
			continue;
		ret = unuse_pte_range(vma, pmd, addr, next, entry, page);
		if (ret)
			return ret;
	} while (pmd++, addr = next, addr != end);
	return 0;
}

static inline int unuse_pud_range(struct vm_area_struct *vma, pgd_t *pgd,
				unsigned long addr, unsigned long end,
				swp_entry_t entry, struct page *page)
{
	pud_t *pud;
	unsigned long next;
	int ret;

	pud = pud_offset(pgd, addr);
	do {
		next = pud_addr_end(addr, end);
		if (pud_none_or_clear_bad(pud))
			continue;
		ret = unuse_pmd_range(vma, pud, addr, next, entry, page);
		if (ret)
			return ret;
	} while (pud++, addr = next, addr != end);
	return 0;
}

static int unuse_vma(struct vm_area_struct *vma,
				swp_entry_t entry, struct page *page)
{
	pgd_t *pgd;
	unsigned long addr, end, next;
	int ret;

	if (page_anon_vma(page)) {
		addr = page_address_in_vma(page, vma);
		if (addr == -EFAULT)
			return 0;
		else
			end = addr + PAGE_SIZE;
	} else {
		addr = vma->vm_start;
		end = vma->vm_end;
	}

	pgd = pgd_offset(vma->vm_mm, addr);
	do {
		next = pgd_addr_end(addr, end);
		if (pgd_none_or_clear_bad(pgd))
			continue;
		ret = unuse_pud_range(vma, pgd, addr, next, entry, page);
		if (ret)
			return ret;
	} while (pgd++, addr = next, addr != end);
	return 0;
}

static int unuse_mm(struct mm_struct *mm,
				swp_entry_t entry, struct page *page)
{
	struct vm_area_struct *vma;
	int ret = 0;

	if (!down_read_trylock(&mm->mmap_sem)) {
		/*
		 * Activate page so shrink_inactive_list is unlikely to unmap
		 * its ptes while lock is dropped, so swapoff can make progress.
		 */
		activate_page(page);
		unlock_page(page);
		down_read(&mm->mmap_sem);
		lock_page(page);
	}
	for (vma = mm->mmap; vma; vma = vma->vm_next) {
		if (vma->anon_vma && (ret = unuse_vma(vma, entry, page)))
			break;
	}
	up_read(&mm->mmap_sem);
	return (ret < 0)? ret: 0;
}

/*
 * Scan swap_map from current position to next entry still in use.
 * Recycle to start on reaching the end, returning 0 when empty.
 */
static unsigned int find_next_to_unuse(struct swap_info_struct *si,
					unsigned int prev)
{
	unsigned int max = si->max;
	unsigned int i = prev;
	unsigned char count;

	/*
	 * No need for swap_lock here: we're just looking
	 * for whether an entry is in use, not modifying it; false
	 * hits are okay, and sys_swapoff() has already prevented new
	 * allocations from this area (while holding swap_lock).
	 */
	for (;;) {
		if (++i >= max) {
			if (!prev) {
				i = 0;
				break;
			}
			/*
			 * No entries in use at top of swap_map,
			 * loop back to start and recheck there.
			 */
			max = prev + 1;
			prev = 0;
			i = 1;
		}
		count = si->swap_map[i];
		if (count && swap_count(count) != SWAP_MAP_BAD)
			break;
	}
	return i;
}

/*
 * We completely avoid races by reading each swap page in advance,
 * and then search for the process using it.  All the necessary
 * page table adjustments can then be made atomically.
 */
static int try_to_unuse(unsigned int type)
{
	struct swap_info_struct *si = swap_info[type];
	struct mm_struct *start_mm;
	unsigned char *swap_map;
	unsigned char swcount;
	struct page *page;
	swp_entry_t entry;
	unsigned int i = 0;
	int retval = 0;

	/*
	 * When searching mms for an entry, a good strategy is to
	 * start at the first mm we freed the previous entry from
	 * (though actually we don't notice whether we or coincidence
	 * freed the entry).  Initialize this start_mm with a hold.
	 *
	 * A simpler strategy would be to start at the last mm we
	 * freed the previous entry from; but that would take less
	 * advantage of mmlist ordering, which clusters forked mms
	 * together, child after parent.  If we race with dup_mmap(), we
	 * prefer to resolve parent before child, lest we miss entries
	 * duplicated after we scanned child: using last mm would invert
	 * that.
	 */
	start_mm = &init_mm;
	atomic_inc(&init_mm.mm_users);

	/*
	 * Keep on scanning until all entries have gone.  Usually,
	 * one pass through swap_map is enough, but not necessarily:
	 * there are races when an instance of an entry might be missed.
	 */
	while ((i = find_next_to_unuse(si, i)) != 0) {
		if (signal_pending(current)) {
			retval = -EINTR;
			break;
		}

		/*
		 * Get a page for the entry, using the existing swap
		 * cache page if there is one.  Otherwise, get a clean
		 * page and read the swap into it.
		 */
		swap_map = &si->swap_map[i];
		entry = swp_entry(type, i);
		page = read_swap_cache_async(entry,
					GFP_HIGHUSER_MOVABLE, NULL, 0);
		if (!page) {
			/*
			 * Either swap_duplicate() failed because entry
			 * has been freed independently, and will not be
			 * reused since sys_swapoff() already disabled
			 * allocation from here, or alloc_page() failed.
			 */
			if (!*swap_map)
				continue;
			retval = -ENOMEM;
			break;
		}

		/*
		 * Don't hold on to start_mm if it looks like exiting.
		 */
		if (atomic_read(&start_mm->mm_users) == 1) {
			mmput(start_mm);
			start_mm = &init_mm;
			atomic_inc(&init_mm.mm_users);
		}

		/*
		 * Wait for and lock page.  When do_swap_page races with
		 * try_to_unuse, do_swap_page can handle the fault much
		 * faster than try_to_unuse can locate the entry.  This
		 * apparently redundant "wait_on_page_locked" lets try_to_unuse
		 * defer to do_swap_page in such a case - in some tests,
		 * do_swap_page and try_to_unuse repeatedly compete.
		 */
		wait_on_page_locked(page);
		wait_on_page_writeback(page);
		lock_page(page);
		wait_on_page_writeback(page);

		/*
		 * Remove all references to entry.
		 */
		swcount = *swap_map;
		if (swap_count(swcount) == SWAP_MAP_SHMEM) {
			retval = shmem_unuse(entry, page);
			/* page has already been unlocked and released */
			if (retval < 0)
				break;
			continue;
		}
		if (swap_count(swcount) && start_mm != &init_mm)
			retval = unuse_mm(start_mm, entry, page);

		if (swap_count(*swap_map)) {
			int set_start_mm = (*swap_map >= swcount);
			struct list_head *p = &start_mm->mmlist;
			struct mm_struct *new_start_mm = start_mm;
			struct mm_struct *prev_mm = start_mm;
			struct mm_struct *mm;

			atomic_inc(&new_start_mm->mm_users);
			atomic_inc(&prev_mm->mm_users);
			spin_lock(&mmlist_lock);
			while (swap_count(*swap_map) && !retval &&
					(p = p->next) != &start_mm->mmlist) {
				mm = list_entry(p, struct mm_struct, mmlist);
				if (!atomic_inc_not_zero(&mm->mm_users))
					continue;
				spin_unlock(&mmlist_lock);
				mmput(prev_mm);
				prev_mm = mm;

				cond_resched();

				swcount = *swap_map;
				if (!swap_count(swcount)) /* any usage ? */
					;
				else if (mm == &init_mm)
					set_start_mm = 1;
				else
					retval = unuse_mm(mm, entry, page);

				if (set_start_mm && *swap_map < swcount) {
					mmput(new_start_mm);
					atomic_inc(&mm->mm_users);
					new_start_mm = mm;
					set_start_mm = 0;
				}
				spin_lock(&mmlist_lock);
			}
			spin_unlock(&mmlist_lock);
			mmput(prev_mm);
			mmput(start_mm);
			start_mm = new_start_mm;
		}
		if (retval) {
			unlock_page(page);
			page_cache_release(page);
			break;
		}

		/*
		 * If a reference remains (rare), we would like to leave
		 * the page in the swap cache; but try_to_unmap could
		 * then re-duplicate the entry once we drop page lock,
		 * so we might loop indefinitely; also, that page could
		 * not be swapped out to other storage meanwhile.  So:
		 * delete from cache even if there's another reference,
		 * after ensuring that the data has been saved to disk -
		 * since if the reference remains (rarer), it will be
		 * read from disk into another page.  Splitting into two
		 * pages would be incorrect if swap supported "shared
		 * private" pages, but they are handled by tmpfs files.
		 *
		 * Given how unuse_vma() targets one particular offset
		 * in an anon_vma, once the anon_vma has been determined,
		 * this splitting happens to be just what is needed to
		 * handle where KSM pages have been swapped out: re-reading
		 * is unnecessarily slow, but we can fix that later on.
		 */
		if (swap_count(*swap_map) &&
		     PageDirty(page) && PageSwapCache(page)) {
			struct writeback_control wbc = {
				.sync_mode = WB_SYNC_NONE,
			};

			swap_writepage(page, &wbc);
			lock_page(page);
			wait_on_page_writeback(page);
		}

		/*
		 * It is conceivable that a racing task removed this page from
		 * swap cache just before we acquired the page lock at the top,
		 * or while we dropped it in unuse_mm().  The page might even
		 * be back in swap cache on another swap area: that we must not
		 * delete, since it may not have been written out to swap yet.
		 */
		if (PageSwapCache(page) &&
		    likely(page_private(page) == entry.val))
			delete_from_swap_cache(page);

		/*
		 * So we could skip searching mms once swap count went
		 * to 1, we did not mark any present ptes as dirty: must
		 * mark page dirty so shrink_page_list will preserve it.
		 */
		SetPageDirty(page);
		unlock_page(page);
		page_cache_release(page);

		/*
		 * Make sure that we aren't completely killing
		 * interactive performance.
		 */
		cond_resched();
	}

	mmput(start_mm);
	return retval;
}

/*
 * After a successful try_to_unuse, if no swap is now in use, we know
 * we can empty the mmlist.  swap_lock must be held on entry and exit.
 * Note that mmlist_lock nests inside swap_lock, and an mm must be
 * added to the mmlist just after page_duplicate - before would be racy.
 */
static void drain_mmlist(void)
{
	struct list_head *p, *next;
	unsigned int type;

	for (type = 0; type < nr_swapfiles; type++)
		if (swap_info[type]->inuse_pages)
			return;
	spin_lock(&mmlist_lock);
	list_for_each_safe(p, next, &init_mm.mmlist)
		list_del_init(p);
	spin_unlock(&mmlist_lock);
}

/*
 * Use this swapdev's extent info to locate the (PAGE_SIZE) block which
 * corresponds to page offset for the specified swap entry.
 * Note that the type of this function is sector_t, but it returns page offset
 * into the bdev, not sector offset.
 */
static sector_t map_swap_entry(swp_entry_t entry, struct block_device **bdev)
{
	struct swap_info_struct *sis;
	struct swap_extent *start_se;
	struct swap_extent *se;
	pgoff_t offset;

	sis = swap_info[swp_type(entry)];
	*bdev = sis->bdev;

	offset = swp_offset(entry);
	start_se = sis->curr_swap_extent;
	se = start_se;

	for ( ; ; ) {
		struct list_head *lh;

		if (se->start_page <= offset &&
				offset < (se->start_page + se->nr_pages)) {
			return se->start_block + (offset - se->start_page);
		}
		lh = se->list.next;
		se = list_entry(lh, struct swap_extent, list);
		sis->curr_swap_extent = se;
		BUG_ON(se == start_se);		/* It *must* be present */
	}
}

/*
 * Returns the page offset into bdev for the specified page's swap entry.
 */
sector_t map_swap_page(struct page *page, struct block_device **bdev)
{
	swp_entry_t entry;
	entry.val = page_private(page);
	return map_swap_entry(entry, bdev);
}

/*
 * Free all of a swapdev's extent information
 */
static void destroy_swap_extents(struct swap_info_struct *sis)
{
	while (!list_empty(&sis->first_swap_extent.list)) {
		struct swap_extent *se;

		se = list_entry(sis->first_swap_extent.list.next,
				struct swap_extent, list);
		list_del(&se->list);
		kfree(se);
	}
}

/*
 * Add a block range (and the corresponding page range) into this swapdev's
 * extent list.  The extent list is kept sorted in page order.
 *
 * This function rather assumes that it is called in ascending page order.
 */
static int
add_swap_extent(struct swap_info_struct *sis, unsigned long start_page,
		unsigned long nr_pages, sector_t start_block)
{
	struct swap_extent *se;
	struct swap_extent *new_se;
	struct list_head *lh;

	if (start_page == 0) {
		se = &sis->first_swap_extent;
		sis->curr_swap_extent = se;
		se->start_page = 0;
		se->nr_pages = nr_pages;
		se->start_block = start_block;
		return 1;
	} else {
		lh = sis->first_swap_extent.list.prev;	/* Highest extent */
		se = list_entry(lh, struct swap_extent, list);
		BUG_ON(se->start_page + se->nr_pages != start_page);
		if (se->start_block + se->nr_pages == start_block) {
			/* Merge it */
			se->nr_pages += nr_pages;
			return 0;
		}
	}

	/*
	 * No merge.  Insert a new extent, preserving ordering.
	 */
	new_se = kmalloc(sizeof(*se), GFP_KERNEL);
	if (new_se == NULL)
		return -ENOMEM;
	new_se->start_page = start_page;
	new_se->nr_pages = nr_pages;
	new_se->start_block = start_block;

	list_add_tail(&new_se->list, &sis->first_swap_extent.list);
	return 1;
}

/*
 * A `swap extent' is a simple thing which maps a contiguous range of pages
 * onto a contiguous range of disk blocks.  An ordered list of swap extents
 * is built at swapon time and is then used at swap_writepage/swap_readpage
 * time for locating where on disk a page belongs.
 *
 * If the swapfile is an S_ISBLK block device, a single extent is installed.
 * This is done so that the main operating code can treat S_ISBLK and S_ISREG
 * swap files identically.
 *
 * Whether the swapdev is an S_ISREG file or an S_ISBLK blockdev, the swap
 * extent list operates in PAGE_SIZE disk blocks.  Both S_ISREG and S_ISBLK
 * swapfiles are handled *identically* after swapon time.
 *
 * For S_ISREG swapfiles, setup_swap_extents() will walk all the file's blocks
 * and will parse them into an ordered extent list, in PAGE_SIZE chunks.  If
 * some stray blocks are found which do not fall within the PAGE_SIZE alignment
 * requirements, they are simply tossed out - we will never use those blocks
 * for swapping.
 *
 * For S_ISREG swapfiles we set S_SWAPFILE across the life of the swapon.  This
 * prevents root from shooting her foot off by ftruncating an in-use swapfile,
 * which will scribble on the fs.
 *
 * The amount of disk space which a single swap extent represents varies.
 * Typically it is in the 1-4 megabyte range.  So we can have hundreds of
 * extents in the list.  To avoid much list walking, we cache the previous
 * search location in `curr_swap_extent', and start new searches from there.
 * This is extremely effective.  The average number of iterations in
 * map_swap_page() has been measured at about 0.3 per page.  - akpm.
 */
static int setup_swap_extents(struct swap_info_struct *sis, sector_t *span)
{
	struct inode *inode;
	unsigned blocks_per_page;
	unsigned long page_no;
	unsigned blkbits;
	sector_t probe_block;
	sector_t last_block;
	sector_t lowest_block = -1;
	sector_t highest_block = 0;
	int nr_extents = 0;
	int ret;

	inode = sis->swap_file->f_mapping->host;
	if (S_ISBLK(inode->i_mode)) {
		ret = add_swap_extent(sis, 0, sis->max, 0);
		*span = sis->pages;
		goto out;
	}

	blkbits = inode->i_blkbits;
	blocks_per_page = PAGE_SIZE >> blkbits;

	/*
	 * Map all the blocks into the extent list.  This code doesn't try
	 * to be very smart.
	 */
	probe_block = 0;
	page_no = 0;
	last_block = i_size_read(inode) >> blkbits;
	while ((probe_block + blocks_per_page) <= last_block &&
			page_no < sis->max) {
		unsigned block_in_page;
		sector_t first_block;

		first_block = bmap(inode, probe_block);
		if (first_block == 0)
			goto bad_bmap;

		/*
		 * It must be PAGE_SIZE aligned on-disk
		 */
		if (first_block & (blocks_per_page - 1)) {
			probe_block++;
			goto reprobe;
		}

		for (block_in_page = 1; block_in_page < blocks_per_page;
					block_in_page++) {
			sector_t block;

			block = bmap(inode, probe_block + block_in_page);
			if (block == 0)
				goto bad_bmap;
			if (block != first_block + block_in_page) {
				/* Discontiguity */
				probe_block++;
				goto reprobe;
			}
		}

		first_block >>= (PAGE_SHIFT - blkbits);
		if (page_no) {	/* exclude the header page */
			if (first_block < lowest_block)
				lowest_block = first_block;
			if (first_block > highest_block)
				highest_block = first_block;
		}

		/*
		 * We found a PAGE_SIZE-length, PAGE_SIZE-aligned run of blocks
		 */
		ret = add_swap_extent(sis, page_no, 1, first_block);
		if (ret < 0)
			goto out;
		nr_extents += ret;
		page_no++;
		probe_block += blocks_per_page;
reprobe:
		continue;
	}
	ret = nr_extents;
	*span = 1 + highest_block - lowest_block;
	if (page_no == 0)
		page_no = 1;	/* force Empty message */
	sis->max = page_no;
	sis->pages = page_no - 1;
	sis->highest_bit = page_no - 1;
out:
	return ret;
bad_bmap:
	printk(KERN_ERR "swapon: swapfile has holes\n");
	ret = -EINVAL;
	goto out;
}

SYSCALL_DEFINE1(swapoff, const char __user *, specialfile)
{
	struct swap_info_struct *p = NULL;
	unsigned char *swap_map;
	struct file *swap_file, *victim;
	struct address_space *mapping;
	struct inode *inode;
	char *pathname;
	int i, type, prev;
	int err;

	if (!capable(CAP_SYS_ADMIN))
		return -EPERM;

	pathname = getname(specialfile);
	err = PTR_ERR(pathname);
	if (IS_ERR(pathname))
		goto out;

	victim = filp_open(pathname, O_RDWR|O_LARGEFILE, 0);
	putname(pathname);
	err = PTR_ERR(victim);
	if (IS_ERR(victim))
		goto out;

	mapping = victim->f_mapping;
	prev = -1;
	spin_lock(&swap_lock);
	for (type = swap_list.head; type >= 0; type = swap_info[type]->next) {
		p = swap_info[type];
		if (p->flags & SWP_WRITEOK) {
			if (p->swap_file->f_mapping == mapping)
				break;
		}
		prev = type;
	}
	if (type < 0) {
		err = -EINVAL;
		spin_unlock(&swap_lock);
		goto out_dput;
	}
	if (!security_vm_enough_memory(p->pages))
		vm_unacct_memory(p->pages);
	else {
		err = -ENOMEM;
		spin_unlock(&swap_lock);
		goto out_dput;
	}
	if (prev < 0)
		swap_list.head = p->next;
	else
		swap_info[prev]->next = p->next;
	if (type == swap_list.next) {
		/* just pick something that's safe... */
		swap_list.next = swap_list.head;
	}
	if (p->prio < 0) {
		for (i = p->next; i >= 0; i = swap_info[i]->next)
			swap_info[i]->prio = p->prio--;
		least_priority++;
	}
	nr_swap_pages -= p->pages;
	total_swap_pages -= p->pages;
	p->flags &= ~SWP_WRITEOK;
	spin_unlock(&swap_lock);

	current->flags |= PF_OOM_ORIGIN;
	err = try_to_unuse(type);
	current->flags &= ~PF_OOM_ORIGIN;

	if (err) {
		/* re-insert swap space back into swap_list */
		spin_lock(&swap_lock);
		if (p->prio < 0)
			p->prio = --least_priority;
		prev = -1;
		for (i = swap_list.head; i >= 0; i = swap_info[i]->next) {
			if (p->prio >= swap_info[i]->prio)
				break;
			prev = i;
		}
		p->next = i;
		if (prev < 0)
			swap_list.head = swap_list.next = type;
		else
			swap_info[prev]->next = type;
		nr_swap_pages += p->pages;
		total_swap_pages += p->pages;
		p->flags |= SWP_WRITEOK;
		spin_unlock(&swap_lock);
		goto out_dput;
	}

	/* wait for any unplug function to finish */
	down_write(&swap_unplug_sem);
	up_write(&swap_unplug_sem);

	destroy_swap_extents(p);
	if (p->flags & SWP_CONTINUED)
		free_swap_count_continuations(p);

	mutex_lock(&swapon_mutex);
	spin_lock(&swap_lock);
	drain_mmlist();

	/* wait for anyone still in scan_swap_map */
	p->highest_bit = 0;		/* cuts scans short */
	while (p->flags >= SWP_SCANNING) {
		spin_unlock(&swap_lock);
		schedule_timeout_uninterruptible(1);
		spin_lock(&swap_lock);
	}

	swap_file = p->swap_file;
	p->swap_file = NULL;
	p->max = 0;
	swap_map = p->swap_map;
	p->swap_map = NULL;
	p->flags = 0;
	spin_unlock(&swap_lock);
	mutex_unlock(&swapon_mutex);
	vfree(swap_map);
	/* Destroy swap account informatin */
	swap_cgroup_swapoff(type);

	inode = mapping->host;
	if (S_ISBLK(inode->i_mode)) {
		struct block_device *bdev = I_BDEV(inode);
		set_blocksize(bdev, p->old_block_size);
		bd_release(bdev);
	} else {
		mutex_lock(&inode->i_mutex);
		inode->i_flags &= ~S_SWAPFILE;
		mutex_unlock(&inode->i_mutex);
	}
	filp_close(swap_file, NULL);
	err = 0;

out_dput:
	filp_close(victim, NULL);
out:
	return err;
}

#ifdef CONFIG_PROC_FS
/* iterator */
static void *swap_start(struct seq_file *swap, loff_t *pos)
{
	struct swap_info_struct *si;
	int type;
	loff_t l = *pos;

	mutex_lock(&swapon_mutex);

	if (!l)
		return SEQ_START_TOKEN;

	for (type = 0; type < nr_swapfiles; type++) {
		smp_rmb();	/* read nr_swapfiles before swap_info[type] */
		si = swap_info[type];
		if (!(si->flags & SWP_USED) || !si->swap_map)
			continue;
		if (!--l)
			return si;
	}

	return NULL;
}

static void *swap_next(struct seq_file *swap, void *v, loff_t *pos)
{
	struct swap_info_struct *si = v;
	int type;

	if (v == SEQ_START_TOKEN)
		type = 0;
	else
		type = si->type + 1;

	for (; type < nr_swapfiles; type++) {
		smp_rmb();	/* read nr_swapfiles before swap_info[type] */
		si = swap_info[type];
		if (!(si->flags & SWP_USED) || !si->swap_map)
			continue;
		++*pos;
		return si;
	}

	return NULL;
}

static void swap_stop(struct seq_file *swap, void *v)
{
	mutex_unlock(&swapon_mutex);
}

static int swap_show(struct seq_file *swap, void *v)
{
	struct swap_info_struct *si = v;
	struct file *file;
	int len;

	if (si == SEQ_START_TOKEN) {
		seq_puts(swap,"Filename\t\t\t\tType\t\tSize\tUsed\tPriority\n");
		return 0;
	}

	file = si->swap_file;
	len = seq_path(swap, &file->f_path, " \t\n\\");
	seq_printf(swap, "%*s%s\t%u\t%u\t%d\n",
			len < 40 ? 40 - len : 1, " ",
			S_ISBLK(file->f_path.dentry->d_inode->i_mode) ?
				"partition" : "file\t",
			si->pages << (PAGE_SHIFT - 10),
			si->inuse_pages << (PAGE_SHIFT - 10),
			si->prio);
	return 0;
}

static const struct seq_operations swaps_op = {
	.start =	swap_start,
	.next =		swap_next,
	.stop =		swap_stop,
	.show =		swap_show
};

static int swaps_open(struct inode *inode, struct file *file)
{
	return seq_open(file, &swaps_op);
}

static const struct file_operations proc_swaps_operations = {
	.open		= swaps_open,
	.read		= seq_read,
	.llseek		= seq_lseek,
	.release	= seq_release,
};

static int __init procswaps_init(void)
{
	proc_create("swaps", 0, NULL, &proc_swaps_operations);
	return 0;
}
__initcall(procswaps_init);
#endif /* CONFIG_PROC_FS */

#ifdef MAX_SWAPFILES_CHECK
static int __init max_swapfiles_check(void)
{
	MAX_SWAPFILES_CHECK();
	return 0;
}
late_initcall(max_swapfiles_check);
#endif

/*
 * Written 01/25/92 by Simmule Turner, heavily changed by Linus.
 *
 * The swapon system call
 */
SYSCALL_DEFINE2(swapon, const char __user *, specialfile, int, swap_flags)
{
	struct swap_info_struct *p;
	char *name = NULL;
	struct block_device *bdev = NULL;
	struct file *swap_file = NULL;
	struct address_space *mapping;
	unsigned int type;
	int i, prev;
	int error;
	union swap_header *swap_header;
	unsigned int nr_good_pages;
	int nr_extents = 0;
	sector_t span;
	unsigned long maxpages;
	unsigned long swapfilepages;
	unsigned char *swap_map = NULL;
	struct page *page = NULL;
	struct inode *inode = NULL;
	int did_down = 0;

	if (!capable(CAP_SYS_ADMIN))
		return -EPERM;

	p = kzalloc(sizeof(*p), GFP_KERNEL);
	if (!p)
		return -ENOMEM;

	spin_lock(&swap_lock);
	for (type = 0; type < nr_swapfiles; type++) {
		if (!(swap_info[type]->flags & SWP_USED))
			break;
	}
	error = -EPERM;
	if (type >= MAX_SWAPFILES) {
		spin_unlock(&swap_lock);
		kfree(p);
		goto out;
	}
	if (type >= nr_swapfiles) {
		p->type = type;
		swap_info[type] = p;
		/*
		 * Write swap_info[type] before nr_swapfiles, in case a
		 * racing procfs swap_start() or swap_next() is reading them.
		 * (We never shrink nr_swapfiles, we never free this entry.)
		 */
		smp_wmb();
		nr_swapfiles++;
	} else {
		kfree(p);
		p = swap_info[type];
		/*
		 * Do not memset this entry: a racing procfs swap_next()
		 * would be relying on p->type to remain valid.
		 */
	}
	INIT_LIST_HEAD(&p->first_swap_extent.list);
	p->flags = SWP_USED;
	p->next = -1;
	spin_unlock(&swap_lock);

	name = getname(specialfile);
	error = PTR_ERR(name);
	if (IS_ERR(name)) {
		name = NULL;
		goto bad_swap_2;
	}
	swap_file = filp_open(name, O_RDWR|O_LARGEFILE, 0);
	error = PTR_ERR(swap_file);
	if (IS_ERR(swap_file)) {
		swap_file = NULL;
		goto bad_swap_2;
	}

	p->swap_file = swap_file;
	mapping = swap_file->f_mapping;
	inode = mapping->host;

	error = -EBUSY;
	for (i = 0; i < nr_swapfiles; i++) {
		struct swap_info_struct *q = swap_info[i];

		if (i == type || !q->swap_file)
			continue;
		if (mapping == q->swap_file->f_mapping)
			goto bad_swap;
	}

	error = -EINVAL;
	if (S_ISBLK(inode->i_mode)) {
		bdev = I_BDEV(inode);
		error = bd_claim(bdev, sys_swapon);
		if (error < 0) {
			bdev = NULL;
			error = -EINVAL;
			goto bad_swap;
		}
		p->old_block_size = block_size(bdev);
		error = set_blocksize(bdev, PAGE_SIZE);
		if (error < 0)
			goto bad_swap;
		p->bdev = bdev;
		p->flags |= SWP_BLKDEV;
	} else if (S_ISREG(inode->i_mode)) {
		p->bdev = inode->i_sb->s_bdev;
		mutex_lock(&inode->i_mutex);
		did_down = 1;
		if (IS_SWAPFILE(inode)) {
			error = -EBUSY;
			goto bad_swap;
		}
	} else {
		goto bad_swap;
	}

	swapfilepages = i_size_read(inode) >> PAGE_SHIFT;

	/*
	 * Read the swap header.
	 */
	if (!mapping->a_ops->readpage) {
		error = -EINVAL;
		goto bad_swap;
	}
	page = read_mapping_page(mapping, 0, swap_file);
	if (IS_ERR(page)) {
		error = PTR_ERR(page);
		goto bad_swap;
	}
	swap_header = kmap(page);

	if (memcmp("SWAPSPACE2", swap_header->magic.magic, 10)) {
		printk(KERN_ERR "Unable to find swap-space signature\n");
		error = -EINVAL;
		goto bad_swap;
	}

	/* swap partition endianess hack... */
	if (swab32(swap_header->info.version) == 1) {
		swab32s(&swap_header->info.version);
		swab32s(&swap_header->info.last_page);
		swab32s(&swap_header->info.nr_badpages);
		for (i = 0; i < swap_header->info.nr_badpages; i++)
			swab32s(&swap_header->info.badpages[i]);
	}
	/* Check the swap header's sub-version */
	if (swap_header->info.version != 1) {
		printk(KERN_WARNING
		       "Unable to handle swap header version %d\n",
		       swap_header->info.version);
		error = -EINVAL;
		goto bad_swap;
	}

	p->lowest_bit  = 1;
	p->cluster_next = 1;
	p->cluster_nr = 0;

	/*
	 * Find out how many pages are allowed for a single swap
	 * device. There are two limiting factors: 1) the number of
	 * bits for the swap offset in the swp_entry_t type and
	 * 2) the number of bits in the a swap pte as defined by
	 * the different architectures. In order to find the
	 * largest possible bit mask a swap entry with swap type 0
	 * and swap offset ~0UL is created, encoded to a swap pte,
	 * decoded to a swp_entry_t again and finally the swap
	 * offset is extracted. This will mask all the bits from
	 * the initial ~0UL mask that can't be encoded in either
	 * the swp_entry_t or the architecture definition of a
	 * swap pte.
	 */
	maxpages = swp_offset(pte_to_swp_entry(
			swp_entry_to_pte(swp_entry(0, ~0UL)))) + 1;
	if (maxpages > swap_header->info.last_page) {
		maxpages = swap_header->info.last_page + 1;
		/* p->max is an unsigned int: don't overflow it */
		if ((unsigned int)maxpages == 0)
			maxpages = UINT_MAX;
	}
	p->highest_bit = maxpages - 1;

	error = -EINVAL;
	if (!maxpages)
		goto bad_swap;
	if (swapfilepages && maxpages > swapfilepages) {
		printk(KERN_WARNING
		       "Swap area shorter than signature indicates\n");
		goto bad_swap;
	}
	if (swap_header->info.nr_badpages && S_ISREG(inode->i_mode))
		goto bad_swap;
	if (swap_header->info.nr_badpages > MAX_SWAP_BADPAGES)
		goto bad_swap;

	/* OK, set up the swap map and apply the bad block list */
	swap_map = vmalloc(maxpages);
	if (!swap_map) {
		error = -ENOMEM;
		goto bad_swap;
	}

	memset(swap_map, 0, maxpages);
	nr_good_pages = maxpages - 1;	/* omit header page */

	for (i = 0; i < swap_header->info.nr_badpages; i++) {
		unsigned int page_nr = swap_header->info.badpages[i];
		if (page_nr == 0 || page_nr > swap_header->info.last_page) {
			error = -EINVAL;
			goto bad_swap;
		}
		if (page_nr < maxpages) {
			swap_map[page_nr] = SWAP_MAP_BAD;
			nr_good_pages--;
		}
	}

	error = swap_cgroup_swapon(type, maxpages);
	if (error)
		goto bad_swap;

	if (nr_good_pages) {
		swap_map[0] = SWAP_MAP_BAD;
		p->max = maxpages;
		p->pages = nr_good_pages;
		nr_extents = setup_swap_extents(p, &span);
		if (nr_extents < 0) {
			error = nr_extents;
			goto bad_swap;
		}
		nr_good_pages = p->pages;
	}
	if (!nr_good_pages) {
		printk(KERN_WARNING "Empty swap-file\n");
		error = -EINVAL;
		goto bad_swap;
	}

	if (p->bdev) {
		if (blk_queue_nonrot(bdev_get_queue(p->bdev))) {
			p->flags |= SWP_SOLIDSTATE;
			p->cluster_next = 1 + (random32() % p->highest_bit);
		}
		if (discard_swap(p) == 0 && (swap_flags & SWAP_FLAG_DISCARD))
			p->flags |= SWP_DISCARDABLE;
	}

	mutex_lock(&swapon_mutex);
	spin_lock(&swap_lock);
	if (swap_flags & SWAP_FLAG_PREFER)
		p->prio =
		  (swap_flags & SWAP_FLAG_PRIO_MASK) >> SWAP_FLAG_PRIO_SHIFT;
	else
		p->prio = --least_priority;
	p->swap_map = swap_map;
	p->flags |= SWP_WRITEOK;
	nr_swap_pages += nr_good_pages;
	total_swap_pages += nr_good_pages;

	printk(KERN_INFO "Adding %uk swap on %s.  "
			"Priority:%d extents:%d across:%lluk %s%s\n",
		nr_good_pages<<(PAGE_SHIFT-10), name, p->prio,
		nr_extents, (unsigned long long)span<<(PAGE_SHIFT-10),
		(p->flags & SWP_SOLIDSTATE) ? "SS" : "",
		(p->flags & SWP_DISCARDABLE) ? "D" : "");

	/* insert swap space into swap_list: */
	prev = -1;
	for (i = swap_list.head; i >= 0; i = swap_info[i]->next) {
		if (p->prio >= swap_info[i]->prio)
			break;
		prev = i;
	}
	p->next = i;
	if (prev < 0)
		swap_list.head = swap_list.next = type;
	else
		swap_info[prev]->next = type;
	spin_unlock(&swap_lock);
	mutex_unlock(&swapon_mutex);
	error = 0;
	goto out;
bad_swap:
	if (bdev) {
		set_blocksize(bdev, p->old_block_size);
		bd_release(bdev);
	}
	destroy_swap_extents(p);
	swap_cgroup_swapoff(type);
bad_swap_2:
	spin_lock(&swap_lock);
	p->swap_file = NULL;
	p->flags = 0;
	spin_unlock(&swap_lock);
	vfree(swap_map);
	if (swap_file)
		filp_close(swap_file, NULL);
out:
	if (page && !IS_ERR(page)) {
		kunmap(page);
		page_cache_release(page);
	}
	if (name)
		putname(name);
	if (did_down) {
		if (!error)
			inode->i_flags |= S_SWAPFILE;
		mutex_unlock(&inode->i_mutex);
	}
	return error;
}

void si_swapinfo(struct sysinfo *val)
{
	unsigned int type;
	unsigned long nr_to_be_unused = 0;

	spin_lock(&swap_lock);
	for (type = 0; type < nr_swapfiles; type++) {
		struct swap_info_struct *si = swap_info[type];

		if ((si->flags & SWP_USED) && !(si->flags & SWP_WRITEOK))
			nr_to_be_unused += si->inuse_pages;
	}
	val->freeswap = nr_swap_pages + nr_to_be_unused;
	val->totalswap = total_swap_pages + nr_to_be_unused;
	spin_unlock(&swap_lock);
}

/*
 * Verify that a swap entry is valid and increment its swap map count.
 *
 * Returns error code in following case.
 * - success -> 0
 * - swp_entry is invalid -> EINVAL
 * - swp_entry is migration entry -> EINVAL
 * - swap-cache reference is requested but there is already one. -> EEXIST
 * - swap-cache reference is requested but the entry is not used. -> ENOENT
 * - swap-mapped reference requested but needs continued swap count. -> ENOMEM
 */
static int __swap_duplicate(swp_entry_t entry, unsigned char usage)
{
	struct swap_info_struct *p;
	unsigned long offset, type;
	unsigned char count;
	unsigned char has_cache;
	int err = -EINVAL;

	if (non_swap_entry(entry))
		goto out;

	type = swp_type(entry);
	if (type >= nr_swapfiles)
		goto bad_file;
	p = swap_info[type];
	offset = swp_offset(entry);

	spin_lock(&swap_lock);
	if (unlikely(offset >= p->max))
		goto unlock_out;

	count = p->swap_map[offset];
	has_cache = count & SWAP_HAS_CACHE;
	count &= ~SWAP_HAS_CACHE;
	err = 0;

	if (usage == SWAP_HAS_CACHE) {

		/* set SWAP_HAS_CACHE if there is no cache and entry is used */
		if (!has_cache && count)
			has_cache = SWAP_HAS_CACHE;
		else if (has_cache)		/* someone else added cache */
			err = -EEXIST;
		else				/* no users remaining */
			err = -ENOENT;

	} else if (count || has_cache) {

		if ((count & ~COUNT_CONTINUED) < SWAP_MAP_MAX)
			count += usage;
		else if ((count & ~COUNT_CONTINUED) > SWAP_MAP_MAX)
			err = -EINVAL;
		else if (swap_count_continued(p, offset, count))
			count = COUNT_CONTINUED;
		else
			err = -ENOMEM;
	} else
		err = -ENOENT;			/* unused swap entry */

	p->swap_map[offset] = count | has_cache;

unlock_out:
	spin_unlock(&swap_lock);
out:
	return err;

bad_file:
	printk(KERN_ERR "swap_dup: %s%08lx\n", Bad_file, entry.val);
	goto out;
}

/*
 * Help swapoff by noting that swap entry belongs to shmem/tmpfs
 * (in which case its reference count is never incremented).
 */
void swap_shmem_alloc(swp_entry_t entry)
{
	__swap_duplicate(entry, SWAP_MAP_SHMEM);
}

/*
 * Increase reference count of swap entry by 1.
 * Returns 0 for success, or -ENOMEM if a swap_count_continuation is required
 * but could not be atomically allocated.  Returns 0, just as if it succeeded,
 * if __swap_duplicate() fails for another reason (-EINVAL or -ENOENT), which
 * might occur if a page table entry has got corrupted.
 */
int swap_duplicate(swp_entry_t entry)
{
	int err = 0;

	while (!err && __swap_duplicate(entry, 1) == -ENOMEM)
		err = add_swap_count_continuation(entry, GFP_ATOMIC);
	return err;
}

/*
 * @entry: swap entry for which we allocate swap cache.
 *
 * Called when allocating swap cache for existing swap entry,
 * This can return error codes. Returns 0 at success.
 * -EBUSY means there is a swap cache.
 * Note: return code is different from swap_duplicate().
 */
int swapcache_prepare(swp_entry_t entry)
{
	return __swap_duplicate(entry, SWAP_HAS_CACHE);
}

/*
 * swap_lock prevents swap_map being freed. Don't grab an extra
 * reference on the swaphandle, it doesn't matter if it becomes unused.
 */
int valid_swaphandles(swp_entry_t entry, unsigned long *offset)
{
	struct swap_info_struct *si;
	int our_page_cluster = page_cluster;
	pgoff_t target, toff;
	pgoff_t base, end;
	int nr_pages = 0;

	if (!our_page_cluster)	/* no readahead */
		return 0;

	si = swap_info[swp_type(entry)];
	target = swp_offset(entry);
	base = (target >> our_page_cluster) << our_page_cluster;
	end = base + (1 << our_page_cluster);
	if (!base)		/* first page is swap header */
		base++;

	spin_lock(&swap_lock);
	if (end > si->max)	/* don't go beyond end of map */
		end = si->max;

	/* Count contiguous allocated slots above our target */
	for (toff = target; ++toff < end; nr_pages++) {
		/* Don't read in free or bad pages */
		if (!si->swap_map[toff])
			break;
		if (swap_count(si->swap_map[toff]) == SWAP_MAP_BAD)
			break;
	}
	/* Count contiguous allocated slots below our target */
	for (toff = target; --toff >= base; nr_pages++) {
		/* Don't read in free or bad pages */
		if (!si->swap_map[toff])
			break;
		if (swap_count(si->swap_map[toff]) == SWAP_MAP_BAD)
			break;
	}
	spin_unlock(&swap_lock);

	/*
	 * Indicate starting offset, and return number of pages to get:
	 * if only 1, say 0, since there's then no readahead to be done.
	 */
	*offset = ++toff;
	return nr_pages? ++nr_pages: 0;
}

/*
 * add_swap_count_continuation - called when a swap count is duplicated
 * beyond SWAP_MAP_MAX, it allocates a new page and links that to the entry's
 * page of the original vmalloc'ed swap_map, to hold the continuation count
 * (for that entry and for its neighbouring PAGE_SIZE swap entries).  Called
 * again when count is duplicated beyond SWAP_MAP_MAX * SWAP_CONT_MAX, etc.
 *
 * These continuation pages are seldom referenced: the common paths all work
 * on the original swap_map, only referring to a continuation page when the
 * low "digit" of a count is incremented or decremented through SWAP_MAP_MAX.
 *
 * add_swap_count_continuation(, GFP_ATOMIC) can be called while holding
 * page table locks; if it fails, add_swap_count_continuation(, GFP_KERNEL)
 * can be called after dropping locks.
 */
int add_swap_count_continuation(swp_entry_t entry, gfp_t gfp_mask)
{
	struct swap_info_struct *si;
	struct page *head;
	struct page *page;
	struct page *list_page;
	pgoff_t offset;
	unsigned char count;

	/*
	 * When debugging, it's easier to use __GFP_ZERO here; but it's better
	 * for latency not to zero a page while GFP_ATOMIC and holding locks.
	 */
	page = alloc_page(gfp_mask | __GFP_HIGHMEM);

	si = swap_info_get(entry);
	if (!si) {
		/*
		 * An acceptable race has occurred since the failing
		 * __swap_duplicate(): the swap entry has been freed,
		 * perhaps even the whole swap_map cleared for swapoff.
		 */
		goto outer;
	}

	offset = swp_offset(entry);
	count = si->swap_map[offset] & ~SWAP_HAS_CACHE;

	if ((count & ~COUNT_CONTINUED) != SWAP_MAP_MAX) {
		/*
		 * The higher the swap count, the more likely it is that tasks
		 * will race to add swap count continuation: we need to avoid
		 * over-provisioning.
		 */
		goto out;
	}

	if (!page) {
		spin_unlock(&swap_lock);
		return -ENOMEM;
	}

	/*
	 * We are fortunate that although vmalloc_to_page uses pte_offset_map,
	 * no architecture is using highmem pages for kernel pagetables: so it
	 * will not corrupt the GFP_ATOMIC caller's atomic pagetable kmaps.
	 */
	head = vmalloc_to_page(si->swap_map + offset);
	offset &= ~PAGE_MASK;

	/*
	 * Page allocation does not initialize the page's lru field,
	 * but it does always reset its private field.
	 */
	if (!page_private(head)) {
		BUG_ON(count & COUNT_CONTINUED);
		INIT_LIST_HEAD(&head->lru);
		set_page_private(head, SWP_CONTINUED);
		si->flags |= SWP_CONTINUED;
	}

	list_for_each_entry(list_page, &head->lru, lru) {
		unsigned char *map;

		/*
		 * If the previous map said no continuation, but we've found
		 * a continuation page, free our allocation and use this one.
		 */
		if (!(count & COUNT_CONTINUED))
			goto out;

		map = kmap_atomic(list_page, KM_USER0) + offset;
		count = *map;
		kunmap_atomic(map, KM_USER0);

		/*
		 * If this continuation count now has some space in it,
		 * free our allocation and use this one.
		 */
		if ((count & ~COUNT_CONTINUED) != SWAP_CONT_MAX)
			goto out;
	}

	list_add_tail(&page->lru, &head->lru);
	page = NULL;			/* now it's attached, don't free it */
out:
	spin_unlock(&swap_lock);
outer:
	if (page)
		__free_page(page);
	return 0;
}

/*
 * swap_count_continued - when the original swap_map count is incremented
 * from SWAP_MAP_MAX, check if there is already a continuation page to carry
 * into, carry if so, or else fail until a new continuation page is allocated;
 * when the original swap_map count is decremented from 0 with continuation,
 * borrow from the continuation and report whether it still holds more.
 * Called while __swap_duplicate() or swap_entry_free() holds swap_lock.
 */
static bool swap_count_continued(struct swap_info_struct *si,
				 pgoff_t offset, unsigned char count)
{
	struct page *head;
	struct page *page;
	unsigned char *map;

	head = vmalloc_to_page(si->swap_map + offset);
	if (page_private(head) != SWP_CONTINUED) {
		BUG_ON(count & COUNT_CONTINUED);
		return false;		/* need to add count continuation */
	}

	offset &= ~PAGE_MASK;
	page = list_entry(head->lru.next, struct page, lru);
	map = kmap_atomic(page, KM_USER0) + offset;

	if (count == SWAP_MAP_MAX)	/* initial increment from swap_map */
		goto init_map;		/* jump over SWAP_CONT_MAX checks */

	if (count == (SWAP_MAP_MAX | COUNT_CONTINUED)) { /* incrementing */
		/*
		 * Think of how you add 1 to 999
		 */
		while (*map == (SWAP_CONT_MAX | COUNT_CONTINUED)) {
			kunmap_atomic(map, KM_USER0);
			page = list_entry(page->lru.next, struct page, lru);
			BUG_ON(page == head);
			map = kmap_atomic(page, KM_USER0) + offset;
		}
		if (*map == SWAP_CONT_MAX) {
			kunmap_atomic(map, KM_USER0);
			page = list_entry(page->lru.next, struct page, lru);
			if (page == head)
				return false;	/* add count continuation */
			map = kmap_atomic(page, KM_USER0) + offset;
init_map:		*map = 0;		/* we didn't zero the page */
		}
		*map += 1;
		kunmap_atomic(map, KM_USER0);
		page = list_entry(page->lru.prev, struct page, lru);
		while (page != head) {
			map = kmap_atomic(page, KM_USER0) + offset;
			*map = COUNT_CONTINUED;
			kunmap_atomic(map, KM_USER0);
			page = list_entry(page->lru.prev, struct page, lru);
		}
		return true;			/* incremented */

	} else {				/* decrementing */
		/*
		 * Think of how you subtract 1 from 1000
		 */
		BUG_ON(count != COUNT_CONTINUED);
		while (*map == COUNT_CONTINUED) {
			kunmap_atomic(map, KM_USER0);
			page = list_entry(page->lru.next, struct page, lru);
			BUG_ON(page == head);
			map = kmap_atomic(page, KM_USER0) + offset;
		}
		BUG_ON(*map == 0);
		*map -= 1;
		if (*map == 0)
			count = 0;
		kunmap_atomic(map, KM_USER0);
		page = list_entry(page->lru.prev, struct page, lru);
		while (page != head) {
			map = kmap_atomic(page, KM_USER0) + offset;
			*map = SWAP_CONT_MAX | count;
			count = COUNT_CONTINUED;
			kunmap_atomic(map, KM_USER0);
			page = list_entry(page->lru.prev, struct page, lru);
		}
		return count == COUNT_CONTINUED;
	}
}

/*
 * free_swap_count_continuations - swapoff free all the continuation pages
 * appended to the swap_map, after swap_map is quiesced, before vfree'ing it.
 */
static void free_swap_count_continuations(struct swap_info_struct *si)
{
	pgoff_t offset;

	for (offset = 0; offset < si->max; offset += PAGE_SIZE) {
		struct page *head;
		head = vmalloc_to_page(si->swap_map + offset);
		if (page_private(head)) {
			struct list_head *this, *next;
			list_for_each_safe(this, next, &head->lru) {
				struct page *page;
				page = list_entry(this, struct page, lru);
				list_del(this);
				__free_page(page);
			}
		}
	}
}<|MERGE_RESOLUTION|>--- conflicted
+++ resolved
@@ -47,8 +47,6 @@
 long total_swap_pages;
 static int least_priority;
 
-static bool swap_for_hibernation;
-
 static const char Bad_file[] = "Bad swap file entry ";
 static const char Unused_file[] = "Unused swap file entry ";
 static const char Bad_offset[] = "Bad swap offset entry ";
@@ -141,12 +139,7 @@
 	nr_blocks = ((sector_t)se->nr_pages - 1) << (PAGE_SHIFT - 9);
 	if (nr_blocks) {
 		err = blkdev_issue_discard(si->bdev, start_block,
-<<<<<<< HEAD
-				nr_blocks, GFP_KERNEL,
-				BLKDEV_IFL_WAIT | BLKDEV_IFL_BARRIER);
-=======
 				nr_blocks, GFP_KERNEL, BLKDEV_IFL_WAIT);
->>>>>>> 062c1825
 		if (err)
 			return err;
 		cond_resched();
@@ -157,12 +150,7 @@
 		nr_blocks = (sector_t)se->nr_pages << (PAGE_SHIFT - 9);
 
 		err = blkdev_issue_discard(si->bdev, start_block,
-<<<<<<< HEAD
-				nr_blocks, GFP_KERNEL,
-				BLKDEV_IFL_WAIT | BLKDEV_IFL_BARRIER);
-=======
 				nr_blocks, GFP_KERNEL, BLKDEV_IFL_WAIT);
->>>>>>> 062c1825
 		if (err)
 			break;
 
@@ -201,12 +189,7 @@
 			start_block <<= PAGE_SHIFT - 9;
 			nr_blocks <<= PAGE_SHIFT - 9;
 			if (blkdev_issue_discard(si->bdev, start_block,
-<<<<<<< HEAD
-				    nr_blocks, GFP_NOIO, BLKDEV_IFL_WAIT |
-							BLKDEV_IFL_BARRIER))
-=======
 				    nr_blocks, GFP_NOIO, BLKDEV_IFL_WAIT))
->>>>>>> 062c1825
 				break;
 		}
 
@@ -332,10 +315,8 @@
 	if (offset > si->highest_bit)
 		scan_base = offset = si->lowest_bit;
 
-	/* reuse swap entry of cache-only swap if not hibernation. */
-	if (vm_swap_full()
-		&& usage == SWAP_HAS_CACHE
-		&& si->swap_map[offset] == SWAP_HAS_CACHE) {
+	/* reuse swap entry of cache-only swap if not busy. */
+	if (vm_swap_full() && si->swap_map[offset] == SWAP_HAS_CACHE) {
 		int swap_was_freed;
 		spin_unlock(&swap_lock);
 		swap_was_freed = __try_to_reclaim_swap(si, offset);
@@ -465,8 +446,6 @@
 	spin_lock(&swap_lock);
 	if (nr_swap_pages <= 0)
 		goto noswap;
-	if (swap_for_hibernation)
-		goto noswap;
 	nr_swap_pages--;
 
 	for (type = swap_list.next; type >= 0 && wrapped < 2; type = next) {
@@ -495,6 +474,28 @@
 
 	nr_swap_pages++;
 noswap:
+	spin_unlock(&swap_lock);
+	return (swp_entry_t) {0};
+}
+
+/* The only caller of this function is now susupend routine */
+swp_entry_t get_swap_page_of_type(int type)
+{
+	struct swap_info_struct *si;
+	pgoff_t offset;
+
+	spin_lock(&swap_lock);
+	si = swap_info[type];
+	if (si && (si->flags & SWP_WRITEOK)) {
+		nr_swap_pages--;
+		/* This is called for allocating swap entry, not cache */
+		offset = scan_swap_map(si, 1);
+		if (offset) {
+			spin_unlock(&swap_lock);
+			return swp_entry(type, offset);
+		}
+		nr_swap_pages++;
+	}
 	spin_unlock(&swap_lock);
 	return (swp_entry_t) {0};
 }
@@ -776,74 +777,6 @@
 #endif
 
 #ifdef CONFIG_HIBERNATION
-
-static pgoff_t hibernation_offset[MAX_SWAPFILES];
-/*
- * Once hibernation starts to use swap, we freeze swap_map[]. Otherwise,
- * saved swap_map[] image to the disk will be an incomplete because it's
- * changing without synchronization with hibernation snap shot.
- * At resume, we just make swap_for_hibernation=false. We can forget
- * used maps easily.
- */
-void hibernation_freeze_swap(void)
-{
-	int i;
-
-	spin_lock(&swap_lock);
-
-	printk(KERN_INFO "PM: Freeze Swap\n");
-	swap_for_hibernation = true;
-	for (i = 0; i < MAX_SWAPFILES; i++)
-		hibernation_offset[i] = 1;
-	spin_unlock(&swap_lock);
-}
-
-void hibernation_thaw_swap(void)
-{
-	spin_lock(&swap_lock);
-	if (swap_for_hibernation) {
-		printk(KERN_INFO "PM: Thaw Swap\n");
-		swap_for_hibernation = false;
-	}
-	spin_unlock(&swap_lock);
-}
-
-/*
- * Because updateing swap_map[] can make not-saved-status-change,
- * we use our own easy allocator.
- * Please see kernel/power/swap.c, Used swaps are recorded into
- * RB-tree.
- */
-swp_entry_t get_swap_for_hibernation(int type)
-{
-	pgoff_t off;
-	swp_entry_t val = {0};
-	struct swap_info_struct *si;
-
-	spin_lock(&swap_lock);
-
-	si = swap_info[type];
-	if (!si || !(si->flags & SWP_WRITEOK))
-		goto done;
-
-	for (off = hibernation_offset[type]; off < si->max; ++off) {
-		if (!si->swap_map[off])
-			break;
-	}
-	if (off < si->max) {
-		val = swp_entry(type, off);
-		hibernation_offset[type] = off + 1;
-	}
-done:
-	spin_unlock(&swap_lock);
-	return val;
-}
-
-void swap_free_for_hibernation(swp_entry_t ent)
-{
-	/* Nothing to do */
-}
-
 /*
  * Find the swap type that corresponds to given device (if any).
  *
