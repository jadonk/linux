/*
 *  linux/mm/page_alloc.c
 *
 *  Manages the free list, the system allocates free pages here.
 *  Note that kmalloc() lives in slab.c
 *
 *  Copyright (C) 1991, 1992, 1993, 1994  Linus Torvalds
 *  Swap reorganised 29.12.95, Stephen Tweedie
 *  Support of BIGMEM added by Gerhard Wichert, Siemens AG, July 1999
 *  Reshaped it to be a zoned allocator, Ingo Molnar, Red Hat, 1999
 *  Discontiguous memory support, Kanoj Sarcar, SGI, Nov 1999
 *  Zone balancing, Kanoj Sarcar, SGI, Jan 2000
 *  Per cpu hot/cold page lists, bulk allocation, Martin J. Bligh, Sept 2002
 *          (lots of bits borrowed from Ingo Molnar & Andrew Morton)
 */

#include <linux/stddef.h>
#include <linux/mm.h>
#include <linux/swap.h>
#include <linux/interrupt.h>
#include <linux/pagemap.h>
#include <linux/jiffies.h>
#include <linux/bootmem.h>
#include <linux/memblock.h>
#include <linux/compiler.h>
#include <linux/kernel.h>
#include <linux/kmemcheck.h>
#include <linux/module.h>
#include <linux/suspend.h>
#include <linux/pagevec.h>
#include <linux/blkdev.h>
#include <linux/slab.h>
#include <linux/oom.h>
#include <linux/notifier.h>
#include <linux/topology.h>
#include <linux/sysctl.h>
#include <linux/cpu.h>
#include <linux/cpuset.h>
#include <linux/memory_hotplug.h>
#include <linux/nodemask.h>
#include <linux/vmalloc.h>
#include <linux/mempolicy.h>
#include <linux/stop_machine.h>
#include <linux/sort.h>
#include <linux/pfn.h>
#include <linux/backing-dev.h>
#include <linux/fault-inject.h>
#include <linux/page-isolation.h>
#include <linux/page_cgroup.h>
#include <linux/debugobjects.h>
#include <linux/kmemleak.h>
#include <linux/memory.h>
#include <linux/compaction.h>
#include <trace/events/kmem.h>
#include <linux/ftrace_event.h>
#include <linux/memcontrol.h>

#include <asm/tlbflush.h>
#include <asm/div64.h>
#include "internal.h"

#ifdef CONFIG_USE_PERCPU_NUMA_NODE_ID
DEFINE_PER_CPU(int, numa_node);
EXPORT_PER_CPU_SYMBOL(numa_node);
#endif

#ifdef CONFIG_HAVE_MEMORYLESS_NODES
/*
 * N.B., Do NOT reference the '_numa_mem_' per cpu variable directly.
 * It will not be defined when CONFIG_HAVE_MEMORYLESS_NODES is not defined.
 * Use the accessor functions set_numa_mem(), numa_mem_id() and cpu_to_mem()
 * defined in <linux/topology.h>.
 */
DEFINE_PER_CPU(int, _numa_mem_);		/* Kernel "local memory" node */
EXPORT_PER_CPU_SYMBOL(_numa_mem_);
#endif

/*
 * Array of node states.
 */
nodemask_t node_states[NR_NODE_STATES] __read_mostly = {
	[N_POSSIBLE] = NODE_MASK_ALL,
	[N_ONLINE] = { { [0] = 1UL } },
#ifndef CONFIG_NUMA
	[N_NORMAL_MEMORY] = { { [0] = 1UL } },
#ifdef CONFIG_HIGHMEM
	[N_HIGH_MEMORY] = { { [0] = 1UL } },
#endif
	[N_CPU] = { { [0] = 1UL } },
#endif	/* NUMA */
};
EXPORT_SYMBOL(node_states);

unsigned long totalram_pages __read_mostly;
unsigned long totalreserve_pages __read_mostly;
int percpu_pagelist_fraction;
gfp_t gfp_allowed_mask __read_mostly = GFP_BOOT_MASK;

#ifdef CONFIG_PM_SLEEP
/*
 * The following functions are used by the suspend/hibernate code to temporarily
 * change gfp_allowed_mask in order to avoid using I/O during memory allocations
 * while devices are suspended.  To avoid races with the suspend/hibernate code,
 * they should always be called with pm_mutex held (gfp_allowed_mask also should
 * only be modified with pm_mutex held, unless the suspend/hibernate code is
 * guaranteed not to run in parallel with that modification).
 */

static gfp_t saved_gfp_mask;

void pm_restore_gfp_mask(void)
{
	WARN_ON(!mutex_is_locked(&pm_mutex));
	if (saved_gfp_mask) {
		gfp_allowed_mask = saved_gfp_mask;
		saved_gfp_mask = 0;
	}
}

void pm_restrict_gfp_mask(void)
{
	WARN_ON(!mutex_is_locked(&pm_mutex));
	WARN_ON(saved_gfp_mask);
	saved_gfp_mask = gfp_allowed_mask;
	gfp_allowed_mask &= ~GFP_IOFS;
}
#endif /* CONFIG_PM_SLEEP */

#ifdef CONFIG_HUGETLB_PAGE_SIZE_VARIABLE
int pageblock_order __read_mostly;
#endif

static void __free_pages_ok(struct page *page, unsigned int order);

/*
 * results with 256, 32 in the lowmem_reserve sysctl:
 *	1G machine -> (16M dma, 800M-16M normal, 1G-800M high)
 *	1G machine -> (16M dma, 784M normal, 224M high)
 *	NORMAL allocation will leave 784M/256 of ram reserved in the ZONE_DMA
 *	HIGHMEM allocation will leave 224M/32 of ram reserved in ZONE_NORMAL
 *	HIGHMEM allocation will (224M+784M)/256 of ram reserved in ZONE_DMA
 *
 * TBD: should special case ZONE_DMA32 machines here - in those we normally
 * don't need any ZONE_NORMAL reservation
 */
int sysctl_lowmem_reserve_ratio[MAX_NR_ZONES-1] = {
#ifdef CONFIG_ZONE_DMA
	 256,
#endif
#ifdef CONFIG_ZONE_DMA32
	 256,
#endif
#ifdef CONFIG_HIGHMEM
	 32,
#endif
	 32,
};

EXPORT_SYMBOL(totalram_pages);

static char * const zone_names[MAX_NR_ZONES] = {
#ifdef CONFIG_ZONE_DMA
	 "DMA",
#endif
#ifdef CONFIG_ZONE_DMA32
	 "DMA32",
#endif
	 "Normal",
#ifdef CONFIG_HIGHMEM
	 "HighMem",
#endif
	 "Movable",
};

int min_free_kbytes = 1024;

static unsigned long __meminitdata nr_kernel_pages;
static unsigned long __meminitdata nr_all_pages;
static unsigned long __meminitdata dma_reserve;

#ifdef CONFIG_ARCH_POPULATES_NODE_MAP
  /*
   * MAX_ACTIVE_REGIONS determines the maximum number of distinct
   * ranges of memory (RAM) that may be registered with add_active_range().
   * Ranges passed to add_active_range() will be merged if possible
   * so the number of times add_active_range() can be called is
   * related to the number of nodes and the number of holes
   */
  #ifdef CONFIG_MAX_ACTIVE_REGIONS
    /* Allow an architecture to set MAX_ACTIVE_REGIONS to save memory */
    #define MAX_ACTIVE_REGIONS CONFIG_MAX_ACTIVE_REGIONS
  #else
    #if MAX_NUMNODES >= 32
      /* If there can be many nodes, allow up to 50 holes per node */
      #define MAX_ACTIVE_REGIONS (MAX_NUMNODES*50)
    #else
      /* By default, allow up to 256 distinct regions */
      #define MAX_ACTIVE_REGIONS 256
    #endif
  #endif

  static struct node_active_region __meminitdata early_node_map[MAX_ACTIVE_REGIONS];
  static int __meminitdata nr_nodemap_entries;
  static unsigned long __meminitdata arch_zone_lowest_possible_pfn[MAX_NR_ZONES];
  static unsigned long __meminitdata arch_zone_highest_possible_pfn[MAX_NR_ZONES];
  static unsigned long __initdata required_kernelcore;
  static unsigned long __initdata required_movablecore;
  static unsigned long __meminitdata zone_movable_pfn[MAX_NUMNODES];

  /* movable_zone is the "real" zone pages in ZONE_MOVABLE are taken from */
  int movable_zone;
  EXPORT_SYMBOL(movable_zone);
#endif /* CONFIG_ARCH_POPULATES_NODE_MAP */

#if MAX_NUMNODES > 1
int nr_node_ids __read_mostly = MAX_NUMNODES;
int nr_online_nodes __read_mostly = 1;
EXPORT_SYMBOL(nr_node_ids);
EXPORT_SYMBOL(nr_online_nodes);
#endif

int page_group_by_mobility_disabled __read_mostly;

static void set_pageblock_migratetype(struct page *page, int migratetype)
{

	if (unlikely(page_group_by_mobility_disabled))
		migratetype = MIGRATE_UNMOVABLE;

	set_pageblock_flags_group(page, (unsigned long)migratetype,
					PB_migrate, PB_migrate_end);
}

bool oom_killer_disabled __read_mostly;

#ifdef CONFIG_DEBUG_VM
static int page_outside_zone_boundaries(struct zone *zone, struct page *page)
{
	int ret = 0;
	unsigned seq;
	unsigned long pfn = page_to_pfn(page);

	do {
		seq = zone_span_seqbegin(zone);
		if (pfn >= zone->zone_start_pfn + zone->spanned_pages)
			ret = 1;
		else if (pfn < zone->zone_start_pfn)
			ret = 1;
	} while (zone_span_seqretry(zone, seq));

	return ret;
}

static int page_is_consistent(struct zone *zone, struct page *page)
{
	if (!pfn_valid_within(page_to_pfn(page)))
		return 0;
	if (zone != page_zone(page))
		return 0;

	return 1;
}
/*
 * Temporary debugging check for pages not lying within a given zone.
 */
static int bad_range(struct zone *zone, struct page *page)
{
	if (page_outside_zone_boundaries(zone, page))
		return 1;
	if (!page_is_consistent(zone, page))
		return 1;

	return 0;
}
#else
static inline int bad_range(struct zone *zone, struct page *page)
{
	return 0;
}
#endif

static void bad_page(struct page *page)
{
	static unsigned long resume;
	static unsigned long nr_shown;
	static unsigned long nr_unshown;

	/* Don't complain about poisoned pages */
	if (PageHWPoison(page)) {
		reset_page_mapcount(page); /* remove PageBuddy */
		return;
	}

	/*
	 * Allow a burst of 60 reports, then keep quiet for that minute;
	 * or allow a steady drip of one report per second.
	 */
	if (nr_shown == 60) {
		if (time_before(jiffies, resume)) {
			nr_unshown++;
			goto out;
		}
		if (nr_unshown) {
			printk(KERN_ALERT
			      "BUG: Bad page state: %lu messages suppressed\n",
				nr_unshown);
			nr_unshown = 0;
		}
		nr_shown = 0;
	}
	if (nr_shown++ == 0)
		resume = jiffies + 60 * HZ;

	printk(KERN_ALERT "BUG: Bad page state in process %s  pfn:%05lx\n",
		current->comm, page_to_pfn(page));
	dump_page(page);

	dump_stack();
out:
	/* Leave bad fields for debug, except PageBuddy could make trouble */
	reset_page_mapcount(page); /* remove PageBuddy */
	add_taint(TAINT_BAD_PAGE);
}

/*
 * Higher-order pages are called "compound pages".  They are structured thusly:
 *
 * The first PAGE_SIZE page is called the "head page".
 *
 * The remaining PAGE_SIZE pages are called "tail pages".
 *
 * All pages have PG_compound set.  All pages have their ->private pointing at
 * the head page (even the head page has this).
 *
 * The first tail page's ->lru.next holds the address of the compound page's
 * put_page() function.  Its ->lru.prev holds the order of allocation.
 * This usage means that zero-order pages may not be compound.
 */

static void free_compound_page(struct page *page)
{
	__free_pages_ok(page, compound_order(page));
}

void prep_compound_page(struct page *page, unsigned long order)
{
	int i;
	int nr_pages = 1 << order;

	set_compound_page_dtor(page, free_compound_page);
	set_compound_order(page, order);
	__SetPageHead(page);
	for (i = 1; i < nr_pages; i++) {
		struct page *p = page + i;

		__SetPageTail(p);
		p->first_page = page;
	}
}

/* update __split_huge_page_refcount if you change this function */
static int destroy_compound_page(struct page *page, unsigned long order)
{
	int i;
	int nr_pages = 1 << order;
	int bad = 0;

	if (unlikely(compound_order(page) != order) ||
	    unlikely(!PageHead(page))) {
		bad_page(page);
		bad++;
	}

	__ClearPageHead(page);

	for (i = 1; i < nr_pages; i++) {
		struct page *p = page + i;

		if (unlikely(!PageTail(p) || (p->first_page != page))) {
			bad_page(page);
			bad++;
		}
		__ClearPageTail(p);
	}

	return bad;
}

static inline void prep_zero_page(struct page *page, int order, gfp_t gfp_flags)
{
	int i;

	/*
	 * clear_highpage() will use KM_USER0, so it's a bug to use __GFP_ZERO
	 * and __GFP_HIGHMEM from hard or soft interrupt context.
	 */
	VM_BUG_ON((gfp_flags & __GFP_HIGHMEM) && in_interrupt());
	for (i = 0; i < (1 << order); i++)
		clear_highpage(page + i);
}

static inline void set_page_order(struct page *page, int order)
{
	set_page_private(page, order);
	__SetPageBuddy(page);
}

static inline void rmv_page_order(struct page *page)
{
	__ClearPageBuddy(page);
	set_page_private(page, 0);
}

/*
 * Locate the struct page for both the matching buddy in our
 * pair (buddy1) and the combined O(n+1) page they form (page).
 *
 * 1) Any buddy B1 will have an order O twin B2 which satisfies
 * the following equation:
 *     B2 = B1 ^ (1 << O)
 * For example, if the starting buddy (buddy2) is #8 its order
 * 1 buddy is #10:
 *     B2 = 8 ^ (1 << 1) = 8 ^ 2 = 10
 *
 * 2) Any buddy B will have an order O+1 parent P which
 * satisfies the following equation:
 *     P = B & ~(1 << O)
 *
 * Assumption: *_mem_map is contiguous at least up to MAX_ORDER
 */
static inline unsigned long
__find_buddy_index(unsigned long page_idx, unsigned int order)
{
	return page_idx ^ (1 << order);
}

/*
 * This function checks whether a page is free && is the buddy
 * we can do coalesce a page and its buddy if
 * (a) the buddy is not in a hole &&
 * (b) the buddy is in the buddy system &&
 * (c) a page and its buddy have the same order &&
 * (d) a page and its buddy are in the same zone.
 *
 * For recording whether a page is in the buddy system, we set ->_mapcount -2.
 * Setting, clearing, and testing _mapcount -2 is serialized by zone->lock.
 *
 * For recording page's order, we use page_private(page).
 */
static inline int page_is_buddy(struct page *page, struct page *buddy,
								int order)
{
	if (!pfn_valid_within(page_to_pfn(buddy)))
		return 0;

	if (page_zone_id(page) != page_zone_id(buddy))
		return 0;

	if (PageBuddy(buddy) && page_order(buddy) == order) {
		VM_BUG_ON(page_count(buddy) != 0);
		return 1;
	}
	return 0;
}

/*
 * Freeing function for a buddy system allocator.
 *
 * The concept of a buddy system is to maintain direct-mapped table
 * (containing bit values) for memory blocks of various "orders".
 * The bottom level table contains the map for the smallest allocatable
 * units of memory (here, pages), and each level above it describes
 * pairs of units from the levels below, hence, "buddies".
 * At a high level, all that happens here is marking the table entry
 * at the bottom level available, and propagating the changes upward
 * as necessary, plus some accounting needed to play nicely with other
 * parts of the VM system.
 * At each level, we keep a list of pages, which are heads of continuous
 * free pages of length of (1 << order) and marked with _mapcount -2. Page's
 * order is recorded in page_private(page) field.
 * So when we are allocating or freeing one, we can derive the state of the
 * other.  That is, if we allocate a small block, and both were   
 * free, the remainder of the region must be split into blocks.   
 * If a block is freed, and its buddy is also free, then this
 * triggers coalescing into a block of larger size.            
 *
 * -- wli
 */

static inline void __free_one_page(struct page *page,
		struct zone *zone, unsigned int order,
		int migratetype)
{
	unsigned long page_idx;
	unsigned long combined_idx;
	unsigned long uninitialized_var(buddy_idx);
	struct page *buddy;

	if (unlikely(PageCompound(page)))
		if (unlikely(destroy_compound_page(page, order)))
			return;

	VM_BUG_ON(migratetype == -1);

	page_idx = page_to_pfn(page) & ((1 << MAX_ORDER) - 1);

	VM_BUG_ON(page_idx & ((1 << order) - 1));
	VM_BUG_ON(bad_range(zone, page));

	while (order < MAX_ORDER-1) {
		buddy_idx = __find_buddy_index(page_idx, order);
		buddy = page + (buddy_idx - page_idx);
		if (!page_is_buddy(page, buddy, order))
			break;

		/* Our buddy is free, merge with it and move up one order. */
		list_del(&buddy->lru);
		zone->free_area[order].nr_free--;
		rmv_page_order(buddy);
		combined_idx = buddy_idx & page_idx;
		page = page + (combined_idx - page_idx);
		page_idx = combined_idx;
		order++;
	}
	set_page_order(page, order);

	/*
	 * If this is not the largest possible page, check if the buddy
	 * of the next-highest order is free. If it is, it's possible
	 * that pages are being freed that will coalesce soon. In case,
	 * that is happening, add the free page to the tail of the list
	 * so it's less likely to be used soon and more likely to be merged
	 * as a higher order page
	 */
	if ((order < MAX_ORDER-2) && pfn_valid_within(page_to_pfn(buddy))) {
		struct page *higher_page, *higher_buddy;
		combined_idx = buddy_idx & page_idx;
		higher_page = page + (combined_idx - page_idx);
		buddy_idx = __find_buddy_index(combined_idx, order + 1);
		higher_buddy = page + (buddy_idx - combined_idx);
		if (page_is_buddy(higher_page, higher_buddy, order + 1)) {
			list_add_tail(&page->lru,
				&zone->free_area[order].free_list[migratetype]);
			goto out;
		}
	}

	list_add(&page->lru, &zone->free_area[order].free_list[migratetype]);
out:
	zone->free_area[order].nr_free++;
}

/*
 * free_page_mlock() -- clean up attempts to free and mlocked() page.
 * Page should not be on lru, so no need to fix that up.
 * free_pages_check() will verify...
 */
static inline void free_page_mlock(struct page *page)
{
	__dec_zone_page_state(page, NR_MLOCK);
	__count_vm_event(UNEVICTABLE_MLOCKFREED);
}

static inline int free_pages_check(struct page *page)
{
	if (unlikely(page_mapcount(page) |
		(page->mapping != NULL)  |
		(atomic_read(&page->_count) != 0) |
		(page->flags & PAGE_FLAGS_CHECK_AT_FREE) |
		(mem_cgroup_bad_page_check(page)))) {
		bad_page(page);
		return 1;
	}
	if (page->flags & PAGE_FLAGS_CHECK_AT_PREP)
		page->flags &= ~PAGE_FLAGS_CHECK_AT_PREP;
	return 0;
}

/*
 * Frees a number of pages from the PCP lists
 * Assumes all pages on list are in same zone, and of same order.
 * count is the number of pages to free.
 *
 * If the zone was previously in an "all pages pinned" state then look to
 * see if this freeing clears that state.
 *
 * And clear the zone's pages_scanned counter, to hold off the "all pages are
 * pinned" detection logic.
 */
static void free_pcppages_bulk(struct zone *zone, int count,
					struct per_cpu_pages *pcp)
{
	int migratetype = 0;
	int batch_free = 0;
	int to_free = count;

	spin_lock(&zone->lock);
	zone->all_unreclaimable = 0;
	zone->pages_scanned = 0;

	while (to_free) {
		struct page *page;
		struct list_head *list;

		/*
		 * Remove pages from lists in a round-robin fashion. A
		 * batch_free count is maintained that is incremented when an
		 * empty list is encountered.  This is so more pages are freed
		 * off fuller lists instead of spinning excessively around empty
		 * lists
		 */
		do {
			batch_free++;
			if (++migratetype == MIGRATE_PCPTYPES)
				migratetype = 0;
			list = &pcp->lists[migratetype];
		} while (list_empty(list));

		/* This is the only non-empty list. Free them all. */
		if (batch_free == MIGRATE_PCPTYPES)
			batch_free = to_free;

		do {
			page = list_entry(list->prev, struct page, lru);
			/* must delete as __free_one_page list manipulates */
			list_del(&page->lru);
			/* MIGRATE_MOVABLE list may include MIGRATE_RESERVEs */
			__free_one_page(page, zone, 0, page_private(page));
			trace_mm_page_pcpu_drain(page, 0, page_private(page));
		} while (--to_free && --batch_free && !list_empty(list));
	}
	__mod_zone_page_state(zone, NR_FREE_PAGES, count);
	spin_unlock(&zone->lock);
}

static void free_one_page(struct zone *zone, struct page *page, int order,
				int migratetype)
{
	spin_lock(&zone->lock);
	zone->all_unreclaimable = 0;
	zone->pages_scanned = 0;

	__free_one_page(page, zone, order, migratetype);
	__mod_zone_page_state(zone, NR_FREE_PAGES, 1 << order);
	spin_unlock(&zone->lock);
}

static bool free_pages_prepare(struct page *page, unsigned int order)
{
	int i;
	int bad = 0;

	trace_mm_page_free_direct(page, order);
	kmemcheck_free_shadow(page, order);

	if (PageAnon(page))
		page->mapping = NULL;
	for (i = 0; i < (1 << order); i++)
		bad += free_pages_check(page + i);
	if (bad)
		return false;

	if (!PageHighMem(page)) {
		debug_check_no_locks_freed(page_address(page),PAGE_SIZE<<order);
		debug_check_no_obj_freed(page_address(page),
					   PAGE_SIZE << order);
	}
	arch_free_page(page, order);
	kernel_map_pages(page, 1 << order, 0);

	return true;
}

static void __free_pages_ok(struct page *page, unsigned int order)
{
	unsigned long flags;
	int wasMlocked = __TestClearPageMlocked(page);

	if (!free_pages_prepare(page, order))
		return;

	local_irq_save(flags);
	if (unlikely(wasMlocked))
		free_page_mlock(page);
	__count_vm_events(PGFREE, 1 << order);
	free_one_page(page_zone(page), page, order,
					get_pageblock_migratetype(page));
	local_irq_restore(flags);
}

/*
 * permit the bootmem allocator to evade page validation on high-order frees
 */
void __meminit __free_pages_bootmem(struct page *page, unsigned int order)
{
	if (order == 0) {
		__ClearPageReserved(page);
		set_page_count(page, 0);
		set_page_refcounted(page);
		__free_page(page);
	} else {
		int loop;

		prefetchw(page);
		for (loop = 0; loop < BITS_PER_LONG; loop++) {
			struct page *p = &page[loop];

			if (loop + 1 < BITS_PER_LONG)
				prefetchw(p + 1);
			__ClearPageReserved(p);
			set_page_count(p, 0);
		}

		set_page_refcounted(page);
		__free_pages(page, order);
	}
}


/*
 * The order of subdivision here is critical for the IO subsystem.
 * Please do not alter this order without good reasons and regression
 * testing. Specifically, as large blocks of memory are subdivided,
 * the order in which smaller blocks are delivered depends on the order
 * they're subdivided in this function. This is the primary factor
 * influencing the order in which pages are delivered to the IO
 * subsystem according to empirical testing, and this is also justified
 * by considering the behavior of a buddy system containing a single
 * large block of memory acted on by a series of small allocations.
 * This behavior is a critical factor in sglist merging's success.
 *
 * -- wli
 */
static inline void expand(struct zone *zone, struct page *page,
	int low, int high, struct free_area *area,
	int migratetype)
{
	unsigned long size = 1 << high;

	while (high > low) {
		area--;
		high--;
		size >>= 1;
		VM_BUG_ON(bad_range(zone, &page[size]));
		list_add(&page[size].lru, &area->free_list[migratetype]);
		area->nr_free++;
		set_page_order(&page[size], high);
	}
}

/*
 * This page is about to be returned from the page allocator
 */
static inline int check_new_page(struct page *page)
{
	if (unlikely(page_mapcount(page) |
		(page->mapping != NULL)  |
		(atomic_read(&page->_count) != 0)  |
		(page->flags & PAGE_FLAGS_CHECK_AT_PREP) |
		(mem_cgroup_bad_page_check(page)))) {
		bad_page(page);
		return 1;
	}
	return 0;
}

static int prep_new_page(struct page *page, int order, gfp_t gfp_flags)
{
	int i;

	for (i = 0; i < (1 << order); i++) {
		struct page *p = page + i;
		if (unlikely(check_new_page(p)))
			return 1;
	}

	set_page_private(page, 0);
	set_page_refcounted(page);

	arch_alloc_page(page, order);
	kernel_map_pages(page, 1 << order, 1);

	if (gfp_flags & __GFP_ZERO)
		prep_zero_page(page, order, gfp_flags);

	if (order && (gfp_flags & __GFP_COMP))
		prep_compound_page(page, order);

	return 0;
}

/*
 * Go through the free lists for the given migratetype and remove
 * the smallest available page from the freelists
 */
static inline
struct page *__rmqueue_smallest(struct zone *zone, unsigned int order,
						int migratetype)
{
	unsigned int current_order;
	struct free_area * area;
	struct page *page;

	/* Find a page of the appropriate size in the preferred list */
	for (current_order = order; current_order < MAX_ORDER; ++current_order) {
		area = &(zone->free_area[current_order]);
		if (list_empty(&area->free_list[migratetype]))
			continue;

		page = list_entry(area->free_list[migratetype].next,
							struct page, lru);
		list_del(&page->lru);
		rmv_page_order(page);
		area->nr_free--;
		expand(zone, page, order, current_order, area, migratetype);
		return page;
	}

	return NULL;
}


/*
 * This array describes the order lists are fallen back to when
 * the free lists for the desirable migrate type are depleted
 */
static int fallbacks[MIGRATE_TYPES][MIGRATE_TYPES-1] = {
	[MIGRATE_UNMOVABLE]   = { MIGRATE_RECLAIMABLE, MIGRATE_MOVABLE,   MIGRATE_RESERVE },
	[MIGRATE_RECLAIMABLE] = { MIGRATE_UNMOVABLE,   MIGRATE_MOVABLE,   MIGRATE_RESERVE },
	[MIGRATE_MOVABLE]     = { MIGRATE_RECLAIMABLE, MIGRATE_UNMOVABLE, MIGRATE_RESERVE },
	[MIGRATE_RESERVE]     = { MIGRATE_RESERVE,     MIGRATE_RESERVE,   MIGRATE_RESERVE }, /* Never used */
};

/*
 * Move the free pages in a range to the free lists of the requested type.
 * Note that start_page and end_pages are not aligned on a pageblock
 * boundary. If alignment is required, use move_freepages_block()
 */
static int move_freepages(struct zone *zone,
			  struct page *start_page, struct page *end_page,
			  int migratetype)
{
	struct page *page;
	unsigned long order;
	int pages_moved = 0;

#ifndef CONFIG_HOLES_IN_ZONE
	/*
	 * page_zone is not safe to call in this context when
	 * CONFIG_HOLES_IN_ZONE is set. This bug check is probably redundant
	 * anyway as we check zone boundaries in move_freepages_block().
	 * Remove at a later date when no bug reports exist related to
	 * grouping pages by mobility
	 */
	BUG_ON(page_zone(start_page) != page_zone(end_page));
#endif

	for (page = start_page; page <= end_page;) {
		/* Make sure we are not inadvertently changing nodes */
		VM_BUG_ON(page_to_nid(page) != zone_to_nid(zone));

		if (!pfn_valid_within(page_to_pfn(page))) {
			page++;
			continue;
		}

		if (!PageBuddy(page)) {
			page++;
			continue;
		}

		order = page_order(page);
		list_move(&page->lru,
			  &zone->free_area[order].free_list[migratetype]);
		page += 1 << order;
		pages_moved += 1 << order;
	}

	return pages_moved;
}

static int move_freepages_block(struct zone *zone, struct page *page,
				int migratetype)
{
	unsigned long start_pfn, end_pfn;
	struct page *start_page, *end_page;

	start_pfn = page_to_pfn(page);
	start_pfn = start_pfn & ~(pageblock_nr_pages-1);
	start_page = pfn_to_page(start_pfn);
	end_page = start_page + pageblock_nr_pages - 1;
	end_pfn = start_pfn + pageblock_nr_pages - 1;

	/* Do not cross zone boundaries */
	if (start_pfn < zone->zone_start_pfn)
		start_page = page;
	if (end_pfn >= zone->zone_start_pfn + zone->spanned_pages)
		return 0;

	return move_freepages(zone, start_page, end_page, migratetype);
}

static void change_pageblock_range(struct page *pageblock_page,
					int start_order, int migratetype)
{
	int nr_pageblocks = 1 << (start_order - pageblock_order);

	while (nr_pageblocks--) {
		set_pageblock_migratetype(pageblock_page, migratetype);
		pageblock_page += pageblock_nr_pages;
	}
}

/* Remove an element from the buddy allocator from the fallback list */
static inline struct page *
__rmqueue_fallback(struct zone *zone, int order, int start_migratetype)
{
	struct free_area * area;
	int current_order;
	struct page *page;
	int migratetype, i;

	/* Find the largest possible block of pages in the other list */
	for (current_order = MAX_ORDER-1; current_order >= order;
						--current_order) {
		for (i = 0; i < MIGRATE_TYPES - 1; i++) {
			migratetype = fallbacks[start_migratetype][i];

			/* MIGRATE_RESERVE handled later if necessary */
			if (migratetype == MIGRATE_RESERVE)
				continue;

			area = &(zone->free_area[current_order]);
			if (list_empty(&area->free_list[migratetype]))
				continue;

			page = list_entry(area->free_list[migratetype].next,
					struct page, lru);
			area->nr_free--;

			/*
			 * If breaking a large block of pages, move all free
			 * pages to the preferred allocation list. If falling
			 * back for a reclaimable kernel allocation, be more
			 * aggressive about taking ownership of free pages
			 */
			if (unlikely(current_order >= (pageblock_order >> 1)) ||
					start_migratetype == MIGRATE_RECLAIMABLE ||
					page_group_by_mobility_disabled) {
				unsigned long pages;
				pages = move_freepages_block(zone, page,
								start_migratetype);

				/* Claim the whole block if over half of it is free */
				if (pages >= (1 << (pageblock_order-1)) ||
						page_group_by_mobility_disabled)
					set_pageblock_migratetype(page,
								start_migratetype);

				migratetype = start_migratetype;
			}

			/* Remove the page from the freelists */
			list_del(&page->lru);
			rmv_page_order(page);

			/* Take ownership for orders >= pageblock_order */
			if (current_order >= pageblock_order)
				change_pageblock_range(page, current_order,
							start_migratetype);

			expand(zone, page, order, current_order, area, migratetype);

			trace_mm_page_alloc_extfrag(page, order, current_order,
				start_migratetype, migratetype);

			return page;
		}
	}

	return NULL;
}

/*
 * Do the hard work of removing an element from the buddy allocator.
 * Call me with the zone->lock already held.
 */
static struct page *__rmqueue(struct zone *zone, unsigned int order,
						int migratetype)
{
	struct page *page;

retry_reserve:
	page = __rmqueue_smallest(zone, order, migratetype);

	if (unlikely(!page) && migratetype != MIGRATE_RESERVE) {
		page = __rmqueue_fallback(zone, order, migratetype);

		/*
		 * Use MIGRATE_RESERVE rather than fail an allocation. goto
		 * is used because __rmqueue_smallest is an inline function
		 * and we want just one call site
		 */
		if (!page) {
			migratetype = MIGRATE_RESERVE;
			goto retry_reserve;
		}
	}

	trace_mm_page_alloc_zone_locked(page, order, migratetype);
	return page;
}

/* 
 * Obtain a specified number of elements from the buddy allocator, all under
 * a single hold of the lock, for efficiency.  Add them to the supplied list.
 * Returns the number of new pages which were placed at *list.
 */
static int rmqueue_bulk(struct zone *zone, unsigned int order, 
			unsigned long count, struct list_head *list,
			int migratetype, int cold)
{
	int i;
	
	spin_lock(&zone->lock);
	for (i = 0; i < count; ++i) {
		struct page *page = __rmqueue(zone, order, migratetype);
		if (unlikely(page == NULL))
			break;

		/*
		 * Split buddy pages returned by expand() are received here
		 * in physical page order. The page is added to the callers and
		 * list and the list head then moves forward. From the callers
		 * perspective, the linked list is ordered by page number in
		 * some conditions. This is useful for IO devices that can
		 * merge IO requests if the physical pages are ordered
		 * properly.
		 */
		if (likely(cold == 0))
			list_add(&page->lru, list);
		else
			list_add_tail(&page->lru, list);
		set_page_private(page, migratetype);
		list = &page->lru;
	}
	__mod_zone_page_state(zone, NR_FREE_PAGES, -(i << order));
	spin_unlock(&zone->lock);
	return i;
}

#ifdef CONFIG_NUMA
/*
 * Called from the vmstat counter updater to drain pagesets of this
 * currently executing processor on remote nodes after they have
 * expired.
 *
 * Note that this function must be called with the thread pinned to
 * a single processor.
 */
void drain_zone_pages(struct zone *zone, struct per_cpu_pages *pcp)
{
	unsigned long flags;
	int to_drain;

	local_irq_save(flags);
	if (pcp->count >= pcp->batch)
		to_drain = pcp->batch;
	else
		to_drain = pcp->count;
	free_pcppages_bulk(zone, to_drain, pcp);
	pcp->count -= to_drain;
	local_irq_restore(flags);
}
#endif

/*
 * Drain pages of the indicated processor.
 *
 * The processor must either be the current processor and the
 * thread pinned to the current processor or a processor that
 * is not online.
 */
static void drain_pages(unsigned int cpu)
{
	unsigned long flags;
	struct zone *zone;

	for_each_populated_zone(zone) {
		struct per_cpu_pageset *pset;
		struct per_cpu_pages *pcp;

		local_irq_save(flags);
		pset = per_cpu_ptr(zone->pageset, cpu);

		pcp = &pset->pcp;
		if (pcp->count) {
			free_pcppages_bulk(zone, pcp->count, pcp);
			pcp->count = 0;
		}
		local_irq_restore(flags);
	}
}

/*
 * Spill all of this CPU's per-cpu pages back into the buddy allocator.
 */
void drain_local_pages(void *arg)
{
	drain_pages(smp_processor_id());
}

/*
 * Spill all the per-cpu pages from all CPUs back into the buddy allocator
 */
void drain_all_pages(void)
{
	on_each_cpu(drain_local_pages, NULL, 1);
}

#ifdef CONFIG_HIBERNATION

void mark_free_pages(struct zone *zone)
{
	unsigned long pfn, max_zone_pfn;
	unsigned long flags;
	int order, t;
	struct list_head *curr;

	if (!zone->spanned_pages)
		return;

	spin_lock_irqsave(&zone->lock, flags);

	max_zone_pfn = zone->zone_start_pfn + zone->spanned_pages;
	for (pfn = zone->zone_start_pfn; pfn < max_zone_pfn; pfn++)
		if (pfn_valid(pfn)) {
			struct page *page = pfn_to_page(pfn);

			if (!swsusp_page_is_forbidden(page))
				swsusp_unset_page_free(page);
		}

	for_each_migratetype_order(order, t) {
		list_for_each(curr, &zone->free_area[order].free_list[t]) {
			unsigned long i;

			pfn = page_to_pfn(list_entry(curr, struct page, lru));
			for (i = 0; i < (1UL << order); i++)
				swsusp_set_page_free(pfn_to_page(pfn + i));
		}
	}
	spin_unlock_irqrestore(&zone->lock, flags);
}
#endif /* CONFIG_PM */

/*
 * Free a 0-order page
 * cold == 1 ? free a cold page : free a hot page
 */
void free_hot_cold_page(struct page *page, int cold)
{
	struct zone *zone = page_zone(page);
	struct per_cpu_pages *pcp;
	unsigned long flags;
	int migratetype;
	int wasMlocked = __TestClearPageMlocked(page);

	if (!free_pages_prepare(page, 0))
		return;

	migratetype = get_pageblock_migratetype(page);
	set_page_private(page, migratetype);
	local_irq_save(flags);
	if (unlikely(wasMlocked))
		free_page_mlock(page);
	__count_vm_event(PGFREE);

	/*
	 * We only track unmovable, reclaimable and movable on pcp lists.
	 * Free ISOLATE pages back to the allocator because they are being
	 * offlined but treat RESERVE as movable pages so we can get those
	 * areas back if necessary. Otherwise, we may have to free
	 * excessively into the page allocator
	 */
	if (migratetype >= MIGRATE_PCPTYPES) {
		if (unlikely(migratetype == MIGRATE_ISOLATE)) {
			free_one_page(zone, page, 0, migratetype);
			goto out;
		}
		migratetype = MIGRATE_MOVABLE;
	}

	pcp = &this_cpu_ptr(zone->pageset)->pcp;
	if (cold)
		list_add_tail(&page->lru, &pcp->lists[migratetype]);
	else
		list_add(&page->lru, &pcp->lists[migratetype]);
	pcp->count++;
	if (pcp->count >= pcp->high) {
		free_pcppages_bulk(zone, pcp->batch, pcp);
		pcp->count -= pcp->batch;
	}

out:
	local_irq_restore(flags);
}

/*
 * split_page takes a non-compound higher-order page, and splits it into
 * n (1<<order) sub-pages: page[0..n]
 * Each sub-page must be freed individually.
 *
 * Note: this is probably too low level an operation for use in drivers.
 * Please consult with lkml before using this in your driver.
 */
void split_page(struct page *page, unsigned int order)
{
	int i;

	VM_BUG_ON(PageCompound(page));
	VM_BUG_ON(!page_count(page));

#ifdef CONFIG_KMEMCHECK
	/*
	 * Split shadow pages too, because free(page[0]) would
	 * otherwise free the whole shadow.
	 */
	if (kmemcheck_page_is_tracked(page))
		split_page(virt_to_page(page[0].shadow), order);
#endif

	for (i = 1; i < (1 << order); i++)
		set_page_refcounted(page + i);
}

/*
 * Similar to split_page except the page is already free. As this is only
 * being used for migration, the migratetype of the block also changes.
 * As this is called with interrupts disabled, the caller is responsible
 * for calling arch_alloc_page() and kernel_map_page() after interrupts
 * are enabled.
 *
 * Note: this is probably too low level an operation for use in drivers.
 * Please consult with lkml before using this in your driver.
 */
int split_free_page(struct page *page)
{
	unsigned int order;
	unsigned long watermark;
	struct zone *zone;

	BUG_ON(!PageBuddy(page));

	zone = page_zone(page);
	order = page_order(page);

	/* Obey watermarks as if the page was being allocated */
	watermark = low_wmark_pages(zone) + (1 << order);
	if (!zone_watermark_ok(zone, 0, watermark, 0, 0))
		return 0;

	/* Remove page from free list */
	list_del(&page->lru);
	zone->free_area[order].nr_free--;
	rmv_page_order(page);
	__mod_zone_page_state(zone, NR_FREE_PAGES, -(1UL << order));

	/* Split into individual pages */
	set_page_refcounted(page);
	split_page(page, order);

	if (order >= pageblock_order - 1) {
		struct page *endpage = page + (1 << order) - 1;
		for (; page < endpage; page += pageblock_nr_pages)
			set_pageblock_migratetype(page, MIGRATE_MOVABLE);
	}

	return 1 << order;
}

/*
 * Really, prep_compound_page() should be called from __rmqueue_bulk().  But
 * we cheat by calling it from here, in the order > 0 path.  Saves a branch
 * or two.
 */
static inline
struct page *buffered_rmqueue(struct zone *preferred_zone,
			struct zone *zone, int order, gfp_t gfp_flags,
			int migratetype)
{
	unsigned long flags;
	struct page *page;
	int cold = !!(gfp_flags & __GFP_COLD);

again:
	if (likely(order == 0)) {
		struct per_cpu_pages *pcp;
		struct list_head *list;

		local_irq_save(flags);
		pcp = &this_cpu_ptr(zone->pageset)->pcp;
		list = &pcp->lists[migratetype];
		if (list_empty(list)) {
			pcp->count += rmqueue_bulk(zone, 0,
					pcp->batch, list,
					migratetype, cold);
			if (unlikely(list_empty(list)))
				goto failed;
		}

		if (cold)
			page = list_entry(list->prev, struct page, lru);
		else
			page = list_entry(list->next, struct page, lru);

		list_del(&page->lru);
		pcp->count--;
	} else {
		if (unlikely(gfp_flags & __GFP_NOFAIL)) {
			/*
			 * __GFP_NOFAIL is not to be used in new code.
			 *
			 * All __GFP_NOFAIL callers should be fixed so that they
			 * properly detect and handle allocation failures.
			 *
			 * We most definitely don't want callers attempting to
			 * allocate greater than order-1 page units with
			 * __GFP_NOFAIL.
			 */
			WARN_ON_ONCE(order > 1);
		}
		spin_lock_irqsave(&zone->lock, flags);
		page = __rmqueue(zone, order, migratetype);
		spin_unlock(&zone->lock);
		if (!page)
			goto failed;
		__mod_zone_page_state(zone, NR_FREE_PAGES, -(1 << order));
	}

	__count_zone_vm_events(PGALLOC, zone, 1 << order);
	zone_statistics(preferred_zone, zone, gfp_flags);
	local_irq_restore(flags);

	VM_BUG_ON(bad_range(zone, page));
	if (prep_new_page(page, order, gfp_flags))
		goto again;
	return page;

failed:
	local_irq_restore(flags);
	return NULL;
}

/* The ALLOC_WMARK bits are used as an index to zone->watermark */
#define ALLOC_WMARK_MIN		WMARK_MIN
#define ALLOC_WMARK_LOW		WMARK_LOW
#define ALLOC_WMARK_HIGH	WMARK_HIGH
#define ALLOC_NO_WATERMARKS	0x04 /* don't check watermarks at all */

/* Mask to get the watermark bits */
#define ALLOC_WMARK_MASK	(ALLOC_NO_WATERMARKS-1)

#define ALLOC_HARDER		0x10 /* try to alloc harder */
#define ALLOC_HIGH		0x20 /* __GFP_HIGH set */
#define ALLOC_CPUSET		0x40 /* check for correct cpuset */

#ifdef CONFIG_FAIL_PAGE_ALLOC

static struct fail_page_alloc_attr {
	struct fault_attr attr;

	u32 ignore_gfp_highmem;
	u32 ignore_gfp_wait;
	u32 min_order;

#ifdef CONFIG_FAULT_INJECTION_DEBUG_FS

	struct dentry *ignore_gfp_highmem_file;
	struct dentry *ignore_gfp_wait_file;
	struct dentry *min_order_file;

#endif /* CONFIG_FAULT_INJECTION_DEBUG_FS */

} fail_page_alloc = {
	.attr = FAULT_ATTR_INITIALIZER,
	.ignore_gfp_wait = 1,
	.ignore_gfp_highmem = 1,
	.min_order = 1,
};

static int __init setup_fail_page_alloc(char *str)
{
	return setup_fault_attr(&fail_page_alloc.attr, str);
}
__setup("fail_page_alloc=", setup_fail_page_alloc);

static int should_fail_alloc_page(gfp_t gfp_mask, unsigned int order)
{
	if (order < fail_page_alloc.min_order)
		return 0;
	if (gfp_mask & __GFP_NOFAIL)
		return 0;
	if (fail_page_alloc.ignore_gfp_highmem && (gfp_mask & __GFP_HIGHMEM))
		return 0;
	if (fail_page_alloc.ignore_gfp_wait && (gfp_mask & __GFP_WAIT))
		return 0;

	return should_fail(&fail_page_alloc.attr, 1 << order);
}

#ifdef CONFIG_FAULT_INJECTION_DEBUG_FS

static int __init fail_page_alloc_debugfs(void)
{
	mode_t mode = S_IFREG | S_IRUSR | S_IWUSR;
	struct dentry *dir;
	int err;

	err = init_fault_attr_dentries(&fail_page_alloc.attr,
				       "fail_page_alloc");
	if (err)
		return err;
	dir = fail_page_alloc.attr.dentries.dir;

	fail_page_alloc.ignore_gfp_wait_file =
		debugfs_create_bool("ignore-gfp-wait", mode, dir,
				      &fail_page_alloc.ignore_gfp_wait);

	fail_page_alloc.ignore_gfp_highmem_file =
		debugfs_create_bool("ignore-gfp-highmem", mode, dir,
				      &fail_page_alloc.ignore_gfp_highmem);
	fail_page_alloc.min_order_file =
		debugfs_create_u32("min-order", mode, dir,
				   &fail_page_alloc.min_order);

	if (!fail_page_alloc.ignore_gfp_wait_file ||
            !fail_page_alloc.ignore_gfp_highmem_file ||
            !fail_page_alloc.min_order_file) {
		err = -ENOMEM;
		debugfs_remove(fail_page_alloc.ignore_gfp_wait_file);
		debugfs_remove(fail_page_alloc.ignore_gfp_highmem_file);
		debugfs_remove(fail_page_alloc.min_order_file);
		cleanup_fault_attr_dentries(&fail_page_alloc.attr);
	}

	return err;
}

late_initcall(fail_page_alloc_debugfs);

#endif /* CONFIG_FAULT_INJECTION_DEBUG_FS */

#else /* CONFIG_FAIL_PAGE_ALLOC */

static inline int should_fail_alloc_page(gfp_t gfp_mask, unsigned int order)
{
	return 0;
}

#endif /* CONFIG_FAIL_PAGE_ALLOC */

/*
 * Return true if free pages are above 'mark'. This takes into account the order
 * of the allocation.
 */
static bool __zone_watermark_ok(struct zone *z, int order, unsigned long mark,
		      int classzone_idx, int alloc_flags, long free_pages)
{
	/* free_pages my go negative - that's OK */
	long min = mark;
	int o;

	free_pages -= (1 << order) + 1;
	if (alloc_flags & ALLOC_HIGH)
		min -= min / 2;
	if (alloc_flags & ALLOC_HARDER)
		min -= min / 4;

	if (free_pages <= min + z->lowmem_reserve[classzone_idx])
		return false;
	for (o = 0; o < order; o++) {
		/* At the next order, this order's pages become unavailable */
		free_pages -= z->free_area[o].nr_free << o;

		/* Require fewer higher order pages to be free */
		min >>= 1;

		if (free_pages <= min)
			return false;
	}
	return true;
}

bool zone_watermark_ok(struct zone *z, int order, unsigned long mark,
		      int classzone_idx, int alloc_flags)
{
	return __zone_watermark_ok(z, order, mark, classzone_idx, alloc_flags,
					zone_page_state(z, NR_FREE_PAGES));
}

bool zone_watermark_ok_safe(struct zone *z, int order, unsigned long mark,
		      int classzone_idx, int alloc_flags)
{
	long free_pages = zone_page_state(z, NR_FREE_PAGES);

	if (z->percpu_drift_mark && free_pages < z->percpu_drift_mark)
		free_pages = zone_page_state_snapshot(z, NR_FREE_PAGES);

	return __zone_watermark_ok(z, order, mark, classzone_idx, alloc_flags,
								free_pages);
}

#ifdef CONFIG_NUMA
/*
 * zlc_setup - Setup for "zonelist cache".  Uses cached zone data to
 * skip over zones that are not allowed by the cpuset, or that have
 * been recently (in last second) found to be nearly full.  See further
 * comments in mmzone.h.  Reduces cache footprint of zonelist scans
 * that have to skip over a lot of full or unallowed zones.
 *
 * If the zonelist cache is present in the passed in zonelist, then
 * returns a pointer to the allowed node mask (either the current
 * tasks mems_allowed, or node_states[N_HIGH_MEMORY].)
 *
 * If the zonelist cache is not available for this zonelist, does
 * nothing and returns NULL.
 *
 * If the fullzones BITMAP in the zonelist cache is stale (more than
 * a second since last zap'd) then we zap it out (clear its bits.)
 *
 * We hold off even calling zlc_setup, until after we've checked the
 * first zone in the zonelist, on the theory that most allocations will
 * be satisfied from that first zone, so best to examine that zone as
 * quickly as we can.
 */
static nodemask_t *zlc_setup(struct zonelist *zonelist, int alloc_flags)
{
	struct zonelist_cache *zlc;	/* cached zonelist speedup info */
	nodemask_t *allowednodes;	/* zonelist_cache approximation */

	zlc = zonelist->zlcache_ptr;
	if (!zlc)
		return NULL;

	if (time_after(jiffies, zlc->last_full_zap + HZ)) {
		bitmap_zero(zlc->fullzones, MAX_ZONES_PER_ZONELIST);
		zlc->last_full_zap = jiffies;
	}

	allowednodes = !in_interrupt() && (alloc_flags & ALLOC_CPUSET) ?
					&cpuset_current_mems_allowed :
					&node_states[N_HIGH_MEMORY];
	return allowednodes;
}

/*
 * Given 'z' scanning a zonelist, run a couple of quick checks to see
 * if it is worth looking at further for free memory:
 *  1) Check that the zone isn't thought to be full (doesn't have its
 *     bit set in the zonelist_cache fullzones BITMAP).
 *  2) Check that the zones node (obtained from the zonelist_cache
 *     z_to_n[] mapping) is allowed in the passed in allowednodes mask.
 * Return true (non-zero) if zone is worth looking at further, or
 * else return false (zero) if it is not.
 *
 * This check -ignores- the distinction between various watermarks,
 * such as GFP_HIGH, GFP_ATOMIC, PF_MEMALLOC, ...  If a zone is
 * found to be full for any variation of these watermarks, it will
 * be considered full for up to one second by all requests, unless
 * we are so low on memory on all allowed nodes that we are forced
 * into the second scan of the zonelist.
 *
 * In the second scan we ignore this zonelist cache and exactly
 * apply the watermarks to all zones, even it is slower to do so.
 * We are low on memory in the second scan, and should leave no stone
 * unturned looking for a free page.
 */
static int zlc_zone_worth_trying(struct zonelist *zonelist, struct zoneref *z,
						nodemask_t *allowednodes)
{
	struct zonelist_cache *zlc;	/* cached zonelist speedup info */
	int i;				/* index of *z in zonelist zones */
	int n;				/* node that zone *z is on */

	zlc = zonelist->zlcache_ptr;
	if (!zlc)
		return 1;

	i = z - zonelist->_zonerefs;
	n = zlc->z_to_n[i];

	/* This zone is worth trying if it is allowed but not full */
	return node_isset(n, *allowednodes) && !test_bit(i, zlc->fullzones);
}

/*
 * Given 'z' scanning a zonelist, set the corresponding bit in
 * zlc->fullzones, so that subsequent attempts to allocate a page
 * from that zone don't waste time re-examining it.
 */
static void zlc_mark_zone_full(struct zonelist *zonelist, struct zoneref *z)
{
	struct zonelist_cache *zlc;	/* cached zonelist speedup info */
	int i;				/* index of *z in zonelist zones */

	zlc = zonelist->zlcache_ptr;
	if (!zlc)
		return;

	i = z - zonelist->_zonerefs;

	set_bit(i, zlc->fullzones);
}

#else	/* CONFIG_NUMA */

static nodemask_t *zlc_setup(struct zonelist *zonelist, int alloc_flags)
{
	return NULL;
}

static int zlc_zone_worth_trying(struct zonelist *zonelist, struct zoneref *z,
				nodemask_t *allowednodes)
{
	return 1;
}

static void zlc_mark_zone_full(struct zonelist *zonelist, struct zoneref *z)
{
}
#endif	/* CONFIG_NUMA */

/*
 * get_page_from_freelist goes through the zonelist trying to allocate
 * a page.
 */
static struct page *
get_page_from_freelist(gfp_t gfp_mask, nodemask_t *nodemask, unsigned int order,
		struct zonelist *zonelist, int high_zoneidx, int alloc_flags,
		struct zone *preferred_zone, int migratetype)
{
	struct zoneref *z;
	struct page *page = NULL;
	int classzone_idx;
	struct zone *zone;
	nodemask_t *allowednodes = NULL;/* zonelist_cache approximation */
	int zlc_active = 0;		/* set if using zonelist_cache */
	int did_zlc_setup = 0;		/* just call zlc_setup() one time */

	classzone_idx = zone_idx(preferred_zone);
zonelist_scan:
	/*
	 * Scan zonelist, looking for a zone with enough free.
	 * See also cpuset_zone_allowed() comment in kernel/cpuset.c.
	 */
	for_each_zone_zonelist_nodemask(zone, z, zonelist,
						high_zoneidx, nodemask) {
		if (NUMA_BUILD && zlc_active &&
			!zlc_zone_worth_trying(zonelist, z, allowednodes))
				continue;
		if ((alloc_flags & ALLOC_CPUSET) &&
			!cpuset_zone_allowed_softwall(zone, gfp_mask))
				goto try_next_zone;

		BUILD_BUG_ON(ALLOC_NO_WATERMARKS < NR_WMARK);
		if (!(alloc_flags & ALLOC_NO_WATERMARKS)) {
			unsigned long mark;
			int ret;

			mark = zone->watermark[alloc_flags & ALLOC_WMARK_MASK];
			if (zone_watermark_ok(zone, order, mark,
				    classzone_idx, alloc_flags))
				goto try_this_zone;

			if (zone_reclaim_mode == 0)
				goto this_zone_full;

			ret = zone_reclaim(zone, gfp_mask, order);
			switch (ret) {
			case ZONE_RECLAIM_NOSCAN:
				/* did not scan */
				goto try_next_zone;
			case ZONE_RECLAIM_FULL:
				/* scanned but unreclaimable */
				goto this_zone_full;
			default:
				/* did we reclaim enough */
				if (!zone_watermark_ok(zone, order, mark,
						classzone_idx, alloc_flags))
					goto this_zone_full;
			}
		}

try_this_zone:
		page = buffered_rmqueue(preferred_zone, zone, order,
						gfp_mask, migratetype);
		if (page)
			break;
this_zone_full:
		if (NUMA_BUILD)
			zlc_mark_zone_full(zonelist, z);
try_next_zone:
		if (NUMA_BUILD && !did_zlc_setup && nr_online_nodes > 1) {
			/*
			 * we do zlc_setup after the first zone is tried but only
			 * if there are multiple nodes make it worthwhile
			 */
			allowednodes = zlc_setup(zonelist, alloc_flags);
			zlc_active = 1;
			did_zlc_setup = 1;
		}
	}

	if (unlikely(NUMA_BUILD && page == NULL && zlc_active)) {
		/* Disable zlc cache for second zonelist scan */
		zlc_active = 0;
		goto zonelist_scan;
	}
	return page;
}

/*
 * Large machines with many possible nodes should not always dump per-node
 * meminfo in irq context.
 */
static inline bool should_suppress_show_mem(void)
{
	bool ret = false;

#if NODES_SHIFT > 8
	ret = in_interrupt();
#endif
	return ret;
}

static inline int
should_alloc_retry(gfp_t gfp_mask, unsigned int order,
				unsigned long pages_reclaimed)
{
	/* Do not loop if specifically requested */
	if (gfp_mask & __GFP_NORETRY)
		return 0;

	/*
	 * In this implementation, order <= PAGE_ALLOC_COSTLY_ORDER
	 * means __GFP_NOFAIL, but that may not be true in other
	 * implementations.
	 */
	if (order <= PAGE_ALLOC_COSTLY_ORDER)
		return 1;

	/*
	 * For order > PAGE_ALLOC_COSTLY_ORDER, if __GFP_REPEAT is
	 * specified, then we retry until we no longer reclaim any pages
	 * (above), or we've reclaimed an order of pages at least as
	 * large as the allocation's order. In both cases, if the
	 * allocation still fails, we stop retrying.
	 */
	if (gfp_mask & __GFP_REPEAT && pages_reclaimed < (1 << order))
		return 1;

	/*
	 * Don't let big-order allocations loop unless the caller
	 * explicitly requests that.
	 */
	if (gfp_mask & __GFP_NOFAIL)
		return 1;

	return 0;
}

static inline struct page *
__alloc_pages_may_oom(gfp_t gfp_mask, unsigned int order,
	struct zonelist *zonelist, enum zone_type high_zoneidx,
	nodemask_t *nodemask, struct zone *preferred_zone,
	int migratetype)
{
	struct page *page;

	/* Acquire the OOM killer lock for the zones in zonelist */
	if (!try_set_zonelist_oom(zonelist, gfp_mask)) {
		schedule_timeout_uninterruptible(1);
		return NULL;
	}

	/*
	 * Go through the zonelist yet one more time, keep very high watermark
	 * here, this is only to catch a parallel oom killing, we must fail if
	 * we're still under heavy pressure.
	 */
	page = get_page_from_freelist(gfp_mask|__GFP_HARDWALL, nodemask,
		order, zonelist, high_zoneidx,
		ALLOC_WMARK_HIGH|ALLOC_CPUSET,
		preferred_zone, migratetype);
	if (page)
		goto out;

	if (!(gfp_mask & __GFP_NOFAIL)) {
		/* The OOM killer will not help higher order allocs */
		if (order > PAGE_ALLOC_COSTLY_ORDER)
			goto out;
		/* The OOM killer does not needlessly kill tasks for lowmem */
		if (high_zoneidx < ZONE_NORMAL)
			goto out;
		/*
		 * GFP_THISNODE contains __GFP_NORETRY and we never hit this.
		 * Sanity check for bare calls of __GFP_THISNODE, not real OOM.
		 * The caller should handle page allocation failure by itself if
		 * it specifies __GFP_THISNODE.
		 * Note: Hugepage uses it but will hit PAGE_ALLOC_COSTLY_ORDER.
		 */
		if (gfp_mask & __GFP_THISNODE)
			goto out;
	}
	/* Exhausted what can be done so it's blamo time */
	out_of_memory(zonelist, gfp_mask, order, nodemask);

out:
	clear_zonelist_oom(zonelist, gfp_mask);
	return page;
}

#ifdef CONFIG_COMPACTION
/* Try memory compaction for high-order allocations before reclaim */
static struct page *
__alloc_pages_direct_compact(gfp_t gfp_mask, unsigned int order,
	struct zonelist *zonelist, enum zone_type high_zoneidx,
	nodemask_t *nodemask, int alloc_flags, struct zone *preferred_zone,
	int migratetype, unsigned long *did_some_progress,
	bool sync_migration)
{
	struct page *page;

	if (!order || compaction_deferred(preferred_zone))
		return NULL;

	current->flags |= PF_MEMALLOC;
	*did_some_progress = try_to_compact_pages(zonelist, order, gfp_mask,
						nodemask, sync_migration);
	current->flags &= ~PF_MEMALLOC;
	if (*did_some_progress != COMPACT_SKIPPED) {

		/* Page migration frees to the PCP lists but we want merging */
		drain_pages(get_cpu());
		put_cpu();

		page = get_page_from_freelist(gfp_mask, nodemask,
				order, zonelist, high_zoneidx,
				alloc_flags, preferred_zone,
				migratetype);
		if (page) {
			preferred_zone->compact_considered = 0;
			preferred_zone->compact_defer_shift = 0;
			count_vm_event(COMPACTSUCCESS);
			return page;
		}

		/*
		 * It's bad if compaction run occurs and fails.
		 * The most likely reason is that pages exist,
		 * but not enough to satisfy watermarks.
		 */
		count_vm_event(COMPACTFAIL);
		defer_compaction(preferred_zone);

		cond_resched();
	}

	return NULL;
}
#else
static inline struct page *
__alloc_pages_direct_compact(gfp_t gfp_mask, unsigned int order,
	struct zonelist *zonelist, enum zone_type high_zoneidx,
	nodemask_t *nodemask, int alloc_flags, struct zone *preferred_zone,
	int migratetype, unsigned long *did_some_progress,
	bool sync_migration)
{
	return NULL;
}
#endif /* CONFIG_COMPACTION */

/* The really slow allocator path where we enter direct reclaim */
static inline struct page *
__alloc_pages_direct_reclaim(gfp_t gfp_mask, unsigned int order,
	struct zonelist *zonelist, enum zone_type high_zoneidx,
	nodemask_t *nodemask, int alloc_flags, struct zone *preferred_zone,
	int migratetype, unsigned long *did_some_progress)
{
	struct page *page = NULL;
	struct reclaim_state reclaim_state;
	bool drained = false;

	cond_resched();

	/* We now go into synchronous reclaim */
	cpuset_memory_pressure_bump();
	current->flags |= PF_MEMALLOC;
	lockdep_set_current_reclaim_state(gfp_mask);
	reclaim_state.reclaimed_slab = 0;
	current->reclaim_state = &reclaim_state;

	*did_some_progress = try_to_free_pages(zonelist, order, gfp_mask, nodemask);

	current->reclaim_state = NULL;
	lockdep_clear_current_reclaim_state();
	current->flags &= ~PF_MEMALLOC;

	cond_resched();

	if (unlikely(!(*did_some_progress)))
		return NULL;

retry:
	page = get_page_from_freelist(gfp_mask, nodemask, order,
					zonelist, high_zoneidx,
					alloc_flags, preferred_zone,
					migratetype);

	/*
	 * If an allocation failed after direct reclaim, it could be because
	 * pages are pinned on the per-cpu lists. Drain them and try again
	 */
	if (!page && !drained) {
		drain_all_pages();
		drained = true;
		goto retry;
	}

	return page;
}

/*
 * This is called in the allocator slow-path if the allocation request is of
 * sufficient urgency to ignore watermarks and take other desperate measures
 */
static inline struct page *
__alloc_pages_high_priority(gfp_t gfp_mask, unsigned int order,
	struct zonelist *zonelist, enum zone_type high_zoneidx,
	nodemask_t *nodemask, struct zone *preferred_zone,
	int migratetype)
{
	struct page *page;

	do {
		page = get_page_from_freelist(gfp_mask, nodemask, order,
			zonelist, high_zoneidx, ALLOC_NO_WATERMARKS,
			preferred_zone, migratetype);

		if (!page && gfp_mask & __GFP_NOFAIL)
			wait_iff_congested(preferred_zone, BLK_RW_ASYNC, HZ/50);
	} while (!page && (gfp_mask & __GFP_NOFAIL));

	return page;
}

static inline
void wake_all_kswapd(unsigned int order, struct zonelist *zonelist,
						enum zone_type high_zoneidx,
						enum zone_type classzone_idx)
{
	struct zoneref *z;
	struct zone *zone;

	for_each_zone_zonelist(zone, z, zonelist, high_zoneidx)
		wakeup_kswapd(zone, order, classzone_idx);
}

static inline int
gfp_to_alloc_flags(gfp_t gfp_mask)
{
	int alloc_flags = ALLOC_WMARK_MIN | ALLOC_CPUSET;
	const gfp_t wait = gfp_mask & __GFP_WAIT;

	/* __GFP_HIGH is assumed to be the same as ALLOC_HIGH to save a branch. */
	BUILD_BUG_ON(__GFP_HIGH != (__force gfp_t) ALLOC_HIGH);

	/*
	 * The caller may dip into page reserves a bit more if the caller
	 * cannot run direct reclaim, or if the caller has realtime scheduling
	 * policy or is asking for __GFP_HIGH memory.  GFP_ATOMIC requests will
	 * set both ALLOC_HARDER (!wait) and ALLOC_HIGH (__GFP_HIGH).
	 */
	alloc_flags |= (__force int) (gfp_mask & __GFP_HIGH);

	if (!wait) {
		/*
		 * Not worth trying to allocate harder for
		 * __GFP_NOMEMALLOC even if it can't schedule.
		 */
		if  (!(gfp_mask & __GFP_NOMEMALLOC))
			alloc_flags |= ALLOC_HARDER;
		/*
		 * Ignore cpuset if GFP_ATOMIC (!wait) rather than fail alloc.
		 * See also cpuset_zone_allowed() comment in kernel/cpuset.c.
		 */
		alloc_flags &= ~ALLOC_CPUSET;
	} else if (unlikely(rt_task(current)) && !in_interrupt())
		alloc_flags |= ALLOC_HARDER;

	if (likely(!(gfp_mask & __GFP_NOMEMALLOC))) {
		if (!in_interrupt() &&
		    ((current->flags & PF_MEMALLOC) ||
		     unlikely(test_thread_flag(TIF_MEMDIE))))
			alloc_flags |= ALLOC_NO_WATERMARKS;
	}

	return alloc_flags;
}

static inline struct page *
__alloc_pages_slowpath(gfp_t gfp_mask, unsigned int order,
	struct zonelist *zonelist, enum zone_type high_zoneidx,
	nodemask_t *nodemask, struct zone *preferred_zone,
	int migratetype)
{
	const gfp_t wait = gfp_mask & __GFP_WAIT;
	struct page *page = NULL;
	int alloc_flags;
	unsigned long pages_reclaimed = 0;
	unsigned long did_some_progress;
	bool sync_migration = false;

	/*
	 * In the slowpath, we sanity check order to avoid ever trying to
	 * reclaim >= MAX_ORDER areas which will never succeed. Callers may
	 * be using allocators in order of preference for an area that is
	 * too large.
	 */
	if (order >= MAX_ORDER) {
		WARN_ON_ONCE(!(gfp_mask & __GFP_NOWARN));
		return NULL;
	}

	/*
	 * GFP_THISNODE (meaning __GFP_THISNODE, __GFP_NORETRY and
	 * __GFP_NOWARN set) should not cause reclaim since the subsystem
	 * (f.e. slab) using GFP_THISNODE may choose to trigger reclaim
	 * using a larger set of nodes after it has established that the
	 * allowed per node queues are empty and that nodes are
	 * over allocated.
	 */
	if (NUMA_BUILD && (gfp_mask & GFP_THISNODE) == GFP_THISNODE)
		goto nopage;

restart:
	if (!(gfp_mask & __GFP_NO_KSWAPD))
		wake_all_kswapd(order, zonelist, high_zoneidx,
						zone_idx(preferred_zone));

	/*
	 * OK, we're below the kswapd watermark and have kicked background
	 * reclaim. Now things get more complex, so set up alloc_flags according
	 * to how we want to proceed.
	 */
	alloc_flags = gfp_to_alloc_flags(gfp_mask);

	/*
	 * Find the true preferred zone if the allocation is unconstrained by
	 * cpusets.
	 */
	if (!(alloc_flags & ALLOC_CPUSET) && !nodemask)
		first_zones_zonelist(zonelist, high_zoneidx, NULL,
					&preferred_zone);

	/* This is the last chance, in general, before the goto nopage. */
	page = get_page_from_freelist(gfp_mask, nodemask, order, zonelist,
			high_zoneidx, alloc_flags & ~ALLOC_NO_WATERMARKS,
			preferred_zone, migratetype);
	if (page)
		goto got_pg;

rebalance:
	/* Allocate without watermarks if the context allows */
	if (alloc_flags & ALLOC_NO_WATERMARKS) {
		page = __alloc_pages_high_priority(gfp_mask, order,
				zonelist, high_zoneidx, nodemask,
				preferred_zone, migratetype);
		if (page)
			goto got_pg;
	}

	/* Atomic allocations - we can't balance anything */
	if (!wait)
		goto nopage;

	/* Avoid recursion of direct reclaim */
	if (current->flags & PF_MEMALLOC)
		goto nopage;

	/* Avoid allocations with no watermarks from looping endlessly */
	if (test_thread_flag(TIF_MEMDIE) && !(gfp_mask & __GFP_NOFAIL))
		goto nopage;

	/*
	 * Try direct compaction. The first pass is asynchronous. Subsequent
	 * attempts after direct reclaim are synchronous
	 */
	page = __alloc_pages_direct_compact(gfp_mask, order,
					zonelist, high_zoneidx,
					nodemask,
					alloc_flags, preferred_zone,
					migratetype, &did_some_progress,
					sync_migration);
	if (page)
		goto got_pg;
<<<<<<< HEAD
	sync_migration = true;
=======
	sync_migration = !(gfp_mask & __GFP_NO_KSWAPD);
>>>>>>> 105e53f8

	/* Try direct reclaim and then allocating */
	page = __alloc_pages_direct_reclaim(gfp_mask, order,
					zonelist, high_zoneidx,
					nodemask,
					alloc_flags, preferred_zone,
					migratetype, &did_some_progress);
	if (page)
		goto got_pg;

	/*
	 * If we failed to make any progress reclaiming, then we are
	 * running out of options and have to consider going OOM
	 */
	if (!did_some_progress) {
		if ((gfp_mask & __GFP_FS) && !(gfp_mask & __GFP_NORETRY)) {
			if (oom_killer_disabled)
				goto nopage;
			page = __alloc_pages_may_oom(gfp_mask, order,
					zonelist, high_zoneidx,
					nodemask, preferred_zone,
					migratetype);
			if (page)
				goto got_pg;

			if (!(gfp_mask & __GFP_NOFAIL)) {
				/*
				 * The oom killer is not called for high-order
				 * allocations that may fail, so if no progress
				 * is being made, there are no other options and
				 * retrying is unlikely to help.
				 */
				if (order > PAGE_ALLOC_COSTLY_ORDER)
					goto nopage;
				/*
				 * The oom killer is not called for lowmem
				 * allocations to prevent needlessly killing
				 * innocent tasks.
				 */
				if (high_zoneidx < ZONE_NORMAL)
					goto nopage;
			}

			goto restart;
		}
	}

	/* Check if we should retry the allocation */
	pages_reclaimed += did_some_progress;
	if (should_alloc_retry(gfp_mask, order, pages_reclaimed)) {
		/* Wait for some write requests to complete then retry */
		wait_iff_congested(preferred_zone, BLK_RW_ASYNC, HZ/50);
		goto rebalance;
	} else {
		/*
		 * High-order allocations do not necessarily loop after
		 * direct reclaim and reclaim/compaction depends on compaction
		 * being called after reclaim so call directly if necessary
		 */
		page = __alloc_pages_direct_compact(gfp_mask, order,
					zonelist, high_zoneidx,
					nodemask,
					alloc_flags, preferred_zone,
					migratetype, &did_some_progress,
					sync_migration);
		if (page)
			goto got_pg;
	}

nopage:
	if (!(gfp_mask & __GFP_NOWARN) && printk_ratelimit()) {
<<<<<<< HEAD
		printk(KERN_WARNING "%s: page allocation failure."
			" order:%d, mode:0x%x\n",
=======
		unsigned int filter = SHOW_MEM_FILTER_NODES;

		/*
		 * This documents exceptions given to allocations in certain
		 * contexts that are allowed to allocate outside current's set
		 * of allowed nodes.
		 */
		if (!(gfp_mask & __GFP_NOMEMALLOC))
			if (test_thread_flag(TIF_MEMDIE) ||
			    (current->flags & (PF_MEMALLOC | PF_EXITING)))
				filter &= ~SHOW_MEM_FILTER_NODES;
		if (in_interrupt() || !wait)
			filter &= ~SHOW_MEM_FILTER_NODES;

		pr_warning("%s: page allocation failure. order:%d, mode:0x%x\n",
>>>>>>> 105e53f8
			current->comm, order, gfp_mask);
		dump_stack();
		if (!should_suppress_show_mem())
			show_mem(filter);
	}
	return page;
got_pg:
	if (kmemcheck_enabled)
		kmemcheck_pagealloc_alloc(page, order, gfp_mask);
	return page;

}

/*
 * This is the 'heart' of the zoned buddy allocator.
 */
struct page *
__alloc_pages_nodemask(gfp_t gfp_mask, unsigned int order,
			struct zonelist *zonelist, nodemask_t *nodemask)
{
	enum zone_type high_zoneidx = gfp_zone(gfp_mask);
	struct zone *preferred_zone;
	struct page *page;
	int migratetype = allocflags_to_migratetype(gfp_mask);

	gfp_mask &= gfp_allowed_mask;

	lockdep_trace_alloc(gfp_mask);

	might_sleep_if(gfp_mask & __GFP_WAIT);

	if (should_fail_alloc_page(gfp_mask, order))
		return NULL;

	/*
	 * Check the zones suitable for the gfp_mask contain at least one
	 * valid zone. It's possible to have an empty zonelist as a result
	 * of GFP_THISNODE and a memoryless node
	 */
	if (unlikely(!zonelist->_zonerefs->zone))
		return NULL;

	get_mems_allowed();
	/* The preferred zone is used for statistics later */
	first_zones_zonelist(zonelist, high_zoneidx,
				nodemask ? : &cpuset_current_mems_allowed,
				&preferred_zone);
	if (!preferred_zone) {
		put_mems_allowed();
		return NULL;
	}

	/* First allocation attempt */
	page = get_page_from_freelist(gfp_mask|__GFP_HARDWALL, nodemask, order,
			zonelist, high_zoneidx, ALLOC_WMARK_LOW|ALLOC_CPUSET,
			preferred_zone, migratetype);
	if (unlikely(!page))
		page = __alloc_pages_slowpath(gfp_mask, order,
				zonelist, high_zoneidx, nodemask,
				preferred_zone, migratetype);
	put_mems_allowed();

	trace_mm_page_alloc(page, order, gfp_mask, migratetype);
	return page;
}
EXPORT_SYMBOL(__alloc_pages_nodemask);

/*
 * Common helper functions.
 */
unsigned long __get_free_pages(gfp_t gfp_mask, unsigned int order)
{
	struct page *page;

	/*
	 * __get_free_pages() returns a 32-bit address, which cannot represent
	 * a highmem page
	 */
	VM_BUG_ON((gfp_mask & __GFP_HIGHMEM) != 0);

	page = alloc_pages(gfp_mask, order);
	if (!page)
		return 0;
	return (unsigned long) page_address(page);
}
EXPORT_SYMBOL(__get_free_pages);

unsigned long get_zeroed_page(gfp_t gfp_mask)
{
	return __get_free_pages(gfp_mask | __GFP_ZERO, 0);
}
EXPORT_SYMBOL(get_zeroed_page);

void __pagevec_free(struct pagevec *pvec)
{
	int i = pagevec_count(pvec);

	while (--i >= 0) {
		trace_mm_pagevec_free(pvec->pages[i], pvec->cold);
		free_hot_cold_page(pvec->pages[i], pvec->cold);
	}
}

void __free_pages(struct page *page, unsigned int order)
{
	if (put_page_testzero(page)) {
		if (order == 0)
			free_hot_cold_page(page, 0);
		else
			__free_pages_ok(page, order);
	}
}

EXPORT_SYMBOL(__free_pages);

void free_pages(unsigned long addr, unsigned int order)
{
	if (addr != 0) {
		VM_BUG_ON(!virt_addr_valid((void *)addr));
		__free_pages(virt_to_page((void *)addr), order);
	}
}

EXPORT_SYMBOL(free_pages);

/**
 * alloc_pages_exact - allocate an exact number physically-contiguous pages.
 * @size: the number of bytes to allocate
 * @gfp_mask: GFP flags for the allocation
 *
 * This function is similar to alloc_pages(), except that it allocates the
 * minimum number of pages to satisfy the request.  alloc_pages() can only
 * allocate memory in power-of-two pages.
 *
 * This function is also limited by MAX_ORDER.
 *
 * Memory allocated by this function must be released by free_pages_exact().
 */
void *alloc_pages_exact(size_t size, gfp_t gfp_mask)
{
	unsigned int order = get_order(size);
	unsigned long addr;

	addr = __get_free_pages(gfp_mask, order);
	if (addr) {
		unsigned long alloc_end = addr + (PAGE_SIZE << order);
		unsigned long used = addr + PAGE_ALIGN(size);

		split_page(virt_to_page((void *)addr), order);
		while (used < alloc_end) {
			free_page(used);
			used += PAGE_SIZE;
		}
	}

	return (void *)addr;
}
EXPORT_SYMBOL(alloc_pages_exact);

/**
 * free_pages_exact - release memory allocated via alloc_pages_exact()
 * @virt: the value returned by alloc_pages_exact.
 * @size: size of allocation, same value as passed to alloc_pages_exact().
 *
 * Release the memory allocated by a previous call to alloc_pages_exact.
 */
void free_pages_exact(void *virt, size_t size)
{
	unsigned long addr = (unsigned long)virt;
	unsigned long end = addr + PAGE_ALIGN(size);

	while (addr < end) {
		free_page(addr);
		addr += PAGE_SIZE;
	}
}
EXPORT_SYMBOL(free_pages_exact);

static unsigned int nr_free_zone_pages(int offset)
{
	struct zoneref *z;
	struct zone *zone;

	/* Just pick one node, since fallback list is circular */
	unsigned int sum = 0;

	struct zonelist *zonelist = node_zonelist(numa_node_id(), GFP_KERNEL);

	for_each_zone_zonelist(zone, z, zonelist, offset) {
		unsigned long size = zone->present_pages;
		unsigned long high = high_wmark_pages(zone);
		if (size > high)
			sum += size - high;
	}

	return sum;
}

/*
 * Amount of free RAM allocatable within ZONE_DMA and ZONE_NORMAL
 */
unsigned int nr_free_buffer_pages(void)
{
	return nr_free_zone_pages(gfp_zone(GFP_USER));
}
EXPORT_SYMBOL_GPL(nr_free_buffer_pages);

/*
 * Amount of free RAM allocatable within all zones
 */
unsigned int nr_free_pagecache_pages(void)
{
	return nr_free_zone_pages(gfp_zone(GFP_HIGHUSER_MOVABLE));
}

static inline void show_node(struct zone *zone)
{
	if (NUMA_BUILD)
		printk("Node %d ", zone_to_nid(zone));
}

void si_meminfo(struct sysinfo *val)
{
	val->totalram = totalram_pages;
	val->sharedram = 0;
	val->freeram = global_page_state(NR_FREE_PAGES);
	val->bufferram = nr_blockdev_pages();
	val->totalhigh = totalhigh_pages;
	val->freehigh = nr_free_highpages();
	val->mem_unit = PAGE_SIZE;
}

EXPORT_SYMBOL(si_meminfo);

#ifdef CONFIG_NUMA
void si_meminfo_node(struct sysinfo *val, int nid)
{
	pg_data_t *pgdat = NODE_DATA(nid);

	val->totalram = pgdat->node_present_pages;
	val->freeram = node_page_state(nid, NR_FREE_PAGES);
#ifdef CONFIG_HIGHMEM
	val->totalhigh = pgdat->node_zones[ZONE_HIGHMEM].present_pages;
	val->freehigh = zone_page_state(&pgdat->node_zones[ZONE_HIGHMEM],
			NR_FREE_PAGES);
#else
	val->totalhigh = 0;
	val->freehigh = 0;
#endif
	val->mem_unit = PAGE_SIZE;
}
#endif

/*
 * Determine whether the zone's node should be displayed or not, depending on
 * whether SHOW_MEM_FILTER_NODES was passed to __show_free_areas().
 */
static bool skip_free_areas_zone(unsigned int flags, const struct zone *zone)
{
	bool ret = false;

	if (!(flags & SHOW_MEM_FILTER_NODES))
		goto out;

	get_mems_allowed();
	ret = !node_isset(zone->zone_pgdat->node_id,
				cpuset_current_mems_allowed);
	put_mems_allowed();
out:
	return ret;
}

#define K(x) ((x) << (PAGE_SHIFT-10))

/*
 * Show free area list (used inside shift_scroll-lock stuff)
 * We also calculate the percentage fragmentation. We do this by counting the
 * memory on each free list with the exception of the first item on the list.
 * Suppresses nodes that are not allowed by current's cpuset if
 * SHOW_MEM_FILTER_NODES is passed.
 */
void __show_free_areas(unsigned int filter)
{
	int cpu;
	struct zone *zone;

	for_each_populated_zone(zone) {
		if (skip_free_areas_zone(filter, zone))
			continue;
		show_node(zone);
		printk("%s per-cpu:\n", zone->name);

		for_each_online_cpu(cpu) {
			struct per_cpu_pageset *pageset;

			pageset = per_cpu_ptr(zone->pageset, cpu);

			printk("CPU %4d: hi:%5d, btch:%4d usd:%4d\n",
			       cpu, pageset->pcp.high,
			       pageset->pcp.batch, pageset->pcp.count);
		}
	}

	printk("active_anon:%lu inactive_anon:%lu isolated_anon:%lu\n"
		" active_file:%lu inactive_file:%lu isolated_file:%lu\n"
		" unevictable:%lu"
		" dirty:%lu writeback:%lu unstable:%lu\n"
		" free:%lu slab_reclaimable:%lu slab_unreclaimable:%lu\n"
		" mapped:%lu shmem:%lu pagetables:%lu bounce:%lu\n",
		global_page_state(NR_ACTIVE_ANON),
		global_page_state(NR_INACTIVE_ANON),
		global_page_state(NR_ISOLATED_ANON),
		global_page_state(NR_ACTIVE_FILE),
		global_page_state(NR_INACTIVE_FILE),
		global_page_state(NR_ISOLATED_FILE),
		global_page_state(NR_UNEVICTABLE),
		global_page_state(NR_FILE_DIRTY),
		global_page_state(NR_WRITEBACK),
		global_page_state(NR_UNSTABLE_NFS),
		global_page_state(NR_FREE_PAGES),
		global_page_state(NR_SLAB_RECLAIMABLE),
		global_page_state(NR_SLAB_UNRECLAIMABLE),
		global_page_state(NR_FILE_MAPPED),
		global_page_state(NR_SHMEM),
		global_page_state(NR_PAGETABLE),
		global_page_state(NR_BOUNCE));

	for_each_populated_zone(zone) {
		int i;

		if (skip_free_areas_zone(filter, zone))
			continue;
		show_node(zone);
		printk("%s"
			" free:%lukB"
			" min:%lukB"
			" low:%lukB"
			" high:%lukB"
			" active_anon:%lukB"
			" inactive_anon:%lukB"
			" active_file:%lukB"
			" inactive_file:%lukB"
			" unevictable:%lukB"
			" isolated(anon):%lukB"
			" isolated(file):%lukB"
			" present:%lukB"
			" mlocked:%lukB"
			" dirty:%lukB"
			" writeback:%lukB"
			" mapped:%lukB"
			" shmem:%lukB"
			" slab_reclaimable:%lukB"
			" slab_unreclaimable:%lukB"
			" kernel_stack:%lukB"
			" pagetables:%lukB"
			" unstable:%lukB"
			" bounce:%lukB"
			" writeback_tmp:%lukB"
			" pages_scanned:%lu"
			" all_unreclaimable? %s"
			"\n",
			zone->name,
			K(zone_page_state(zone, NR_FREE_PAGES)),
			K(min_wmark_pages(zone)),
			K(low_wmark_pages(zone)),
			K(high_wmark_pages(zone)),
			K(zone_page_state(zone, NR_ACTIVE_ANON)),
			K(zone_page_state(zone, NR_INACTIVE_ANON)),
			K(zone_page_state(zone, NR_ACTIVE_FILE)),
			K(zone_page_state(zone, NR_INACTIVE_FILE)),
			K(zone_page_state(zone, NR_UNEVICTABLE)),
			K(zone_page_state(zone, NR_ISOLATED_ANON)),
			K(zone_page_state(zone, NR_ISOLATED_FILE)),
			K(zone->present_pages),
			K(zone_page_state(zone, NR_MLOCK)),
			K(zone_page_state(zone, NR_FILE_DIRTY)),
			K(zone_page_state(zone, NR_WRITEBACK)),
			K(zone_page_state(zone, NR_FILE_MAPPED)),
			K(zone_page_state(zone, NR_SHMEM)),
			K(zone_page_state(zone, NR_SLAB_RECLAIMABLE)),
			K(zone_page_state(zone, NR_SLAB_UNRECLAIMABLE)),
			zone_page_state(zone, NR_KERNEL_STACK) *
				THREAD_SIZE / 1024,
			K(zone_page_state(zone, NR_PAGETABLE)),
			K(zone_page_state(zone, NR_UNSTABLE_NFS)),
			K(zone_page_state(zone, NR_BOUNCE)),
			K(zone_page_state(zone, NR_WRITEBACK_TEMP)),
			zone->pages_scanned,
			(zone->all_unreclaimable ? "yes" : "no")
			);
		printk("lowmem_reserve[]:");
		for (i = 0; i < MAX_NR_ZONES; i++)
			printk(" %lu", zone->lowmem_reserve[i]);
		printk("\n");
	}

	for_each_populated_zone(zone) {
 		unsigned long nr[MAX_ORDER], flags, order, total = 0;

		if (skip_free_areas_zone(filter, zone))
			continue;
		show_node(zone);
		printk("%s: ", zone->name);

		spin_lock_irqsave(&zone->lock, flags);
		for (order = 0; order < MAX_ORDER; order++) {
			nr[order] = zone->free_area[order].nr_free;
			total += nr[order] << order;
		}
		spin_unlock_irqrestore(&zone->lock, flags);
		for (order = 0; order < MAX_ORDER; order++)
			printk("%lu*%lukB ", nr[order], K(1UL) << order);
		printk("= %lukB\n", K(total));
	}

	printk("%ld total pagecache pages\n", global_page_state(NR_FILE_PAGES));

	show_swap_cache_info();
}

void show_free_areas(void)
{
	__show_free_areas(0);
}

static void zoneref_set_zone(struct zone *zone, struct zoneref *zoneref)
{
	zoneref->zone = zone;
	zoneref->zone_idx = zone_idx(zone);
}

/*
 * Builds allocation fallback zone lists.
 *
 * Add all populated zones of a node to the zonelist.
 */
static int build_zonelists_node(pg_data_t *pgdat, struct zonelist *zonelist,
				int nr_zones, enum zone_type zone_type)
{
	struct zone *zone;

	BUG_ON(zone_type >= MAX_NR_ZONES);
	zone_type++;

	do {
		zone_type--;
		zone = pgdat->node_zones + zone_type;
		if (populated_zone(zone)) {
			zoneref_set_zone(zone,
				&zonelist->_zonerefs[nr_zones++]);
			check_highest_zone(zone_type);
		}

	} while (zone_type);
	return nr_zones;
}


/*
 *  zonelist_order:
 *  0 = automatic detection of better ordering.
 *  1 = order by ([node] distance, -zonetype)
 *  2 = order by (-zonetype, [node] distance)
 *
 *  If not NUMA, ZONELIST_ORDER_ZONE and ZONELIST_ORDER_NODE will create
 *  the same zonelist. So only NUMA can configure this param.
 */
#define ZONELIST_ORDER_DEFAULT  0
#define ZONELIST_ORDER_NODE     1
#define ZONELIST_ORDER_ZONE     2

/* zonelist order in the kernel.
 * set_zonelist_order() will set this to NODE or ZONE.
 */
static int current_zonelist_order = ZONELIST_ORDER_DEFAULT;
static char zonelist_order_name[3][8] = {"Default", "Node", "Zone"};


#ifdef CONFIG_NUMA
/* The value user specified ....changed by config */
static int user_zonelist_order = ZONELIST_ORDER_DEFAULT;
/* string for sysctl */
#define NUMA_ZONELIST_ORDER_LEN	16
char numa_zonelist_order[16] = "default";

/*
 * interface for configure zonelist ordering.
 * command line option "numa_zonelist_order"
 *	= "[dD]efault	- default, automatic configuration.
 *	= "[nN]ode 	- order by node locality, then by zone within node
 *	= "[zZ]one      - order by zone, then by locality within zone
 */

static int __parse_numa_zonelist_order(char *s)
{
	if (*s == 'd' || *s == 'D') {
		user_zonelist_order = ZONELIST_ORDER_DEFAULT;
	} else if (*s == 'n' || *s == 'N') {
		user_zonelist_order = ZONELIST_ORDER_NODE;
	} else if (*s == 'z' || *s == 'Z') {
		user_zonelist_order = ZONELIST_ORDER_ZONE;
	} else {
		printk(KERN_WARNING
			"Ignoring invalid numa_zonelist_order value:  "
			"%s\n", s);
		return -EINVAL;
	}
	return 0;
}

static __init int setup_numa_zonelist_order(char *s)
{
	int ret;

	if (!s)
		return 0;

	ret = __parse_numa_zonelist_order(s);
	if (ret == 0)
		strlcpy(numa_zonelist_order, s, NUMA_ZONELIST_ORDER_LEN);

	return ret;
}
early_param("numa_zonelist_order", setup_numa_zonelist_order);

/*
 * sysctl handler for numa_zonelist_order
 */
int numa_zonelist_order_handler(ctl_table *table, int write,
		void __user *buffer, size_t *length,
		loff_t *ppos)
{
	char saved_string[NUMA_ZONELIST_ORDER_LEN];
	int ret;
	static DEFINE_MUTEX(zl_order_mutex);

	mutex_lock(&zl_order_mutex);
	if (write)
		strcpy(saved_string, (char*)table->data);
	ret = proc_dostring(table, write, buffer, length, ppos);
	if (ret)
		goto out;
	if (write) {
		int oldval = user_zonelist_order;
		if (__parse_numa_zonelist_order((char*)table->data)) {
			/*
			 * bogus value.  restore saved string
			 */
			strncpy((char*)table->data, saved_string,
				NUMA_ZONELIST_ORDER_LEN);
			user_zonelist_order = oldval;
		} else if (oldval != user_zonelist_order) {
			mutex_lock(&zonelists_mutex);
			build_all_zonelists(NULL);
			mutex_unlock(&zonelists_mutex);
		}
	}
out:
	mutex_unlock(&zl_order_mutex);
	return ret;
}


#define MAX_NODE_LOAD (nr_online_nodes)
static int node_load[MAX_NUMNODES];

/**
 * find_next_best_node - find the next node that should appear in a given node's fallback list
 * @node: node whose fallback list we're appending
 * @used_node_mask: nodemask_t of already used nodes
 *
 * We use a number of factors to determine which is the next node that should
 * appear on a given node's fallback list.  The node should not have appeared
 * already in @node's fallback list, and it should be the next closest node
 * according to the distance array (which contains arbitrary distance values
 * from each node to each node in the system), and should also prefer nodes
 * with no CPUs, since presumably they'll have very little allocation pressure
 * on them otherwise.
 * It returns -1 if no node is found.
 */
static int find_next_best_node(int node, nodemask_t *used_node_mask)
{
	int n, val;
	int min_val = INT_MAX;
	int best_node = -1;
	const struct cpumask *tmp = cpumask_of_node(0);

	/* Use the local node if we haven't already */
	if (!node_isset(node, *used_node_mask)) {
		node_set(node, *used_node_mask);
		return node;
	}

	for_each_node_state(n, N_HIGH_MEMORY) {

		/* Don't want a node to appear more than once */
		if (node_isset(n, *used_node_mask))
			continue;

		/* Use the distance array to find the distance */
		val = node_distance(node, n);

		/* Penalize nodes under us ("prefer the next node") */
		val += (n < node);

		/* Give preference to headless and unused nodes */
		tmp = cpumask_of_node(n);
		if (!cpumask_empty(tmp))
			val += PENALTY_FOR_NODE_WITH_CPUS;

		/* Slight preference for less loaded node */
		val *= (MAX_NODE_LOAD*MAX_NUMNODES);
		val += node_load[n];

		if (val < min_val) {
			min_val = val;
			best_node = n;
		}
	}

	if (best_node >= 0)
		node_set(best_node, *used_node_mask);

	return best_node;
}


/*
 * Build zonelists ordered by node and zones within node.
 * This results in maximum locality--normal zone overflows into local
 * DMA zone, if any--but risks exhausting DMA zone.
 */
static void build_zonelists_in_node_order(pg_data_t *pgdat, int node)
{
	int j;
	struct zonelist *zonelist;

	zonelist = &pgdat->node_zonelists[0];
	for (j = 0; zonelist->_zonerefs[j].zone != NULL; j++)
		;
	j = build_zonelists_node(NODE_DATA(node), zonelist, j,
							MAX_NR_ZONES - 1);
	zonelist->_zonerefs[j].zone = NULL;
	zonelist->_zonerefs[j].zone_idx = 0;
}

/*
 * Build gfp_thisnode zonelists
 */
static void build_thisnode_zonelists(pg_data_t *pgdat)
{
	int j;
	struct zonelist *zonelist;

	zonelist = &pgdat->node_zonelists[1];
	j = build_zonelists_node(pgdat, zonelist, 0, MAX_NR_ZONES - 1);
	zonelist->_zonerefs[j].zone = NULL;
	zonelist->_zonerefs[j].zone_idx = 0;
}

/*
 * Build zonelists ordered by zone and nodes within zones.
 * This results in conserving DMA zone[s] until all Normal memory is
 * exhausted, but results in overflowing to remote node while memory
 * may still exist in local DMA zone.
 */
static int node_order[MAX_NUMNODES];

static void build_zonelists_in_zone_order(pg_data_t *pgdat, int nr_nodes)
{
	int pos, j, node;
	int zone_type;		/* needs to be signed */
	struct zone *z;
	struct zonelist *zonelist;

	zonelist = &pgdat->node_zonelists[0];
	pos = 0;
	for (zone_type = MAX_NR_ZONES - 1; zone_type >= 0; zone_type--) {
		for (j = 0; j < nr_nodes; j++) {
			node = node_order[j];
			z = &NODE_DATA(node)->node_zones[zone_type];
			if (populated_zone(z)) {
				zoneref_set_zone(z,
					&zonelist->_zonerefs[pos++]);
				check_highest_zone(zone_type);
			}
		}
	}
	zonelist->_zonerefs[pos].zone = NULL;
	zonelist->_zonerefs[pos].zone_idx = 0;
}

static int default_zonelist_order(void)
{
	int nid, zone_type;
	unsigned long low_kmem_size,total_size;
	struct zone *z;
	int average_size;
	/*
         * ZONE_DMA and ZONE_DMA32 can be very small area in the system.
	 * If they are really small and used heavily, the system can fall
	 * into OOM very easily.
	 * This function detect ZONE_DMA/DMA32 size and configures zone order.
	 */
	/* Is there ZONE_NORMAL ? (ex. ppc has only DMA zone..) */
	low_kmem_size = 0;
	total_size = 0;
	for_each_online_node(nid) {
		for (zone_type = 0; zone_type < MAX_NR_ZONES; zone_type++) {
			z = &NODE_DATA(nid)->node_zones[zone_type];
			if (populated_zone(z)) {
				if (zone_type < ZONE_NORMAL)
					low_kmem_size += z->present_pages;
				total_size += z->present_pages;
			} else if (zone_type == ZONE_NORMAL) {
				/*
				 * If any node has only lowmem, then node order
				 * is preferred to allow kernel allocations
				 * locally; otherwise, they can easily infringe
				 * on other nodes when there is an abundance of
				 * lowmem available to allocate from.
				 */
				return ZONELIST_ORDER_NODE;
			}
		}
	}
	if (!low_kmem_size ||  /* there are no DMA area. */
	    low_kmem_size > total_size/2) /* DMA/DMA32 is big. */
		return ZONELIST_ORDER_NODE;
	/*
	 * look into each node's config.
  	 * If there is a node whose DMA/DMA32 memory is very big area on
 	 * local memory, NODE_ORDER may be suitable.
         */
	average_size = total_size /
				(nodes_weight(node_states[N_HIGH_MEMORY]) + 1);
	for_each_online_node(nid) {
		low_kmem_size = 0;
		total_size = 0;
		for (zone_type = 0; zone_type < MAX_NR_ZONES; zone_type++) {
			z = &NODE_DATA(nid)->node_zones[zone_type];
			if (populated_zone(z)) {
				if (zone_type < ZONE_NORMAL)
					low_kmem_size += z->present_pages;
				total_size += z->present_pages;
			}
		}
		if (low_kmem_size &&
		    total_size > average_size && /* ignore small node */
		    low_kmem_size > total_size * 70/100)
			return ZONELIST_ORDER_NODE;
	}
	return ZONELIST_ORDER_ZONE;
}

static void set_zonelist_order(void)
{
	if (user_zonelist_order == ZONELIST_ORDER_DEFAULT)
		current_zonelist_order = default_zonelist_order();
	else
		current_zonelist_order = user_zonelist_order;
}

static void build_zonelists(pg_data_t *pgdat)
{
	int j, node, load;
	enum zone_type i;
	nodemask_t used_mask;
	int local_node, prev_node;
	struct zonelist *zonelist;
	int order = current_zonelist_order;

	/* initialize zonelists */
	for (i = 0; i < MAX_ZONELISTS; i++) {
		zonelist = pgdat->node_zonelists + i;
		zonelist->_zonerefs[0].zone = NULL;
		zonelist->_zonerefs[0].zone_idx = 0;
	}

	/* NUMA-aware ordering of nodes */
	local_node = pgdat->node_id;
	load = nr_online_nodes;
	prev_node = local_node;
	nodes_clear(used_mask);

	memset(node_order, 0, sizeof(node_order));
	j = 0;

	while ((node = find_next_best_node(local_node, &used_mask)) >= 0) {
		int distance = node_distance(local_node, node);

		/*
		 * If another node is sufficiently far away then it is better
		 * to reclaim pages in a zone before going off node.
		 */
		if (distance > RECLAIM_DISTANCE)
			zone_reclaim_mode = 1;

		/*
		 * We don't want to pressure a particular node.
		 * So adding penalty to the first node in same
		 * distance group to make it round-robin.
		 */
		if (distance != node_distance(local_node, prev_node))
			node_load[node] = load;

		prev_node = node;
		load--;
		if (order == ZONELIST_ORDER_NODE)
			build_zonelists_in_node_order(pgdat, node);
		else
			node_order[j++] = node;	/* remember order */
	}

	if (order == ZONELIST_ORDER_ZONE) {
		/* calculate node order -- i.e., DMA last! */
		build_zonelists_in_zone_order(pgdat, j);
	}

	build_thisnode_zonelists(pgdat);
}

/* Construct the zonelist performance cache - see further mmzone.h */
static void build_zonelist_cache(pg_data_t *pgdat)
{
	struct zonelist *zonelist;
	struct zonelist_cache *zlc;
	struct zoneref *z;

	zonelist = &pgdat->node_zonelists[0];
	zonelist->zlcache_ptr = zlc = &zonelist->zlcache;
	bitmap_zero(zlc->fullzones, MAX_ZONES_PER_ZONELIST);
	for (z = zonelist->_zonerefs; z->zone; z++)
		zlc->z_to_n[z - zonelist->_zonerefs] = zonelist_node_idx(z);
}

#ifdef CONFIG_HAVE_MEMORYLESS_NODES
/*
 * Return node id of node used for "local" allocations.
 * I.e., first node id of first zone in arg node's generic zonelist.
 * Used for initializing percpu 'numa_mem', which is used primarily
 * for kernel allocations, so use GFP_KERNEL flags to locate zonelist.
 */
int local_memory_node(int node)
{
	struct zone *zone;

	(void)first_zones_zonelist(node_zonelist(node, GFP_KERNEL),
				   gfp_zone(GFP_KERNEL),
				   NULL,
				   &zone);
	return zone->node;
}
#endif

#else	/* CONFIG_NUMA */

static void set_zonelist_order(void)
{
	current_zonelist_order = ZONELIST_ORDER_ZONE;
}

static void build_zonelists(pg_data_t *pgdat)
{
	int node, local_node;
	enum zone_type j;
	struct zonelist *zonelist;

	local_node = pgdat->node_id;

	zonelist = &pgdat->node_zonelists[0];
	j = build_zonelists_node(pgdat, zonelist, 0, MAX_NR_ZONES - 1);

	/*
	 * Now we build the zonelist so that it contains the zones
	 * of all the other nodes.
	 * We don't want to pressure a particular node, so when
	 * building the zones for node N, we make sure that the
	 * zones coming right after the local ones are those from
	 * node N+1 (modulo N)
	 */
	for (node = local_node + 1; node < MAX_NUMNODES; node++) {
		if (!node_online(node))
			continue;
		j = build_zonelists_node(NODE_DATA(node), zonelist, j,
							MAX_NR_ZONES - 1);
	}
	for (node = 0; node < local_node; node++) {
		if (!node_online(node))
			continue;
		j = build_zonelists_node(NODE_DATA(node), zonelist, j,
							MAX_NR_ZONES - 1);
	}

	zonelist->_zonerefs[j].zone = NULL;
	zonelist->_zonerefs[j].zone_idx = 0;
}

/* non-NUMA variant of zonelist performance cache - just NULL zlcache_ptr */
static void build_zonelist_cache(pg_data_t *pgdat)
{
	pgdat->node_zonelists[0].zlcache_ptr = NULL;
}

#endif	/* CONFIG_NUMA */

/*
 * Boot pageset table. One per cpu which is going to be used for all
 * zones and all nodes. The parameters will be set in such a way
 * that an item put on a list will immediately be handed over to
 * the buddy list. This is safe since pageset manipulation is done
 * with interrupts disabled.
 *
 * The boot_pagesets must be kept even after bootup is complete for
 * unused processors and/or zones. They do play a role for bootstrapping
 * hotplugged processors.
 *
 * zoneinfo_show() and maybe other functions do
 * not check if the processor is online before following the pageset pointer.
 * Other parts of the kernel may not check if the zone is available.
 */
static void setup_pageset(struct per_cpu_pageset *p, unsigned long batch);
static DEFINE_PER_CPU(struct per_cpu_pageset, boot_pageset);
static void setup_zone_pageset(struct zone *zone);

/*
 * Global mutex to protect against size modification of zonelists
 * as well as to serialize pageset setup for the new populated zone.
 */
DEFINE_MUTEX(zonelists_mutex);

/* return values int ....just for stop_machine() */
static __init_refok int __build_all_zonelists(void *data)
{
	int nid;
	int cpu;

#ifdef CONFIG_NUMA
	memset(node_load, 0, sizeof(node_load));
#endif
	for_each_online_node(nid) {
		pg_data_t *pgdat = NODE_DATA(nid);

		build_zonelists(pgdat);
		build_zonelist_cache(pgdat);
	}

	/*
	 * Initialize the boot_pagesets that are going to be used
	 * for bootstrapping processors. The real pagesets for
	 * each zone will be allocated later when the per cpu
	 * allocator is available.
	 *
	 * boot_pagesets are used also for bootstrapping offline
	 * cpus if the system is already booted because the pagesets
	 * are needed to initialize allocators on a specific cpu too.
	 * F.e. the percpu allocator needs the page allocator which
	 * needs the percpu allocator in order to allocate its pagesets
	 * (a chicken-egg dilemma).
	 */
	for_each_possible_cpu(cpu) {
		setup_pageset(&per_cpu(boot_pageset, cpu), 0);

#ifdef CONFIG_HAVE_MEMORYLESS_NODES
		/*
		 * We now know the "local memory node" for each node--
		 * i.e., the node of the first zone in the generic zonelist.
		 * Set up numa_mem percpu variable for on-line cpus.  During
		 * boot, only the boot cpu should be on-line;  we'll init the
		 * secondary cpus' numa_mem as they come on-line.  During
		 * node/memory hotplug, we'll fixup all on-line cpus.
		 */
		if (cpu_online(cpu))
			set_cpu_numa_mem(cpu, local_memory_node(cpu_to_node(cpu)));
#endif
	}

	return 0;
}

/*
 * Called with zonelists_mutex held always
 * unless system_state == SYSTEM_BOOTING.
 */
void __ref build_all_zonelists(void *data)
{
	set_zonelist_order();

	if (system_state == SYSTEM_BOOTING) {
		__build_all_zonelists(NULL);
		mminit_verify_zonelist();
		cpuset_init_current_mems_allowed();
	} else {
		/* we have to stop all cpus to guarantee there is no user
		   of zonelist */
#ifdef CONFIG_MEMORY_HOTPLUG
		if (data)
			setup_zone_pageset((struct zone *)data);
#endif
		stop_machine(__build_all_zonelists, NULL, NULL);
		/* cpuset refresh routine should be here */
	}
	vm_total_pages = nr_free_pagecache_pages();
	/*
	 * Disable grouping by mobility if the number of pages in the
	 * system is too low to allow the mechanism to work. It would be
	 * more accurate, but expensive to check per-zone. This check is
	 * made on memory-hotadd so a system can start with mobility
	 * disabled and enable it later
	 */
	if (vm_total_pages < (pageblock_nr_pages * MIGRATE_TYPES))
		page_group_by_mobility_disabled = 1;
	else
		page_group_by_mobility_disabled = 0;

	printk("Built %i zonelists in %s order, mobility grouping %s.  "
		"Total pages: %ld\n",
			nr_online_nodes,
			zonelist_order_name[current_zonelist_order],
			page_group_by_mobility_disabled ? "off" : "on",
			vm_total_pages);
#ifdef CONFIG_NUMA
	printk("Policy zone: %s\n", zone_names[policy_zone]);
#endif
}

/*
 * Helper functions to size the waitqueue hash table.
 * Essentially these want to choose hash table sizes sufficiently
 * large so that collisions trying to wait on pages are rare.
 * But in fact, the number of active page waitqueues on typical
 * systems is ridiculously low, less than 200. So this is even
 * conservative, even though it seems large.
 *
 * The constant PAGES_PER_WAITQUEUE specifies the ratio of pages to
 * waitqueues, i.e. the size of the waitq table given the number of pages.
 */
#define PAGES_PER_WAITQUEUE	256

#ifndef CONFIG_MEMORY_HOTPLUG
static inline unsigned long wait_table_hash_nr_entries(unsigned long pages)
{
	unsigned long size = 1;

	pages /= PAGES_PER_WAITQUEUE;

	while (size < pages)
		size <<= 1;

	/*
	 * Once we have dozens or even hundreds of threads sleeping
	 * on IO we've got bigger problems than wait queue collision.
	 * Limit the size of the wait table to a reasonable size.
	 */
	size = min(size, 4096UL);

	return max(size, 4UL);
}
#else
/*
 * A zone's size might be changed by hot-add, so it is not possible to determine
 * a suitable size for its wait_table.  So we use the maximum size now.
 *
 * The max wait table size = 4096 x sizeof(wait_queue_head_t).   ie:
 *
 *    i386 (preemption config)    : 4096 x 16 = 64Kbyte.
 *    ia64, x86-64 (no preemption): 4096 x 20 = 80Kbyte.
 *    ia64, x86-64 (preemption)   : 4096 x 24 = 96Kbyte.
 *
 * The maximum entries are prepared when a zone's memory is (512K + 256) pages
 * or more by the traditional way. (See above).  It equals:
 *
 *    i386, x86-64, powerpc(4K page size) : =  ( 2G + 1M)byte.
 *    ia64(16K page size)                 : =  ( 8G + 4M)byte.
 *    powerpc (64K page size)             : =  (32G +16M)byte.
 */
static inline unsigned long wait_table_hash_nr_entries(unsigned long pages)
{
	return 4096UL;
}
#endif

/*
 * This is an integer logarithm so that shifts can be used later
 * to extract the more random high bits from the multiplicative
 * hash function before the remainder is taken.
 */
static inline unsigned long wait_table_bits(unsigned long size)
{
	return ffz(~size);
}

#define LONG_ALIGN(x) (((x)+(sizeof(long))-1)&~((sizeof(long))-1))

/*
 * Mark a number of pageblocks as MIGRATE_RESERVE. The number
 * of blocks reserved is based on min_wmark_pages(zone). The memory within
 * the reserve will tend to store contiguous free pages. Setting min_free_kbytes
 * higher will lead to a bigger reserve which will get freed as contiguous
 * blocks as reclaim kicks in
 */
static void setup_zone_migrate_reserve(struct zone *zone)
{
	unsigned long start_pfn, pfn, end_pfn;
	struct page *page;
	unsigned long block_migratetype;
	int reserve;

	/* Get the start pfn, end pfn and the number of blocks to reserve */
	start_pfn = zone->zone_start_pfn;
	end_pfn = start_pfn + zone->spanned_pages;
	reserve = roundup(min_wmark_pages(zone), pageblock_nr_pages) >>
							pageblock_order;

	/*
	 * Reserve blocks are generally in place to help high-order atomic
	 * allocations that are short-lived. A min_free_kbytes value that
	 * would result in more than 2 reserve blocks for atomic allocations
	 * is assumed to be in place to help anti-fragmentation for the
	 * future allocation of hugepages at runtime.
	 */
	reserve = min(2, reserve);

	for (pfn = start_pfn; pfn < end_pfn; pfn += pageblock_nr_pages) {
		if (!pfn_valid(pfn))
			continue;
		page = pfn_to_page(pfn);

		/* Watch out for overlapping nodes */
		if (page_to_nid(page) != zone_to_nid(zone))
			continue;

		/* Blocks with reserved pages will never free, skip them. */
		if (PageReserved(page))
			continue;

		block_migratetype = get_pageblock_migratetype(page);

		/* If this block is reserved, account for it */
		if (reserve > 0 && block_migratetype == MIGRATE_RESERVE) {
			reserve--;
			continue;
		}

		/* Suitable for reserving if this block is movable */
		if (reserve > 0 && block_migratetype == MIGRATE_MOVABLE) {
			set_pageblock_migratetype(page, MIGRATE_RESERVE);
			move_freepages_block(zone, page, MIGRATE_RESERVE);
			reserve--;
			continue;
		}

		/*
		 * If the reserve is met and this is a previous reserved block,
		 * take it back
		 */
		if (block_migratetype == MIGRATE_RESERVE) {
			set_pageblock_migratetype(page, MIGRATE_MOVABLE);
			move_freepages_block(zone, page, MIGRATE_MOVABLE);
		}
	}
}

/*
 * Initially all pages are reserved - free ones are freed
 * up by free_all_bootmem() once the early boot process is
 * done. Non-atomic initialization, single-pass.
 */
void __meminit memmap_init_zone(unsigned long size, int nid, unsigned long zone,
		unsigned long start_pfn, enum memmap_context context)
{
	struct page *page;
	unsigned long end_pfn = start_pfn + size;
	unsigned long pfn;
	struct zone *z;

	if (highest_memmap_pfn < end_pfn - 1)
		highest_memmap_pfn = end_pfn - 1;

	z = &NODE_DATA(nid)->node_zones[zone];
	for (pfn = start_pfn; pfn < end_pfn; pfn++) {
		/*
		 * There can be holes in boot-time mem_map[]s
		 * handed to this function.  They do not
		 * exist on hotplugged memory.
		 */
		if (context == MEMMAP_EARLY) {
			if (!early_pfn_valid(pfn))
				continue;
			if (!early_pfn_in_nid(pfn, nid))
				continue;
		}
		page = pfn_to_page(pfn);
		set_page_links(page, zone, nid, pfn);
		mminit_verify_page_links(page, zone, nid, pfn);
		init_page_count(page);
		reset_page_mapcount(page);
		SetPageReserved(page);
		/*
		 * Mark the block movable so that blocks are reserved for
		 * movable at startup. This will force kernel allocations
		 * to reserve their blocks rather than leaking throughout
		 * the address space during boot when many long-lived
		 * kernel allocations are made. Later some blocks near
		 * the start are marked MIGRATE_RESERVE by
		 * setup_zone_migrate_reserve()
		 *
		 * bitmap is created for zone's valid pfn range. but memmap
		 * can be created for invalid pages (for alignment)
		 * check here not to call set_pageblock_migratetype() against
		 * pfn out of zone.
		 */
		if ((z->zone_start_pfn <= pfn)
		    && (pfn < z->zone_start_pfn + z->spanned_pages)
		    && !(pfn & (pageblock_nr_pages - 1)))
			set_pageblock_migratetype(page, MIGRATE_MOVABLE);

		INIT_LIST_HEAD(&page->lru);
#ifdef WANT_PAGE_VIRTUAL
		/* The shift won't overflow because ZONE_NORMAL is below 4G. */
		if (!is_highmem_idx(zone))
			set_page_address(page, __va(pfn << PAGE_SHIFT));
#endif
	}
}

static void __meminit zone_init_free_lists(struct zone *zone)
{
	int order, t;
	for_each_migratetype_order(order, t) {
		INIT_LIST_HEAD(&zone->free_area[order].free_list[t]);
		zone->free_area[order].nr_free = 0;
	}
}

#ifndef __HAVE_ARCH_MEMMAP_INIT
#define memmap_init(size, nid, zone, start_pfn) \
	memmap_init_zone((size), (nid), (zone), (start_pfn), MEMMAP_EARLY)
#endif

static int zone_batchsize(struct zone *zone)
{
#ifdef CONFIG_MMU
	int batch;

	/*
	 * The per-cpu-pages pools are set to around 1000th of the
	 * size of the zone.  But no more than 1/2 of a meg.
	 *
	 * OK, so we don't know how big the cache is.  So guess.
	 */
	batch = zone->present_pages / 1024;
	if (batch * PAGE_SIZE > 512 * 1024)
		batch = (512 * 1024) / PAGE_SIZE;
	batch /= 4;		/* We effectively *= 4 below */
	if (batch < 1)
		batch = 1;

	/*
	 * Clamp the batch to a 2^n - 1 value. Having a power
	 * of 2 value was found to be more likely to have
	 * suboptimal cache aliasing properties in some cases.
	 *
	 * For example if 2 tasks are alternately allocating
	 * batches of pages, one task can end up with a lot
	 * of pages of one half of the possible page colors
	 * and the other with pages of the other colors.
	 */
	batch = rounddown_pow_of_two(batch + batch/2) - 1;

	return batch;

#else
	/* The deferral and batching of frees should be suppressed under NOMMU
	 * conditions.
	 *
	 * The problem is that NOMMU needs to be able to allocate large chunks
	 * of contiguous memory as there's no hardware page translation to
	 * assemble apparent contiguous memory from discontiguous pages.
	 *
	 * Queueing large contiguous runs of pages for batching, however,
	 * causes the pages to actually be freed in smaller chunks.  As there
	 * can be a significant delay between the individual batches being
	 * recycled, this leads to the once large chunks of space being
	 * fragmented and becoming unavailable for high-order allocations.
	 */
	return 0;
#endif
}

static void setup_pageset(struct per_cpu_pageset *p, unsigned long batch)
{
	struct per_cpu_pages *pcp;
	int migratetype;

	memset(p, 0, sizeof(*p));

	pcp = &p->pcp;
	pcp->count = 0;
	pcp->high = 6 * batch;
	pcp->batch = max(1UL, 1 * batch);
	for (migratetype = 0; migratetype < MIGRATE_PCPTYPES; migratetype++)
		INIT_LIST_HEAD(&pcp->lists[migratetype]);
}

/*
 * setup_pagelist_highmark() sets the high water mark for hot per_cpu_pagelist
 * to the value high for the pageset p.
 */

static void setup_pagelist_highmark(struct per_cpu_pageset *p,
				unsigned long high)
{
	struct per_cpu_pages *pcp;

	pcp = &p->pcp;
	pcp->high = high;
	pcp->batch = max(1UL, high/4);
	if ((high/4) > (PAGE_SHIFT * 8))
		pcp->batch = PAGE_SHIFT * 8;
}

static __meminit void setup_zone_pageset(struct zone *zone)
{
	int cpu;

	zone->pageset = alloc_percpu(struct per_cpu_pageset);

	for_each_possible_cpu(cpu) {
		struct per_cpu_pageset *pcp = per_cpu_ptr(zone->pageset, cpu);

		setup_pageset(pcp, zone_batchsize(zone));

		if (percpu_pagelist_fraction)
			setup_pagelist_highmark(pcp,
				(zone->present_pages /
					percpu_pagelist_fraction));
	}
}

/*
 * Allocate per cpu pagesets and initialize them.
 * Before this call only boot pagesets were available.
 */
void __init setup_per_cpu_pageset(void)
{
	struct zone *zone;

	for_each_populated_zone(zone)
		setup_zone_pageset(zone);
}

static noinline __init_refok
int zone_wait_table_init(struct zone *zone, unsigned long zone_size_pages)
{
	int i;
	struct pglist_data *pgdat = zone->zone_pgdat;
	size_t alloc_size;

	/*
	 * The per-page waitqueue mechanism uses hashed waitqueues
	 * per zone.
	 */
	zone->wait_table_hash_nr_entries =
		 wait_table_hash_nr_entries(zone_size_pages);
	zone->wait_table_bits =
		wait_table_bits(zone->wait_table_hash_nr_entries);
	alloc_size = zone->wait_table_hash_nr_entries
					* sizeof(wait_queue_head_t);

	if (!slab_is_available()) {
		zone->wait_table = (wait_queue_head_t *)
			alloc_bootmem_node(pgdat, alloc_size);
	} else {
		/*
		 * This case means that a zone whose size was 0 gets new memory
		 * via memory hot-add.
		 * But it may be the case that a new node was hot-added.  In
		 * this case vmalloc() will not be able to use this new node's
		 * memory - this wait_table must be initialized to use this new
		 * node itself as well.
		 * To use this new node's memory, further consideration will be
		 * necessary.
		 */
		zone->wait_table = vmalloc(alloc_size);
	}
	if (!zone->wait_table)
		return -ENOMEM;

	for(i = 0; i < zone->wait_table_hash_nr_entries; ++i)
		init_waitqueue_head(zone->wait_table + i);

	return 0;
}

static int __zone_pcp_update(void *data)
{
	struct zone *zone = data;
	int cpu;
	unsigned long batch = zone_batchsize(zone), flags;

	for_each_possible_cpu(cpu) {
		struct per_cpu_pageset *pset;
		struct per_cpu_pages *pcp;

		pset = per_cpu_ptr(zone->pageset, cpu);
		pcp = &pset->pcp;

		local_irq_save(flags);
		free_pcppages_bulk(zone, pcp->count, pcp);
		setup_pageset(pset, batch);
		local_irq_restore(flags);
	}
	return 0;
}

void zone_pcp_update(struct zone *zone)
{
	stop_machine(__zone_pcp_update, zone, NULL);
}

static __meminit void zone_pcp_init(struct zone *zone)
{
	/*
	 * per cpu subsystem is not up at this point. The following code
	 * relies on the ability of the linker to provide the
	 * offset of a (static) per cpu variable into the per cpu area.
	 */
	zone->pageset = &boot_pageset;

	if (zone->present_pages)
		printk(KERN_DEBUG "  %s zone: %lu pages, LIFO batch:%u\n",
			zone->name, zone->present_pages,
					 zone_batchsize(zone));
}

__meminit int init_currently_empty_zone(struct zone *zone,
					unsigned long zone_start_pfn,
					unsigned long size,
					enum memmap_context context)
{
	struct pglist_data *pgdat = zone->zone_pgdat;
	int ret;
	ret = zone_wait_table_init(zone, size);
	if (ret)
		return ret;
	pgdat->nr_zones = zone_idx(zone) + 1;

	zone->zone_start_pfn = zone_start_pfn;

	mminit_dprintk(MMINIT_TRACE, "memmap_init",
			"Initialising map node %d zone %lu pfns %lu -> %lu\n",
			pgdat->node_id,
			(unsigned long)zone_idx(zone),
			zone_start_pfn, (zone_start_pfn + size));

	zone_init_free_lists(zone);

	return 0;
}

#ifdef CONFIG_ARCH_POPULATES_NODE_MAP
/*
 * Basic iterator support. Return the first range of PFNs for a node
 * Note: nid == MAX_NUMNODES returns first region regardless of node
 */
static int __meminit first_active_region_index_in_nid(int nid)
{
	int i;

	for (i = 0; i < nr_nodemap_entries; i++)
		if (nid == MAX_NUMNODES || early_node_map[i].nid == nid)
			return i;

	return -1;
}

/*
 * Basic iterator support. Return the next active range of PFNs for a node
 * Note: nid == MAX_NUMNODES returns next region regardless of node
 */
static int __meminit next_active_region_index_in_nid(int index, int nid)
{
	for (index = index + 1; index < nr_nodemap_entries; index++)
		if (nid == MAX_NUMNODES || early_node_map[index].nid == nid)
			return index;

	return -1;
}

#ifndef CONFIG_HAVE_ARCH_EARLY_PFN_TO_NID
/*
 * Required by SPARSEMEM. Given a PFN, return what node the PFN is on.
 * Architectures may implement their own version but if add_active_range()
 * was used and there are no special requirements, this is a convenient
 * alternative
 */
int __meminit __early_pfn_to_nid(unsigned long pfn)
{
	int i;

	for (i = 0; i < nr_nodemap_entries; i++) {
		unsigned long start_pfn = early_node_map[i].start_pfn;
		unsigned long end_pfn = early_node_map[i].end_pfn;

		if (start_pfn <= pfn && pfn < end_pfn)
			return early_node_map[i].nid;
	}
	/* This is a memory hole */
	return -1;
}
#endif /* CONFIG_HAVE_ARCH_EARLY_PFN_TO_NID */

int __meminit early_pfn_to_nid(unsigned long pfn)
{
	int nid;

	nid = __early_pfn_to_nid(pfn);
	if (nid >= 0)
		return nid;
	/* just returns 0 */
	return 0;
}

#ifdef CONFIG_NODES_SPAN_OTHER_NODES
bool __meminit early_pfn_in_nid(unsigned long pfn, int node)
{
	int nid;

	nid = __early_pfn_to_nid(pfn);
	if (nid >= 0 && nid != node)
		return false;
	return true;
}
#endif

/* Basic iterator support to walk early_node_map[] */
#define for_each_active_range_index_in_nid(i, nid) \
	for (i = first_active_region_index_in_nid(nid); i != -1; \
				i = next_active_region_index_in_nid(i, nid))

/**
 * free_bootmem_with_active_regions - Call free_bootmem_node for each active range
 * @nid: The node to free memory on. If MAX_NUMNODES, all nodes are freed.
 * @max_low_pfn: The highest PFN that will be passed to free_bootmem_node
 *
 * If an architecture guarantees that all ranges registered with
 * add_active_ranges() contain no holes and may be freed, this
 * this function may be used instead of calling free_bootmem() manually.
 */
void __init free_bootmem_with_active_regions(int nid,
						unsigned long max_low_pfn)
{
	int i;

	for_each_active_range_index_in_nid(i, nid) {
		unsigned long size_pages = 0;
		unsigned long end_pfn = early_node_map[i].end_pfn;

		if (early_node_map[i].start_pfn >= max_low_pfn)
			continue;

		if (end_pfn > max_low_pfn)
			end_pfn = max_low_pfn;

		size_pages = end_pfn - early_node_map[i].start_pfn;
		free_bootmem_node(NODE_DATA(early_node_map[i].nid),
				PFN_PHYS(early_node_map[i].start_pfn),
				size_pages << PAGE_SHIFT);
	}
}

#ifdef CONFIG_HAVE_MEMBLOCK
/*
 * Basic iterator support. Return the last range of PFNs for a node
 * Note: nid == MAX_NUMNODES returns last region regardless of node
 */
static int __meminit last_active_region_index_in_nid(int nid)
{
	int i;

	for (i = nr_nodemap_entries - 1; i >= 0; i--)
		if (nid == MAX_NUMNODES || early_node_map[i].nid == nid)
			return i;

	return -1;
}

/*
 * Basic iterator support. Return the previous active range of PFNs for a node
 * Note: nid == MAX_NUMNODES returns next region regardless of node
 */
static int __meminit previous_active_region_index_in_nid(int index, int nid)
{
	for (index = index - 1; index >= 0; index--)
		if (nid == MAX_NUMNODES || early_node_map[index].nid == nid)
			return index;

	return -1;
}

#define for_each_active_range_index_in_nid_reverse(i, nid) \
	for (i = last_active_region_index_in_nid(nid); i != -1; \
				i = previous_active_region_index_in_nid(i, nid))

u64 __init find_memory_core_early(int nid, u64 size, u64 align,
					u64 goal, u64 limit)
{
	int i;

	/* Need to go over early_node_map to find out good range for node */
	for_each_active_range_index_in_nid_reverse(i, nid) {
		u64 addr;
		u64 ei_start, ei_last;
		u64 final_start, final_end;

		ei_last = early_node_map[i].end_pfn;
		ei_last <<= PAGE_SHIFT;
		ei_start = early_node_map[i].start_pfn;
		ei_start <<= PAGE_SHIFT;

		final_start = max(ei_start, goal);
		final_end = min(ei_last, limit);

		if (final_start >= final_end)
			continue;

		addr = memblock_find_in_range(final_start, final_end, size, align);

		if (addr == MEMBLOCK_ERROR)
			continue;

		return addr;
	}

	return MEMBLOCK_ERROR;
}
#endif

int __init add_from_early_node_map(struct range *range, int az,
				   int nr_range, int nid)
{
	int i;
	u64 start, end;

	/* need to go over early_node_map to find out good range for node */
	for_each_active_range_index_in_nid(i, nid) {
		start = early_node_map[i].start_pfn;
		end = early_node_map[i].end_pfn;
		nr_range = add_range(range, az, nr_range, start, end);
	}
	return nr_range;
}

void __init work_with_active_regions(int nid, work_fn_t work_fn, void *data)
{
	int i;
	int ret;

	for_each_active_range_index_in_nid(i, nid) {
		ret = work_fn(early_node_map[i].start_pfn,
			      early_node_map[i].end_pfn, data);
		if (ret)
			break;
	}
}
/**
 * sparse_memory_present_with_active_regions - Call memory_present for each active range
 * @nid: The node to call memory_present for. If MAX_NUMNODES, all nodes will be used.
 *
 * If an architecture guarantees that all ranges registered with
 * add_active_ranges() contain no holes and may be freed, this
 * function may be used instead of calling memory_present() manually.
 */
void __init sparse_memory_present_with_active_regions(int nid)
{
	int i;

	for_each_active_range_index_in_nid(i, nid)
		memory_present(early_node_map[i].nid,
				early_node_map[i].start_pfn,
				early_node_map[i].end_pfn);
}

/**
 * get_pfn_range_for_nid - Return the start and end page frames for a node
 * @nid: The nid to return the range for. If MAX_NUMNODES, the min and max PFN are returned.
 * @start_pfn: Passed by reference. On return, it will have the node start_pfn.
 * @end_pfn: Passed by reference. On return, it will have the node end_pfn.
 *
 * It returns the start and end page frame of a node based on information
 * provided by an arch calling add_active_range(). If called for a node
 * with no available memory, a warning is printed and the start and end
 * PFNs will be 0.
 */
void __meminit get_pfn_range_for_nid(unsigned int nid,
			unsigned long *start_pfn, unsigned long *end_pfn)
{
	int i;
	*start_pfn = -1UL;
	*end_pfn = 0;

	for_each_active_range_index_in_nid(i, nid) {
		*start_pfn = min(*start_pfn, early_node_map[i].start_pfn);
		*end_pfn = max(*end_pfn, early_node_map[i].end_pfn);
	}

	if (*start_pfn == -1UL)
		*start_pfn = 0;
}

/*
 * This finds a zone that can be used for ZONE_MOVABLE pages. The
 * assumption is made that zones within a node are ordered in monotonic
 * increasing memory addresses so that the "highest" populated zone is used
 */
static void __init find_usable_zone_for_movable(void)
{
	int zone_index;
	for (zone_index = MAX_NR_ZONES - 1; zone_index >= 0; zone_index--) {
		if (zone_index == ZONE_MOVABLE)
			continue;

		if (arch_zone_highest_possible_pfn[zone_index] >
				arch_zone_lowest_possible_pfn[zone_index])
			break;
	}

	VM_BUG_ON(zone_index == -1);
	movable_zone = zone_index;
}

/*
 * The zone ranges provided by the architecture do not include ZONE_MOVABLE
 * because it is sized independent of architecture. Unlike the other zones,
 * the starting point for ZONE_MOVABLE is not fixed. It may be different
 * in each node depending on the size of each node and how evenly kernelcore
 * is distributed. This helper function adjusts the zone ranges
 * provided by the architecture for a given node by using the end of the
 * highest usable zone for ZONE_MOVABLE. This preserves the assumption that
 * zones within a node are in order of monotonic increases memory addresses
 */
static void __meminit adjust_zone_range_for_zone_movable(int nid,
					unsigned long zone_type,
					unsigned long node_start_pfn,
					unsigned long node_end_pfn,
					unsigned long *zone_start_pfn,
					unsigned long *zone_end_pfn)
{
	/* Only adjust if ZONE_MOVABLE is on this node */
	if (zone_movable_pfn[nid]) {
		/* Size ZONE_MOVABLE */
		if (zone_type == ZONE_MOVABLE) {
			*zone_start_pfn = zone_movable_pfn[nid];
			*zone_end_pfn = min(node_end_pfn,
				arch_zone_highest_possible_pfn[movable_zone]);

		/* Adjust for ZONE_MOVABLE starting within this range */
		} else if (*zone_start_pfn < zone_movable_pfn[nid] &&
				*zone_end_pfn > zone_movable_pfn[nid]) {
			*zone_end_pfn = zone_movable_pfn[nid];

		/* Check if this whole range is within ZONE_MOVABLE */
		} else if (*zone_start_pfn >= zone_movable_pfn[nid])
			*zone_start_pfn = *zone_end_pfn;
	}
}

/*
 * Return the number of pages a zone spans in a node, including holes
 * present_pages = zone_spanned_pages_in_node() - zone_absent_pages_in_node()
 */
static unsigned long __meminit zone_spanned_pages_in_node(int nid,
					unsigned long zone_type,
					unsigned long *ignored)
{
	unsigned long node_start_pfn, node_end_pfn;
	unsigned long zone_start_pfn, zone_end_pfn;

	/* Get the start and end of the node and zone */
	get_pfn_range_for_nid(nid, &node_start_pfn, &node_end_pfn);
	zone_start_pfn = arch_zone_lowest_possible_pfn[zone_type];
	zone_end_pfn = arch_zone_highest_possible_pfn[zone_type];
	adjust_zone_range_for_zone_movable(nid, zone_type,
				node_start_pfn, node_end_pfn,
				&zone_start_pfn, &zone_end_pfn);

	/* Check that this node has pages within the zone's required range */
	if (zone_end_pfn < node_start_pfn || zone_start_pfn > node_end_pfn)
		return 0;

	/* Move the zone boundaries inside the node if necessary */
	zone_end_pfn = min(zone_end_pfn, node_end_pfn);
	zone_start_pfn = max(zone_start_pfn, node_start_pfn);

	/* Return the spanned pages */
	return zone_end_pfn - zone_start_pfn;
}

/*
 * Return the number of holes in a range on a node. If nid is MAX_NUMNODES,
 * then all holes in the requested range will be accounted for.
 */
unsigned long __meminit __absent_pages_in_range(int nid,
				unsigned long range_start_pfn,
				unsigned long range_end_pfn)
{
	int i = 0;
	unsigned long prev_end_pfn = 0, hole_pages = 0;
	unsigned long start_pfn;

	/* Find the end_pfn of the first active range of pfns in the node */
	i = first_active_region_index_in_nid(nid);
	if (i == -1)
		return 0;

	prev_end_pfn = min(early_node_map[i].start_pfn, range_end_pfn);

	/* Account for ranges before physical memory on this node */
	if (early_node_map[i].start_pfn > range_start_pfn)
		hole_pages = prev_end_pfn - range_start_pfn;

	/* Find all holes for the zone within the node */
	for (; i != -1; i = next_active_region_index_in_nid(i, nid)) {

		/* No need to continue if prev_end_pfn is outside the zone */
		if (prev_end_pfn >= range_end_pfn)
			break;

		/* Make sure the end of the zone is not within the hole */
		start_pfn = min(early_node_map[i].start_pfn, range_end_pfn);
		prev_end_pfn = max(prev_end_pfn, range_start_pfn);

		/* Update the hole size cound and move on */
		if (start_pfn > range_start_pfn) {
			BUG_ON(prev_end_pfn > start_pfn);
			hole_pages += start_pfn - prev_end_pfn;
		}
		prev_end_pfn = early_node_map[i].end_pfn;
	}

	/* Account for ranges past physical memory on this node */
	if (range_end_pfn > prev_end_pfn)
		hole_pages += range_end_pfn -
				max(range_start_pfn, prev_end_pfn);

	return hole_pages;
}

/**
 * absent_pages_in_range - Return number of page frames in holes within a range
 * @start_pfn: The start PFN to start searching for holes
 * @end_pfn: The end PFN to stop searching for holes
 *
 * It returns the number of pages frames in memory holes within a range.
 */
unsigned long __init absent_pages_in_range(unsigned long start_pfn,
							unsigned long end_pfn)
{
	return __absent_pages_in_range(MAX_NUMNODES, start_pfn, end_pfn);
}

/* Return the number of page frames in holes in a zone on a node */
static unsigned long __meminit zone_absent_pages_in_node(int nid,
					unsigned long zone_type,
					unsigned long *ignored)
{
	unsigned long node_start_pfn, node_end_pfn;
	unsigned long zone_start_pfn, zone_end_pfn;

	get_pfn_range_for_nid(nid, &node_start_pfn, &node_end_pfn);
	zone_start_pfn = max(arch_zone_lowest_possible_pfn[zone_type],
							node_start_pfn);
	zone_end_pfn = min(arch_zone_highest_possible_pfn[zone_type],
							node_end_pfn);

	adjust_zone_range_for_zone_movable(nid, zone_type,
			node_start_pfn, node_end_pfn,
			&zone_start_pfn, &zone_end_pfn);
	return __absent_pages_in_range(nid, zone_start_pfn, zone_end_pfn);
}

#else
static inline unsigned long __meminit zone_spanned_pages_in_node(int nid,
					unsigned long zone_type,
					unsigned long *zones_size)
{
	return zones_size[zone_type];
}

static inline unsigned long __meminit zone_absent_pages_in_node(int nid,
						unsigned long zone_type,
						unsigned long *zholes_size)
{
	if (!zholes_size)
		return 0;

	return zholes_size[zone_type];
}

#endif

static void __meminit calculate_node_totalpages(struct pglist_data *pgdat,
		unsigned long *zones_size, unsigned long *zholes_size)
{
	unsigned long realtotalpages, totalpages = 0;
	enum zone_type i;

	for (i = 0; i < MAX_NR_ZONES; i++)
		totalpages += zone_spanned_pages_in_node(pgdat->node_id, i,
								zones_size);
	pgdat->node_spanned_pages = totalpages;

	realtotalpages = totalpages;
	for (i = 0; i < MAX_NR_ZONES; i++)
		realtotalpages -=
			zone_absent_pages_in_node(pgdat->node_id, i,
								zholes_size);
	pgdat->node_present_pages = realtotalpages;
	printk(KERN_DEBUG "On node %d totalpages: %lu\n", pgdat->node_id,
							realtotalpages);
}

#ifndef CONFIG_SPARSEMEM
/*
 * Calculate the size of the zone->blockflags rounded to an unsigned long
 * Start by making sure zonesize is a multiple of pageblock_order by rounding
 * up. Then use 1 NR_PAGEBLOCK_BITS worth of bits per pageblock, finally
 * round what is now in bits to nearest long in bits, then return it in
 * bytes.
 */
static unsigned long __init usemap_size(unsigned long zonesize)
{
	unsigned long usemapsize;

	usemapsize = roundup(zonesize, pageblock_nr_pages);
	usemapsize = usemapsize >> pageblock_order;
	usemapsize *= NR_PAGEBLOCK_BITS;
	usemapsize = roundup(usemapsize, 8 * sizeof(unsigned long));

	return usemapsize / 8;
}

static void __init setup_usemap(struct pglist_data *pgdat,
				struct zone *zone, unsigned long zonesize)
{
	unsigned long usemapsize = usemap_size(zonesize);
	zone->pageblock_flags = NULL;
	if (usemapsize)
		zone->pageblock_flags = alloc_bootmem_node(pgdat, usemapsize);
}
#else
static inline void setup_usemap(struct pglist_data *pgdat,
				struct zone *zone, unsigned long zonesize) {}
#endif /* CONFIG_SPARSEMEM */

#ifdef CONFIG_HUGETLB_PAGE_SIZE_VARIABLE

/* Return a sensible default order for the pageblock size. */
static inline int pageblock_default_order(void)
{
	if (HPAGE_SHIFT > PAGE_SHIFT)
		return HUGETLB_PAGE_ORDER;

	return MAX_ORDER-1;
}

/* Initialise the number of pages represented by NR_PAGEBLOCK_BITS */
static inline void __init set_pageblock_order(unsigned int order)
{
	/* Check that pageblock_nr_pages has not already been setup */
	if (pageblock_order)
		return;

	/*
	 * Assume the largest contiguous order of interest is a huge page.
	 * This value may be variable depending on boot parameters on IA64
	 */
	pageblock_order = order;
}
#else /* CONFIG_HUGETLB_PAGE_SIZE_VARIABLE */

/*
 * When CONFIG_HUGETLB_PAGE_SIZE_VARIABLE is not set, set_pageblock_order()
 * and pageblock_default_order() are unused as pageblock_order is set
 * at compile-time. See include/linux/pageblock-flags.h for the values of
 * pageblock_order based on the kernel config
 */
static inline int pageblock_default_order(unsigned int order)
{
	return MAX_ORDER-1;
}
#define set_pageblock_order(x)	do {} while (0)

#endif /* CONFIG_HUGETLB_PAGE_SIZE_VARIABLE */

/*
 * Set up the zone data structures:
 *   - mark all pages reserved
 *   - mark all memory queues empty
 *   - clear the memory bitmaps
 */
static void __paginginit free_area_init_core(struct pglist_data *pgdat,
		unsigned long *zones_size, unsigned long *zholes_size)
{
	enum zone_type j;
	int nid = pgdat->node_id;
	unsigned long zone_start_pfn = pgdat->node_start_pfn;
	int ret;

	pgdat_resize_init(pgdat);
	pgdat->nr_zones = 0;
	init_waitqueue_head(&pgdat->kswapd_wait);
	pgdat->kswapd_max_order = 0;
	pgdat_page_cgroup_init(pgdat);
	
	for (j = 0; j < MAX_NR_ZONES; j++) {
		struct zone *zone = pgdat->node_zones + j;
		unsigned long size, realsize, memmap_pages;
		enum lru_list l;

		size = zone_spanned_pages_in_node(nid, j, zones_size);
		realsize = size - zone_absent_pages_in_node(nid, j,
								zholes_size);

		/*
		 * Adjust realsize so that it accounts for how much memory
		 * is used by this zone for memmap. This affects the watermark
		 * and per-cpu initialisations
		 */
		memmap_pages =
			PAGE_ALIGN(size * sizeof(struct page)) >> PAGE_SHIFT;
		if (realsize >= memmap_pages) {
			realsize -= memmap_pages;
			if (memmap_pages)
				printk(KERN_DEBUG
				       "  %s zone: %lu pages used for memmap\n",
				       zone_names[j], memmap_pages);
		} else
			printk(KERN_WARNING
				"  %s zone: %lu pages exceeds realsize %lu\n",
				zone_names[j], memmap_pages, realsize);

		/* Account for reserved pages */
		if (j == 0 && realsize > dma_reserve) {
			realsize -= dma_reserve;
			printk(KERN_DEBUG "  %s zone: %lu pages reserved\n",
					zone_names[0], dma_reserve);
		}

		if (!is_highmem_idx(j))
			nr_kernel_pages += realsize;
		nr_all_pages += realsize;

		zone->spanned_pages = size;
		zone->present_pages = realsize;
#ifdef CONFIG_NUMA
		zone->node = nid;
		zone->min_unmapped_pages = (realsize*sysctl_min_unmapped_ratio)
						/ 100;
		zone->min_slab_pages = (realsize * sysctl_min_slab_ratio) / 100;
#endif
		zone->name = zone_names[j];
		spin_lock_init(&zone->lock);
		spin_lock_init(&zone->lru_lock);
		zone_seqlock_init(zone);
		zone->zone_pgdat = pgdat;

		zone_pcp_init(zone);
		for_each_lru(l) {
			INIT_LIST_HEAD(&zone->lru[l].list);
			zone->reclaim_stat.nr_saved_scan[l] = 0;
		}
		zone->reclaim_stat.recent_rotated[0] = 0;
		zone->reclaim_stat.recent_rotated[1] = 0;
		zone->reclaim_stat.recent_scanned[0] = 0;
		zone->reclaim_stat.recent_scanned[1] = 0;
		zap_zone_vm_stats(zone);
		zone->flags = 0;
		if (!size)
			continue;

		set_pageblock_order(pageblock_default_order());
		setup_usemap(pgdat, zone, size);
		ret = init_currently_empty_zone(zone, zone_start_pfn,
						size, MEMMAP_EARLY);
		BUG_ON(ret);
		memmap_init(size, nid, j, zone_start_pfn);
		zone_start_pfn += size;
	}
}

static void __init_refok alloc_node_mem_map(struct pglist_data *pgdat)
{
	/* Skip empty nodes */
	if (!pgdat->node_spanned_pages)
		return;

#ifdef CONFIG_FLAT_NODE_MEM_MAP
	/* ia64 gets its own node_mem_map, before this, without bootmem */
	if (!pgdat->node_mem_map) {
		unsigned long size, start, end;
		struct page *map;

		/*
		 * The zone's endpoints aren't required to be MAX_ORDER
		 * aligned but the node_mem_map endpoints must be in order
		 * for the buddy allocator to function correctly.
		 */
		start = pgdat->node_start_pfn & ~(MAX_ORDER_NR_PAGES - 1);
		end = pgdat->node_start_pfn + pgdat->node_spanned_pages;
		end = ALIGN(end, MAX_ORDER_NR_PAGES);
		size =  (end - start) * sizeof(struct page);
		map = alloc_remap(pgdat->node_id, size);
		if (!map)
			map = alloc_bootmem_node(pgdat, size);
		pgdat->node_mem_map = map + (pgdat->node_start_pfn - start);
	}
#ifndef CONFIG_NEED_MULTIPLE_NODES
	/*
	 * With no DISCONTIG, the global mem_map is just set as node 0's
	 */
	if (pgdat == NODE_DATA(0)) {
		mem_map = NODE_DATA(0)->node_mem_map;
#ifdef CONFIG_ARCH_POPULATES_NODE_MAP
		if (page_to_pfn(mem_map) != pgdat->node_start_pfn)
			mem_map -= (pgdat->node_start_pfn - ARCH_PFN_OFFSET);
#endif /* CONFIG_ARCH_POPULATES_NODE_MAP */
	}
#endif
#endif /* CONFIG_FLAT_NODE_MEM_MAP */
}

void __paginginit free_area_init_node(int nid, unsigned long *zones_size,
		unsigned long node_start_pfn, unsigned long *zholes_size)
{
	pg_data_t *pgdat = NODE_DATA(nid);

	pgdat->node_id = nid;
	pgdat->node_start_pfn = node_start_pfn;
	calculate_node_totalpages(pgdat, zones_size, zholes_size);

	alloc_node_mem_map(pgdat);
#ifdef CONFIG_FLAT_NODE_MEM_MAP
	printk(KERN_DEBUG "free_area_init_node: node %d, pgdat %08lx, node_mem_map %08lx\n",
		nid, (unsigned long)pgdat,
		(unsigned long)pgdat->node_mem_map);
#endif

	free_area_init_core(pgdat, zones_size, zholes_size);
}

#ifdef CONFIG_ARCH_POPULATES_NODE_MAP

#if MAX_NUMNODES > 1
/*
 * Figure out the number of possible node ids.
 */
static void __init setup_nr_node_ids(void)
{
	unsigned int node;
	unsigned int highest = 0;

	for_each_node_mask(node, node_possible_map)
		highest = node;
	nr_node_ids = highest + 1;
}
#else
static inline void setup_nr_node_ids(void)
{
}
#endif

/**
 * add_active_range - Register a range of PFNs backed by physical memory
 * @nid: The node ID the range resides on
 * @start_pfn: The start PFN of the available physical memory
 * @end_pfn: The end PFN of the available physical memory
 *
 * These ranges are stored in an early_node_map[] and later used by
 * free_area_init_nodes() to calculate zone sizes and holes. If the
 * range spans a memory hole, it is up to the architecture to ensure
 * the memory is not freed by the bootmem allocator. If possible
 * the range being registered will be merged with existing ranges.
 */
void __init add_active_range(unsigned int nid, unsigned long start_pfn,
						unsigned long end_pfn)
{
	int i;

	mminit_dprintk(MMINIT_TRACE, "memory_register",
			"Entering add_active_range(%d, %#lx, %#lx) "
			"%d entries of %d used\n",
			nid, start_pfn, end_pfn,
			nr_nodemap_entries, MAX_ACTIVE_REGIONS);

	mminit_validate_memmodel_limits(&start_pfn, &end_pfn);

	/* Merge with existing active regions if possible */
	for (i = 0; i < nr_nodemap_entries; i++) {
		if (early_node_map[i].nid != nid)
			continue;

		/* Skip if an existing region covers this new one */
		if (start_pfn >= early_node_map[i].start_pfn &&
				end_pfn <= early_node_map[i].end_pfn)
			return;

		/* Merge forward if suitable */
		if (start_pfn <= early_node_map[i].end_pfn &&
				end_pfn > early_node_map[i].end_pfn) {
			early_node_map[i].end_pfn = end_pfn;
			return;
		}

		/* Merge backward if suitable */
		if (start_pfn < early_node_map[i].start_pfn &&
				end_pfn >= early_node_map[i].start_pfn) {
			early_node_map[i].start_pfn = start_pfn;
			return;
		}
	}

	/* Check that early_node_map is large enough */
	if (i >= MAX_ACTIVE_REGIONS) {
		printk(KERN_CRIT "More than %d memory regions, truncating\n",
							MAX_ACTIVE_REGIONS);
		return;
	}

	early_node_map[i].nid = nid;
	early_node_map[i].start_pfn = start_pfn;
	early_node_map[i].end_pfn = end_pfn;
	nr_nodemap_entries = i + 1;
}

/**
 * remove_active_range - Shrink an existing registered range of PFNs
 * @nid: The node id the range is on that should be shrunk
 * @start_pfn: The new PFN of the range
 * @end_pfn: The new PFN of the range
 *
 * i386 with NUMA use alloc_remap() to store a node_mem_map on a local node.
 * The map is kept near the end physical page range that has already been
 * registered. This function allows an arch to shrink an existing registered
 * range.
 */
void __init remove_active_range(unsigned int nid, unsigned long start_pfn,
				unsigned long end_pfn)
{
	int i, j;
	int removed = 0;

	printk(KERN_DEBUG "remove_active_range (%d, %lu, %lu)\n",
			  nid, start_pfn, end_pfn);

	/* Find the old active region end and shrink */
	for_each_active_range_index_in_nid(i, nid) {
		if (early_node_map[i].start_pfn >= start_pfn &&
		    early_node_map[i].end_pfn <= end_pfn) {
			/* clear it */
			early_node_map[i].start_pfn = 0;
			early_node_map[i].end_pfn = 0;
			removed = 1;
			continue;
		}
		if (early_node_map[i].start_pfn < start_pfn &&
		    early_node_map[i].end_pfn > start_pfn) {
			unsigned long temp_end_pfn = early_node_map[i].end_pfn;
			early_node_map[i].end_pfn = start_pfn;
			if (temp_end_pfn > end_pfn)
				add_active_range(nid, end_pfn, temp_end_pfn);
			continue;
		}
		if (early_node_map[i].start_pfn >= start_pfn &&
		    early_node_map[i].end_pfn > end_pfn &&
		    early_node_map[i].start_pfn < end_pfn) {
			early_node_map[i].start_pfn = end_pfn;
			continue;
		}
	}

	if (!removed)
		return;

	/* remove the blank ones */
	for (i = nr_nodemap_entries - 1; i > 0; i--) {
		if (early_node_map[i].nid != nid)
			continue;
		if (early_node_map[i].end_pfn)
			continue;
		/* we found it, get rid of it */
		for (j = i; j < nr_nodemap_entries - 1; j++)
			memcpy(&early_node_map[j], &early_node_map[j+1],
				sizeof(early_node_map[j]));
		j = nr_nodemap_entries - 1;
		memset(&early_node_map[j], 0, sizeof(early_node_map[j]));
		nr_nodemap_entries--;
	}
}

/**
 * remove_all_active_ranges - Remove all currently registered regions
 *
 * During discovery, it may be found that a table like SRAT is invalid
 * and an alternative discovery method must be used. This function removes
 * all currently registered regions.
 */
void __init remove_all_active_ranges(void)
{
	memset(early_node_map, 0, sizeof(early_node_map));
	nr_nodemap_entries = 0;
}

/* Compare two active node_active_regions */
static int __init cmp_node_active_region(const void *a, const void *b)
{
	struct node_active_region *arange = (struct node_active_region *)a;
	struct node_active_region *brange = (struct node_active_region *)b;

	/* Done this way to avoid overflows */
	if (arange->start_pfn > brange->start_pfn)
		return 1;
	if (arange->start_pfn < brange->start_pfn)
		return -1;

	return 0;
}

/* sort the node_map by start_pfn */
void __init sort_node_map(void)
{
	sort(early_node_map, (size_t)nr_nodemap_entries,
			sizeof(struct node_active_region),
			cmp_node_active_region, NULL);
}

/* Find the lowest pfn for a node */
static unsigned long __init find_min_pfn_for_node(int nid)
{
	int i;
	unsigned long min_pfn = ULONG_MAX;

	/* Assuming a sorted map, the first range found has the starting pfn */
	for_each_active_range_index_in_nid(i, nid)
		min_pfn = min(min_pfn, early_node_map[i].start_pfn);

	if (min_pfn == ULONG_MAX) {
		printk(KERN_WARNING
			"Could not find start_pfn for node %d\n", nid);
		return 0;
	}

	return min_pfn;
}

/**
 * find_min_pfn_with_active_regions - Find the minimum PFN registered
 *
 * It returns the minimum PFN based on information provided via
 * add_active_range().
 */
unsigned long __init find_min_pfn_with_active_regions(void)
{
	return find_min_pfn_for_node(MAX_NUMNODES);
}

/*
 * early_calculate_totalpages()
 * Sum pages in active regions for movable zone.
 * Populate N_HIGH_MEMORY for calculating usable_nodes.
 */
static unsigned long __init early_calculate_totalpages(void)
{
	int i;
	unsigned long totalpages = 0;

	for (i = 0; i < nr_nodemap_entries; i++) {
		unsigned long pages = early_node_map[i].end_pfn -
						early_node_map[i].start_pfn;
		totalpages += pages;
		if (pages)
			node_set_state(early_node_map[i].nid, N_HIGH_MEMORY);
	}
  	return totalpages;
}

/*
 * Find the PFN the Movable zone begins in each node. Kernel memory
 * is spread evenly between nodes as long as the nodes have enough
 * memory. When they don't, some nodes will have more kernelcore than
 * others
 */
static void __init find_zone_movable_pfns_for_nodes(unsigned long *movable_pfn)
{
	int i, nid;
	unsigned long usable_startpfn;
	unsigned long kernelcore_node, kernelcore_remaining;
	/* save the state before borrow the nodemask */
	nodemask_t saved_node_state = node_states[N_HIGH_MEMORY];
	unsigned long totalpages = early_calculate_totalpages();
	int usable_nodes = nodes_weight(node_states[N_HIGH_MEMORY]);

	/*
	 * If movablecore was specified, calculate what size of
	 * kernelcore that corresponds so that memory usable for
	 * any allocation type is evenly spread. If both kernelcore
	 * and movablecore are specified, then the value of kernelcore
	 * will be used for required_kernelcore if it's greater than
	 * what movablecore would have allowed.
	 */
	if (required_movablecore) {
		unsigned long corepages;

		/*
		 * Round-up so that ZONE_MOVABLE is at least as large as what
		 * was requested by the user
		 */
		required_movablecore =
			roundup(required_movablecore, MAX_ORDER_NR_PAGES);
		corepages = totalpages - required_movablecore;

		required_kernelcore = max(required_kernelcore, corepages);
	}

	/* If kernelcore was not specified, there is no ZONE_MOVABLE */
	if (!required_kernelcore)
		goto out;

	/* usable_startpfn is the lowest possible pfn ZONE_MOVABLE can be at */
	find_usable_zone_for_movable();
	usable_startpfn = arch_zone_lowest_possible_pfn[movable_zone];

restart:
	/* Spread kernelcore memory as evenly as possible throughout nodes */
	kernelcore_node = required_kernelcore / usable_nodes;
	for_each_node_state(nid, N_HIGH_MEMORY) {
		/*
		 * Recalculate kernelcore_node if the division per node
		 * now exceeds what is necessary to satisfy the requested
		 * amount of memory for the kernel
		 */
		if (required_kernelcore < kernelcore_node)
			kernelcore_node = required_kernelcore / usable_nodes;

		/*
		 * As the map is walked, we track how much memory is usable
		 * by the kernel using kernelcore_remaining. When it is
		 * 0, the rest of the node is usable by ZONE_MOVABLE
		 */
		kernelcore_remaining = kernelcore_node;

		/* Go through each range of PFNs within this node */
		for_each_active_range_index_in_nid(i, nid) {
			unsigned long start_pfn, end_pfn;
			unsigned long size_pages;

			start_pfn = max(early_node_map[i].start_pfn,
						zone_movable_pfn[nid]);
			end_pfn = early_node_map[i].end_pfn;
			if (start_pfn >= end_pfn)
				continue;

			/* Account for what is only usable for kernelcore */
			if (start_pfn < usable_startpfn) {
				unsigned long kernel_pages;
				kernel_pages = min(end_pfn, usable_startpfn)
								- start_pfn;

				kernelcore_remaining -= min(kernel_pages,
							kernelcore_remaining);
				required_kernelcore -= min(kernel_pages,
							required_kernelcore);

				/* Continue if range is now fully accounted */
				if (end_pfn <= usable_startpfn) {

					/*
					 * Push zone_movable_pfn to the end so
					 * that if we have to rebalance
					 * kernelcore across nodes, we will
					 * not double account here
					 */
					zone_movable_pfn[nid] = end_pfn;
					continue;
				}
				start_pfn = usable_startpfn;
			}

			/*
			 * The usable PFN range for ZONE_MOVABLE is from
			 * start_pfn->end_pfn. Calculate size_pages as the
			 * number of pages used as kernelcore
			 */
			size_pages = end_pfn - start_pfn;
			if (size_pages > kernelcore_remaining)
				size_pages = kernelcore_remaining;
			zone_movable_pfn[nid] = start_pfn + size_pages;

			/*
			 * Some kernelcore has been met, update counts and
			 * break if the kernelcore for this node has been
			 * satisified
			 */
			required_kernelcore -= min(required_kernelcore,
								size_pages);
			kernelcore_remaining -= size_pages;
			if (!kernelcore_remaining)
				break;
		}
	}

	/*
	 * If there is still required_kernelcore, we do another pass with one
	 * less node in the count. This will push zone_movable_pfn[nid] further
	 * along on the nodes that still have memory until kernelcore is
	 * satisified
	 */
	usable_nodes--;
	if (usable_nodes && required_kernelcore > usable_nodes)
		goto restart;

	/* Align start of ZONE_MOVABLE on all nids to MAX_ORDER_NR_PAGES */
	for (nid = 0; nid < MAX_NUMNODES; nid++)
		zone_movable_pfn[nid] =
			roundup(zone_movable_pfn[nid], MAX_ORDER_NR_PAGES);

out:
	/* restore the node_state */
	node_states[N_HIGH_MEMORY] = saved_node_state;
}

/* Any regular memory on that node ? */
static void check_for_regular_memory(pg_data_t *pgdat)
{
#ifdef CONFIG_HIGHMEM
	enum zone_type zone_type;

	for (zone_type = 0; zone_type <= ZONE_NORMAL; zone_type++) {
		struct zone *zone = &pgdat->node_zones[zone_type];
		if (zone->present_pages)
			node_set_state(zone_to_nid(zone), N_NORMAL_MEMORY);
	}
#endif
}

/**
 * free_area_init_nodes - Initialise all pg_data_t and zone data
 * @max_zone_pfn: an array of max PFNs for each zone
 *
 * This will call free_area_init_node() for each active node in the system.
 * Using the page ranges provided by add_active_range(), the size of each
 * zone in each node and their holes is calculated. If the maximum PFN
 * between two adjacent zones match, it is assumed that the zone is empty.
 * For example, if arch_max_dma_pfn == arch_max_dma32_pfn, it is assumed
 * that arch_max_dma32_pfn has no pages. It is also assumed that a zone
 * starts where the previous one ended. For example, ZONE_DMA32 starts
 * at arch_max_dma_pfn.
 */
void __init free_area_init_nodes(unsigned long *max_zone_pfn)
{
	unsigned long nid;
	int i;

	/* Sort early_node_map as initialisation assumes it is sorted */
	sort_node_map();

	/* Record where the zone boundaries are */
	memset(arch_zone_lowest_possible_pfn, 0,
				sizeof(arch_zone_lowest_possible_pfn));
	memset(arch_zone_highest_possible_pfn, 0,
				sizeof(arch_zone_highest_possible_pfn));
	arch_zone_lowest_possible_pfn[0] = find_min_pfn_with_active_regions();
	arch_zone_highest_possible_pfn[0] = max_zone_pfn[0];
	for (i = 1; i < MAX_NR_ZONES; i++) {
		if (i == ZONE_MOVABLE)
			continue;
		arch_zone_lowest_possible_pfn[i] =
			arch_zone_highest_possible_pfn[i-1];
		arch_zone_highest_possible_pfn[i] =
			max(max_zone_pfn[i], arch_zone_lowest_possible_pfn[i]);
	}
	arch_zone_lowest_possible_pfn[ZONE_MOVABLE] = 0;
	arch_zone_highest_possible_pfn[ZONE_MOVABLE] = 0;

	/* Find the PFNs that ZONE_MOVABLE begins at in each node */
	memset(zone_movable_pfn, 0, sizeof(zone_movable_pfn));
	find_zone_movable_pfns_for_nodes(zone_movable_pfn);

	/* Print out the zone ranges */
	printk("Zone PFN ranges:\n");
	for (i = 0; i < MAX_NR_ZONES; i++) {
		if (i == ZONE_MOVABLE)
			continue;
		printk("  %-8s ", zone_names[i]);
		if (arch_zone_lowest_possible_pfn[i] ==
				arch_zone_highest_possible_pfn[i])
			printk("empty\n");
		else
			printk("%0#10lx -> %0#10lx\n",
				arch_zone_lowest_possible_pfn[i],
				arch_zone_highest_possible_pfn[i]);
	}

	/* Print out the PFNs ZONE_MOVABLE begins at in each node */
	printk("Movable zone start PFN for each node\n");
	for (i = 0; i < MAX_NUMNODES; i++) {
		if (zone_movable_pfn[i])
			printk("  Node %d: %lu\n", i, zone_movable_pfn[i]);
	}

	/* Print out the early_node_map[] */
	printk("early_node_map[%d] active PFN ranges\n", nr_nodemap_entries);
	for (i = 0; i < nr_nodemap_entries; i++)
		printk("  %3d: %0#10lx -> %0#10lx\n", early_node_map[i].nid,
						early_node_map[i].start_pfn,
						early_node_map[i].end_pfn);

	/* Initialise every node */
	mminit_verify_pageflags_layout();
	setup_nr_node_ids();
	for_each_online_node(nid) {
		pg_data_t *pgdat = NODE_DATA(nid);
		free_area_init_node(nid, NULL,
				find_min_pfn_for_node(nid), NULL);

		/* Any memory on that node */
		if (pgdat->node_present_pages)
			node_set_state(nid, N_HIGH_MEMORY);
		check_for_regular_memory(pgdat);
	}
}

static int __init cmdline_parse_core(char *p, unsigned long *core)
{
	unsigned long long coremem;
	if (!p)
		return -EINVAL;

	coremem = memparse(p, &p);
	*core = coremem >> PAGE_SHIFT;

	/* Paranoid check that UL is enough for the coremem value */
	WARN_ON((coremem >> PAGE_SHIFT) > ULONG_MAX);

	return 0;
}

/*
 * kernelcore=size sets the amount of memory for use for allocations that
 * cannot be reclaimed or migrated.
 */
static int __init cmdline_parse_kernelcore(char *p)
{
	return cmdline_parse_core(p, &required_kernelcore);
}

/*
 * movablecore=size sets the amount of memory for use for allocations that
 * can be reclaimed or migrated.
 */
static int __init cmdline_parse_movablecore(char *p)
{
	return cmdline_parse_core(p, &required_movablecore);
}

early_param("kernelcore", cmdline_parse_kernelcore);
early_param("movablecore", cmdline_parse_movablecore);

#endif /* CONFIG_ARCH_POPULATES_NODE_MAP */

/**
 * set_dma_reserve - set the specified number of pages reserved in the first zone
 * @new_dma_reserve: The number of pages to mark reserved
 *
 * The per-cpu batchsize and zone watermarks are determined by present_pages.
 * In the DMA zone, a significant percentage may be consumed by kernel image
 * and other unfreeable allocations which can skew the watermarks badly. This
 * function may optionally be used to account for unfreeable pages in the
 * first zone (e.g., ZONE_DMA). The effect will be lower watermarks and
 * smaller per-cpu batchsize.
 */
void __init set_dma_reserve(unsigned long new_dma_reserve)
{
	dma_reserve = new_dma_reserve;
}

void __init free_area_init(unsigned long *zones_size)
{
	free_area_init_node(0, zones_size,
			__pa(PAGE_OFFSET) >> PAGE_SHIFT, NULL);
}

static int page_alloc_cpu_notify(struct notifier_block *self,
				 unsigned long action, void *hcpu)
{
	int cpu = (unsigned long)hcpu;

	if (action == CPU_DEAD || action == CPU_DEAD_FROZEN) {
		drain_pages(cpu);

		/*
		 * Spill the event counters of the dead processor
		 * into the current processors event counters.
		 * This artificially elevates the count of the current
		 * processor.
		 */
		vm_events_fold_cpu(cpu);

		/*
		 * Zero the differential counters of the dead processor
		 * so that the vm statistics are consistent.
		 *
		 * This is only okay since the processor is dead and cannot
		 * race with what we are doing.
		 */
		refresh_cpu_vm_stats(cpu);
	}
	return NOTIFY_OK;
}

void __init page_alloc_init(void)
{
	hotcpu_notifier(page_alloc_cpu_notify, 0);
}

/*
 * calculate_totalreserve_pages - called when sysctl_lower_zone_reserve_ratio
 *	or min_free_kbytes changes.
 */
static void calculate_totalreserve_pages(void)
{
	struct pglist_data *pgdat;
	unsigned long reserve_pages = 0;
	enum zone_type i, j;

	for_each_online_pgdat(pgdat) {
		for (i = 0; i < MAX_NR_ZONES; i++) {
			struct zone *zone = pgdat->node_zones + i;
			unsigned long max = 0;

			/* Find valid and maximum lowmem_reserve in the zone */
			for (j = i; j < MAX_NR_ZONES; j++) {
				if (zone->lowmem_reserve[j] > max)
					max = zone->lowmem_reserve[j];
			}

			/* we treat the high watermark as reserved pages. */
			max += high_wmark_pages(zone);

			if (max > zone->present_pages)
				max = zone->present_pages;
			reserve_pages += max;
		}
	}
	totalreserve_pages = reserve_pages;
}

/*
 * setup_per_zone_lowmem_reserve - called whenever
 *	sysctl_lower_zone_reserve_ratio changes.  Ensures that each zone
 *	has a correct pages reserved value, so an adequate number of
 *	pages are left in the zone after a successful __alloc_pages().
 */
static void setup_per_zone_lowmem_reserve(void)
{
	struct pglist_data *pgdat;
	enum zone_type j, idx;

	for_each_online_pgdat(pgdat) {
		for (j = 0; j < MAX_NR_ZONES; j++) {
			struct zone *zone = pgdat->node_zones + j;
			unsigned long present_pages = zone->present_pages;

			zone->lowmem_reserve[j] = 0;

			idx = j;
			while (idx) {
				struct zone *lower_zone;

				idx--;

				if (sysctl_lowmem_reserve_ratio[idx] < 1)
					sysctl_lowmem_reserve_ratio[idx] = 1;

				lower_zone = pgdat->node_zones + idx;
				lower_zone->lowmem_reserve[j] = present_pages /
					sysctl_lowmem_reserve_ratio[idx];
				present_pages += lower_zone->present_pages;
			}
		}
	}

	/* update totalreserve_pages */
	calculate_totalreserve_pages();
}

/**
 * setup_per_zone_wmarks - called when min_free_kbytes changes
 * or when memory is hot-{added|removed}
 *
 * Ensures that the watermark[min,low,high] values for each zone are set
 * correctly with respect to min_free_kbytes.
 */
void setup_per_zone_wmarks(void)
{
	unsigned long pages_min = min_free_kbytes >> (PAGE_SHIFT - 10);
	unsigned long lowmem_pages = 0;
	struct zone *zone;
	unsigned long flags;

	/* Calculate total number of !ZONE_HIGHMEM pages */
	for_each_zone(zone) {
		if (!is_highmem(zone))
			lowmem_pages += zone->present_pages;
	}

	for_each_zone(zone) {
		u64 tmp;

		spin_lock_irqsave(&zone->lock, flags);
		tmp = (u64)pages_min * zone->present_pages;
		do_div(tmp, lowmem_pages);
		if (is_highmem(zone)) {
			/*
			 * __GFP_HIGH and PF_MEMALLOC allocations usually don't
			 * need highmem pages, so cap pages_min to a small
			 * value here.
			 *
			 * The WMARK_HIGH-WMARK_LOW and (WMARK_LOW-WMARK_MIN)
			 * deltas controls asynch page reclaim, and so should
			 * not be capped for highmem.
			 */
			int min_pages;

			min_pages = zone->present_pages / 1024;
			if (min_pages < SWAP_CLUSTER_MAX)
				min_pages = SWAP_CLUSTER_MAX;
			if (min_pages > 128)
				min_pages = 128;
			zone->watermark[WMARK_MIN] = min_pages;
		} else {
			/*
			 * If it's a lowmem zone, reserve a number of pages
			 * proportionate to the zone's size.
			 */
			zone->watermark[WMARK_MIN] = tmp;
		}

		zone->watermark[WMARK_LOW]  = min_wmark_pages(zone) + (tmp >> 2);
		zone->watermark[WMARK_HIGH] = min_wmark_pages(zone) + (tmp >> 1);
		setup_zone_migrate_reserve(zone);
		spin_unlock_irqrestore(&zone->lock, flags);
	}

	/* update totalreserve_pages */
	calculate_totalreserve_pages();
}

/*
 * The inactive anon list should be small enough that the VM never has to
 * do too much work, but large enough that each inactive page has a chance
 * to be referenced again before it is swapped out.
 *
 * The inactive_anon ratio is the target ratio of ACTIVE_ANON to
 * INACTIVE_ANON pages on this zone's LRU, maintained by the
 * pageout code. A zone->inactive_ratio of 3 means 3:1 or 25% of
 * the anonymous pages are kept on the inactive list.
 *
 * total     target    max
 * memory    ratio     inactive anon
 * -------------------------------------
 *   10MB       1         5MB
 *  100MB       1        50MB
 *    1GB       3       250MB
 *   10GB      10       0.9GB
 *  100GB      31         3GB
 *    1TB     101        10GB
 *   10TB     320        32GB
 */
void calculate_zone_inactive_ratio(struct zone *zone)
{
	unsigned int gb, ratio;

	/* Zone size in gigabytes */
	gb = zone->present_pages >> (30 - PAGE_SHIFT);
	if (gb)
		ratio = int_sqrt(10 * gb);
	else
		ratio = 1;

	zone->inactive_ratio = ratio;
}

static void __init setup_per_zone_inactive_ratio(void)
{
	struct zone *zone;

	for_each_zone(zone)
		calculate_zone_inactive_ratio(zone);
}

/*
 * Initialise min_free_kbytes.
 *
 * For small machines we want it small (128k min).  For large machines
 * we want it large (64MB max).  But it is not linear, because network
 * bandwidth does not increase linearly with machine size.  We use
 *
 * 	min_free_kbytes = 4 * sqrt(lowmem_kbytes), for better accuracy:
 *	min_free_kbytes = sqrt(lowmem_kbytes * 16)
 *
 * which yields
 *
 * 16MB:	512k
 * 32MB:	724k
 * 64MB:	1024k
 * 128MB:	1448k
 * 256MB:	2048k
 * 512MB:	2896k
 * 1024MB:	4096k
 * 2048MB:	5792k
 * 4096MB:	8192k
 * 8192MB:	11584k
 * 16384MB:	16384k
 */
static int __init init_per_zone_wmark_min(void)
{
	unsigned long lowmem_kbytes;

	lowmem_kbytes = nr_free_buffer_pages() * (PAGE_SIZE >> 10);

	min_free_kbytes = int_sqrt(lowmem_kbytes * 16);
	if (min_free_kbytes < 128)
		min_free_kbytes = 128;
	if (min_free_kbytes > 65536)
		min_free_kbytes = 65536;
	setup_per_zone_wmarks();
	setup_per_zone_lowmem_reserve();
	setup_per_zone_inactive_ratio();
	return 0;
}
module_init(init_per_zone_wmark_min)

/*
 * min_free_kbytes_sysctl_handler - just a wrapper around proc_dointvec() so 
 *	that we can call two helper functions whenever min_free_kbytes
 *	changes.
 */
int min_free_kbytes_sysctl_handler(ctl_table *table, int write, 
	void __user *buffer, size_t *length, loff_t *ppos)
{
	proc_dointvec(table, write, buffer, length, ppos);
	if (write)
		setup_per_zone_wmarks();
	return 0;
}

#ifdef CONFIG_NUMA
int sysctl_min_unmapped_ratio_sysctl_handler(ctl_table *table, int write,
	void __user *buffer, size_t *length, loff_t *ppos)
{
	struct zone *zone;
	int rc;

	rc = proc_dointvec_minmax(table, write, buffer, length, ppos);
	if (rc)
		return rc;

	for_each_zone(zone)
		zone->min_unmapped_pages = (zone->present_pages *
				sysctl_min_unmapped_ratio) / 100;
	return 0;
}

int sysctl_min_slab_ratio_sysctl_handler(ctl_table *table, int write,
	void __user *buffer, size_t *length, loff_t *ppos)
{
	struct zone *zone;
	int rc;

	rc = proc_dointvec_minmax(table, write, buffer, length, ppos);
	if (rc)
		return rc;

	for_each_zone(zone)
		zone->min_slab_pages = (zone->present_pages *
				sysctl_min_slab_ratio) / 100;
	return 0;
}
#endif

/*
 * lowmem_reserve_ratio_sysctl_handler - just a wrapper around
 *	proc_dointvec() so that we can call setup_per_zone_lowmem_reserve()
 *	whenever sysctl_lowmem_reserve_ratio changes.
 *
 * The reserve ratio obviously has absolutely no relation with the
 * minimum watermarks. The lowmem reserve ratio can only make sense
 * if in function of the boot time zone sizes.
 */
int lowmem_reserve_ratio_sysctl_handler(ctl_table *table, int write,
	void __user *buffer, size_t *length, loff_t *ppos)
{
	proc_dointvec_minmax(table, write, buffer, length, ppos);
	setup_per_zone_lowmem_reserve();
	return 0;
}

/*
 * percpu_pagelist_fraction - changes the pcp->high for each zone on each
 * cpu.  It is the fraction of total pages in each zone that a hot per cpu pagelist
 * can have before it gets flushed back to buddy allocator.
 */

int percpu_pagelist_fraction_sysctl_handler(ctl_table *table, int write,
	void __user *buffer, size_t *length, loff_t *ppos)
{
	struct zone *zone;
	unsigned int cpu;
	int ret;

	ret = proc_dointvec_minmax(table, write, buffer, length, ppos);
	if (!write || (ret == -EINVAL))
		return ret;
	for_each_populated_zone(zone) {
		for_each_possible_cpu(cpu) {
			unsigned long  high;
			high = zone->present_pages / percpu_pagelist_fraction;
			setup_pagelist_highmark(
				per_cpu_ptr(zone->pageset, cpu), high);
		}
	}
	return 0;
}

int hashdist = HASHDIST_DEFAULT;

#ifdef CONFIG_NUMA
static int __init set_hashdist(char *str)
{
	if (!str)
		return 0;
	hashdist = simple_strtoul(str, &str, 0);
	return 1;
}
__setup("hashdist=", set_hashdist);
#endif

/*
 * allocate a large system hash table from bootmem
 * - it is assumed that the hash table must contain an exact power-of-2
 *   quantity of entries
 * - limit is the number of hash buckets, not the total allocation size
 */
void *__init alloc_large_system_hash(const char *tablename,
				     unsigned long bucketsize,
				     unsigned long numentries,
				     int scale,
				     int flags,
				     unsigned int *_hash_shift,
				     unsigned int *_hash_mask,
				     unsigned long limit)
{
	unsigned long long max = limit;
	unsigned long log2qty, size;
	void *table = NULL;

	/* allow the kernel cmdline to have a say */
	if (!numentries) {
		/* round applicable memory size up to nearest megabyte */
		numentries = nr_kernel_pages;
		numentries += (1UL << (20 - PAGE_SHIFT)) - 1;
		numentries >>= 20 - PAGE_SHIFT;
		numentries <<= 20 - PAGE_SHIFT;

		/* limit to 1 bucket per 2^scale bytes of low memory */
		if (scale > PAGE_SHIFT)
			numentries >>= (scale - PAGE_SHIFT);
		else
			numentries <<= (PAGE_SHIFT - scale);

		/* Make sure we've got at least a 0-order allocation.. */
		if (unlikely(flags & HASH_SMALL)) {
			/* Makes no sense without HASH_EARLY */
			WARN_ON(!(flags & HASH_EARLY));
			if (!(numentries >> *_hash_shift)) {
				numentries = 1UL << *_hash_shift;
				BUG_ON(!numentries);
			}
		} else if (unlikely((numentries * bucketsize) < PAGE_SIZE))
			numentries = PAGE_SIZE / bucketsize;
	}
	numentries = roundup_pow_of_two(numentries);

	/* limit allocation size to 1/16 total memory by default */
	if (max == 0) {
		max = ((unsigned long long)nr_all_pages << PAGE_SHIFT) >> 4;
		do_div(max, bucketsize);
	}

	if (numentries > max)
		numentries = max;

	log2qty = ilog2(numentries);

	do {
		size = bucketsize << log2qty;
		if (flags & HASH_EARLY)
			table = alloc_bootmem_nopanic(size);
		else if (hashdist)
			table = __vmalloc(size, GFP_ATOMIC, PAGE_KERNEL);
		else {
			/*
			 * If bucketsize is not a power-of-two, we may free
			 * some pages at the end of hash table which
			 * alloc_pages_exact() automatically does
			 */
			if (get_order(size) < MAX_ORDER) {
				table = alloc_pages_exact(size, GFP_ATOMIC);
				kmemleak_alloc(table, size, 1, GFP_ATOMIC);
			}
		}
	} while (!table && size > PAGE_SIZE && --log2qty);

	if (!table)
		panic("Failed to allocate %s hash table\n", tablename);

	printk(KERN_INFO "%s hash table entries: %ld (order: %d, %lu bytes)\n",
	       tablename,
	       (1UL << log2qty),
	       ilog2(size) - PAGE_SHIFT,
	       size);

	if (_hash_shift)
		*_hash_shift = log2qty;
	if (_hash_mask)
		*_hash_mask = (1 << log2qty) - 1;

	return table;
}

/* Return a pointer to the bitmap storing bits affecting a block of pages */
static inline unsigned long *get_pageblock_bitmap(struct zone *zone,
							unsigned long pfn)
{
#ifdef CONFIG_SPARSEMEM
	return __pfn_to_section(pfn)->pageblock_flags;
#else
	return zone->pageblock_flags;
#endif /* CONFIG_SPARSEMEM */
}

static inline int pfn_to_bitidx(struct zone *zone, unsigned long pfn)
{
#ifdef CONFIG_SPARSEMEM
	pfn &= (PAGES_PER_SECTION-1);
	return (pfn >> pageblock_order) * NR_PAGEBLOCK_BITS;
#else
	pfn = pfn - zone->zone_start_pfn;
	return (pfn >> pageblock_order) * NR_PAGEBLOCK_BITS;
#endif /* CONFIG_SPARSEMEM */
}

/**
 * get_pageblock_flags_group - Return the requested group of flags for the pageblock_nr_pages block of pages
 * @page: The page within the block of interest
 * @start_bitidx: The first bit of interest to retrieve
 * @end_bitidx: The last bit of interest
 * returns pageblock_bits flags
 */
unsigned long get_pageblock_flags_group(struct page *page,
					int start_bitidx, int end_bitidx)
{
	struct zone *zone;
	unsigned long *bitmap;
	unsigned long pfn, bitidx;
	unsigned long flags = 0;
	unsigned long value = 1;

	zone = page_zone(page);
	pfn = page_to_pfn(page);
	bitmap = get_pageblock_bitmap(zone, pfn);
	bitidx = pfn_to_bitidx(zone, pfn);

	for (; start_bitidx <= end_bitidx; start_bitidx++, value <<= 1)
		if (test_bit(bitidx + start_bitidx, bitmap))
			flags |= value;

	return flags;
}

/**
 * set_pageblock_flags_group - Set the requested group of flags for a pageblock_nr_pages block of pages
 * @page: The page within the block of interest
 * @start_bitidx: The first bit of interest
 * @end_bitidx: The last bit of interest
 * @flags: The flags to set
 */
void set_pageblock_flags_group(struct page *page, unsigned long flags,
					int start_bitidx, int end_bitidx)
{
	struct zone *zone;
	unsigned long *bitmap;
	unsigned long pfn, bitidx;
	unsigned long value = 1;

	zone = page_zone(page);
	pfn = page_to_pfn(page);
	bitmap = get_pageblock_bitmap(zone, pfn);
	bitidx = pfn_to_bitidx(zone, pfn);
	VM_BUG_ON(pfn < zone->zone_start_pfn);
	VM_BUG_ON(pfn >= zone->zone_start_pfn + zone->spanned_pages);

	for (; start_bitidx <= end_bitidx; start_bitidx++, value <<= 1)
		if (flags & value)
			__set_bit(bitidx + start_bitidx, bitmap);
		else
			__clear_bit(bitidx + start_bitidx, bitmap);
}

/*
 * This is designed as sub function...plz see page_isolation.c also.
 * set/clear page block's type to be ISOLATE.
 * page allocater never alloc memory from ISOLATE block.
 */

static int
__count_immobile_pages(struct zone *zone, struct page *page, int count)
{
	unsigned long pfn, iter, found;
	/*
	 * For avoiding noise data, lru_add_drain_all() should be called
	 * If ZONE_MOVABLE, the zone never contains immobile pages
	 */
	if (zone_idx(zone) == ZONE_MOVABLE)
		return true;

	if (get_pageblock_migratetype(page) == MIGRATE_MOVABLE)
		return true;

	pfn = page_to_pfn(page);
	for (found = 0, iter = 0; iter < pageblock_nr_pages; iter++) {
		unsigned long check = pfn + iter;

		if (!pfn_valid_within(check))
			continue;

		page = pfn_to_page(check);
		if (!page_count(page)) {
			if (PageBuddy(page))
				iter += (1 << page_order(page)) - 1;
			continue;
		}
		if (!PageLRU(page))
			found++;
		/*
		 * If there are RECLAIMABLE pages, we need to check it.
		 * But now, memory offline itself doesn't call shrink_slab()
		 * and it still to be fixed.
		 */
		/*
		 * If the page is not RAM, page_count()should be 0.
		 * we don't need more check. This is an _used_ not-movable page.
		 *
		 * The problematic thing here is PG_reserved pages. PG_reserved
		 * is set to both of a memory hole page and a _used_ kernel
		 * page at boot.
		 */
		if (found > count)
			return false;
	}
	return true;
}

bool is_pageblock_removable_nolock(struct page *page)
{
	struct zone *zone = page_zone(page);
	return __count_immobile_pages(zone, page, 0);
}

int set_migratetype_isolate(struct page *page)
{
	struct zone *zone;
	unsigned long flags, pfn;
	struct memory_isolate_notify arg;
	int notifier_ret;
	int ret = -EBUSY;
	int zone_idx;

	zone = page_zone(page);
	zone_idx = zone_idx(zone);

	spin_lock_irqsave(&zone->lock, flags);

	pfn = page_to_pfn(page);
	arg.start_pfn = pfn;
	arg.nr_pages = pageblock_nr_pages;
	arg.pages_found = 0;

	/*
	 * It may be possible to isolate a pageblock even if the
	 * migratetype is not MIGRATE_MOVABLE. The memory isolation
	 * notifier chain is used by balloon drivers to return the
	 * number of pages in a range that are held by the balloon
	 * driver to shrink memory. If all the pages are accounted for
	 * by balloons, are free, or on the LRU, isolation can continue.
	 * Later, for example, when memory hotplug notifier runs, these
	 * pages reported as "can be isolated" should be isolated(freed)
	 * by the balloon driver through the memory notifier chain.
	 */
	notifier_ret = memory_isolate_notify(MEM_ISOLATE_COUNT, &arg);
	notifier_ret = notifier_to_errno(notifier_ret);
	if (notifier_ret)
		goto out;
	/*
	 * FIXME: Now, memory hotplug doesn't call shrink_slab() by itself.
	 * We just check MOVABLE pages.
	 */
	if (__count_immobile_pages(zone, page, arg.pages_found))
		ret = 0;

	/*
	 * immobile means "not-on-lru" paes. If immobile is larger than
	 * removable-by-driver pages reported by notifier, we'll fail.
	 */

out:
	if (!ret) {
		set_pageblock_migratetype(page, MIGRATE_ISOLATE);
		move_freepages_block(zone, page, MIGRATE_ISOLATE);
	}

	spin_unlock_irqrestore(&zone->lock, flags);
	if (!ret)
		drain_all_pages();
	return ret;
}

void unset_migratetype_isolate(struct page *page)
{
	struct zone *zone;
	unsigned long flags;
	zone = page_zone(page);
	spin_lock_irqsave(&zone->lock, flags);
	if (get_pageblock_migratetype(page) != MIGRATE_ISOLATE)
		goto out;
	set_pageblock_migratetype(page, MIGRATE_MOVABLE);
	move_freepages_block(zone, page, MIGRATE_MOVABLE);
out:
	spin_unlock_irqrestore(&zone->lock, flags);
}

#ifdef CONFIG_MEMORY_HOTREMOVE
/*
 * All pages in the range must be isolated before calling this.
 */
void
__offline_isolated_pages(unsigned long start_pfn, unsigned long end_pfn)
{
	struct page *page;
	struct zone *zone;
	int order, i;
	unsigned long pfn;
	unsigned long flags;
	/* find the first valid pfn */
	for (pfn = start_pfn; pfn < end_pfn; pfn++)
		if (pfn_valid(pfn))
			break;
	if (pfn == end_pfn)
		return;
	zone = page_zone(pfn_to_page(pfn));
	spin_lock_irqsave(&zone->lock, flags);
	pfn = start_pfn;
	while (pfn < end_pfn) {
		if (!pfn_valid(pfn)) {
			pfn++;
			continue;
		}
		page = pfn_to_page(pfn);
		BUG_ON(page_count(page));
		BUG_ON(!PageBuddy(page));
		order = page_order(page);
#ifdef CONFIG_DEBUG_VM
		printk(KERN_INFO "remove from free list %lx %d %lx\n",
		       pfn, 1 << order, end_pfn);
#endif
		list_del(&page->lru);
		rmv_page_order(page);
		zone->free_area[order].nr_free--;
		__mod_zone_page_state(zone, NR_FREE_PAGES,
				      - (1UL << order));
		for (i = 0; i < (1 << order); i++)
			SetPageReserved((page+i));
		pfn += (1 << order);
	}
	spin_unlock_irqrestore(&zone->lock, flags);
}
#endif

#ifdef CONFIG_MEMORY_FAILURE
bool is_free_buddy_page(struct page *page)
{
	struct zone *zone = page_zone(page);
	unsigned long pfn = page_to_pfn(page);
	unsigned long flags;
	int order;

	spin_lock_irqsave(&zone->lock, flags);
	for (order = 0; order < MAX_ORDER; order++) {
		struct page *page_head = page - (pfn & ((1 << order) - 1));

		if (PageBuddy(page_head) && page_order(page_head) >= order)
			break;
	}
	spin_unlock_irqrestore(&zone->lock, flags);

	return order < MAX_ORDER;
}
#endif

static struct trace_print_flags pageflag_names[] = {
	{1UL << PG_locked,		"locked"	},
	{1UL << PG_error,		"error"		},
	{1UL << PG_referenced,		"referenced"	},
	{1UL << PG_uptodate,		"uptodate"	},
	{1UL << PG_dirty,		"dirty"		},
	{1UL << PG_lru,			"lru"		},
	{1UL << PG_active,		"active"	},
	{1UL << PG_slab,		"slab"		},
	{1UL << PG_owner_priv_1,	"owner_priv_1"	},
	{1UL << PG_arch_1,		"arch_1"	},
	{1UL << PG_reserved,		"reserved"	},
	{1UL << PG_private,		"private"	},
	{1UL << PG_private_2,		"private_2"	},
	{1UL << PG_writeback,		"writeback"	},
#ifdef CONFIG_PAGEFLAGS_EXTENDED
	{1UL << PG_head,		"head"		},
	{1UL << PG_tail,		"tail"		},
#else
	{1UL << PG_compound,		"compound"	},
#endif
	{1UL << PG_swapcache,		"swapcache"	},
	{1UL << PG_mappedtodisk,	"mappedtodisk"	},
	{1UL << PG_reclaim,		"reclaim"	},
	{1UL << PG_swapbacked,		"swapbacked"	},
	{1UL << PG_unevictable,		"unevictable"	},
#ifdef CONFIG_MMU
	{1UL << PG_mlocked,		"mlocked"	},
#endif
#ifdef CONFIG_ARCH_USES_PG_UNCACHED
	{1UL << PG_uncached,		"uncached"	},
#endif
#ifdef CONFIG_MEMORY_FAILURE
	{1UL << PG_hwpoison,		"hwpoison"	},
#endif
	{-1UL,				NULL		},
};

static void dump_page_flags(unsigned long flags)
{
	const char *delim = "";
	unsigned long mask;
	int i;

	printk(KERN_ALERT "page flags: %#lx(", flags);

	/* remove zone id */
	flags &= (1UL << NR_PAGEFLAGS) - 1;

	for (i = 0; pageflag_names[i].name && flags; i++) {

		mask = pageflag_names[i].mask;
		if ((flags & mask) != mask)
			continue;

		flags &= ~mask;
		printk("%s%s", delim, pageflag_names[i].name);
		delim = "|";
	}

	/* check for left over flags */
	if (flags)
		printk("%s%#lx", delim, flags);

	printk(")\n");
}

void dump_page(struct page *page)
{
	printk(KERN_ALERT
	       "page:%p count:%d mapcount:%d mapping:%p index:%#lx\n",
		page, atomic_read(&page->_count), page_mapcount(page),
		page->mapping, page->index);
	dump_page_flags(page->flags);
	mem_cgroup_print_bad_page(page);
}<|MERGE_RESOLUTION|>--- conflicted
+++ resolved
@@ -2105,11 +2105,7 @@
 					sync_migration);
 	if (page)
 		goto got_pg;
-<<<<<<< HEAD
-	sync_migration = true;
-=======
 	sync_migration = !(gfp_mask & __GFP_NO_KSWAPD);
->>>>>>> 105e53f8
 
 	/* Try direct reclaim and then allocating */
 	page = __alloc_pages_direct_reclaim(gfp_mask, order,
@@ -2181,10 +2177,6 @@
 
 nopage:
 	if (!(gfp_mask & __GFP_NOWARN) && printk_ratelimit()) {
-<<<<<<< HEAD
-		printk(KERN_WARNING "%s: page allocation failure."
-			" order:%d, mode:0x%x\n",
-=======
 		unsigned int filter = SHOW_MEM_FILTER_NODES;
 
 		/*
@@ -2200,7 +2192,6 @@
 			filter &= ~SHOW_MEM_FILTER_NODES;
 
 		pr_warning("%s: page allocation failure. order:%d, mode:0x%x\n",
->>>>>>> 105e53f8
 			current->comm, order, gfp_mask);
 		dump_stack();
 		if (!should_suppress_show_mem())
