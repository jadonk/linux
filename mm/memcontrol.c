--- conflicted
+++ resolved
@@ -1966,23 +1966,14 @@
  */
 static int __mem_cgroup_try_charge(struct mm_struct *mm,
 				   gfp_t gfp_mask,
-<<<<<<< HEAD
-				   struct mem_cgroup **memcg, bool oom,
-				   int page_size)
-=======
 				   unsigned int nr_pages,
 				   struct mem_cgroup **memcg,
 				   bool oom)
->>>>>>> 105e53f8
 {
 	unsigned int batch = max(CHARGE_BATCH, nr_pages);
 	int nr_oom_retries = MEM_CGROUP_RECLAIM_RETRIES;
 	struct mem_cgroup *mem = NULL;
 	int ret;
-<<<<<<< HEAD
-	int csize = max(CHARGE_SIZE, (unsigned long) page_size);
-=======
->>>>>>> 105e53f8
 
 	/*
 	 * Unlike gloval-vm's OOM-kill, we're not in memory shortage
@@ -2007,11 +1998,7 @@
 		VM_BUG_ON(css_is_removed(&mem->css));
 		if (mem_cgroup_is_root(mem))
 			goto done;
-<<<<<<< HEAD
-		if (page_size == PAGE_SIZE && consume_stock(mem))
-=======
 		if (nr_pages == 1 && consume_stock(mem))
->>>>>>> 105e53f8
 			goto done;
 		css_get(&mem->css);
 	} else {
@@ -2034,11 +2021,7 @@
 			rcu_read_unlock();
 			goto done;
 		}
-<<<<<<< HEAD
-		if (page_size == PAGE_SIZE && consume_stock(mem)) {
-=======
 		if (nr_pages == 1 && consume_stock(mem)) {
->>>>>>> 105e53f8
 			/*
 			 * It seems dagerous to access memcg without css_get().
 			 * But considering how consume_stok works, it's not
@@ -2078,11 +2061,7 @@
 		case CHARGE_OK:
 			break;
 		case CHARGE_RETRY: /* not in OOM situation but retry */
-<<<<<<< HEAD
-			csize = page_size;
-=======
 			batch = nr_pages;
->>>>>>> 105e53f8
 			css_put(&mem->css);
 			mem = NULL;
 			goto again;
@@ -2103,13 +2082,8 @@
 		}
 	} while (ret != CHARGE_OK);
 
-<<<<<<< HEAD
-	if (csize > page_size)
-		refill_stock(mem, csize - page_size);
-=======
 	if (batch > nr_pages)
 		refill_stock(mem, batch - nr_pages);
->>>>>>> 105e53f8
 	css_put(&mem->css);
 done:
 	*memcg = mem;
@@ -2139,15 +2113,6 @@
 	}
 }
 
-<<<<<<< HEAD
-static void mem_cgroup_cancel_charge(struct mem_cgroup *mem,
-				     int page_size)
-{
-	__mem_cgroup_cancel_charge(mem, page_size >> PAGE_SHIFT);
-}
-
-=======
->>>>>>> 105e53f8
 /*
  * A helper function to get mem_cgroup from ID. must be called under
  * rcu_read_lock(). The caller must check css_is_removed() or some if
@@ -2195,16 +2160,6 @@
 	return mem;
 }
 
-<<<<<<< HEAD
-/*
- * commit a charge got by __mem_cgroup_try_charge() and makes page_cgroup to be
- * USED state. If already USED, uncharge and return.
- */
-static void ____mem_cgroup_commit_charge(struct mem_cgroup *mem,
-					 struct page_cgroup *pc,
-					 enum charge_type ctype)
-{
-=======
 static void __mem_cgroup_commit_charge(struct mem_cgroup *mem,
 				       struct page *page,
 				       unsigned int nr_pages,
@@ -2221,7 +2176,6 @@
 	 * we don't need page_cgroup_lock about tail pages, becase they are not
 	 * accessed by any other context at this point.
 	 */
->>>>>>> 105e53f8
 	pc->mem_cgroup = mem;
 	/*
 	 * We access a page_cgroup asynchronously without lock_page_cgroup().
@@ -2245,39 +2199,7 @@
 		break;
 	}
 
-<<<<<<< HEAD
-	mem_cgroup_charge_statistics(mem, pc, true);
-}
-
-static void __mem_cgroup_commit_charge(struct mem_cgroup *mem,
-				       struct page_cgroup *pc,
-				       enum charge_type ctype,
-				       int page_size)
-{
-	int i;
-	int count = page_size >> PAGE_SHIFT;
-
-	/* try_charge() can return NULL to *memcg, taking care of it. */
-	if (!mem)
-		return;
-
-	lock_page_cgroup(pc);
-	if (unlikely(PageCgroupUsed(pc))) {
-		unlock_page_cgroup(pc);
-		mem_cgroup_cancel_charge(mem, page_size);
-		return;
-	}
-
-	/*
-	 * we don't need page_cgroup_lock about tail pages, becase they are not
-	 * accessed by any other context at this point.
-	 */
-	for (i = 0; i < count; i++)
-		____mem_cgroup_commit_charge(mem, pc + i, ctype);
-
-=======
 	mem_cgroup_charge_statistics(mem, PageCgroupCache(pc), nr_pages);
->>>>>>> 105e53f8
 	unlock_page_cgroup(pc);
 	/*
 	 * "charge_statistics" updated event counter. Then, check it.
@@ -2387,11 +2309,7 @@
 	mem_cgroup_charge_statistics(from, PageCgroupCache(pc), -nr_pages);
 	if (uncharge)
 		/* This is not "cancel", but cancel_charge does all we need. */
-<<<<<<< HEAD
-		mem_cgroup_cancel_charge(from, PAGE_SIZE);
-=======
 		__mem_cgroup_cancel_charge(from, nr_pages);
->>>>>>> 105e53f8
 
 	/* caller should have done css_get */
 	pc->mem_cgroup = to;
@@ -2403,31 +2321,9 @@
 	 * guaranteed that "to" is never removed. So, we don't check rmdir
 	 * status here.
 	 */
-<<<<<<< HEAD
-}
-
-/*
- * check whether the @pc is valid for moving account and call
- * __mem_cgroup_move_account()
- */
-static int mem_cgroup_move_account(struct page_cgroup *pc,
-		struct mem_cgroup *from, struct mem_cgroup *to, bool uncharge)
-{
-	int ret = -EINVAL;
-	unsigned long flags;
-
-	lock_page_cgroup(pc);
-	if (PageCgroupUsed(pc) && pc->mem_cgroup == from) {
-		move_lock_page_cgroup(pc, &flags);
-		__mem_cgroup_move_account(pc, from, to, uncharge);
-		move_unlock_page_cgroup(pc, &flags);
-		ret = 0;
-	}
-=======
 	move_unlock_page_cgroup(pc, &flags);
 	ret = 0;
 unlock:
->>>>>>> 105e53f8
 	unlock_page_cgroup(pc);
 	/*
 	 * check events
@@ -2467,12 +2363,7 @@
 	nr_pages = hpage_nr_pages(page);
 
 	parent = mem_cgroup_from_cont(pcg);
-<<<<<<< HEAD
-	ret = __mem_cgroup_try_charge(NULL, gfp_mask, &parent, false,
-				      PAGE_SIZE);
-=======
 	ret = __mem_cgroup_try_charge(NULL, gfp_mask, nr_pages, &parent, false);
->>>>>>> 105e53f8
 	if (ret || !parent)
 		goto put_back;
 
@@ -2481,14 +2372,10 @@
 
 	ret = mem_cgroup_move_account(page, nr_pages, pc, child, parent, true);
 	if (ret)
-<<<<<<< HEAD
-		mem_cgroup_cancel_charge(parent, PAGE_SIZE);
-=======
 		__mem_cgroup_cancel_charge(parent, nr_pages);
 
 	if (nr_pages > 1)
 		compound_unlock_irqrestore(page, flags);
->>>>>>> 105e53f8
 put_back:
 	putback_lru_page(page);
 put:
@@ -2511,12 +2398,6 @@
 	struct page_cgroup *pc;
 	bool oom = true;
 	int ret;
-	int page_size = PAGE_SIZE;
-
-	if (PageTransHuge(page)) {
-		page_size <<= compound_order(page);
-		VM_BUG_ON(!PageTransHuge(page));
-	}
 
 	if (PageTransHuge(page)) {
 		nr_pages <<= compound_order(page);
@@ -2531,19 +2412,11 @@
 	pc = lookup_page_cgroup(page);
 	BUG_ON(!pc); /* XXX: remove this and move pc lookup into commit */
 
-<<<<<<< HEAD
-	ret = __mem_cgroup_try_charge(mm, gfp_mask, &mem, true, page_size);
-	if (ret || !mem)
-		return ret;
-
-	__mem_cgroup_commit_charge(mem, pc, ctype, page_size);
-=======
 	ret = __mem_cgroup_try_charge(mm, gfp_mask, nr_pages, &mem, oom);
 	if (ret || !mem)
 		return ret;
 
 	__mem_cgroup_commit_charge(mem, page, nr_pages, pc, ctype);
->>>>>>> 105e53f8
 	return 0;
 }
 
@@ -2684,21 +2557,13 @@
 	if (!mem)
 		goto charge_cur_mm;
 	*ptr = mem;
-<<<<<<< HEAD
-	ret = __mem_cgroup_try_charge(NULL, mask, ptr, true, PAGE_SIZE);
-=======
 	ret = __mem_cgroup_try_charge(NULL, mask, 1, ptr, true);
->>>>>>> 105e53f8
 	css_put(&mem->css);
 	return ret;
 charge_cur_mm:
 	if (unlikely(!mm))
 		mm = &init_mm;
-<<<<<<< HEAD
-	return __mem_cgroup_try_charge(mm, mask, ptr, true, PAGE_SIZE);
-=======
 	return __mem_cgroup_try_charge(mm, mask, 1, ptr, true);
->>>>>>> 105e53f8
 }
 
 static void
@@ -2710,15 +2575,8 @@
 	if (!ptr)
 		return;
 	cgroup_exclude_rmdir(&ptr->css);
-<<<<<<< HEAD
-	pc = lookup_page_cgroup(page);
-	mem_cgroup_lru_del_before_commit_swapcache(page);
-	__mem_cgroup_commit_charge(ptr, pc, ctype, PAGE_SIZE);
-	mem_cgroup_lru_add_after_commit_swapcache(page);
-=======
 
 	__mem_cgroup_commit_charge_lrucare(page, ptr, ctype);
->>>>>>> 105e53f8
 	/*
 	 * Now swap is on-memory. This means this page may be
 	 * counted both as mem and swap....double count.
@@ -2766,21 +2624,12 @@
 		return;
 	if (!mem)
 		return;
-<<<<<<< HEAD
-	mem_cgroup_cancel_charge(mem, PAGE_SIZE);
-}
-
-static void
-__do_uncharge(struct mem_cgroup *mem, const enum charge_type ctype,
-	      int page_size)
-=======
 	__mem_cgroup_cancel_charge(mem, 1);
 }
 
 static void mem_cgroup_do_uncharge(struct mem_cgroup *mem,
 				   unsigned int nr_pages,
 				   const enum charge_type ctype)
->>>>>>> 105e53f8
 {
 	struct memcg_batch_info *batch = NULL;
 	bool uncharge_memsw = true;
@@ -2808,11 +2657,7 @@
 	if (!batch->do_batch || test_thread_flag(TIF_MEMDIE))
 		goto direct_uncharge;
 
-<<<<<<< HEAD
-	if (page_size != PAGE_SIZE)
-=======
 	if (nr_pages > 1)
->>>>>>> 105e53f8
 		goto direct_uncharge;
 
 	/*
@@ -2828,15 +2673,9 @@
 		batch->memsw_nr_pages++;
 	return;
 direct_uncharge:
-<<<<<<< HEAD
-	res_counter_uncharge(&mem->res, page_size);
-	if (uncharge_memsw)
-		res_counter_uncharge(&mem->memsw, page_size);
-=======
 	res_counter_uncharge(&mem->res, nr_pages * PAGE_SIZE);
 	if (uncharge_memsw)
 		res_counter_uncharge(&mem->memsw, nr_pages * PAGE_SIZE);
->>>>>>> 105e53f8
 	if (unlikely(batch->memcg != mem))
 		memcg_oom_recover(mem);
 	return;
@@ -2848,17 +2687,9 @@
 static struct mem_cgroup *
 __mem_cgroup_uncharge_common(struct page *page, enum charge_type ctype)
 {
-<<<<<<< HEAD
-	int i;
-	int count;
-	struct page_cgroup *pc;
-	struct mem_cgroup *mem = NULL;
-	int page_size = PAGE_SIZE;
-=======
 	struct mem_cgroup *mem = NULL;
 	unsigned int nr_pages = 1;
 	struct page_cgroup *pc;
->>>>>>> 105e53f8
 
 	if (mem_cgroup_disabled())
 		return NULL;
@@ -2867,17 +2698,9 @@
 		return NULL;
 
 	if (PageTransHuge(page)) {
-<<<<<<< HEAD
-		page_size <<= compound_order(page);
-		VM_BUG_ON(!PageTransHuge(page));
-	}
-
-	count = page_size >> PAGE_SHIFT;
-=======
 		nr_pages <<= compound_order(page);
 		VM_BUG_ON(!PageTransHuge(page));
 	}
->>>>>>> 105e53f8
 	/*
 	 * Check if our page_cgroup is valid
 	 */
@@ -2910,12 +2733,7 @@
 		break;
 	}
 
-<<<<<<< HEAD
-	for (i = 0; i < count; i++)
-		mem_cgroup_charge_statistics(mem, pc + i, false);
-=======
 	mem_cgroup_charge_statistics(mem, PageCgroupCache(pc), -nr_pages);
->>>>>>> 105e53f8
 
 	ClearPageCgroupUsed(pc);
 	/*
@@ -2936,11 +2754,7 @@
 		mem_cgroup_get(mem);
 	}
 	if (!mem_cgroup_is_root(mem))
-<<<<<<< HEAD
-		__do_uncharge(mem, ctype, page_size);
-=======
 		mem_cgroup_do_uncharge(mem, nr_pages, ctype);
->>>>>>> 105e53f8
 
 	return mem;
 
@@ -3137,11 +2951,8 @@
 	enum charge_type ctype;
 	int ret = 0;
 
-<<<<<<< HEAD
-=======
 	*ptr = NULL;
 
->>>>>>> 105e53f8
 	VM_BUG_ON(PageTransHuge(page));
 	if (mem_cgroup_disabled())
 		return 0;
@@ -3192,11 +3003,7 @@
 		return 0;
 
 	*ptr = mem;
-<<<<<<< HEAD
-	ret = __mem_cgroup_try_charge(NULL, GFP_KERNEL, ptr, false, PAGE_SIZE);
-=======
 	ret = __mem_cgroup_try_charge(NULL, gfp_mask, 1, ptr, false);
->>>>>>> 105e53f8
 	css_put(&mem->css);/* drop extra refcnt */
 	if (ret || *ptr == NULL) {
 		if (PageAnon(page)) {
@@ -3223,11 +3030,7 @@
 		ctype = MEM_CGROUP_CHARGE_TYPE_CACHE;
 	else
 		ctype = MEM_CGROUP_CHARGE_TYPE_SHMEM;
-<<<<<<< HEAD
-	__mem_cgroup_commit_charge(mem, pc, ctype, PAGE_SIZE);
-=======
 	__mem_cgroup_commit_charge(mem, page, 1, pc, ctype);
->>>>>>> 105e53f8
 	return ret;
 }
 
@@ -4880,12 +4683,7 @@
 			batch_count = PRECHARGE_COUNT_AT_ONCE;
 			cond_resched();
 		}
-<<<<<<< HEAD
-		ret = __mem_cgroup_try_charge(NULL, GFP_KERNEL, &mem, false,
-					      PAGE_SIZE);
-=======
 		ret = __mem_cgroup_try_charge(NULL, GFP_KERNEL, 1, &mem, false);
->>>>>>> 105e53f8
 		if (ret || !mem)
 			/* mem_cgroup_clear_mc() will do uncharge later */
 			return -ENOMEM;
@@ -5047,12 +4845,8 @@
 	pte_t *pte;
 	spinlock_t *ptl;
 
-<<<<<<< HEAD
-	VM_BUG_ON(pmd_trans_huge(*pmd));
-=======
 	split_huge_page_pmd(walk->mm, pmd);
 
->>>>>>> 105e53f8
 	pte = pte_offset_map_lock(vma->vm_mm, pmd, addr, &ptl);
 	for (; addr != end; pte++, addr += PAGE_SIZE)
 		if (is_target_pte_for_mc(vma, addr, *pte, NULL))
@@ -5216,7 +5010,6 @@
 
 	split_huge_page_pmd(walk->mm, pmd);
 retry:
-	VM_BUG_ON(pmd_trans_huge(*pmd));
 	pte = pte_offset_map_lock(vma->vm_mm, pmd, addr, &ptl);
 	for (; addr != end; addr += PAGE_SIZE) {
 		pte_t ptent = *(pte++);
