// SPDX-License-Identifier: GPL-2.0
/*
 * Device Tree Source for J721E SoC Family Main Domain peripherals
 *
 * Copyright (C) 2016-2019 Texas Instruments Incorporated - http://www.ti.com/
 */

&cbass_main {
	msmc_ram: sram@70000000 {
		compatible = "mmio-sram";
		reg = <0x0 0x70000000 0x0 0x800000>;
		#address-cells = <1>;
		#size-cells = <1>;
		ranges = <0x0 0x0 0x70000000 0x800000>;

		atf-sram@0 {
			reg = <0x0 0x20000>;
		};
	};

	gic500: interrupt-controller@1800000 {
		compatible = "arm,gic-v3";
		#address-cells = <2>;
		#size-cells = <2>;
		ranges;
		#interrupt-cells = <3>;
		interrupt-controller;
		reg = <0x00 0x01800000 0x00 0x10000>,	/* GICD */
		      <0x00 0x01900000 0x00 0x100000>;	/* GICR */

		/* vcpumntirq: virtual CPU interface maintenance interrupt */
		interrupts = <GIC_PPI 9 IRQ_TYPE_LEVEL_HIGH>;

		gic_its: gic-its@18200000 {
			compatible = "arm,gic-v3-its";
			reg = <0x00 0x01820000 0x00 0x10000>;
			socionext,synquacer-pre-its = <0x1000000 0x400000>;
			msi-controller;
			#msi-cells = <1>;
		};
	};

	smmu0: smmu@36600000 {
		compatible = "arm,smmu-v3";
		reg = <0x0 0x36600000 0x0 0x100000>;
		interrupt-parent = <&gic500>;
		interrupts = <GIC_SPI 772 IRQ_TYPE_EDGE_RISING>,
			     <GIC_SPI 768 IRQ_TYPE_EDGE_RISING>;
		interrupt-names = "eventq", "gerror";
		#iommu-cells = <1>;
	};

	main_gpio_intr: interrupt-controller0 {
		compatible = "ti,sci-intr";
		interrupt-controller;
		interrupt-parent = <&gic500>;
		#interrupt-cells = <3>;
		ti,sci = <&dmsc>;
		ti,sci-dst-id = <14>;
		ti,sci-rm-range-girq = <0x1>;
	};

	cbass_main_navss: interconnect0 {
		compatible = "simple-bus";
		#address-cells = <2>;
		#size-cells = <2>;
		ranges;

		main_navss_intr: interrupt-controller1 {
			compatible = "ti,sci-intr";
			interrupt-controller;
			interrupt-parent = <&gic500>;
			#interrupt-cells = <3>;
			ti,sci = <&dmsc>;
			ti,sci-dst-id = <14>;
			ti,sci-rm-range-girq = <0>, <2>;
		};

<<<<<<< HEAD
		hwspinlock: spinlock@30e00000 {
			compatible = "ti,am654-hwspinlock";
			reg = <0x00 0x30e00000 0x00 0x1000>;
			#hwlock-cells = <1>;
		};

		mailbox0_cluster0: mailbox@31f80000 {
			compatible = "ti,am654-mailbox";
			reg = <0x00 0x31f80000 0x00 0x200>;
			#mbox-cells = <1>;
			ti,mbox-num-users = <4>;
			ti,mbox-num-fifos = <16>;
			interrupt-parent = <&main_navss_intr>;
			interrupts = <214 0 IRQ_TYPE_LEVEL_HIGH>;

			mbox_mcu_r5fss0_core0: mbox-mcu-r5fss0-core0 {
				ti,mbox-rx = <0 0 0>;
				ti,mbox-tx = <1 0 0>;
			};

			mbox_mcu_r5fss0_core1: mbox-mcu-r5fss0-core1 {
				ti,mbox-rx = <2 0 0>;
				ti,mbox-tx = <3 0 0>;
			};
		};

		mailbox0_cluster1: mailbox@31f81000 {
			compatible = "ti,am654-mailbox";
			reg = <0x00 0x31f81000 0x00 0x200>;
			#mbox-cells = <1>;
			ti,mbox-num-users = <4>;
			ti,mbox-num-fifos = <16>;
			interrupt-parent = <&main_navss_intr>;
			interrupts = <215 0 IRQ_TYPE_LEVEL_HIGH>;

			mbox_main_r5fss0_core0: mbox-main-r5fss0-core0 {
				ti,mbox-rx = <0 0 0>;
				ti,mbox-tx = <1 0 0>;
			};

			mbox_main_r5fss0_core1: mbox-main-r5fss0-core1 {
				ti,mbox-rx = <2 0 0>;
				ti,mbox-tx = <3 0 0>;
			};
		};

		mailbox0_cluster2: mailbox@31f82000 {
			compatible = "ti,am654-mailbox";
			reg = <0x00 0x31f82000 0x00 0x200>;
			#mbox-cells = <1>;
			ti,mbox-num-users = <4>;
			ti,mbox-num-fifos = <16>;
			interrupt-parent = <&main_navss_intr>;
			interrupts = <216 0 IRQ_TYPE_LEVEL_HIGH>;

			mbox_main_r5fss1_core0: mbox-main-r5fss1-core0 {
				ti,mbox-rx = <0 0 0>;
				ti,mbox-tx = <1 0 0>;
			};

			mbox_main_r5fss1_core1: mbox-main-r5fss1-core1 {
				ti,mbox-rx = <2 0 0>;
				ti,mbox-tx = <3 0 0>;
			};
		};

		mailbox0_cluster3: mailbox@31f83000 {
			compatible = "ti,am654-mailbox";
			reg = <0x00 0x31f83000 0x00 0x200>;
			#mbox-cells = <1>;
			ti,mbox-num-users = <4>;
			ti,mbox-num-fifos = <16>;
			interrupt-parent = <&main_navss_intr>;
			interrupts = <217 0 IRQ_TYPE_LEVEL_HIGH>;

			mbox_c66_0: mbox-c66-0 {
				ti,mbox-rx = <0 0 0>;
				ti,mbox-tx = <1 0 0>;
			};

			mbox_c66_1: mbox-c66-1 {
				ti,mbox-rx = <2 0 0>;
				ti,mbox-tx = <3 0 0>;
			};
		};

		mailbox0_cluster4: mailbox@31f84000 {
			compatible = "ti,am654-mailbox";
			reg = <0x00 0x31f84000 0x00 0x200>;
			#mbox-cells = <1>;
			ti,mbox-num-users = <4>;
			ti,mbox-num-fifos = <16>;
			interrupt-parent = <&main_navss_intr>;
			interrupts = <218 0 IRQ_TYPE_LEVEL_HIGH>;

			mbox_c71_0: mbox-c71-0 {
				ti,mbox-rx = <0 0 0>;
				ti,mbox-tx = <1 0 0>;
			};
		};

		mailbox0_cluster5: mailbox@31f85000 {
			compatible = "ti,am654-mailbox";
			reg = <0x00 0x31f85000 0x00 0x200>;
			#mbox-cells = <1>;
			ti,mbox-num-users = <4>;
			ti,mbox-num-fifos = <16>;
			status = "disabled";
		};

		mailbox0_cluster6: mailbox@31f86000 {
			compatible = "ti,am654-mailbox";
			reg = <0x00 0x31f86000 0x00 0x200>;
			#mbox-cells = <1>;
			ti,mbox-num-users = <4>;
			ti,mbox-num-fifos = <16>;
			status = "disabled";
		};

		mailbox0_cluster7: mailbox@31f87000 {
			compatible = "ti,am654-mailbox";
			reg = <0x00 0x31f87000 0x00 0x200>;
			#mbox-cells = <1>;
			ti,mbox-num-users = <4>;
			ti,mbox-num-fifos = <16>;
			status = "disabled";
		};

		mailbox0_cluster8: mailbox@31f88000 {
			compatible = "ti,am654-mailbox";
			reg = <0x00 0x31f88000 0x00 0x200>;
			#mbox-cells = <1>;
			ti,mbox-num-users = <4>;
			ti,mbox-num-fifos = <16>;
			status = "disabled";
		};

		mailbox0_cluster9: mailbox@31f89000 {
			compatible = "ti,am654-mailbox";
			reg = <0x00 0x31f89000 0x00 0x200>;
			#mbox-cells = <1>;
			ti,mbox-num-users = <4>;
			ti,mbox-num-fifos = <16>;
			status = "disabled";
		};

		mailbox0_cluster10: mailbox@31f8a000 {
			compatible = "ti,am654-mailbox";
			reg = <0x00 0x31f8a000 0x00 0x200>;
			#mbox-cells = <1>;
			ti,mbox-num-users = <4>;
			ti,mbox-num-fifos = <16>;
			status = "disabled";
		};

		mailbox0_cluster11: mailbox@31f8b000 {
			compatible = "ti,am654-mailbox";
			reg = <0x00 0x31f8b000 0x00 0x200>;
			#mbox-cells = <1>;
			ti,mbox-num-users = <4>;
			ti,mbox-num-fifos = <16>;
			status = "disabled";
=======
		main_udmass_inta: interrupt-controller@33d00000 {
			compatible = "ti,sci-inta";
			reg = <0x0 0x33d00000 0x0 0x100000>;
			interrupt-controller;
			interrupt-parent = <&main_navss_intr>;
			#interrupt-cells = <3>;
			ti,sci = <&dmsc>;
			ti,sci-dev-id = <209>;
			ti,sci-rm-range-vint = <0xa>;
			ti,sci-rm-range-global-event = <0xd>;
>>>>>>> 9295eb63
		};
	};

	secure_proxy_main: mailbox@32c00000 {
		compatible = "ti,am654-secure-proxy";
		#mbox-cells = <1>;
		reg-names = "target_data", "rt", "scfg";
		reg = <0x00 0x32c00000 0x00 0x100000>,
		      <0x00 0x32400000 0x00 0x100000>,
		      <0x00 0x32800000 0x00 0x100000>;
		interrupt-names = "rx_011";
		interrupts = <GIC_SPI 37 IRQ_TYPE_LEVEL_HIGH>;
	};

	main_pmx0: pinmux@11c000 {
		compatible = "pinctrl-single";
		/* Proxy 0 addressing */
		reg = <0x0 0x11c000 0x0 0x2b4>;
		#pinctrl-cells = <1>;
		pinctrl-single,register-width = <32>;
		pinctrl-single,function-mask = <0xffffffff>;
	};

	main_uart0: serial@2800000 {
		compatible = "ti,j721e-uart", "ti,am654-uart";
		reg = <0x00 0x02800000 0x00 0x100>;
		reg-shift = <2>;
		reg-io-width = <4>;
		interrupts = <GIC_SPI 192 IRQ_TYPE_LEVEL_HIGH>;
		clock-frequency = <48000000>;
		current-speed = <115200>;
		power-domains = <&k3_pds 146 TI_SCI_PD_SHARED>;
		clocks = <&k3_clks 146 0>;
		clock-names = "fclk";
	};

	main_uart1: serial@2810000 {
		compatible = "ti,j721e-uart", "ti,am654-uart";
		reg = <0x00 0x02810000 0x00 0x100>;
		reg-shift = <2>;
		reg-io-width = <4>;
		interrupts = <GIC_SPI 193 IRQ_TYPE_LEVEL_HIGH>;
		clock-frequency = <48000000>;
		current-speed = <115200>;
		power-domains = <&k3_pds 278 TI_SCI_PD_EXCLUSIVE>;
		clocks = <&k3_clks 278 0>;
		clock-names = "fclk";
	};

	main_uart2: serial@2820000 {
		compatible = "ti,j721e-uart", "ti,am654-uart";
		reg = <0x00 0x02820000 0x00 0x100>;
		reg-shift = <2>;
		reg-io-width = <4>;
		interrupts = <GIC_SPI 194 IRQ_TYPE_LEVEL_HIGH>;
		clock-frequency = <48000000>;
		current-speed = <115200>;
		power-domains = <&k3_pds 279 TI_SCI_PD_EXCLUSIVE>;
		clocks = <&k3_clks 279 0>;
		clock-names = "fclk";
	};

	main_uart3: serial@2830000 {
		compatible = "ti,j721e-uart", "ti,am654-uart";
		reg = <0x00 0x02830000 0x00 0x100>;
		reg-shift = <2>;
		reg-io-width = <4>;
		interrupts = <GIC_SPI 195 IRQ_TYPE_LEVEL_HIGH>;
		clock-frequency = <48000000>;
		current-speed = <115200>;
		power-domains = <&k3_pds 280 TI_SCI_PD_EXCLUSIVE>;
		clocks = <&k3_clks 280 0>;
		clock-names = "fclk";
	};

	main_uart4: serial@2840000 {
		compatible = "ti,j721e-uart", "ti,am654-uart";
		reg = <0x00 0x02840000 0x00 0x100>;
		reg-shift = <2>;
		reg-io-width = <4>;
		interrupts = <GIC_SPI 196 IRQ_TYPE_LEVEL_HIGH>;
		clock-frequency = <48000000>;
		current-speed = <115200>;
		power-domains = <&k3_pds 281 TI_SCI_PD_EXCLUSIVE>;
		clocks = <&k3_clks 281 0>;
		clock-names = "fclk";
	};

	main_uart5: serial@2850000 {
		compatible = "ti,j721e-uart", "ti,am654-uart";
		reg = <0x00 0x02850000 0x00 0x100>;
		reg-shift = <2>;
		reg-io-width = <4>;
		interrupts = <GIC_SPI 197 IRQ_TYPE_LEVEL_HIGH>;
		clock-frequency = <48000000>;
		current-speed = <115200>;
		power-domains = <&k3_pds 282 TI_SCI_PD_EXCLUSIVE>;
		clocks = <&k3_clks 282 0>;
		clock-names = "fclk";
	};

	main_uart6: serial@2860000 {
		compatible = "ti,j721e-uart", "ti,am654-uart";
		reg = <0x00 0x02860000 0x00 0x100>;
		reg-shift = <2>;
		reg-io-width = <4>;
		interrupts = <GIC_SPI 198 IRQ_TYPE_LEVEL_HIGH>;
		clock-frequency = <48000000>;
		current-speed = <115200>;
		power-domains = <&k3_pds 283 TI_SCI_PD_EXCLUSIVE>;
		clocks = <&k3_clks 283 0>;
		clock-names = "fclk";
	};

	main_uart7: serial@2870000 {
		compatible = "ti,j721e-uart", "ti,am654-uart";
		reg = <0x00 0x02870000 0x00 0x100>;
		reg-shift = <2>;
		reg-io-width = <4>;
		interrupts = <GIC_SPI 199 IRQ_TYPE_LEVEL_HIGH>;
		clock-frequency = <48000000>;
		current-speed = <115200>;
		power-domains = <&k3_pds 284 TI_SCI_PD_EXCLUSIVE>;
		clocks = <&k3_clks 284 0>;
		clock-names = "fclk";
	};

	main_uart8: serial@2880000 {
		compatible = "ti,j721e-uart", "ti,am654-uart";
		reg = <0x00 0x02880000 0x00 0x100>;
		reg-shift = <2>;
		reg-io-width = <4>;
		interrupts = <GIC_SPI 248 IRQ_TYPE_LEVEL_HIGH>;
		clock-frequency = <48000000>;
		current-speed = <115200>;
		power-domains = <&k3_pds 285 TI_SCI_PD_EXCLUSIVE>;
		clocks = <&k3_clks 285 0>;
		clock-names = "fclk";
	};

	main_uart9: serial@2890000 {
		compatible = "ti,j721e-uart", "ti,am654-uart";
		reg = <0x00 0x02890000 0x00 0x100>;
		reg-shift = <2>;
		reg-io-width = <4>;
		interrupts = <GIC_SPI 249 IRQ_TYPE_LEVEL_HIGH>;
		clock-frequency = <48000000>;
		current-speed = <115200>;
		power-domains = <&k3_pds 286 TI_SCI_PD_EXCLUSIVE>;
		clocks = <&k3_clks 286 0>;
		clock-names = "fclk";
	};

	main_gpio0: gpio@600000 {
		compatible = "ti,j721e-gpio", "ti,keystone-gpio";
		reg = <0x0 0x00600000 0x0 0x100>;
		gpio-controller;
		#gpio-cells = <2>;
		interrupt-parent = <&main_gpio_intr>;
		interrupts = <105 0 IRQ_TYPE_EDGE_RISING>,
			     <105 1 IRQ_TYPE_EDGE_RISING>,
			     <105 2 IRQ_TYPE_EDGE_RISING>,
			     <105 3 IRQ_TYPE_EDGE_RISING>,
			     <105 4 IRQ_TYPE_EDGE_RISING>,
			     <105 5 IRQ_TYPE_EDGE_RISING>,
			     <105 6 IRQ_TYPE_EDGE_RISING>,
			     <105 7 IRQ_TYPE_EDGE_RISING>;
		interrupt-controller;
		#interrupt-cells = <2>;
		ti,ngpio = <128>;
		ti,davinci-gpio-unbanked = <0>;
		power-domains = <&k3_pds 105 TI_SCI_PD_EXCLUSIVE>;
		clocks = <&k3_clks 105 0>;
		clock-names = "gpio";
	};

	main_gpio1: gpio@601000 {
		compatible = "ti,j721e-gpio", "ti,keystone-gpio";
		reg = <0x0 0x00601000 0x0 0x100>;
		gpio-controller;
		#gpio-cells = <2>;
		interrupt-parent = <&main_gpio_intr>;
		interrupts = <106 0 IRQ_TYPE_EDGE_RISING>,
			     <106 1 IRQ_TYPE_EDGE_RISING>,
			     <106 2 IRQ_TYPE_EDGE_RISING>;
		interrupt-controller;
		#interrupt-cells = <2>;
		ti,ngpio = <36>;
		ti,davinci-gpio-unbanked = <0>;
		power-domains = <&k3_pds 106 TI_SCI_PD_EXCLUSIVE>;
		clocks = <&k3_clks 106 0>;
		clock-names = "gpio";
	};

	main_gpio2: gpio@610000 {
		compatible = "ti,j721e-gpio", "ti,keystone-gpio";
		reg = <0x0 0x00610000 0x0 0x100>;
		gpio-controller;
		#gpio-cells = <2>;
		interrupt-parent = <&main_gpio_intr>;
		interrupts = <107 0 IRQ_TYPE_EDGE_RISING>,
			     <107 1 IRQ_TYPE_EDGE_RISING>,
			     <107 2 IRQ_TYPE_EDGE_RISING>,
			     <107 3 IRQ_TYPE_EDGE_RISING>,
			     <107 4 IRQ_TYPE_EDGE_RISING>,
			     <107 5 IRQ_TYPE_EDGE_RISING>,
			     <107 6 IRQ_TYPE_EDGE_RISING>,
			     <107 7 IRQ_TYPE_EDGE_RISING>;
		interrupt-controller;
		#interrupt-cells = <2>;
		ti,ngpio = <128>;
		ti,davinci-gpio-unbanked = <0>;
		power-domains = <&k3_pds 107 TI_SCI_PD_EXCLUSIVE>;
		clocks = <&k3_clks 107 0>;
		clock-names = "gpio";
	};

	main_gpio3: gpio@611000 {
		compatible = "ti,j721e-gpio", "ti,keystone-gpio";
		reg = <0x0 0x00611000 0x0 0x100>;
		gpio-controller;
		#gpio-cells = <2>;
		interrupt-parent = <&main_gpio_intr>;
		interrupts = <108 0 IRQ_TYPE_EDGE_RISING>,
			     <108 1 IRQ_TYPE_EDGE_RISING>,
			     <108 2 IRQ_TYPE_EDGE_RISING>;
		interrupt-controller;
		#interrupt-cells = <2>;
		ti,ngpio = <36>;
		ti,davinci-gpio-unbanked = <0>;
		power-domains = <&k3_pds 108 TI_SCI_PD_EXCLUSIVE>;
		clocks = <&k3_clks 108 0>;
		clock-names = "gpio";
	};

	main_gpio4: gpio@620000 {
		compatible = "ti,j721e-gpio", "ti,keystone-gpio";
		reg = <0x0 0x00620000 0x0 0x100>;
		gpio-controller;
		#gpio-cells = <2>;
		interrupt-parent = <&main_gpio_intr>;
		interrupts = <109 0 IRQ_TYPE_EDGE_RISING>,
			     <109 1 IRQ_TYPE_EDGE_RISING>,
			     <109 2 IRQ_TYPE_EDGE_RISING>,
			     <109 3 IRQ_TYPE_EDGE_RISING>,
			     <109 4 IRQ_TYPE_EDGE_RISING>,
			     <109 5 IRQ_TYPE_EDGE_RISING>,
			     <109 6 IRQ_TYPE_EDGE_RISING>,
			     <109 7 IRQ_TYPE_EDGE_RISING>;
		interrupt-controller;
		#interrupt-cells = <2>;
		ti,ngpio = <128>;
		ti,davinci-gpio-unbanked = <0>;
		power-domains = <&k3_pds 109 TI_SCI_PD_EXCLUSIVE>;
		clocks = <&k3_clks 109 0>;
		clock-names = "gpio";
	};

	main_gpio5: gpio@621000 {
		compatible = "ti,j721e-gpio", "ti,keystone-gpio";
		reg = <0x0 0x00621000 0x0 0x100>;
		gpio-controller;
		#gpio-cells = <2>;
		interrupt-parent = <&main_gpio_intr>;
		interrupts = <110 0 IRQ_TYPE_EDGE_RISING>,
			     <110 1 IRQ_TYPE_EDGE_RISING>,
			     <110 2 IRQ_TYPE_EDGE_RISING>;
		interrupt-controller;
		#interrupt-cells = <2>;
		ti,ngpio = <36>;
		ti,davinci-gpio-unbanked = <0>;
		power-domains = <&k3_pds 110 TI_SCI_PD_EXCLUSIVE>;
		clocks = <&k3_clks 110 0>;
		clock-names = "gpio";
	};

	main_gpio6: gpio@630000 {
		compatible = "ti,j721e-gpio", "ti,keystone-gpio";
		reg = <0x0 0x00630000 0x0 0x100>;
		gpio-controller;
		#gpio-cells = <2>;
		interrupt-parent = <&main_gpio_intr>;
		interrupts = <111 0 IRQ_TYPE_EDGE_RISING>,
			     <111 1 IRQ_TYPE_EDGE_RISING>,
			     <111 2 IRQ_TYPE_EDGE_RISING>,
			     <111 3 IRQ_TYPE_EDGE_RISING>,
			     <111 4 IRQ_TYPE_EDGE_RISING>,
			     <111 5 IRQ_TYPE_EDGE_RISING>,
			     <111 6 IRQ_TYPE_EDGE_RISING>,
			     <111 7 IRQ_TYPE_EDGE_RISING>;
		interrupt-controller;
		#interrupt-cells = <2>;
		ti,ngpio = <128>;
		ti,davinci-gpio-unbanked = <0>;
		power-domains = <&k3_pds 111 TI_SCI_PD_EXCLUSIVE>;
		clocks = <&k3_clks 111 0>;
		clock-names = "gpio";
	};

	main_gpio7: gpio@631000 {
		compatible = "ti,j721e-gpio", "ti,keystone-gpio";
		reg = <0x0 0x00631000 0x0 0x100>;
		gpio-controller;
		#gpio-cells = <2>;
		interrupt-parent = <&main_gpio_intr>;
		interrupts = <112 0 IRQ_TYPE_EDGE_RISING>,
			     <112 1 IRQ_TYPE_EDGE_RISING>,
			     <112 2 IRQ_TYPE_EDGE_RISING>;
		interrupt-controller;
		#interrupt-cells = <2>;
		ti,ngpio = <36>;
		ti,davinci-gpio-unbanked = <0>;
		power-domains = <&k3_pds 112 TI_SCI_PD_EXCLUSIVE>;
		clocks = <&k3_clks 112 0>;
		clock-names = "gpio";
	};
};<|MERGE_RESOLUTION|>--- conflicted
+++ resolved
@@ -76,170 +76,6 @@
 			ti,sci-rm-range-girq = <0>, <2>;
 		};
 
-<<<<<<< HEAD
-		hwspinlock: spinlock@30e00000 {
-			compatible = "ti,am654-hwspinlock";
-			reg = <0x00 0x30e00000 0x00 0x1000>;
-			#hwlock-cells = <1>;
-		};
-
-		mailbox0_cluster0: mailbox@31f80000 {
-			compatible = "ti,am654-mailbox";
-			reg = <0x00 0x31f80000 0x00 0x200>;
-			#mbox-cells = <1>;
-			ti,mbox-num-users = <4>;
-			ti,mbox-num-fifos = <16>;
-			interrupt-parent = <&main_navss_intr>;
-			interrupts = <214 0 IRQ_TYPE_LEVEL_HIGH>;
-
-			mbox_mcu_r5fss0_core0: mbox-mcu-r5fss0-core0 {
-				ti,mbox-rx = <0 0 0>;
-				ti,mbox-tx = <1 0 0>;
-			};
-
-			mbox_mcu_r5fss0_core1: mbox-mcu-r5fss0-core1 {
-				ti,mbox-rx = <2 0 0>;
-				ti,mbox-tx = <3 0 0>;
-			};
-		};
-
-		mailbox0_cluster1: mailbox@31f81000 {
-			compatible = "ti,am654-mailbox";
-			reg = <0x00 0x31f81000 0x00 0x200>;
-			#mbox-cells = <1>;
-			ti,mbox-num-users = <4>;
-			ti,mbox-num-fifos = <16>;
-			interrupt-parent = <&main_navss_intr>;
-			interrupts = <215 0 IRQ_TYPE_LEVEL_HIGH>;
-
-			mbox_main_r5fss0_core0: mbox-main-r5fss0-core0 {
-				ti,mbox-rx = <0 0 0>;
-				ti,mbox-tx = <1 0 0>;
-			};
-
-			mbox_main_r5fss0_core1: mbox-main-r5fss0-core1 {
-				ti,mbox-rx = <2 0 0>;
-				ti,mbox-tx = <3 0 0>;
-			};
-		};
-
-		mailbox0_cluster2: mailbox@31f82000 {
-			compatible = "ti,am654-mailbox";
-			reg = <0x00 0x31f82000 0x00 0x200>;
-			#mbox-cells = <1>;
-			ti,mbox-num-users = <4>;
-			ti,mbox-num-fifos = <16>;
-			interrupt-parent = <&main_navss_intr>;
-			interrupts = <216 0 IRQ_TYPE_LEVEL_HIGH>;
-
-			mbox_main_r5fss1_core0: mbox-main-r5fss1-core0 {
-				ti,mbox-rx = <0 0 0>;
-				ti,mbox-tx = <1 0 0>;
-			};
-
-			mbox_main_r5fss1_core1: mbox-main-r5fss1-core1 {
-				ti,mbox-rx = <2 0 0>;
-				ti,mbox-tx = <3 0 0>;
-			};
-		};
-
-		mailbox0_cluster3: mailbox@31f83000 {
-			compatible = "ti,am654-mailbox";
-			reg = <0x00 0x31f83000 0x00 0x200>;
-			#mbox-cells = <1>;
-			ti,mbox-num-users = <4>;
-			ti,mbox-num-fifos = <16>;
-			interrupt-parent = <&main_navss_intr>;
-			interrupts = <217 0 IRQ_TYPE_LEVEL_HIGH>;
-
-			mbox_c66_0: mbox-c66-0 {
-				ti,mbox-rx = <0 0 0>;
-				ti,mbox-tx = <1 0 0>;
-			};
-
-			mbox_c66_1: mbox-c66-1 {
-				ti,mbox-rx = <2 0 0>;
-				ti,mbox-tx = <3 0 0>;
-			};
-		};
-
-		mailbox0_cluster4: mailbox@31f84000 {
-			compatible = "ti,am654-mailbox";
-			reg = <0x00 0x31f84000 0x00 0x200>;
-			#mbox-cells = <1>;
-			ti,mbox-num-users = <4>;
-			ti,mbox-num-fifos = <16>;
-			interrupt-parent = <&main_navss_intr>;
-			interrupts = <218 0 IRQ_TYPE_LEVEL_HIGH>;
-
-			mbox_c71_0: mbox-c71-0 {
-				ti,mbox-rx = <0 0 0>;
-				ti,mbox-tx = <1 0 0>;
-			};
-		};
-
-		mailbox0_cluster5: mailbox@31f85000 {
-			compatible = "ti,am654-mailbox";
-			reg = <0x00 0x31f85000 0x00 0x200>;
-			#mbox-cells = <1>;
-			ti,mbox-num-users = <4>;
-			ti,mbox-num-fifos = <16>;
-			status = "disabled";
-		};
-
-		mailbox0_cluster6: mailbox@31f86000 {
-			compatible = "ti,am654-mailbox";
-			reg = <0x00 0x31f86000 0x00 0x200>;
-			#mbox-cells = <1>;
-			ti,mbox-num-users = <4>;
-			ti,mbox-num-fifos = <16>;
-			status = "disabled";
-		};
-
-		mailbox0_cluster7: mailbox@31f87000 {
-			compatible = "ti,am654-mailbox";
-			reg = <0x00 0x31f87000 0x00 0x200>;
-			#mbox-cells = <1>;
-			ti,mbox-num-users = <4>;
-			ti,mbox-num-fifos = <16>;
-			status = "disabled";
-		};
-
-		mailbox0_cluster8: mailbox@31f88000 {
-			compatible = "ti,am654-mailbox";
-			reg = <0x00 0x31f88000 0x00 0x200>;
-			#mbox-cells = <1>;
-			ti,mbox-num-users = <4>;
-			ti,mbox-num-fifos = <16>;
-			status = "disabled";
-		};
-
-		mailbox0_cluster9: mailbox@31f89000 {
-			compatible = "ti,am654-mailbox";
-			reg = <0x00 0x31f89000 0x00 0x200>;
-			#mbox-cells = <1>;
-			ti,mbox-num-users = <4>;
-			ti,mbox-num-fifos = <16>;
-			status = "disabled";
-		};
-
-		mailbox0_cluster10: mailbox@31f8a000 {
-			compatible = "ti,am654-mailbox";
-			reg = <0x00 0x31f8a000 0x00 0x200>;
-			#mbox-cells = <1>;
-			ti,mbox-num-users = <4>;
-			ti,mbox-num-fifos = <16>;
-			status = "disabled";
-		};
-
-		mailbox0_cluster11: mailbox@31f8b000 {
-			compatible = "ti,am654-mailbox";
-			reg = <0x00 0x31f8b000 0x00 0x200>;
-			#mbox-cells = <1>;
-			ti,mbox-num-users = <4>;
-			ti,mbox-num-fifos = <16>;
-			status = "disabled";
-=======
 		main_udmass_inta: interrupt-controller@33d00000 {
 			compatible = "ti,sci-inta";
 			reg = <0x0 0x33d00000 0x0 0x100000>;
@@ -250,7 +86,170 @@
 			ti,sci-dev-id = <209>;
 			ti,sci-rm-range-vint = <0xa>;
 			ti,sci-rm-range-global-event = <0xd>;
->>>>>>> 9295eb63
+		};
+
+		hwspinlock: spinlock@30e00000 {
+			compatible = "ti,am654-hwspinlock";
+			reg = <0x00 0x30e00000 0x00 0x1000>;
+			#hwlock-cells = <1>;
+		};
+
+		mailbox0_cluster0: mailbox@31f80000 {
+			compatible = "ti,am654-mailbox";
+			reg = <0x00 0x31f80000 0x00 0x200>;
+			#mbox-cells = <1>;
+			ti,mbox-num-users = <4>;
+			ti,mbox-num-fifos = <16>;
+			interrupt-parent = <&main_navss_intr>;
+			interrupts = <214 0 IRQ_TYPE_LEVEL_HIGH>;
+
+			mbox_mcu_r5fss0_core0: mbox-mcu-r5fss0-core0 {
+				ti,mbox-rx = <0 0 0>;
+				ti,mbox-tx = <1 0 0>;
+			};
+
+			mbox_mcu_r5fss0_core1: mbox-mcu-r5fss0-core1 {
+				ti,mbox-rx = <2 0 0>;
+				ti,mbox-tx = <3 0 0>;
+			};
+		};
+
+		mailbox0_cluster1: mailbox@31f81000 {
+			compatible = "ti,am654-mailbox";
+			reg = <0x00 0x31f81000 0x00 0x200>;
+			#mbox-cells = <1>;
+			ti,mbox-num-users = <4>;
+			ti,mbox-num-fifos = <16>;
+			interrupt-parent = <&main_navss_intr>;
+			interrupts = <215 0 IRQ_TYPE_LEVEL_HIGH>;
+
+			mbox_main_r5fss0_core0: mbox-main-r5fss0-core0 {
+				ti,mbox-rx = <0 0 0>;
+				ti,mbox-tx = <1 0 0>;
+			};
+
+			mbox_main_r5fss0_core1: mbox-main-r5fss0-core1 {
+				ti,mbox-rx = <2 0 0>;
+				ti,mbox-tx = <3 0 0>;
+			};
+		};
+
+		mailbox0_cluster2: mailbox@31f82000 {
+			compatible = "ti,am654-mailbox";
+			reg = <0x00 0x31f82000 0x00 0x200>;
+			#mbox-cells = <1>;
+			ti,mbox-num-users = <4>;
+			ti,mbox-num-fifos = <16>;
+			interrupt-parent = <&main_navss_intr>;
+			interrupts = <216 0 IRQ_TYPE_LEVEL_HIGH>;
+
+			mbox_main_r5fss1_core0: mbox-main-r5fss1-core0 {
+				ti,mbox-rx = <0 0 0>;
+				ti,mbox-tx = <1 0 0>;
+			};
+
+			mbox_main_r5fss1_core1: mbox-main-r5fss1-core1 {
+				ti,mbox-rx = <2 0 0>;
+				ti,mbox-tx = <3 0 0>;
+			};
+		};
+
+		mailbox0_cluster3: mailbox@31f83000 {
+			compatible = "ti,am654-mailbox";
+			reg = <0x00 0x31f83000 0x00 0x200>;
+			#mbox-cells = <1>;
+			ti,mbox-num-users = <4>;
+			ti,mbox-num-fifos = <16>;
+			interrupt-parent = <&main_navss_intr>;
+			interrupts = <217 0 IRQ_TYPE_LEVEL_HIGH>;
+
+			mbox_c66_0: mbox-c66-0 {
+				ti,mbox-rx = <0 0 0>;
+				ti,mbox-tx = <1 0 0>;
+			};
+
+			mbox_c66_1: mbox-c66-1 {
+				ti,mbox-rx = <2 0 0>;
+				ti,mbox-tx = <3 0 0>;
+			};
+		};
+
+		mailbox0_cluster4: mailbox@31f84000 {
+			compatible = "ti,am654-mailbox";
+			reg = <0x00 0x31f84000 0x00 0x200>;
+			#mbox-cells = <1>;
+			ti,mbox-num-users = <4>;
+			ti,mbox-num-fifos = <16>;
+			interrupt-parent = <&main_navss_intr>;
+			interrupts = <218 0 IRQ_TYPE_LEVEL_HIGH>;
+
+			mbox_c71_0: mbox-c71-0 {
+				ti,mbox-rx = <0 0 0>;
+				ti,mbox-tx = <1 0 0>;
+			};
+		};
+
+		mailbox0_cluster5: mailbox@31f85000 {
+			compatible = "ti,am654-mailbox";
+			reg = <0x00 0x31f85000 0x00 0x200>;
+			#mbox-cells = <1>;
+			ti,mbox-num-users = <4>;
+			ti,mbox-num-fifos = <16>;
+			status = "disabled";
+		};
+
+		mailbox0_cluster6: mailbox@31f86000 {
+			compatible = "ti,am654-mailbox";
+			reg = <0x00 0x31f86000 0x00 0x200>;
+			#mbox-cells = <1>;
+			ti,mbox-num-users = <4>;
+			ti,mbox-num-fifos = <16>;
+			status = "disabled";
+		};
+
+		mailbox0_cluster7: mailbox@31f87000 {
+			compatible = "ti,am654-mailbox";
+			reg = <0x00 0x31f87000 0x00 0x200>;
+			#mbox-cells = <1>;
+			ti,mbox-num-users = <4>;
+			ti,mbox-num-fifos = <16>;
+			status = "disabled";
+		};
+
+		mailbox0_cluster8: mailbox@31f88000 {
+			compatible = "ti,am654-mailbox";
+			reg = <0x00 0x31f88000 0x00 0x200>;
+			#mbox-cells = <1>;
+			ti,mbox-num-users = <4>;
+			ti,mbox-num-fifos = <16>;
+			status = "disabled";
+		};
+
+		mailbox0_cluster9: mailbox@31f89000 {
+			compatible = "ti,am654-mailbox";
+			reg = <0x00 0x31f89000 0x00 0x200>;
+			#mbox-cells = <1>;
+			ti,mbox-num-users = <4>;
+			ti,mbox-num-fifos = <16>;
+			status = "disabled";
+		};
+
+		mailbox0_cluster10: mailbox@31f8a000 {
+			compatible = "ti,am654-mailbox";
+			reg = <0x00 0x31f8a000 0x00 0x200>;
+			#mbox-cells = <1>;
+			ti,mbox-num-users = <4>;
+			ti,mbox-num-fifos = <16>;
+			status = "disabled";
+		};
+
+		mailbox0_cluster11: mailbox@31f8b000 {
+			compatible = "ti,am654-mailbox";
+			reg = <0x00 0x31f8b000 0x00 0x200>;
+			#mbox-cells = <1>;
+			ti,mbox-num-users = <4>;
+			ti,mbox-num-fifos = <16>;
+			status = "disabled";
 		};
 	};
 
