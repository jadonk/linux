source "arch/powerpc/platforms/Kconfig.cputype"

config PPC32
	bool
	default y if !PPC64

config 32BIT
	bool
	default y if PPC32

config 64BIT
	bool
	default y if PPC64

config WORD_SIZE
	int
	default 64 if PPC64
	default 32 if !PPC64

config ARCH_PHYS_ADDR_T_64BIT
       def_bool PPC64 || PHYS_64BIT

config ARCH_DMA_ADDR_T_64BIT
	def_bool ARCH_PHYS_ADDR_T_64BIT

config MMU
	bool
	default y

config HAVE_SETUP_PER_CPU_AREA
	def_bool PPC64

config NEED_PER_CPU_EMBED_FIRST_CHUNK
	def_bool PPC64

config NR_IRQS
	int "Number of virtual interrupt numbers"
	range 32 32768
	default "512"
	help
	  This defines the number of virtual interrupt numbers the kernel
	  can manage. Virtual interrupt numbers are what you see in
	  /proc/interrupts. If you configure your system to have too few,
	  drivers will fail to load or worse - handle with care.

config STACKTRACE_SUPPORT
	bool
	default y

config HAVE_LATENCYTOP_SUPPORT
	def_bool y

config TRACE_IRQFLAGS_SUPPORT
	bool
	default y

config LOCKDEP_SUPPORT
	bool
	default y

config RWSEM_GENERIC_SPINLOCK
	bool

config RWSEM_XCHGADD_ALGORITHM
	bool
	default y

config GENERIC_LOCKBREAK
	bool
	default y
	depends on SMP && PREEMPT

config ARCH_HAS_ILOG2_U32
	bool
	default y

config ARCH_HAS_ILOG2_U64
	bool
	default y if 64BIT

config GENERIC_HWEIGHT
	bool
	default y

config GENERIC_GPIO
	bool
	help
	  Generic GPIO API support

config ARCH_NO_VIRT_TO_BUS
	def_bool PPC64

config PPC
	bool
	default y
	select OF
	select OF_EARLY_FLATTREE
	select HAVE_FTRACE_MCOUNT_RECORD
	select HAVE_DYNAMIC_FTRACE
	select HAVE_FUNCTION_TRACER
	select HAVE_FUNCTION_GRAPH_TRACER
	select SYSCTL_EXCEPTION_TRACE
	select ARCH_WANT_OPTIONAL_GPIOLIB
	select HAVE_IDE
	select HAVE_IOREMAP_PROT
	select HAVE_EFFICIENT_UNALIGNED_ACCESS
	select HAVE_KPROBES
	select HAVE_ARCH_KGDB
	select HAVE_KRETPROBES
	select HAVE_ARCH_TRACEHOOK
	select HAVE_MEMBLOCK
	select HAVE_MEMBLOCK_NODE_MAP
	select HAVE_DMA_ATTRS
	select HAVE_DMA_API_DEBUG
	select USE_GENERIC_SMP_HELPERS if SMP
	select HAVE_OPROFILE
	select HAVE_DEBUG_KMEMLEAK
	select HAVE_SYSCALL_WRAPPERS if PPC64
	select GENERIC_ATOMIC64 if PPC32
	select ARCH_HAS_ATOMIC64_DEC_IF_POSITIVE
	select HAVE_IRQ_WORK
	select HAVE_PERF_EVENTS
	select HAVE_REGS_AND_STACK_ACCESS_API
	select HAVE_HW_BREAKPOINT if PERF_EVENTS && PPC_BOOK3S_64
	select HAVE_GENERIC_HARDIRQS
	select ARCH_WANT_IPC_PARSE_VERSION
	select SPARSE_IRQ
	select IRQ_PER_CPU
	select IRQ_DOMAIN
	select GENERIC_IRQ_SHOW
	select GENERIC_IRQ_SHOW_LEVEL
	select IRQ_FORCED_THREADING
	select HAVE_RCU_TABLE_FREE if SMP
	select HAVE_SYSCALL_TRACEPOINTS
	select HAVE_BPF_JIT if PPC64
	select HAVE_ARCH_JUMP_LABEL
	select ARCH_HAVE_NMI_SAFE_CMPXCHG
	select GENERIC_SMP_IDLE_THREAD
	select GENERIC_CMOS_UPDATE
	select GENERIC_TIME_VSYSCALL_OLD
	select GENERIC_CLOCKEVENTS
	select GENERIC_STRNCPY_FROM_USER
	select GENERIC_STRNLEN_USER
<<<<<<< HEAD
	select GENERIC_KERNEL_THREAD
=======
	select HAVE_MOD_ARCH_SPECIFIC
	select MODULES_USE_ELF_RELA
>>>>>>> dbadc176

config EARLY_PRINTK
	bool
	default y

config COMPAT
	bool
	default y if PPC64
	select COMPAT_BINFMT_ELF
	select ARCH_WANT_OLD_COMPAT_IPC

config SYSVIPC_COMPAT
	bool
	depends on COMPAT && SYSVIPC
	default y

# All PPC32s use generic nvram driver through ppc_md
config GENERIC_NVRAM
	bool
	default y if PPC32

config SCHED_OMIT_FRAME_POINTER
	bool
	default y

config ARCH_MAY_HAVE_PC_FDC
	bool
	default !PPC_PSERIES || PCI

config PPC_OF
	def_bool y

config PPC_UDBG_16550
	bool
	default n

config GENERIC_TBSYNC
	bool
	default y if PPC32 && SMP
	default n

config AUDIT_ARCH
	bool
	default y

config GENERIC_BUG
	bool
	default y
	depends on BUG

config SYS_SUPPORTS_APM_EMULATION
	default y if PMAC_APM_EMU
	bool

config EPAPR_BOOT
	bool
	help
	  Used to allow a board to specify it wants an ePAPR compliant wrapper.
	default n

config DEFAULT_UIMAGE
	bool
	help
	  Used to allow a board to specify it wants a uImage built by default
	default n

config REDBOOT
	bool

config ARCH_HIBERNATION_POSSIBLE
	bool
	default y

config ARCH_SUSPEND_POSSIBLE
	def_bool y
	depends on ADB_PMU || PPC_EFIKA || PPC_LITE5200 || PPC_83xx || \
		   (PPC_85xx && !PPC_E500MC) || PPC_86xx || PPC_PSERIES \
		   || 44x || 40x

config PPC_DCR_NATIVE
	bool
	default n

config PPC_DCR_MMIO
	bool
	default n

config PPC_DCR
	bool
	depends on PPC_DCR_NATIVE || PPC_DCR_MMIO
	default y

config PPC_OF_PLATFORM_PCI
	bool
	depends on PCI
	depends on PPC64 # not supported on 32 bits yet
	default n

config ARCH_SUPPORTS_DEBUG_PAGEALLOC
	def_bool y

config ARCH_SUPPORTS_UPROBES
	def_bool y

config PPC_ADV_DEBUG_REGS
	bool
	depends on 40x || BOOKE
	default y

config PPC_ADV_DEBUG_IACS
	int
	depends on PPC_ADV_DEBUG_REGS
	default 4 if 44x
	default 2

config PPC_ADV_DEBUG_DACS
	int
	depends on PPC_ADV_DEBUG_REGS
	default 2

config PPC_ADV_DEBUG_DVCS
	int
	depends on PPC_ADV_DEBUG_REGS
	default 2 if 44x
	default 0

config PPC_ADV_DEBUG_DAC_RANGE
	bool
	depends on PPC_ADV_DEBUG_REGS && 44x
	default y

source "init/Kconfig"

source "kernel/Kconfig.freezer"

source "arch/powerpc/sysdev/Kconfig"
source "arch/powerpc/platforms/Kconfig"

menu "Kernel options"

config HIGHMEM
	bool "High memory support"
	depends on PPC32

source kernel/Kconfig.hz
source kernel/Kconfig.preempt
source "fs/Kconfig.binfmt"

config HUGETLB_PAGE_SIZE_VARIABLE
	bool
	depends on HUGETLB_PAGE
	default y

config MATH_EMULATION
	bool "Math emulation"
	depends on 4xx || 8xx || E200 || PPC_MPC832x || E500
	---help---
	  Some PowerPC chips designed for embedded applications do not have
	  a floating-point unit and therefore do not implement the
	  floating-point instructions in the PowerPC instruction set.  If you
	  say Y here, the kernel will include code to emulate a floating-point
	  unit, which will allow programs that use floating-point
	  instructions to run.

config 8XX_MINIMAL_FPEMU
	bool "Minimal math emulation for 8xx"
	depends on 8xx && !MATH_EMULATION
	help
	  Older arch/ppc kernels still emulated a few floating point
	  instructions such as load and store, even when full math
	  emulation is disabled.  Say "Y" here if you want to preserve
	  this behavior.

	  It is recommended that you build a soft-float userspace instead.

config IOMMU_HELPER
	def_bool PPC64

config SWIOTLB
	bool "SWIOTLB support"
	default n
	select IOMMU_HELPER
	---help---
	  Support for IO bounce buffering for systems without an IOMMU.
	  This allows us to DMA to the full physical address space on
	  platforms where the size of a physical address is larger
	  than the bus address.  Not all platforms support this.

config HOTPLUG_CPU
	bool "Support for enabling/disabling CPUs"
	depends on SMP && HOTPLUG && EXPERIMENTAL && (PPC_PSERIES || \
	PPC_PMAC || PPC_POWERNV || (PPC_85xx && !PPC_E500MC))
	---help---
	  Say Y here to be able to disable and re-enable individual
	  CPUs at runtime on SMP machines.

	  Say N if you are unsure.

config ARCH_CPU_PROBE_RELEASE
	def_bool y
	depends on HOTPLUG_CPU

config ARCH_ENABLE_MEMORY_HOTPLUG
	def_bool y

config ARCH_HAS_WALK_MEMORY
	def_bool y

config ARCH_ENABLE_MEMORY_HOTREMOVE
	def_bool y

config KEXEC
	bool "kexec system call (EXPERIMENTAL)"
	depends on (PPC_BOOK3S || FSL_BOOKE || (44x && !SMP)) && EXPERIMENTAL
	help
	  kexec is a system call that implements the ability to shutdown your
	  current kernel, and to start another kernel.  It is like a reboot
	  but it is independent of the system firmware.   And like a reboot
	  you can start any kernel with it, not just Linux.

	  The name comes from the similarity to the exec system call.

	  It is an ongoing process to be certain the hardware in a machine
	  is properly shutdown, so do not be surprised if this code does not
	  initially work for you.  It may help to enable device hotplugging
	  support.  As of this writing the exact hardware interface is
	  strongly in flux, so no good recommendation can be made.

config CRASH_DUMP
	bool "Build a kdump crash kernel"
	depends on PPC64 || 6xx || FSL_BOOKE || (44x && !SMP)
	select RELOCATABLE if PPC64 || 44x
	select DYNAMIC_MEMSTART if FSL_BOOKE
	help
	  Build a kernel suitable for use as a kdump capture kernel.
	  The same kernel binary can be used as production kernel and dump
	  capture kernel.

config FA_DUMP
	bool "Firmware-assisted dump"
	depends on PPC64 && PPC_RTAS && CRASH_DUMP
	help
	  A robust mechanism to get reliable kernel crash dump with
	  assistance from firmware. This approach does not use kexec,
	  instead firmware assists in booting the kdump kernel
	  while preserving memory contents. Firmware-assisted dump
	  is meant to be a kdump replacement offering robustness and
	  speed not possible without system firmware assistance.

	  If unsure, say "N"

config IRQ_ALL_CPUS
	bool "Distribute interrupts on all CPUs by default"
	depends on SMP && !MV64360
	help
	  This option gives the kernel permission to distribute IRQs across
	  multiple CPUs.  Saying N here will route all IRQs to the first
	  CPU.  Generally saying Y is safe, although some problems have been
	  reported with SMP Power Macintoshes with this option enabled.

config NUMA
	bool "NUMA support"
	depends on PPC64
	default y if SMP && PPC_PSERIES

config NODES_SHIFT
	int
	default "8" if PPC64
	default "4"
	depends on NEED_MULTIPLE_NODES

config MAX_ACTIVE_REGIONS
	int
	default "256" if PPC64
	default "32"

config ARCH_SELECT_MEMORY_MODEL
	def_bool y
	depends on PPC64

config ARCH_FLATMEM_ENABLE
	def_bool y
	depends on (PPC64 && !NUMA) || PPC32

config ARCH_SPARSEMEM_ENABLE
	def_bool y
	depends on PPC64
	select SPARSEMEM_VMEMMAP_ENABLE

config ARCH_SPARSEMEM_DEFAULT
	def_bool y
	depends on (SMP && PPC_PSERIES) || PPC_PS3

config SYS_SUPPORTS_HUGETLBFS
	bool

source "mm/Kconfig"

config ARCH_MEMORY_PROBE
	def_bool y
	depends on MEMORY_HOTPLUG

# Some NUMA nodes have memory ranges that span
# other nodes.  Even though a pfn is valid and
# between a node's start and end pfns, it may not
# reside on that node.  See memmap_init_zone()
# for details.
config NODES_SPAN_OTHER_NODES
	def_bool y
	depends on NEED_MULTIPLE_NODES

config PPC_HAS_HASH_64K
	bool
	depends on PPC64
	default n

config STDBINUTILS
	bool "Using standard binutils settings"
	depends on 44x
	default y
	help
	  Turning this option off allows you to select 256KB PAGE_SIZE on 44x.
	  Note, that kernel will be able to run only those applications,
	  which had been compiled using binutils later than 2.17.50.0.3 with
	  '-zmax-page-size' set to 256K (the default is 64K). Or, if using
	  the older binutils, you can patch them with a trivial patch, which
	  changes the ELF_MAXPAGESIZE definition from 0x10000 to 0x40000.

choice
	prompt "Page size"
	default PPC_4K_PAGES
	help
	  Select the kernel logical page size. Increasing the page size
	  will reduce software overhead at each page boundary, allow
	  hardware prefetch mechanisms to be more effective, and allow
	  larger dma transfers increasing IO efficiency and reducing
	  overhead. However the utilization of memory will increase.
	  For example, each cached file will using a multiple of the
	  page size to hold its contents and the difference between the
	  end of file and the end of page is wasted.

	  Some dedicated systems, such as software raid serving with
	  accelerated calculations, have shown significant increases.

	  If you configure a 64 bit kernel for 64k pages but the
	  processor does not support them, then the kernel will simulate
	  them with 4k pages, loading them on demand, but with the
	  reduced software overhead and larger internal fragmentation.
	  For the 32 bit kernel, a large page option will not be offered
	  unless it is supported by the configured processor.

	  If unsure, choose 4K_PAGES.

config PPC_4K_PAGES
	bool "4k page size"

config PPC_16K_PAGES
	bool "16k page size" if 44x

config PPC_64K_PAGES
	bool "64k page size" if 44x || PPC_STD_MMU_64 || PPC_BOOK3E_64
	select PPC_HAS_HASH_64K if PPC_STD_MMU_64

config PPC_256K_PAGES
	bool "256k page size" if 44x
	depends on !STDBINUTILS
	help
	  Make the page size 256k.

	  As the ELF standard only requires alignment to support page
	  sizes up to 64k, you will need to compile all of your user
	  space applications with a non-standard binutils settings
	  (see the STDBINUTILS description for details).

	  Say N unless you know what you are doing.

endchoice

config FORCE_MAX_ZONEORDER
	int "Maximum zone order"
	range 9 64 if PPC64 && PPC_64K_PAGES
	default "9" if PPC64 && PPC_64K_PAGES
	range 13 64 if PPC64 && !PPC_64K_PAGES
	default "13" if PPC64 && !PPC_64K_PAGES
	range 9 64 if PPC32 && PPC_16K_PAGES
	default "9" if PPC32 && PPC_16K_PAGES
	range 7 64 if PPC32 && PPC_64K_PAGES
	default "7" if PPC32 && PPC_64K_PAGES
	range 5 64 if PPC32 && PPC_256K_PAGES
	default "5" if PPC32 && PPC_256K_PAGES
	range 11 64
	default "11"
	help
	  The kernel memory allocator divides physically contiguous memory
	  blocks into "zones", where each zone is a power of two number of
	  pages.  This option selects the largest power of two that the kernel
	  keeps in the memory allocator.  If you need to allocate very large
	  blocks of physically contiguous memory, then you may need to
	  increase this value.

	  This config option is actually maximum order plus one. For example,
	  a value of 11 means that the largest free memory block is 2^10 pages.

	  The page size is not necessarily 4KB.  For example, on 64-bit
	  systems, 64KB pages can be enabled via CONFIG_PPC_64K_PAGES.  Keep
	  this in mind when choosing a value for this option.

config PPC_SUBPAGE_PROT
	bool "Support setting protections for 4k subpages"
	depends on PPC_STD_MMU_64 && PPC_64K_PAGES
	help
	  This option adds support for a system call to allow user programs
	  to set access permissions (read/write, readonly, or no access)
	  on the 4k subpages of each 64k page.

config SCHED_SMT
	bool "SMT (Hyperthreading) scheduler support"
	depends on PPC64 && SMP
	help
	  SMT scheduler support improves the CPU scheduler's decision making
	  when dealing with POWER5 cpus at a cost of slightly increased
	  overhead in some places. If unsure say N here.

config PPC_DENORMALISATION
	bool "PowerPC denormalisation exception handling"
	depends on PPC_BOOK3S_64
	default "n"
	---help---
	  Add support for handling denormalisation of single precision
	  values.  Useful for bare metal only.  If unsure say Y here.

config CMDLINE_BOOL
	bool "Default bootloader kernel arguments"

config CMDLINE
	string "Initial kernel command string"
	depends on CMDLINE_BOOL
	default "console=ttyS0,9600 console=tty0 root=/dev/sda2"
	help
	  On some platforms, there is currently no way for the boot loader to
	  pass arguments to the kernel. For these platforms, you can supply
	  some command-line options at build time by entering them here.  In
	  most cases you will need to specify the root device here.

config EXTRA_TARGETS
	string "Additional default image types"
	help
	  List additional targets to be built by the bootwrapper here (separated
	  by spaces).  This is useful for targets that depend of device tree
	  files in the .dts directory.

	  Targets in this list will be build as part of the default build
	  target, or when the user does a 'make zImage' or a
	  'make zImage.initrd'.

	  If unsure, leave blank

config ARCH_WANTS_FREEZER_CONTROL
	def_bool y
	depends on ADB_PMU

source kernel/power/Kconfig

config SECCOMP
	bool "Enable seccomp to safely compute untrusted bytecode"
	depends on PROC_FS
	default y
	help
	  This kernel feature is useful for number crunching applications
	  that may need to compute untrusted bytecode during their
	  execution. By using pipes or other transports made available to
	  the process as file descriptors supporting the read/write
	  syscalls, it's possible to isolate those applications in
	  their own address space using seccomp. Once seccomp is
	  enabled via /proc/<pid>/seccomp, it cannot be disabled
	  and the task is only allowed to execute a few safe syscalls
	  defined by each seccomp mode.

	  If unsure, say Y. Only embedded should say N here.

endmenu

config ISA_DMA_API
	bool
	default PCI

menu "Bus options"

config ISA
	bool "Support for ISA-bus hardware"
	depends on PPC_PREP || PPC_CHRP
	select PPC_I8259
	help
	  Find out whether you have ISA slots on your motherboard.  ISA is the
	  name of a bus system, i.e. the way the CPU talks to the other stuff
	  inside your box.  If you have an Apple machine, say N here; if you
	  have an IBM RS/6000 or pSeries machine or a PReP machine, say Y.  If
	  you have an embedded board, consult your board documentation.

config ZONE_DMA
	bool
	default y

config NEED_DMA_MAP_STATE
	def_bool (PPC64 || NOT_COHERENT_CACHE)

config NEED_SG_DMA_LENGTH
	def_bool y

config GENERIC_ISA_DMA
	bool
	depends on ISA_DMA_API
	default y

config PPC_INDIRECT_PCI
	bool
	depends on PCI
	default y if 40x || 44x
	default n

config EISA
	bool

config SBUS
	bool

config FSL_SOC
	bool
	select HAVE_CAN_FLEXCAN if NET && CAN
	select PPC_CLOCK

config FSL_PCI
 	bool
	select PPC_INDIRECT_PCI
	select PCI_QUIRKS

config FSL_PMC
	bool
	default y
	depends on SUSPEND && (PPC_85xx || PPC_86xx)
	help
	  Freescale MPC85xx/MPC86xx power management controller support
	  (suspend/resume). For MPC83xx see platforms/83xx/suspend.c

config PPC4xx_CPM
	bool
	default y
	depends on SUSPEND && (44x || 40x)
	help
	  PPC4xx Clock Power Management (CPM) support (suspend/resume).
	  It also enables support for two different idle states (idle-wait
	  and idle-doze).

config 4xx_SOC
	bool

config FSL_LBC
	bool "Freescale Local Bus support"
	depends on FSL_SOC
	help
	  Enables reporting of errors from the Freescale local bus
	  controller.  Also contains some common code used by
	  drivers for specific local bus peripherals.

config FSL_IFC
	bool
        depends on FSL_SOC

config FSL_GTM
	bool
	depends on PPC_83xx || QUICC_ENGINE || CPM2
	help
	  Freescale General-purpose Timers support

# Yes MCA RS/6000s exist but Linux-PPC does not currently support any
config MCA
	bool

# Platforms that what PCI turned unconditionally just do select PCI
# in their config node.  Platforms that want to choose at config
# time should select PPC_PCI_CHOICE
config PPC_PCI_CHOICE
	bool

config PCI
	bool "PCI support" if PPC_PCI_CHOICE
	default y if !40x && !CPM2 && !8xx && !PPC_83xx \
		&& !PPC_85xx && !PPC_86xx && !GAMECUBE_COMMON
	default PCI_PERMEDIA if !4xx && !CPM2 && !8xx
	default PCI_QSPAN if !4xx && !CPM2 && 8xx
	select ARCH_SUPPORTS_MSI
	select GENERIC_PCI_IOMAP
	help
	  Find out whether your system includes a PCI bus. PCI is the name of
	  a bus system, i.e. the way the CPU talks to the other stuff inside
	  your box.  If you say Y here, the kernel will include drivers and
	  infrastructure code to support PCI bus devices.

config PCI_DOMAINS
	def_bool PCI

config PCI_SYSCALL
	def_bool PCI

config PCI_QSPAN
	bool "QSpan PCI"
	depends on !4xx && !CPM2 && 8xx
	select PPC_I8259
	help
	  Say Y here if you have a system based on a Motorola 8xx-series
	  embedded processor with a QSPAN PCI interface, otherwise say N.

config PCI_8260
	bool
	depends on PCI && 8260
	select PPC_INDIRECT_PCI
	default y

config 8260_PCI9
	bool "Enable workaround for MPC826x erratum PCI 9"
	depends on PCI_8260 && !8272
	default y

source "drivers/pci/pcie/Kconfig"

source "drivers/pci/Kconfig"

source "drivers/pcmcia/Kconfig"

source "drivers/pci/hotplug/Kconfig"

config HAS_RAPIDIO
	bool
	default n

config RAPIDIO
	bool "RapidIO support"
	depends on HAS_RAPIDIO || PCI
	help
	  If you say Y here, the kernel will include drivers and
	  infrastructure code to support RapidIO interconnect devices.

config FSL_RIO
	bool "Freescale Embedded SRIO Controller support"
	depends on RAPIDIO && HAS_RAPIDIO
	default "n"
	---help---
	  Include support for RapidIO controller on Freescale embedded
	  processors (MPC8548, MPC8641, etc).

source "drivers/rapidio/Kconfig"

endmenu

config NONSTATIC_KERNEL
	bool
	default n

menu "Advanced setup"
	depends on PPC32

config ADVANCED_OPTIONS
	bool "Prompt for advanced kernel configuration options"
	help
	  This option will enable prompting for a variety of advanced kernel
	  configuration options.  These options can cause the kernel to not
	  work if they are set incorrectly, but can be used to optimize certain
	  aspects of kernel memory management.

	  Unless you know what you are doing, say N here.

comment "Default settings for advanced configuration options are used"
	depends on !ADVANCED_OPTIONS

config LOWMEM_SIZE_BOOL
	bool "Set maximum low memory"
	depends on ADVANCED_OPTIONS
	help
	  This option allows you to set the maximum amount of memory which
	  will be used as "low memory", that is, memory which the kernel can
	  access directly, without having to set up a kernel virtual mapping.
	  This can be useful in optimizing the layout of kernel virtual
	  memory.

	  Say N here unless you know what you are doing.

config LOWMEM_SIZE
	hex "Maximum low memory size (in bytes)" if LOWMEM_SIZE_BOOL
	default "0x30000000"

config LOWMEM_CAM_NUM_BOOL
	bool "Set number of CAMs to use to map low memory"
	depends on ADVANCED_OPTIONS && FSL_BOOKE
	help
	  This option allows you to set the maximum number of CAM slots that
	  will be used to map low memory.  There are a limited number of slots
	  available and even more limited number that will fit in the L1 MMU.
	  However, using more entries will allow mapping more low memory.  This
	  can be useful in optimizing the layout of kernel virtual memory.

	  Say N here unless you know what you are doing.

config LOWMEM_CAM_NUM
	depends on FSL_BOOKE
	int "Number of CAMs to use to map low memory" if LOWMEM_CAM_NUM_BOOL
	default 3

config DYNAMIC_MEMSTART
	bool "Enable page aligned dynamic load address for kernel (EXPERIMENTAL)"
	depends on EXPERIMENTAL && ADVANCED_OPTIONS && FLATMEM && (FSL_BOOKE || 44x)
	select NONSTATIC_KERNEL
	help
	  This option enables the kernel to be loaded at any page aligned
	  physical address. The kernel creates a mapping from KERNELBASE to 
	  the address where the kernel is loaded. The page size here implies
	  the TLB page size of the mapping for kernel on the particular platform.
	  Please refer to the init code for finding the TLB page size.

	  DYNAMIC_MEMSTART is an easy way of implementing pseudo-RELOCATABLE
	  kernel image, where the only restriction is the page aligned kernel
	  load address. When this option is enabled, the compile time physical 
	  address CONFIG_PHYSICAL_START is ignored.

	  This option is overridden by CONFIG_RELOCATABLE

config RELOCATABLE
	bool "Build a relocatable kernel (EXPERIMENTAL)"
	depends on EXPERIMENTAL && ADVANCED_OPTIONS && FLATMEM && 44x
	select NONSTATIC_KERNEL
	help
	  This builds a kernel image that is capable of running at the
	  location the kernel is loaded at, without any alignment restrictions.
	  This feature is a superset of DYNAMIC_MEMSTART and hence overrides it.

	  One use is for the kexec on panic case where the recovery kernel
	  must live at a different physical address than the primary
	  kernel.

	  Note: If CONFIG_RELOCATABLE=y, then the kernel runs from the address
	  it has been loaded at and the compile time physical addresses
	  CONFIG_PHYSICAL_START is ignored.  However CONFIG_PHYSICAL_START
	  setting can still be useful to bootwrappers that need to know the
	  load address of the kernel (eg. u-boot/mkimage).

config RELOCATABLE_PPC32
	def_bool y
	depends on PPC32 && RELOCATABLE

config PAGE_OFFSET_BOOL
	bool "Set custom page offset address"
	depends on ADVANCED_OPTIONS
	help
	  This option allows you to set the kernel virtual address at which
	  the kernel will map low memory.  This can be useful in optimizing
	  the virtual memory layout of the system.

	  Say N here unless you know what you are doing.

config PAGE_OFFSET
	hex "Virtual address of memory base" if PAGE_OFFSET_BOOL
	default "0xc0000000"

config KERNEL_START_BOOL
	bool "Set custom kernel base address"
	depends on ADVANCED_OPTIONS
	help
	  This option allows you to set the kernel virtual address at which
	  the kernel will be loaded.  Normally this should match PAGE_OFFSET
	  however there are times (like kdump) that one might not want them
	  to be the same.

	  Say N here unless you know what you are doing.

config KERNEL_START
	hex "Virtual address of kernel base" if KERNEL_START_BOOL
	default PAGE_OFFSET if PAGE_OFFSET_BOOL
	default "0xc2000000" if CRASH_DUMP && !NONSTATIC_KERNEL
	default "0xc0000000"

config PHYSICAL_START_BOOL
	bool "Set physical address where the kernel is loaded"
	depends on ADVANCED_OPTIONS && FLATMEM && FSL_BOOKE
	help
	  This gives the physical address where the kernel is loaded.

	  Say N here unless you know what you are doing.

config PHYSICAL_START
	hex "Physical address where the kernel is loaded" if PHYSICAL_START_BOOL
	default "0x02000000" if PPC_STD_MMU && CRASH_DUMP && !NONSTATIC_KERNEL
	default "0x00000000"

config PHYSICAL_ALIGN
	hex
	default "0x04000000" if FSL_BOOKE
	help
	  This value puts the alignment restrictions on physical address
	  where kernel is loaded and run from. Kernel is compiled for an
	  address which meets above alignment restriction.

config TASK_SIZE_BOOL
	bool "Set custom user task size"
	depends on ADVANCED_OPTIONS
	help
	  This option allows you to set the amount of virtual address space
	  allocated to user tasks.  This can be useful in optimizing the
	  virtual memory layout of the system.

	  Say N here unless you know what you are doing.

config TASK_SIZE
	hex "Size of user task space" if TASK_SIZE_BOOL
	default "0x80000000" if PPC_PREP || PPC_8xx
	default "0xc0000000"

config CONSISTENT_SIZE_BOOL
	bool "Set custom consistent memory pool size"
	depends on ADVANCED_OPTIONS && NOT_COHERENT_CACHE
	help
	  This option allows you to set the size of the
	  consistent memory pool.  This pool of virtual memory
	  is used to make consistent memory allocations.

config CONSISTENT_SIZE
	hex "Size of consistent memory pool" if CONSISTENT_SIZE_BOOL
	default "0x00200000" if NOT_COHERENT_CACHE

config PIN_TLB
	bool "Pinned Kernel TLBs (860 ONLY)"
	depends on ADVANCED_OPTIONS && 8xx
endmenu

if PPC64
config RELOCATABLE
	bool "Build a relocatable kernel"
	select NONSTATIC_KERNEL
	help
	  This builds a kernel image that is capable of running anywhere
	  in the RMA (real memory area) at any 16k-aligned base address.
	  The kernel is linked as a position-independent executable (PIE)
	  and contains dynamic relocations which are processed early
	  in the bootup process.

	  One use is for the kexec on panic case where the recovery kernel
	  must live at a different physical address than the primary
	  kernel.

config PAGE_OFFSET
	hex
	default "0xc000000000000000"
config KERNEL_START
	hex
	default "0xc000000000000000"
config PHYSICAL_START
	hex
	default "0x00000000"
endif

source "net/Kconfig"

source "drivers/Kconfig"

source "fs/Kconfig"

source "arch/powerpc/sysdev/qe_lib/Kconfig"

source "lib/Kconfig"

source "arch/powerpc/Kconfig.debug"

source "security/Kconfig"

config KEYS_COMPAT
	bool
	depends on COMPAT && KEYS
	default y

source "crypto/Kconfig"

config PPC_CLOCK
	bool
	default n
	select HAVE_CLK

config PPC_LIB_RHEAP
	bool

source "arch/powerpc/kvm/Kconfig"<|MERGE_RESOLUTION|>--- conflicted
+++ resolved
@@ -141,12 +141,9 @@
 	select GENERIC_CLOCKEVENTS
 	select GENERIC_STRNCPY_FROM_USER
 	select GENERIC_STRNLEN_USER
-<<<<<<< HEAD
 	select GENERIC_KERNEL_THREAD
-=======
 	select HAVE_MOD_ARCH_SPECIFIC
 	select MODULES_USE_ELF_RELA
->>>>>>> dbadc176
 
 config EARLY_PRINTK
 	bool
