--- conflicted
+++ resolved
@@ -65,11 +65,7 @@
 };
 
 /* Early prototypes of the QI LB60 had only 1GB of NAND.
-<<<<<<< HEAD
- * In order to support these devices aswell the partition and ecc layout is
-=======
  * In order to support these devices as well the partition and ecc layout is
->>>>>>> 105e53f8
  * initialized depending on the NAND size */
 static struct mtd_partition qi_lb60_partitions_1gb[] = {
 	{
