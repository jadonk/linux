/*
 * bfin_sport.h - interface to Blackfin SPORTs
 *
 * Copyright 2004-2009 Analog Devices Inc.
 *
 * Licensed under the GPL-2 or later.
 */

#ifndef __BFIN_SPORT_H__
#define __BFIN_SPORT_H__

/* Sport mode: it can be set to TDM, i2s or others */
#define NORM_MODE	0x0
#define TDM_MODE	0x1
#define I2S_MODE	0x2

/* Data format, normal, a-law or u-law */
#define NORM_FORMAT	0x0
#define ALAW_FORMAT	0x2
#define ULAW_FORMAT	0x3

/* Function driver which use sport must initialize the structure */
struct sport_config {
	/* TDM (multichannels), I2S or other mode */
	unsigned int mode:3;

	/* if TDM mode is selected, channels must be set */
	int channels;	/* Must be in 8 units */
	unsigned int frame_delay:4;	/* Delay between frame sync pulse and first bit */

	/* I2S mode */
	unsigned int right_first:1;	/* Right stereo channel first */

	/* In mormal mode, the following item need to be set */
	unsigned int lsb_first:1;	/* order of transmit or receive data */
	unsigned int fsync:1;	/* Frame sync required */
	unsigned int data_indep:1;	/* data independent frame sync generated */
	unsigned int act_low:1;	/* Active low TFS */
	unsigned int late_fsync:1;	/* Late frame sync */
	unsigned int tckfe:1;
	unsigned int sec_en:1;	/* Secondary side enabled */

	/* Choose clock source */
	unsigned int int_clk:1;	/* Internal or external clock */

	/* If external clock is used, the following fields are ignored */
	int serial_clk;
	int fsync_clk;

	unsigned int data_format:2;	/* Normal, u-law or a-law */

	int word_len;		/* How length of the word in bits, 3-32 bits */
	int dma_enabled;
};

/* Userspace interface */
#define SPORT_IOC_MAGIC		'P'
#define SPORT_IOC_CONFIG	_IOWR('P', 0x01, struct sport_config)

#ifdef __KERNEL__

#include <linux/types.h>

/*
 * All Blackfin system MMRs are padded to 32bits even if the register
 * itself is only 16bits.  So use a helper macro to streamline this.
 */
#define __BFP(m) u16 m; u16 __pad_##m
struct sport_register {
	__BFP(tcr1);
	__BFP(tcr2);
	__BFP(tclkdiv);
	__BFP(tfsdiv);
	union {
		u32 tx32;
		u16 tx16;
	};
	u32 __pad_tx;
	union {
		u32 rx32;	/* use the anomaly wrapper below */
		u16 rx16;
	};
	u32 __pad_rx;
	__BFP(rcr1);
	__BFP(rcr2);
	__BFP(rclkdiv);
	__BFP(rfsdiv);
	__BFP(stat);
	__BFP(chnl);
	__BFP(mcmc1);
	__BFP(mcmc2);
	u32 mtcs0;
	u32 mtcs1;
	u32 mtcs2;
	u32 mtcs3;
	u32 mrcs0;
	u32 mrcs1;
	u32 mrcs2;
	u32 mrcs3;
};
#undef __BFP

#define bfin_read_sport_rx32(base) \
({ \
	struct sport_register *__mmrs = (void *)base; \
	u32 __ret; \
	unsigned long flags; \
	if (ANOMALY_05000473) \
		local_irq_save(flags); \
	__ret = __mmrs->rx32; \
	if (ANOMALY_05000473) \
		local_irq_restore(flags); \
	__ret; \
})

#endif

<<<<<<< HEAD
/* Workaround defBF*.h SPORT MMRs till they get cleansed */
#undef DTYPE_NORM
#undef SLEN
#undef SP_WOFF
#undef SP_WSIZE

=======
>>>>>>> 062c1825
/* SPORT_TCR1 Masks */
#define TSPEN		0x0001	/* TX enable */
#define ITCLK		0x0002	/* Internal TX Clock Select */
#define TDTYPE		0x000C	/* TX Data Formatting Select */
#define DTYPE_NORM	0x0000	/* Data Format Normal */
#define DTYPE_ULAW	0x0008	/* Compand Using u-Law */
#define DTYPE_ALAW	0x000C	/* Compand Using A-Law */
#define TLSBIT		0x0010	/* TX Bit Order */
#define ITFS		0x0200	/* Internal TX Frame Sync Select */
#define TFSR		0x0400	/* TX Frame Sync Required Select */
#define DITFS		0x0800	/* Data Independent TX Frame Sync Select */
#define LTFS		0x1000	/* Low TX Frame Sync Select */
#define LATFS		0x2000	/* Late TX Frame Sync Select */
#define TCKFE		0x4000	/* TX Clock Falling Edge Select */

/* SPORT_TCR2 Masks */
#define SLEN		0x001F	/* SPORT TX Word Length (2 - 31) */
#define DP_SLEN(x)	BFIN_DEPOSIT(SLEN, x)
#define EX_SLEN(x)	BFIN_EXTRACT(SLEN, x)
#define TXSE		0x0100	/* TX Secondary Enable */
#define TSFSE		0x0200	/* TX Stereo Frame Sync Enable */
#define TRFST		0x0400	/* TX Right-First Data Order */

/* SPORT_RCR1 Masks */
#define RSPEN		0x0001	/* RX enable */
#define IRCLK		0x0002	/* Internal RX Clock Select */
#define RDTYPE		0x000C	/* RX Data Formatting Select */
/* DTYPE_* defined above */
#define RLSBIT		0x0010	/* RX Bit Order */
#define IRFS		0x0200	/* Internal RX Frame Sync Select */
#define RFSR		0x0400	/* RX Frame Sync Required Select */
#define LRFS		0x1000	/* Low RX Frame Sync Select */
#define LARFS		0x2000	/* Late RX Frame Sync Select */
#define RCKFE		0x4000	/* RX Clock Falling Edge Select */

/* SPORT_RCR2 Masks */
/* SLEN defined above */
#define RXSE		0x0100	/* RX Secondary Enable */
#define RSFSE		0x0200	/* RX Stereo Frame Sync Enable */
#define RRFST		0x0400	/* Right-First Data Order */

/* SPORT_STAT Masks */
#define RXNE		0x0001	/* RX FIFO Not Empty Status */
#define RUVF		0x0002	/* RX Underflow Status */
#define ROVF		0x0004	/* RX Overflow Status */
#define TXF		0x0008	/* TX FIFO Full Status */
#define TUVF		0x0010	/* TX Underflow Status */
#define TOVF		0x0020	/* TX Overflow Status */
#define TXHRE		0x0040	/* TX Hold Register Empty */

/* SPORT_MCMC1 Masks */
#define SP_WOFF		0x03FF	/* Multichannel Window Offset Field */
#define DP_SP_WOFF(x)	BFIN_DEPOSIT(SP_WOFF, x)
#define EX_SP_WOFF(x)	BFIN_EXTRACT(SP_WOFF, x)
#define SP_WSIZE	0xF000	/* Multichannel Window Size Field */
#define DP_SP_WSIZE(x)	BFIN_DEPOSIT(SP_WSIZE, x)
#define EX_SP_WSIZE(x)	BFIN_EXTRACT(SP_WSIZE, x)

/* SPORT_MCMC2 Masks */
#define MCCRM		0x0003	/* Multichannel Clock Recovery Mode */
#define REC_BYPASS	0x0000	/* Bypass Mode (No Clock Recovery) */
#define REC_2FROM4	0x0002	/* Recover 2 MHz Clock from 4 MHz Clock */
#define REC_8FROM16	0x0003	/* Recover 8 MHz Clock from 16 MHz Clock */
#define MCDTXPE		0x0004	/* Multichannel DMA Transmit Packing */
#define MCDRXPE		0x0008	/* Multichannel DMA Receive Packing */
#define MCMEN		0x0010	/* Multichannel Frame Mode Enable */
#define FSDR		0x0080	/* Multichannel Frame Sync to Data Relationship */
#define MFD		0xF000	/* Multichannel Frame Delay */
#define DP_MFD(x)	BFIN_DEPOSIT(MFD, x)
#define EX_MFD(x)	BFIN_EXTRACT(MFD, x)

#endif<|MERGE_RESOLUTION|>--- conflicted
+++ resolved
@@ -115,15 +115,6 @@
 
 #endif
 
-<<<<<<< HEAD
-/* Workaround defBF*.h SPORT MMRs till they get cleansed */
-#undef DTYPE_NORM
-#undef SLEN
-#undef SP_WOFF
-#undef SP_WSIZE
-
-=======
->>>>>>> 062c1825
 /* SPORT_TCR1 Masks */
 #define TSPEN		0x0001	/* TX enable */
 #define ITCLK		0x0002	/* Internal TX Clock Select */
