--- conflicted
+++ resolved
@@ -51,26 +51,17 @@
 	return err;
 }
 
-<<<<<<< HEAD
-int kernel_execve(const char *filename, char *const argv[], char *const envp[])
-=======
 int kernel_execve(const char *filename,
 		  const char *const argv[],
 		  const char *const envp[])
->>>>>>> 062c1825
 {
 	mm_segment_t fs;
 	int ret;
 
 	fs = get_fs();
 	set_fs(KERNEL_DS);
-<<<<<<< HEAD
-	ret = um_execve(filename, (char __user *__user *)argv,
-			(char __user *__user *) envp);
-=======
 	ret = um_execve(filename, (const char __user *const __user *)argv,
 			(const char __user *const __user *) envp);
->>>>>>> 062c1825
 	set_fs(fs);
 
 	return ret;
