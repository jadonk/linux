/*
 *  arch/arm/include/asm/cacheflush.h
 *
 *  Copyright (C) 1999-2002 Russell King
 *
 * This program is free software; you can redistribute it and/or modify
 * it under the terms of the GNU General Public License version 2 as
 * published by the Free Software Foundation.
 */
#ifndef _ASMARM_CACHEFLUSH_H
#define _ASMARM_CACHEFLUSH_H

#include <linux/mm.h>

#include <asm/glue.h>
#include <asm/shmparam.h>
#include <asm/cachetype.h>

#define CACHE_COLOUR(vaddr)	((vaddr & (SHMLBA - 1)) >> PAGE_SHIFT)

/*
 *	Cache Model
 *	===========
 */
#undef _CACHE
#undef MULTI_CACHE

#if defined(CONFIG_CPU_CACHE_V3)
# ifdef _CACHE
#  define MULTI_CACHE 1
# else
#  define _CACHE v3
# endif
#endif

#if defined(CONFIG_CPU_CACHE_V4)
# ifdef _CACHE
#  define MULTI_CACHE 1
# else
#  define _CACHE v4
# endif
#endif

#if defined(CONFIG_CPU_ARM920T) || defined(CONFIG_CPU_ARM922T) || \
    defined(CONFIG_CPU_ARM925T) || defined(CONFIG_CPU_ARM1020) || \
    defined(CONFIG_CPU_ARM1026)
# define MULTI_CACHE 1
#endif

#if defined(CONFIG_CPU_FA526)
# ifdef _CACHE
#  define MULTI_CACHE 1
# else
#  define _CACHE fa
# endif
#endif

#if defined(CONFIG_CPU_ARM926T)
# ifdef _CACHE
#  define MULTI_CACHE 1
# else
#  define _CACHE arm926
# endif
#endif

#if defined(CONFIG_CPU_ARM940T)
# ifdef _CACHE
#  define MULTI_CACHE 1
# else
#  define _CACHE arm940
# endif
#endif

#if defined(CONFIG_CPU_ARM946E)
# ifdef _CACHE
#  define MULTI_CACHE 1
# else
#  define _CACHE arm946
# endif
#endif

#if defined(CONFIG_CPU_CACHE_V4WB)
# ifdef _CACHE
#  define MULTI_CACHE 1
# else
#  define _CACHE v4wb
# endif
#endif

#if defined(CONFIG_CPU_XSCALE)
# ifdef _CACHE
#  define MULTI_CACHE 1
# else
#  define _CACHE xscale
# endif
#endif

#if defined(CONFIG_CPU_XSC3)
# ifdef _CACHE
#  define MULTI_CACHE 1
# else
#  define _CACHE xsc3
# endif
#endif

#if defined(CONFIG_CPU_MOHAWK)
# ifdef _CACHE
#  define MULTI_CACHE 1
# else
#  define _CACHE mohawk
# endif
#endif

#if defined(CONFIG_CPU_FEROCEON)
# define MULTI_CACHE 1
#endif

#if defined(CONFIG_CPU_V6)
//# ifdef _CACHE
#  define MULTI_CACHE 1
//# else
//#  define _CACHE v6
//# endif
#endif

#if defined(CONFIG_CPU_V7)
//# ifdef _CACHE
#  define MULTI_CACHE 1
//# else
//#  define _CACHE v7
//# endif
#endif

#if !defined(_CACHE) && !defined(MULTI_CACHE)
#error Unknown cache maintainence model
#endif

/*
 * This flag is used to indicate that the page pointed to by a pte
 * is dirty and requires cleaning before returning it to the user.
 */
#define PG_dcache_dirty PG_arch_1

/*
 *	MM Cache Management
 *	===================
 *
 *	The arch/arm/mm/cache-*.S and arch/arm/mm/proc-*.S files
 *	implement these methods.
 *
 *	Start addresses are inclusive and end addresses are exclusive;
 *	start addresses should be rounded down, end addresses up.
 *
 *	See Documentation/cachetlb.txt for more information.
 *	Please note that the implementation of these, and the required
 *	effects are cache-type (VIVT/VIPT/PIPT) specific.
 *
 *	flush_kern_all()
 *
 *		Unconditionally clean and invalidate the entire cache.
 *
 *	flush_user_all()
 *
 *		Clean and invalidate all user space cache entries
 *		before a change of page tables.
 *
 *	flush_user_range(start, end, flags)
 *
 *		Clean and invalidate a range of cache entries in the
 *		specified address space before a change of page tables.
 *		- start - user start address (inclusive, page aligned)
 *		- end   - user end address   (exclusive, page aligned)
 *		- flags - vma->vm_flags field
 *
 *	coherent_kern_range(start, end)
 *
 *		Ensure coherency between the Icache and the Dcache in the
 *		region described by start, end.  If you have non-snooping
 *		Harvard caches, you need to implement this function.
 *		- start  - virtual start address
 *		- end    - virtual end address
 *
 *	coherent_user_range(start, end)
<<<<<<< HEAD
 *
 *		Ensure coherency between the Icache and the Dcache in the
 *		region described by start, end.  If you have non-snooping
 *		Harvard caches, you need to implement this function.
 *		- start  - virtual start address
 *		- end    - virtual end address
 *
 *	flush_kern_dcache_area(kaddr, size)
 *
 *		Ensure that the data held in page is written back.
 *		- kaddr  - page address
 *		- size   - region size
 *
 *	DMA Cache Coherency
 *	===================
=======
>>>>>>> 55c63bd2
 *
 *		Ensure coherency between the Icache and the Dcache in the
 *		region described by start, end.  If you have non-snooping
 *		Harvard caches, you need to implement this function.
 *		- start  - virtual start address
 *		- end    - virtual end address
 *
 *	flush_kern_dcache_area(kaddr, size)
 *
 *		Ensure that the data held in page is written back.
 *		- kaddr  - page address
 *		- size   - region size
 *
 *	DMA Cache Coherency
 *	===================
 *
 *	dma_flush_range(start, end)
 *
 *		Clean and invalidate the specified virtual address range.
 *		- start  - virtual start address
 *		- end    - virtual end address
 */

struct cpu_cache_fns {
	void (*flush_kern_all)(void);
	void (*flush_user_all)(void);
	void (*flush_user_range)(unsigned long, unsigned long, unsigned int);

	void (*coherent_kern_range)(unsigned long, unsigned long);
	void (*coherent_user_range)(unsigned long, unsigned long);
	void (*flush_kern_dcache_area)(void *, size_t);

	void (*dma_map_area)(const void *, size_t, int);
	void (*dma_unmap_area)(const void *, size_t, int);

	void (*dma_flush_range)(const void *, const void *);
};

struct outer_cache_fns {
	void (*inv_range)(unsigned long, unsigned long);
	void (*clean_range)(unsigned long, unsigned long);
	void (*flush_range)(unsigned long, unsigned long);
};

/*
 * Select the calling method
 */
#ifdef MULTI_CACHE

extern struct cpu_cache_fns cpu_cache;

#define __cpuc_flush_kern_all		cpu_cache.flush_kern_all
#define __cpuc_flush_user_all		cpu_cache.flush_user_all
#define __cpuc_flush_user_range		cpu_cache.flush_user_range
#define __cpuc_coherent_kern_range	cpu_cache.coherent_kern_range
#define __cpuc_coherent_user_range	cpu_cache.coherent_user_range
#define __cpuc_flush_dcache_area	cpu_cache.flush_kern_dcache_area

/*
 * These are private to the dma-mapping API.  Do not use directly.
 * Their sole purpose is to ensure that data held in the cache
 * is visible to DMA, or data written by DMA to system memory is
 * visible to the CPU.
 */
#define dmac_map_area			cpu_cache.dma_map_area
#define dmac_unmap_area		cpu_cache.dma_unmap_area
#define dmac_flush_range		cpu_cache.dma_flush_range

#else

#define __cpuc_flush_kern_all		__glue(_CACHE,_flush_kern_cache_all)
#define __cpuc_flush_user_all		__glue(_CACHE,_flush_user_cache_all)
#define __cpuc_flush_user_range		__glue(_CACHE,_flush_user_cache_range)
#define __cpuc_coherent_kern_range	__glue(_CACHE,_coherent_kern_range)
#define __cpuc_coherent_user_range	__glue(_CACHE,_coherent_user_range)
#define __cpuc_flush_dcache_area	__glue(_CACHE,_flush_kern_dcache_area)

extern void __cpuc_flush_kern_all(void);
extern void __cpuc_flush_user_all(void);
extern void __cpuc_flush_user_range(unsigned long, unsigned long, unsigned int);
extern void __cpuc_coherent_kern_range(unsigned long, unsigned long);
extern void __cpuc_coherent_user_range(unsigned long, unsigned long);
extern void __cpuc_flush_dcache_area(void *, size_t);

/*
 * These are private to the dma-mapping API.  Do not use directly.
 * Their sole purpose is to ensure that data held in the cache
 * is visible to DMA, or data written by DMA to system memory is
 * visible to the CPU.
 */
#define dmac_map_area			__glue(_CACHE,_dma_map_area)
#define dmac_unmap_area		__glue(_CACHE,_dma_unmap_area)
#define dmac_flush_range		__glue(_CACHE,_dma_flush_range)

extern void dmac_map_area(const void *, size_t, int);
extern void dmac_unmap_area(const void *, size_t, int);
extern void dmac_flush_range(const void *, const void *);

#endif

#ifdef CONFIG_OUTER_CACHE

extern struct outer_cache_fns outer_cache;

static inline void outer_inv_range(unsigned long start, unsigned long end)
{
	if (outer_cache.inv_range)
		outer_cache.inv_range(start, end);
}
static inline void outer_clean_range(unsigned long start, unsigned long end)
{
	if (outer_cache.clean_range)
		outer_cache.clean_range(start, end);
}
static inline void outer_flush_range(unsigned long start, unsigned long end)
{
	if (outer_cache.flush_range)
		outer_cache.flush_range(start, end);
}

#else

static inline void outer_inv_range(unsigned long start, unsigned long end)
{ }
static inline void outer_clean_range(unsigned long start, unsigned long end)
{ }
static inline void outer_flush_range(unsigned long start, unsigned long end)
{ }

#endif

/*
 * Copy user data from/to a page which is mapped into a different
 * processes address space.  Really, we want to allow our "user
 * space" model to handle this.
 */
extern void copy_to_user_page(struct vm_area_struct *, struct page *,
	unsigned long, void *, const void *, unsigned long);
#define copy_from_user_page(vma, page, vaddr, dst, src, len) \
	do {							\
		memcpy(dst, src, len);				\
	} while (0)

/*
 * Convert calls to our calling convention.
 */
#define flush_cache_all()		__cpuc_flush_kern_all()

static inline void vivt_flush_cache_mm(struct mm_struct *mm)
{
	if (cpumask_test_cpu(smp_processor_id(), mm_cpumask(mm)))
		__cpuc_flush_user_all();
}

static inline void
vivt_flush_cache_range(struct vm_area_struct *vma, unsigned long start, unsigned long end)
{
	if (cpumask_test_cpu(smp_processor_id(), mm_cpumask(vma->vm_mm)))
		__cpuc_flush_user_range(start & PAGE_MASK, PAGE_ALIGN(end),
					vma->vm_flags);
}

static inline void
vivt_flush_cache_page(struct vm_area_struct *vma, unsigned long user_addr, unsigned long pfn)
{
	if (cpumask_test_cpu(smp_processor_id(), mm_cpumask(vma->vm_mm))) {
		unsigned long addr = user_addr & PAGE_MASK;
		__cpuc_flush_user_range(addr, addr + PAGE_SIZE, vma->vm_flags);
	}
}

#ifndef CONFIG_CPU_CACHE_VIPT
#define flush_cache_mm(mm) \
		vivt_flush_cache_mm(mm)
#define flush_cache_range(vma,start,end) \
		vivt_flush_cache_range(vma,start,end)
#define flush_cache_page(vma,addr,pfn) \
		vivt_flush_cache_page(vma,addr,pfn)
#else
extern void flush_cache_mm(struct mm_struct *mm);
extern void flush_cache_range(struct vm_area_struct *vma, unsigned long start, unsigned long end);
extern void flush_cache_page(struct vm_area_struct *vma, unsigned long user_addr, unsigned long pfn);
#endif

#define flush_cache_dup_mm(mm) flush_cache_mm(mm)

/*
 * flush_cache_user_range is used when we want to ensure that the
 * Harvard caches are synchronised for the user space address range.
 * This is used for the ARM private sys_cacheflush system call.
 */
#define flush_cache_user_range(vma,start,end) \
	__cpuc_coherent_user_range((start) & PAGE_MASK, PAGE_ALIGN(end))

/*
 * Perform necessary cache operations to ensure that data previously
 * stored within this range of addresses can be executed by the CPU.
 */
#define flush_icache_range(s,e)		__cpuc_coherent_kern_range(s,e)

/*
 * Perform necessary cache operations to ensure that the TLB will
 * see data written in the specified area.
 */
#define clean_dcache_area(start,size)	cpu_dcache_clean_area(start, size)

/*
 * flush_dcache_page is used when the kernel has written to the page
 * cache page at virtual address page->virtual.
 *
 * If this page isn't mapped (ie, page_mapping == NULL), or it might
 * have userspace mappings, then we _must_ always clean + invalidate
 * the dcache entries associated with the kernel mapping.
 *
 * Otherwise we can defer the operation, and clean the cache when we are
 * about to change to user space.  This is the same method as used on SPARC64.
 * See update_mmu_cache for the user space part.
 */
#define ARCH_IMPLEMENTS_FLUSH_DCACHE_PAGE 1
extern void flush_dcache_page(struct page *);

static inline void __flush_icache_all(void)
{
#ifdef CONFIG_ARM_ERRATA_411920
	extern void v6_icache_inval_all(void);
	v6_icache_inval_all();
#else
	asm("mcr	p15, 0, %0, c7, c5, 0	@ invalidate I-cache\n"
	    :
	    : "r" (0));
#endif
}
static inline void flush_kernel_vmap_range(void *addr, int size)
{
	if ((cache_is_vivt() || cache_is_vipt_aliasing()))
	  __cpuc_flush_dcache_area(addr, (size_t)size);
}
static inline void invalidate_kernel_vmap_range(void *addr, int size)
{
	if ((cache_is_vivt() || cache_is_vipt_aliasing()))
	  __cpuc_flush_dcache_area(addr, (size_t)size);
}

#define ARCH_HAS_FLUSH_ANON_PAGE
static inline void flush_anon_page(struct vm_area_struct *vma,
			 struct page *page, unsigned long vmaddr)
{
	extern void __flush_anon_page(struct vm_area_struct *vma,
				struct page *, unsigned long);
	if (PageAnon(page))
		__flush_anon_page(vma, page, vmaddr);
}

#define ARCH_HAS_FLUSH_KERNEL_DCACHE_PAGE
static inline void flush_kernel_dcache_page(struct page *page)
{
	/* highmem pages are always flushed upon kunmap already */
	if ((cache_is_vivt() || cache_is_vipt_aliasing()) && !PageHighMem(page))
		__cpuc_flush_dcache_area(page_address(page), PAGE_SIZE);
}

#define flush_dcache_mmap_lock(mapping) \
	spin_lock_irq(&(mapping)->tree_lock)
#define flush_dcache_mmap_unlock(mapping) \
	spin_unlock_irq(&(mapping)->tree_lock)

#define flush_icache_user_range(vma,page,addr,len) \
	flush_dcache_page(page)

/*
 * We don't appear to need to do anything here.  In fact, if we did, we'd
 * duplicate cache flushing elsewhere performed by flush_dcache_page().
 */
#define flush_icache_page(vma,page)	do { } while (0)

/*
 * flush_cache_vmap() is used when creating mappings (eg, via vmap,
 * vmalloc, ioremap etc) in kernel space for pages.  On non-VIPT
 * caches, since the direct-mappings of these pages may contain cached
 * data, we need to do a full cache flush to ensure that writebacks
 * don't corrupt data placed into these pages via the new mappings.
 */
static inline void flush_cache_vmap(unsigned long start, unsigned long end)
{
	if (!cache_is_vipt_nonaliasing())
		flush_cache_all();
	else
		/*
		 * set_pte_at() called from vmap_pte_range() does not
		 * have a DSB after cleaning the cache line.
		 */
		dsb();
}

static inline void flush_cache_vunmap(unsigned long start, unsigned long end)
{
	if (!cache_is_vipt_nonaliasing())
		flush_cache_all();
}

#endif<|MERGE_RESOLUTION|>--- conflicted
+++ resolved
@@ -181,24 +181,6 @@
  *		- end    - virtual end address
  *
  *	coherent_user_range(start, end)
-<<<<<<< HEAD
- *
- *		Ensure coherency between the Icache and the Dcache in the
- *		region described by start, end.  If you have non-snooping
- *		Harvard caches, you need to implement this function.
- *		- start  - virtual start address
- *		- end    - virtual end address
- *
- *	flush_kern_dcache_area(kaddr, size)
- *
- *		Ensure that the data held in page is written back.
- *		- kaddr  - page address
- *		- size   - region size
- *
- *	DMA Cache Coherency
- *	===================
-=======
->>>>>>> 55c63bd2
  *
  *		Ensure coherency between the Icache and the Dcache in the
  *		region described by start, end.  If you have non-snooping
