--- conflicted
+++ resolved
@@ -14,10 +14,7 @@
 #include <linux/usb/isp1760.h>
 #include <linux/clkdev.h>
 
-<<<<<<< HEAD
-=======
 #include <asm/mach-types.h>
->>>>>>> 105e53f8
 #include <asm/sizes.h>
 #include <asm/mach/arch.h>
 #include <asm/mach/flash.h>
@@ -25,13 +22,9 @@
 #include <asm/mach/time.h>
 #include <asm/hardware/arm_timer.h>
 #include <asm/hardware/timer-sp.h>
-<<<<<<< HEAD
-
-=======
 #include <asm/hardware/sp810.h>
 
 #include <mach/ct-ca9x4.h>
->>>>>>> 105e53f8
 #include <mach/motherboard.h>
 
 #include <plat/sched_clock.h>
@@ -61,9 +54,6 @@
 
 static void __init v2m_timer_init(void)
 {
-<<<<<<< HEAD
-	versatile_sched_clock_init(MMIO_P2V(V2M_SYS_24MHZ), 24000000);
-=======
 	u32 scctrl;
 
 	/* Select 1MHz TIMCLK as the reference clock for SP804 timers */
@@ -71,7 +61,6 @@
 	scctrl |= SCCTRL_TIMEREN0SEL_TIMCLK;
 	scctrl |= SCCTRL_TIMEREN1SEL_TIMCLK;
 	writel(scctrl, MMIO_P2V(V2M_SYSCTL + SCCTRL));
->>>>>>> 105e53f8
 
 	writel(0, MMIO_P2V(V2M_TIMER0) + TIMER_CTRL);
 	writel(0, MMIO_P2V(V2M_TIMER1) + TIMER_CTRL);
