config ARM
	bool
	default y
	select HAVE_AOUT
	select HAVE_IDE
	select HAVE_MEMBLOCK
	select RTC_LIB
	select SYS_SUPPORTS_APM_EMULATION
	select GENERIC_ATOMIC64 if (!CPU_32v6K || !AEABI)
	select HAVE_OPROFILE if (HAVE_PERF_EVENTS)
	select HAVE_ARCH_KGDB
	select HAVE_KPROBES if (!XIP_KERNEL)
	select HAVE_KRETPROBES if (HAVE_KPROBES)
	select HAVE_FUNCTION_TRACER if (!XIP_KERNEL)
	select HAVE_FTRACE_MCOUNT_RECORD if (!XIP_KERNEL)
	select HAVE_DYNAMIC_FTRACE if (!XIP_KERNEL)
	select HAVE_GENERIC_DMA_COHERENT
	select HAVE_KERNEL_GZIP
	select HAVE_KERNEL_LZO
	select HAVE_KERNEL_LZMA
	select HAVE_IRQ_WORK
	select HAVE_PERF_EVENTS
	select PERF_USE_VMALLOC
	select HAVE_REGS_AND_STACK_ACCESS_API
	select HAVE_HW_BREAKPOINT if (PERF_EVENTS && (CPU_V6 || CPU_V7))
	help
	  The ARM series is a line of low-power-consumption RISC chip designs
	  licensed by ARM Ltd and targeted at embedded applications and
	  handhelds such as the Compaq IPAQ.  ARM-based PCs are no longer
	  manufactured, but legacy ARM-based PC hardware remains popular in
	  Europe.  There is an ARM Linux project with a web page at
	  <http://www.arm.linux.org.uk/>.

config HAVE_PWM
	bool

config SYS_SUPPORTS_APM_EMULATION
	bool

config GENERIC_GPIO
	bool

config ARCH_USES_GETTIMEOFFSET
	bool
	default n

config GENERIC_CLOCKEVENTS
	bool

config GENERIC_CLOCKEVENTS_BROADCAST
	bool
	depends on GENERIC_CLOCKEVENTS
	default y if SMP

config HAVE_TCM
	bool
	select GENERIC_ALLOCATOR

config HAVE_PROC_CPU
	bool

config NO_IOPORT
	bool

config EISA
	bool
	---help---
	  The Extended Industry Standard Architecture (EISA) bus was
	  developed as an open alternative to the IBM MicroChannel bus.

	  The EISA bus provided some of the features of the IBM MicroChannel
	  bus while maintaining backward compatibility with cards made for
	  the older ISA bus.  The EISA bus saw limited use between 1988 and
	  1995 when it was made obsolete by the PCI bus.

	  Say Y here if you are building a kernel for an EISA-based machine.

	  Otherwise, say N.

config SBUS
	bool

config MCA
	bool
	help
	  MicroChannel Architecture is found in some IBM PS/2 machines and
	  laptops.  It is a bus system similar to PCI or ISA. See
	  <file:Documentation/mca.txt> (and especially the web page given
	  there) before attempting to build an MCA bus kernel.

config GENERIC_HARDIRQS
	bool
	default y

config STACKTRACE_SUPPORT
	bool
	default y

config HAVE_LATENCYTOP_SUPPORT
	bool
	depends on !SMP
	default y

config LOCKDEP_SUPPORT
	bool
	default y

config TRACE_IRQFLAGS_SUPPORT
	bool
	default y

config HARDIRQS_SW_RESEND
	bool
	default y

config GENERIC_IRQ_PROBE
	bool
	default y

config GENERIC_LOCKBREAK
	bool
	default y
	depends on SMP && PREEMPT

config RWSEM_GENERIC_SPINLOCK
	bool
	default y

config RWSEM_XCHGADD_ALGORITHM
	bool

config ARCH_HAS_ILOG2_U32
	bool

config ARCH_HAS_ILOG2_U64
	bool

config ARCH_HAS_CPUFREQ
	bool
	help
	  Internal node to signify that the ARCH has CPUFREQ support
	  and that the relevant menu configurations are displayed for
	  it.

config ARCH_HAS_CPU_IDLE_WAIT
       def_bool y

config GENERIC_HWEIGHT
	bool
	default y

config GENERIC_CALIBRATE_DELAY
	bool
	default y

config ARCH_MAY_HAVE_PC_FDC
	bool

config ZONE_DMA
	bool

config NEED_DMA_MAP_STATE
       def_bool y

config GENERIC_ISA_DMA
	bool

config FIQ
	bool

config ARCH_MTD_XIP
	bool

config GENERIC_HARDIRQS_NO__DO_IRQ
	def_bool y

config ARM_L1_CACHE_SHIFT_6
	bool
	help
	  Setting ARM L1 cache line size to 64 Bytes.

config VECTORS_BASE
	hex
	default 0xffff0000 if MMU || CPU_HIGH_VECTOR
	default DRAM_BASE if REMAP_VECTORS_TO_RAM
	default 0x00000000
	help
	  The base address of exception vectors.

source "init/Kconfig"

source "kernel/Kconfig.freezer"

menu "System Type"

config MMU
	bool "MMU-based Paged Memory Management Support"
	default y
	help
	  Select if you want MMU-based virtualised addressing space
	  support by paged memory management. If unsure, say 'Y'.

#
# The "ARM system type" choice list is ordered alphabetically by option
# text.  Please add new entries in the option alphabetic order.
#
choice
	prompt "ARM system type"
	default ARCH_VERSATILE

config ARCH_AAEC2000
	bool "Agilent AAEC-2000 based"
	select CPU_ARM920T
	select ARM_AMBA
	select HAVE_CLK
	select ARCH_USES_GETTIMEOFFSET
	help
	  This enables support for systems based on the Agilent AAEC-2000

config ARCH_INTEGRATOR
	bool "ARM Ltd. Integrator family"
	select ARM_AMBA
	select ARCH_HAS_CPUFREQ
	select COMMON_CLKDEV
	select ICST
	select GENERIC_CLOCKEVENTS
	select PLAT_VERSATILE
	help
	  Support for ARM's Integrator platform.

config ARCH_REALVIEW
	bool "ARM Ltd. RealView family"
	select ARM_AMBA
	select COMMON_CLKDEV
	select ICST
	select GENERIC_CLOCKEVENTS
	select ARCH_WANT_OPTIONAL_GPIOLIB
	select PLAT_VERSATILE
	select ARM_TIMER_SP804
	select GPIO_PL061 if GPIOLIB
	help
	  This enables support for ARM Ltd RealView boards.

config ARCH_VERSATILE
	bool "ARM Ltd. Versatile family"
	select ARM_AMBA
	select ARM_VIC
	select COMMON_CLKDEV
	select ICST
	select GENERIC_CLOCKEVENTS
	select ARCH_WANT_OPTIONAL_GPIOLIB
	select PLAT_VERSATILE
	select ARM_TIMER_SP804
	help
	  This enables support for ARM Ltd Versatile board.

config ARCH_VEXPRESS
	bool "ARM Ltd. Versatile Express family"
	select ARCH_WANT_OPTIONAL_GPIOLIB
	select ARM_AMBA
	select ARM_TIMER_SP804
	select COMMON_CLKDEV
	select GENERIC_CLOCKEVENTS
	select HAVE_CLK
	select ICST
	select PLAT_VERSATILE
	help
	  This enables support for the ARM Ltd Versatile Express boards.

config ARCH_AT91
	bool "Atmel AT91"
	select ARCH_REQUIRE_GPIOLIB
	select HAVE_CLK
	help
	  This enables support for systems based on the Atmel AT91RM9200,
	  AT91SAM9 and AT91CAP9 processors.

config ARCH_BCMRING
	bool "Broadcom BCMRING"
	depends on MMU
	select CPU_V6
	select ARM_AMBA
	select COMMON_CLKDEV
	select GENERIC_CLOCKEVENTS
	select ARCH_WANT_OPTIONAL_GPIOLIB
	help
	  Support for Broadcom's BCMRing platform.

config ARCH_CLPS711X
	bool "Cirrus Logic CLPS711x/EP721x-based"
	select CPU_ARM720T
	select ARCH_USES_GETTIMEOFFSET
	help
	  Support for Cirrus Logic 711x/721x based boards.

config ARCH_CNS3XXX
	bool "Cavium Networks CNS3XXX family"
	select CPU_V6
	select GENERIC_CLOCKEVENTS
	select ARM_GIC
	select PCI_DOMAINS if PCI
	help
	  Support for Cavium Networks CNS3XXX platform.

config ARCH_GEMINI
	bool "Cortina Systems Gemini"
	select CPU_FA526
	select ARCH_REQUIRE_GPIOLIB
	select ARCH_USES_GETTIMEOFFSET
	help
	  Support for the Cortina Systems Gemini family SoCs

config ARCH_EBSA110
	bool "EBSA-110"
	select CPU_SA110
	select ISA
	select NO_IOPORT
	select ARCH_USES_GETTIMEOFFSET
	help
	  This is an evaluation board for the StrongARM processor available
	  from Digital. It has limited hardware on-board, including an
	  Ethernet interface, two PCMCIA sockets, two serial ports and a
	  parallel port.

config ARCH_EP93XX
	bool "EP93xx-based"
	select CPU_ARM920T
	select ARM_AMBA
	select ARM_VIC
	select COMMON_CLKDEV
	select ARCH_REQUIRE_GPIOLIB
	select ARCH_HAS_HOLES_MEMORYMODEL
	select ARCH_USES_GETTIMEOFFSET
	help
	  This enables support for the Cirrus EP93xx series of CPUs.

config ARCH_FOOTBRIDGE
	bool "FootBridge"
	select CPU_SA110
	select FOOTBRIDGE
	select ARCH_USES_GETTIMEOFFSET
	help
	  Support for systems based on the DC21285 companion chip
	  ("FootBridge"), such as the Simtec CATS and the Rebel NetWinder.

config ARCH_MXC
	bool "Freescale MXC/iMX-based"
	select GENERIC_CLOCKEVENTS
	select ARCH_REQUIRE_GPIOLIB
	select COMMON_CLKDEV
	help
	  Support for Freescale MXC/iMX-based family of processors

config ARCH_STMP3XXX
	bool "Freescale STMP3xxx"
	select CPU_ARM926T
	select COMMON_CLKDEV
	select ARCH_REQUIRE_GPIOLIB
	select GENERIC_CLOCKEVENTS
	select USB_ARCH_HAS_EHCI
	help
	  Support for systems based on the Freescale 3xxx CPUs.

config ARCH_NETX
	bool "Hilscher NetX based"
	select CPU_ARM926T
	select ARM_VIC
	select GENERIC_CLOCKEVENTS
	help
	  This enables support for systems based on the Hilscher NetX Soc

config ARCH_H720X
	bool "Hynix HMS720x-based"
	select CPU_ARM720T
	select ISA_DMA_API
	select ARCH_USES_GETTIMEOFFSET
	help
	  This enables support for systems based on the Hynix HMS720x

config ARCH_IOP13XX
	bool "IOP13xx-based"
	depends on MMU
	select CPU_XSC3
	select PLAT_IOP
	select PCI
	select ARCH_SUPPORTS_MSI
	select VMSPLIT_1G
	help
	  Support for Intel's IOP13XX (XScale) family of processors.

config ARCH_IOP32X
	bool "IOP32x-based"
	depends on MMU
	select CPU_XSCALE
	select PLAT_IOP
	select PCI
	select ARCH_REQUIRE_GPIOLIB
	help
	  Support for Intel's 80219 and IOP32X (XScale) family of
	  processors.

config ARCH_IOP33X
	bool "IOP33x-based"
	depends on MMU
	select CPU_XSCALE
	select PLAT_IOP
	select PCI
	select ARCH_REQUIRE_GPIOLIB
	help
	  Support for Intel's IOP33X (XScale) family of processors.

config ARCH_IXP23XX
 	bool "IXP23XX-based"
	depends on MMU
	select CPU_XSC3
 	select PCI
	select ARCH_USES_GETTIMEOFFSET
	help
	  Support for Intel's IXP23xx (XScale) family of processors.

config ARCH_IXP2000
	bool "IXP2400/2800-based"
	depends on MMU
	select CPU_XSCALE
	select PCI
	select ARCH_USES_GETTIMEOFFSET
	help
	  Support for Intel's IXP2400/2800 (XScale) family of processors.

config ARCH_IXP4XX
	bool "IXP4xx-based"
	depends on MMU
	select CPU_XSCALE
	select GENERIC_GPIO
	select GENERIC_CLOCKEVENTS
	select DMABOUNCE if PCI
	help
	  Support for Intel's IXP4XX (XScale) family of processors.

config ARCH_DOVE
	bool "Marvell Dove"
	select PCI
	select ARCH_REQUIRE_GPIOLIB
	select GENERIC_CLOCKEVENTS
	select PLAT_ORION
	help
	  Support for the Marvell Dove SoC 88AP510

config ARCH_KIRKWOOD
	bool "Marvell Kirkwood"
	select CPU_FEROCEON
	select PCI
	select ARCH_REQUIRE_GPIOLIB
	select GENERIC_CLOCKEVENTS
	select PLAT_ORION
	help
	  Support for the following Marvell Kirkwood series SoCs:
	  88F6180, 88F6192 and 88F6281.

config ARCH_LOKI
	bool "Marvell Loki (88RC8480)"
	select CPU_FEROCEON
	select GENERIC_CLOCKEVENTS
	select PLAT_ORION
	help
	  Support for the Marvell Loki (88RC8480) SoC.

config ARCH_LPC32XX
	bool "NXP LPC32XX"
	select CPU_ARM926T
	select ARCH_REQUIRE_GPIOLIB
	select HAVE_IDE
	select ARM_AMBA
	select USB_ARCH_HAS_OHCI
	select COMMON_CLKDEV
	select GENERIC_TIME
	select GENERIC_CLOCKEVENTS
	help
	  Support for the NXP LPC32XX family of processors

config ARCH_MV78XX0
	bool "Marvell MV78xx0"
	select CPU_FEROCEON
	select PCI
	select ARCH_REQUIRE_GPIOLIB
	select GENERIC_CLOCKEVENTS
	select PLAT_ORION
	help
	  Support for the following Marvell MV78xx0 series SoCs:
	  MV781x0, MV782x0.

config ARCH_ORION5X
	bool "Marvell Orion"
	depends on MMU
	select CPU_FEROCEON
	select PCI
	select ARCH_REQUIRE_GPIOLIB
	select GENERIC_CLOCKEVENTS
	select PLAT_ORION
	help
	  Support for the following Marvell Orion 5x series SoCs:
	  Orion-1 (5181), Orion-VoIP (5181L), Orion-NAS (5182),
	  Orion-2 (5281), Orion-1-90 (6183).

config ARCH_MMP
	bool "Marvell PXA168/910/MMP2"
	depends on MMU
	select ARCH_REQUIRE_GPIOLIB
	select COMMON_CLKDEV
	select GENERIC_CLOCKEVENTS
	select TICK_ONESHOT
	select PLAT_PXA
	select SPARSE_IRQ
	help
	  Support for Marvell's PXA168/PXA910(MMP) and MMP2 processor line.

config ARCH_KS8695
	bool "Micrel/Kendin KS8695"
	select CPU_ARM922T
	select ARCH_REQUIRE_GPIOLIB
	select ARCH_USES_GETTIMEOFFSET
	help
	  Support for Micrel/Kendin KS8695 "Centaur" (ARM922T) based
	  System-on-Chip devices.

config ARCH_NS9XXX
	bool "NetSilicon NS9xxx"
	select CPU_ARM926T
	select GENERIC_GPIO
	select GENERIC_CLOCKEVENTS
	select HAVE_CLK
	help
	  Say Y here if you intend to run this kernel on a NetSilicon NS9xxx
	  System.

	  <http://www.digi.com/products/microprocessors/index.jsp>

config ARCH_W90X900
	bool "Nuvoton W90X900 CPU"
	select CPU_ARM926T
	select ARCH_REQUIRE_GPIOLIB
	select COMMON_CLKDEV
	select GENERIC_CLOCKEVENTS
	help
	  Support for Nuvoton (Winbond logic dept.) ARM9 processor,
	  At present, the w90x900 has been renamed nuc900, regarding
	  the ARM series product line, you can login the following
	  link address to know more.

	  <http://www.nuvoton.com/hq/enu/ProductAndSales/ProductLines/
		ConsumerElectronicsIC/ARMMicrocontroller/ARMMicrocontroller>

config ARCH_NUC93X
	bool "Nuvoton NUC93X CPU"
	select CPU_ARM926T
	select COMMON_CLKDEV
	help
	  Support for Nuvoton (Winbond logic dept.) NUC93X MCU,The NUC93X is a
	  low-power and high performance MPEG-4/JPEG multimedia controller chip.

config ARCH_TEGRA
	bool "NVIDIA Tegra"
	select GENERIC_TIME
	select GENERIC_CLOCKEVENTS
	select GENERIC_GPIO
	select HAVE_CLK
	select COMMON_CLKDEV
	select ARCH_HAS_BARRIERS if CACHE_L2X0
	select ARCH_HAS_CPUFREQ
	help
	  This enables support for NVIDIA Tegra based systems (Tegra APX,
	  Tegra 6xx and Tegra 2 series).

config ARCH_PNX4008
	bool "Philips Nexperia PNX4008 Mobile"
	select CPU_ARM926T
	select COMMON_CLKDEV
	select ARCH_USES_GETTIMEOFFSET
	help
	  This enables support for Philips PNX4008 mobile platform.

config ARCH_PXA
	bool "PXA2xx/PXA3xx-based"
	depends on MMU
	select ARCH_MTD_XIP
	select ARCH_HAS_CPUFREQ
	select COMMON_CLKDEV
	select ARCH_REQUIRE_GPIOLIB
	select GENERIC_CLOCKEVENTS
	select TICK_ONESHOT
	select PLAT_PXA
	select SPARSE_IRQ
	help
	  Support for Intel/Marvell's PXA2xx/PXA3xx processor line.

config ARCH_MSM
	bool "Qualcomm MSM"
	select HAVE_CLK
	select GENERIC_CLOCKEVENTS
	select ARCH_REQUIRE_GPIOLIB
	help
	  Support for Qualcomm MSM/QSD based systems.  This runs on the
	  apps processor of the MSM/QSD and depends on a shared memory
	  interface to the modem processor which runs the baseband
	  stack and controls some vital subsystems
	  (clock and power control, etc).

config ARCH_SHMOBILE
	bool "Renesas SH-Mobile"
	help
	  Support for Renesas's SH-Mobile ARM platforms

config ARCH_RPC
	bool "RiscPC"
	select ARCH_ACORN
	select FIQ
	select TIMER_ACORN
	select ARCH_MAY_HAVE_PC_FDC
	select HAVE_PATA_PLATFORM
	select ISA_DMA_API
	select NO_IOPORT
	select ARCH_SPARSEMEM_ENABLE
	select ARCH_USES_GETTIMEOFFSET
	help
	  On the Acorn Risc-PC, Linux can support the internal IDE disk and
	  CD-ROM interface, serial and parallel port, and the floppy drive.

config ARCH_SA1100
	bool "SA1100-based"
	select CPU_SA1100
	select ISA
	select ARCH_SPARSEMEM_ENABLE
	select ARCH_MTD_XIP
	select ARCH_HAS_CPUFREQ
	select CPU_FREQ
	select GENERIC_CLOCKEVENTS
	select HAVE_CLK
	select TICK_ONESHOT
	select ARCH_REQUIRE_GPIOLIB
	help
	  Support for StrongARM 11x0 based boards.

config ARCH_S3C2410
	bool "Samsung S3C2410, S3C2412, S3C2413, S3C2416, S3C2440, S3C2442, S3C2443, S3C2450"
	select GENERIC_GPIO
	select ARCH_HAS_CPUFREQ
	select HAVE_CLK
	select ARCH_USES_GETTIMEOFFSET
	select HAVE_S3C2410_I2C if I2C
	help
	  Samsung S3C2410X CPU based systems, such as the Simtec Electronics
	  BAST (<http://www.simtec.co.uk/products/EB110ITX/>), the IPAQ 1940 or
	  the Samsung SMDK2410 development board (and derivatives).

	  Note, the S3C2416 and the S3C2450 are so close that they even share
	  the same SoC ID code. This means that there is no seperate machine
	  directory (no arch/arm/mach-s3c2450) as the S3C2416 was first.

config ARCH_S3C64XX
	bool "Samsung S3C64XX"
	select PLAT_SAMSUNG
	select CPU_V6
	select ARM_VIC
	select HAVE_CLK
	select NO_IOPORT
	select ARCH_USES_GETTIMEOFFSET
	select ARCH_HAS_CPUFREQ
	select ARCH_REQUIRE_GPIOLIB
	select SAMSUNG_CLKSRC
	select SAMSUNG_IRQ_VIC_TIMER
	select SAMSUNG_IRQ_UART
	select S3C_GPIO_TRACK
	select S3C_GPIO_PULL_UPDOWN
	select S3C_GPIO_CFG_S3C24XX
	select S3C_GPIO_CFG_S3C64XX
	select S3C_DEV_NAND
	select USB_ARCH_HAS_OHCI
	select SAMSUNG_GPIOLIB_4BIT
	select HAVE_S3C2410_I2C if I2C
	select HAVE_S3C2410_WATCHDOG if WATCHDOG
	help
	  Samsung S3C64XX series based systems

config ARCH_S5P64X0
	bool "Samsung S5P6440 S5P6450"
	select CPU_V6
	select GENERIC_GPIO
	select HAVE_CLK
	select HAVE_S3C2410_WATCHDOG if WATCHDOG
	select ARCH_USES_GETTIMEOFFSET
	select HAVE_S3C2410_I2C if I2C
	select HAVE_S3C_RTC if RTC_CLASS
	help
	  Samsung S5P64X0 CPU based systems, such as the Samsung SMDK6440,
	  SMDK6450.

config ARCH_S5P6442
	bool "Samsung S5P6442"
	select CPU_V6
	select GENERIC_GPIO
	select HAVE_CLK
	select ARCH_USES_GETTIMEOFFSET
	select HAVE_S3C2410_WATCHDOG if WATCHDOG
	help
	  Samsung S5P6442 CPU based systems

config ARCH_S5PC100
	bool "Samsung S5PC100"
	select GENERIC_GPIO
	select HAVE_CLK
	select CPU_V7
	select ARM_L1_CACHE_SHIFT_6
	select ARCH_USES_GETTIMEOFFSET
	select HAVE_S3C2410_I2C if I2C
	select HAVE_S3C_RTC if RTC_CLASS
	select HAVE_S3C2410_WATCHDOG if WATCHDOG
	help
	  Samsung S5PC100 series based systems

config ARCH_S5PV210
	bool "Samsung S5PV210/S5PC110"
	select CPU_V7
	select ARCH_SPARSEMEM_ENABLE
	select GENERIC_GPIO
	select HAVE_CLK
	select ARM_L1_CACHE_SHIFT_6
	select ARCH_HAS_CPUFREQ
	select ARCH_USES_GETTIMEOFFSET
	select HAVE_S3C2410_I2C if I2C
	select HAVE_S3C_RTC if RTC_CLASS
	select HAVE_S3C2410_WATCHDOG if WATCHDOG
	help
	  Samsung S5PV210/S5PC110 series based systems

config ARCH_S5PV310
	bool "Samsung S5PV310/S5PC210"
	select CPU_V7
	select ARCH_SPARSEMEM_ENABLE
	select GENERIC_GPIO
	select HAVE_CLK
	select GENERIC_CLOCKEVENTS
<<<<<<< HEAD
	select HAVE_S3C_RTC
	select HAVE_S3C2410_I2C
	select HAVE_S3C2410_WATCHDOG
=======
	select HAVE_S3C_RTC if RTC_CLASS
	select HAVE_S3C2410_I2C if I2C
	select HAVE_S3C2410_WATCHDOG if WATCHDOG
>>>>>>> e53beacd
	help
	  Samsung S5PV310 series based systems

config ARCH_SHARK
	bool "Shark"
	select CPU_SA110
	select ISA
	select ISA_DMA
	select ZONE_DMA
	select PCI
	select ARCH_USES_GETTIMEOFFSET
	help
	  Support for the StrongARM based Digital DNARD machine, also known
	  as "Shark" (<http://www.shark-linux.de/shark.html>).

config ARCH_TCC_926
	bool "Telechips TCC ARM926-based systems"
	select CPU_ARM926T
	select HAVE_CLK
	select COMMON_CLKDEV
	select GENERIC_CLOCKEVENTS
	help
	  Support for Telechips TCC ARM926-based systems.

config ARCH_LH7A40X
	bool "Sharp LH7A40X"
	select CPU_ARM922T
	select ARCH_SPARSEMEM_ENABLE if !LH7A40X_CONTIGMEM
	select ARCH_USES_GETTIMEOFFSET
	help
	  Say Y here for systems based on one of the Sharp LH7A40X
	  System on a Chip processors.  These CPUs include an ARM922T
	  core with a wide array of integrated devices for
	  hand-held and low-power applications.

config ARCH_U300
	bool "ST-Ericsson U300 Series"
	depends on MMU
	select CPU_ARM926T
	select HAVE_TCM
	select ARM_AMBA
	select ARM_VIC
	select GENERIC_CLOCKEVENTS
	select COMMON_CLKDEV
	select GENERIC_GPIO
	help
	  Support for ST-Ericsson U300 series mobile platforms.

config ARCH_U8500
	bool "ST-Ericsson U8500 Series"
	select CPU_V7
	select ARM_AMBA
	select GENERIC_CLOCKEVENTS
	select COMMON_CLKDEV
	select ARCH_REQUIRE_GPIOLIB
	help
	  Support for ST-Ericsson's Ux500 architecture

config ARCH_NOMADIK
	bool "STMicroelectronics Nomadik"
	select ARM_AMBA
	select ARM_VIC
	select CPU_ARM926T
	select COMMON_CLKDEV
	select GENERIC_CLOCKEVENTS
	select ARCH_REQUIRE_GPIOLIB
	help
	  Support for the Nomadik platform by ST-Ericsson

config ARCH_DAVINCI
	bool "TI DaVinci"
	select GENERIC_CLOCKEVENTS
	select ARCH_REQUIRE_GPIOLIB
	select ZONE_DMA
	select HAVE_IDE
	select COMMON_CLKDEV
	select GENERIC_ALLOCATOR
	select ARCH_HAS_HOLES_MEMORYMODEL
	help
	  Support for TI's DaVinci platform.

config ARCH_OMAP
	bool "TI OMAP"
	select HAVE_CLK
	select ARCH_REQUIRE_GPIOLIB
	select ARCH_HAS_CPUFREQ
	select GENERIC_CLOCKEVENTS
	select ARCH_HAS_HOLES_MEMORYMODEL
	help
	  Support for TI's OMAP platform (OMAP1/2/3/4).

config PLAT_SPEAR
	bool "ST SPEAr"
	select ARM_AMBA
	select ARCH_REQUIRE_GPIOLIB
	select COMMON_CLKDEV
	select GENERIC_CLOCKEVENTS
	select HAVE_CLK
	help
	  Support for ST's SPEAr platform (SPEAr3xx, SPEAr6xx and SPEAr13xx).

endchoice

#
# This is sorted alphabetically by mach-* pathname.  However, plat-*
# Kconfigs may be included either alphabetically (according to the
# plat- suffix) or along side the corresponding mach-* source.
#
source "arch/arm/mach-aaec2000/Kconfig"

source "arch/arm/mach-at91/Kconfig"

source "arch/arm/mach-bcmring/Kconfig"

source "arch/arm/mach-clps711x/Kconfig"

source "arch/arm/mach-cns3xxx/Kconfig"

source "arch/arm/mach-davinci/Kconfig"

source "arch/arm/mach-dove/Kconfig"

source "arch/arm/mach-ep93xx/Kconfig"

source "arch/arm/mach-footbridge/Kconfig"

source "arch/arm/mach-gemini/Kconfig"

source "arch/arm/mach-h720x/Kconfig"

source "arch/arm/mach-integrator/Kconfig"

source "arch/arm/mach-iop32x/Kconfig"

source "arch/arm/mach-iop33x/Kconfig"

source "arch/arm/mach-iop13xx/Kconfig"

source "arch/arm/mach-ixp4xx/Kconfig"

source "arch/arm/mach-ixp2000/Kconfig"

source "arch/arm/mach-ixp23xx/Kconfig"

source "arch/arm/mach-kirkwood/Kconfig"

source "arch/arm/mach-ks8695/Kconfig"

source "arch/arm/mach-lh7a40x/Kconfig"

source "arch/arm/mach-loki/Kconfig"

source "arch/arm/mach-lpc32xx/Kconfig"

source "arch/arm/mach-msm/Kconfig"

source "arch/arm/mach-mv78xx0/Kconfig"

source "arch/arm/plat-mxc/Kconfig"

source "arch/arm/mach-netx/Kconfig"

source "arch/arm/mach-nomadik/Kconfig"
source "arch/arm/plat-nomadik/Kconfig"

source "arch/arm/mach-ns9xxx/Kconfig"

source "arch/arm/mach-nuc93x/Kconfig"

source "arch/arm/plat-omap/Kconfig"

source "arch/arm/mach-omap1/Kconfig"

source "arch/arm/mach-omap2/Kconfig"

source "arch/arm/mach-orion5x/Kconfig"

source "arch/arm/mach-pxa/Kconfig"
source "arch/arm/plat-pxa/Kconfig"

source "arch/arm/mach-mmp/Kconfig"

source "arch/arm/mach-realview/Kconfig"

source "arch/arm/mach-sa1100/Kconfig"

source "arch/arm/plat-samsung/Kconfig"
source "arch/arm/plat-s3c24xx/Kconfig"
source "arch/arm/plat-s5p/Kconfig"

source "arch/arm/plat-spear/Kconfig"

source "arch/arm/plat-tcc/Kconfig"

if ARCH_S3C2410
source "arch/arm/mach-s3c2400/Kconfig"
source "arch/arm/mach-s3c2410/Kconfig"
source "arch/arm/mach-s3c2412/Kconfig"
source "arch/arm/mach-s3c2416/Kconfig"
source "arch/arm/mach-s3c2440/Kconfig"
source "arch/arm/mach-s3c2443/Kconfig"
endif

if ARCH_S3C64XX
source "arch/arm/mach-s3c64xx/Kconfig"
endif

source "arch/arm/mach-s5p64x0/Kconfig"

source "arch/arm/mach-s5p6442/Kconfig"

source "arch/arm/mach-s5pc100/Kconfig"

source "arch/arm/mach-s5pv210/Kconfig"

source "arch/arm/mach-s5pv310/Kconfig"

source "arch/arm/mach-shmobile/Kconfig"

source "arch/arm/plat-stmp3xxx/Kconfig"

source "arch/arm/mach-tegra/Kconfig"

source "arch/arm/mach-u300/Kconfig"

source "arch/arm/mach-ux500/Kconfig"

source "arch/arm/mach-versatile/Kconfig"

source "arch/arm/mach-vexpress/Kconfig"

source "arch/arm/mach-w90x900/Kconfig"

# Definitions to make life easier
config ARCH_ACORN
	bool

config PLAT_IOP
	bool
	select GENERIC_CLOCKEVENTS

config PLAT_ORION
	bool

config PLAT_PXA
	bool

config PLAT_VERSATILE
	bool

config ARM_TIMER_SP804
	bool

source arch/arm/mm/Kconfig

config IWMMXT
	bool "Enable iWMMXt support"
	depends on CPU_XSCALE || CPU_XSC3 || CPU_MOHAWK
	default y if PXA27x || PXA3xx || ARCH_MMP
	help
	  Enable support for iWMMXt context switching at run time if
	  running on a CPU that supports it.

#  bool 'Use XScale PMU as timer source' CONFIG_XSCALE_PMU_TIMER
config XSCALE_PMU
	bool
	depends on CPU_XSCALE && !XSCALE_PMU_TIMER
	default y

config CPU_HAS_PMU
	depends on (CPU_V6 || CPU_V7 || XSCALE_PMU) && \
		   (!ARCH_OMAP3 || OMAP3_EMU)
	default y
	bool

if !MMU
source "arch/arm/Kconfig-nommu"
endif

config ARM_ERRATA_411920
	bool "ARM errata: Invalidation of the Instruction Cache operation can fail"
	depends on CPU_V6
	help
	  Invalidation of the Instruction Cache operation can
	  fail. This erratum is present in 1136 (before r1p4), 1156 and 1176.
	  It does not affect the MPCore. This option enables the ARM Ltd.
	  recommended workaround.

config ARM_ERRATA_430973
	bool "ARM errata: Stale prediction on replaced interworking branch"
	depends on CPU_V7
	help
	  This option enables the workaround for the 430973 Cortex-A8
	  (r1p0..r1p2) erratum. If a code sequence containing an ARM/Thumb
	  interworking branch is replaced with another code sequence at the
	  same virtual address, whether due to self-modifying code or virtual
	  to physical address re-mapping, Cortex-A8 does not recover from the
	  stale interworking branch prediction. This results in Cortex-A8
	  executing the new code sequence in the incorrect ARM or Thumb state.
	  The workaround enables the BTB/BTAC operations by setting ACTLR.IBE
	  and also flushes the branch target cache at every context switch.
	  Note that setting specific bits in the ACTLR register may not be
	  available in non-secure mode.

config ARM_ERRATA_458693
	bool "ARM errata: Processor deadlock when a false hazard is created"
	depends on CPU_V7
	help
	  This option enables the workaround for the 458693 Cortex-A8 (r2p0)
	  erratum. For very specific sequences of memory operations, it is
	  possible for a hazard condition intended for a cache line to instead
	  be incorrectly associated with a different cache line. This false
	  hazard might then cause a processor deadlock. The workaround enables
	  the L1 caching of the NEON accesses and disables the PLD instruction
	  in the ACTLR register. Note that setting specific bits in the ACTLR
	  register may not be available in non-secure mode.

config ARM_ERRATA_460075
	bool "ARM errata: Data written to the L2 cache can be overwritten with stale data"
	depends on CPU_V7
	help
	  This option enables the workaround for the 460075 Cortex-A8 (r2p0)
	  erratum. Any asynchronous access to the L2 cache may encounter a
	  situation in which recent store transactions to the L2 cache are lost
	  and overwritten with stale memory contents from external memory. The
	  workaround disables the write-allocate mode for the L2 cache via the
	  ACTLR register. Note that setting specific bits in the ACTLR register
	  may not be available in non-secure mode.

config ARM_ERRATA_742230
	bool "ARM errata: DMB operation may be faulty"
	depends on CPU_V7 && SMP
	help
	  This option enables the workaround for the 742230 Cortex-A9
	  (r1p0..r2p2) erratum. Under rare circumstances, a DMB instruction
	  between two write operations may not ensure the correct visibility
	  ordering of the two writes. This workaround sets a specific bit in
	  the diagnostic register of the Cortex-A9 which causes the DMB
	  instruction to behave as a DSB, ensuring the correct behaviour of
	  the two writes.

config ARM_ERRATA_742231
	bool "ARM errata: Incorrect hazard handling in the SCU may lead to data corruption"
	depends on CPU_V7 && SMP
	help
	  This option enables the workaround for the 742231 Cortex-A9
	  (r2p0..r2p2) erratum. Under certain conditions, specific to the
	  Cortex-A9 MPCore micro-architecture, two CPUs working in SMP mode,
	  accessing some data located in the same cache line, may get corrupted
	  data due to bad handling of the address hazard when the line gets
	  replaced from one of the CPUs at the same time as another CPU is
	  accessing it. This workaround sets specific bits in the diagnostic
	  register of the Cortex-A9 which reduces the linefill issuing
	  capabilities of the processor.

config PL310_ERRATA_588369
	bool "Clean & Invalidate maintenance operations do not invalidate clean lines"
	depends on CACHE_L2X0 && ARCH_OMAP4
	help
	   The PL310 L2 cache controller implements three types of Clean &
	   Invalidate maintenance operations: by Physical Address
	   (offset 0x7F0), by Index/Way (0x7F8) and by Way (0x7FC).
	   They are architecturally defined to behave as the execution of a
	   clean operation followed immediately by an invalidate operation,
	   both performing to the same memory location. This functionality
	   is not correctly implemented in PL310 as clean lines are not
	   invalidated as a result of these operations. Note that this errata
	   uses Texas Instrument's secure monitor api.

config ARM_ERRATA_720789
	bool "ARM errata: TLBIASIDIS and TLBIMVAIS operations can broadcast a faulty ASID"
	depends on CPU_V7 && SMP
	help
	  This option enables the workaround for the 720789 Cortex-A9 (prior to
	  r2p0) erratum. A faulty ASID can be sent to the other CPUs for the
	  broadcasted CP15 TLB maintenance operations TLBIASIDIS and TLBIMVAIS.
	  As a consequence of this erratum, some TLB entries which should be
	  invalidated are not, resulting in an incoherency in the system page
	  tables. The workaround changes the TLB flushing routines to invalidate
	  entries regardless of the ASID.

config ARM_ERRATA_743622
	bool "ARM errata: Faulty hazard checking in the Store Buffer may lead to data corruption"
	depends on CPU_V7
	help
	  This option enables the workaround for the 743622 Cortex-A9
	  (r2p0..r2p2) erratum. Under very rare conditions, a faulty
	  optimisation in the Cortex-A9 Store Buffer may lead to data
	  corruption. This workaround sets a specific bit in the diagnostic
	  register of the Cortex-A9 which disables the Store Buffer
	  optimisation, preventing the defect from occurring. This has no
	  visible impact on the overall performance or power consumption of the
	  processor.

endmenu

source "arch/arm/common/Kconfig"

menu "Bus support"

config ARM_AMBA
	bool

config ISA
	bool
	help
	  Find out whether you have ISA slots on your motherboard.  ISA is the
	  name of a bus system, i.e. the way the CPU talks to the other stuff
	  inside your box.  Other bus systems are PCI, EISA, MicroChannel
	  (MCA) or VESA.  ISA is an older system, now being displaced by PCI;
	  newer boards don't support it.  If you have ISA, say Y, otherwise N.

# Select ISA DMA controller support
config ISA_DMA
	bool
	select ISA_DMA_API

# Select ISA DMA interface
config ISA_DMA_API
	bool

config PCI
	bool "PCI support" if ARCH_INTEGRATOR_AP || ARCH_VERSATILE_PB || ARCH_IXP4XX || ARCH_KS8695 || MACH_ARMCORE || ARCH_CNS3XXX
	help
	  Find out whether you have a PCI motherboard. PCI is the name of a
	  bus system, i.e. the way the CPU talks to the other stuff inside
	  your box. Other bus systems are ISA, EISA, MicroChannel (MCA) or
	  VESA. If you have PCI, say Y, otherwise N.

config PCI_DOMAINS
	bool
	depends on PCI

config PCI_SYSCALL
	def_bool PCI

# Select the host bridge type
config PCI_HOST_VIA82C505
	bool
	depends on PCI && ARCH_SHARK
	default y

config PCI_HOST_ITE8152
	bool
	depends on PCI && MACH_ARMCORE
	default y
	select DMABOUNCE

source "drivers/pci/Kconfig"

source "drivers/pcmcia/Kconfig"

endmenu

menu "Kernel Features"

source "kernel/time/Kconfig"

config SMP
	bool "Symmetric Multi-Processing (EXPERIMENTAL)"
	depends on EXPERIMENTAL
	depends on GENERIC_CLOCKEVENTS
	depends on REALVIEW_EB_ARM11MP || REALVIEW_EB_A9MP || \
		 MACH_REALVIEW_PB11MP || MACH_REALVIEW_PBX || ARCH_OMAP4 ||\
		 ARCH_S5PV310 || ARCH_TEGRA || ARCH_U8500 || ARCH_VEXPRESS_CA9X4
	select USE_GENERIC_SMP_HELPERS
	select HAVE_ARM_SCU
	help
	  This enables support for systems with more than one CPU. If you have
	  a system with only one CPU, like most personal computers, say N. If
	  you have a system with more than one CPU, say Y.

	  If you say N here, the kernel will run on single and multiprocessor
	  machines, but will use only one CPU of a multiprocessor machine. If
	  you say Y here, the kernel will run on many, but not all, single
	  processor machines. On a single processor machine, the kernel will
	  run faster if you say N here.

	  See also <file:Documentation/i386/IO-APIC.txt>,
	  <file:Documentation/nmi_watchdog.txt> and the SMP-HOWTO available at
	  <http://tldp.org/HOWTO/SMP-HOWTO.html>.

	  If you don't know what to do here, say N.

config SMP_ON_UP
	bool "Allow booting SMP kernel on uniprocessor systems (EXPERIMENTAL)"
	depends on EXPERIMENTAL
	depends on SMP && !XIP && !THUMB2_KERNEL
	default y
	help
	  SMP kernels contain instructions which fail on non-SMP processors.
	  Enabling this option allows the kernel to modify itself to make
	  these instructions safe.  Disabling it allows about 1K of space
	  savings.

	  If you don't know what to do here, say Y.

config HAVE_ARM_SCU
	bool
	depends on SMP
	help
	  This option enables support for the ARM system coherency unit

config HAVE_ARM_TWD
	bool
	depends on SMP
	help
	  This options enables support for the ARM timer and watchdog unit

choice
	prompt "Memory split"
	default VMSPLIT_3G
	help
	  Select the desired split between kernel and user memory.

	  If you are not absolutely sure what you are doing, leave this
	  option alone!

	config VMSPLIT_3G
		bool "3G/1G user/kernel split"
	config VMSPLIT_2G
		bool "2G/2G user/kernel split"
	config VMSPLIT_1G
		bool "1G/3G user/kernel split"
endchoice

config PAGE_OFFSET
	hex
	default 0x40000000 if VMSPLIT_1G
	default 0x80000000 if VMSPLIT_2G
	default 0xC0000000

config NR_CPUS
	int "Maximum number of CPUs (2-32)"
	range 2 32
	depends on SMP
	default "4"

config HOTPLUG_CPU
	bool "Support for hot-pluggable CPUs (EXPERIMENTAL)"
	depends on SMP && HOTPLUG && EXPERIMENTAL
	help
	  Say Y here to experiment with turning CPUs off and on.  CPUs
	  can be controlled through /sys/devices/system/cpu.

config LOCAL_TIMERS
	bool "Use local timer interrupts"
	depends on SMP
	default y
	select HAVE_ARM_TWD
	help
	  Enable support for local timers on SMP platforms, rather then the
	  legacy IPI broadcast method.  Local timers allows the system
	  accounting to be spread across the timer interval, preventing a
	  "thundering herd" at every timer tick.

source kernel/Kconfig.preempt

config HZ
	int
	default 200 if ARCH_EBSA110 || ARCH_S3C2410 || ARCH_S5P64X0 || \
		ARCH_S5P6442 || ARCH_S5PV210 || ARCH_S5PV310
	default OMAP_32K_TIMER_HZ if ARCH_OMAP && OMAP_32K_TIMER
	default AT91_TIMER_HZ if ARCH_AT91
	default SHMOBILE_TIMER_HZ if ARCH_SHMOBILE
	default 100

config THUMB2_KERNEL
	bool "Compile the kernel in Thumb-2 mode"
	depends on CPU_V7 && EXPERIMENTAL
	select AEABI
	select ARM_ASM_UNIFIED
	help
	  By enabling this option, the kernel will be compiled in
	  Thumb-2 mode. A compiler/assembler that understand the unified
	  ARM-Thumb syntax is needed.

	  If unsure, say N.

config ARM_ASM_UNIFIED
	bool

config AEABI
	bool "Use the ARM EABI to compile the kernel"
	help
	  This option allows for the kernel to be compiled using the latest
	  ARM ABI (aka EABI).  This is only useful if you are using a user
	  space environment that is also compiled with EABI.

	  Since there are major incompatibilities between the legacy ABI and
	  EABI, especially with regard to structure member alignment, this
	  option also changes the kernel syscall calling convention to
	  disambiguate both ABIs and allow for backward compatibility support
	  (selected with CONFIG_OABI_COMPAT).

	  To use this you need GCC version 4.0.0 or later.

config OABI_COMPAT
	bool "Allow old ABI binaries to run with this kernel (EXPERIMENTAL)"
	depends on AEABI && EXPERIMENTAL
	default y
	help
	  This option preserves the old syscall interface along with the
	  new (ARM EABI) one. It also provides a compatibility layer to
	  intercept syscalls that have structure arguments which layout
	  in memory differs between the legacy ABI and the new ARM EABI
	  (only for non "thumb" binaries). This option adds a tiny
	  overhead to all syscalls and produces a slightly larger kernel.
	  If you know you'll be using only pure EABI user space then you
	  can say N here. If this option is not selected and you attempt
	  to execute a legacy ABI binary then the result will be
	  UNPREDICTABLE (in fact it can be predicted that it won't work
	  at all). If in doubt say Y.

config ARCH_HAS_HOLES_MEMORYMODEL
	bool

config ARCH_SPARSEMEM_ENABLE
	bool

config ARCH_SPARSEMEM_DEFAULT
	def_bool ARCH_SPARSEMEM_ENABLE

config ARCH_SELECT_MEMORY_MODEL
	def_bool ARCH_SPARSEMEM_ENABLE

config HIGHMEM
	bool "High Memory Support (EXPERIMENTAL)"
	depends on MMU && EXPERIMENTAL
	help
	  The address space of ARM processors is only 4 Gigabytes large
	  and it has to accommodate user address space, kernel address
	  space as well as some memory mapped IO. That means that, if you
	  have a large amount of physical memory and/or IO, not all of the
	  memory can be "permanently mapped" by the kernel. The physical
	  memory that is not permanently mapped is called "high memory".

	  Depending on the selected kernel/user memory split, minimum
	  vmalloc space and actual amount of RAM, you may not need this
	  option which should result in a slightly faster kernel.

	  If unsure, say n.

config HIGHPTE
	bool "Allocate 2nd-level pagetables from highmem"
	depends on HIGHMEM
	depends on !OUTER_CACHE

config HW_PERF_EVENTS
	bool "Enable hardware performance counter support for perf events"
	depends on PERF_EVENTS && CPU_HAS_PMU
	default y
	help
	  Enable hardware performance counter support for perf events. If
	  disabled, perf events will use software events only.

config SPARSE_IRQ
	def_bool n
	help
	  This enables support for sparse irqs. This is useful in general
	  as most CPUs have a fairly sparse array of IRQ vectors, which
	  the irq_desc then maps directly on to. Systems with a high
	  number of off-chip IRQs will want to treat this as
	  experimental until they have been independently verified.

source "mm/Kconfig"

config FORCE_MAX_ZONEORDER
	int "Maximum zone order" if ARCH_SHMOBILE
	range 11 64 if ARCH_SHMOBILE
	default "9" if SA1111
	default "11"
	help
	  The kernel memory allocator divides physically contiguous memory
	  blocks into "zones", where each zone is a power of two number of
	  pages.  This option selects the largest power of two that the kernel
	  keeps in the memory allocator.  If you need to allocate very large
	  blocks of physically contiguous memory, then you may need to
	  increase this value.

	  This config option is actually maximum order plus one. For example,
	  a value of 11 means that the largest free memory block is 2^10 pages.

config LEDS
	bool "Timer and CPU usage LEDs"
	depends on ARCH_CDB89712 || ARCH_EBSA110 || \
		   ARCH_EBSA285 || ARCH_INTEGRATOR || \
		   ARCH_LUBBOCK || MACH_MAINSTONE || ARCH_NETWINDER || \
		   ARCH_OMAP || ARCH_P720T || ARCH_PXA_IDP || \
		   ARCH_SA1100 || ARCH_SHARK || ARCH_VERSATILE || \
		   ARCH_AT91 || ARCH_DAVINCI || \
		   ARCH_KS8695 || MACH_RD88F5182 || ARCH_REALVIEW
	help
	  If you say Y here, the LEDs on your machine will be used
	  to provide useful information about your current system status.

	  If you are compiling a kernel for a NetWinder or EBSA-285, you will
	  be able to select which LEDs are active using the options below. If
	  you are compiling a kernel for the EBSA-110 or the LART however, the
	  red LED will simply flash regularly to indicate that the system is
	  still functional. It is safe to say Y here if you have a CATS
	  system, but the driver will do nothing.

config LEDS_TIMER
	bool "Timer LED" if (!ARCH_CDB89712 && !ARCH_OMAP) || \
			    OMAP_OSK_MISTRAL || MACH_OMAP_H2 \
			    || MACH_OMAP_PERSEUS2
	depends on LEDS
	depends on !GENERIC_CLOCKEVENTS
	default y if ARCH_EBSA110
	help
	  If you say Y here, one of the system LEDs (the green one on the
	  NetWinder, the amber one on the EBSA285, or the red one on the LART)
	  will flash regularly to indicate that the system is still
	  operational. This is mainly useful to kernel hackers who are
	  debugging unstable kernels.

	  The LART uses the same LED for both Timer LED and CPU usage LED
	  functions. You may choose to use both, but the Timer LED function
	  will overrule the CPU usage LED.

config LEDS_CPU
	bool "CPU usage LED" if (!ARCH_CDB89712 && !ARCH_EBSA110 && \
			!ARCH_OMAP) \
			|| OMAP_OSK_MISTRAL || MACH_OMAP_H2 \
			|| MACH_OMAP_PERSEUS2
	depends on LEDS
	help
	  If you say Y here, the red LED will be used to give a good real
	  time indication of CPU usage, by lighting whenever the idle task
	  is not currently executing.

	  The LART uses the same LED for both Timer LED and CPU usage LED
	  functions. You may choose to use both, but the Timer LED function
	  will overrule the CPU usage LED.

config ALIGNMENT_TRAP
	bool
	depends on CPU_CP15_MMU
	default y if !ARCH_EBSA110
	select HAVE_PROC_CPU if PROC_FS
	help
	  ARM processors cannot fetch/store information which is not
	  naturally aligned on the bus, i.e., a 4 byte fetch must start at an
	  address divisible by 4. On 32-bit ARM processors, these non-aligned
	  fetch/store instructions will be emulated in software if you say
	  here, which has a severe performance impact. This is necessary for
	  correct operation of some network protocols. With an IP-only
	  configuration it is safe to say N, otherwise say Y.

config UACCESS_WITH_MEMCPY
	bool "Use kernel mem{cpy,set}() for {copy_to,clear}_user() (EXPERIMENTAL)"
	depends on MMU && EXPERIMENTAL
	default y if CPU_FEROCEON
	help
	  Implement faster copy_to_user and clear_user methods for CPU
	  cores where a 8-word STM instruction give significantly higher
	  memory write throughput than a sequence of individual 32bit stores.

	  A possible side effect is a slight increase in scheduling latency
	  between threads sharing the same address space if they invoke
	  such copy operations with large buffers.

	  However, if the CPU data cache is using a write-allocate mode,
	  this option is unlikely to provide any performance gain.

config SECCOMP
	bool
	prompt "Enable seccomp to safely compute untrusted bytecode"
	---help---
	  This kernel feature is useful for number crunching applications
	  that may need to compute untrusted bytecode during their
	  execution. By using pipes or other transports made available to
	  the process as file descriptors supporting the read/write
	  syscalls, it's possible to isolate those applications in
	  their own address space using seccomp. Once seccomp is
	  enabled via prctl(PR_SET_SECCOMP), it cannot be disabled
	  and the task is only allowed to execute a few safe syscalls
	  defined by each seccomp mode.

config CC_STACKPROTECTOR
	bool "Enable -fstack-protector buffer overflow detection (EXPERIMENTAL)"
	help
	  This option turns on the -fstack-protector GCC feature. This
	  feature puts, at the beginning of functions, a canary value on
	  the stack just before the return address, and validates
	  the value just before actually returning.  Stack based buffer
	  overflows (that need to overwrite this return address) now also
	  overwrite the canary, which gets detected and the attack is then
	  neutralized via a kernel panic.
	  This feature requires gcc version 4.2 or above.

config DEPRECATED_PARAM_STRUCT
	bool "Provide old way to pass kernel parameters"
	help
	  This was deprecated in 2001 and announced to live on for 5 years.
	  Some old boot loaders still use this way.

endmenu

menu "Boot options"

# Compressed boot loader in ROM.  Yes, we really want to ask about
# TEXT and BSS so we preserve their values in the config files.
config ZBOOT_ROM_TEXT
	hex "Compressed ROM boot loader base address"
	default "0"
	help
	  The physical address at which the ROM-able zImage is to be
	  placed in the target.  Platforms which normally make use of
	  ROM-able zImage formats normally set this to a suitable
	  value in their defconfig file.

	  If ZBOOT_ROM is not enabled, this has no effect.

config ZBOOT_ROM_BSS
	hex "Compressed ROM boot loader BSS address"
	default "0"
	help
	  The base address of an area of read/write memory in the target
	  for the ROM-able zImage which must be available while the
	  decompressor is running. It must be large enough to hold the
	  entire decompressed kernel plus an additional 128 KiB.
	  Platforms which normally make use of ROM-able zImage formats
	  normally set this to a suitable value in their defconfig file.

	  If ZBOOT_ROM is not enabled, this has no effect.

config ZBOOT_ROM
	bool "Compressed boot loader in ROM/flash"
	depends on ZBOOT_ROM_TEXT != ZBOOT_ROM_BSS
	help
	  Say Y here if you intend to execute your compressed kernel image
	  (zImage) directly from ROM or flash.  If unsure, say N.

config CMDLINE
	string "Default kernel command string"
	default ""
	help
	  On some architectures (EBSA110 and CATS), there is currently no way
	  for the boot loader to pass arguments to the kernel. For these
	  architectures, you should supply some command-line options at build
	  time by entering them here. As a minimum, you should specify the
	  memory size and the root device (e.g., mem=64M root=/dev/nfs).

config CMDLINE_FORCE
	bool "Always use the default kernel command string"
	depends on CMDLINE != ""
	help
	  Always use the default kernel command string, even if the boot
	  loader passes other arguments to the kernel.
	  This is useful if you cannot or don't want to change the
	  command-line options your boot loader passes to the kernel.

	  If unsure, say N.

config XIP_KERNEL
	bool "Kernel Execute-In-Place from ROM"
	depends on !ZBOOT_ROM
	help
	  Execute-In-Place allows the kernel to run from non-volatile storage
	  directly addressable by the CPU, such as NOR flash. This saves RAM
	  space since the text section of the kernel is not loaded from flash
	  to RAM.  Read-write sections, such as the data section and stack,
	  are still copied to RAM.  The XIP kernel is not compressed since
	  it has to run directly from flash, so it will take more space to
	  store it.  The flash address used to link the kernel object files,
	  and for storing it, is configuration dependent. Therefore, if you
	  say Y here, you must know the proper physical address where to
	  store the kernel image depending on your own flash memory usage.

	  Also note that the make target becomes "make xipImage" rather than
	  "make zImage" or "make Image".  The final kernel binary to put in
	  ROM memory will be arch/arm/boot/xipImage.

	  If unsure, say N.

config XIP_PHYS_ADDR
	hex "XIP Kernel Physical Location"
	depends on XIP_KERNEL
	default "0x00080000"
	help
	  This is the physical address in your flash memory the kernel will
	  be linked for and stored to.  This address is dependent on your
	  own flash usage.

config KEXEC
	bool "Kexec system call (EXPERIMENTAL)"
	depends on EXPERIMENTAL
	help
	  kexec is a system call that implements the ability to shutdown your
	  current kernel, and to start another kernel.  It is like a reboot
	  but it is independent of the system firmware.   And like a reboot
	  you can start any kernel with it, not just Linux.

	  It is an ongoing process to be certain the hardware in a machine
	  is properly shutdown, so do not be surprised if this code does not
	  initially work for you.  It may help to enable device hotplugging
	  support.

config ATAGS_PROC
	bool "Export atags in procfs"
	depends on KEXEC
	default y
	help
	  Should the atags used to boot the kernel be exported in an "atags"
	  file in procfs. Useful with kexec.

config AUTO_ZRELADDR
	bool "Auto calculation of the decompressed kernel image address"
	depends on !ZBOOT_ROM && !ARCH_U300
	help
	  ZRELADDR is the physical address where the decompressed kernel
	  image will be placed. If AUTO_ZRELADDR is selected, the address
	  will be determined at run-time by masking the current IP with
	  0xf8000000. This assumes the zImage being placed in the first 128MB
	  from start of memory.

endmenu

menu "CPU Power Management"

if ARCH_HAS_CPUFREQ

source "drivers/cpufreq/Kconfig"

config CPU_FREQ_IMX
	tristate "CPUfreq driver for i.MX CPUs"
	depends on ARCH_MXC && CPU_FREQ
	help
	  This enables the CPUfreq driver for i.MX CPUs.

config CPU_FREQ_SA1100
	bool

config CPU_FREQ_SA1110
	bool

config CPU_FREQ_INTEGRATOR
	tristate "CPUfreq driver for ARM Integrator CPUs"
	depends on ARCH_INTEGRATOR && CPU_FREQ
	default y
	help
	  This enables the CPUfreq driver for ARM Integrator CPUs.

	  For details, take a look at <file:Documentation/cpu-freq>.

	  If in doubt, say Y.

config CPU_FREQ_PXA
	bool
	depends on CPU_FREQ && ARCH_PXA && PXA25x
	default y
	select CPU_FREQ_DEFAULT_GOV_USERSPACE

config CPU_FREQ_S3C64XX
	bool "CPUfreq support for Samsung S3C64XX CPUs"
	depends on CPU_FREQ && CPU_S3C6410

config CPU_FREQ_S3C
	bool
	help
	  Internal configuration node for common cpufreq on Samsung SoC

config CPU_FREQ_S3C24XX
	bool "CPUfreq driver for Samsung S3C24XX series CPUs"
	depends on ARCH_S3C2410 && CPU_FREQ && EXPERIMENTAL
	select CPU_FREQ_S3C
	help
	  This enables the CPUfreq driver for the Samsung S3C24XX family
	  of CPUs.

	  For details, take a look at <file:Documentation/cpu-freq>.

	  If in doubt, say N.

config CPU_FREQ_S3C24XX_PLL
	bool "Support CPUfreq changing of PLL frequency"
	depends on CPU_FREQ_S3C24XX && EXPERIMENTAL
	help
	  Compile in support for changing the PLL frequency from the
	  S3C24XX series CPUfreq driver. The PLL takes time to settle
	  after a frequency change, so by default it is not enabled.

	  This also means that the PLL tables for the selected CPU(s) will
	  be built which may increase the size of the kernel image.

config CPU_FREQ_S3C24XX_DEBUG
	bool "Debug CPUfreq Samsung driver core"
	depends on CPU_FREQ_S3C24XX
	help
	  Enable s3c_freq_dbg for the Samsung S3C CPUfreq core

config CPU_FREQ_S3C24XX_IODEBUG
	bool "Debug CPUfreq Samsung driver IO timing"
	depends on CPU_FREQ_S3C24XX
	help
	  Enable s3c_freq_iodbg for the Samsung S3C CPUfreq core

config CPU_FREQ_S3C24XX_DEBUGFS
	bool "Export debugfs for CPUFreq"
	depends on CPU_FREQ_S3C24XX && DEBUG_FS
	help
	  Export status information via debugfs.

endif

source "drivers/cpuidle/Kconfig"

endmenu

menu "Floating point emulation"

comment "At least one emulation must be selected"

config FPE_NWFPE
	bool "NWFPE math emulation"
	depends on !AEABI || OABI_COMPAT
	---help---
	  Say Y to include the NWFPE floating point emulator in the kernel.
	  This is necessary to run most binaries. Linux does not currently
	  support floating point hardware so you need to say Y here even if
	  your machine has an FPA or floating point co-processor podule.

	  You may say N here if you are going to load the Acorn FPEmulator
	  early in the bootup.

config FPE_NWFPE_XP
	bool "Support extended precision"
	depends on FPE_NWFPE
	help
	  Say Y to include 80-bit support in the kernel floating-point
	  emulator.  Otherwise, only 32 and 64-bit support is compiled in.
	  Note that gcc does not generate 80-bit operations by default,
	  so in most cases this option only enlarges the size of the
	  floating point emulator without any good reason.

	  You almost surely want to say N here.

config FPE_FASTFPE
	bool "FastFPE math emulation (EXPERIMENTAL)"
	depends on (!AEABI || OABI_COMPAT) && !CPU_32v3 && EXPERIMENTAL
	---help---
	  Say Y here to include the FAST floating point emulator in the kernel.
	  This is an experimental much faster emulator which now also has full
	  precision for the mantissa.  It does not support any exceptions.
	  It is very simple, and approximately 3-6 times faster than NWFPE.

	  It should be sufficient for most programs.  It may be not suitable
	  for scientific calculations, but you have to check this for yourself.
	  If you do not feel you need a faster FP emulation you should better
	  choose NWFPE.

config VFP
	bool "VFP-format floating point maths"
	depends on CPU_V6 || CPU_ARM926T || CPU_V7 || CPU_FEROCEON
	help
	  Say Y to include VFP support code in the kernel. This is needed
	  if your hardware includes a VFP unit.

	  Please see <file:Documentation/arm/VFP/release-notes.txt> for
	  release notes and additional status information.

	  Say N if your target does not have VFP hardware.

config VFPv3
	bool
	depends on VFP
	default y if CPU_V7

config NEON
	bool "Advanced SIMD (NEON) Extension support"
	depends on VFPv3 && CPU_V7
	help
	  Say Y to include support code for NEON, the ARMv7 Advanced SIMD
	  Extension.

endmenu

menu "Userspace binary formats"

source "fs/Kconfig.binfmt"

config ARTHUR
	tristate "RISC OS personality"
	depends on !AEABI
	help
	  Say Y here to include the kernel code necessary if you want to run
	  Acorn RISC OS/Arthur binaries under Linux. This code is still very
	  experimental; if this sounds frightening, say N and sleep in peace.
	  You can also say M here to compile this support as a module (which
	  will be called arthur).

endmenu

menu "Power management options"

source "kernel/power/Kconfig"

config ARCH_SUSPEND_POSSIBLE
	def_bool y

endmenu

source "net/Kconfig"

source "drivers/Kconfig"

source "fs/Kconfig"

source "arch/arm/Kconfig.debug"

source "security/Kconfig"

source "crypto/Kconfig"

source "lib/Kconfig"<|MERGE_RESOLUTION|>--- conflicted
+++ resolved
@@ -739,15 +739,9 @@
 	select GENERIC_GPIO
 	select HAVE_CLK
 	select GENERIC_CLOCKEVENTS
-<<<<<<< HEAD
-	select HAVE_S3C_RTC
-	select HAVE_S3C2410_I2C
-	select HAVE_S3C2410_WATCHDOG
-=======
 	select HAVE_S3C_RTC if RTC_CLASS
 	select HAVE_S3C2410_I2C if I2C
 	select HAVE_S3C2410_WATCHDOG if WATCHDOG
->>>>>>> e53beacd
 	help
 	  Samsung S5PV310 series based systems
 
