/*
 * Copyright (C) 2012 Texas Instruments Incorporated - http://www.ti.com/
 *
 * This program is free software; you can redistribute it and/or modify
 * it under the terms of the GNU General Public License version 2 as
 * published by the Free Software Foundation.
 */

/ {
	cpus {
		cpu@0 {
			cpu0-supply = <&dcdc2_reg>;
		};
	};

	memory@80000000 {
		device_type = "memory";
		reg = <0x80000000 0x10000000>; /* 256 MB */
	};

	chosen {
		stdout-path = &uart0;
	};

	leds {
		pinctrl-names = "default";
		pinctrl-0 = <&user_leds_s0>;

		compatible = "gpio-leds";

		led2 {
			label = "beaglebone:green:heartbeat";
			gpios = <&gpio1 21 GPIO_ACTIVE_HIGH>;
			linux,default-trigger = "heartbeat";
			default-state = "off";
		};

		led3 {
			label = "beaglebone:green:mmc0";
			gpios = <&gpio1 22 GPIO_ACTIVE_HIGH>;
			linux,default-trigger = "mmc0";
			default-state = "off";
		};

		led4 {
			label = "beaglebone:green:usr2";
			gpios = <&gpio1 23 GPIO_ACTIVE_HIGH>;
			linux,default-trigger = "cpu0";
			default-state = "off";
		};

		led5 {
			label = "beaglebone:green:usr3";
			gpios = <&gpio1 24 GPIO_ACTIVE_HIGH>;
			linux,default-trigger = "mmc1";
			default-state = "off";
		};
	};

	vmmcsd_fixed: fixedregulator0 {
		compatible = "regulator-fixed";
		regulator-name = "vmmcsd_fixed";
		regulator-min-microvolt = <3300000>;
		regulator-max-microvolt = <3300000>;
	};
};

&am33xx_pinmux {
	pinctrl-names = "default";
	pinctrl-0 = <&clkout2_pin>;

	user_leds_s0: user_leds_s0 {
		pinctrl-single,pins = <
			AM33XX_IOPAD(0x854, PIN_OUTPUT_PULLDOWN | MUX_MODE7)	/* gpmc_a5.gpio1_21 */
			AM33XX_IOPAD(0x858, PIN_OUTPUT_PULLUP | MUX_MODE7)	/* gpmc_a6.gpio1_22 */
			AM33XX_IOPAD(0x85c, PIN_OUTPUT_PULLDOWN | MUX_MODE7)	/* gpmc_a7.gpio1_23 */
			AM33XX_IOPAD(0x860, PIN_OUTPUT_PULLUP | MUX_MODE7)	/* gpmc_a8.gpio1_24 */
		>;
	};

	i2c0_pins: pinmux_i2c0_pins {
		pinctrl-single,pins = <
			AM33XX_IOPAD(0x988, PIN_INPUT_PULLUP | MUX_MODE0)	/* i2c0_sda.i2c0_sda */
			AM33XX_IOPAD(0x98c, PIN_INPUT_PULLUP | MUX_MODE0)	/* i2c0_scl.i2c0_scl */
		>;
	};

	i2c2_pins: pinmux_i2c2_pins {
		pinctrl-single,pins = <
			AM33XX_IOPAD(0x978, PIN_INPUT_PULLUP | MUX_MODE3)	/* uart1_ctsn.i2c2_sda */
			AM33XX_IOPAD(0x97c, PIN_INPUT_PULLUP | MUX_MODE3)	/* uart1_rtsn.i2c2_scl */
		>;
	};

	uart0_pins: pinmux_uart0_pins {
		pinctrl-single,pins = <
			AM33XX_IOPAD(0x970, PIN_INPUT_PULLUP | MUX_MODE0)	/* uart0_rxd.uart0_rxd */
			AM33XX_IOPAD(0x974, PIN_OUTPUT_PULLDOWN | MUX_MODE0)	/* uart0_txd.uart0_txd */
		>;
	};

	clkout2_pin: pinmux_clkout2_pin {
		pinctrl-single,pins = <
			AM33XX_IOPAD(0x9b4, PIN_OUTPUT_PULLDOWN | MUX_MODE3)	/* xdma_event_intr1.clkout2 */
		>;
	};

	cpsw_default: cpsw_default {
		pinctrl-single,pins = <
			/* Slave 1 */
			AM33XX_IOPAD(0x910, PIN_INPUT_PULLUP | MUX_MODE0)	/* mii1_rxerr.mii1_rxerr */
			AM33XX_IOPAD(0x914, PIN_OUTPUT_PULLDOWN | MUX_MODE0)	/* mii1_txen.mii1_txen */
			AM33XX_IOPAD(0x918, PIN_INPUT_PULLUP | MUX_MODE0)	/* mii1_rxdv.mii1_rxdv */
			AM33XX_IOPAD(0x91c, PIN_OUTPUT_PULLDOWN | MUX_MODE0)	/* mii1_txd3.mii1_txd3 */
			AM33XX_IOPAD(0x920, PIN_OUTPUT_PULLDOWN | MUX_MODE0)	/* mii1_txd2.mii1_txd2 */
			AM33XX_IOPAD(0x924, PIN_OUTPUT_PULLDOWN | MUX_MODE0)	/* mii1_txd1.mii1_txd1 */
			AM33XX_IOPAD(0x928, PIN_OUTPUT_PULLDOWN | MUX_MODE0)	/* mii1_txd0.mii1_txd0 */
			AM33XX_IOPAD(0x92c, PIN_INPUT_PULLUP | MUX_MODE0)	/* mii1_txclk.mii1_txclk */
			AM33XX_IOPAD(0x930, PIN_INPUT_PULLUP | MUX_MODE0)	/* mii1_rxclk.mii1_rxclk */
			AM33XX_IOPAD(0x934, PIN_INPUT_PULLUP | MUX_MODE0)	/* mii1_rxd3.mii1_rxd3 */
			AM33XX_IOPAD(0x938, PIN_INPUT_PULLUP | MUX_MODE0)	/* mii1_rxd2.mii1_rxd2 */
			AM33XX_IOPAD(0x93c, PIN_INPUT_PULLUP | MUX_MODE0)	/* mii1_rxd1.mii1_rxd1 */
			AM33XX_IOPAD(0x940, PIN_INPUT_PULLUP | MUX_MODE0)	/* mii1_rxd0.mii1_rxd0 */
		>;
	};

	cpsw_sleep: cpsw_sleep {
		pinctrl-single,pins = <
			/* Slave 1 reset value */
			AM33XX_IOPAD(0x910, PIN_INPUT_PULLDOWN | MUX_MODE7)
			AM33XX_IOPAD(0x914, PIN_INPUT_PULLDOWN | MUX_MODE7)
			AM33XX_IOPAD(0x918, PIN_INPUT_PULLDOWN | MUX_MODE7)
			AM33XX_IOPAD(0x91c, PIN_INPUT_PULLDOWN | MUX_MODE7)
			AM33XX_IOPAD(0x920, PIN_INPUT_PULLDOWN | MUX_MODE7)
			AM33XX_IOPAD(0x924, PIN_INPUT_PULLDOWN | MUX_MODE7)
			AM33XX_IOPAD(0x928, PIN_INPUT_PULLDOWN | MUX_MODE7)
			AM33XX_IOPAD(0x92c, PIN_INPUT_PULLDOWN | MUX_MODE7)
			AM33XX_IOPAD(0x930, PIN_INPUT_PULLDOWN | MUX_MODE7)
			AM33XX_IOPAD(0x934, PIN_INPUT_PULLDOWN | MUX_MODE7)
			AM33XX_IOPAD(0x938, PIN_INPUT_PULLDOWN | MUX_MODE7)
			AM33XX_IOPAD(0x93c, PIN_INPUT_PULLDOWN | MUX_MODE7)
			AM33XX_IOPAD(0x940, PIN_INPUT_PULLDOWN | MUX_MODE7)
		>;
	};

	davinci_mdio_default: davinci_mdio_default {
		pinctrl-single,pins = <
			/* MDIO */
			AM33XX_IOPAD(0x948, PIN_INPUT_PULLUP | SLEWCTRL_FAST | MUX_MODE0)	/* mdio_data.mdio_data */
			AM33XX_IOPAD(0x94c, PIN_OUTPUT_PULLUP | MUX_MODE0)			/* mdio_clk.mdio_clk */
		>;
	};

	davinci_mdio_sleep: davinci_mdio_sleep {
		pinctrl-single,pins = <
			/* MDIO reset value */
			AM33XX_IOPAD(0x948, PIN_INPUT_PULLDOWN | MUX_MODE7)
			AM33XX_IOPAD(0x94c, PIN_INPUT_PULLDOWN | MUX_MODE7)
		>;
	};

	mmc1_pins: pinmux_mmc1_pins {
		pinctrl-single,pins = <
			AM33XX_IOPAD(0x960, PIN_INPUT | MUX_MODE7)		/* spio0_cs1.gpio0_6 */
			AM33XX_IOPAD(0x8fc, PIN_INPUT_PULLUP | MUX_MODE0)	/* mmc0_dat0.mmc0_dat0 */
			AM33XX_IOPAD(0x8f8, PIN_INPUT_PULLUP | MUX_MODE0)	/* mmc0_dat1.mmc0_dat1 */
			AM33XX_IOPAD(0x8f4, PIN_INPUT_PULLUP | MUX_MODE0)	/* mmc0_dat2.mmc0_dat2 */
			AM33XX_IOPAD(0x8f0, PIN_INPUT_PULLUP | MUX_MODE0)	/* mmc0_dat3.mmc0_dat3 */
			AM33XX_IOPAD(0x904, PIN_INPUT_PULLUP | MUX_MODE0)	/* mmc0_cmd.mmc0_cmd */
			AM33XX_IOPAD(0x900, PIN_INPUT_PULLUP | MUX_MODE0)	/* mmc0_clk.mmc0_clk */
		>;
	};

	emmc_pins: pinmux_emmc_pins {
		pinctrl-single,pins = <
			AM33XX_IOPAD(0x880, PIN_INPUT_PULLUP | MUX_MODE2) /* gpmc_csn1.mmc1_clk */
			AM33XX_IOPAD(0x884, PIN_INPUT_PULLUP | MUX_MODE2) /* gpmc_csn2.mmc1_cmd */
			AM33XX_IOPAD(0x800, PIN_INPUT_PULLUP | MUX_MODE1) /* gpmc_ad0.mmc1_dat0 */
			AM33XX_IOPAD(0x804, PIN_INPUT_PULLUP | MUX_MODE1) /* gpmc_ad1.mmc1_dat1 */
			AM33XX_IOPAD(0x808, PIN_INPUT_PULLUP | MUX_MODE1) /* gpmc_ad2.mmc1_dat2 */
			AM33XX_IOPAD(0x80c, PIN_INPUT_PULLUP | MUX_MODE1) /* gpmc_ad3.mmc1_dat3 */
			AM33XX_IOPAD(0x810, PIN_INPUT_PULLUP | MUX_MODE1) /* gpmc_ad4.mmc1_dat4 */
			AM33XX_IOPAD(0x814, PIN_INPUT_PULLUP | MUX_MODE1) /* gpmc_ad5.mmc1_dat5 */
			AM33XX_IOPAD(0x818, PIN_INPUT_PULLUP | MUX_MODE1) /* gpmc_ad6.mmc1_dat6 */
			AM33XX_IOPAD(0x81c, PIN_INPUT_PULLUP | MUX_MODE1) /* gpmc_ad7.mmc1_dat7 */
		>;
	};
};

&uart0 {
	pinctrl-names = "default";
	pinctrl-0 = <&uart0_pins>;

	status = "okay";
};

&usb {
	status = "okay";
};

&usb_ctrl_mod {
	status = "okay";
};

&usb0_phy {
	status = "okay";
};

&usb1_phy {
	status = "okay";
};

&usb0 {
	status = "okay";
	dr_mode = "peripheral";
	interrupts-extended = <&intc 18 &tps 0>;
	interrupt-names = "mc", "vbus";
};

&usb1 {
	status = "okay";
	dr_mode = "host";
};

&cppi41dma  {
	status = "okay";
};

&i2c0 {
	pinctrl-names = "default";
	pinctrl-0 = <&i2c0_pins>;

	status = "okay";
	clock-frequency = <400000>;

	tps: tps@24 {
		reg = <0x24>;
	};

	baseboard_eeprom: baseboard_eeprom@50 {
		compatible = "atmel,24c256";
		reg = <0x50>;

		#address-cells = <1>;
		#size-cells = <1>;
		baseboard_data: baseboard_data@0 {
			reg = <0 0x100>;
		};
	};
};

&i2c2 {
	pinctrl-names = "default";
	pinctrl-0 = <&i2c2_pins>;

	status = "okay";
	clock-frequency = <100000>;

	cape_eeprom0: cape_eeprom0@54 {
		compatible = "atmel,24c256";
		reg = <0x54>;
		#address-cells = <1>;
		#size-cells = <1>;
		cape0_data: cape_data@0 {
			reg = <0 0x100>;
		};
	};

	cape_eeprom1: cape_eeprom1@55 {
		compatible = "atmel,24c256";
		reg = <0x55>;
		#address-cells = <1>;
		#size-cells = <1>;
		cape1_data: cape_data@0 {
			reg = <0 0x100>;
		};
	};

	cape_eeprom2: cape_eeprom2@56 {
		compatible = "atmel,24c256";
		reg = <0x56>;
		#address-cells = <1>;
		#size-cells = <1>;
		cape2_data: cape_data@0 {
			reg = <0 0x100>;
		};
	};

	cape_eeprom3: cape_eeprom3@57 {
		compatible = "atmel,24c256";
		reg = <0x57>;
		#address-cells = <1>;
		#size-cells = <1>;
		cape3_data: cape_data@0 {
			reg = <0 0x100>;
		};
	};
};


/include/ "tps65217.dtsi"

&tps {
	/*
	 * Configure pmic to enter OFF-state instead of SLEEP-state ("RTC-only
	 * mode") at poweroff.  Most BeagleBone versions do not support RTC-only
	 * mode and risk hardware damage if this mode is entered.
	 *
	 * For details, see linux-omap mailing list May 2015 thread
	 *	[PATCH] ARM: dts: am335x-bone* enable pmic-shutdown-controller
	 * In particular, messages:
	 *	http://www.spinics.net/lists/linux-omap/msg118585.html
	 *	http://www.spinics.net/lists/linux-omap/msg118615.html
	 *
	 * You can override this later with
	 *	&tps {  /delete-property/ ti,pmic-shutdown-controller;  }
	 * if you want to use RTC-only mode and made sure you are not affected
	 * by the hardware problems. (Tip: double-check by performing a current
	 * measurement after shutdown: it should be less than 1 mA.)
	 */

	interrupts = <7>; /* NMI */
	interrupt-parent = <&intc>;

	ti,pmic-shutdown-controller;

	charger {
		status = "okay";
	};

	pwrbutton {
		status = "okay";
	};

	regulators {
		dcdc1_reg: regulator@0 {
			regulator-name = "vdds_dpr";
			regulator-always-on;
		};

		dcdc2_reg: regulator@1 {
			/* VDD_MPU voltage limits 0.95V - 1.26V with +/-4% tolerance */
			regulator-name = "vdd_mpu";
			regulator-min-microvolt = <925000>;
			regulator-max-microvolt = <1351500>;
			regulator-boot-on;
			regulator-always-on;
		};

		dcdc3_reg: regulator@2 {
			/* VDD_CORE voltage limits 0.95V - 1.1V with +/-4% tolerance */
			regulator-name = "vdd_core";
			regulator-min-microvolt = <925000>;
			regulator-max-microvolt = <1150000>;
			regulator-boot-on;
			regulator-always-on;
		};

		ldo1_reg: regulator@3 {
			regulator-name = "vio,vrtc,vdds";
			regulator-always-on;
		};

		ldo2_reg: regulator@4 {
			regulator-name = "vdd_3v3aux";
			regulator-always-on;
		};

		ldo3_reg: regulator@5 {
			regulator-name = "vdd_1v8";
			regulator-always-on;
		};

		ldo4_reg: regulator@6 {
			regulator-name = "vdd_3v3a";
			regulator-always-on;
		};
	};
};

&cpsw_emac0 {
	phy_id = <&davinci_mdio>, <0>;
	phy-mode = "mii";
};

&mac {
	slaves = <1>;
	pinctrl-names = "default", "sleep";
	pinctrl-0 = <&cpsw_default>;
	pinctrl-1 = <&cpsw_sleep>;
	status = "okay";
};

&davinci_mdio {
	pinctrl-names = "default", "sleep";
	pinctrl-0 = <&davinci_mdio_default>;
	pinctrl-1 = <&davinci_mdio_sleep>;
	status = "okay";
};

&mmc1 {
	status = "okay";
	bus-width = <0x4>;
	pinctrl-names = "default";
	pinctrl-0 = <&mmc1_pins>;
	cd-gpios = <&gpio0 6 GPIO_ACTIVE_LOW>;
};

&aes {
	status = "okay";
};

&sham {
	status = "okay";
};

&rtc {
	clocks = <&clk_32768_ck>, <&l4_per_clkctrl AM3_CLKDIV32K_CLKCTRL 0>;
	clock-names = "ext-clk", "int-clk";
<<<<<<< HEAD
};

&pruss_soc_bus {
	status = "okay";

	pruss: pruss@4a300000 {
		status = "okay";
	};
=======
	system-power-controller;
};

&wkup_m3_ipc {
	ti,scale-data-fw = "am335x-bone-scale-data.bin";
>>>>>>> 0f513d8c
};<|MERGE_RESOLUTION|>--- conflicted
+++ resolved
@@ -417,7 +417,11 @@
 &rtc {
 	clocks = <&clk_32768_ck>, <&l4_per_clkctrl AM3_CLKDIV32K_CLKCTRL 0>;
 	clock-names = "ext-clk", "int-clk";
-<<<<<<< HEAD
+	system-power-controller;
+};
+
+&wkup_m3_ipc {
+	ti,scale-data-fw = "am335x-bone-scale-data.bin";
 };
 
 &pruss_soc_bus {
@@ -426,11 +430,4 @@
 	pruss: pruss@4a300000 {
 		status = "okay";
 	};
-=======
-	system-power-controller;
-};
-
-&wkup_m3_ipc {
-	ti,scale-data-fw = "am335x-bone-scale-data.bin";
->>>>>>> 0f513d8c
 };