/*
 * Copyright 2013-2014 Texas Instruments, Inc.
 *
 * Keystone 2 Edison soc device tree
 *
 * This program is free software; you can redistribute it and/or modify
 * it under the terms of the GNU General Public License version 2 as
 * published by the Free Software Foundation.
 */

#include <dt-bindings/reset/ti-syscon.h>

/ {
	compatible = "ti,k2e", "ti,keystone";
	model = "Texas Instruments Keystone 2 Edison SoC";

	cpus {
		#address-cells = <1>;
		#size-cells = <0>;

		interrupt-parent = <&gic>;

		cpu@0 {
			compatible = "arm,cortex-a15";
			device_type = "cpu";
			reg = <0>;
		};

		cpu@1 {
			compatible = "arm,cortex-a15";
			device_type = "cpu";
			reg = <1>;
		};

		cpu@2 {
			compatible = "arm,cortex-a15";
			device_type = "cpu";
			reg = <2>;
		};

		cpu@3 {
			compatible = "arm,cortex-a15";
			device_type = "cpu";
			reg = <3>;
		};
	};

	aliases {
		rproc0 = &dsp0;
	};

	soc {
		/include/ "keystone-k2e-clocks.dtsi"

		usb: usb@2680000 {
			interrupts = <GIC_SPI 152 IRQ_TYPE_EDGE_RISING>;
			dwc3@2690000 {
				interrupts = <GIC_SPI 152 IRQ_TYPE_EDGE_RISING>;
			};
		};

		usb1_phy: usb_phy@2620750 {
			compatible = "ti,keystone-usbphy";
			#address-cells = <1>;
			#size-cells = <1>;
			reg = <0x2620750 24>;
			status = "disabled";
		};

		keystone_usb1: usb@25000000 {
			compatible = "ti,keystone-dwc3";
			#address-cells = <1>;
			#size-cells = <1>;
			reg = <0x25000000 0x10000>;
			clocks = <&clkusb1>;
			clock-names = "usb";
			interrupts = <GIC_SPI 414 IRQ_TYPE_EDGE_RISING>;
			ranges;
			dma-coherent;
			dma-ranges;
			status = "disabled";

			usb1: dwc3@25010000 {
				compatible = "synopsys,dwc3";
				reg = <0x25010000 0x70000>;
				interrupts = <GIC_SPI 414 IRQ_TYPE_EDGE_RISING>;
				usb-phy = <&usb1_phy>, <&usb1_phy>;
			};
		};

		psc: power-sleep-controller@02350000 {
			pscrst: psc-reset-controller {
				compatible = "ti,k2e-pscrst", "ti,syscon-reset";
				#reset-cells = <1>;

				ti,reset-bits = <
					0xa3c 8 0xa3c 8 0x83c 8 (ASSERT_CLEAR | DEASSERT_SET | STATUS_CLEAR) /* 0: dsp0 */
				>;
			};
		};

		msm_ram: msmram@0c000000 {
			compatible = "mmio-sram";
			reg = <0x0c000000 0x200000>;
			ranges = <0x0 0x0c000000 0x200000>;
			#address-cells = <1>;
			#size-cells = <1>;

			sram-mpm@0 {
				compatible = "ti,keystone-dsp-msm-ram";
				reg = <0x0 0x80000>;
			};

			sram-bm@1f0000 {
				reg = <0x001f0000 0x8000>;
			};
		};

		dspgpio0: keystone_dsp_gpio@02620240 {
			compatible = "ti,keystone-dsp-gpio";
			gpio-controller;
			#gpio-cells = <2>;
			gpio,syscon-dev = <&devctrl 0x240>;
		};

<<<<<<< HEAD
		pcie1_phy: phy@2326000 {
			#phy-cells = <0>;
			compatible = "ti,keystone-serdes-pcie";
			reg = <0x02326000 0x4000>;
			link-rate-kbps = <5000000>;
			num-lanes = <2>;
			status = "disabled";
=======
		dsp0: dsp0 {
			compatible = "ti,k2e-dsp";
			reg = <0x10800000 0x00080000>,
			      <0x10e00000 0x00008000>,
			      <0x10f00000 0x00008000>;
			reg-names = "l2sram", "l1pram", "l1dram";
			label = "dsp0";
			clocks = <&clkgem0>;
			ti,syscon-dev = <&devctrl 0x844>;
			resets = <&pscrst 0>;
			interrupt-parent = <&kirq0>;
			interrupts = <0 8>;
			interrupt-names = "vring", "exception";
			kick-gpio = <&dspgpio0 27 0>;
>>>>>>> 629da405
		};

		pcie1: pcie@21020000 {
			compatible = "ti,keystone-pcie","snps,dw-pcie";
			clocks = <&clkpcie1>;
			clock-names = "pcie";
			#address-cells = <3>;
			#size-cells = <2>;
			reg =  <0x21021000 0x2000>, <0x21020000 0x1000>, <0x02620128 4>;
			ranges = <0x82000000 0 0x60000000 0x60000000
				  0 0x10000000>;

			status = "disabled";
			device_type = "pci";
			num-lanes = <2>;
			bus-range = <0x00 0xff>;

			/* error interrupt */
			interrupts = <GIC_SPI 385 IRQ_TYPE_EDGE_RISING>;
			#interrupt-cells = <1>;
			interrupt-map-mask = <0 0 0 7>;
			interrupt-map = <0 0 0 1 &pcie_intc1 0>, /* INT A */
					<0 0 0 2 &pcie_intc1 1>, /* INT B */
					<0 0 0 3 &pcie_intc1 2>, /* INT C */
					<0 0 0 4 &pcie_intc1 3>; /* INT D */

			pcie_msi_intc1: msi-interrupt-controller {
				interrupt-controller;
				#interrupt-cells = <1>;
				interrupt-parent = <&gic>;
				interrupts = <GIC_SPI 377 IRQ_TYPE_EDGE_RISING>,
					<GIC_SPI 378 IRQ_TYPE_EDGE_RISING>,
					<GIC_SPI 379 IRQ_TYPE_EDGE_RISING>,
					<GIC_SPI 380 IRQ_TYPE_EDGE_RISING>,
					<GIC_SPI 381 IRQ_TYPE_EDGE_RISING>,
					<GIC_SPI 382 IRQ_TYPE_EDGE_RISING>,
					<GIC_SPI 383 IRQ_TYPE_EDGE_RISING>,
					<GIC_SPI 384 IRQ_TYPE_EDGE_RISING>;
			};

			pcie_intc1: legacy-interrupt-controller {
				interrupt-controller;
				#interrupt-cells = <1>;
				interrupt-parent = <&gic>;
				interrupts = <GIC_SPI 373 IRQ_TYPE_EDGE_RISING>,
					<GIC_SPI 374 IRQ_TYPE_EDGE_RISING>,
					<GIC_SPI 375 IRQ_TYPE_EDGE_RISING>,
					<GIC_SPI 376 IRQ_TYPE_EDGE_RISING>;
			};
		};

		mdio: mdio@24200f00 {
			compatible	= "ti,keystone_mdio", "ti,davinci_mdio";
			#address-cells = <1>;
			#size-cells = <0>;
			reg = <0x24200f00 0x100>;
			status = "disabled";
			clocks = <&clkcpgmac>;
			clock-names = "fck";
			bus_freq	= <2500000>;
		};
		/include/ "keystone-k2e-netcp.dtsi"
	};
};<|MERGE_RESOLUTION|>--- conflicted
+++ resolved
@@ -123,15 +123,6 @@
 			gpio,syscon-dev = <&devctrl 0x240>;
 		};
 
-<<<<<<< HEAD
-		pcie1_phy: phy@2326000 {
-			#phy-cells = <0>;
-			compatible = "ti,keystone-serdes-pcie";
-			reg = <0x02326000 0x4000>;
-			link-rate-kbps = <5000000>;
-			num-lanes = <2>;
-			status = "disabled";
-=======
 		dsp0: dsp0 {
 			compatible = "ti,k2e-dsp";
 			reg = <0x10800000 0x00080000>,
@@ -146,7 +137,15 @@
 			interrupts = <0 8>;
 			interrupt-names = "vring", "exception";
 			kick-gpio = <&dspgpio0 27 0>;
->>>>>>> 629da405
+		};
+
+		pcie1_phy: phy@2326000 {
+			#phy-cells = <0>;
+			compatible = "ti,keystone-serdes-pcie";
+			reg = <0x02326000 0x4000>;
+			link-rate-kbps = <5000000>;
+			num-lanes = <2>;
+			status = "disabled";
 		};
 
 		pcie1: pcie@21020000 {
