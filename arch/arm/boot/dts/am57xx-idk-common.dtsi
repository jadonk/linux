--- conflicted
+++ resolved
@@ -13,10 +13,6 @@
 		rtc0 = &tps659038_rtc;
 		rtc1 = &rtc;
 		display0 = &hdmi0;
-	};
-
-	chosen {
-		stdout-path = &uart3;
 	};
 
 	chosen {
@@ -53,15 +49,12 @@
 		regulator-boot-on;
 	};
 
-<<<<<<< HEAD
 	src_clk_x1: src_clk_x1 {
 		#clock-cells = <0>;
 		compatible = "fixed-clock";
 		clock-frequency = <20000000>;
 	};
 
-=======
->>>>>>> 07efcb34
 	leds-iio {
 		status = "disabled";
 		compatible = "gpio-leds";
@@ -113,7 +106,6 @@
 			default-state = "off";
 		};
 	};
-<<<<<<< HEAD
 
 	hdmi0: connector@0 {
 		compatible = "hdmi-connector";
@@ -178,8 +170,6 @@
 			DRA7XX_CORE_IOPAD(0x37d4, MUX_MODE15 | PULL_UP)	/* dcan1_rx.off */
 		>;
 	};
-=======
->>>>>>> 07efcb34
 };
 
 &i2c1 {
@@ -471,28 +461,6 @@
 	};
 };
 
-&mcspi3 {
-	status = "okay";
-	ti,pindir-d0-out-d1-in;
-
-	sn65hvs882: sn65hvs882@0 {
-		compatible = "pisosr-gpio";
-		gpio-controller;
-		#gpio-cells = <2>;
-
-		reg = <0>;
-		spi-max-frequency = <1000000>;
-		spi-cpol;
-	};
-
-	tpic2810: tpic2810@60 {
-		compatible = "ti,tpic2810";
-		reg = <0x60>;
-		gpio-controller;
-		#gpio-cells = <2>;
-	};
-};
-
 &uart3 {
 	status = "okay";
 	interrupts-extended = <&crossbar_mpu GIC_SPI 69 IRQ_TYPE_LEVEL_HIGH
@@ -612,7 +580,6 @@
 	};
 };
 
-<<<<<<< HEAD
 &hdmi {
 	status = "okay";
 	/*
@@ -646,7 +613,10 @@
 				remote-endpoint = <&tc358778_in>;
 				data-lines = <24>;
 			};
-=======
+		};
+	};
+};
+
 &mailbox3 {
 	status = "okay";
 	mbox_pru1_0: mbox_pru1_0 {
@@ -707,7 +677,6 @@
 			interrupts = <18>, <19>;
 			interrupt-names = "vring", "kick";
 			status = "okay";
->>>>>>> 07efcb34
 		};
 	};
 };