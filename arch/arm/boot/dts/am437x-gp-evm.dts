/*
 * Copyright (C) 2013 Texas Instruments Incorporated - http://www.ti.com/
 *
 * This program is free software; you can redistribute it and/or modify
 * it under the terms of the GNU General Public License version 2 as
 * published by the Free Software Foundation.
 */

/* AM437x GP EVM */

/dts-v1/;

#include "am4372.dtsi"
#include <dt-bindings/pinctrl/am43xx.h>
#include <dt-bindings/pwm/pwm.h>
#include <dt-bindings/gpio/gpio.h>

/ {
	model = "TI AM437x GP EVM";
	compatible = "ti,am437x-gp-evm","ti,am4372","ti,am43";

	aliases {
		display0 = &lcd0;
	};

	chosen {
		stdout-path = &uart0;
	};

	evm_v3_3d: fixedregulator-v3_3d {
		compatible = "regulator-fixed";
		regulator-name = "evm_v3_3d";
		regulator-min-microvolt = <3300000>;
		regulator-max-microvolt = <3300000>;
		enable-active-high;
	};

	vtt_fixed: fixedregulator-vtt {
		compatible = "regulator-fixed";
		regulator-name = "vtt_fixed";
		regulator-min-microvolt = <1500000>;
		regulator-max-microvolt = <1500000>;
		regulator-always-on;
		regulator-boot-on;
		enable-active-high;
		gpio = <&gpio5 7 GPIO_ACTIVE_HIGH>;
	};

	vmmcwl_fixed: fixedregulator-mmcwl {
		compatible = "regulator-fixed";
		regulator-name = "vmmcwl_fixed";
		regulator-min-microvolt = <1800000>;
		regulator-max-microvolt = <1800000>;
		gpio = <&gpio1 20 GPIO_ACTIVE_HIGH>;
		enable-active-high;
	};

	lcd_bl: backlight {
		compatible = "pwm-backlight";
		pwms = <&ecap0 0 50000 PWM_POLARITY_INVERTED>;
		brightness-levels = <0 51 53 56 62 75 101 152 255>;
		default-brightness-level = <8>;
	};

	matrix_keypad: matrix_keypad0 {
		compatible = "gpio-matrix-keypad";
		debounce-delay-ms = <5>;
		col-scan-delay-us = <2>;

		pinctrl-names = "default", "sleep";
		pinctrl-0 = <&matrix_keypad_default>;
		pinctrl-1 = <&matrix_keypad_sleep>;

		linux,wakeup;

		row-gpios = <&gpio0 3 GPIO_ACTIVE_HIGH /* Bank0, pin3 */
				&gpio4 3 GPIO_ACTIVE_HIGH /* Bank4, pin3 */
				&gpio4 2 GPIO_ACTIVE_HIGH>; /* Bank4, pin2 */

		col-gpios = <&gpio3 19 GPIO_ACTIVE_HIGH /* Bank3, pin19 */
				&gpio3 20 GPIO_ACTIVE_HIGH>; /* Bank3, pin20 */

		linux,keymap = <0x00000201      /* P1 */
				0x00010202      /* P2 */
				0x01000067      /* UP */
				0x0101006a      /* RIGHT */
				0x02000069      /* LEFT */
				0x0201006c>;      /* DOWN */
		};

	lcd0: display {
		compatible = "osddisplays,osd057T0559-34ts", "panel-dpi";
		label = "lcd";

		backlight = <&lcd_bl>;

		panel-timing {
			clock-frequency = <33000000>;
			hactive = <800>;
			vactive = <480>;
			hfront-porch = <210>;
			hback-porch = <16>;
			hsync-len = <30>;
			vback-porch = <10>;
			vfront-porch = <22>;
			vsync-len = <13>;
			hsync-active = <0>;
			vsync-active = <0>;
			de-active = <1>;
			pixelclk-active = <1>;
		};

		port {
			lcd_in: endpoint {
				remote-endpoint = <&dpi_out>;
			};
		};
	};

	/* fixed 12MHz oscillator */
	refclk: oscillator {
		#clock-cells = <0>;
		compatible = "fixed-clock";
		clock-frequency = <12000000>;
	};

	/* fixed 32k external oscillator clock */
	clk_32k_rtc: clk_32k_rtc {
		#clock-cells = <0>;
		compatible = "fixed-clock";
		clock-frequency = <32768>;
	};

	sound0: sound0 {
		compatible = "simple-audio-card";
		simple-audio-card,name = "AM437x-GP-EVM";
		simple-audio-card,widgets =
			"Headphone", "Headphone Jack",
			"Line", "Line In";
		simple-audio-card,routing =
			"Headphone Jack",	"HPLOUT",
			"Headphone Jack",	"HPROUT",
			"LINE1L",		"Line In",
			"LINE1R",		"Line In";
		simple-audio-card,format = "dsp_b";
		simple-audio-card,bitclock-master = <&sound0_master>;
		simple-audio-card,frame-master = <&sound0_master>;
		simple-audio-card,bitclock-inversion;

		simple-audio-card,cpu {
			sound-dai = <&mcasp1>;
			system-clock-frequency = <12000000>;
		};

		sound0_master: simple-audio-card,codec {
			sound-dai = <&tlv320aic3106>;
			system-clock-frequency = <12000000>;
		};
	};

	beeper: beeper {
		compatible = "gpio-beeper";
		pinctrl-names = "default";
		pinctrl-0 = <&beeper_pins_default>;
		pinctrl-1 = <&beeper_pins_sleep>;
		gpios = <&gpio4 12 GPIO_ACTIVE_HIGH>;
	};
};

&am43xx_pinmux {
	pinctrl-names = "default", "sleep";
	pinctrl-0 = <&wlan_pins_default &ddr3_vtt_toggle_default &unused_pins &debugss_pins>;
	pinctrl-1 = <&wlan_pins_sleep>;

	ddr3_vtt_toggle_default: ddr_vtt_toggle_default {
		pinctrl-single,pins = <
			0x25C (DS0_PULL_UP_DOWN_EN | PIN_OUTPUT_PULLUP | DS0_FORCE_OFF_MODE | MUX_MODE7) /* spi0_cs0.gpio5_7 */
		>;
	};

	i2c0_pins: i2c0_pins {
		pinctrl-single,pins = <
			AM4372_IOPAD(0x988, PIN_INPUT_PULLUP | SLEWCTRL_FAST | MUX_MODE0)  /* i2c0_sda.i2c0_sda */
			AM4372_IOPAD(0x98c, PIN_INPUT_PULLUP | SLEWCTRL_FAST | MUX_MODE0)  /* i2c0_scl.i2c0_scl */
		>;
	};

	i2c1_pins: i2c1_pins {
		pinctrl-single,pins = <
			AM4372_IOPAD(0x95c, PIN_INPUT_PULLUP | SLEWCTRL_FAST | MUX_MODE2)  /* spi0_cs0.i2c1_scl */
			AM4372_IOPAD(0x958, PIN_INPUT_PULLUP | SLEWCTRL_FAST | MUX_MODE2)  /* spi0_d1.i2c1_sda  */
		>;
	};

	mmc1_pins: pinmux_mmc1_pins {
		pinctrl-single,pins = <
			AM4372_IOPAD(0x960, PIN_INPUT | MUX_MODE7) /* spi0_cs1.gpio0_6 */
		>;
	};

	ecap0_pins: backlight_pins {
		pinctrl-single,pins = <
			AM4372_IOPAD(0x964, MUX_MODE0)       /* eCAP0_in_PWM0_out.eCAP0_in_PWM0_out MODE0 */
		>;
	};

	pixcir_ts_pins: pixcir_ts_pins {
		pinctrl-single,pins = <
			AM4372_IOPAD(0xa64, PIN_INPUT_PULLUP | MUX_MODE7)  /* spi2_d0.gpio3_22 */
		>;
	};

	cpsw_default: cpsw_default {
		pinctrl-single,pins = <
			/* Slave 1 */
			AM4372_IOPAD(0x914, PIN_OUTPUT_PULLDOWN | MUX_MODE2)	/* mii1_txen.rgmii1_txen */
			AM4372_IOPAD(0x918, PIN_INPUT_PULLDOWN | MUX_MODE2)	/* mii1_rxdv.rgmii1_rxctl */
			AM4372_IOPAD(0x91c, PIN_OUTPUT_PULLDOWN | MUX_MODE2)	/* mii1_txd1.rgmii1_txd3 */
			AM4372_IOPAD(0x920, PIN_OUTPUT_PULLDOWN | MUX_MODE2)	/* mii1_txd0.rgmii1_txd2 */
			AM4372_IOPAD(0x924, PIN_OUTPUT_PULLDOWN | MUX_MODE2)	/* mii1_txd1.rgmii1_txd1 */
			AM4372_IOPAD(0x928, PIN_OUTPUT_PULLDOWN | MUX_MODE2)	/* mii1_txd0.rgmii1_txd0 */
			AM4372_IOPAD(0x92c, PIN_OUTPUT_PULLDOWN | MUX_MODE2)	/* mii1_txclk.rmii1_tclk */
			AM4372_IOPAD(0x930, PIN_INPUT_PULLDOWN | MUX_MODE2)	/* mii1_rxclk.rmii1_rclk */
			AM4372_IOPAD(0x934, PIN_INPUT_PULLDOWN | MUX_MODE2)	/* mii1_rxd1.rgmii1_rxd3 */
			AM4372_IOPAD(0x938, PIN_INPUT_PULLDOWN | MUX_MODE2)	/* mii1_rxd0.rgmii1_rxd2 */
			AM4372_IOPAD(0x93c, PIN_INPUT_PULLDOWN | MUX_MODE2)	/* mii1_rxd1.rgmii1_rxd1 */
			AM4372_IOPAD(0x940, PIN_INPUT_PULLDOWN | MUX_MODE2)	/* mii1_rxd0.rgmii1_rxd0 */
		>;
	};

	cpsw_sleep: cpsw_sleep {
		pinctrl-single,pins = <
			/* Slave 1 reset value */
			AM4372_IOPAD(0x914, PIN_INPUT_PULLDOWN | MUX_MODE7)
			AM4372_IOPAD(0x918, PIN_INPUT_PULLDOWN | MUX_MODE7)
			AM4372_IOPAD(0x91c, PIN_INPUT_PULLDOWN | MUX_MODE7)
			AM4372_IOPAD(0x920, PIN_INPUT_PULLDOWN | MUX_MODE7)
			AM4372_IOPAD(0x924, PIN_INPUT_PULLDOWN | MUX_MODE7)
			AM4372_IOPAD(0x928, PIN_INPUT_PULLDOWN | MUX_MODE7)
			AM4372_IOPAD(0x92c, PIN_INPUT_PULLDOWN | MUX_MODE7)
			AM4372_IOPAD(0x930, PIN_INPUT_PULLDOWN | MUX_MODE7)
			AM4372_IOPAD(0x934, PIN_INPUT_PULLDOWN | MUX_MODE7)
			AM4372_IOPAD(0x938, PIN_INPUT_PULLDOWN | MUX_MODE7)
			AM4372_IOPAD(0x93c, PIN_INPUT_PULLDOWN | MUX_MODE7)
			AM4372_IOPAD(0x940, PIN_INPUT_PULLDOWN | MUX_MODE7)
		>;
	};

	davinci_mdio_default: davinci_mdio_default {
		pinctrl-single,pins = <
			/* MDIO */
			AM4372_IOPAD(0x948, PIN_INPUT_PULLUP | SLEWCTRL_FAST | MUX_MODE0)	/* mdio_data.mdio_data */
			AM4372_IOPAD(0x94c, PIN_OUTPUT_PULLUP | MUX_MODE0)			/* mdio_clk.mdio_clk */
		>;
	};

	davinci_mdio_sleep: davinci_mdio_sleep {
		pinctrl-single,pins = <
			/* MDIO reset value */
			AM4372_IOPAD(0x948, PIN_INPUT_PULLDOWN | MUX_MODE7)
			AM4372_IOPAD(0x94c, PIN_INPUT_PULLDOWN | MUX_MODE7)
		>;
	};

	nand_flash_x8: nand_flash_x8 {
		pinctrl-single,pins = <
			AM4372_IOPAD(0x800, PIN_INPUT  | MUX_MODE0)	/* gpmc_ad0.gpmc_ad0 */
			AM4372_IOPAD(0x804, PIN_INPUT  | MUX_MODE0)	/* gpmc_ad1.gpmc_ad1 */
			AM4372_IOPAD(0x808, PIN_INPUT  | MUX_MODE0)	/* gpmc_ad2.gpmc_ad2 */
			AM4372_IOPAD(0x80c, PIN_INPUT  | MUX_MODE0)	/* gpmc_ad3.gpmc_ad3 */
			AM4372_IOPAD(0x810, PIN_INPUT  | MUX_MODE0)	/* gpmc_ad4.gpmc_ad4 */
			AM4372_IOPAD(0x814, PIN_INPUT  | MUX_MODE0)	/* gpmc_ad5.gpmc_ad5 */
			AM4372_IOPAD(0x818, PIN_INPUT  | MUX_MODE0)	/* gpmc_ad6.gpmc_ad6 */
			AM4372_IOPAD(0x81c, PIN_INPUT  | MUX_MODE0)	/* gpmc_ad7.gpmc_ad7 */
			AM4372_IOPAD(0x870, PIN_INPUT_PULLUP | MUX_MODE0)	/* gpmc_wait0.gpmc_wait0 */
			AM4372_IOPAD(0x874, PIN_OUTPUT_PULLUP | MUX_MODE7)	/* gpmc_wpn.gpmc_wpn */
			AM4372_IOPAD(0x87c, PIN_OUTPUT | MUX_MODE0)		/* gpmc_csn0.gpmc_csn0  */
			AM4372_IOPAD(0x890, PIN_OUTPUT | MUX_MODE0)		/* gpmc_advn_ale.gpmc_advn_ale */
			AM4372_IOPAD(0x894, PIN_OUTPUT | MUX_MODE0)		/* gpmc_oen_ren.gpmc_oen_ren */
			AM4372_IOPAD(0x898, PIN_OUTPUT | MUX_MODE0)		/* gpmc_wen.gpmc_wen */
			AM4372_IOPAD(0x89c, PIN_OUTPUT | MUX_MODE0)		/* gpmc_be0n_cle.gpmc_be0n_cle */
		>;
	};

	dss_pins: dss_pins {
		pinctrl-single,pins = <
			AM4372_IOPAD(0x820, PIN_OUTPUT_PULLUP | MUX_MODE1) /*gpmc ad 8 -> DSS DATA 23 */
			AM4372_IOPAD(0x824, PIN_OUTPUT_PULLUP | MUX_MODE1)
			AM4372_IOPAD(0x828, PIN_OUTPUT_PULLUP | MUX_MODE1)
			AM4372_IOPAD(0x82c, PIN_OUTPUT_PULLUP | MUX_MODE1)
			AM4372_IOPAD(0x830, PIN_OUTPUT_PULLUP | MUX_MODE1)
			AM4372_IOPAD(0x834, PIN_OUTPUT_PULLUP | MUX_MODE1)
			AM4372_IOPAD(0x838, PIN_OUTPUT_PULLUP | MUX_MODE1)
			AM4372_IOPAD(0x83c, PIN_OUTPUT_PULLUP | MUX_MODE1) /*gpmc ad 15 -> DSS DATA 16 */
			AM4372_IOPAD(0x8a0, PIN_OUTPUT_PULLUP | MUX_MODE0) /* DSS DATA 0 */
			AM4372_IOPAD(0x8a4, PIN_OUTPUT_PULLUP | MUX_MODE0)
			AM4372_IOPAD(0x8a8, PIN_OUTPUT_PULLUP | MUX_MODE0)
			AM4372_IOPAD(0x8ac, PIN_OUTPUT_PULLUP | MUX_MODE0)
			AM4372_IOPAD(0x8b0, PIN_OUTPUT_PULLUP | MUX_MODE0)
			AM4372_IOPAD(0x8b4, PIN_OUTPUT_PULLUP | MUX_MODE0)
			AM4372_IOPAD(0x8b8, PIN_OUTPUT_PULLUP | MUX_MODE0)
			AM4372_IOPAD(0x8bc, PIN_OUTPUT_PULLUP | MUX_MODE0)
			AM4372_IOPAD(0x8c0, PIN_OUTPUT_PULLUP | MUX_MODE0)
			AM4372_IOPAD(0x8c4, PIN_OUTPUT_PULLUP | MUX_MODE0)
			AM4372_IOPAD(0x8c8, PIN_OUTPUT_PULLUP | MUX_MODE0)
			AM4372_IOPAD(0x8cc, PIN_OUTPUT_PULLUP | MUX_MODE0)
			AM4372_IOPAD(0x8d0, PIN_OUTPUT_PULLUP | MUX_MODE0)
			AM4372_IOPAD(0x8d4, PIN_OUTPUT_PULLUP | MUX_MODE0)
			AM4372_IOPAD(0x8d8, PIN_OUTPUT_PULLUP | MUX_MODE0)
			AM4372_IOPAD(0x8dc, PIN_OUTPUT_PULLUP | MUX_MODE0) /* DSS DATA 15 */
			AM4372_IOPAD(0x8e0, PIN_OUTPUT_PULLUP | MUX_MODE0) /* DSS VSYNC */
			AM4372_IOPAD(0x8e4, PIN_OUTPUT_PULLUP | MUX_MODE0) /* DSS HSYNC */
			AM4372_IOPAD(0x8e8, PIN_OUTPUT_PULLUP | MUX_MODE0) /* DSS PCLK */
			AM4372_IOPAD(0x8ec, PIN_OUTPUT_PULLUP | MUX_MODE0) /* DSS AC BIAS EN */

		>;
	};

	display_mux_pins: display_mux_pins {
		pinctrl-single,pins = <
			/* GPIO 5_8 to select LCD / HDMI */
			AM4372_IOPAD(0xa38, PIN_OUTPUT_PULLUP | MUX_MODE7)
		>;
	};

	dcan0_default: dcan0_default_pins {
		pinctrl-single,pins = <
			AM4372_IOPAD(0x978, PIN_OUTPUT | MUX_MODE2)		/* uart1_ctsn.d_can0_tx */
			AM4372_IOPAD(0x97c, PIN_INPUT_PULLUP | MUX_MODE2)	/* uart1_rtsn.d_can0_rx */
		>;
	};

	dcan0_sleep: dcan0_sleep_pins {
		pinctrl-single,pins = <
			AM4372_IOPAD(0x978, PIN_INPUT_PULLUP | MUX_MODE7)	/* uart1_ctsn.gpio0_12 */
			AM4372_IOPAD(0x97c, PIN_INPUT_PULLUP | MUX_MODE7)	/* uart1_rtsn.gpio0_13 */
		>;
	};

	dcan1_default: dcan1_default_pins {
		pinctrl-single,pins = <
			AM4372_IOPAD(0x980, PIN_OUTPUT | MUX_MODE2)		/* uart1_rxd.d_can1_tx */
			AM4372_IOPAD(0x984, PIN_INPUT_PULLUP | MUX_MODE2)	/* uart1_txd.d_can1_rx */
		>;
	};

	dcan1_sleep: dcan1_sleep_pins {
		pinctrl-single,pins = <
			AM4372_IOPAD(0x980, PIN_INPUT_PULLUP | MUX_MODE7)	/* uart1_rxd.gpio0_14 */
			AM4372_IOPAD(0x984, PIN_INPUT_PULLUP | MUX_MODE7)	/* uart1_txd.gpio0_15 */
		>;
	};

	vpfe0_pins_default: vpfe0_pins_default {
		pinctrl-single,pins = <
			AM4372_IOPAD(0x9b0, PIN_INPUT_PULLUP | MUX_MODE0)  /* cam0_hd mode 0*/
			AM4372_IOPAD(0x9b4, PIN_INPUT_PULLUP | MUX_MODE0)  /* cam0_vd mode 0*/
			AM4372_IOPAD(0x9c0, PIN_INPUT_PULLUP | MUX_MODE0)  /* cam0_pclk mode 0*/
			AM4372_IOPAD(0x9c4, PIN_INPUT_PULLUP | MUX_MODE0)  /* cam0_data8 mode 0*/
			AM4372_IOPAD(0x9c8, PIN_INPUT_PULLUP | MUX_MODE0)  /* cam0_data9 mode 0*/
			AM4372_IOPAD(0xa08, PIN_INPUT_PULLUP | MUX_MODE0)  /* cam0_data0 mode 0*/
			AM4372_IOPAD(0xa0c, PIN_INPUT_PULLUP | MUX_MODE0)  /* cam0_data1 mode 0*/
			AM4372_IOPAD(0xa10, PIN_INPUT_PULLUP | MUX_MODE0)  /* cam0_data2 mode 0*/
			AM4372_IOPAD(0xa14, PIN_INPUT_PULLUP | MUX_MODE0)  /* cam0_data3 mode 0*/
			AM4372_IOPAD(0xa18, PIN_INPUT_PULLUP | MUX_MODE0)  /* cam0_data4 mode 0*/
			AM4372_IOPAD(0xa1c, PIN_INPUT_PULLUP | MUX_MODE0)  /* cam0_data5 mode 0*/
			AM4372_IOPAD(0xa20, PIN_INPUT_PULLUP | MUX_MODE0)  /* cam0_data6 mode 0*/
			AM4372_IOPAD(0xa24, PIN_INPUT_PULLUP | MUX_MODE0)  /* cam0_data7 mode 0*/
		>;
	};

	vpfe0_pins_sleep: vpfe0_pins_sleep {
		pinctrl-single,pins = <
			AM4372_IOPAD(0x9b0, DS0_PULL_UP_DOWN_EN | INPUT_EN | MUX_MODE7)  /* cam0_hd mode 0*/
			AM4372_IOPAD(0x9b4, DS0_PULL_UP_DOWN_EN | INPUT_EN | MUX_MODE7)  /* cam0_vd mode 0*/
			AM4372_IOPAD(0x9c0, DS0_PULL_UP_DOWN_EN | INPUT_EN | MUX_MODE7)  /* cam0_pclk mode 0*/
			AM4372_IOPAD(0x9c4, DS0_PULL_UP_DOWN_EN | INPUT_EN | MUX_MODE7)  /* cam0_data8 mode 0*/
			AM4372_IOPAD(0x9c8, DS0_PULL_UP_DOWN_EN | INPUT_EN | MUX_MODE7)  /* cam0_data9 mode 0*/
			AM4372_IOPAD(0xa08, DS0_PULL_UP_DOWN_EN | INPUT_EN | MUX_MODE7)  /* cam0_data0 mode 0*/
			AM4372_IOPAD(0xa0c, DS0_PULL_UP_DOWN_EN | INPUT_EN | MUX_MODE7)  /* cam0_data1 mode 0*/
			AM4372_IOPAD(0xa10, DS0_PULL_UP_DOWN_EN | INPUT_EN | MUX_MODE7)  /* cam0_data2 mode 0*/
			AM4372_IOPAD(0xa14, DS0_PULL_UP_DOWN_EN | INPUT_EN | MUX_MODE7)  /* cam0_data3 mode 0*/
			AM4372_IOPAD(0xa18, DS0_PULL_UP_DOWN_EN | INPUT_EN | MUX_MODE7)  /* cam0_data4 mode 0*/
			AM4372_IOPAD(0xa1c, DS0_PULL_UP_DOWN_EN | INPUT_EN | MUX_MODE7)  /* cam0_data5 mode 0*/
			AM4372_IOPAD(0xa20, DS0_PULL_UP_DOWN_EN | INPUT_EN | MUX_MODE7)  /* cam0_data6 mode 0*/
			AM4372_IOPAD(0xa24, DS0_PULL_UP_DOWN_EN | INPUT_EN | MUX_MODE7)  /* cam0_data7 mode 0*/
		>;
	};

	vpfe1_pins_default: vpfe1_pins_default {
		pinctrl-single,pins = <
			AM4372_IOPAD(0x9cc, PIN_INPUT_PULLUP | MUX_MODE0)  /* cam1_data9 mode 0*/
			AM4372_IOPAD(0x9d0, PIN_INPUT_PULLUP | MUX_MODE0)  /* cam1_data8 mode 0*/
			AM4372_IOPAD(0x9d4, PIN_INPUT_PULLUP | MUX_MODE0)  /* cam1_hd mode 0*/
			AM4372_IOPAD(0x9d8, PIN_INPUT_PULLUP | MUX_MODE0)  /* cam1_vd mode 0*/
			AM4372_IOPAD(0x9dC, PIN_INPUT_PULLUP | MUX_MODE0)  /* cam1_pclk mode 0*/
			AM4372_IOPAD(0x9e8, PIN_INPUT_PULLUP | MUX_MODE0)  /* cam1_data0 mode 0*/
			AM4372_IOPAD(0x9ec, PIN_INPUT_PULLUP | MUX_MODE0)  /* cam1_data1 mode 0*/
			AM4372_IOPAD(0x9f0, PIN_INPUT_PULLUP | MUX_MODE0)  /* cam1_data2 mode 0*/
			AM4372_IOPAD(0x9f4, PIN_INPUT_PULLUP | MUX_MODE0)  /* cam1_data3 mode 0*/
			AM4372_IOPAD(0x9f8, PIN_INPUT_PULLUP | MUX_MODE0)  /* cam1_data4 mode 0*/
			AM4372_IOPAD(0x9fc, PIN_INPUT_PULLUP | MUX_MODE0)  /* cam1_data5 mode 0*/
			AM4372_IOPAD(0xa00, PIN_INPUT_PULLUP | MUX_MODE0)  /* cam1_data6 mode 0*/
			AM4372_IOPAD(0xa04, PIN_INPUT_PULLUP | MUX_MODE0)  /* cam1_data7 mode 0*/
		>;
	};

	vpfe1_pins_sleep: vpfe1_pins_sleep {
		pinctrl-single,pins = <
			AM4372_IOPAD(0x9cc, DS0_PULL_UP_DOWN_EN | INPUT_EN | MUX_MODE7)  /* cam1_data9 mode 0*/
			AM4372_IOPAD(0x9d0, DS0_PULL_UP_DOWN_EN | INPUT_EN | MUX_MODE7)  /* cam1_data8 mode 0*/
			AM4372_IOPAD(0x9d4, DS0_PULL_UP_DOWN_EN | INPUT_EN | MUX_MODE7)  /* cam1_hd mode 0*/
			AM4372_IOPAD(0x9d8, DS0_PULL_UP_DOWN_EN | INPUT_EN | MUX_MODE7)  /* cam1_vd mode 0*/
			AM4372_IOPAD(0x9dc, DS0_PULL_UP_DOWN_EN | INPUT_EN | MUX_MODE7)  /* cam1_pclk mode 0*/
			AM4372_IOPAD(0x9e8, DS0_PULL_UP_DOWN_EN | INPUT_EN | MUX_MODE7)  /* cam1_data0 mode 0*/
			AM4372_IOPAD(0x9ec, DS0_PULL_UP_DOWN_EN | INPUT_EN | MUX_MODE7)  /* cam1_data1 mode 0*/
			AM4372_IOPAD(0x9f0, DS0_PULL_UP_DOWN_EN | INPUT_EN | MUX_MODE7)  /* cam1_data2 mode 0*/
			AM4372_IOPAD(0x9f4, DS0_PULL_UP_DOWN_EN | INPUT_EN | MUX_MODE7)  /* cam1_data3 mode 0*/
			AM4372_IOPAD(0x9f8, DS0_PULL_UP_DOWN_EN | INPUT_EN | MUX_MODE7)  /* cam1_data4 mode 0*/
			AM4372_IOPAD(0x9fc, DS0_PULL_UP_DOWN_EN | INPUT_EN | MUX_MODE7)  /* cam1_data5 mode 0*/
			AM4372_IOPAD(0xa00, DS0_PULL_UP_DOWN_EN | INPUT_EN | MUX_MODE7)  /* cam1_data6 mode 0*/
			AM4372_IOPAD(0xa04, DS0_PULL_UP_DOWN_EN | INPUT_EN | MUX_MODE7)  /* cam1_data7 mode 0*/
		>;
	};

	mmc3_pins_default: pinmux_mmc3_pins_default {
		pinctrl-single,pins = <
			AM4372_IOPAD(0x88c, PIN_INPUT_PULLUP | MUX_MODE3)      /* gpmc_clk.mmc2_clk */
			AM4372_IOPAD(0x888, PIN_INPUT_PULLUP | MUX_MODE3)      /* gpmc_csn3.mmc2_cmd */
			AM4372_IOPAD(0x844, PIN_INPUT_PULLUP | MUX_MODE3)      /* gpmc_a1.mmc2_dat0 */
			AM4372_IOPAD(0x848, PIN_INPUT_PULLUP | MUX_MODE3)      /* gpmc_a2.mmc2_dat1 */
			AM4372_IOPAD(0x84c, PIN_INPUT_PULLUP | MUX_MODE3)      /* gpmc_a3.mmc2_dat2 */
			AM4372_IOPAD(0x878, PIN_INPUT_PULLUP | MUX_MODE3)      /* gpmc_be1n.mmc2_dat3 */
		>;
	};

	mmc3_pins_sleep: pinmux_mmc3_pins_sleep {
		pinctrl-single,pins = <
			AM4372_IOPAD(0x88c, PIN_INPUT_PULLDOWN | MUX_MODE7)	/* gpmc_clk.mmc2_clk */
			AM4372_IOPAD(0x888, PIN_INPUT_PULLDOWN | MUX_MODE7)	/* gpmc_csn3.mmc2_cmd */
			AM4372_IOPAD(0x844, PIN_INPUT_PULLDOWN | MUX_MODE7)	/* gpmc_a1.mmc2_dat0 */
			AM4372_IOPAD(0x848, PIN_INPUT_PULLDOWN | MUX_MODE7)	/* gpmc_a2.mmc2_dat1 */
			AM4372_IOPAD(0x84c, PIN_INPUT_PULLDOWN | MUX_MODE7)	/* gpmc_a3.mmc2_dat2 */
			AM4372_IOPAD(0x878, PIN_INPUT_PULLDOWN | MUX_MODE7)	/* gpmc_be1n.mmc2_dat3 */
		>;
	};

	wlan_pins_default: pinmux_wlan_pins_default {
		pinctrl-single,pins = <
			AM4372_IOPAD(0x850, PIN_OUTPUT_PULLDOWN | MUX_MODE7)		/* gpmc_a4.gpio1_20 WL_EN */
			AM4372_IOPAD(0x85c, PIN_INPUT | WAKEUP_ENABLE | MUX_MODE7)	/* gpmc_a7.gpio1_23 WL_IRQ*/
			AM4372_IOPAD(0x840, PIN_OUTPUT_PULLDOWN | MUX_MODE7)		/* gpmc_a0.gpio1_16 BT_EN*/
		>;
	};

	wlan_pins_sleep: pinmux_wlan_pins_sleep {
		pinctrl-single,pins = <
			AM4372_IOPAD(0x850, PIN_OUTPUT_PULLDOWN | MUX_MODE7)		/* gpmc_a4.gpio1_20 WL_EN */
			AM4372_IOPAD(0x85c, PIN_INPUT | WAKEUP_ENABLE | MUX_MODE7)	/* gpmc_a7.gpio1_23 WL_IRQ*/
			AM4372_IOPAD(0x840, PIN_OUTPUT_PULLUP | MUX_MODE7)		/* gpmc_a0.gpio1_16 BT_EN*/
		>;
	};

	uart3_pins: uart3_pins {
		pinctrl-single,pins = <
			AM4372_IOPAD(0xa28, PIN_INPUT | MUX_MODE0)		/* uart3_rxd.uart3_rxd */
			AM4372_IOPAD(0xa2c, PIN_OUTPUT_PULLDOWN | MUX_MODE0) /* uart3_txd.uart3_txd */
			AM4372_IOPAD(0xa30, PIN_INPUT_PULLUP | MUX_MODE0)	/* uart3_ctsn.uart3_ctsn */
			AM4372_IOPAD(0xa34, PIN_OUTPUT_PULLDOWN | MUX_MODE0) /* uart3_rtsn.uart3_rtsn */
		>;
	};

	mcasp1_pins: mcasp1_pins {
		pinctrl-single,pins = <
			AM4372_IOPAD(0x908, PIN_OUTPUT_PULLDOWN | MUX_MODE4)	/* mii1_col.mcasp1_axr2 */
			AM4372_IOPAD(0x90c, PIN_INPUT_PULLDOWN | MUX_MODE4)	/* mii1_crs.mcasp1_aclkx */
			AM4372_IOPAD(0x910, PIN_INPUT_PULLDOWN | MUX_MODE4)	/* mii1_rxerr.mcasp1_fsx */
			AM4372_IOPAD(0x944, PIN_INPUT_PULLDOWN | MUX_MODE4)	/* rmii1_ref_clk.mcasp1_axr3 */
		>;
	};

	mcasp1_sleep_pins: mcasp1_sleep_pins {
		pinctrl-single,pins = <
			AM4372_IOPAD(0x908, PIN_INPUT_PULLDOWN | MUX_MODE7)
			AM4372_IOPAD(0x90c, PIN_INPUT_PULLDOWN | MUX_MODE7)
			AM4372_IOPAD(0x910, PIN_INPUT_PULLDOWN | MUX_MODE7)
			AM4372_IOPAD(0x944, PIN_INPUT_PULLDOWN | MUX_MODE7)
		>;
	};

	gpio0_pins: gpio0_pins {
		pinctrl-single,pins = <
			AM4372_IOPAD(0xa6c, PIN_OUTPUT | MUX_MODE9) /* spi2_cs0.gpio0_23 SEL_eMMCorNANDn */
		>;
	};

	emmc_pins_default: emmc_pins_default {
		pinctrl-single,pins = <
			AM4372_IOPAD(0x800, PIN_INPUT_PULLUP | MUX_MODE1) /* gpmc_ad0.mmc1_dat0 */
			AM4372_IOPAD(0x804, PIN_INPUT_PULLUP | MUX_MODE1) /* gpmc_ad1.mmc1_dat1 */
			AM4372_IOPAD(0x808, PIN_INPUT_PULLUP | MUX_MODE1) /* gpmc_ad2.mmc1_dat2 */
			AM4372_IOPAD(0x80c, PIN_INPUT_PULLUP | MUX_MODE1) /* gpmc_ad3.mmc1_dat3 */
			AM4372_IOPAD(0x810, PIN_INPUT_PULLUP | MUX_MODE1) /* gpmc_ad4.mmc1_dat4 */
			AM4372_IOPAD(0x814, PIN_INPUT_PULLUP | MUX_MODE1) /* gpmc_ad5.mmc1_dat5 */
			AM4372_IOPAD(0x818, PIN_INPUT_PULLUP | MUX_MODE1) /* gpmc_ad6.mmc1_dat6 */
			AM4372_IOPAD(0x81c, PIN_INPUT_PULLUP | MUX_MODE1) /* gpmc_ad7.mmc1_dat7 */
			AM4372_IOPAD(0x880, PIN_INPUT_PULLUP | MUX_MODE2) /* gpmc_csn1.mmc1_clk */
			AM4372_IOPAD(0x884, PIN_INPUT_PULLUP | MUX_MODE2) /* gpmc_csn2.mmc1_cmd */
		>;
	};

	emmc_pins_sleep: emmc_pins_sleep {
		pinctrl-single,pins = <
			AM4372_IOPAD(0x800, PIN_INPUT_PULLDOWN | MUX_MODE7) /* gpmc_ad0.gpio1_0 */
			AM4372_IOPAD(0x804, PIN_INPUT_PULLDOWN | MUX_MODE7) /* gpmc_ad1.gpio1_1 */
			AM4372_IOPAD(0x808, PIN_INPUT_PULLDOWN | MUX_MODE7) /* gpmc_ad2.gpio1_2 */
			AM4372_IOPAD(0x80c, PIN_INPUT_PULLDOWN | MUX_MODE7) /* gpmc_ad3.gpio1_3 */
			AM4372_IOPAD(0x810, PIN_INPUT_PULLDOWN | MUX_MODE7) /* gpmc_ad4.gpio1_4 */
			AM4372_IOPAD(0x814, PIN_INPUT_PULLDOWN | MUX_MODE7) /* gpmc_ad5.gpio1_5 */
			AM4372_IOPAD(0x818, PIN_INPUT_PULLDOWN | MUX_MODE7) /* gpmc_ad6.gpio1_6 */
			AM4372_IOPAD(0x81c, PIN_INPUT_PULLDOWN | MUX_MODE7) /* gpmc_ad7.gpio1_7 */
			AM4372_IOPAD(0x880, PIN_INPUT_PULLDOWN | MUX_MODE7) /* gpmc_csn1.gpio1_30 */
			AM4372_IOPAD(0x884, PIN_INPUT_PULLDOWN | MUX_MODE7) /* gpmc_csn2.gpio1_31 */
		>;
	};

	beeper_pins_default: beeper_pins_default {
		pinctrl-single,pins = <
			AM4372_IOPAD(0x9e0, PIN_OUTPUT_PULLUP | MUX_MODE7)	/* cam1_field.gpio4_12 */
		>;
	};

	beeper_pins_sleep: beeper_pins_sleep {
		pinctrl-single,pins = <
			AM4372_IOPAD(0x9e0, PIN_INPUT_PULLDOWN | MUX_MODE7)	/* cam1_field.gpio4_12 */
		>;
	};

	unused_pins: unused_pins {
		pinctrl-single,pins = <
			AM4372_IOPAD(0x854, PIN_INPUT_PULLDOWN | MUX_MODE7)
			AM4372_IOPAD(0x858, PIN_INPUT_PULLDOWN | MUX_MODE7)
			AM4372_IOPAD(0x860, PIN_INPUT_PULLDOWN | MUX_MODE7)
			AM4372_IOPAD(0x864, PIN_INPUT_PULLDOWN | MUX_MODE7)
			AM4372_IOPAD(0x868, PIN_INPUT_PULLDOWN | MUX_MODE7)
			AM4372_IOPAD(0x86c, PIN_INPUT_PULLDOWN | MUX_MODE7)
			AM4372_IOPAD(0x950, PIN_INPUT_PULLDOWN | MUX_MODE7)
			AM4372_IOPAD(0x990, PIN_INPUT_PULLDOWN | MUX_MODE7)
			AM4372_IOPAD(0x994, PIN_INPUT_PULLDOWN | MUX_MODE7)
			AM4372_IOPAD(0x998, PIN_INPUT_PULLDOWN | MUX_MODE7)
			AM4372_IOPAD(0x99c, PIN_INPUT_PULLDOWN | MUX_MODE7)
			AM4372_IOPAD(0x9a0, PIN_INPUT_PULLDOWN | MUX_MODE7)
			AM4372_IOPAD(0xa3c, PIN_INPUT | PULL_DISABLE | MUX_MODE7)
			AM4372_IOPAD(0xa40, PIN_INPUT_PULLDOWN | MUX_MODE7)
			AM4372_IOPAD(0xa44, PIN_INPUT_PULLDOWN | MUX_MODE7)
			AM4372_IOPAD(0xa48, PIN_INPUT_PULLDOWN | MUX_MODE7)
			AM4372_IOPAD(0xa4c, PIN_INPUT_PULLDOWN | MUX_MODE7)
			AM4372_IOPAD(0xa50, PIN_INPUT_PULLDOWN | MUX_MODE7)
			AM4372_IOPAD(0xa54, PIN_INPUT | PULL_DISABLE | MUX_MODE7)
			AM4372_IOPAD(0xa58, PIN_INPUT_PULLDOWN | MUX_MODE7)
			AM4372_IOPAD(0xa60, PIN_INPUT | PULL_DISABLE | MUX_MODE7)
			AM4372_IOPAD(0xa68, PIN_INPUT_PULLDOWN | MUX_MODE7)
			AM4372_IOPAD(0xa70, PIN_INPUT_PULLDOWN | MUX_MODE7)
			AM4372_IOPAD(0xa78, PIN_INPUT_PULLDOWN | MUX_MODE7)
			AM4372_IOPAD(0xa7c, PIN_INPUT | PULL_DISABLE)
			AM4372_IOPAD(0xac8, PIN_INPUT_PULLDOWN)
			AM4372_IOPAD(0xad4, PIN_INPUT_PULLDOWN)
			AM4372_IOPAD(0xad8, PIN_INPUT_PULLDOWN | MUX_MODE7)
			AM4372_IOPAD(0xadc, PIN_INPUT_PULLDOWN | MUX_MODE7)
			AM4372_IOPAD(0xae0, PIN_INPUT_PULLDOWN | MUX_MODE7)
			AM4372_IOPAD(0xae4, PIN_INPUT_PULLDOWN | MUX_MODE7)
			AM4372_IOPAD(0xae8, PIN_INPUT_PULLDOWN | MUX_MODE7)
			AM4372_IOPAD(0xaec, PIN_INPUT_PULLDOWN | MUX_MODE7)
			AM4372_IOPAD(0xaf0, PIN_INPUT_PULLDOWN | MUX_MODE7)
			AM4372_IOPAD(0xaf4, PIN_INPUT_PULLDOWN | MUX_MODE7)
			AM4372_IOPAD(0xaf8, PIN_INPUT_PULLDOWN | MUX_MODE7)
			AM4372_IOPAD(0xafc, PIN_INPUT_PULLDOWN | MUX_MODE7)
			AM4372_IOPAD(0xb00, PIN_INPUT_PULLDOWN | MUX_MODE7)
			AM4372_IOPAD(0xb04, PIN_INPUT_PULLDOWN | MUX_MODE7)
			AM4372_IOPAD(0xb08, PIN_INPUT_PULLDOWN | MUX_MODE7)
			AM4372_IOPAD(0xb0c, PIN_INPUT_PULLDOWN | MUX_MODE7)
			AM4372_IOPAD(0xb10, PIN_INPUT_PULLDOWN | MUX_MODE7)
			AM4372_IOPAD(0xb14, PIN_INPUT_PULLDOWN | MUX_MODE7)
			AM4372_IOPAD(0xb18, PIN_INPUT_PULLDOWN | MUX_MODE7)
		>;
	};

	debugss_pins: pinmux_debugss_pins {
		pinctrl-single,pins = <
			AM4372_IOPAD(0xa90, PIN_INPUT_PULLDOWN)
			AM4372_IOPAD(0xa94, PIN_INPUT_PULLDOWN)
			AM4372_IOPAD(0xa98, PIN_INPUT_PULLDOWN)
			AM4372_IOPAD(0xa9c, PIN_INPUT_PULLDOWN)
			AM4372_IOPAD(0xaa0, PIN_INPUT_PULLDOWN)
			AM4372_IOPAD(0xaa4, PIN_INPUT_PULLDOWN)
			AM4372_IOPAD(0xaa8, PIN_INPUT_PULLDOWN)
		>;
	};

	uart0_pins_default: uart0_pins_default {
		pinctrl-single,pins = <
			AM4372_IOPAD(0x968, DS0_PULL_UP_DOWN_EN | INPUT_EN | MUX_MODE0) /* uart0_ctsn.uart0_ctsn */
			AM4372_IOPAD(0x96C, DS0_PULL_UP_DOWN_EN | INPUT_EN | MUX_MODE0) /* uart0_rtsn.uart0_rtsn */
			AM4372_IOPAD(0x970, PIN_INPUT_PULLUP | SLEWCTRL_FAST | DS0_PULL_UP_DOWN_EN | MUX_MODE0) /* uart0_rxd.uart0_rxd */
			AM4372_IOPAD(0x974, PIN_INPUT | PULL_DISABLE | SLEWCTRL_FAST | DS0_PULL_UP_DOWN_EN | MUX_MODE0) /* uart0_txd.uart0_txd */
		>;
	};

	uart0_pins_sleep: uart0_pins_sleep {
		pinctrl-single,pins = <
			AM4372_IOPAD(0x968, DS0_PULL_UP_DOWN_EN | INPUT_EN | MUX_MODE7) /* uart0_ctsn.uart0_ctsn */
			AM4372_IOPAD(0x96C, DS0_PULL_UP_DOWN_EN | INPUT_EN | MUX_MODE7) /* uart0_rtsn.uart0_rtsn */
			AM4372_IOPAD(0x970, PIN_INPUT_PULLUP | SLEWCTRL_FAST | DS0_PULL_UP_DOWN_EN | MUX_MODE0) /* uart0_rxd.uart0_rxd */
			AM4372_IOPAD(0x974, PIN_INPUT_PULLDOWN | SLEWCTRL_FAST | DS0_PULL_UP_DOWN_EN | MUX_MODE0) /* uart0_txd.uart0_txd */
		>;
	};

	matrix_keypad_default: matrix_keypad_default {
		pinctrl-single,pins = <
			AM4372_IOPAD(0x9a4, PIN_OUTPUT | MUX_MODE7)
			AM4372_IOPAD(0x9a8, PIN_OUTPUT | MUX_MODE7)
			AM4372_IOPAD(0x9ac, PIN_INPUT | PULL_DISABLE | MUX_MODE9)
			AM4372_IOPAD(0x954, PIN_INPUT_PULLDOWN | MUX_MODE0)
		>;
	};

	matrix_keypad_sleep: matrix_keypad_sleep {
		pinctrl-single,pins = <
			AM4372_IOPAD(0x9a4, PULL_UP | MUX_MODE7)
			AM4372_IOPAD(0x9a8, PULL_UP | MUX_MODE7)
			AM4372_IOPAD(0x9ac, PIN_INPUT | PULL_DISABLE | MUX_MODE9)
			AM4372_IOPAD(0x954, PIN_INPUT_PULLDOWN | MUX_MODE0)
		>;
	};
};

&uart0 {
	status = "okay";
	pinctrl-names = "default";
	pinctrl-0 = <&uart0_pins_default>;
};

&i2c0 {
	status = "okay";
	pinctrl-names = "default";
	pinctrl-0 = <&i2c0_pins>;
	clock-frequency = <100000>;

	tps65218: tps65218@24 {
		reg = <0x24>;
		compatible = "ti,tps65218";
		interrupts = <GIC_SPI 7 IRQ_TYPE_LEVEL_HIGH>; /* NMIn */
		interrupt-controller;
		#interrupt-cells = <2>;

		dcdc1: regulator-dcdc1 {
			regulator-name = "vdd_core";
			regulator-min-microvolt = <912000>;
			regulator-max-microvolt = <1144000>;
			regulator-boot-on;
			regulator-always-on;
		};

		dcdc2: regulator-dcdc2 {
			regulator-name = "vdd_mpu";
			regulator-min-microvolt = <912000>;
			regulator-max-microvolt = <1378000>;
			regulator-boot-on;
			regulator-always-on;
		};

		dcdc3: regulator-dcdc3 {
			regulator-name = "vdcdc3";
			regulator-boot-on;
			regulator-always-on;
			regulator-state-mem {
				regulator-on-in-suspend;
			};
			regulator-state-disk {
				regulator-off-in-suspend;
			};
		};

		dcdc5: regulator-dcdc5 {
			regulator-name = "v1_0bat";
			regulator-min-microvolt = <1000000>;
			regulator-max-microvolt = <1000000>;
			regulator-boot-on;
			regulator-always-on;
			regulator-state-mem {
				regulator-on-in-suspend;
			};
		};

		dcdc6: regulator-dcdc6 {
			regulator-name = "v1_8bat";
			regulator-min-microvolt = <1800000>;
			regulator-max-microvolt = <1800000>;
			regulator-boot-on;
			regulator-always-on;
			regulator-state-mem {
				regulator-on-in-suspend;
			};
		};

		ldo1: regulator-ldo1 {
			regulator-min-microvolt = <1800000>;
			regulator-max-microvolt = <1800000>;
			regulator-boot-on;
			regulator-always-on;
		};
	};

	ov2659@30 {
		compatible = "ovti,ov2659";
		reg = <0x30>;

		clocks = <&refclk 0>;
		clock-names = "xvclk";

		port {
			ov2659_0: endpoint {
				remote-endpoint = <&vpfe1_ep>;
				link-frequencies = /bits/ 64 <70000000>;
			};
		};
	};
};

&i2c1 {
	status = "okay";
	pinctrl-names = "default";
	pinctrl-0 = <&i2c1_pins>;
	pixcir_ts@5c {
		compatible = "pixcir,pixcir_tangoc";
		pinctrl-names = "default";
		pinctrl-0 = <&pixcir_ts_pins>;
		reg = <0x5c>;

		attb-gpio = <&gpio3 22 GPIO_ACTIVE_HIGH>;

		/*
		 * 0x264 represents the offset of padconf register of
		 * gpio3_22 from am43xx_pinmux base.
		 */
		interrupts-extended = <&gpio3 22 IRQ_TYPE_EDGE_FALLING>,
				      <&am43xx_pinmux 0x264>;
		interrupt-names = "tsc", "wakeup";

		touchscreen-size-x = <1024>;
		touchscreen-size-y = <600>;
		wakeup-source;
	};

	ov2659@30 {
		compatible = "ovti,ov2659";
		reg = <0x30>;

		clocks = <&refclk 0>;
		clock-names = "xvclk";

		port {
			ov2659_1: endpoint {
				remote-endpoint = <&vpfe0_ep>;
				link-frequencies = /bits/ 64 <70000000>;
			};
		};
	};

	tlv320aic3106: tlv320aic3106@1b {
		#sound-dai-cells = <0>;
		compatible = "ti,tlv320aic3106";
		reg = <0x1b>;
		status = "okay";

		/* Regulators */
		IOVDD-supply = <&evm_v3_3d>; /* V3_3D -> <tps63031> EN: V1_8D -> VBAT */
		AVDD-supply = <&evm_v3_3d>; /* v3_3AUD -> V3_3D -> ... */
		DRVDD-supply = <&evm_v3_3d>; /* v3_3AUD -> V3_3D -> ... */
		DVDD-supply = <&ldo1>; /* V1_8D -> LDO1 */
	};
};

&epwmss0 {
	status = "okay";
};

&tscadc {
	status = "okay";

	adc {
		ti,adc-channels = <0 1 2 3 4 5 6 7>;
	};
};

&ecap0 {
	status = "okay";
	pinctrl-names = "default";
	pinctrl-0 = <&ecap0_pins>;
};

&gpio0 {
	pinctrl-names = "default";
	pinctrl-0 = <&gpio0_pins>;
	status = "okay";

	p23 {
		gpio-hog;
		gpios = <23 GPIO_ACTIVE_HIGH>;
		/* SelEMMCorNAND selects between eMMC and NAND:
		 * Low: NAND
		 * High: eMMC
		 * When changing this line make sure the newly
		 * selected device node is enabled and the previously
		 * selected device node is disabled.
		 */
		output-low;
		line-name = "SelEMMCorNAND";
	};
};

&gpio1 {
	status = "okay";
};

&gpio3 {
	status = "okay";
};

&gpio4 {
	status = "okay";
};

&gpio5 {
	pinctrl-names = "default";
	pinctrl-0 = <&display_mux_pins>;
	status = "okay";
	ti,no-reset-on-init;

	p8 {
		/*
		 * SelLCDorHDMI selects between display and audio paths:
		 * Low: HDMI display with audio via HDMI
		 * High: LCD display with analog audio via aic3111 codec
		 */
		gpio-hog;
		gpios = <8 GPIO_ACTIVE_HIGH>;
		output-high;
		line-name = "SelLCDorHDMI";
	};
};

&mmc1 {
	status = "okay";
	vmmc-supply = <&evm_v3_3d>;
	bus-width = <4>;
	pinctrl-names = "default";
	pinctrl-0 = <&mmc1_pins>;
	cd-gpios = <&gpio0 6 GPIO_ACTIVE_LOW>;
};

/* eMMC sits on mmc2 */
&mmc2 {
	/*
	 * When enabling eMMC, disable GPMC/NAND and set
	 * SelEMMCorNAND to output-high
	 */
	status = "disabled";
	vmmc-supply = <&evm_v3_3d>;
	bus-width = <8>;
	pinctrl-names = "default", "sleep";
	pinctrl-0 = <&emmc_pins_default>;
	pinctrl-1 = <&emmc_pins_sleep>;
	ti,non-removable;
};

&mmc3 {
	status = "okay";
	/* these are on the crossbar and are outlined in the
	   xbar-event-map element */
	dmas = <&edma_xbar 30 0 1>,
		<&edma_xbar 31 0 2>;
	dma-names = "tx", "rx";
	vmmc-supply = <&vmmcwl_fixed>;
	bus-width = <4>;
	pinctrl-names = "default", "sleep";
	pinctrl-0 = <&mmc3_pins_default>;
	pinctrl-1 = <&mmc3_pins_sleep>;
	cap-power-off-card;
	keep-power-in-suspend;
	ti,non-removable;

	#address-cells = <1>;
	#size-cells = <0>;
	wlcore: wlcore@0 {
		compatible = "ti,wl1835";
		reg = <2>;
		interrupt-parent = <&gpio1>;
		interrupts = <23 IRQ_TYPE_EDGE_RISING>;
	};
};

&uart3 {
	status = "okay";
	pinctrl-names = "default";
	pinctrl-0 = <&uart3_pins>;
};

&usb2_phy1 {
	status = "okay";
};

&usb1 {
	dr_mode = "otg";
	status = "okay";
};

&usb2_phy2 {
	status = "okay";
};

&usb2 {
	dr_mode = "host";
	status = "okay";
};

&mac {
	slaves = <1>;
	pinctrl-names = "default", "sleep";
	pinctrl-0 = <&cpsw_default>;
	pinctrl-1 = <&cpsw_sleep>;
	status = "okay";
};

&davinci_mdio {
	pinctrl-names = "default", "sleep";
	pinctrl-0 = <&davinci_mdio_default>;
	pinctrl-1 = <&davinci_mdio_sleep>;
	status = "okay";
};

&cpsw_emac0 {
	phy_id = <&davinci_mdio>, <0>;
	phy-mode = "rgmii";
};

&elm {
	status = "okay";
};

&gpmc {
	/*
	 * When enabling GPMC, disable eMMC and set
	 * SelEMMCorNAND to output-low
	 */
	status = "okay";
	pinctrl-names = "default";
	pinctrl-0 = <&nand_flash_x8>;
	ranges = <0 0 0x08000000 0x01000000>;	/* CS0 space. Min partition = 16MB */
	nand@0,0 {
		compatible = "ti,omap2-nand";
		reg = <0 0 4>;		/* device IO registers */
		interrupt-parent = <&gpmc>;
		interrupts = <0 IRQ_TYPE_NONE>, /* fifoevent */
			     <1 IRQ_TYPE_NONE>;	/* termcount */
		rb-gpios = <&gpmc 0 GPIO_ACTIVE_HIGH>;	/* gpmc_wait0 */
		ti,nand-xfer-type = "prefetch-dma";
		ti,nand-ecc-opt = "bch16";
		ti,elm-id = <&elm>;
		nand-bus-width = <8>;
		gpmc,device-width = <1>;
		gpmc,sync-clk-ps = <0>;
		gpmc,cs-on-ns = <0>;
		gpmc,cs-rd-off-ns = <40>;
		gpmc,cs-wr-off-ns = <40>;
		gpmc,adv-on-ns = <0>;
		gpmc,adv-rd-off-ns = <25>;
		gpmc,adv-wr-off-ns = <25>;
		gpmc,we-on-ns = <0>;
		gpmc,we-off-ns = <20>;
		gpmc,oe-on-ns = <3>;
		gpmc,oe-off-ns = <30>;
		gpmc,access-ns = <30>;
		gpmc,rd-cycle-ns = <40>;
		gpmc,wr-cycle-ns = <40>;
		gpmc,bus-turnaround-ns = <0>;
		gpmc,cycle2cycle-delay-ns = <0>;
		gpmc,clk-activation-ns = <0>;
		gpmc,wr-access-ns = <40>;
		gpmc,wr-data-mux-bus-ns = <0>;
		/* MTD partition table */
		/* All SPL-* partitions are sized to minimal length
		 * which can be independently programmable. For
		 * NAND flash this is equal to size of erase-block */
		#address-cells = <1>;
		#size-cells = <1>;
		partition@0 {
			label = "NAND.SPL";
			reg = <0x00000000 0x00040000>;
		};
		partition@1 {
			label = "NAND.SPL.backup1";
			reg = <0x00040000 0x00040000>;
		};
		partition@2 {
			label = "NAND.SPL.backup2";
			reg = <0x00080000 0x00040000>;
		};
		partition@3 {
			label = "NAND.SPL.backup3";
			reg = <0x000c0000 0x00040000>;
		};
		partition@4 {
			label = "NAND.u-boot-spl-os";
			reg = <0x00100000 0x00080000>;
		};
		partition@5 {
			label = "NAND.u-boot";
			reg = <0x00180000 0x00100000>;
		};
		partition@6 {
			label = "NAND.u-boot-env";
			reg = <0x00280000 0x00040000>;
		};
		partition@7 {
			label = "NAND.u-boot-env.backup1";
			reg = <0x002c0000 0x00040000>;
		};
		partition@8 {
			label = "NAND.kernel";
			reg = <0x00300000 0x00700000>;
		};
		partition@9 {
			label = "NAND.file-system";
			reg = <0x00a00000 0x1f600000>;
		};
	};
};

&uart0 {
	status = "okay";
	pinctrl-names = "default", "sleep";
	pinctrl-0 = <&uart0_pins_default>;
	pinctrl-1 = <&uart0_pins_sleep>;
};

&dss {
	status = "ok";

	pinctrl-names = "default";
	pinctrl-0 = <&dss_pins>;

	port {
		dpi_out: endpoint {
			remote-endpoint = <&lcd_in>;
			data-lines = <24>;
		};
	};
};

&dcan0 {
	pinctrl-names = "default", "sleep";
	pinctrl-0 = <&dcan0_default>;
	pinctrl-1 = <&dcan0_sleep>;
	status = "okay";
};

&dcan1 {
	pinctrl-names = "default", "sleep";
	pinctrl-0 = <&dcan1_default>;
	pinctrl-1 = <&dcan1_sleep>;
	status = "okay";
};

&vpfe0 {
	status = "okay";
	pinctrl-names = "default", "sleep";
	pinctrl-0 = <&vpfe0_pins_default>;
	pinctrl-1 = <&vpfe0_pins_sleep>;

	port {
		vpfe0_ep: endpoint {
			remote-endpoint = <&ov2659_1>;
			ti,am437x-vpfe-interface = <0>;
			bus-width = <8>;
			hsync-active = <0>;
			vsync-active = <0>;
		};
	};
};

&vpfe1 {
	status = "okay";
	pinctrl-names = "default", "sleep";
	pinctrl-0 = <&vpfe1_pins_default>;
	pinctrl-1 = <&vpfe1_pins_sleep>;

	port {
		vpfe1_ep: endpoint {
			remote-endpoint = <&ov2659_0>;
			ti,am437x-vpfe-interface = <0>;
			bus-width = <8>;
			hsync-active = <0>;
			vsync-active = <0>;
		};
	};
};

&mcasp1 {
	#sound-dai-cells = <0>;
	pinctrl-names = "default", "sleep";
	pinctrl-0 = <&mcasp1_pins>;
	pinctrl-1 = <&mcasp1_sleep_pins>;

	status = "okay";

	op-mode = <0>; /* MCASP_IIS_MODE */
	tdm-slots = <2>;
	/* 4 serializers */
	serial-dir = <  /* 0: INACTIVE, 1: TX, 2: RX */
		0 0 1 2
	>;
	tx-num-evt = <32>;
	rx-num-evt = <32>;
};

&rtc {
	clocks = <&clk_32k_rtc>, <&clk_32768_ck>;
	clock-names = "ext-clk", "int-clk";
	status = "okay";
};

&cpu {
	cpu0-supply = <&dcdc2>;
};

<<<<<<< HEAD
&wkup_m3_ipc {
	ti,set-io-isolation;
	ti,scale-data-fw = "am43x-evm-scale-data.bin";
=======
&pruss_soc_bus {
	status = "okay";

	pruss1: pruss@54400000 {
		status = "okay";
	};

	pruss0: pruss@54440000 {
		status = "okay";
	};
>>>>>>> a34939a9
};<|MERGE_RESOLUTION|>--- conflicted
+++ resolved
@@ -1134,11 +1134,11 @@
 	cpu0-supply = <&dcdc2>;
 };
 
-<<<<<<< HEAD
 &wkup_m3_ipc {
 	ti,set-io-isolation;
 	ti,scale-data-fw = "am43x-evm-scale-data.bin";
-=======
+};
+
 &pruss_soc_bus {
 	status = "okay";
 
@@ -1149,5 +1149,4 @@
 	pruss0: pruss@54440000 {
 		status = "okay";
 	};
->>>>>>> a34939a9
 };