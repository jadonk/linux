--- conflicted
+++ resolved
@@ -520,33 +520,6 @@
 	cpu0-supply = <&tps>;
 };
 
-<<<<<<< HEAD
-&pruss_soc_bus {
-	status = "okay";
-
-	pruss1: pruss@54400000 {
-		status = "okay";
-
-		pru1_0: pru@54434000 {
-			status = "okay";
-		};
-
-		pru1_1: pru@54438000 {
-			status = "okay";
-		};
-	};
-
-	pruss0: pruss@54440000 {
-		status = "okay";
-
-		pru0_0: pru@54474000 {
-			status = "okay";
-		};
-
-		pru0_1: pru@54478000 {
-			status = "okay";
-		};
-=======
 &cpu0_opp_table {
 	/*
 	 * Supply voltage supervisor on board will not allow opp50 so
@@ -558,6 +531,33 @@
 
 	opp100@600000000 {
 		opp-suspend;
->>>>>>> b82663b6
+	};
+};
+
+&pruss_soc_bus {
+	status = "okay";
+
+	pruss1: pruss@54400000 {
+		status = "okay";
+
+		pru1_0: pru@54434000 {
+			status = "okay";
+		};
+
+		pru1_1: pru@54438000 {
+			status = "okay";
+		};
+	};
+
+	pruss0: pruss@54440000 {
+		status = "okay";
+
+		pru0_0: pru@54474000 {
+			status = "okay";
+		};
+
+		pru0_1: pru@54478000 {
+			status = "okay";
+		};
 	};
 };