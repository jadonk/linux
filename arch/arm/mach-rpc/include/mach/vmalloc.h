/*
 *  arch/arm/mach-rpc/include/mach/vmalloc.h
 *
 *  Copyright (C) 1997 Russell King
 *
 * This program is free software; you can redistribute it and/or modify
 * it under the terms of the GNU General Public License version 2 as
 * published by the Free Software Foundation.
 */
<<<<<<< HEAD
#define VMALLOC_END       0xdc000000
=======
#define VMALLOC_END       0xdc000000UL
>>>>>>> 3cbea436
<|MERGE_RESOLUTION|>--- conflicted
+++ resolved
@@ -7,8 +7,4 @@
  * it under the terms of the GNU General Public License version 2 as
  * published by the Free Software Foundation.
  */
-<<<<<<< HEAD
-#define VMALLOC_END       0xdc000000
-=======
-#define VMALLOC_END       0xdc000000UL
->>>>>>> 3cbea436
+#define VMALLOC_END       0xdc000000UL