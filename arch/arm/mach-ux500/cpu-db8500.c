--- conflicted
+++ resolved
@@ -26,10 +26,7 @@
 #include <mach/usb.h>
 
 #include "devices-db8500.h"
-<<<<<<< HEAD
-=======
 #include "ste-dma40-db8500.h"
->>>>>>> 9ced9f03
 
 /* minimum static i/o mapping required to boot U8500 platforms */
 static struct map_desc u8500_uart_io_desc[] __initdata = {
