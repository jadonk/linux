--- conflicted
+++ resolved
@@ -75,22 +75,14 @@
 static inline void ux500_cache_wait(void __iomem *reg, unsigned long mask)
 {
 	/* wait for the operation to complete */
-<<<<<<< HEAD
-	while (readl(reg) & mask)
-=======
 	while (readl_relaxed(reg) & mask)
->>>>>>> e8a7e48b
 		;
 }
 
 static inline void ux500_cache_sync(void)
 {
 	void __iomem *base = __io_address(UX500_L2CC_BASE);
-<<<<<<< HEAD
-	writel(0, base + L2X0_CACHE_SYNC);
-=======
 	writel_relaxed(0, base + L2X0_CACHE_SYNC);
->>>>>>> e8a7e48b
 	ux500_cache_wait(base + L2X0_CACHE_SYNC, 1);
 }
 
@@ -115,11 +107,7 @@
 	uint32_t l2x0_way_mask = (1<<16) - 1;	/* Bitmask of active ways */
 
 	/* invalidate all ways */
-<<<<<<< HEAD
-	writel(l2x0_way_mask, l2x0_base + L2X0_INV_WAY);
-=======
 	writel_relaxed(l2x0_way_mask, l2x0_base + L2X0_INV_WAY);
->>>>>>> e8a7e48b
 	ux500_cache_wait(l2x0_base + L2X0_INV_WAY, l2x0_way_mask);
 	ux500_cache_sync();
 }
