/*
 * Copyright (C) 2008-2009 ST-Ericsson
 *
 * Author: Srinidhi KASAGAR <srinidhi.kasagar@stericsson.com>
 *
 * This program is free software; you can redistribute it and/or modify
 * it under the terms of the GNU General Public License version 2, as
 * published by the Free Software Foundation.
 *
 */
#include <linux/kernel.h>
#include <linux/init.h>
#include <linux/interrupt.h>
#include <linux/platform_device.h>
#include <linux/io.h>
#include <linux/i2c.h>
#include <linux/gpio.h>
#include <linux/amba/bus.h>
#include <linux/amba/pl022.h>
#include <linux/amba/serial.h>
#include <linux/spi/spi.h>
#include <linux/mfd/ab8500.h>
#include <linux/mfd/tc3589x.h>
#include <linux/leds-lp5521.h>
#include <linux/input.h>
#include <linux/gpio_keys.h>

#include <asm/mach-types.h>
#include <asm/mach/arch.h>

#include <plat/i2c.h>
#include <plat/ste_dma40.h>

#include <mach/hardware.h>
#include <mach/setup.h>
#include <mach/devices.h>
#include <mach/irqs.h>

#include "ste-dma40-db8500.h"
#include "devices-db8500.h"
#include "board-mop500.h"
#include "board-mop500-regulators.h"

static struct ab8500_platform_data ab8500_platdata = {
	.irq_base	= MOP500_AB8500_IRQ_BASE,
	.regulator	= ab8500_regulators,
	.num_regulator	= ARRAY_SIZE(ab8500_regulators),
};

static struct resource ab8500_resources[] = {
	[0] = {
		.start	= IRQ_DB8500_AB8500,
		.end	= IRQ_DB8500_AB8500,
		.flags	= IORESOURCE_IRQ
	}
};

struct platform_device ab8500_device = {
	.name = "ab8500-i2c",
	.id = 0,
	.dev = {
		.platform_data = &ab8500_platdata,
	},
	.num_resources = 1,
	.resource = ab8500_resources,
};

/*
 * TC35892
 */

static void mop500_tc35892_init(struct tc3589x *tc3589x, unsigned int base)
{
	mop500_sdi_tc35892_init();
}

static struct tc3589x_gpio_platform_data mop500_tc35892_gpio_data = {
	.gpio_base	= MOP500_EGPIO(0),
	.setup		= mop500_tc35892_init,
};

static struct tc3589x_platform_data mop500_tc35892_data = {
	.block		= TC3589x_BLOCK_GPIO,
	.gpio		= &mop500_tc35892_gpio_data,
	.irq_base	= MOP500_EGPIO_IRQ_BASE,
};

static struct lp5521_led_config lp5521_pri_led[] = {
       [0] = {
	       .chan_nr = 0,
	       .led_current = 0x2f,
	       .max_current = 0x5f,
       },
       [1] = {
	       .chan_nr = 1,
	       .led_current = 0x2f,
	       .max_current = 0x5f,
       },
       [2] = {
	       .chan_nr = 2,
	       .led_current = 0x2f,
	       .max_current = 0x5f,
       },
};

static struct lp5521_platform_data __initdata lp5521_pri_data = {
       .label = "lp5521_pri",
       .led_config     = &lp5521_pri_led[0],
       .num_channels   = 3,
       .clock_mode     = LP5521_CLOCK_EXT,
};

static struct lp5521_led_config lp5521_sec_led[] = {
       [0] = {
	       .chan_nr = 0,
	       .led_current = 0x2f,
	       .max_current = 0x5f,
       },
       [1] = {
	       .chan_nr = 1,
	       .led_current = 0x2f,
	       .max_current = 0x5f,
       },
       [2] = {
	       .chan_nr = 2,
	       .led_current = 0x2f,
	       .max_current = 0x5f,
       },
};

static struct lp5521_platform_data __initdata lp5521_sec_data = {
       .label = "lp5521_sec",
       .led_config     = &lp5521_sec_led[0],
       .num_channels   = 3,
       .clock_mode     = LP5521_CLOCK_EXT,
};

static struct i2c_board_info mop500_i2c0_devices[] = {
	{
		I2C_BOARD_INFO("tc3589x", 0x42),
		.irq		= NOMADIK_GPIO_TO_IRQ(217),
		.platform_data  = &mop500_tc35892_data,
	},
};

static struct i2c_board_info __initdata mop500_i2c2_devices[] = {
	{
		/* lp5521 LED driver, 1st device */
		I2C_BOARD_INFO("lp5521", 0x33),
		.platform_data = &lp5521_pri_data,
	},
	{
		/* lp5521 LED driver, 2st device */
		I2C_BOARD_INFO("lp5521", 0x34),
		.platform_data = &lp5521_sec_data,
	},
	{
		/* Light sensor Rohm BH1780GLI */
		I2C_BOARD_INFO("bh1780", 0x29),
	},
};

#define U8500_I2C_CONTROLLER(id, _slsu, _tft, _rft, clk, _sm) \
static struct nmk_i2c_controller u8500_i2c##id##_data = { \
	/*				\
	 * slave data setup time, which is	\
	 * 250 ns,100ns,10ns which is 14,6,2	\
	 * respectively for a 48 Mhz	\
	 * i2c clock			\
	 */				\
	.slsu		= _slsu,	\
	/* Tx FIFO threshold */		\
	.tft		= _tft,		\
	/* Rx FIFO threshold */		\
	.rft		= _rft,		\
	/* std. mode operation */	\
	.clk_freq	= clk,		\
	.sm		= _sm,		\
}

/*
 * The board uses 4 i2c controllers, initialize all of
 * them with slave data setup time of 250 ns,
 * Tx & Rx FIFO threshold values as 1 and standard
 * mode of operation
 */
U8500_I2C_CONTROLLER(0, 0xe, 1, 1, 100000, I2C_FREQ_MODE_STANDARD);
U8500_I2C_CONTROLLER(1, 0xe, 1, 1, 100000, I2C_FREQ_MODE_STANDARD);
U8500_I2C_CONTROLLER(2,	0xe, 1, 1, 100000, I2C_FREQ_MODE_STANDARD);
U8500_I2C_CONTROLLER(3,	0xe, 1, 1, 100000, I2C_FREQ_MODE_STANDARD);

static void __init mop500_i2c_init(void)
{
	db8500_add_i2c0(&u8500_i2c0_data);
	db8500_add_i2c1(&u8500_i2c1_data);
	db8500_add_i2c2(&u8500_i2c2_data);
	db8500_add_i2c3(&u8500_i2c3_data);
}

static struct gpio_keys_button mop500_gpio_keys[] = {
	{
		.desc			= "SFH7741 Proximity Sensor",
		.type			= EV_SW,
		.code			= SW_FRONT_PROXIMITY,
		.active_low		= 0,
		.can_disable		= 1,
	}
};

static struct regulator *prox_regulator;
static int mop500_prox_activate(struct device *dev);
static void mop500_prox_deactivate(struct device *dev);

static struct gpio_keys_platform_data mop500_gpio_keys_data = {
	.buttons	= mop500_gpio_keys,
	.nbuttons	= ARRAY_SIZE(mop500_gpio_keys),
	.enable		= mop500_prox_activate,
	.disable	= mop500_prox_deactivate,
};

static struct platform_device mop500_gpio_keys_device = {
	.name	= "gpio-keys",
	.id	= 0,
	.dev	= {
		.platform_data	= &mop500_gpio_keys_data,
	},
};

static int mop500_prox_activate(struct device *dev)
{
	prox_regulator = regulator_get(&mop500_gpio_keys_device.dev,
						"vcc");
	if (IS_ERR(prox_regulator)) {
		dev_err(&mop500_gpio_keys_device.dev,
			"no regulator\n");
		return PTR_ERR(prox_regulator);
	}
	regulator_enable(prox_regulator);
	return 0;
}

static void mop500_prox_deactivate(struct device *dev)
{
	regulator_disable(prox_regulator);
	regulator_put(prox_regulator);
}

/* add any platform devices here - TODO */
static struct platform_device *platform_devs[] __initdata = {
	&mop500_gpio_keys_device,
};

#ifdef CONFIG_STE_DMA40
static struct stedma40_chan_cfg ssp0_dma_cfg_rx = {
	.mode = STEDMA40_MODE_LOGICAL,
	.dir = STEDMA40_PERIPH_TO_MEM,
	.src_dev_type =  DB8500_DMA_DEV8_SSP0_RX,
	.dst_dev_type = STEDMA40_DEV_DST_MEMORY,
	.src_info.data_width = STEDMA40_BYTE_WIDTH,
	.dst_info.data_width = STEDMA40_BYTE_WIDTH,
};

static struct stedma40_chan_cfg ssp0_dma_cfg_tx = {
	.mode = STEDMA40_MODE_LOGICAL,
	.dir = STEDMA40_MEM_TO_PERIPH,
	.src_dev_type = STEDMA40_DEV_SRC_MEMORY,
	.dst_dev_type = DB8500_DMA_DEV8_SSP0_TX,
	.src_info.data_width = STEDMA40_BYTE_WIDTH,
	.dst_info.data_width = STEDMA40_BYTE_WIDTH,
};
#endif

static struct pl022_ssp_controller ssp0_platform_data = {
	.bus_id = 0,
#ifdef CONFIG_STE_DMA40
	.enable_dma = 1,
	.dma_filter = stedma40_filter,
	.dma_rx_param = &ssp0_dma_cfg_rx,
	.dma_tx_param = &ssp0_dma_cfg_tx,
#else
	.enable_dma = 0,
#endif
	/* on this platform, gpio 31,142,144,214 &
	 * 224 are connected as chip selects
	 */
	.num_chipselect = 5,
};

static void __init mop500_spi_init(void)
{
	db8500_add_ssp0(&ssp0_platform_data);
}

#ifdef CONFIG_STE_DMA40
static struct stedma40_chan_cfg uart0_dma_cfg_rx = {
	.mode = STEDMA40_MODE_LOGICAL,
	.dir = STEDMA40_PERIPH_TO_MEM,
	.src_dev_type =  DB8500_DMA_DEV13_UART0_RX,
	.dst_dev_type = STEDMA40_DEV_DST_MEMORY,
	.src_info.data_width = STEDMA40_BYTE_WIDTH,
	.dst_info.data_width = STEDMA40_BYTE_WIDTH,
};

static struct stedma40_chan_cfg uart0_dma_cfg_tx = {
	.mode = STEDMA40_MODE_LOGICAL,
	.dir = STEDMA40_MEM_TO_PERIPH,
	.src_dev_type = STEDMA40_DEV_SRC_MEMORY,
	.dst_dev_type = DB8500_DMA_DEV13_UART0_TX,
	.src_info.data_width = STEDMA40_BYTE_WIDTH,
	.dst_info.data_width = STEDMA40_BYTE_WIDTH,
};

static struct stedma40_chan_cfg uart1_dma_cfg_rx = {
	.mode = STEDMA40_MODE_LOGICAL,
	.dir = STEDMA40_PERIPH_TO_MEM,
	.src_dev_type =  DB8500_DMA_DEV12_UART1_RX,
	.dst_dev_type = STEDMA40_DEV_DST_MEMORY,
	.src_info.data_width = STEDMA40_BYTE_WIDTH,
	.dst_info.data_width = STEDMA40_BYTE_WIDTH,
};

static struct stedma40_chan_cfg uart1_dma_cfg_tx = {
	.mode = STEDMA40_MODE_LOGICAL,
	.dir = STEDMA40_MEM_TO_PERIPH,
	.src_dev_type = STEDMA40_DEV_SRC_MEMORY,
	.dst_dev_type = DB8500_DMA_DEV12_UART1_TX,
	.src_info.data_width = STEDMA40_BYTE_WIDTH,
	.dst_info.data_width = STEDMA40_BYTE_WIDTH,
};

static struct stedma40_chan_cfg uart2_dma_cfg_rx = {
	.mode = STEDMA40_MODE_LOGICAL,
	.dir = STEDMA40_PERIPH_TO_MEM,
	.src_dev_type =  DB8500_DMA_DEV11_UART2_RX,
	.dst_dev_type = STEDMA40_DEV_DST_MEMORY,
	.src_info.data_width = STEDMA40_BYTE_WIDTH,
	.dst_info.data_width = STEDMA40_BYTE_WIDTH,
};

static struct stedma40_chan_cfg uart2_dma_cfg_tx = {
	.mode = STEDMA40_MODE_LOGICAL,
	.dir = STEDMA40_MEM_TO_PERIPH,
	.src_dev_type = STEDMA40_DEV_SRC_MEMORY,
	.dst_dev_type = DB8500_DMA_DEV11_UART2_TX,
	.src_info.data_width = STEDMA40_BYTE_WIDTH,
	.dst_info.data_width = STEDMA40_BYTE_WIDTH,
};
#endif

static struct amba_pl011_data uart0_plat = {
#ifdef CONFIG_STE_DMA40
	.dma_filter = stedma40_filter,
	.dma_rx_param = &uart0_dma_cfg_rx,
	.dma_tx_param = &uart0_dma_cfg_tx,
#endif
};

static struct amba_pl011_data uart1_plat = {
#ifdef CONFIG_STE_DMA40
	.dma_filter = stedma40_filter,
	.dma_rx_param = &uart1_dma_cfg_rx,
	.dma_tx_param = &uart1_dma_cfg_tx,
#endif
};

static struct amba_pl011_data uart2_plat = {
#ifdef CONFIG_STE_DMA40
	.dma_filter = stedma40_filter,
	.dma_rx_param = &uart2_dma_cfg_rx,
	.dma_tx_param = &uart2_dma_cfg_tx,
#endif
};

static void __init mop500_uart_init(void)
{
	db8500_add_uart0(&uart0_plat);
	db8500_add_uart1(&uart1_plat);
	db8500_add_uart2(&uart2_plat);
}

static void __init mop500_init_machine(void)
{
	/*
	 * The HREFv60 board removed a GPIO expander and routed
	 * all these GPIO pins to the internal GPIO controller
	 * instead.
	 */
	if (machine_is_hrefv60())
		mop500_gpio_keys[0].gpio = HREFV60_PROX_SENSE_GPIO;
	else
		mop500_gpio_keys[0].gpio = GPIO_PROX_SENSOR;

	u8500_init_devices();

	mop500_pins_init();

	platform_add_devices(platform_devs, ARRAY_SIZE(platform_devs));

	mop500_i2c_init();
	mop500_sdi_init();
	mop500_spi_init();
	mop500_uart_init();

	platform_device_register(&ab8500_device);

	i2c_register_board_info(0, mop500_i2c0_devices,
				ARRAY_SIZE(mop500_i2c0_devices));
	i2c_register_board_info(2, mop500_i2c2_devices,
				ARRAY_SIZE(mop500_i2c2_devices));
}

MACHINE_START(U8500, "ST-Ericsson MOP500 platform")
	/* Maintainer: Srinidhi Kasagar <srinidhi.kasagar@stericsson.com> */
	.boot_params	= 0x100,
	.map_io		= u8500_map_io,
	.init_irq	= ux500_init_irq,
	/* we re-use nomadik timer here */
	.timer		= &ux500_timer,
<<<<<<< HEAD
	.init_machine	= u8500_init_machine,
MACHINE_END

MACHINE_START(NOMADIK, "ST-Ericsson MOP500 platform")
	/* Maintainer: Srinidhi Kasagar <srinidhi.kasagar@stericsson.com> */
	.boot_params	= 0x100,
	.map_io		= u8500_map_io,
	.init_irq	= ux500_init_irq,
	/* we re-use nomadik timer here */
	.timer		= &ux500_timer,
	.init_machine	= u8500_init_machine,
=======
	.init_machine	= mop500_init_machine,
MACHINE_END

MACHINE_START(HREFV60, "ST-Ericsson U8500 Platform HREFv60+")
	.boot_params	= 0x100,
	.map_io		= u8500_map_io,
	.init_irq	= ux500_init_irq,
	.timer		= &ux500_timer,
	.init_machine	= mop500_init_machine,
>>>>>>> 9ced9f03
MACHINE_END<|MERGE_RESOLUTION|>--- conflicted
+++ resolved
@@ -416,8 +416,15 @@
 	.init_irq	= ux500_init_irq,
 	/* we re-use nomadik timer here */
 	.timer		= &ux500_timer,
-<<<<<<< HEAD
-	.init_machine	= u8500_init_machine,
+	.init_machine	= mop500_init_machine,
+MACHINE_END
+
+MACHINE_START(HREFV60, "ST-Ericsson U8500 Platform HREFv60+")
+	.boot_params	= 0x100,
+	.map_io		= u8500_map_io,
+	.init_irq	= ux500_init_irq,
+	.timer		= &ux500_timer,
+	.init_machine	= mop500_init_machine,
 MACHINE_END
 
 MACHINE_START(NOMADIK, "ST-Ericsson MOP500 platform")
@@ -428,15 +435,4 @@
 	/* we re-use nomadik timer here */
 	.timer		= &ux500_timer,
 	.init_machine	= u8500_init_machine,
-=======
-	.init_machine	= mop500_init_machine,
-MACHINE_END
-
-MACHINE_START(HREFV60, "ST-Ericsson U8500 Platform HREFv60+")
-	.boot_params	= 0x100,
-	.map_io		= u8500_map_io,
-	.init_irq	= ux500_init_irq,
-	.timer		= &ux500_timer,
-	.init_machine	= mop500_init_machine,
->>>>>>> 9ced9f03
 MACHINE_END