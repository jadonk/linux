/*
 *  linux/arch/arm/mm/proc-v7.S
 *
 *  Copyright (C) 2001 Deep Blue Solutions Ltd.
 *
 * This program is free software; you can redistribute it and/or modify
 * it under the terms of the GNU General Public License version 2 as
 * published by the Free Software Foundation.
 *
 *  This is the "shell" of the ARMv7 processor support.
 */
#include <linux/init.h>
#include <linux/linkage.h>
#include <asm/assembler.h>
#include <asm/asm-offsets.h>
#include <asm/hwcap.h>
#include <asm/pgtable-hwdef.h>
#include <asm/pgtable.h>

#include "proc-macros.S"

#define TTB_S		(1 << 1)
#define TTB_RGN_NC	(0 << 3)
#define TTB_RGN_OC_WBWA	(1 << 3)
#define TTB_RGN_OC_WT	(2 << 3)
#define TTB_RGN_OC_WB	(3 << 3)
#define TTB_NOS		(1 << 5)
#define TTB_IRGN_NC	((0 << 0) | (0 << 6))
#define TTB_IRGN_WBWA	((0 << 0) | (1 << 6))
#define TTB_IRGN_WT	((1 << 0) | (0 << 6))
#define TTB_IRGN_WB	((1 << 0) | (1 << 6))

#ifndef CONFIG_SMP
/* PTWs cacheable, inner WB not shareable, outer WB not shareable */
#define TTB_FLAGS	TTB_IRGN_WB|TTB_RGN_OC_WB
#define PMD_FLAGS	PMD_SECT_WB
#else
/* PTWs cacheable, inner WBWA shareable, outer WBWA not shareable */
#define TTB_FLAGS	TTB_IRGN_WBWA|TTB_S|TTB_NOS|TTB_RGN_OC_WBWA
#define PMD_FLAGS	PMD_SECT_WBWA|PMD_SECT_S
#endif

ENTRY(cpu_v7_proc_init)
	mov	pc, lr
ENDPROC(cpu_v7_proc_init)

ENTRY(cpu_v7_proc_fin)
	mrc	p15, 0, r0, c1, c0, 0		@ ctrl register
	bic	r0, r0, #0x1000			@ ...i............
	bic	r0, r0, #0x0006			@ .............ca.
	mcr	p15, 0, r0, c1, c0, 0		@ disable caches
	mov	pc, lr
ENDPROC(cpu_v7_proc_fin)

/*
 *	cpu_v7_reset(loc)
 *
 *	Perform a soft reset of the system.  Put the CPU into the
 *	same state as it would be if it had been reset, and branch
 *	to what would be the reset vector.
 *
 *	- loc   - location to jump to for soft reset
 */
	.align	5
ENTRY(cpu_v7_reset)
	mov	pc, r0
ENDPROC(cpu_v7_reset)

/*
 *	cpu_v7_do_idle()
 *
 *	Idle the processor (eg, wait for interrupt).
 *
 *	IRQs are already disabled.
 */
ENTRY(cpu_v7_do_idle)
	dsb					@ WFI may enter a low-power mode
	wfi
	mov	pc, lr
ENDPROC(cpu_v7_do_idle)

ENTRY(cpu_v7_dcache_clean_area)
#ifndef TLB_CAN_READ_FROM_L1_CACHE
	dcache_line_size r2, r3
1:	mcr	p15, 0, r0, c7, c10, 1		@ clean D entry
	add	r0, r0, r2
	subs	r1, r1, r2
	bhi	1b
	dsb
#endif
	mov	pc, lr
ENDPROC(cpu_v7_dcache_clean_area)

/*
 *	cpu_v7_switch_mm(pgd_phys, tsk)
 *
 *	Set the translation table base pointer to be pgd_phys
 *
 *	- pgd_phys - physical address of new TTB
 *
 *	It is assumed that:
 *	- we are not using split page tables
 */
ENTRY(cpu_v7_switch_mm)
#ifdef CONFIG_MMU
	mov	r2, #0
	ldr	r1, [r1, #MM_CONTEXT_ID]	@ get mm->context.id
	orr	r0, r0, #TTB_FLAGS
#ifdef CONFIG_ARM_ERRATA_430973
	mcr	p15, 0, r2, c7, c5, 6		@ flush BTAC/BTB
#endif
	mcr	p15, 0, r2, c13, c0, 1		@ set reserved context ID
	isb
1:	mcr	p15, 0, r0, c2, c0, 0		@ set TTB 0
	isb
	mcr	p15, 0, r1, c13, c0, 1		@ set context ID
	isb
#endif
	mov	pc, lr
ENDPROC(cpu_v7_switch_mm)

/*
 *	cpu_v7_set_pte_ext(ptep, pte)
 *
 *	Set a level 2 translation table entry.
 *
 *	- ptep  - pointer to level 2 translation table entry
 *		  (hardware version is stored at -1024 bytes)
 *	- pte   - PTE value to store
 *	- ext	- value for extended PTE bits
 */
ENTRY(cpu_v7_set_pte_ext)
#ifdef CONFIG_MMU
 ARM(	str	r1, [r0], #-2048	)	@ linux version
 THUMB(	str	r1, [r0]		)	@ linux version
 THUMB(	sub	r0, r0, #2048		)

	bic	r3, r1, #0x000003f0
	bic	r3, r3, #PTE_TYPE_MASK
	orr	r3, r3, r2
	orr	r3, r3, #PTE_EXT_AP0 | 2

	tst	r1, #1 << 4
	orrne	r3, r3, #PTE_EXT_TEX(1)

	tst	r1, #L_PTE_WRITE
	tstne	r1, #L_PTE_DIRTY
	orreq	r3, r3, #PTE_EXT_APX

	tst	r1, #L_PTE_USER
	orrne	r3, r3, #PTE_EXT_AP1
#ifdef CONFIG_CPU_USE_DOMAINS
	@ allow kernel read/write access to read-only user pages
	tstne	r3, #PTE_EXT_APX
	bicne	r3, r3, #PTE_EXT_APX | PTE_EXT_AP0
#endif

	tst	r1, #L_PTE_EXEC
	orreq	r3, r3, #PTE_EXT_XN

	tst	r1, #L_PTE_YOUNG
	tstne	r1, #L_PTE_PRESENT
	moveq	r3, #0

	str	r3, [r0]
	mcr	p15, 0, r0, c7, c10, 1		@ flush_pte
#endif
	mov	pc, lr
ENDPROC(cpu_v7_set_pte_ext)

cpu_v7_name:
	.ascii	"ARMv7 Processor"
	.align

	__INIT

/*
 *	__v7_setup
 *
 *	Initialise TLB, Caches, and MMU state ready to switch the MMU
 *	on.  Return in r0 the new CP15 C1 control register setting.
 *
 *	We automatically detect if we have a Harvard cache, and use the
 *	Harvard cache control instructions insead of the unified cache
 *	control instructions.
 *
 *	This should be able to cover all ARMv7 cores.
 *
 *	It is assumed that:
 *	- cache type register is implemented
 */
__v7_ca9mp_setup:
#ifdef CONFIG_SMP
	mrc	p15, 0, r0, c1, c0, 1
	tst	r0, #(1 << 6)			@ SMP/nAMP mode enabled?
	orreq	r0, r0, #(1 << 6) | (1 << 0)	@ Enable SMP/nAMP mode and
	mcreq	p15, 0, r0, c1, c0, 1		@ TLB ops broadcasting
#endif
__v7_setup:
	adr	r12, __v7_setup_stack		@ the local stack
	stmia	r12, {r0-r5, r7, r9, r11, lr}
	bl	v7_flush_dcache_all
	ldmia	r12, {r0-r5, r7, r9, r11, lr}

	mrc	p15, 0, r0, c0, c0, 0		@ read main ID register
	and	r10, r0, #0xff000000		@ ARM?
	teq	r10, #0x41000000
	bne	3f
	and	r5, r0, #0x00f00000		@ variant
	and	r6, r0, #0x0000000f		@ revision
	orr	r6, r6, r5, lsr #20-4		@ combine variant and revision
	ubfx	r0, r0, #4, #12			@ primary part number

	/* Cortex-A8 Errata */
	ldr	r10, =0x00000c08		@ Cortex-A8 primary part number
	teq	r0, r10
	bne	2f
#ifdef CONFIG_ARM_ERRATA_430973
	teq	r5, #0x00100000			@ only present in r1p*
	mrceq	p15, 0, r10, c1, c0, 1		@ read aux control register
	orreq	r10, r10, #(1 << 6)		@ set IBE to 1
	mcreq	p15, 0, r10, c1, c0, 1		@ write aux control register
#endif
#ifdef CONFIG_ARM_ERRATA_458693
	teq	r6, #0x20			@ only present in r2p0
	mrceq	p15, 0, r10, c1, c0, 1		@ read aux control register
	orreq	r10, r10, #(1 << 5)		@ set L1NEON to 1
	orreq	r10, r10, #(1 << 9)		@ set PLDNOP to 1
	mcreq	p15, 0, r10, c1, c0, 1		@ write aux control register
#endif
#ifdef CONFIG_ARM_ERRATA_460075
	teq	r6, #0x20			@ only present in r2p0
	mrceq	p15, 1, r10, c9, c0, 2		@ read L2 cache aux ctrl register
	tsteq	r10, #1 << 22
	orreq	r10, r10, #(1 << 22)		@ set the Write Allocate disable bit
	mcreq	p15, 1, r10, c9, c0, 2		@ write the L2 cache aux ctrl register
#endif
	b	3f

	/* Cortex-A9 Errata */
2:	ldr	r10, =0x00000c09		@ Cortex-A9 primary part number
	teq	r0, r10
	bne	3f
#ifdef CONFIG_ARM_ERRATA_742230
	cmp	r6, #0x22			@ only present up to r2p2
	mrcle	p15, 0, r10, c15, c0, 1		@ read diagnostic register
	orrle	r10, r10, #1 << 4		@ set bit #4
	mcrle	p15, 0, r10, c15, c0, 1		@ write diagnostic register
#endif
#ifdef CONFIG_ARM_ERRATA_742231
	teq	r6, #0x20			@ present in r2p0
	teqne	r6, #0x21			@ present in r2p1
	teqne	r6, #0x22			@ present in r2p2
	mrceq	p15, 0, r10, c15, c0, 1		@ read diagnostic register
	orreq	r10, r10, #1 << 12		@ set bit #12
	orreq	r10, r10, #1 << 22		@ set bit #22
	mcreq	p15, 0, r10, c15, c0, 1		@ write diagnostic register
#endif
<<<<<<< HEAD
=======
#ifdef CONFIG_ARM_ERRATA_743622
	teq	r6, #0x20			@ present in r2p0
	teqne	r6, #0x21			@ present in r2p1
	teqne	r6, #0x22			@ present in r2p2
	mrceq	p15, 0, r10, c15, c0, 1		@ read diagnostic register
	orreq	r10, r10, #1 << 6		@ set bit #6
	mcreq	p15, 0, r10, c15, c0, 1		@ write diagnostic register
#endif
>>>>>>> a94eef54

3:	mov	r10, #0
#ifdef HARVARD_CACHE
	mcr	p15, 0, r10, c7, c5, 0		@ I+BTB cache invalidate
#endif
	dsb
#ifdef CONFIG_MMU
	mcr	p15, 0, r10, c8, c7, 0		@ invalidate I + D TLBs
	mcr	p15, 0, r10, c2, c0, 2		@ TTB control register
	orr	r4, r4, #TTB_FLAGS
	mcr	p15, 0, r4, c2, c0, 1		@ load TTB1
	/*
	 * Memory region attributes with SCTLR.TRE=1
	 *
	 *   n = TEX[0],C,B
	 *   TR = PRRR[2n+1:2n]		- memory type
	 *   IR = NMRR[2n+1:2n]		- inner cacheable property
	 *   OR = NMRR[2n+17:2n+16]	- outer cacheable property
	 *
	 *			n	TR	IR	OR
	 *   UNCACHED		000	00
	 *   BUFFERABLE		001	10	00	00
	 *   WRITETHROUGH	010	10	10	10
	 *   WRITEBACK		011	10	11	11
	 *   reserved		110
	 *   WRITEALLOC		111	10	01	01
	 *   DEV_SHARED		100	01
	 *   DEV_NONSHARED	100	01
	 *   DEV_WC		001	10
	 *   DEV_CACHED		011	10
	 *
	 * Other attributes:
	 *
	 *   DS0 = PRRR[16] = 0		- device shareable property
	 *   DS1 = PRRR[17] = 1		- device shareable property
	 *   NS0 = PRRR[18] = 0		- normal shareable property
	 *   NS1 = PRRR[19] = 1		- normal shareable property
	 *   NOS = PRRR[24+n] = 1	- not outer shareable
	 */
	ldr	r5, =0xff0a81a8			@ PRRR
	ldr	r6, =0x40e040e0			@ NMRR
	mcr	p15, 0, r5, c10, c2, 0		@ write PRRR
	mcr	p15, 0, r6, c10, c2, 1		@ write NMRR
#endif
	adr	r5, v7_crval
	ldmia	r5, {r5, r6}
#ifdef CONFIG_CPU_ENDIAN_BE8
	orr	r6, r6, #1 << 25		@ big-endian page tables
#endif
#ifdef CONFIG_SWP_EMULATE
	orr     r5, r5, #(1 << 10)              @ set SW bit in "clear"
	bic     r6, r6, #(1 << 10)              @ clear it in "mmuset"
#endif
   	mrc	p15, 0, r0, c1, c0, 0		@ read control register
	bic	r0, r0, r5			@ clear bits them
	orr	r0, r0, r6			@ set them
 THUMB(	orr	r0, r0, #1 << 30	)	@ Thumb exceptions
	mov	pc, lr				@ return to head.S:__ret
ENDPROC(__v7_setup)

	/*   AT
	 *  TFR   EV X F   I D LR    S
	 * .EEE ..EE PUI. .T.T 4RVI ZWRS BLDP WCAM
	 * rxxx rrxx xxx0 0101 xxxx xxxx x111 xxxx < forced
	 *    1    0 110       0011 1100 .111 1101 < we want
	 */
	.type	v7_crval, #object
v7_crval:
	crval	clear=0x0120c302, mmuset=0x10c03c7d, ucset=0x00c01c7c

__v7_setup_stack:
	.space	4 * 11				@ 11 registers

	.type	v7_processor_functions, #object
ENTRY(v7_processor_functions)
	.word	v7_early_abort
	.word	v7_pabort
	.word	cpu_v7_proc_init
	.word	cpu_v7_proc_fin
	.word	cpu_v7_reset
	.word	cpu_v7_do_idle
	.word	cpu_v7_dcache_clean_area
	.word	cpu_v7_switch_mm
	.word	cpu_v7_set_pte_ext
	.size	v7_processor_functions, . - v7_processor_functions

	.type	cpu_arch_name, #object
cpu_arch_name:
	.asciz	"armv7"
	.size	cpu_arch_name, . - cpu_arch_name

	.type	cpu_elf_name, #object
cpu_elf_name:
	.asciz	"v7"
	.size	cpu_elf_name, . - cpu_elf_name
	.align

	.section ".proc.info.init", #alloc, #execinstr

	.type   __v7_ca9mp_proc_info, #object
__v7_ca9mp_proc_info:
	.long	0x410fc090		@ Required ID value
	.long	0xff0ffff0		@ Mask for ID
	.long   PMD_TYPE_SECT | \
		PMD_SECT_AP_WRITE | \
		PMD_SECT_AP_READ | \
		PMD_FLAGS
	.long   PMD_TYPE_SECT | \
		PMD_SECT_XN | \
		PMD_SECT_AP_WRITE | \
		PMD_SECT_AP_READ
	b	__v7_ca9mp_setup
	.long	cpu_arch_name
	.long	cpu_elf_name
	.long	HWCAP_SWP|HWCAP_HALF|HWCAP_THUMB|HWCAP_FAST_MULT|HWCAP_EDSP
	.long	cpu_v7_name
	.long	v7_processor_functions
	.long	v7wbi_tlb_fns
	.long	v6_user_fns
	.long	v7_cache_fns
	.size	__v7_ca9mp_proc_info, . - __v7_ca9mp_proc_info

	/*
	 * Match any ARMv7 processor core.
	 */
	.type	__v7_proc_info, #object
__v7_proc_info:
	.long	0x000f0000		@ Required ID value
	.long	0x000f0000		@ Mask for ID
	.long   PMD_TYPE_SECT | \
		PMD_SECT_AP_WRITE | \
		PMD_SECT_AP_READ | \
		PMD_FLAGS
	.long   PMD_TYPE_SECT | \
		PMD_SECT_XN | \
		PMD_SECT_AP_WRITE | \
		PMD_SECT_AP_READ
	b	__v7_setup
	.long	cpu_arch_name
	.long	cpu_elf_name
	.long	HWCAP_SWP|HWCAP_HALF|HWCAP_THUMB|HWCAP_FAST_MULT|HWCAP_EDSP|HWCAP_TLS
	.long	cpu_v7_name
	.long	v7_processor_functions
	.long	v7wbi_tlb_fns
	.long	v6_user_fns
	.long	v7_cache_fns
	.size	__v7_proc_info, . - __v7_proc_info<|MERGE_RESOLUTION|>--- conflicted
+++ resolved
@@ -256,8 +256,6 @@
 	orreq	r10, r10, #1 << 22		@ set bit #22
 	mcreq	p15, 0, r10, c15, c0, 1		@ write diagnostic register
 #endif
-<<<<<<< HEAD
-=======
 #ifdef CONFIG_ARM_ERRATA_743622
 	teq	r6, #0x20			@ present in r2p0
 	teqne	r6, #0x21			@ present in r2p1
@@ -266,7 +264,6 @@
 	orreq	r10, r10, #1 << 6		@ set bit #6
 	mcreq	p15, 0, r10, c15, c0, 1		@ write diagnostic register
 #endif
->>>>>>> a94eef54
 
 3:	mov	r10, #0
 #ifdef HARVARD_CACHE
