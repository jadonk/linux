/*
 * linux/arch/arm/mach-omap1/board-voiceblue.c
 *
 * Modified from board-generic.c
 *
 * Copyright (C) 2004 2N Telekomunikace, Ladislav Michl <michl@2n.cz>
 *
 * Code for OMAP5910 based VoiceBlue board (VoIP to GSM gateway).
 *
 * This program is free software; you can redistribute it and/or modify
 * it under the terms of the GNU General Public License version 2 as
 * published by the Free Software Foundation.
 */

#include <linux/delay.h>
#include <linux/platform_device.h>
#include <linux/interrupt.h>
#include <linux/irq.h>
#include <linux/init.h>
#include <linux/kernel.h>
#include <linux/mtd/physmap.h>
#include <linux/notifier.h>
#include <linux/reboot.h>
#include <linux/serial_8250.h>
#include <linux/serial_reg.h>
#include <linux/smc91x.h>

#include <mach/hardware.h>
#include <mach/system.h>
#include <asm/mach-types.h>
#include <asm/mach/arch.h>
#include <asm/mach/map.h>

#include <plat/board-voiceblue.h>
#include <plat/common.h>
#include <mach/gpio.h>
#include <plat/flash.h>
#include <plat/mux.h>
#include <plat/tc.h>
#include <plat/usb.h>

static struct plat_serial8250_port voiceblue_ports[] = {
	{
		.mapbase	= (unsigned long)(OMAP_CS1_PHYS + 0x40000),
		.irq		= OMAP_GPIO_IRQ(12),
		.flags		= UPF_BOOT_AUTOCONF | UPF_IOREMAP,
		.iotype		= UPIO_MEM,
		.regshift	= 1,
		.uartclk	= 3686400,
	},
	{
		.mapbase	= (unsigned long)(OMAP_CS1_PHYS + 0x50000),
		.irq		= OMAP_GPIO_IRQ(13),
		.flags		= UPF_BOOT_AUTOCONF | UPF_IOREMAP,
		.iotype		= UPIO_MEM,
		.regshift	= 1,
		.uartclk	= 3686400,
	},
	{
		.mapbase	= (unsigned long)(OMAP_CS1_PHYS + 0x60000),
		.irq		= OMAP_GPIO_IRQ(14),
		.flags		= UPF_BOOT_AUTOCONF | UPF_IOREMAP,
		.iotype		= UPIO_MEM,
		.regshift	= 1,
		.uartclk	= 3686400,
	},
	{
		.mapbase	= (unsigned long)(OMAP_CS1_PHYS + 0x70000),
		.irq		= OMAP_GPIO_IRQ(15),
		.flags		= UPF_BOOT_AUTOCONF | UPF_IOREMAP,
		.iotype		= UPIO_MEM,
		.regshift	= 1,
		.uartclk	= 3686400,
	},
	{ },
};

static struct platform_device serial_device = {
	.name			= "serial8250",
	.id			= PLAT8250_DEV_PLATFORM1,
	.dev			= {
		.platform_data	= voiceblue_ports,
	},
};

static int __init ext_uart_init(void)
{
	if (!machine_is_voiceblue())
		return -ENODEV;

	return platform_device_register(&serial_device);
}
arch_initcall(ext_uart_init);

static struct physmap_flash_data voiceblue_flash_data = {
	.width		= 2,
	.set_vpp	= omap1_set_vpp,
};

static struct resource voiceblue_flash_resource = {
	.start	= OMAP_CS0_PHYS,
	.end	= OMAP_CS0_PHYS + SZ_32M - 1,
	.flags	= IORESOURCE_MEM,
};

static struct platform_device voiceblue_flash_device = {
	.name		= "physmap-flash",
	.id		= 0,
	.dev		= {
		.platform_data	= &voiceblue_flash_data,
	},
	.num_resources	= 1,
	.resource	= &voiceblue_flash_resource,
};

static struct smc91x_platdata voiceblue_smc91x_info = {
	.flags	= SMC91X_USE_16BIT | SMC91X_NOWAIT,
	.leda	= RPC_LED_100_10,
	.ledb	= RPC_LED_TX_RX,
};

static struct resource voiceblue_smc91x_resources[] = {
	[0] = {
		.start	= OMAP_CS2_PHYS + 0x300,
		.end	= OMAP_CS2_PHYS + 0x300 + 16,
		.flags	= IORESOURCE_MEM,
	},
	[1] = {
		.start	= OMAP_GPIO_IRQ(8),
		.end	= OMAP_GPIO_IRQ(8),
		.flags	= IORESOURCE_IRQ | IORESOURCE_IRQ_HIGHEDGE,
	},
};

static struct platform_device voiceblue_smc91x_device = {
	.name		= "smc91x",
	.id		= 0,
	.dev	= {
		.platform_data	= &voiceblue_smc91x_info,
	},
	.num_resources	= ARRAY_SIZE(voiceblue_smc91x_resources),
	.resource	= voiceblue_smc91x_resources,
};

static struct platform_device *voiceblue_devices[] __initdata = {
	&voiceblue_flash_device,
	&voiceblue_smc91x_device,
};

static struct omap_usb_config voiceblue_usb_config __initdata = {
	.hmc_mode	= 3,
	.register_host	= 1,
	.register_dev   = 1,
	.pins[0]	= 2,
	.pins[1]	= 6,
	.pins[2]	= 6,
};

static struct omap_board_config_kernel voiceblue_config[] = {
};

static void __init voiceblue_init_irq(void)
{
	omap1_init_common_hw();
	omap_init_irq();
<<<<<<< HEAD
}

static void __init voiceblue_init(void)
{
	/* mux pins for uarts */
	omap_cfg_reg(UART1_TX);
	omap_cfg_reg(UART1_RTS);
	omap_cfg_reg(UART2_TX);
	omap_cfg_reg(UART2_RTS);
	omap_cfg_reg(UART3_TX);
	omap_cfg_reg(UART3_RX);

	/* Watchdog */
	gpio_request(0, "Watchdog");
	/* smc91x reset */
	gpio_request(7, "SMC91x reset");
	gpio_direction_output(7, 1);
	udelay(2);	/* wait at least 100ns */
	gpio_set_value(7, 0);
	mdelay(50);	/* 50ms until PHY ready */
	/* smc91x interrupt pin */
	gpio_request(8, "SMC91x irq");
	/* 16C554 reset*/
	gpio_request(6, "16C554 reset");
	gpio_direction_output(6, 0);
	/* 16C554 interrupt pins */
	gpio_request(12, "16C554 irq");
	gpio_request(13, "16C554 irq");
	gpio_request(14, "16C554 irq");
	gpio_request(15, "16C554 irq");
	set_irq_type(gpio_to_irq(12), IRQ_TYPE_EDGE_RISING);
	set_irq_type(gpio_to_irq(13), IRQ_TYPE_EDGE_RISING);
	set_irq_type(gpio_to_irq(14), IRQ_TYPE_EDGE_RISING);
	set_irq_type(gpio_to_irq(15), IRQ_TYPE_EDGE_RISING);

	platform_add_devices(voiceblue_devices, ARRAY_SIZE(voiceblue_devices));
	omap_board_config = voiceblue_config;
	omap_board_config_size = ARRAY_SIZE(voiceblue_config);
	omap_serial_init();
	omap1_usb_init(&voiceblue_usb_config);
	omap_register_i2c_bus(1, 100, NULL, 0);

	/* There is a good chance board is going up, so enable power LED
	 * (it is connected through invertor) */
	omap_writeb(0x00, OMAP_LPG1_LCR);
	omap_writeb(0x00, OMAP_LPG1_PMR);	/* Disable clock */
=======
>>>>>>> 105e53f8
}

static void __init voiceblue_map_io(void)
{
	omap1_map_common_io();
}

#define MACHINE_PANICED		1
#define MACHINE_REBOOTING	2
#define MACHINE_REBOOT		4
static unsigned long machine_state;

static int panic_event(struct notifier_block *this, unsigned long event,
	 void *ptr)
{
	if (test_and_set_bit(MACHINE_PANICED, &machine_state))
		return NOTIFY_DONE;

	/* Flash power LED */
	omap_writeb(0x78, OMAP_LPG1_LCR);
	omap_writeb(0x01, OMAP_LPG1_PMR);	/* Enable clock */

	return NOTIFY_DONE;
}

static struct notifier_block panic_block = {
	.notifier_call	= panic_event,
};

static int __init voiceblue_setup(void)
{
	if (!machine_is_voiceblue())
		return -ENODEV;

	/* Setup panic notifier */
	atomic_notifier_chain_register(&panic_notifier_list, &panic_block);

	return 0;
}
postcore_initcall(voiceblue_setup);

static int wdt_gpio_state;

void voiceblue_wdt_enable(void)
{
	gpio_direction_output(0, 0);
	gpio_set_value(0, 1);
	gpio_set_value(0, 0);
	wdt_gpio_state = 0;
}

void voiceblue_wdt_disable(void)
{
	gpio_set_value(0, 0);
	gpio_set_value(0, 1);
	gpio_set_value(0, 0);
	gpio_direction_input(0);
}

void voiceblue_wdt_ping(void)
{
	if (test_bit(MACHINE_REBOOT, &machine_state))
		return;

	wdt_gpio_state = !wdt_gpio_state;
	gpio_set_value(0, wdt_gpio_state);
}

static void voiceblue_reset(char mode, const char *cmd)
{
	/*
	 * Workaround for 5912/1611b bug mentioned in sprz209d.pdf p. 28
	 * "Global Software Reset Affects Traffic Controller Frequency".
	 */
	if (cpu_is_omap5912()) {
		omap_writew(omap_readw(DPLL_CTL) & ~(1 << 4), DPLL_CTL);
		omap_writew(0x8, ARM_RSTCT1);
	}

	set_bit(MACHINE_REBOOT, &machine_state);
	voiceblue_wdt_enable();
	while (1) ;
}

EXPORT_SYMBOL(voiceblue_wdt_enable);
EXPORT_SYMBOL(voiceblue_wdt_disable);
EXPORT_SYMBOL(voiceblue_wdt_ping);

static void __init voiceblue_init(void)
{
	/* mux pins for uarts */
	omap_cfg_reg(UART1_TX);
	omap_cfg_reg(UART1_RTS);
	omap_cfg_reg(UART2_TX);
	omap_cfg_reg(UART2_RTS);
	omap_cfg_reg(UART3_TX);
	omap_cfg_reg(UART3_RX);

	/* Watchdog */
	gpio_request(0, "Watchdog");
	/* smc91x reset */
	gpio_request(7, "SMC91x reset");
	gpio_direction_output(7, 1);
	udelay(2);	/* wait at least 100ns */
	gpio_set_value(7, 0);
	mdelay(50);	/* 50ms until PHY ready */
	/* smc91x interrupt pin */
	gpio_request(8, "SMC91x irq");
	/* 16C554 reset*/
	gpio_request(6, "16C554 reset");
	gpio_direction_output(6, 0);
	/* 16C554 interrupt pins */
	gpio_request(12, "16C554 irq");
	gpio_request(13, "16C554 irq");
	gpio_request(14, "16C554 irq");
	gpio_request(15, "16C554 irq");
	irq_set_irq_type(gpio_to_irq(12), IRQ_TYPE_EDGE_RISING);
	irq_set_irq_type(gpio_to_irq(13), IRQ_TYPE_EDGE_RISING);
	irq_set_irq_type(gpio_to_irq(14), IRQ_TYPE_EDGE_RISING);
	irq_set_irq_type(gpio_to_irq(15), IRQ_TYPE_EDGE_RISING);

	platform_add_devices(voiceblue_devices, ARRAY_SIZE(voiceblue_devices));
	omap_board_config = voiceblue_config;
	omap_board_config_size = ARRAY_SIZE(voiceblue_config);
	omap_serial_init();
	omap1_usb_init(&voiceblue_usb_config);
	omap_register_i2c_bus(1, 100, NULL, 0);

	/* There is a good chance board is going up, so enable power LED
	 * (it is connected through invertor) */
	omap_writeb(0x00, OMAP_LPG1_LCR);
	omap_writeb(0x00, OMAP_LPG1_PMR);	/* Disable clock */

	arch_reset = voiceblue_reset;
}

MACHINE_START(VOICEBLUE, "VoiceBlue OMAP5910")
	/* Maintainer: Ladislav Michl <michl@2n.cz> */
	.boot_params	= 0x10000100,
	.map_io		= voiceblue_map_io,
	.reserve	= omap_reserve,
	.init_irq	= voiceblue_init_irq,
	.init_machine	= voiceblue_init,
	.timer		= &omap_timer,
MACHINE_END<|MERGE_RESOLUTION|>--- conflicted
+++ resolved
@@ -163,55 +163,6 @@
 {
 	omap1_init_common_hw();
 	omap_init_irq();
-<<<<<<< HEAD
-}
-
-static void __init voiceblue_init(void)
-{
-	/* mux pins for uarts */
-	omap_cfg_reg(UART1_TX);
-	omap_cfg_reg(UART1_RTS);
-	omap_cfg_reg(UART2_TX);
-	omap_cfg_reg(UART2_RTS);
-	omap_cfg_reg(UART3_TX);
-	omap_cfg_reg(UART3_RX);
-
-	/* Watchdog */
-	gpio_request(0, "Watchdog");
-	/* smc91x reset */
-	gpio_request(7, "SMC91x reset");
-	gpio_direction_output(7, 1);
-	udelay(2);	/* wait at least 100ns */
-	gpio_set_value(7, 0);
-	mdelay(50);	/* 50ms until PHY ready */
-	/* smc91x interrupt pin */
-	gpio_request(8, "SMC91x irq");
-	/* 16C554 reset*/
-	gpio_request(6, "16C554 reset");
-	gpio_direction_output(6, 0);
-	/* 16C554 interrupt pins */
-	gpio_request(12, "16C554 irq");
-	gpio_request(13, "16C554 irq");
-	gpio_request(14, "16C554 irq");
-	gpio_request(15, "16C554 irq");
-	set_irq_type(gpio_to_irq(12), IRQ_TYPE_EDGE_RISING);
-	set_irq_type(gpio_to_irq(13), IRQ_TYPE_EDGE_RISING);
-	set_irq_type(gpio_to_irq(14), IRQ_TYPE_EDGE_RISING);
-	set_irq_type(gpio_to_irq(15), IRQ_TYPE_EDGE_RISING);
-
-	platform_add_devices(voiceblue_devices, ARRAY_SIZE(voiceblue_devices));
-	omap_board_config = voiceblue_config;
-	omap_board_config_size = ARRAY_SIZE(voiceblue_config);
-	omap_serial_init();
-	omap1_usb_init(&voiceblue_usb_config);
-	omap_register_i2c_bus(1, 100, NULL, 0);
-
-	/* There is a good chance board is going up, so enable power LED
-	 * (it is connected through invertor) */
-	omap_writeb(0x00, OMAP_LPG1_LCR);
-	omap_writeb(0x00, OMAP_LPG1_PMR);	/* Disable clock */
-=======
->>>>>>> 105e53f8
 }
 
 static void __init voiceblue_map_io(void)
