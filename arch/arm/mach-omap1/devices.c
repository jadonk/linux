--- conflicted
+++ resolved
@@ -321,16 +321,9 @@
 static int __init omap_init_wdt(void)
 {
 	if (!cpu_is_omap16xx())
-<<<<<<< HEAD
-		return;
-
-	platform_device_register(&omap_wdt_device);
-	return 0;
-=======
 		return -ENODEV;
 
 	return platform_device_register(&omap_wdt_device);
->>>>>>> e53beacd
 }
 subsys_initcall(omap_init_wdt);
 #endif