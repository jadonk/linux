--- conflicted
+++ resolved
@@ -267,11 +267,7 @@
 	spear3xx_init();
 
 	/* shared irq registration */
-<<<<<<< HEAD
-	base = ioremap(SPEAR310_SOC_CONFIG_BASE, SPEAR310_SOC_CONFIG_SIZE);
-=======
 	base = ioremap(SPEAR310_SOC_CONFIG_BASE, SZ_4K);
->>>>>>> 105e53f8
 	if (base) {
 		/* shirq 1 */
 		shirq_ras1.regs.base = base;
