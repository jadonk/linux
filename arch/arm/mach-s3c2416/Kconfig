--- conflicted
+++ resolved
@@ -39,11 +39,8 @@
 	select S3C_DEV_FB
 	select S3C_DEV_HSMMC
 	select S3C_DEV_HSMMC1
-<<<<<<< HEAD
-=======
 	select S3C_DEV_NAND
 	select S3C_DEV_USB_HOST
->>>>>>> b0c3844d
 	select S3C2416_PM if PM
 	help
 	  Say Y here if you are using an SMDK2416
