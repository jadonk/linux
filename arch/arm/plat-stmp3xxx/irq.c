/*
 * Freescale STMP37XX/STMP378X common interrupt handling code
 *
 * Author: Vladislav Buzov <vbuzov@embeddedalley.com>
 *
 * Copyright 2008 Freescale Semiconductor, Inc. All Rights Reserved.
 * Copyright 2008 Embedded Alley Solutions, Inc All Rights Reserved.
 */

/*
 * The code contained herein is licensed under the GNU General Public
 * License. You may obtain a copy of the GNU General Public License
 * Version 2 or later at the following locations:
 *
 * http://www.opensource.org/licenses/gpl-license.html
 * http://www.gnu.org/copyleft/gpl.html
 */
#include <linux/init.h>
#include <linux/interrupt.h>
#include <linux/delay.h>
#include <linux/irq.h>
#include <linux/sysdev.h>

#include <mach/stmp3xxx.h>
#include <mach/platform.h>
#include <mach/regs-icoll.h>

void __init stmp3xxx_init_irq(struct irq_chip *chip)
{
	unsigned int i, lv;

	/* Reset the interrupt controller */
	stmp3xxx_reset_block(REGS_ICOLL_BASE + HW_ICOLL_CTRL, true);

	/* Disable all interrupts initially */
	for (i = 0; i < NR_REAL_IRQS; i++) {
		chip->irq_mask(irq_get_irq_data(i));
<<<<<<< HEAD
		set_irq_chip(i, chip);
		set_irq_handler(i, handle_level_irq);
=======
		irq_set_chip_and_handler(i, chip, handle_level_irq);
>>>>>>> 105e53f8
		set_irq_flags(i, IRQF_VALID | IRQF_PROBE);
	}

	/* Ensure vector is cleared */
	for (lv = 0; lv < 4; lv++)
		__raw_writel(1 << lv, REGS_ICOLL_BASE + HW_ICOLL_LEVELACK);
	__raw_writel(0, REGS_ICOLL_BASE + HW_ICOLL_VECTOR);

	/* Barrier */
	(void)__raw_readl(REGS_ICOLL_BASE + HW_ICOLL_STAT);
}
<|MERGE_RESOLUTION|>--- conflicted
+++ resolved
@@ -35,12 +35,7 @@
 	/* Disable all interrupts initially */
 	for (i = 0; i < NR_REAL_IRQS; i++) {
 		chip->irq_mask(irq_get_irq_data(i));
-<<<<<<< HEAD
-		set_irq_chip(i, chip);
-		set_irq_handler(i, handle_level_irq);
-=======
 		irq_set_chip_and_handler(i, chip, handle_level_irq);
->>>>>>> 105e53f8
 		set_irq_flags(i, IRQF_VALID | IRQF_PROBE);
 	}
 
