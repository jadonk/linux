/*
 * TI DaVinci GPIO Support
 *
 * Copyright (c) 2006-2007 David Brownell
 * Copyright (c) 2007, MontaVista Software, Inc. <source@mvista.com>
 *
 * This program is free software; you can redistribute it and/or modify
 * it under the terms of the GNU General Public License as published by
 * the Free Software Foundation; either version 2 of the License, or
 * (at your option) any later version.
 */

#include <linux/errno.h>
#include <linux/kernel.h>
#include <linux/clk.h>
#include <linux/err.h>
#include <linux/io.h>

#include <mach/gpio.h>

#include <asm/mach/irq.h>

struct davinci_gpio_regs {
	u32	dir;
	u32	out_data;
	u32	set_data;
	u32	clr_data;
	u32	in_data;
	u32	set_rising;
	u32	clr_rising;
	u32	set_falling;
	u32	clr_falling;
	u32	intstat;
};

#define chip2controller(chip)	\
	container_of(chip, struct davinci_gpio_controller, chip)

static struct davinci_gpio_controller chips[DIV_ROUND_UP(DAVINCI_N_GPIO, 32)];
static void __iomem *gpio_base;

static struct davinci_gpio_regs __iomem __init *gpio2regs(unsigned gpio)
{
	void __iomem *ptr;

	if (gpio < 32 * 1)
		ptr = gpio_base + 0x10;
	else if (gpio < 32 * 2)
		ptr = gpio_base + 0x38;
	else if (gpio < 32 * 3)
		ptr = gpio_base + 0x60;
	else if (gpio < 32 * 4)
		ptr = gpio_base + 0x88;
	else if (gpio < 32 * 5)
		ptr = gpio_base + 0xb0;
	else
		ptr = NULL;
	return ptr;
}

static inline struct davinci_gpio_regs __iomem *irq2regs(int irq)
{
	struct davinci_gpio_regs __iomem *g;

	g = (__force struct davinci_gpio_regs __iomem *)irq_get_chip_data(irq);

	return g;
}

static int __init davinci_gpio_irq_setup(void);

/*--------------------------------------------------------------------------*/

/* board setup code *MUST* setup pinmux and enable the GPIO clock. */
static inline int __davinci_direction(struct gpio_chip *chip,
			unsigned offset, bool out, int value)
{
	struct davinci_gpio_controller *d = chip2controller(chip);
	struct davinci_gpio_regs __iomem *g = d->regs;
	unsigned long flags;
	u32 temp;
	u32 mask = 1 << offset;

	spin_lock_irqsave(&d->lock, flags);
	temp = __raw_readl(&g->dir);
	if (out) {
		temp &= ~mask;
		__raw_writel(mask, value ? &g->set_data : &g->clr_data);
	} else {
		temp |= mask;
	}
	__raw_writel(temp, &g->dir);
	spin_unlock_irqrestore(&d->lock, flags);

	return 0;
}

static int davinci_direction_in(struct gpio_chip *chip, unsigned offset)
{
	return __davinci_direction(chip, offset, false, 0);
}

static int
davinci_direction_out(struct gpio_chip *chip, unsigned offset, int value)
{
	return __davinci_direction(chip, offset, true, value);
}

/*
 * Read the pin's value (works even if it's set up as output);
 * returns zero/nonzero.
 *
 * Note that changes are synched to the GPIO clock, so reading values back
 * right after you've set them may give old values.
 */
static int davinci_gpio_get(struct gpio_chip *chip, unsigned offset)
{
	struct davinci_gpio_controller *d = chip2controller(chip);
	struct davinci_gpio_regs __iomem *g = d->regs;

	return (1 << offset) & __raw_readl(&g->in_data);
}

/*
 * Assuming the pin is muxed as a gpio output, set its output value.
 */
static void
davinci_gpio_set(struct gpio_chip *chip, unsigned offset, int value)
{
	struct davinci_gpio_controller *d = chip2controller(chip);
	struct davinci_gpio_regs __iomem *g = d->regs;

	__raw_writel((1 << offset), value ? &g->set_data : &g->clr_data);
}

static int __init davinci_gpio_setup(void)
{
	int i, base;
	unsigned ngpio;
	struct davinci_soc_info *soc_info = &davinci_soc_info;
	struct davinci_gpio_regs *regs;

	if (soc_info->gpio_type != GPIO_TYPE_DAVINCI)
		return 0;

	/*
	 * The gpio banks conceptually expose a segmented bitmap,
	 * and "ngpio" is one more than the largest zero-based
	 * bit index that's valid.
	 */
	ngpio = soc_info->gpio_num;
	if (ngpio == 0) {
		pr_err("GPIO setup:  how many GPIOs?\n");
		return -EINVAL;
	}

	if (WARN_ON(DAVINCI_N_GPIO < ngpio))
		ngpio = DAVINCI_N_GPIO;

	gpio_base = ioremap(soc_info->gpio_base, SZ_4K);
	if (WARN_ON(!gpio_base))
		return -ENOMEM;

	for (i = 0, base = 0; base < ngpio; i++, base += 32) {
		chips[i].chip.label = "DaVinci";

		chips[i].chip.direction_input = davinci_direction_in;
		chips[i].chip.get = davinci_gpio_get;
		chips[i].chip.direction_output = davinci_direction_out;
		chips[i].chip.set = davinci_gpio_set;

		chips[i].chip.base = base;
		chips[i].chip.ngpio = ngpio - base;
		if (chips[i].chip.ngpio > 32)
			chips[i].chip.ngpio = 32;

		spin_lock_init(&chips[i].lock);

		regs = gpio2regs(base);
		chips[i].regs = regs;
		chips[i].set_data = &regs->set_data;
		chips[i].clr_data = &regs->clr_data;
		chips[i].in_data = &regs->in_data;

		gpiochip_add(&chips[i].chip);
	}

	soc_info->gpio_ctlrs = chips;
	soc_info->gpio_ctlrs_num = DIV_ROUND_UP(ngpio, 32);

	davinci_gpio_irq_setup();
	return 0;
}
pure_initcall(davinci_gpio_setup);

/*--------------------------------------------------------------------------*/
/*
 * We expect irqs will normally be set up as input pins, but they can also be
 * used as output pins ... which is convenient for testing.
 *
 * NOTE:  The first few GPIOs also have direct INTC hookups in addition
 * to their GPIOBNK0 irq, with a bit less overhead.
 *
 * All those INTC hookups (direct, plus several IRQ banks) can also
 * serve as EDMA event triggers.
 */

static void gpio_irq_disable(struct irq_data *d)
{
	struct davinci_gpio_regs __iomem *g = irq2regs(d->irq);
<<<<<<< HEAD
	u32 mask = (u32) irq_data_get_irq_data(d);
=======
	u32 mask = (u32) irq_data_get_irq_handler_data(d);
>>>>>>> 105e53f8

	__raw_writel(mask, &g->clr_falling);
	__raw_writel(mask, &g->clr_rising);
}

static void gpio_irq_enable(struct irq_data *d)
{
	struct davinci_gpio_regs __iomem *g = irq2regs(d->irq);
<<<<<<< HEAD
	u32 mask = (u32) irq_data_get_irq_data(d);
	unsigned status = irq_desc[d->irq].status;
=======
	u32 mask = (u32) irq_data_get_irq_handler_data(d);
	unsigned status = irqd_get_trigger_type(d);
>>>>>>> 105e53f8

	status &= IRQ_TYPE_EDGE_FALLING | IRQ_TYPE_EDGE_RISING;
	if (!status)
		status = IRQ_TYPE_EDGE_FALLING | IRQ_TYPE_EDGE_RISING;

	if (status & IRQ_TYPE_EDGE_FALLING)
		__raw_writel(mask, &g->set_falling);
	if (status & IRQ_TYPE_EDGE_RISING)
		__raw_writel(mask, &g->set_rising);
}

static int gpio_irq_type(struct irq_data *d, unsigned trigger)
{
	struct davinci_gpio_regs __iomem *g = irq2regs(d->irq);
<<<<<<< HEAD
	u32 mask = (u32) irq_data_get_irq_data(d);
=======
	u32 mask = (u32) irq_data_get_irq_handler_data(d);
>>>>>>> 105e53f8

	if (trigger & ~(IRQ_TYPE_EDGE_FALLING | IRQ_TYPE_EDGE_RISING))
		return -EINVAL;

<<<<<<< HEAD
	irq_desc[d->irq].status &= ~IRQ_TYPE_SENSE_MASK;
	irq_desc[d->irq].status |= trigger;

	/* don't enable the IRQ if it's currently disabled */
	if (irq_desc[d->irq].depth == 0) {
		__raw_writel(mask, (trigger & IRQ_TYPE_EDGE_FALLING)
			     ? &g->set_falling : &g->clr_falling);
		__raw_writel(mask, (trigger & IRQ_TYPE_EDGE_RISING)
			     ? &g->set_rising : &g->clr_rising);
	}
=======
>>>>>>> 105e53f8
	return 0;
}

static struct irq_chip gpio_irqchip = {
	.name		= "GPIO",
	.irq_enable	= gpio_irq_enable,
	.irq_disable	= gpio_irq_disable,
	.irq_set_type	= gpio_irq_type,
<<<<<<< HEAD
=======
	.flags		= IRQCHIP_SET_TYPE_MASKED,
>>>>>>> 105e53f8
};

static void
gpio_irq_handler(unsigned irq, struct irq_desc *desc)
{
	struct davinci_gpio_regs __iomem *g = irq2regs(irq);
	u32 mask = 0xffff;

	/* we only care about one bank */
	if (irq & 1)
		mask <<= 16;

	/* temporarily mask (level sensitive) parent IRQ */
	desc->irq_data.chip->irq_mask(&desc->irq_data);
	desc->irq_data.chip->irq_ack(&desc->irq_data);
	while (1) {
		u32		status;
		int		n;
		int		res;

		/* ack any irqs */
		status = __raw_readl(&g->intstat) & mask;
		if (!status)
			break;
		__raw_writel(status, &g->intstat);
		if (irq & 1)
			status >>= 16;

		/* now demux them to the right lowlevel handler */
		n = (int)irq_get_handler_data(irq);
		while (status) {
			res = ffs(status);
			n += res;
			generic_handle_irq(n - 1);
			status >>= res;
		}
	}
	desc->irq_data.chip->irq_unmask(&desc->irq_data);
	/* now it may re-trigger */
}

static int gpio_to_irq_banked(struct gpio_chip *chip, unsigned offset)
{
	struct davinci_gpio_controller *d = chip2controller(chip);

	if (d->irq_base >= 0)
		return d->irq_base + offset;
	else
		return -ENODEV;
}

static int gpio_to_irq_unbanked(struct gpio_chip *chip, unsigned offset)
{
	struct davinci_soc_info *soc_info = &davinci_soc_info;

	/* NOTE:  we assume for now that only irqs in the first gpio_chip
	 * can provide direct-mapped IRQs to AINTC (up to 32 GPIOs).
	 */
	if (offset < soc_info->gpio_unbanked)
		return soc_info->gpio_irq + offset;
	else
		return -ENODEV;
}

static int gpio_irq_type_unbanked(struct irq_data *d, unsigned trigger)
{
	struct davinci_gpio_regs __iomem *g = irq2regs(d->irq);
<<<<<<< HEAD
	u32 mask = (u32) irq_data_get_irq_data(d);
=======
	u32 mask = (u32) irq_data_get_irq_handler_data(d);
>>>>>>> 105e53f8

	if (trigger & ~(IRQ_TYPE_EDGE_FALLING | IRQ_TYPE_EDGE_RISING))
		return -EINVAL;

	__raw_writel(mask, (trigger & IRQ_TYPE_EDGE_FALLING)
		     ? &g->set_falling : &g->clr_falling);
	__raw_writel(mask, (trigger & IRQ_TYPE_EDGE_RISING)
		     ? &g->set_rising : &g->clr_rising);

	return 0;
}

/*
 * NOTE:  for suspend/resume, probably best to make a platform_device with
 * suspend_late/resume_resume calls hooking into results of the set_wake()
 * calls ... so if no gpios are wakeup events the clock can be disabled,
 * with outputs left at previously set levels, and so that VDD3P3V.IOPWDN0
 * (dm6446) can be set appropriately for GPIOV33 pins.
 */

static int __init davinci_gpio_irq_setup(void)
{
	unsigned	gpio, irq, bank;
	struct clk	*clk;
	u32		binten = 0;
	unsigned	ngpio, bank_irq;
	struct davinci_soc_info *soc_info = &davinci_soc_info;
	struct davinci_gpio_regs	__iomem *g;

	ngpio = soc_info->gpio_num;

	bank_irq = soc_info->gpio_irq;
	if (bank_irq == 0) {
		printk(KERN_ERR "Don't know first GPIO bank IRQ.\n");
		return -EINVAL;
	}

	clk = clk_get(NULL, "gpio");
	if (IS_ERR(clk)) {
		printk(KERN_ERR "Error %ld getting gpio clock?\n",
		       PTR_ERR(clk));
		return PTR_ERR(clk);
	}
	clk_enable(clk);

	/* Arrange gpio_to_irq() support, handling either direct IRQs or
	 * banked IRQs.  Having GPIOs in the first GPIO bank use direct
	 * IRQs, while the others use banked IRQs, would need some setup
	 * tweaks to recognize hardware which can do that.
	 */
	for (gpio = 0, bank = 0; gpio < ngpio; bank++, gpio += 32) {
		chips[bank].chip.to_irq = gpio_to_irq_banked;
		chips[bank].irq_base = soc_info->gpio_unbanked
			? -EINVAL
			: (soc_info->intc_irq_num + gpio);
	}

	/*
	 * AINTC can handle direct/unbanked IRQs for GPIOs, with the GPIO
	 * controller only handling trigger modes.  We currently assume no
	 * IRQ mux conflicts; gpio_irq_type_unbanked() is only for GPIOs.
	 */
	if (soc_info->gpio_unbanked) {
		static struct irq_chip gpio_irqchip_unbanked;

		/* pass "bank 0" GPIO IRQs to AINTC */
		chips[0].chip.to_irq = gpio_to_irq_unbanked;
		binten = BIT(0);

		/* AINTC handles mask/unmask; GPIO handles triggering */
		irq = bank_irq;
		gpio_irqchip_unbanked = *irq_get_chip(irq);
		gpio_irqchip_unbanked.name = "GPIO-AINTC";
		gpio_irqchip_unbanked.irq_set_type = gpio_irq_type_unbanked;

		/* default trigger: both edges */
		g = gpio2regs(0);
		__raw_writel(~0, &g->set_falling);
		__raw_writel(~0, &g->set_rising);

		/* set the direct IRQs up to use that irqchip */
		for (gpio = 0; gpio < soc_info->gpio_unbanked; gpio++, irq++) {
			irq_set_chip(irq, &gpio_irqchip_unbanked);
			irq_set_handler_data(irq, (void *)__gpio_mask(gpio));
			irq_set_chip_data(irq, (__force void *)g);
			irq_set_status_flags(irq, IRQ_TYPE_EDGE_BOTH);
		}

		goto done;
	}

	/*
	 * Or, AINTC can handle IRQs for banks of 16 GPIO IRQs, which we
	 * then chain through our own handler.
	 */
	for (gpio = 0, irq = gpio_to_irq(0), bank = 0;
			gpio < ngpio;
			bank++, bank_irq++) {
		unsigned		i;

		/* disabled by default, enabled only as needed */
		g = gpio2regs(gpio);
		__raw_writel(~0, &g->clr_falling);
		__raw_writel(~0, &g->clr_rising);

		/* set up all irqs in this bank */
		irq_set_chained_handler(bank_irq, gpio_irq_handler);
		irq_set_chip_data(bank_irq, (__force void *)g);
		irq_set_handler_data(bank_irq, (void *)irq);

		for (i = 0; i < 16 && gpio < ngpio; i++, irq++, gpio++) {
			irq_set_chip(irq, &gpio_irqchip);
			irq_set_chip_data(irq, (__force void *)g);
			irq_set_handler_data(irq, (void *)__gpio_mask(gpio));
			irq_set_handler(irq, handle_simple_irq);
			set_irq_flags(irq, IRQF_VALID);
		}

		binten |= BIT(bank);
	}

done:
	/* BINTEN -- per-bank interrupt enable. genirq would also let these
	 * bits be set/cleared dynamically.
	 */
	__raw_writel(binten, gpio_base + 0x08);

	printk(KERN_INFO "DaVinci: %d gpio irqs\n", irq - gpio_to_irq(0));

	return 0;
}<|MERGE_RESOLUTION|>--- conflicted
+++ resolved
@@ -208,11 +208,7 @@
 static void gpio_irq_disable(struct irq_data *d)
 {
 	struct davinci_gpio_regs __iomem *g = irq2regs(d->irq);
-<<<<<<< HEAD
-	u32 mask = (u32) irq_data_get_irq_data(d);
-=======
 	u32 mask = (u32) irq_data_get_irq_handler_data(d);
->>>>>>> 105e53f8
 
 	__raw_writel(mask, &g->clr_falling);
 	__raw_writel(mask, &g->clr_rising);
@@ -221,13 +217,8 @@
 static void gpio_irq_enable(struct irq_data *d)
 {
 	struct davinci_gpio_regs __iomem *g = irq2regs(d->irq);
-<<<<<<< HEAD
-	u32 mask = (u32) irq_data_get_irq_data(d);
-	unsigned status = irq_desc[d->irq].status;
-=======
 	u32 mask = (u32) irq_data_get_irq_handler_data(d);
 	unsigned status = irqd_get_trigger_type(d);
->>>>>>> 105e53f8
 
 	status &= IRQ_TYPE_EDGE_FALLING | IRQ_TYPE_EDGE_RISING;
 	if (!status)
@@ -242,28 +233,11 @@
 static int gpio_irq_type(struct irq_data *d, unsigned trigger)
 {
 	struct davinci_gpio_regs __iomem *g = irq2regs(d->irq);
-<<<<<<< HEAD
-	u32 mask = (u32) irq_data_get_irq_data(d);
-=======
 	u32 mask = (u32) irq_data_get_irq_handler_data(d);
->>>>>>> 105e53f8
 
 	if (trigger & ~(IRQ_TYPE_EDGE_FALLING | IRQ_TYPE_EDGE_RISING))
 		return -EINVAL;
 
-<<<<<<< HEAD
-	irq_desc[d->irq].status &= ~IRQ_TYPE_SENSE_MASK;
-	irq_desc[d->irq].status |= trigger;
-
-	/* don't enable the IRQ if it's currently disabled */
-	if (irq_desc[d->irq].depth == 0) {
-		__raw_writel(mask, (trigger & IRQ_TYPE_EDGE_FALLING)
-			     ? &g->set_falling : &g->clr_falling);
-		__raw_writel(mask, (trigger & IRQ_TYPE_EDGE_RISING)
-			     ? &g->set_rising : &g->clr_rising);
-	}
-=======
->>>>>>> 105e53f8
 	return 0;
 }
 
@@ -272,10 +246,7 @@
 	.irq_enable	= gpio_irq_enable,
 	.irq_disable	= gpio_irq_disable,
 	.irq_set_type	= gpio_irq_type,
-<<<<<<< HEAD
-=======
 	.flags		= IRQCHIP_SET_TYPE_MASKED,
->>>>>>> 105e53f8
 };
 
 static void
@@ -343,11 +314,7 @@
 static int gpio_irq_type_unbanked(struct irq_data *d, unsigned trigger)
 {
 	struct davinci_gpio_regs __iomem *g = irq2regs(d->irq);
-<<<<<<< HEAD
-	u32 mask = (u32) irq_data_get_irq_data(d);
-=======
 	u32 mask = (u32) irq_data_get_irq_handler_data(d);
->>>>>>> 105e53f8
 
 	if (trigger & ~(IRQ_TYPE_EDGE_FALLING | IRQ_TYPE_EDGE_RISING))
 		return -EINVAL;
