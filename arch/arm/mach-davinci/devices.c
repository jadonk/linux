/*
 * mach-davinci/devices.c
 *
 * DaVinci platform device setup/initialization
 *
 * This program is free software; you can redistribute it and/or modify
 * it under the terms of the GNU General Public License as published by
 * the Free Software Foundation; either version 2 of the License, or
 * (at your option) any later version.
 */

#include <linux/module.h>
#include <linux/kernel.h>
#include <linux/init.h>
#include <linux/platform_device.h>
#include <linux/dma-mapping.h>
#include <linux/io.h>
#include <linux/random.h>
#include <linux/etherdevice.h>

#include <asm/io.h>
#include <asm/mach-types.h>
#include <asm/mach/map.h>

#include <mach/hardware.h>
#include <mach/edma.h>
#include <mach/emac.h>
#include <mach/i2c.h>
<<<<<<< HEAD
#include <mach/irqs.h>
#include <mach/cputype.h>
#include <mach/mux.h>
#include <mach/edma.h>
#include <mach/mmc.h>
#include <mach/time.h>
=======
#include <mach/cpu.h>
#include <mach/mux.h>
#include <mach/mmc.h>
#include <mach/time.h>
#include <mach/dm646x.h>

#include "clock.h"

>>>>>>> 6d5f14eb

#define DAVINCI_I2C_BASE	     0x01C21000
#define DAVINCI_MMCSD0_BASE	     0x01E10000
#define DM355_MMCSD0_BASE	     0x01E11000
#define DM355_MMCSD1_BASE	     0x01E00000

static struct resource i2c_resources[] = {
	{
		.start		= DAVINCI_I2C_BASE,
		.end		= DAVINCI_I2C_BASE + 0x40,
		.flags		= IORESOURCE_MEM,
	},
	{
		.start		= IRQ_I2C,
		.flags		= IORESOURCE_IRQ,
	},
};

static struct platform_device davinci_i2c_device = {
	.name           = "i2c_davinci",
	.id             = 1,
	.num_resources	= ARRAY_SIZE(i2c_resources),
	.resource	= i2c_resources,
};

void __init davinci_init_i2c(struct davinci_i2c_platform_data *pdata)
{
	if (cpu_is_davinci_dm644x())
		davinci_cfg_reg(DM644X_I2C);

	davinci_i2c_device.dev.platform_data = pdata;
	(void) platform_device_register(&davinci_i2c_device);
}

#if	defined(CONFIG_MMC_DAVINCI) || defined(CONFIG_MMC_DAVINCI_MODULE)

<<<<<<< HEAD
static u64 mmcsd0_dma_mask = DMA_32BIT_MASK;
=======
static u64 mmcsd0_dma_mask = DMA_BIT_MASK(32);
>>>>>>> 6d5f14eb

static struct resource mmcsd0_resources[] = {
	{
		/* different on dm355 */
		.start = DAVINCI_MMCSD0_BASE,
		.end   = DAVINCI_MMCSD0_BASE + SZ_4K - 1,
		.flags = IORESOURCE_MEM,
	},
	/* IRQs:  MMC/SD, then SDIO */
	{
		.start = IRQ_MMCINT,
		.flags = IORESOURCE_IRQ,
	}, {
		/* different on dm355 */
		.start = IRQ_SDIOINT,
		.flags = IORESOURCE_IRQ,
	},
	/* DMA channels: RX, then TX */
	{
		.start = DAVINCI_DMA_MMCRXEVT,
		.flags = IORESOURCE_DMA,
	}, {
		.start = DAVINCI_DMA_MMCTXEVT,
		.flags = IORESOURCE_DMA,
	},
};

static struct platform_device davinci_mmcsd0_device = {
	.name = "davinci_mmc",
	.id = 0,
	.dev = {
		.dma_mask = &mmcsd0_dma_mask,
<<<<<<< HEAD
		.coherent_dma_mask = DMA_32BIT_MASK,
=======
		.coherent_dma_mask = DMA_BIT_MASK(32),
>>>>>>> 6d5f14eb
	},
	.num_resources = ARRAY_SIZE(mmcsd0_resources),
	.resource = mmcsd0_resources,
};

<<<<<<< HEAD
static u64 mmcsd1_dma_mask = DMA_32BIT_MASK;
=======
static u64 mmcsd1_dma_mask = DMA_BIT_MASK(32);
>>>>>>> 6d5f14eb

static struct resource mmcsd1_resources[] = {
	{
		.start = DM355_MMCSD1_BASE,
		.end   = DM355_MMCSD1_BASE + SZ_4K - 1,
		.flags = IORESOURCE_MEM,
	},
	/* IRQs:  MMC/SD, then SDIO */
	{
		.start = IRQ_DM355_MMCINT1,
		.flags = IORESOURCE_IRQ,
	}, {
		.start = IRQ_DM355_SDIOINT1,
		.flags = IORESOURCE_IRQ,
	},
	/* DMA channels: RX, then TX */
	{
		.start = 30,	/* rx */
		.flags = IORESOURCE_DMA,
	}, {
		.start = 31,	/* tx */
		.flags = IORESOURCE_DMA,
	},
};

static struct platform_device davinci_mmcsd1_device = {
	.name = "davinci_mmc",
	.id = 1,
	.dev = {
		.dma_mask = &mmcsd1_dma_mask,
<<<<<<< HEAD
		.coherent_dma_mask = DMA_32BIT_MASK,
=======
		.coherent_dma_mask = DMA_BIT_MASK(32),
>>>>>>> 6d5f14eb
	},
	.num_resources = ARRAY_SIZE(mmcsd1_resources),
	.resource = mmcsd1_resources,
};


void __init davinci_setup_mmc(int module, struct davinci_mmc_config *config)
{
	struct platform_device	*pdev = NULL;

	if (WARN_ON(cpu_is_davinci_dm646x()))
		return;

	/* REVISIT: update PINMUX, ARM_IRQMUX, and EDMA_EVTMUX here too;
	 * for example if MMCSD1 is used for SDIO, maybe DAT2 is unused.
	 *
	 * FIXME dm6441 (no MMC/SD), dm357 (one), and dm335 (two) are
	 * not handled right here ...
	 */
	switch (module) {
	case 1:
		if (!cpu_is_davinci_dm355())
			break;

		/* REVISIT we may not need all these pins if e.g. this
		 * is a hard-wired SDIO device...
		 */
		davinci_cfg_reg(DM355_SD1_CMD);
		davinci_cfg_reg(DM355_SD1_CLK);
		davinci_cfg_reg(DM355_SD1_DATA0);
		davinci_cfg_reg(DM355_SD1_DATA1);
		davinci_cfg_reg(DM355_SD1_DATA2);
		davinci_cfg_reg(DM355_SD1_DATA3);

		pdev = &davinci_mmcsd1_device;
		break;
	case 0:
		if (cpu_is_davinci_dm355()) {
			mmcsd0_resources[0].start = DM355_MMCSD0_BASE;
			mmcsd0_resources[0].end = DM355_MMCSD0_BASE + SZ_4K - 1;
			mmcsd0_resources[2].start = IRQ_DM355_SDIOINT0;

			/* expose all 6 MMC0 signals:  CLK, CMD, DATA[0..3] */
			davinci_cfg_reg(DM355_MMCSD0);

			/* enable RX EDMA */
			davinci_cfg_reg(DM355_EVT26_MMC0_RX);
		}

		else if (cpu_is_davinci_dm644x()) {
			/* REVISIT: should this be in board-init code? */
			void __iomem *base =
				IO_ADDRESS(DAVINCI_SYSTEM_MODULE_BASE);

			/* Power-on 3.3V IO cells */
			__raw_writel(0, base + DM64XX_VDD3P3V_PWDN);
			/*Set up the pull regiter for MMC */
			davinci_cfg_reg(DM644X_MSTK);
		}

		pdev = &davinci_mmcsd0_device;
		break;
	}

	if (WARN_ON(!pdev))
		return;

	pdev->dev.platform_data = config;
	platform_device_register(pdev);
}

#else

void __init davinci_setup_mmc(int module, struct davinci_mmc_config *config)
{
}

#endif

/*-------------------------------------------------------------------------*/

static struct resource wdt_resources[] = {
	{
		.flags	= IORESOURCE_MEM,
	},
};

struct platform_device davinci_wdt_device = {
	.name		= "watchdog",
	.id		= -1,
	.num_resources	= ARRAY_SIZE(wdt_resources),
	.resource	= wdt_resources,
};

static void davinci_init_wdt(void)
{
<<<<<<< HEAD
	struct davinci_soc_info *soc_info = &davinci_soc_info;
=======
	struct davinci_soc_info *soc_info = davinci_get_soc_info();
>>>>>>> 6d5f14eb

	wdt_resources[0].start = (resource_size_t)soc_info->wdt_base;
	wdt_resources[0].end = (resource_size_t)soc_info->wdt_base + SZ_1K - 1;

	platform_device_register(&davinci_wdt_device);
}

/*-------------------------------------------------------------------------*/

struct davinci_timer_instance davinci_timer_instance[2] = {
	{
		.base		= IO_ADDRESS(DAVINCI_TIMER0_BASE),
		.bottom_irq	= IRQ_TINT0_TINT12,
		.top_irq	= IRQ_TINT0_TINT34,
	},
	{
		.base		= IO_ADDRESS(DAVINCI_TIMER1_BASE),
		.bottom_irq	= IRQ_TINT1_TINT12,
		.top_irq	= IRQ_TINT1_TINT34,
	},
};

/*-------------------------------------------------------------------------*/

static int __init davinci_init_devices(void)
{
	/* please keep these calls, and their implementations above,
	 * in alphabetical order so they're easier to sort through.
	 */
	davinci_init_wdt();

	return 0;
}
arch_initcall(davinci_init_devices);
<|MERGE_RESOLUTION|>--- conflicted
+++ resolved
@@ -15,34 +15,17 @@
 #include <linux/platform_device.h>
 #include <linux/dma-mapping.h>
 #include <linux/io.h>
-#include <linux/random.h>
-#include <linux/etherdevice.h>
-
-#include <asm/io.h>
-#include <asm/mach-types.h>
+
 #include <asm/mach/map.h>
 
 #include <mach/hardware.h>
-#include <mach/edma.h>
-#include <mach/emac.h>
 #include <mach/i2c.h>
-<<<<<<< HEAD
 #include <mach/irqs.h>
 #include <mach/cputype.h>
 #include <mach/mux.h>
 #include <mach/edma.h>
 #include <mach/mmc.h>
 #include <mach/time.h>
-=======
-#include <mach/cpu.h>
-#include <mach/mux.h>
-#include <mach/mmc.h>
-#include <mach/time.h>
-#include <mach/dm646x.h>
-
-#include "clock.h"
-
->>>>>>> 6d5f14eb
 
 #define DAVINCI_I2C_BASE	     0x01C21000
 #define DAVINCI_MMCSD0_BASE	     0x01E10000
@@ -79,11 +62,7 @@
 
 #if	defined(CONFIG_MMC_DAVINCI) || defined(CONFIG_MMC_DAVINCI_MODULE)
 
-<<<<<<< HEAD
-static u64 mmcsd0_dma_mask = DMA_32BIT_MASK;
-=======
 static u64 mmcsd0_dma_mask = DMA_BIT_MASK(32);
->>>>>>> 6d5f14eb
 
 static struct resource mmcsd0_resources[] = {
 	{
@@ -116,21 +95,13 @@
 	.id = 0,
 	.dev = {
 		.dma_mask = &mmcsd0_dma_mask,
-<<<<<<< HEAD
-		.coherent_dma_mask = DMA_32BIT_MASK,
-=======
 		.coherent_dma_mask = DMA_BIT_MASK(32),
->>>>>>> 6d5f14eb
 	},
 	.num_resources = ARRAY_SIZE(mmcsd0_resources),
 	.resource = mmcsd0_resources,
 };
 
-<<<<<<< HEAD
-static u64 mmcsd1_dma_mask = DMA_32BIT_MASK;
-=======
 static u64 mmcsd1_dma_mask = DMA_BIT_MASK(32);
->>>>>>> 6d5f14eb
 
 static struct resource mmcsd1_resources[] = {
 	{
@@ -161,11 +132,7 @@
 	.id = 1,
 	.dev = {
 		.dma_mask = &mmcsd1_dma_mask,
-<<<<<<< HEAD
-		.coherent_dma_mask = DMA_32BIT_MASK,
-=======
 		.coherent_dma_mask = DMA_BIT_MASK(32),
->>>>>>> 6d5f14eb
 	},
 	.num_resources = ARRAY_SIZE(mmcsd1_resources),
 	.resource = mmcsd1_resources,
@@ -262,11 +229,7 @@
 
 static void davinci_init_wdt(void)
 {
-<<<<<<< HEAD
 	struct davinci_soc_info *soc_info = &davinci_soc_info;
-=======
-	struct davinci_soc_info *soc_info = davinci_get_soc_info();
->>>>>>> 6d5f14eb
 
 	wdt_resources[0].start = (resource_size_t)soc_info->wdt_base;
 	wdt_resources[0].end = (resource_size_t)soc_info->wdt_base + SZ_1K - 1;
