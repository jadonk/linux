#
# Makefile for the linux kernel.
#
#

# Common objects
obj-y 			:= time.o irq.o clock.o serial.o io.o id.o psc.o \
<<<<<<< HEAD
			   gpio.o mux.o dma.o devices.o common.o usb.o
=======
			   gpio.o mux.o devices.o usb.o
>>>>>>> f7429fd3

# Board specific
obj-$(CONFIG_MACH_DAVINCI_EVM)  	+= board-evm.o
obj-$(CONFIG_DAVINCI_MCBSP)		+= mcbsp.o<|MERGE_RESOLUTION|>--- conflicted
+++ resolved
@@ -5,11 +5,7 @@
 
 # Common objects
 obj-y 			:= time.o irq.o clock.o serial.o io.o id.o psc.o \
-<<<<<<< HEAD
-			   gpio.o mux.o dma.o devices.o common.o usb.o
-=======
-			   gpio.o mux.o devices.o usb.o
->>>>>>> f7429fd3
+			   gpio.o mux.o devices.o usb.o dma.o common.o
 
 # Board specific
 obj-$(CONFIG_MACH_DAVINCI_EVM)  	+= board-evm.o
