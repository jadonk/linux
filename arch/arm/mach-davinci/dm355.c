/*
 * TI DaVinci DM355 chip specific setup
 *
 * Author: Kevin Hilman, Deep Root Systems, LLC
 *
 * 2007 (c) Deep Root Systems, LLC. This file is licensed under
 * the terms of the GNU General Public License version 2. This program
 * is licensed "as is" without any warranty of any kind, whether express
 * or implied.
 */
#include <linux/kernel.h>
#include <linux/init.h>
#include <linux/clk.h>
#include <linux/serial_8250.h>
#include <linux/platform_device.h>
#include <linux/dma-mapping.h>
#include <linux/gpio.h>

#include <linux/spi/spi.h>

#include <asm/mach/map.h>

#include <mach/dm355.h>
#include <mach/clock.h>
#include <mach/cputype.h>
#include <mach/edma.h>
#include <mach/psc.h>
#include <mach/mux.h>
#include <mach/irqs.h>
#include <mach/time.h>
#include <mach/serial.h>
#include <mach/common.h>
#include <mach/asp.h>

#include "clock.h"
#include "mux.h"

#define DM355_UART2_BASE	(IO_PHYS + 0x206000)

/*
 * Device specific clocks
 */
#define DM355_REF_FREQ		24000000	/* 24 or 36 MHz */

static struct pll_data pll1_data = {
	.num       = 1,
	.phys_base = DAVINCI_PLL1_BASE,
	.flags     = PLL_HAS_PREDIV | PLL_HAS_POSTDIV,
};

static struct pll_data pll2_data = {
	.num       = 2,
	.phys_base = DAVINCI_PLL2_BASE,
	.flags     = PLL_HAS_PREDIV,
};

static struct clk ref_clk = {
	.name = "ref_clk",
	/* FIXME -- crystal rate is board-specific */
	.rate = DM355_REF_FREQ,
};

static struct clk pll1_clk = {
	.name = "pll1",
	.parent = &ref_clk,
	.flags = CLK_PLL,
	.pll_data = &pll1_data,
};

static struct clk pll1_aux_clk = {
	.name = "pll1_aux_clk",
	.parent = &pll1_clk,
	.flags = CLK_PLL | PRE_PLL,
};

static struct clk pll1_sysclk1 = {
	.name = "pll1_sysclk1",
	.parent = &pll1_clk,
	.flags = CLK_PLL,
	.div_reg = PLLDIV1,
};

static struct clk pll1_sysclk2 = {
	.name = "pll1_sysclk2",
	.parent = &pll1_clk,
	.flags = CLK_PLL,
	.div_reg = PLLDIV2,
};

static struct clk pll1_sysclk3 = {
	.name = "pll1_sysclk3",
	.parent = &pll1_clk,
	.flags = CLK_PLL,
	.div_reg = PLLDIV3,
};

static struct clk pll1_sysclk4 = {
	.name = "pll1_sysclk4",
	.parent = &pll1_clk,
	.flags = CLK_PLL,
	.div_reg = PLLDIV4,
};

static struct clk pll1_sysclkbp = {
	.name = "pll1_sysclkbp",
	.parent = &pll1_clk,
	.flags = CLK_PLL | PRE_PLL,
	.div_reg = BPDIV
};

static struct clk vpss_dac_clk = {
	.name = "vpss_dac",
	.parent = &pll1_sysclk3,
	.lpsc = DM355_LPSC_VPSS_DAC,
};

static struct clk vpss_master_clk = {
	.name = "vpss_master",
	.parent = &pll1_sysclk4,
	.lpsc = DAVINCI_LPSC_VPSSMSTR,
	.flags = CLK_PSC,
};

static struct clk vpss_slave_clk = {
	.name = "vpss_slave",
	.parent = &pll1_sysclk4,
	.lpsc = DAVINCI_LPSC_VPSSSLV,
};


static struct clk clkout1_clk = {
	.name = "clkout1",
	.parent = &pll1_aux_clk,
	/* NOTE:  clkout1 can be externally gated by muxing GPIO-18 */
};

static struct clk clkout2_clk = {
	.name = "clkout2",
	.parent = &pll1_sysclkbp,
};

static struct clk pll2_clk = {
	.name = "pll2",
	.parent = &ref_clk,
	.flags = CLK_PLL,
	.pll_data = &pll2_data,
};

static struct clk pll2_sysclk1 = {
	.name = "pll2_sysclk1",
	.parent = &pll2_clk,
	.flags = CLK_PLL,
	.div_reg = PLLDIV1,
};

static struct clk pll2_sysclkbp = {
	.name = "pll2_sysclkbp",
	.parent = &pll2_clk,
	.flags = CLK_PLL | PRE_PLL,
	.div_reg = BPDIV
};

static struct clk clkout3_clk = {
	.name = "clkout3",
	.parent = &pll2_sysclkbp,
	/* NOTE:  clkout3 can be externally gated by muxing GPIO-16 */
};

static struct clk arm_clk = {
	.name = "arm_clk",
	.parent = &pll1_sysclk1,
	.lpsc = DAVINCI_LPSC_ARM,
	.flags = ALWAYS_ENABLED,
};

/*
 * NOT LISTED below, and not touched by Linux
 *   - in SyncReset state by default
 *	.lpsc = DAVINCI_LPSC_TPCC,
 *	.lpsc = DAVINCI_LPSC_TPTC0,
 *	.lpsc = DAVINCI_LPSC_TPTC1,
 *	.lpsc = DAVINCI_LPSC_DDR_EMIF, .parent = &sysclk2_clk,
 *	.lpsc = DAVINCI_LPSC_MEMSTICK,
 *   - in Enabled state by default
 *	.lpsc = DAVINCI_LPSC_SYSTEM_SUBSYS,
 *	.lpsc = DAVINCI_LPSC_SCR2,	// "bus"
 *	.lpsc = DAVINCI_LPSC_SCR3,	// "bus"
 *	.lpsc = DAVINCI_LPSC_SCR4,	// "bus"
 *	.lpsc = DAVINCI_LPSC_CROSSBAR,	// "emulation"
 *	.lpsc = DAVINCI_LPSC_CFG27,	// "test"
 *	.lpsc = DAVINCI_LPSC_CFG3,	// "test"
 *	.lpsc = DAVINCI_LPSC_CFG5,	// "test"
 */

static struct clk mjcp_clk = {
	.name = "mjcp",
	.parent = &pll1_sysclk1,
	.lpsc = DAVINCI_LPSC_IMCOP,
};

static struct clk uart0_clk = {
	.name = "uart0",
	.parent = &pll1_aux_clk,
	.lpsc = DAVINCI_LPSC_UART0,
};

static struct clk uart1_clk = {
	.name = "uart1",
	.parent = &pll1_aux_clk,
	.lpsc = DAVINCI_LPSC_UART1,
};

static struct clk uart2_clk = {
	.name = "uart2",
	.parent = &pll1_sysclk2,
	.lpsc = DAVINCI_LPSC_UART2,
};

static struct clk i2c_clk = {
	.name = "i2c",
	.parent = &pll1_aux_clk,
	.lpsc = DAVINCI_LPSC_I2C,
};

static struct clk asp0_clk = {
	.name = "asp0",
	.parent = &pll1_sysclk2,
	.lpsc = DAVINCI_LPSC_McBSP,
};

static struct clk asp1_clk = {
	.name = "asp1",
	.parent = &pll1_sysclk2,
	.lpsc = DM355_LPSC_McBSP1,
};

static struct clk mmcsd0_clk = {
	.name = "mmcsd0",
	.parent = &pll1_sysclk2,
	.lpsc = DAVINCI_LPSC_MMC_SD,
};

static struct clk mmcsd1_clk = {
	.name = "mmcsd1",
	.parent = &pll1_sysclk2,
	.lpsc = DM355_LPSC_MMC_SD1,
};

static struct clk spi0_clk = {
	.name = "spi0",
	.parent = &pll1_sysclk2,
	.lpsc = DAVINCI_LPSC_SPI,
};

static struct clk spi1_clk = {
	.name = "spi1",
	.parent = &pll1_sysclk2,
	.lpsc = DM355_LPSC_SPI1,
};

static struct clk spi2_clk = {
	.name = "spi2",
	.parent = &pll1_sysclk2,
	.lpsc = DM355_LPSC_SPI2,
};

static struct clk gpio_clk = {
	.name = "gpio",
	.parent = &pll1_sysclk2,
	.lpsc = DAVINCI_LPSC_GPIO,
};

static struct clk aemif_clk = {
	.name = "aemif",
	.parent = &pll1_sysclk2,
	.lpsc = DAVINCI_LPSC_AEMIF,
};

static struct clk pwm0_clk = {
	.name = "pwm0",
	.parent = &pll1_aux_clk,
	.lpsc = DAVINCI_LPSC_PWM0,
};

static struct clk pwm1_clk = {
	.name = "pwm1",
	.parent = &pll1_aux_clk,
	.lpsc = DAVINCI_LPSC_PWM1,
};

static struct clk pwm2_clk = {
	.name = "pwm2",
	.parent = &pll1_aux_clk,
	.lpsc = DAVINCI_LPSC_PWM2,
};

static struct clk pwm3_clk = {
	.name = "pwm3",
	.parent = &pll1_aux_clk,
	.lpsc = DM355_LPSC_PWM3,
};

static struct clk timer0_clk = {
	.name = "timer0",
	.parent = &pll1_aux_clk,
	.lpsc = DAVINCI_LPSC_TIMER0,
};

static struct clk timer1_clk = {
	.name = "timer1",
	.parent = &pll1_aux_clk,
	.lpsc = DAVINCI_LPSC_TIMER1,
};

static struct clk timer2_clk = {
	.name = "timer2",
	.parent = &pll1_aux_clk,
	.lpsc = DAVINCI_LPSC_TIMER2,
	.usecount = 1,              /* REVISIT: why cant' this be disabled? */
};

static struct clk timer3_clk = {
	.name = "timer3",
	.parent = &pll1_aux_clk,
	.lpsc = DM355_LPSC_TIMER3,
};

static struct clk rto_clk = {
	.name = "rto",
	.parent = &pll1_aux_clk,
	.lpsc = DM355_LPSC_RTO,
};

static struct clk usb_clk = {
	.name = "usb",
	.parent = &pll1_sysclk2,
	.lpsc = DAVINCI_LPSC_USB,
};

static struct davinci_clk dm355_clks[] = {
	CLK(NULL, "ref", &ref_clk),
	CLK(NULL, "pll1", &pll1_clk),
	CLK(NULL, "pll1_sysclk1", &pll1_sysclk1),
	CLK(NULL, "pll1_sysclk2", &pll1_sysclk2),
	CLK(NULL, "pll1_sysclk3", &pll1_sysclk3),
	CLK(NULL, "pll1_sysclk4", &pll1_sysclk4),
	CLK(NULL, "pll1_aux", &pll1_aux_clk),
	CLK(NULL, "pll1_sysclkbp", &pll1_sysclkbp),
	CLK(NULL, "vpss_dac", &vpss_dac_clk),
	CLK(NULL, "vpss_master", &vpss_master_clk),
	CLK(NULL, "vpss_slave", &vpss_slave_clk),
	CLK(NULL, "clkout1", &clkout1_clk),
	CLK(NULL, "clkout2", &clkout2_clk),
	CLK(NULL, "pll2", &pll2_clk),
	CLK(NULL, "pll2_sysclk1", &pll2_sysclk1),
	CLK(NULL, "pll2_sysclkbp", &pll2_sysclkbp),
	CLK(NULL, "clkout3", &clkout3_clk),
	CLK(NULL, "arm", &arm_clk),
	CLK(NULL, "mjcp", &mjcp_clk),
	CLK(NULL, "uart0", &uart0_clk),
	CLK(NULL, "uart1", &uart1_clk),
	CLK(NULL, "uart2", &uart2_clk),
	CLK("i2c_davinci.1", NULL, &i2c_clk),
	CLK("davinci-asp.0", NULL, &asp0_clk),
	CLK("davinci-asp.1", NULL, &asp1_clk),
	CLK("davinci_mmc.0", NULL, &mmcsd0_clk),
	CLK("davinci_mmc.1", NULL, &mmcsd1_clk),
	CLK(NULL, "spi0", &spi0_clk),
	CLK(NULL, "spi1", &spi1_clk),
	CLK(NULL, "spi2", &spi2_clk),
	CLK(NULL, "gpio", &gpio_clk),
	CLK(NULL, "aemif", &aemif_clk),
	CLK(NULL, "pwm0", &pwm0_clk),
	CLK(NULL, "pwm1", &pwm1_clk),
	CLK(NULL, "pwm2", &pwm2_clk),
	CLK(NULL, "pwm3", &pwm3_clk),
	CLK(NULL, "timer0", &timer0_clk),
	CLK(NULL, "timer1", &timer1_clk),
	CLK("watchdog", NULL, &timer2_clk),
	CLK(NULL, "timer3", &timer3_clk),
	CLK(NULL, "rto", &rto_clk),
	CLK(NULL, "usb", &usb_clk),
	CLK(NULL, NULL, NULL),
};

/*----------------------------------------------------------------------*/

static u64 dm355_spi0_dma_mask = DMA_BIT_MASK(32);

static struct resource dm355_spi0_resources[] = {
	{
		.start = 0x01c66000,
		.end   = 0x01c667ff,
		.flags = IORESOURCE_MEM,
	},
	{
		.start = IRQ_DM355_SPINT0_1,
		.flags = IORESOURCE_IRQ,
	},
	/* Not yet used, so not included:
	 * IORESOURCE_IRQ:
	 *  - IRQ_DM355_SPINT0_0
	 * IORESOURCE_DMA:
	 *  - DAVINCI_DMA_SPI_SPIX
	 *  - DAVINCI_DMA_SPI_SPIR
	 */
};

static struct platform_device dm355_spi0_device = {
	.name = "spi_davinci",
	.id = 0,
	.dev = {
		.dma_mask = &dm355_spi0_dma_mask,
		.coherent_dma_mask = DMA_BIT_MASK(32),
	},
	.num_resources = ARRAY_SIZE(dm355_spi0_resources),
	.resource = dm355_spi0_resources,
};

void __init dm355_init_spi0(unsigned chipselect_mask,
		struct spi_board_info *info, unsigned len)
{
	/* for now, assume we need MISO */
	davinci_cfg_reg(DM355_SPI0_SDI);

	/* not all slaves will be wired up */
	if (chipselect_mask & BIT(0))
		davinci_cfg_reg(DM355_SPI0_SDENA0);
	if (chipselect_mask & BIT(1))
		davinci_cfg_reg(DM355_SPI0_SDENA1);

	spi_register_board_info(info, len);

	platform_device_register(&dm355_spi0_device);
}

/*----------------------------------------------------------------------*/

#define PINMUX0		0x00
#define PINMUX1		0x04
#define PINMUX2		0x08
#define PINMUX3		0x0c
#define PINMUX4		0x10
#define INTMUX		0x18
#define EVTMUX		0x1c

/*
 * Device specific mux setup
 *
 *	soc	description	mux  mode   mode  mux	 dbg
 *				reg  offset mask  mode
 */
static const struct mux_config dm355_pins[] = {
#ifdef CONFIG_DAVINCI_MUX
MUX_CFG(DM355,	MMCSD0,		4,   2,     1,	  0,	 false)

MUX_CFG(DM355,	SD1_CLK,	3,   6,     1,	  1,	 false)
MUX_CFG(DM355,	SD1_CMD,	3,   7,     1,	  1,	 false)
MUX_CFG(DM355,	SD1_DATA3,	3,   8,     3,	  1,	 false)
MUX_CFG(DM355,	SD1_DATA2,	3,   10,    3,	  1,	 false)
MUX_CFG(DM355,	SD1_DATA1,	3,   12,    3,	  1,	 false)
MUX_CFG(DM355,	SD1_DATA0,	3,   14,    3,	  1,	 false)

MUX_CFG(DM355,	I2C_SDA,	3,   19,    1,	  1,	 false)
MUX_CFG(DM355,	I2C_SCL,	3,   20,    1,	  1,	 false)

MUX_CFG(DM355,	MCBSP0_BDX,	3,   0,     1,	  1,	 false)
MUX_CFG(DM355,	MCBSP0_X,	3,   1,     1,	  1,	 false)
MUX_CFG(DM355,	MCBSP0_BFSX,	3,   2,     1,	  1,	 false)
MUX_CFG(DM355,	MCBSP0_BDR,	3,   3,     1,	  1,	 false)
MUX_CFG(DM355,	MCBSP0_R,	3,   4,     1,	  1,	 false)
MUX_CFG(DM355,	MCBSP0_BFSR,	3,   5,     1,	  1,	 false)

MUX_CFG(DM355,	SPI0_SDI,	4,   1,     1,    0,	 false)
MUX_CFG(DM355,	SPI0_SDENA0,	4,   0,     1,    0,	 false)
MUX_CFG(DM355,	SPI0_SDENA1,	3,   28,    1,    1,	 false)

INT_CFG(DM355,  INT_EDMA_CC,	      2,    1,    1,     false)
INT_CFG(DM355,  INT_EDMA_TC0_ERR,     3,    1,    1,     false)
INT_CFG(DM355,  INT_EDMA_TC1_ERR,     4,    1,    1,     false)

EVT_CFG(DM355,  EVT8_ASP1_TX,	      0,    1,    0,     false)
EVT_CFG(DM355,  EVT9_ASP1_RX,	      1,    1,    0,     false)
EVT_CFG(DM355,  EVT26_MMC0_RX,	      2,    1,    0,     false)

MUX_CFG(DM355,	VOUT_FIELD,	1,   18,    3,	  1,	 false)
MUX_CFG(DM355,	VOUT_FIELD_G70,	1,   18,    3,	  0,	 false)
MUX_CFG(DM355,	VOUT_HVSYNC,	1,   16,    1,	  0,	 false)
MUX_CFG(DM355,	VOUT_COUTL_EN,	1,   0,     0xff, 0x55,  false)
MUX_CFG(DM355,	VOUT_COUTH_EN,	1,   8,     0xff, 0x55,  false)
<<<<<<< HEAD
=======

MUX_CFG(DM355,	VIN_PCLK,	0,   14,    1,    1,	 false)
MUX_CFG(DM355,	VIN_CAM_WEN,	0,   13,    1,    1,	 false)
MUX_CFG(DM355,	VIN_CAM_VD,	0,   12,    1,    1,	 false)
MUX_CFG(DM355,	VIN_CAM_HD,	0,   11,    1,    1,	 false)
MUX_CFG(DM355,	VIN_YIN_EN,	0,   10,    1,    1,	 false)
MUX_CFG(DM355,	VIN_CINL_EN,	0,   0,   0xff, 0x55,	 false)
MUX_CFG(DM355,	VIN_CINH_EN,	0,   8,     3,    3,	 false)
>>>>>>> 17d857be
#endif
};

static u8 dm355_default_priorities[DAVINCI_N_AINTC_IRQ] = {
	[IRQ_DM355_CCDC_VDINT0]		= 2,
	[IRQ_DM355_CCDC_VDINT1]		= 6,
	[IRQ_DM355_CCDC_VDINT2]		= 6,
	[IRQ_DM355_IPIPE_HST]		= 6,
	[IRQ_DM355_H3AINT]		= 6,
	[IRQ_DM355_IPIPE_SDR]		= 6,
	[IRQ_DM355_IPIPEIFINT]		= 6,
	[IRQ_DM355_OSDINT]		= 7,
	[IRQ_DM355_VENCINT]		= 6,
	[IRQ_ASQINT]			= 6,
	[IRQ_IMXINT]			= 6,
	[IRQ_USBINT]			= 4,
	[IRQ_DM355_RTOINT]		= 4,
	[IRQ_DM355_UARTINT2]		= 7,
	[IRQ_DM355_TINT6]		= 7,
	[IRQ_CCINT0]			= 5,	/* dma */
	[IRQ_CCERRINT]			= 5,	/* dma */
	[IRQ_TCERRINT0]			= 5,	/* dma */
	[IRQ_TCERRINT]			= 5,	/* dma */
	[IRQ_DM355_SPINT2_1]		= 7,
	[IRQ_DM355_TINT7]		= 4,
	[IRQ_DM355_SDIOINT0]		= 7,
	[IRQ_MBXINT]			= 7,
	[IRQ_MBRINT]			= 7,
	[IRQ_MMCINT]			= 7,
	[IRQ_DM355_MMCINT1]		= 7,
	[IRQ_DM355_PWMINT3]		= 7,
	[IRQ_DDRINT]			= 7,
	[IRQ_AEMIFINT]			= 7,
	[IRQ_DM355_SDIOINT1]		= 4,
	[IRQ_TINT0_TINT12]		= 2,	/* clockevent */
	[IRQ_TINT0_TINT34]		= 2,	/* clocksource */
	[IRQ_TINT1_TINT12]		= 7,	/* DSP timer */
	[IRQ_TINT1_TINT34]		= 7,	/* system tick */
	[IRQ_PWMINT0]			= 7,
	[IRQ_PWMINT1]			= 7,
	[IRQ_PWMINT2]			= 7,
	[IRQ_I2C]			= 3,
	[IRQ_UARTINT0]			= 3,
	[IRQ_UARTINT1]			= 3,
	[IRQ_DM355_SPINT0_0]		= 3,
	[IRQ_DM355_SPINT0_1]		= 3,
	[IRQ_DM355_GPIO0]		= 3,
	[IRQ_DM355_GPIO1]		= 7,
	[IRQ_DM355_GPIO2]		= 4,
	[IRQ_DM355_GPIO3]		= 4,
	[IRQ_DM355_GPIO4]		= 7,
	[IRQ_DM355_GPIO5]		= 7,
	[IRQ_DM355_GPIO6]		= 7,
	[IRQ_DM355_GPIO7]		= 7,
	[IRQ_DM355_GPIO8]		= 7,
	[IRQ_DM355_GPIO9]		= 7,
	[IRQ_DM355_GPIOBNK0]		= 7,
	[IRQ_DM355_GPIOBNK1]		= 7,
	[IRQ_DM355_GPIOBNK2]		= 7,
	[IRQ_DM355_GPIOBNK3]		= 7,
	[IRQ_DM355_GPIOBNK4]		= 7,
	[IRQ_DM355_GPIOBNK5]		= 7,
	[IRQ_DM355_GPIOBNK6]		= 7,
	[IRQ_COMMTX]			= 7,
	[IRQ_COMMRX]			= 7,
	[IRQ_EMUINT]			= 7,
};

/*----------------------------------------------------------------------*/

static const s8 dma_chan_dm355_no_event[] = {
	12, 13, 24, 56, 57,
	58, 59, 60, 61, 62,
	63,
	-1
};

static const s8
queue_tc_mapping[][2] = {
	/* {event queue no, TC no} */
	{0, 0},
	{1, 1},
	{-1, -1},
};

static const s8
queue_priority_mapping[][2] = {
	/* {event queue no, Priority} */
	{0, 3},
	{1, 7},
	{-1, -1},
};

static struct edma_soc_info dm355_edma_info[] = {
	{
		.n_channel		= 64,
		.n_region		= 4,
		.n_slot			= 128,
		.n_tc			= 2,
		.n_cc			= 1,
		.noevent		= dma_chan_dm355_no_event,
		.queue_tc_mapping	= queue_tc_mapping,
		.queue_priority_mapping	= queue_priority_mapping,
	},
};

static struct resource edma_resources[] = {
	{
		.name	= "edma_cc0",
		.start	= 0x01c00000,
		.end	= 0x01c00000 + SZ_64K - 1,
		.flags	= IORESOURCE_MEM,
	},
	{
		.name	= "edma_tc0",
		.start	= 0x01c10000,
		.end	= 0x01c10000 + SZ_1K - 1,
		.flags	= IORESOURCE_MEM,
	},
	{
		.name	= "edma_tc1",
		.start	= 0x01c10400,
		.end	= 0x01c10400 + SZ_1K - 1,
		.flags	= IORESOURCE_MEM,
	},
	{
		.name	= "edma0",
		.start	= IRQ_CCINT0,
		.flags	= IORESOURCE_IRQ,
	},
	{
		.name	= "edma0_err",
		.start	= IRQ_CCERRINT,
		.flags	= IORESOURCE_IRQ,
	},
	/* not using (or muxing) TC*_ERR */
};

static struct platform_device dm355_edma_device = {
	.name			= "edma",
	.id			= 0,
	.dev.platform_data	= dm355_edma_info,
	.num_resources		= ARRAY_SIZE(edma_resources),
	.resource		= edma_resources,
};

static struct resource dm355_asp1_resources[] = {
	{
		.start	= DAVINCI_ASP1_BASE,
		.end	= DAVINCI_ASP1_BASE + SZ_8K - 1,
		.flags	= IORESOURCE_MEM,
	},
	{
		.start	= DAVINCI_DMA_ASP1_TX,
		.end	= DAVINCI_DMA_ASP1_TX,
		.flags	= IORESOURCE_DMA,
	},
	{
		.start	= DAVINCI_DMA_ASP1_RX,
		.end	= DAVINCI_DMA_ASP1_RX,
		.flags	= IORESOURCE_DMA,
	},
};

static struct platform_device dm355_asp1_device = {
	.name		= "davinci-asp",
	.id		= 1,
	.num_resources	= ARRAY_SIZE(dm355_asp1_resources),
	.resource	= dm355_asp1_resources,
};

<<<<<<< HEAD
=======
static struct resource dm355_vpss_resources[] = {
	{
		/* VPSS BL Base address */
		.name		= "vpss",
		.start          = 0x01c70800,
		.end            = 0x01c70800 + 0xff,
		.flags          = IORESOURCE_MEM,
	},
	{
		/* VPSS CLK Base address */
		.name		= "vpss",
		.start          = 0x01c70000,
		.end            = 0x01c70000 + 0xf,
		.flags          = IORESOURCE_MEM,
	},
};

static struct platform_device dm355_vpss_device = {
	.name			= "vpss",
	.id			= -1,
	.dev.platform_data	= "dm355_vpss",
	.num_resources		= ARRAY_SIZE(dm355_vpss_resources),
	.resource		= dm355_vpss_resources,
};

static struct resource vpfe_resources[] = {
	{
		.start          = IRQ_VDINT0,
		.end            = IRQ_VDINT0,
		.flags          = IORESOURCE_IRQ,
	},
	{
		.start          = IRQ_VDINT1,
		.end            = IRQ_VDINT1,
		.flags          = IORESOURCE_IRQ,
	},
	/* CCDC Base address */
	{
		.flags          = IORESOURCE_MEM,
		.start          = 0x01c70600,
		.end            = 0x01c70600 + 0x1ff,
	},
};

static u64 vpfe_capture_dma_mask = DMA_BIT_MASK(32);
static struct platform_device vpfe_capture_dev = {
	.name		= CAPTURE_DRV_NAME,
	.id		= -1,
	.num_resources	= ARRAY_SIZE(vpfe_resources),
	.resource	= vpfe_resources,
	.dev = {
		.dma_mask		= &vpfe_capture_dma_mask,
		.coherent_dma_mask	= DMA_BIT_MASK(32),
	},
};

void dm355_set_vpfe_config(struct vpfe_config *cfg)
{
	vpfe_capture_dev.dev.platform_data = cfg;
}

>>>>>>> 17d857be
/*----------------------------------------------------------------------*/

static struct map_desc dm355_io_desc[] = {
	{
		.virtual	= IO_VIRT,
		.pfn		= __phys_to_pfn(IO_PHYS),
		.length		= IO_SIZE,
		.type		= MT_DEVICE
	},
	{
		.virtual	= SRAM_VIRT,
		.pfn		= __phys_to_pfn(0x00010000),
		.length		= SZ_32K,
		/* MT_MEMORY_NONCACHED requires supersection alignment */
		.type		= MT_DEVICE,
	},
};

/* Contents of JTAG ID register used to identify exact cpu type */
static struct davinci_id dm355_ids[] = {
	{
		.variant	= 0x0,
		.part_no	= 0xb73b,
		.manufacturer	= 0x00f,
		.cpu_id		= DAVINCI_CPU_ID_DM355,
		.name		= "dm355",
	},
};

static void __iomem *dm355_psc_bases[] = {
	IO_ADDRESS(DAVINCI_PWR_SLEEP_CNTRL_BASE),
};

/*
 * T0_BOT: Timer 0, bottom:  clockevent source for hrtimers
 * T0_TOP: Timer 0, top   :  clocksource for generic timekeeping
 * T1_BOT: Timer 1, bottom:  (used by DSP in TI DSPLink code)
 * T1_TOP: Timer 1, top   :  <unused>
 */
struct davinci_timer_info dm355_timer_info = {
	.timers		= davinci_timer_instance,
	.clockevent_id	= T0_BOT,
	.clocksource_id	= T0_TOP,
};

static struct plat_serial8250_port dm355_serial_platform_data[] = {
	{
		.mapbase	= DAVINCI_UART0_BASE,
		.irq		= IRQ_UARTINT0,
		.flags		= UPF_BOOT_AUTOCONF | UPF_SKIP_TEST |
				  UPF_IOREMAP,
		.iotype		= UPIO_MEM,
		.regshift	= 2,
	},
	{
		.mapbase	= DAVINCI_UART1_BASE,
		.irq		= IRQ_UARTINT1,
		.flags		= UPF_BOOT_AUTOCONF | UPF_SKIP_TEST |
				  UPF_IOREMAP,
		.iotype		= UPIO_MEM,
		.regshift	= 2,
	},
	{
		.mapbase	= DM355_UART2_BASE,
		.irq		= IRQ_DM355_UARTINT2,
		.flags		= UPF_BOOT_AUTOCONF | UPF_SKIP_TEST |
				  UPF_IOREMAP,
		.iotype		= UPIO_MEM,
		.regshift	= 2,
	},
	{
		.flags		= 0
	},
};

static struct platform_device dm355_serial_device = {
	.name			= "serial8250",
	.id			= PLAT8250_DEV_PLATFORM,
	.dev			= {
		.platform_data	= dm355_serial_platform_data,
	},
};

static struct davinci_soc_info davinci_soc_info_dm355 = {
	.io_desc		= dm355_io_desc,
	.io_desc_num		= ARRAY_SIZE(dm355_io_desc),
	.jtag_id_base		= IO_ADDRESS(0x01c40028),
	.ids			= dm355_ids,
	.ids_num		= ARRAY_SIZE(dm355_ids),
	.cpu_clks		= dm355_clks,
	.psc_bases		= dm355_psc_bases,
	.psc_bases_num		= ARRAY_SIZE(dm355_psc_bases),
	.pinmux_base		= IO_ADDRESS(DAVINCI_SYSTEM_MODULE_BASE),
	.pinmux_pins		= dm355_pins,
	.pinmux_pins_num	= ARRAY_SIZE(dm355_pins),
	.intc_base		= IO_ADDRESS(DAVINCI_ARM_INTC_BASE),
	.intc_type		= DAVINCI_INTC_TYPE_AINTC,
	.intc_irq_prios		= dm355_default_priorities,
	.intc_irq_num		= DAVINCI_N_AINTC_IRQ,
	.timer_info		= &dm355_timer_info,
	.gpio_base		= IO_ADDRESS(DAVINCI_GPIO_BASE),
	.gpio_num		= 104,
	.gpio_irq		= IRQ_DM355_GPIOBNK0,
	.serial_dev		= &dm355_serial_device,
	.sram_dma		= 0x00010000,
	.sram_len		= SZ_32K,
};

void __init dm355_init_asp1(u32 evt_enable, struct snd_platform_data *pdata)
{
	/* we don't use ASP1 IRQs, or we'd need to mux them ... */
	if (evt_enable & ASP1_TX_EVT_EN)
		davinci_cfg_reg(DM355_EVT8_ASP1_TX);

	if (evt_enable & ASP1_RX_EVT_EN)
		davinci_cfg_reg(DM355_EVT9_ASP1_RX);

	dm355_asp1_device.dev.platform_data = pdata;
	platform_device_register(&dm355_asp1_device);
}

void __init dm355_init(void)
{
	davinci_common_init(&davinci_soc_info_dm355);
}

static int __init dm355_init_devices(void)
{
	if (!cpu_is_davinci_dm355())
		return 0;

	davinci_cfg_reg(DM355_INT_EDMA_CC);
	platform_device_register(&dm355_edma_device);
	platform_device_register(&dm355_vpss_device);
	/*
	 * setup Mux configuration for vpfe input and register
	 * vpfe capture platform device
	 */
	davinci_cfg_reg(DM355_VIN_PCLK);
	davinci_cfg_reg(DM355_VIN_CAM_WEN);
	davinci_cfg_reg(DM355_VIN_CAM_VD);
	davinci_cfg_reg(DM355_VIN_CAM_HD);
	davinci_cfg_reg(DM355_VIN_YIN_EN);
	davinci_cfg_reg(DM355_VIN_CINL_EN);
	davinci_cfg_reg(DM355_VIN_CINH_EN);
	platform_device_register(&vpfe_capture_dev);

	return 0;
}
postcore_initcall(dm355_init_devices);<|MERGE_RESOLUTION|>--- conflicted
+++ resolved
@@ -488,8 +488,6 @@
 MUX_CFG(DM355,	VOUT_HVSYNC,	1,   16,    1,	  0,	 false)
 MUX_CFG(DM355,	VOUT_COUTL_EN,	1,   0,     0xff, 0x55,  false)
 MUX_CFG(DM355,	VOUT_COUTH_EN,	1,   8,     0xff, 0x55,  false)
-<<<<<<< HEAD
-=======
 
 MUX_CFG(DM355,	VIN_PCLK,	0,   14,    1,    1,	 false)
 MUX_CFG(DM355,	VIN_CAM_WEN,	0,   13,    1,    1,	 false)
@@ -498,7 +496,6 @@
 MUX_CFG(DM355,	VIN_YIN_EN,	0,   10,    1,    1,	 false)
 MUX_CFG(DM355,	VIN_CINL_EN,	0,   0,   0xff, 0x55,	 false)
 MUX_CFG(DM355,	VIN_CINH_EN,	0,   8,     3,    3,	 false)
->>>>>>> 17d857be
 #endif
 };
 
@@ -670,8 +667,6 @@
 	.resource	= dm355_asp1_resources,
 };
 
-<<<<<<< HEAD
-=======
 static struct resource dm355_vpss_resources[] = {
 	{
 		/* VPSS BL Base address */
@@ -733,7 +728,6 @@
 	vpfe_capture_dev.dev.platform_data = cfg;
 }
 
->>>>>>> 17d857be
 /*----------------------------------------------------------------------*/
 
 static struct map_desc dm355_io_desc[] = {
