--- conflicted
+++ resolved
@@ -17,10 +17,7 @@
 	bool "Support MX31ADS platforms"
 	select ARCH_MX31
 	select IMX_HAVE_PLATFORM_IMX_I2C
-<<<<<<< HEAD
-=======
 	select IMX_HAVE_PLATFORM_IMX_SSI
->>>>>>> 45f53cc9
 	select IMX_HAVE_PLATFORM_IMX_UART
 	default y
 	help
@@ -122,17 +119,11 @@
 	bool "Support Phytec pcm043 (i.MX35) platforms"
 	select ARCH_MX35
 	select IMX_HAVE_PLATFORM_IMX_I2C
-<<<<<<< HEAD
-	select IMX_HAVE_PLATFORM_IMX_UART
-	select IMX_HAVE_PLATFORM_MXC_NAND
-	select IMX_HAVE_PLATFORM_FLEXCAN
-=======
 	select IMX_HAVE_PLATFORM_IMX_SSI
 	select IMX_HAVE_PLATFORM_IMX_UART
 	select IMX_HAVE_PLATFORM_MXC_NAND
 	select IMX_HAVE_PLATFORM_FLEXCAN
 	select IMX_HAVE_PLATFORM_ESDHC
->>>>>>> 45f53cc9
 	select MXC_ULPI if USB_ULPI
 	help
 	  Include support for Phytec pcm043 platform. This includes
@@ -152,14 +143,10 @@
 config MACH_MX35_3DS
 	bool "Support MX35PDK platform"
 	select ARCH_MX35
-<<<<<<< HEAD
-	select IMX_HAVE_PLATFORM_IMX_UART
-=======
 	select MXC_DEBUG_BOARD
 	select IMX_HAVE_PLATFORM_IMX_UART
 	select IMX_HAVE_PLATFORM_MXC_NAND
 	select IMX_HAVE_PLATFORM_ESDHC
->>>>>>> 45f53cc9
 	default n
 	help
 	  Include support for MX35PDK platform. This includes specific
@@ -179,11 +166,8 @@
 	select IMX_HAVE_PLATFORM_IMX_UART
 	select IMX_HAVE_PLATFORM_IMX_I2C
 	select IMX_HAVE_PLATFORM_MXC_NAND
-<<<<<<< HEAD
-=======
 	select IMX_HAVE_PLATFORM_FLEXCAN
 	select IMX_HAVE_PLATFORM_ESDHC
->>>>>>> 45f53cc9
 	select MXC_ULPI if USB_ULPI
 	help
 	  Include support for Eukrea CPUIMX35 platform. This includes
@@ -195,13 +179,8 @@
 	default MACH_EUKREA_MBIMXSD35_BASEBOARD
 
 config MACH_EUKREA_MBIMXSD35_BASEBOARD
-<<<<<<< HEAD
-	prompt "Eukrea MBIMXSD development board"
-	bool
-=======
 	bool "Eukrea MBIMXSD development board"
 	select IMX_HAVE_PLATFORM_IMX_SSI
->>>>>>> 45f53cc9
 	help
 	  This adds board specific devices that can be found on Eukrea's
 	  MBIMXSD evaluation board.
