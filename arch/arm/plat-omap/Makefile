--- conflicted
+++ resolved
@@ -4,11 +4,7 @@
 
 # Common support
 obj-y := common.o sram.o clock.o devices.o dma.o mux.o gpio.o \
-<<<<<<< HEAD
-	 usb.o fb.o io.o hdmi_lib.o
-=======
-	 usb.o fb.o io.o timer-32k-sync.o
->>>>>>> a94e782f
+	 usb.o fb.o io.o hdmi_lib.o timer-32k-sync.o
 obj-m :=
 obj-n :=
 obj-  :=
