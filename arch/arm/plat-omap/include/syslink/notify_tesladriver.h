--- conflicted
+++ resolved
@@ -74,17 +74,10 @@
 
 int notify_tesladrv_register_event(
 	struct notify_driver_object *handle,
-<<<<<<< HEAD
-	short int        proc_id,
-	int              event_no,
-	fn_notify_cbck        fn_notify_cbck,
-	void *cbck_arg) ;
-=======
 	short int proc_id,
 	int event_no,
 	fn_notify_cbck fn_notify_cbck,
 	void *cbck_arg);
->>>>>>> 542b2953
 
 /*
 *  func   notify_mbxdrv_unregevent
@@ -96,17 +89,10 @@
 
 int notify_tesladrv_unregister_event(
 	struct notify_driver_object *handle,
-<<<<<<< HEAD
-	short int        proc_id,
-	int        event_no,
-	fn_notify_cbck        fn_notify_cbck,
-	void *cbck_arg) ;
-=======
 	short int proc_id,
 	int event_no,
 	fn_notify_cbck fn_notify_cbck,
 	void *cbck_arg);
->>>>>>> 542b2953
 
 /*
 *  func   notify_mbxdrv_sendevent
@@ -118,15 +104,8 @@
 */
 
 int notify_tesladrv_sendevent(struct notify_driver_object *handle,
-<<<<<<< HEAD
-			      short int        proc_id,
-			      int              event_no,
-			      int              payload,
-			      short int        wait_clear) ;
-=======
 	short int proc_id, int event_no,
 	int payload, short int wait_clear);
->>>>>>> 542b2953
 
 /*
 *  func   notify_mbxdrv_disable
@@ -148,11 +127,7 @@
 */
 
 int notify_tesladrv_restore(struct notify_driver_object *handle,
-<<<<<<< HEAD
-			    u32 key, u16 proc_id) ;
-=======
 			u32 key, u16 proc_id);
->>>>>>> 542b2953
 
 /*
 *  func   notify_mbxdrv_disable_event
@@ -162,15 +137,8 @@
 *
 */
 
-<<<<<<< HEAD
-int notify_tesladrv_disable_event(
-	struct notify_driver_object *handle,
-	short int       proc_id,
-	int   event_no) ;
-=======
 int notify_tesladrv_disable_event(struct notify_driver_object *handle,
 	short int proc_id, int event_no);
->>>>>>> 542b2953
 
 /*
 *  func   notify_mbxdrv_enable_event
@@ -180,20 +148,8 @@
 *
 */
 
-<<<<<<< HEAD
-int notify_tesladrv_enable_event(
-	struct notify_driver_object *handle,
-	short int    proc_id,
-	int    event_no) ;
-
-
-
-
-
-=======
 int notify_tesladrv_enable_event(struct notify_driver_object *handle,
 	short int proc_id, int event_no);
->>>>>>> 542b2953
 
 /*
 *  func   notify_tesladrv_debug
@@ -213,13 +169,8 @@
 *
 */
 
-<<<<<<< HEAD
-struct notify_driver_object * notify_tesladrv_create(char * driver_name,
-		const struct notify_tesladrv_params* params);
-=======
 struct notify_driver_object *notify_tesladrv_create(char *driver_name,
 		const struct notify_tesladrv_params *params);
->>>>>>> 542b2953
 
 /*
 *  func   notify_tesladrv_delete
@@ -228,22 +179,14 @@
 */
 
 
-<<<<<<< HEAD
-int notify_tesladrv_delete(struct notify_driver_object** handlePtr);
-=======
 int notify_tesladrv_delete(struct notify_driver_object **handlePtr);
->>>>>>> 542b2953
 
 /*
 *  func   notify_tesladrv_getconfig
 *
 *  desc   Get the default configuration for driver.
 */
-<<<<<<< HEAD
-void notify_tesladrv_getconfig(struct notify_tesladrv_config* cfg);
-=======
 void notify_tesladrv_getconfig(struct notify_tesladrv_config *cfg);
->>>>>>> 542b2953
 
 
 /*
@@ -253,11 +196,7 @@
 */
 
 
-<<<<<<< HEAD
-int notify_tesladrv_setup(struct notify_tesladrv_config * cfg);
-=======
 int notify_tesladrv_setup(struct notify_tesladrv_config *cfg);
->>>>>>> 542b2953
 
 /*
 *  func   notify_tesladrv_params_init
@@ -266,11 +205,7 @@
 */
 
 void notify_tesladrv_params_init(struct notify_driver_object *handle,
-<<<<<<< HEAD
-				 struct notify_tesladrv_params * params);
-=======
 				 struct notify_tesladrv_params *params);
->>>>>>> 542b2953
 
 /*
 *  func   notify_tesladrv_destroy
