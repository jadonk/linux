/*
 * arch/arm/plat-omap/include/mach/cpu.h
 *
 * OMAP cpu type detection
 *
 * Copyright (C) 2004, 2008 Nokia Corporation
 *
 * Copyright (C) 2009 Texas Instruments.
 *
 * Written by Tony Lindgren <tony.lindgren@nokia.com>
 *
 * Added OMAP4 specific defines - Santosh Shilimkar<santosh.shilimkar@ti.com>
 *
 * This program is free software; you can redistribute it and/or modify
 * it under the terms of the GNU General Public License as published by
 * the Free Software Foundation; either version 2 of the License, or
 * (at your option) any later version.
 *
 * This program is distributed in the hope that it will be useful,
 * but WITHOUT ANY WARRANTY; without even the implied warranty of
 * MERCHANTABILITY or FITNESS FOR A PARTICULAR PURPOSE. See the
 * GNU General Public License for more details.
 *
 * You should have received a copy of the GNU General Public License
 * along with this program; if not, write to the Free Software
 * Foundation, Inc., 59 Temple Place, Suite 330, Boston, MA 02111-1307 USA
 *
 */

#ifndef __ASM_ARCH_OMAP_CPU_H
#define __ASM_ARCH_OMAP_CPU_H

#include <linux/bitops.h>
#include <plat/multi.h>

/*
 * Omap device type i.e. EMU/HS/TST/GP/BAD
 */
#define OMAP2_DEVICE_TYPE_TEST		0
#define OMAP2_DEVICE_TYPE_EMU		1
#define OMAP2_DEVICE_TYPE_SEC		2
#define OMAP2_DEVICE_TYPE_GP		3
#define OMAP2_DEVICE_TYPE_BAD		4

int omap_type(void);

struct omap_chip_id {
	u16 oc;
	u8 type;
};

#define OMAP_CHIP_INIT(x)	{ .oc = x }

/*
 * omap_rev bits:
 * CPU id bits	(0730, 1510, 1710, 2422...)	[31:16]
 * CPU revision	(See _REV_ defined in cpu.h)	[15:08]
 * CPU class bits (15xx, 16xx, 24xx, 34xx...)	[07:00]
 */
unsigned int omap_rev(void);

/*
 * Define CPU revision bits
 *
 * Verbose meaning of the revision bits may be different for a silicon
 * family. This difference can be handled separately.
 */
#define OMAP_REVBITS_00		0x00
#define OMAP_REVBITS_01		0x01
#define OMAP_REVBITS_02		0x02
#define OMAP_REVBITS_10		0x10
#define OMAP_REVBITS_20		0x20
#define OMAP_REVBITS_30		0x30
#define OMAP_REVBITS_40		0x40

/*
 * Get the CPU revision for OMAP devices
 */
#define GET_OMAP_REVISION()	((omap_rev() >> 8) & 0xff)

/*
 * Macros to group OMAP into cpu classes.
 * These can be used in most places.
 * cpu_is_omap7xx():	True for OMAP730, OMAP850
 * cpu_is_omap15xx():	True for OMAP1510, OMAP5910 and OMAP310
 * cpu_is_omap16xx():	True for OMAP1610, OMAP5912 and OMAP1710
 * cpu_is_omap24xx():	True for OMAP2420, OMAP2422, OMAP2423, OMAP2430
 * cpu_is_omap242x():	True for OMAP2420, OMAP2422, OMAP2423
 * cpu_is_omap243x():	True for OMAP2430
 * cpu_is_omap343x():	True for OMAP3430
 * cpu_is_omap443x():	True for OMAP4430
 * cpu_is_omap446x():	True for OMAP4460
 */
#define GET_OMAP_CLASS	(omap_rev() & 0xff)

#define IS_OMAP_CLASS(class, id)			\
static inline int is_omap ##class (void)		\
{							\
	return (GET_OMAP_CLASS == (id)) ? 1 : 0;	\
}

#define GET_OMAP_SUBCLASS	((omap_rev() >> 20) & 0x0fff)

#define IS_OMAP_SUBCLASS(subclass, id)			\
static inline int is_omap ##subclass (void)		\
{							\
	return (GET_OMAP_SUBCLASS == (id)) ? 1 : 0;	\
}

IS_OMAP_CLASS(7xx, 0x07)
IS_OMAP_CLASS(15xx, 0x15)
IS_OMAP_CLASS(16xx, 0x16)
IS_OMAP_CLASS(24xx, 0x24)
IS_OMAP_CLASS(34xx, 0x34)
IS_OMAP_CLASS(44xx, 0x44)

IS_OMAP_SUBCLASS(242x, 0x242)
IS_OMAP_SUBCLASS(243x, 0x243)
IS_OMAP_SUBCLASS(343x, 0x343)
IS_OMAP_SUBCLASS(363x, 0x363)
IS_OMAP_SUBCLASS(443x, 0x443)
IS_OMAP_SUBCLASS(446x, 0x446)

#define cpu_is_omap7xx()		0
#define cpu_is_omap15xx()		0
#define cpu_is_omap16xx()		0
#define cpu_is_omap24xx()		0
#define cpu_is_omap242x()		0
#define cpu_is_omap243x()		0
#define cpu_is_omap34xx()		0
#define cpu_is_omap343x()		0
#define cpu_is_omap44xx()		0
#define cpu_is_omap443x()		0
#define cpu_is_omap446x()		0

#if defined(MULTI_OMAP1)
# if defined(CONFIG_ARCH_OMAP730)
#  undef  cpu_is_omap7xx
#  define cpu_is_omap7xx()		is_omap7xx()
# endif
# if defined(CONFIG_ARCH_OMAP850)
#  undef  cpu_is_omap7xx
#  define cpu_is_omap7xx()		is_omap7xx()
# endif
# if defined(CONFIG_ARCH_OMAP15XX)
#  undef  cpu_is_omap15xx
#  define cpu_is_omap15xx()		is_omap15xx()
# endif
# if defined(CONFIG_ARCH_OMAP16XX)
#  undef  cpu_is_omap16xx
#  define cpu_is_omap16xx()		is_omap16xx()
# endif
#else
# if defined(CONFIG_ARCH_OMAP730)
#  undef  cpu_is_omap7xx
#  define cpu_is_omap7xx()		1
# endif
# if defined(CONFIG_ARCH_OMAP850)
#  undef  cpu_is_omap7xx
#  define cpu_is_omap7xx()		1
# endif
# if defined(CONFIG_ARCH_OMAP15XX)
#  undef  cpu_is_omap15xx
#  define cpu_is_omap15xx()		1
# endif
# if defined(CONFIG_ARCH_OMAP16XX)
#  undef  cpu_is_omap16xx
#  define cpu_is_omap16xx()		1
# endif
#endif

#if defined(MULTI_OMAP2)
# if defined(CONFIG_ARCH_OMAP2)
#  undef  cpu_is_omap24xx
#  define cpu_is_omap24xx()		is_omap24xx()
# endif
# if defined (CONFIG_ARCH_OMAP2420)
#  undef  cpu_is_omap242x
#  define cpu_is_omap242x()		is_omap242x()
# endif
# if defined (CONFIG_ARCH_OMAP2430)
#  undef  cpu_is_omap243x
#  define cpu_is_omap243x()		is_omap243x()
# endif
# if defined(CONFIG_ARCH_OMAP3)
#  undef  cpu_is_omap34xx
#  undef  cpu_is_omap343x
#  define cpu_is_omap34xx()		is_omap34xx()
#  define cpu_is_omap343x()		is_omap343x()
# endif
#else
# if defined(CONFIG_ARCH_OMAP2)
#  undef  cpu_is_omap24xx
#  define cpu_is_omap24xx()		1
# endif
# if defined(CONFIG_ARCH_OMAP2420)
#  undef  cpu_is_omap242x
#  define cpu_is_omap242x()		1
# endif
# if defined(CONFIG_ARCH_OMAP2430)
#  undef  cpu_is_omap243x
#  define cpu_is_omap243x()		1
# endif
# if defined(CONFIG_ARCH_OMAP3)
#  undef  cpu_is_omap34xx
#  define cpu_is_omap34xx()		1
# endif
# if defined(CONFIG_ARCH_OMAP3430)
#  undef  cpu_is_omap343x
#  define cpu_is_omap343x()		1
# endif
#endif

/*
 * Macros to detect individual cpu types.
 * These are only rarely needed.
 * cpu_is_omap330():	True for OMAP330
 * cpu_is_omap730():	True for OMAP730
 * cpu_is_omap850():	True for OMAP850
 * cpu_is_omap1510():	True for OMAP1510
 * cpu_is_omap1610():	True for OMAP1610
 * cpu_is_omap1611():	True for OMAP1611
 * cpu_is_omap5912():	True for OMAP5912
 * cpu_is_omap1621():	True for OMAP1621
 * cpu_is_omap1710():	True for OMAP1710
 * cpu_is_omap2420():	True for OMAP2420
 * cpu_is_omap2422():	True for OMAP2422
 * cpu_is_omap2423():	True for OMAP2423
 * cpu_is_omap2430():	True for OMAP2430
 * cpu_is_omap3430():	True for OMAP3430
 * cpu_is_omap4430():	True for OMAP4430
 * cpu_is_omap4460():	True for OMAP4460
 * cpu_is_omap3505():	True for OMAP3505
 * cpu_is_omap3517():	True for OMAP3517
 */
#define GET_OMAP_TYPE	((omap_rev() >> 16) & 0xffff)

#define IS_OMAP_TYPE(type, id)				\
static inline int is_omap ##type (void)			\
{							\
	return (GET_OMAP_TYPE == (id)) ? 1 : 0;		\
}

IS_OMAP_TYPE(310, 0x0310)
IS_OMAP_TYPE(730, 0x0730)
IS_OMAP_TYPE(850, 0x0850)
IS_OMAP_TYPE(1510, 0x1510)
IS_OMAP_TYPE(1610, 0x1610)
IS_OMAP_TYPE(1611, 0x1611)
IS_OMAP_TYPE(5912, 0x1611)
IS_OMAP_TYPE(1621, 0x1621)
IS_OMAP_TYPE(1710, 0x1710)
IS_OMAP_TYPE(2420, 0x2420)
IS_OMAP_TYPE(2422, 0x2422)
IS_OMAP_TYPE(2423, 0x2423)
IS_OMAP_TYPE(2430, 0x2430)
IS_OMAP_TYPE(3430, 0x3430)
IS_OMAP_TYPE(3630, 0x3630)
IS_OMAP_TYPE(3505, 0x3505)
IS_OMAP_TYPE(3517, 0x3517)
IS_OMAP_TYPE(4430, 0x4430)
<<<<<<< HEAD
IS_OMAP_TYPE(4460, 0x4460)
=======
>>>>>>> d136f357

#define cpu_is_omap310()		0
#define cpu_is_omap730()		0
#define cpu_is_omap850()		0
#define cpu_is_omap1510()		0
#define cpu_is_omap1610()		0
#define cpu_is_omap5912()		0
#define cpu_is_omap1611()		0
#define cpu_is_omap1621()		0
#define cpu_is_omap1710()		0
#define cpu_is_omap2420()		0
#define cpu_is_omap2422()		0
#define cpu_is_omap2423()		0
#define cpu_is_omap2430()		0
#define cpu_is_omap3503()		0
#define cpu_is_omap3515()		0
#define cpu_is_omap3525()		0
#define cpu_is_omap3530()		0
#define cpu_is_omap3505()		0
#define cpu_is_omap3517()		0
#define cpu_is_omap3430()		0
#define cpu_is_omap3630()		0
<<<<<<< HEAD
#define cpu_is_omap4460()		0
=======
#define cpu_is_omap4430()		0
>>>>>>> d136f357

/*
 * Whether we have MULTI_OMAP1 or not, we still need to distinguish
 * between 730 vs 850, 330 vs. 1510 and 1611B/5912 vs. 1710.
 */

#if defined(CONFIG_ARCH_OMAP730)
# undef  cpu_is_omap730
# define cpu_is_omap730()		is_omap730()
#endif

#if defined(CONFIG_ARCH_OMAP850)
# undef  cpu_is_omap850
# define cpu_is_omap850()		is_omap850()
#endif

#if defined(CONFIG_ARCH_OMAP15XX)
# undef  cpu_is_omap310
# undef  cpu_is_omap1510
# define cpu_is_omap310()		is_omap310()
# define cpu_is_omap1510()		is_omap1510()
#endif

#if defined(CONFIG_ARCH_OMAP16XX)
# undef  cpu_is_omap1610
# undef  cpu_is_omap1611
# undef  cpu_is_omap5912
# undef  cpu_is_omap1621
# undef  cpu_is_omap1710
# define cpu_is_omap1610()		is_omap1610()
# define cpu_is_omap1611()		is_omap1611()
# define cpu_is_omap5912()		is_omap5912()
# define cpu_is_omap1621()		is_omap1621()
# define cpu_is_omap1710()		is_omap1710()
#endif

#if defined(CONFIG_ARCH_OMAP2)
# undef  cpu_is_omap2420
# undef  cpu_is_omap2422
# undef  cpu_is_omap2423
# undef  cpu_is_omap2430
# define cpu_is_omap2420()		is_omap2420()
# define cpu_is_omap2422()		is_omap2422()
# define cpu_is_omap2423()		is_omap2423()
# define cpu_is_omap2430()		is_omap2430()
#endif

#if defined(CONFIG_ARCH_OMAP3)
# undef cpu_is_omap3430
# undef cpu_is_omap3503
# undef cpu_is_omap3515
# undef cpu_is_omap3525
# undef cpu_is_omap3530
# undef cpu_is_omap3505
# undef cpu_is_omap3517
# define cpu_is_omap3430()		is_omap3430()
# define cpu_is_omap3503()		(cpu_is_omap3430() &&		\
						(!omap3_has_iva()) &&	\
						(!omap3_has_sgx()))
# define cpu_is_omap3515()		(cpu_is_omap3430() &&		\
						(!omap3_has_iva()) &&	\
						(omap3_has_sgx()))
# define cpu_is_omap3525()		(cpu_is_omap3430() &&		\
						(!omap3_has_sgx()) &&	\
						(omap3_has_iva()))
# define cpu_is_omap3530()		(cpu_is_omap3430())
# define cpu_is_omap3505()		is_omap3505()
# define cpu_is_omap3517()		is_omap3517()
# undef cpu_is_omap3630
# define cpu_is_omap3630()		is_omap363x()
#endif

# if defined(CONFIG_ARCH_OMAP4)
# undef cpu_is_omap44xx
# undef cpu_is_omap443x
<<<<<<< HEAD
# undef cpu_is_omap446x
# undef cpu_is_omap4430
# undef cpu_is_omap4460
# define cpu_is_omap44xx()		is_omap44xx()
# define cpu_is_omap443x()		is_omap443x()
# define cpu_is_omap446x() is_omap446x()
# define cpu_is_omap4430() is_omap4430()
# define cpu_is_omap4460() is_omap4460()
=======
# undef cpu_is_omap4430
# define cpu_is_omap44xx()		is_omap44xx()
# define cpu_is_omap443x()		is_omap443x()
# define cpu_is_omap4430()		is_omap4430()
>>>>>>> d136f357
# endif

/* Macros to detect if we have OMAP1 or OMAP2 */
#define cpu_class_is_omap1()	(cpu_is_omap7xx() || cpu_is_omap15xx() || \
				cpu_is_omap16xx())
#define cpu_class_is_omap2()	(cpu_is_omap24xx() || cpu_is_omap34xx() || \
				cpu_is_omap44xx())

/* Various silicon revisions for omap2 */
#define OMAP242X_CLASS		0x24200024
#define OMAP2420_REV_ES1_0	0x24200024
#define OMAP2420_REV_ES2_0	0x24201024

#define OMAP243X_CLASS		0x24300024
#define OMAP2430_REV_ES1_0	0x24300024

#define OMAP343X_CLASS		0x34300034
#define OMAP3430_REV_ES1_0	0x34300034
#define OMAP3430_REV_ES2_0	0x34301034
#define OMAP3430_REV_ES2_1	0x34302034
#define OMAP3430_REV_ES3_0	0x34303034
#define OMAP3430_REV_ES3_1	0x34304034
#define OMAP3430_REV_ES3_1_2	0x34305034

#define OMAP3630_REV_ES1_0	0x36300034
#define OMAP3630_REV_ES1_1	0x36300134
#define OMAP3630_REV_ES1_2	0x36300234

#define OMAP35XX_CLASS		0x35000034
#define OMAP3503_REV(v)		(OMAP35XX_CLASS | (0x3503 << 16) | (v << 8))
#define OMAP3515_REV(v)		(OMAP35XX_CLASS | (0x3515 << 16) | (v << 8))
#define OMAP3525_REV(v)		(OMAP35XX_CLASS | (0x3525 << 16) | (v << 8))
#define OMAP3530_REV(v)		(OMAP35XX_CLASS | (0x3530 << 16) | (v << 8))
#define OMAP3505_REV(v)		(OMAP35XX_CLASS | (0x3505 << 16) | (v << 8))
#define OMAP3517_REV(v)		(OMAP35XX_CLASS | (0x3517 << 16) | (v << 8))

#define OMAP443X_CLASS		0x44300044
#define OMAP4430_REV_ES1_0	0x44300044
#define OMAP4430_REV_ES2_0	0x44301044
#define OMAP4430_REV_ES2_1	0x44302044
#define OMAP4430_REV_ES2_2	0x44303044
#define OMAP4430_REV_ES2_3	0x44304044

#define OMAP446X_CLASS 0x44600044
#define OMAP4460_REV_ES1_0 (OMAP446X_CLASS | (0x10 << 8))

/*
 * omap_chip bits
 *
 * CHIP_IS_OMAP{2420,2430,3430} indicate that a particular structure is
 * valid on all chips of that type.  CHIP_IS_OMAP3430ES{1,2} indicates
 * something that is only valid on that particular ES revision.
 *
 * These bits may be ORed together to indicate structures that are
 * available on multiple chip types.
 *
 * To test whether a particular structure matches the current OMAP chip type,
 * use omap_chip_is().
 *
 */
#define CHIP_IS_OMAP2420		(1 << 0)
#define CHIP_IS_OMAP2430		(1 << 1)
#define CHIP_IS_OMAP3430		(1 << 2)
#define CHIP_IS_OMAP3430ES1		(1 << 3)
#define CHIP_IS_OMAP3430ES2		(1 << 4)
#define CHIP_IS_OMAP3430ES3_0		(1 << 5)
#define CHIP_IS_OMAP3430ES3_1		(1 << 6)
#define CHIP_IS_OMAP3630ES1		(1 << 7)
#define CHIP_IS_OMAP3630ES1_1		(1 << 8)
#define CHIP_IS_OMAP3630ES1_2		(1 << 9)
#define CHIP_IS_OMAP4430ES1		(1 << 10)
#define CHIP_IS_OMAP4430ES2		(1 << 11)
#define CHIP_IS_OMAP4430ES2_1		(1 << 12)
#define CHIP_IS_OMAP4430ES2_2		(1 << 13)
#define CHIP_IS_OMAP4430ES2_3		(1 << 14)
#define CHIP_IS_OMAP4460ES1_0		(1 << 15)

#define CHIP_IS_OMAP24XX		(CHIP_IS_OMAP2420 | CHIP_IS_OMAP2430)

#define CHIP_IS_OMAP4430		(CHIP_IS_OMAP4430ES1 | \
						CHIP_IS_OMAP4430ES2 |\
						CHIP_IS_OMAP4430ES2_1 |\
						CHIP_IS_OMAP4430ES2_2 |\
						CHIP_IS_OMAP4430ES2_3)

#define CHIP_IS_OMAP4460 CHIP_IS_OMAP4460ES1_0

#define CHIP_IS_OMAP44XX (CHIP_IS_OMAP4430 | CHIP_IS_OMAP4460)

/*
 * "GE" here represents "greater than or equal to" in terms of ES
 * levels.  So CHIP_GE_OMAP3430ES2 is intended to match all OMAP3430
 * chips at ES2 and beyond, but not, for example, any OMAP lines after
 * OMAP3.
 */
#define CHIP_GE_OMAP3430ES2		(CHIP_IS_OMAP3430ES2 | \
					 CHIP_IS_OMAP3430ES3_0 | \
					 CHIP_IS_OMAP3430ES3_1 | \
					 CHIP_IS_OMAP3630ES1 | \
					 CHIP_IS_OMAP3630ES1_1 | \
					 CHIP_IS_OMAP3630ES1_2)
#define CHIP_GE_OMAP3430ES3_1		(CHIP_IS_OMAP3430ES3_1 | \
					 CHIP_IS_OMAP3630ES1 | \
					 CHIP_IS_OMAP3630ES1_1 | \
					 CHIP_IS_OMAP3630ES1_2)


int omap_chip_is(struct omap_chip_id oci);
void omap2_check_revision(void);

/*
 * Runtime detection of OMAP3 features
 */
extern u32 omap3_features;

#define OMAP3_HAS_L2CACHE		BIT(0)
#define OMAP3_HAS_IVA			BIT(1)
#define OMAP3_HAS_SGX			BIT(2)
#define OMAP3_HAS_NEON			BIT(3)
#define OMAP3_HAS_ISP			BIT(4)
#define OMAP3_HAS_192MHZ_CLK		BIT(5)

#define OMAP3_HAS_FEATURE(feat,flag)			\
static inline unsigned int omap3_has_ ##feat(void)	\
{							\
	return (omap3_features & OMAP3_HAS_ ##flag);	\
}							\

OMAP3_HAS_FEATURE(l2cache, L2CACHE)
OMAP3_HAS_FEATURE(sgx, SGX)
OMAP3_HAS_FEATURE(iva, IVA)
OMAP3_HAS_FEATURE(neon, NEON)
OMAP3_HAS_FEATURE(isp, ISP)
OMAP3_HAS_FEATURE(192mhz_clk, 192MHZ_CLK)

/*
 * Runtime detection of OMAP4 features
 */
extern u32 omap4_features;

#define OMAP4_HAS_MPU_1GHZ		BIT(0)
#define OMAP4_HAS_MPU_1_2GHZ		BIT(1)
#define OMAP4_HAS_MPU_1_5GHZ		BIT(2)

#define OMAP4_HAS_FEATURE(feat, flag)			\
static inline unsigned int omap4_has_ ##feat(void)	\
{							\
	return omap4_features & OMAP4_HAS_ ##flag;	\
}							\

OMAP4_HAS_FEATURE(mpu_1ghz, MPU_1GHZ)
OMAP4_HAS_FEATURE(mpu_1_2ghz, MPU_1_2GHZ)
OMAP4_HAS_FEATURE(mpu_1_5ghz, MPU_1_5GHZ)

#endif<|MERGE_RESOLUTION|>--- conflicted
+++ resolved
@@ -259,10 +259,7 @@
 IS_OMAP_TYPE(3505, 0x3505)
 IS_OMAP_TYPE(3517, 0x3517)
 IS_OMAP_TYPE(4430, 0x4430)
-<<<<<<< HEAD
 IS_OMAP_TYPE(4460, 0x4460)
-=======
->>>>>>> d136f357
 
 #define cpu_is_omap310()		0
 #define cpu_is_omap730()		0
@@ -285,11 +282,8 @@
 #define cpu_is_omap3517()		0
 #define cpu_is_omap3430()		0
 #define cpu_is_omap3630()		0
-<<<<<<< HEAD
 #define cpu_is_omap4460()		0
-=======
 #define cpu_is_omap4430()		0
->>>>>>> d136f357
 
 /*
  * Whether we have MULTI_OMAP1 or not, we still need to distinguish
@@ -365,7 +359,6 @@
 # if defined(CONFIG_ARCH_OMAP4)
 # undef cpu_is_omap44xx
 # undef cpu_is_omap443x
-<<<<<<< HEAD
 # undef cpu_is_omap446x
 # undef cpu_is_omap4430
 # undef cpu_is_omap4460
@@ -374,12 +367,6 @@
 # define cpu_is_omap446x() is_omap446x()
 # define cpu_is_omap4430() is_omap4430()
 # define cpu_is_omap4460() is_omap4460()
-=======
-# undef cpu_is_omap4430
-# define cpu_is_omap44xx()		is_omap44xx()
-# define cpu_is_omap443x()		is_omap443x()
-# define cpu_is_omap4430()		is_omap4430()
->>>>>>> d136f357
 # endif
 
 /* Macros to detect if we have OMAP1 or OMAP2 */
