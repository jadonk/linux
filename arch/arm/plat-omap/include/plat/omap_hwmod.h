/*
 * omap_hwmod macros, structures
 *
 * Copyright (C) 2009-2010 Nokia Corporation
 * Paul Walmsley
 *
 * Created in collaboration with (alphabetical order): Benoît Cousson,
 * Kevin Hilman, Tony Lindgren, Rajendra Nayak, Vikram Pandita, Sakari
 * Poussa, Anand Sawant, Santosh Shilimkar, Richard Woodruff
 *
 * This program is free software; you can redistribute it and/or modify
 * it under the terms of the GNU General Public License version 2 as
 * published by the Free Software Foundation.
 *
 * These headers and macros are used to define OMAP on-chip module
 * data and their integration with other OMAP modules and Linux.
 *
 * References:
 * - OMAP2420 Multimedia Processor Silicon Revision 2.1.1, 2.2 (SWPU064)
 * - OMAP2430 Multimedia Device POP Silicon Revision 2.1 (SWPU090)
 * - OMAP34xx Multimedia Device Silicon Revision 3.1 (SWPU108)
 * - OMAP4430 Multimedia Device Silicon Revision 1.0 (SWPU140)
 * - Open Core Protocol Specification 2.2
 *
 * To do:
 * - add interconnect error log structures
 * - add pinmuxing
 * - init_conn_id_bit (CONNID_BIT_VECTOR)
 * - implement default hwmod SMS/SDRC flags?
 *
 */
#ifndef __ARCH_ARM_PLAT_OMAP_INCLUDE_MACH_OMAP_HWMOD_H
#define __ARCH_ARM_PLAT_OMAP_INCLUDE_MACH_OMAP_HWMOD_H

#include <linux/kernel.h>
#include <linux/list.h>
#include <linux/ioport.h>
#include <linux/mutex.h>
#include <plat/cpu.h>

struct omap_device;

extern struct omap_hwmod_sysc_fields omap_hwmod_sysc_type1;
extern struct omap_hwmod_sysc_fields omap_hwmod_sysc_type2;

/*
 * OCP SYSCONFIG bit shifts/masks TYPE1. These are for IPs compliant
 * with the original PRCM protocol defined for OMAP2420
 */
#define SYSC_TYPE1_MIDLEMODE_SHIFT	12
#define SYSC_TYPE1_MIDLEMODE_MASK	(0x3 << SYSC_MIDLEMODE_SHIFT)
#define SYSC_TYPE1_CLOCKACTIVITY_SHIFT	8
#define SYSC_TYPE1_CLOCKACTIVITY_MASK	(0x3 << SYSC_CLOCKACTIVITY_SHIFT)
#define SYSC_TYPE1_SIDLEMODE_SHIFT	3
#define SYSC_TYPE1_SIDLEMODE_MASK	(0x3 << SYSC_SIDLEMODE_SHIFT)
#define SYSC_TYPE1_ENAWAKEUP_SHIFT	2
#define SYSC_TYPE1_ENAWAKEUP_MASK	(1 << SYSC_ENAWAKEUP_SHIFT)
#define SYSC_TYPE1_SOFTRESET_SHIFT	1
#define SYSC_TYPE1_SOFTRESET_MASK	(1 << SYSC_SOFTRESET_SHIFT)
#define SYSC_TYPE1_AUTOIDLE_SHIFT	0
#define SYSC_TYPE1_AUTOIDLE_MASK	(1 << SYSC_AUTOIDLE_SHIFT)

/*
 * OCP SYSCONFIG bit shifts/masks TYPE2. These are for IPs compliant
 * with the new PRCM protocol defined for new OMAP4 IPs.
 */
#define SYSC_TYPE2_SOFTRESET_SHIFT	0
#define SYSC_TYPE2_SOFTRESET_MASK	(1 << SYSC_TYPE2_SOFTRESET_SHIFT)
#define SYSC_TYPE2_SIDLEMODE_SHIFT	2
#define SYSC_TYPE2_SIDLEMODE_MASK	(0x3 << SYSC_TYPE2_SIDLEMODE_SHIFT)
#define SYSC_TYPE2_MIDLEMODE_SHIFT	4
#define SYSC_TYPE2_MIDLEMODE_MASK	(0x3 << SYSC_TYPE2_MIDLEMODE_SHIFT)

/* OCP SYSSTATUS bit shifts/masks */
#define SYSS_RESETDONE_SHIFT		0
#define SYSS_RESETDONE_MASK		(1 << SYSS_RESETDONE_SHIFT)

/* Master standby/slave idle mode flags */
#define HWMOD_IDLEMODE_FORCE		(1 << 0)
#define HWMOD_IDLEMODE_NO		(1 << 1)
#define HWMOD_IDLEMODE_SMART		(1 << 2)

/**
 * struct omap_hwmod_irq_info - MPU IRQs used by the hwmod
 * @name: name of the IRQ channel (module local name)
 * @irq_ch: IRQ channel ID
 *
 * @name should be something short, e.g., "tx" or "rx".  It is for use
 * by platform_get_resource_byname().  It is defined locally to the
 * hwmod.
 */
struct omap_hwmod_irq_info {
	const char	*name;
	u16		irq;
};

/**
 * struct omap_hwmod_dma_info - DMA channels used by the hwmod
 * @name: name of the DMA channel (module local name)
 * @dma_req: DMA request ID
 *
 * @name should be something short, e.g., "tx" or "rx".  It is for use
 * by platform_get_resource_byname().  It is defined locally to the
 * hwmod.
 */
struct omap_hwmod_dma_info {
	const char	*name;
	u16		dma_req;
<<<<<<< HEAD
=======
};

/**
 * struct omap_hwmod_rst_info - IPs reset lines use by hwmod
 * @name: name of the reset line (module local name)
 * @rst_shift: Offset of the reset bit
 *
 * @name should be something short, e.g., "cpu0" or "rst". It is defined
 * locally to the hwmod.
 */
struct omap_hwmod_rst_info {
	const char	*name;
	u8		rst_shift;
>>>>>>> 4b55a0d5
};

/**
 * struct omap_hwmod_opt_clk - optional clocks used by this hwmod
 * @role: "sys", "32k", "tv", etc -- for use in clk_get()
 * @clk: opt clock: OMAP clock name
 * @_clk: pointer to the struct clk (filled in at runtime)
 *
 * The module's interface clock and main functional clock should not
 * be added as optional clocks.
 */
struct omap_hwmod_opt_clk {
	const char	*role;
	const char	*clk;
	struct clk	*_clk;
};


/* omap_hwmod_omap2_firewall.flags bits */
#define OMAP_FIREWALL_L3		(1 << 0)
#define OMAP_FIREWALL_L4		(1 << 1)

/**
 * struct omap_hwmod_omap2_firewall - OMAP2/3 device firewall data
 * @l3_perm_bit: bit shift for L3_PM_*_PERMISSION_*
 * @l4_fw_region: L4 firewall region ID
 * @l4_prot_group: L4 protection group ID
 * @flags: (see omap_hwmod_omap2_firewall.flags macros above)
 */
struct omap_hwmod_omap2_firewall {
	u8 l3_perm_bit;
	u8 l4_fw_region;
	u8 l4_prot_group;
	u8 flags;
};


/*
 * omap_hwmod_addr_space.flags bits
 *
 * ADDR_MAP_ON_INIT: Map this address space during omap_hwmod init.
 * ADDR_TYPE_RT: Address space contains module register target data.
 */
#define ADDR_MAP_ON_INIT	(1 << 0)
#define ADDR_TYPE_RT		(1 << 1)

/**
 * struct omap_hwmod_addr_space - MPU address space handled by the hwmod
 * @pa_start: starting physical address
 * @pa_end: ending physical address
 * @flags: (see omap_hwmod_addr_space.flags macros above)
 *
 * Address space doesn't necessarily follow physical interconnect
 * structure.  GPMC is one example.
 */
struct omap_hwmod_addr_space {
	u32 pa_start;
	u32 pa_end;
	u8 flags;
};


/*
 * omap_hwmod_ocp_if.user bits: these indicate the initiators that use this
 * interface to interact with the hwmod.  Used to add sleep dependencies
 * when the module is enabled or disabled.
 */
#define OCP_USER_MPU			(1 << 0)
#define OCP_USER_SDMA			(1 << 1)

/* omap_hwmod_ocp_if.flags bits */
#define OCPIF_SWSUP_IDLE		(1 << 0)
#define OCPIF_CAN_BURST			(1 << 1)

/**
 * struct omap_hwmod_ocp_if - OCP interface data
 * @master: struct omap_hwmod that initiates OCP transactions on this link
 * @slave: struct omap_hwmod that responds to OCP transactions on this link
 * @addr: address space associated with this link
 * @clk: interface clock: OMAP clock name
 * @_clk: pointer to the interface struct clk (filled in at runtime)
 * @fw: interface firewall data
 * @addr_cnt: ARRAY_SIZE(@addr)
 * @width: OCP data width
 * @thread_cnt: number of threads
 * @max_burst_len: maximum burst length in @width sized words (0 if unlimited)
 * @user: initiators using this interface (see OCP_USER_* macros above)
 * @flags: OCP interface flags (see OCPIF_* macros above)
 *
 * It may also be useful to add a tag_cnt field for OCP2.x devices.
 *
 * Parameter names beginning with an underscore are managed internally by
 * the omap_hwmod code and should not be set during initialization.
 */
struct omap_hwmod_ocp_if {
	struct omap_hwmod		*master;
	struct omap_hwmod		*slave;
	struct omap_hwmod_addr_space	*addr;
	const char			*clk;
	struct clk			*_clk;
	union {
		struct omap_hwmod_omap2_firewall omap2;
	}				fw;
	u8				addr_cnt;
	u8				width;
	u8				thread_cnt;
	u8				max_burst_len;
	u8				user;
	u8				flags;
};


/* Macros for use in struct omap_hwmod_sysconfig */

/* Flags for use in omap_hwmod_sysconfig.idlemodes */
#define MASTER_STANDBY_SHIFT	2
#define SLAVE_IDLE_SHIFT	0
#define SIDLE_FORCE		(HWMOD_IDLEMODE_FORCE << SLAVE_IDLE_SHIFT)
#define SIDLE_NO		(HWMOD_IDLEMODE_NO << SLAVE_IDLE_SHIFT)
#define SIDLE_SMART		(HWMOD_IDLEMODE_SMART << SLAVE_IDLE_SHIFT)
#define MSTANDBY_FORCE		(HWMOD_IDLEMODE_FORCE << MASTER_STANDBY_SHIFT)
#define MSTANDBY_NO		(HWMOD_IDLEMODE_NO << MASTER_STANDBY_SHIFT)
#define MSTANDBY_SMART		(HWMOD_IDLEMODE_SMART << MASTER_STANDBY_SHIFT)

/* omap_hwmod_sysconfig.sysc_flags capability flags */
#define SYSC_HAS_AUTOIDLE	(1 << 0)
#define SYSC_HAS_SOFTRESET	(1 << 1)
#define SYSC_HAS_ENAWAKEUP	(1 << 2)
#define SYSC_HAS_EMUFREE	(1 << 3)
#define SYSC_HAS_CLOCKACTIVITY	(1 << 4)
#define SYSC_HAS_SIDLEMODE	(1 << 5)
#define SYSC_HAS_MIDLEMODE	(1 << 6)
#define SYSS_MISSING		(1 << 7)
#define SYSC_NO_CACHE		(1 << 8)  /* XXX SW flag, belongs elsewhere */

/* omap_hwmod_sysconfig.clockact flags */
#define CLOCKACT_TEST_BOTH	0x0
#define CLOCKACT_TEST_MAIN	0x1
#define CLOCKACT_TEST_ICLK	0x2
#define CLOCKACT_TEST_NONE	0x3

/**
 * struct omap_hwmod_sysc_fields - hwmod OCP_SYSCONFIG register field offsets.
 * @midle_shift: Offset of the midle bit
 * @clkact_shift: Offset of the clockactivity bit
 * @sidle_shift: Offset of the sidle bit
 * @enwkup_shift: Offset of the enawakeup bit
 * @srst_shift: Offset of the softreset bit
 * @autoidle_shift: Offset of the autoidle bit
 */
struct omap_hwmod_sysc_fields {
	u8 midle_shift;
	u8 clkact_shift;
	u8 sidle_shift;
	u8 enwkup_shift;
	u8 srst_shift;
	u8 autoidle_shift;
};

/**
 * struct omap_hwmod_class_sysconfig - hwmod class OCP_SYS* data
 * @rev_offs: IP block revision register offset (from module base addr)
 * @sysc_offs: OCP_SYSCONFIG register offset (from module base addr)
 * @syss_offs: OCP_SYSSTATUS register offset (from module base addr)
 * @idlemodes: One or more of {SIDLE,MSTANDBY}_{OFF,FORCE,SMART}
 * @sysc_flags: SYS{C,S}_HAS* flags indicating SYSCONFIG bits supported
 * @clockact: the default value of the module CLOCKACTIVITY bits
 *
 * @clockact describes to the module which clocks are likely to be
 * disabled when the PRCM issues its idle request to the module.  Some
 * modules have separate clockdomains for the interface clock and main
 * functional clock, and can check whether they should acknowledge the
 * idle request based on the internal module functionality that has
 * been associated with the clocks marked in @clockact.  This field is
 * only used if HWMOD_SET_DEFAULT_CLOCKACT is set (see below)
 *
 * @sysc_fields: structure containing the offset positions of various bits in
 * SYSCONFIG register. This can be populated using omap_hwmod_sysc_type1 or
 * omap_hwmod_sysc_type2 defined in omap_hwmod_common_data.c depending on
 * whether the device ip is compliant with the original PRCM protocol
 * defined for OMAP2420 or the new PRCM protocol for new OMAP4 IPs.
 * If the device follows a different scheme for the sysconfig register ,
 * then this field has to be populated with the correct offset structure.
 */
struct omap_hwmod_class_sysconfig {
	u16 rev_offs;
	u16 sysc_offs;
	u16 syss_offs;
	u16 sysc_flags;
	u8 idlemodes;
	u8 clockact;
	struct omap_hwmod_sysc_fields *sysc_fields;
};

/**
 * struct omap_hwmod_omap2_prcm - OMAP2/3-specific PRCM data
 * @module_offs: PRCM submodule offset from the start of the PRM/CM
 * @prcm_reg_id: PRCM register ID (e.g., 3 for CM_AUTOIDLE3)
 * @module_bit: register bit shift for AUTOIDLE, WKST, WKEN, GRPSEL regs
 * @idlest_reg_id: IDLEST register ID (e.g., 3 for CM_IDLEST3)
 * @idlest_idle_bit: register bit shift for CM_IDLEST slave idle bit
 * @idlest_stdby_bit: register bit shift for CM_IDLEST master standby bit
 *
 * @prcm_reg_id and @module_bit are specific to the AUTOIDLE, WKST,
 * WKEN, GRPSEL registers.  In an ideal world, no extra information
 * would be needed for IDLEST information, but alas, there are some
 * exceptions, so @idlest_reg_id, @idlest_idle_bit, @idlest_stdby_bit
 * are needed for the IDLEST registers (c.f. 2430 I2CHS, 3430 USBHOST)
 */
struct omap_hwmod_omap2_prcm {
	s16 module_offs;
	u8 prcm_reg_id;
	u8 module_bit;
	u8 idlest_reg_id;
	u8 idlest_idle_bit;
	u8 idlest_stdby_bit;
};


/**
 * struct omap_hwmod_omap4_prcm - OMAP4-specific PRCM data
 * @clkctrl_reg: PRCM address of the clock control register
 * @rstctrl_reg: adress of the XXX_RSTCTRL register located in the PRM
 * @submodule_wkdep_bit: bit shift of the WKDEP range
 */
struct omap_hwmod_omap4_prcm {
	void __iomem	*clkctrl_reg;
	void __iomem	*rstctrl_reg;
	u8		submodule_wkdep_bit;
};


/*
 * omap_hwmod.flags definitions
 *
 * HWMOD_SWSUP_SIDLE: omap_hwmod code should manually bring module in and out
 *     of idle, rather than relying on module smart-idle
 * HWMOD_SWSUP_MSTDBY: omap_hwmod code should manually bring module in and out
 *     of standby, rather than relying on module smart-standby
 * HWMOD_INIT_NO_RESET: don't reset this module at boot - important for
 *     SDRAM controller, etc.
 * HWMOD_INIT_NO_IDLE: don't idle this module at boot - important for SDRAM
 *     controller, etc.
 * HWMOD_NO_AUTOIDLE: disable module autoidle (OCP_SYSCONFIG.AUTOIDLE)
 *     when module is enabled, rather than the default, which is to
 *     enable autoidle
 * HWMOD_SET_DEFAULT_CLOCKACT: program CLOCKACTIVITY bits at startup
 * HWMOD_NO_IDLEST : this module does not have idle status - this is the case
 *     only for few initiator modules on OMAP2 & 3.
 */
#define HWMOD_SWSUP_SIDLE			(1 << 0)
#define HWMOD_SWSUP_MSTANDBY			(1 << 1)
#define HWMOD_INIT_NO_RESET			(1 << 2)
#define HWMOD_INIT_NO_IDLE			(1 << 3)
#define HWMOD_NO_OCP_AUTOIDLE			(1 << 4)
#define HWMOD_SET_DEFAULT_CLOCKACT		(1 << 5)
#define HWMOD_NO_IDLEST				(1 << 6)

/*
 * omap_hwmod._int_flags definitions
 * These are for internal use only and are managed by the omap_hwmod code.
 *
 * _HWMOD_NO_MPU_PORT: no path exists for the MPU to write to this module
 * _HWMOD_WAKEUP_ENABLED: set when the omap_hwmod code has enabled ENAWAKEUP
 * _HWMOD_SYSCONFIG_LOADED: set when the OCP_SYSCONFIG value has been cached
 */
#define _HWMOD_NO_MPU_PORT			(1 << 0)
#define _HWMOD_WAKEUP_ENABLED			(1 << 1)
#define _HWMOD_SYSCONFIG_LOADED			(1 << 2)

/*
 * omap_hwmod._state definitions
 *
 * INITIALIZED: reset (optionally), initialized, enabled, disabled
 *              (optionally)
 *
 *
 */
#define _HWMOD_STATE_UNKNOWN			0
#define _HWMOD_STATE_REGISTERED			1
#define _HWMOD_STATE_CLKS_INITED		2
#define _HWMOD_STATE_INITIALIZED		3
#define _HWMOD_STATE_ENABLED			4
#define _HWMOD_STATE_IDLE			5
#define _HWMOD_STATE_DISABLED			6

/**
 * struct omap_hwmod_class - the type of an IP block
 * @name: name of the hwmod_class
 * @sysc: device SYSCONFIG/SYSSTATUS register data
 * @rev: revision of the IP class
 *
 * Represent the class of a OMAP hardware "modules" (e.g. timer,
 * smartreflex, gpio, uart...)
 */
struct omap_hwmod_class {
	const char				*name;
	struct omap_hwmod_class_sysconfig	*sysc;
	u32					rev;
};

/**
 * struct omap_hwmod - integration data for OMAP hardware "modules" (IP blocks)
 * @name: name of the hwmod
 * @class: struct omap_hwmod_class * to the class of this hwmod
 * @od: struct omap_device currently associated with this hwmod (internal use)
 * @mpu_irqs: ptr to an array of MPU IRQs (see also mpu_irqs_cnt)
 * @sdma_reqs: ptr to an array of System DMA request IDs (see sdma_reqs_cnt)
 * @prcm: PRCM data pertaining to this hwmod
 * @main_clk: main clock: OMAP clock name
 * @_clk: pointer to the main struct clk (filled in at runtime)
 * @opt_clks: other device clocks that drivers can request (0..*)
 * @masters: ptr to array of OCP ifs that this hwmod can initiate on
 * @slaves: ptr to array of OCP ifs that this hwmod can respond on
 * @dev_attr: arbitrary device attributes that can be passed to the driver
 * @_sysc_cache: internal-use hwmod flags
 * @_mpu_rt_va: cached register target start address (internal use)
 * @_mpu_port_index: cached MPU register target slave ID (internal use)
 * @msuspendmux_reg_id: CONTROL_MSUSPENDMUX register ID (1-6)
 * @msuspendmux_shift: CONTROL_MSUSPENDMUX register bit shift
 * @mpu_irqs_cnt: number of @mpu_irqs
 * @sdma_reqs_cnt: number of @sdma_reqs
 * @opt_clks_cnt: number of @opt_clks
 * @master_cnt: number of @master entries
 * @slaves_cnt: number of @slave entries
 * @response_lat: device OCP response latency (in interface clock cycles)
 * @_int_flags: internal-use hwmod flags
 * @_state: internal-use hwmod state
 * @flags: hwmod flags (documented below)
 * @omap_chip: OMAP chips this hwmod is present on
 * @node: list node for hwmod list (internal use)
 *
 * @main_clk refers to this module's "main clock," which for our
 * purposes is defined as "the functional clock needed for register
 * accesses to complete."  Modules may not have a main clock if the
 * interface clock also serves as a main clock.
 *
 * Parameter names beginning with an underscore are managed internally by
 * the omap_hwmod code and should not be set during initialization.
 */
struct omap_hwmod {
	const char			*name;
	struct omap_hwmod_class		*class;
	struct omap_device		*od;
	struct omap_hwmod_irq_info	*mpu_irqs;
	struct omap_hwmod_dma_info	*sdma_reqs;
<<<<<<< HEAD
=======
	struct omap_hwmod_rst_info	*rst_lines;
>>>>>>> 4b55a0d5
	union {
		struct omap_hwmod_omap2_prcm omap2;
		struct omap_hwmod_omap4_prcm omap4;
	}				prcm;
	const char			*main_clk;
	struct clk			*_clk;
	struct omap_hwmod_opt_clk	*opt_clks;
	struct omap_hwmod_ocp_if	**masters; /* connect to *_IA */
	struct omap_hwmod_ocp_if	**slaves;  /* connect to *_TA */
	void				*dev_attr;
	u32				_sysc_cache;
	void __iomem			*_mpu_rt_va;
	struct mutex                    mutex;
	struct list_head		node;
	u16				flags;
	u8				_mpu_port_index;
	u8				msuspendmux_reg_id;
	u8				msuspendmux_shift;
	u8				response_lat;
	u8				mpu_irqs_cnt;
	u8				sdma_reqs_cnt;
<<<<<<< HEAD
=======
	u8				rst_lines_cnt;
>>>>>>> 4b55a0d5
	u8				opt_clks_cnt;
	u8				masters_cnt;
	u8				slaves_cnt;
	u8				hwmods_cnt;
	u8				_int_flags;
	u8				_state;
	const struct omap_chip_id	omap_chip;
};

int omap_hwmod_init(struct omap_hwmod **ohs);
int omap_hwmod_register(struct omap_hwmod *oh);
int omap_hwmod_unregister(struct omap_hwmod *oh);
struct omap_hwmod *omap_hwmod_lookup(const char *name);
int omap_hwmod_for_each(int (*fn)(struct omap_hwmod *oh, void *data),
			void *data);
int omap_hwmod_late_init(u8 skip_setup_idle);

int omap_hwmod_enable(struct omap_hwmod *oh);
int _omap_hwmod_enable(struct omap_hwmod *oh);
int omap_hwmod_idle(struct omap_hwmod *oh);
int _omap_hwmod_idle(struct omap_hwmod *oh);
int omap_hwmod_shutdown(struct omap_hwmod *oh);

int omap_hwmod_enable_clocks(struct omap_hwmod *oh);
int omap_hwmod_disable_clocks(struct omap_hwmod *oh);

int omap_hwmod_hardreset_assert(struct omap_hwmod *oh, const char *name);
int omap_hwmod_hardreset_deassert(struct omap_hwmod *oh, const char *name);
int omap_hwmod_hardreset_state(struct omap_hwmod *oh, const char *name);

int omap_hwmod_set_slave_idlemode(struct omap_hwmod *oh, u8 idlemode);

int omap_hwmod_reset(struct omap_hwmod *oh);
void omap_hwmod_ocp_barrier(struct omap_hwmod *oh);

void omap_hwmod_writel(u32 v, struct omap_hwmod *oh, u16 reg_offs);
u32 omap_hwmod_readl(struct omap_hwmod *oh, u16 reg_offs);

int omap_hwmod_count_resources(struct omap_hwmod *oh);
int omap_hwmod_fill_resources(struct omap_hwmod *oh, struct resource *res);

struct powerdomain *omap_hwmod_get_pwrdm(struct omap_hwmod *oh);
void __iomem *omap_hwmod_get_mpu_rt_va(struct omap_hwmod *oh);

int omap_hwmod_add_initiator_dep(struct omap_hwmod *oh,
				 struct omap_hwmod *init_oh);
int omap_hwmod_del_initiator_dep(struct omap_hwmod *oh,
				 struct omap_hwmod *init_oh);

int omap_hwmod_set_clockact_both(struct omap_hwmod *oh);
int omap_hwmod_set_clockact_main(struct omap_hwmod *oh);
int omap_hwmod_set_clockact_iclk(struct omap_hwmod *oh);
int omap_hwmod_set_clockact_none(struct omap_hwmod *oh);

int omap_hwmod_enable_wakeup(struct omap_hwmod *oh);
int omap_hwmod_disable_wakeup(struct omap_hwmod *oh);

int omap_hwmod_for_each_by_class(const char *classname,
				 int (*fn)(struct omap_hwmod *oh,
					   void *user),
				 void *user);

/*
 * Chip variant-specific hwmod init routines - XXX should be converted
 * to use initcalls once the initial boot ordering is straightened out
 */
extern int omap2420_hwmod_init(void);
extern int omap2430_hwmod_init(void);
extern int omap3xxx_hwmod_init(void);

#endif<|MERGE_RESOLUTION|>--- conflicted
+++ resolved
@@ -106,8 +106,6 @@
 struct omap_hwmod_dma_info {
 	const char	*name;
 	u16		dma_req;
-<<<<<<< HEAD
-=======
 };
 
 /**
@@ -121,7 +119,6 @@
 struct omap_hwmod_rst_info {
 	const char	*name;
 	u8		rst_shift;
->>>>>>> 4b55a0d5
 };
 
 /**
@@ -468,10 +465,7 @@
 	struct omap_device		*od;
 	struct omap_hwmod_irq_info	*mpu_irqs;
 	struct omap_hwmod_dma_info	*sdma_reqs;
-<<<<<<< HEAD
-=======
 	struct omap_hwmod_rst_info	*rst_lines;
->>>>>>> 4b55a0d5
 	union {
 		struct omap_hwmod_omap2_prcm omap2;
 		struct omap_hwmod_omap4_prcm omap4;
@@ -493,10 +487,7 @@
 	u8				response_lat;
 	u8				mpu_irqs_cnt;
 	u8				sdma_reqs_cnt;
-<<<<<<< HEAD
-=======
 	u8				rst_lines_cnt;
->>>>>>> 4b55a0d5
 	u8				opt_clks_cnt;
 	u8				masters_cnt;
 	u8				slaves_cnt;
