/*
 *  arch/arm/plat-omap/include/mach/irqs.h
 *
 *  Copyright (C) Greg Lonnon 2001
 *  Updated for OMAP-1610 by Tony Lindgren <tony@atomide.com>
 *
 * This program is free software; you can redistribute it and/or modify
 * it under the terms of the GNU General Public License as published by
 * the Free Software Foundation; either version 2 of the License, or
 * (at your option) any later version.
 *
 * This program is distributed in the hope that it will be useful,
 * but WITHOUT ANY WARRANTY; without even the implied warranty of
 * MERCHANTABILITY or FITNESS FOR A PARTICULAR PURPOSE. See the
 * GNU General Public License for more details.
 *
 * You should have received a copy of the GNU General Public License
 * along with this program; if not, write to the Free Software
 * Foundation, Inc., 59 Temple Place, Suite 330, Boston, MA 02111-1307 USA
 *
 * NOTE: The interrupt vectors for the OMAP-1509, OMAP-1510, and OMAP-1610
 *	 are different.
 */

#ifndef __ASM_ARCH_OMAP15XX_IRQS_H
#define __ASM_ARCH_OMAP15XX_IRQS_H

/*
 * IRQ numbers for interrupt handler 1
 *
 * NOTE: See also the OMAP-1510 and 1610 specific IRQ numbers below
 *
 */
#define INT_CAMERA		1
#define INT_FIQ			3
#define INT_RTDX		6
#define INT_DSP_MMU_ABORT	7
#define INT_HOST		8
#define INT_ABORT		9
#define INT_BRIDGE_PRIV		13
#define INT_GPIO_BANK1		14
#define INT_UART3		15
#define INT_TIMER3		16
#define INT_DMA_CH0_6		19
#define INT_DMA_CH1_7		20
#define INT_DMA_CH2_8		21
#define INT_DMA_CH3		22
#define INT_DMA_CH4		23
#define INT_DMA_CH5		24
#define INT_DMA_LCD		25
#define INT_TIMER1		26
#define INT_WD_TIMER		27
#define INT_BRIDGE_PUB		28
#define INT_TIMER2		30
#define INT_LCD_CTRL		31

/*
 * OMAP-1510 specific IRQ numbers for interrupt handler 1
 */
#define INT_1510_IH2_IRQ	0
#define INT_1510_RES2		2
#define INT_1510_SPI_TX		4
#define INT_1510_SPI_RX		5
#define INT_1510_DSP_MAILBOX1	10
#define INT_1510_DSP_MAILBOX2	11
#define INT_1510_RES12		12
#define INT_1510_LB_MMU		17
#define INT_1510_RES18		18
#define INT_1510_LOCAL_BUS	29

/*
 * OMAP-1610 specific IRQ numbers for interrupt handler 1
 */
#define INT_1610_IH2_IRQ	0
#define INT_1610_IH2_FIQ	2
#define INT_1610_McBSP2_TX	4
#define INT_1610_McBSP2_RX	5
#define INT_1610_DSP_MAILBOX1	10
#define INT_1610_DSP_MAILBOX2	11
#define INT_1610_LCD_LINE	12
#define INT_1610_GPTIMER1	17
#define INT_1610_GPTIMER2	18
#define INT_1610_SSR_FIFO_0	29

/*
 * OMAP-730 specific IRQ numbers for interrupt handler 1
 */
#define INT_730_IH2_FIQ		0
#define INT_730_IH2_IRQ		1
#define INT_730_USB_NON_ISO	2
#define INT_730_USB_ISO		3
#define INT_730_ICR		4
#define INT_730_EAC		5
#define INT_730_GPIO_BANK1	6
#define INT_730_GPIO_BANK2	7
#define INT_730_GPIO_BANK3	8
#define INT_730_McBSP2TX	10
#define INT_730_McBSP2RX	11
#define INT_730_McBSP2RX_OVF	12
#define INT_730_LCD_LINE	14
#define INT_730_GSM_PROTECT	15
#define INT_730_TIMER3		16
#define INT_730_GPIO_BANK5	17
#define INT_730_GPIO_BANK6	18
#define INT_730_SPGIO_WR	29

/*
 * OMAP-850 specific IRQ numbers for interrupt handler 1
 */
#define INT_850_IH2_FIQ		0
#define INT_850_IH2_IRQ		1
#define INT_850_USB_NON_ISO	2
#define INT_850_USB_ISO		3
#define INT_850_ICR		4
#define INT_850_EAC		5
#define INT_850_GPIO_BANK1	6
#define INT_850_GPIO_BANK2	7
#define INT_850_GPIO_BANK3	8
#define INT_850_McBSP2TX	10
#define INT_850_McBSP2RX	11
#define INT_850_McBSP2RX_OVF	12
#define INT_850_LCD_LINE	14
#define INT_850_GSM_PROTECT	15
#define INT_850_TIMER3		16
#define INT_850_GPIO_BANK5	17
#define INT_850_GPIO_BANK6	18
#define INT_850_SPGIO_WR	29


/*
 * IRQ numbers for interrupt handler 2
 *
 * NOTE: See also the OMAP-1510 and 1610 specific IRQ numbers below
 */
#define IH2_BASE		32

#define INT_KEYBOARD		(1 + IH2_BASE)
#define INT_uWireTX		(2 + IH2_BASE)
#define INT_uWireRX		(3 + IH2_BASE)
#define INT_I2C			(4 + IH2_BASE)
#define INT_MPUIO		(5 + IH2_BASE)
#define INT_USB_HHC_1		(6 + IH2_BASE)
#define INT_McBSP3TX		(10 + IH2_BASE)
#define INT_McBSP3RX		(11 + IH2_BASE)
#define INT_McBSP1TX		(12 + IH2_BASE)
#define INT_McBSP1RX		(13 + IH2_BASE)
#define INT_UART1		(14 + IH2_BASE)
#define INT_UART2		(15 + IH2_BASE)
#define INT_BT_MCSI1TX		(16 + IH2_BASE)
#define INT_BT_MCSI1RX		(17 + IH2_BASE)
#define INT_SOSSI_MATCH		(19 + IH2_BASE)
#define INT_USB_W2FC		(20 + IH2_BASE)
#define INT_1WIRE		(21 + IH2_BASE)
#define INT_OS_TIMER		(22 + IH2_BASE)
#define INT_MMC			(23 + IH2_BASE)
#define INT_GAUGE_32K		(24 + IH2_BASE)
#define INT_RTC_TIMER		(25 + IH2_BASE)
#define INT_RTC_ALARM		(26 + IH2_BASE)
#define INT_MEM_STICK		(27 + IH2_BASE)

/*
 * OMAP-1510 specific IRQ numbers for interrupt handler 2
 */
#define INT_1510_DSP_MMU	(28 + IH2_BASE)
#define INT_1510_COM_SPI_RO	(31 + IH2_BASE)

/*
 * OMAP-1610 specific IRQ numbers for interrupt handler 2
 */
#define INT_1610_FAC		(0 + IH2_BASE)
#define INT_1610_USB_HHC_2	(7 + IH2_BASE)
#define INT_1610_USB_OTG	(8 + IH2_BASE)
#define INT_1610_SoSSI		(9 + IH2_BASE)
#define INT_1610_SoSSI_MATCH	(19 + IH2_BASE)
#define INT_1610_DSP_MMU	(28 + IH2_BASE)
#define INT_1610_McBSP2RX_OF	(31 + IH2_BASE)
#define INT_1610_STI		(32 + IH2_BASE)
#define INT_1610_STI_WAKEUP	(33 + IH2_BASE)
#define INT_1610_GPTIMER3	(34 + IH2_BASE)
#define INT_1610_GPTIMER4	(35 + IH2_BASE)
#define INT_1610_GPTIMER5	(36 + IH2_BASE)
#define INT_1610_GPTIMER6	(37 + IH2_BASE)
#define INT_1610_GPTIMER7	(38 + IH2_BASE)
#define INT_1610_GPTIMER8	(39 + IH2_BASE)
#define INT_1610_GPIO_BANK2	(40 + IH2_BASE)
#define INT_1610_GPIO_BANK3	(41 + IH2_BASE)
#define INT_1610_MMC2		(42 + IH2_BASE)
#define INT_1610_CF		(43 + IH2_BASE)
#define INT_1610_WAKE_UP_REQ	(46 + IH2_BASE)
#define INT_1610_GPIO_BANK4	(48 + IH2_BASE)
#define INT_1610_SPI		(49 + IH2_BASE)
#define INT_1610_DMA_CH6	(53 + IH2_BASE)
#define INT_1610_DMA_CH7	(54 + IH2_BASE)
#define INT_1610_DMA_CH8	(55 + IH2_BASE)
#define INT_1610_DMA_CH9	(56 + IH2_BASE)
#define INT_1610_DMA_CH10	(57 + IH2_BASE)
#define INT_1610_DMA_CH11	(58 + IH2_BASE)
#define INT_1610_DMA_CH12	(59 + IH2_BASE)
#define INT_1610_DMA_CH13	(60 + IH2_BASE)
#define INT_1610_DMA_CH14	(61 + IH2_BASE)
#define INT_1610_DMA_CH15	(62 + IH2_BASE)
#define INT_1610_NAND		(63 + IH2_BASE)
#define INT_1610_SHA1MD5	(91 + IH2_BASE)

/*
 * OMAP-730 specific IRQ numbers for interrupt handler 2
 */
#define INT_730_HW_ERRORS	(0 + IH2_BASE)
#define INT_730_NFIQ_PWR_FAIL	(1 + IH2_BASE)
#define INT_730_CFCD		(2 + IH2_BASE)
#define INT_730_CFIREQ		(3 + IH2_BASE)
#define INT_730_I2C		(4 + IH2_BASE)
#define INT_730_PCC		(5 + IH2_BASE)
#define INT_730_MPU_EXT_NIRQ	(6 + IH2_BASE)
#define INT_730_SPI_100K_1	(7 + IH2_BASE)
#define INT_730_SYREN_SPI	(8 + IH2_BASE)
#define INT_730_VLYNQ		(9 + IH2_BASE)
#define INT_730_GPIO_BANK4	(10 + IH2_BASE)
#define INT_730_McBSP1TX	(11 + IH2_BASE)
#define INT_730_McBSP1RX	(12 + IH2_BASE)
#define INT_730_McBSP1RX_OF	(13 + IH2_BASE)
#define INT_730_UART_MODEM_IRDA_2 (14 + IH2_BASE)
#define INT_730_UART_MODEM_1	(15 + IH2_BASE)
#define INT_730_MCSI		(16 + IH2_BASE)
#define INT_730_uWireTX		(17 + IH2_BASE)
#define INT_730_uWireRX		(18 + IH2_BASE)
#define INT_730_SMC_CD		(19 + IH2_BASE)
#define INT_730_SMC_IREQ	(20 + IH2_BASE)
#define INT_730_HDQ_1WIRE	(21 + IH2_BASE)
#define INT_730_TIMER32K	(22 + IH2_BASE)
#define INT_730_MMC_SDIO	(23 + IH2_BASE)
#define INT_730_UPLD		(24 + IH2_BASE)
#define INT_730_USB_HHC_1	(27 + IH2_BASE)
#define INT_730_USB_HHC_2	(28 + IH2_BASE)
#define INT_730_USB_GENI	(29 + IH2_BASE)
#define INT_730_USB_OTG		(30 + IH2_BASE)
#define INT_730_CAMERA_IF	(31 + IH2_BASE)
#define INT_730_RNG		(32 + IH2_BASE)
#define INT_730_DUAL_MODE_TIMER (33 + IH2_BASE)
#define INT_730_DBB_RF_EN	(34 + IH2_BASE)
#define INT_730_MPUIO_KEYPAD	(35 + IH2_BASE)
#define INT_730_SHA1_MD5	(36 + IH2_BASE)
#define INT_730_SPI_100K_2	(37 + IH2_BASE)
#define INT_730_RNG_IDLE	(38 + IH2_BASE)
#define INT_730_MPUIO		(39 + IH2_BASE)
#define INT_730_LLPC_LCD_CTRL_CAN_BE_OFF	(40 + IH2_BASE)
#define INT_730_LLPC_OE_FALLING (41 + IH2_BASE)
#define INT_730_LLPC_OE_RISING	(42 + IH2_BASE)
#define INT_730_LLPC_VSYNC	(43 + IH2_BASE)
#define INT_730_WAKE_UP_REQ	(46 + IH2_BASE)
#define INT_730_DMA_CH6		(53 + IH2_BASE)
#define INT_730_DMA_CH7		(54 + IH2_BASE)
#define INT_730_DMA_CH8		(55 + IH2_BASE)
#define INT_730_DMA_CH9		(56 + IH2_BASE)
#define INT_730_DMA_CH10	(57 + IH2_BASE)
#define INT_730_DMA_CH11	(58 + IH2_BASE)
#define INT_730_DMA_CH12	(59 + IH2_BASE)
#define INT_730_DMA_CH13	(60 + IH2_BASE)
#define INT_730_DMA_CH14	(61 + IH2_BASE)
#define INT_730_DMA_CH15	(62 + IH2_BASE)
#define INT_730_NAND		(63 + IH2_BASE)

/*
 * OMAP-850 specific IRQ numbers for interrupt handler 2
 */
#define INT_850_HW_ERRORS	(0 + IH2_BASE)
#define INT_850_NFIQ_PWR_FAIL	(1 + IH2_BASE)
#define INT_850_CFCD		(2 + IH2_BASE)
#define INT_850_CFIREQ		(3 + IH2_BASE)
#define INT_850_I2C		(4 + IH2_BASE)
#define INT_850_PCC		(5 + IH2_BASE)
#define INT_850_MPU_EXT_NIRQ	(6 + IH2_BASE)
#define INT_850_SPI_100K_1	(7 + IH2_BASE)
#define INT_850_SYREN_SPI	(8 + IH2_BASE)
#define INT_850_VLYNQ		(9 + IH2_BASE)
#define INT_850_GPIO_BANK4	(10 + IH2_BASE)
#define INT_850_McBSP1TX	(11 + IH2_BASE)
#define INT_850_McBSP1RX	(12 + IH2_BASE)
#define INT_850_McBSP1RX_OF	(13 + IH2_BASE)
#define INT_850_UART_MODEM_IRDA_2 (14 + IH2_BASE)
#define INT_850_UART_MODEM_1	(15 + IH2_BASE)
#define INT_850_MCSI		(16 + IH2_BASE)
#define INT_850_uWireTX		(17 + IH2_BASE)
#define INT_850_uWireRX		(18 + IH2_BASE)
#define INT_850_SMC_CD		(19 + IH2_BASE)
#define INT_850_SMC_IREQ	(20 + IH2_BASE)
#define INT_850_HDQ_1WIRE	(21 + IH2_BASE)
#define INT_850_TIMER32K	(22 + IH2_BASE)
#define INT_850_MMC_SDIO	(23 + IH2_BASE)
#define INT_850_UPLD		(24 + IH2_BASE)
#define INT_850_USB_HHC_1	(27 + IH2_BASE)
#define INT_850_USB_HHC_2	(28 + IH2_BASE)
#define INT_850_USB_GENI	(29 + IH2_BASE)
#define INT_850_USB_OTG		(30 + IH2_BASE)
#define INT_850_CAMERA_IF	(31 + IH2_BASE)
#define INT_850_RNG		(32 + IH2_BASE)
#define INT_850_DUAL_MODE_TIMER (33 + IH2_BASE)
#define INT_850_DBB_RF_EN	(34 + IH2_BASE)
#define INT_850_MPUIO_KEYPAD	(35 + IH2_BASE)
#define INT_850_SHA1_MD5	(36 + IH2_BASE)
#define INT_850_SPI_100K_2	(37 + IH2_BASE)
#define INT_850_RNG_IDLE	(38 + IH2_BASE)
#define INT_850_MPUIO		(39 + IH2_BASE)
#define INT_850_LLPC_LCD_CTRL_CAN_BE_OFF	(40 + IH2_BASE)
#define INT_850_LLPC_OE_FALLING (41 + IH2_BASE)
#define INT_850_LLPC_OE_RISING	(42 + IH2_BASE)
#define INT_850_LLPC_VSYNC	(43 + IH2_BASE)
#define INT_850_WAKE_UP_REQ	(46 + IH2_BASE)
#define INT_850_DMA_CH6		(53 + IH2_BASE)
#define INT_850_DMA_CH7		(54 + IH2_BASE)
#define INT_850_DMA_CH8		(55 + IH2_BASE)
#define INT_850_DMA_CH9		(56 + IH2_BASE)
#define INT_850_DMA_CH10	(57 + IH2_BASE)
#define INT_850_DMA_CH11	(58 + IH2_BASE)
#define INT_850_DMA_CH12	(59 + IH2_BASE)
#define INT_850_DMA_CH13	(60 + IH2_BASE)
#define INT_850_DMA_CH14	(61 + IH2_BASE)
#define INT_850_DMA_CH15	(62 + IH2_BASE)
#define INT_850_NAND		(63 + IH2_BASE)

#define INT_24XX_SYS_NIRQ	7
#define INT_24XX_SDMA_IRQ0	12
#define INT_24XX_SDMA_IRQ1	13
#define INT_24XX_SDMA_IRQ2	14
#define INT_24XX_SDMA_IRQ3	15
#define INT_24XX_CAM_IRQ	24
#define INT_24XX_DSS_IRQ	25
#define INT_24XX_MAIL_U0_MPU	26
#define INT_24XX_DSP_UMA	27
#define INT_24XX_DSP_MMU	28
#define INT_24XX_GPIO_BANK1	29
#define INT_24XX_GPIO_BANK2	30
#define INT_24XX_GPIO_BANK3	31
#define INT_24XX_GPIO_BANK4	32
#define INT_24XX_GPIO_BANK5	33
#define INT_24XX_MAIL_U3_MPU	34
#define INT_24XX_GPTIMER1	37
#define INT_24XX_GPTIMER2	38
#define INT_24XX_GPTIMER3	39
#define INT_24XX_GPTIMER4	40
#define INT_24XX_GPTIMER5	41
#define INT_24XX_GPTIMER6	42
#define INT_24XX_GPTIMER7	43
#define INT_24XX_GPTIMER8	44
#define INT_24XX_GPTIMER9	45
#define INT_24XX_GPTIMER10	46
#define INT_24XX_GPTIMER11	47
#define INT_24XX_GPTIMER12	48
#define INT_24XX_SHA1MD5	51
#define INT_24XX_MCBSP4_IRQ_TX	54
#define INT_24XX_MCBSP4_IRQ_RX	55
#define INT_24XX_I2C1_IRQ	56
#define INT_24XX_I2C2_IRQ	57
#define INT_24XX_HDQ_IRQ	58
#define INT_24XX_MCBSP1_IRQ_TX	59
#define INT_24XX_MCBSP1_IRQ_RX	60
#define INT_24XX_MCBSP2_IRQ_TX	62
#define INT_24XX_MCBSP2_IRQ_RX	63
#define INT_24XX_SPI1_IRQ	65
#define INT_24XX_SPI2_IRQ	66
#define INT_24XX_UART1_IRQ	72
#define INT_24XX_UART2_IRQ	73
#define INT_24XX_UART3_IRQ	74
#define INT_24XX_USB_IRQ_GEN	75
#define INT_24XX_USB_IRQ_NISO	76
#define INT_24XX_USB_IRQ_ISO	77
#define INT_24XX_USB_IRQ_HGEN	78
#define INT_24XX_USB_IRQ_HSOF	79
#define INT_24XX_USB_IRQ_OTG	80
#define INT_24XX_MCBSP5_IRQ_TX	81
#define INT_24XX_MCBSP5_IRQ_RX	82
#define INT_24XX_MMC_IRQ	83
#define INT_24XX_MMC2_IRQ	86
#define INT_24XX_MCBSP3_IRQ_TX	89
#define INT_24XX_MCBSP3_IRQ_RX	90
#define INT_24XX_SPI3_IRQ	91

#define INT_243X_MCBSP2_IRQ	16
#define INT_243X_MCBSP3_IRQ	17
#define INT_243X_MCBSP4_IRQ	18
#define INT_243X_MCBSP5_IRQ	19
#define INT_243X_MCBSP1_IRQ	64
#define INT_243X_HS_USB_MC	92
#define INT_243X_HS_USB_DMA	93
#define INT_243X_CARKIT_IRQ	94

#define INT_34XX_BENCH_MPU_EMUL	3
#define INT_34XX_ST_MCBSP2_IRQ	4
#define INT_34XX_ST_MCBSP3_IRQ	5
#define INT_34XX_SSM_ABORT_IRQ	6
#define INT_34XX_SYS_NIRQ	7
#define INT_34XX_D2D_FW_IRQ	8
#define INT_34XX_PRCM_MPU_IRQ	11
#define INT_34XX_MCBSP1_IRQ	16
#define INT_34XX_MCBSP2_IRQ	17
#define INT_34XX_MCBSP3_IRQ	22
#define INT_34XX_MCBSP4_IRQ	23
#define INT_34XX_CAM_IRQ	24
#define INT_34XX_MCBSP5_IRQ	27
#define INT_34XX_GPIO_BANK1	29
#define INT_34XX_GPIO_BANK2	30
#define INT_34XX_GPIO_BANK3	31
#define INT_34XX_GPIO_BANK4	32
#define INT_34XX_GPIO_BANK5	33
#define INT_34XX_GPIO_BANK6	34
#define INT_34XX_USIM_IRQ	35
#define INT_34XX_WDT3_IRQ	36
#define INT_34XX_SPI4_IRQ	48
#define INT_34XX_SHA1MD52_IRQ	49
#define INT_34XX_FPKA_READY_IRQ	50
#define INT_34XX_SHA1MD51_IRQ	51
#define INT_34XX_RNG_IRQ	52
#define INT_34XX_I2C3_IRQ	61
#define INT_34XX_FPKA_ERROR_IRQ	64
#define INT_34XX_PBIAS_IRQ	75
#define INT_34XX_OHCI_IRQ	76
#define INT_34XX_EHCI_IRQ	77
#define INT_34XX_TLL_IRQ	78
#define INT_34XX_PARTHASH_IRQ	79
#define INT_34XX_MMC3_IRQ	94
#define INT_34XX_GPT12_IRQ	95

<<<<<<< HEAD
/* Max. 128 level 2 IRQs (OMAP1610), 192 GPIOs (OMAP730) and
=======
#define	INT_34XX_BENCH_MPU_EMUL	3

/* Max. 128 level 2 IRQs (OMAP1610), 192 GPIOs (OMAP730/850) and
>>>>>>> 833bb304
 * 16 MPUIO lines */
#define OMAP_MAX_GPIO_LINES	192
#define IH_GPIO_BASE		(128 + IH2_BASE)
#define IH_MPUIO_BASE		(OMAP_MAX_GPIO_LINES + IH_GPIO_BASE)
#define OMAP_IRQ_END		(IH_MPUIO_BASE + 16)

/* External FPGA handles interrupts on Innovator boards */
#define	OMAP_FPGA_IRQ_BASE	(OMAP_IRQ_END)
#ifdef	CONFIG_MACH_OMAP_INNOVATOR
#define OMAP_FPGA_NR_IRQS	24
#else
#define OMAP_FPGA_NR_IRQS	0
#endif
#define OMAP_FPGA_IRQ_END	(OMAP_FPGA_IRQ_BASE + OMAP_FPGA_NR_IRQS)

/* External TWL4030 can handle interrupts on 2430 and 34xx boards */
#define	TWL4030_IRQ_BASE	(OMAP_FPGA_IRQ_END)
#ifdef	CONFIG_TWL4030_CORE
#define	TWL4030_BASE_NR_IRQS	8
#define	TWL4030_PWR_NR_IRQS	8
#else
#define	TWL4030_BASE_NR_IRQS	0
#define	TWL4030_PWR_NR_IRQS	0
#endif
#define TWL4030_IRQ_END		(TWL4030_IRQ_BASE + TWL4030_BASE_NR_IRQS)
#define TWL4030_PWR_IRQ_BASE	TWL4030_IRQ_END
#define	TWL4030_PWR_IRQ_END	(TWL4030_PWR_IRQ_BASE + TWL4030_PWR_NR_IRQS)

/* External TWL4030 gpio interrupts are optional */
#define TWL4030_GPIO_IRQ_BASE	TWL4030_PWR_IRQ_END
#ifdef	CONFIG_GPIO_TWL4030
#define TWL4030_GPIO_NR_IRQS	18
#else
#define	TWL4030_GPIO_NR_IRQS	0
#endif
#define TWL4030_GPIO_IRQ_END	(TWL4030_GPIO_IRQ_BASE + TWL4030_GPIO_NR_IRQS)

/* Total number of interrupts depends on the enabled blocks above */
#define NR_IRQS			TWL4030_GPIO_IRQ_END

#define OMAP_IRQ_BIT(irq)	(1 << ((irq) % 32))

#ifndef __ASSEMBLY__
extern void omap_init_irq(void);
extern int omap_irq_pending(void);
#endif

#include <mach/hardware.h>

#endif<|MERGE_RESOLUTION|>--- conflicted
+++ resolved
@@ -420,13 +420,7 @@
 #define INT_34XX_MMC3_IRQ	94
 #define INT_34XX_GPT12_IRQ	95
 
-<<<<<<< HEAD
-/* Max. 128 level 2 IRQs (OMAP1610), 192 GPIOs (OMAP730) and
-=======
-#define	INT_34XX_BENCH_MPU_EMUL	3
-
 /* Max. 128 level 2 IRQs (OMAP1610), 192 GPIOs (OMAP730/850) and
->>>>>>> 833bb304
  * 16 MPUIO lines */
 #define OMAP_MAX_GPIO_LINES	192
 #define IH_GPIO_BASE		(128 + IH2_BASE)
