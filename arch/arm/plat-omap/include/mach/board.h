/*
 *  arch/arm/plat-omap/include/mach/board.h
 *
 *  Information structures for board-specific data
 *
 *  Copyright (C) 2004	Nokia Corporation
 *  Written by Juha Yrjölä <juha.yrjola@nokia.com>
 */

#ifndef _OMAP_BOARD_H
#define _OMAP_BOARD_H

#include <linux/types.h>

#include <mach/gpio-switch.h>

/* Different peripheral ids */
#define OMAP_TAG_CLOCK		0x4f01
#define OMAP_TAG_LCD		0x4f05
#define OMAP_TAG_GPIO_SWITCH	0x4f06
#define OMAP_TAG_FBMEM		0x4f08
#define OMAP_TAG_STI_CONSOLE	0x4f09
#define OMAP_TAG_CAMERA_SENSOR	0x4f0a

#define OMAP_TAG_BOOT_REASON    0x4f80
#define OMAP_TAG_FLASH_PART	0x4f81
#define OMAP_TAG_VERSION_STR	0x4f82

struct omap_clock_config {
	/* 0 for 12 MHz, 1 for 13 MHz and 2 for 19.2 MHz */
	u8 system_clock_type;
};

struct omap_serial_console_config {
	u8 console_uart;
	u32 console_speed;
};

struct omap_sti_console_config {
	unsigned enable:1;
	u8 channel;
};

struct omap_camera_sensor_config {
	u16 reset_gpio;
	int (*power_on)(void * data);
	int (*power_off)(void * data);
};

struct omap_usb_config {
	/* Configure drivers according to the connectors on your board:
	 *  - "A" connector (rectagular)
	 *	... for host/OHCI use, set "register_host".
	 *  - "B" connector (squarish) or "Mini-B"
	 *	... for device/gadget use, set "register_dev".
	 *  - "Mini-AB" connector (very similar to Mini-B)
	 *	... for OTG use as device OR host, initialize "otg"
	 */
	unsigned	register_host:1;
	unsigned	register_dev:1;
	u8		otg;	/* port number, 1-based:  usb1 == 2 */

	u8		hmc_mode;

	/* implicitly true if otg:  host supports remote wakeup? */
	u8		rwc;

	/* signaling pins used to talk to transceiver on usbN:
	 *  0 == usbN unused
	 *  2 == usb0-only, using internal transceiver
	 *  3 == 3 wire bidirectional
	 *  4 == 4 wire bidirectional
	 *  6 == 6 wire unidirectional (or TLL)
	 */
	u8		pins[3];
};

struct omap_lcd_config {
	char panel_name[16];
	char ctrl_name[16];
	s16  nreset_gpio;
	u8   data_lines;
};

struct device;
struct fb_info;
struct omap_backlight_config {
	int default_intensity;
	int (*set_power)(struct device *dev, int state);
	int (*check_fb)(struct fb_info *fb);
};

struct omap_fbmem_config {
	u32 start;
	u32 size;
};

struct omap_pwm_led_platform_data {
	const char *name;
	int intensity_timer;
	int blink_timer;
	void (*set_power)(struct omap_pwm_led_platform_data *self, int on_off);
};

/* See arch/arm/plat-omap/include/mach/gpio-switch.h for definitions */
struct omap_gpio_switch_config {
	char name[12];
	u16 gpio;
	int flags:4;
	int type:4;
	int key_code:24; /* Linux key code */
};

<<<<<<< HEAD
=======
struct omap_uart_config {
	/* Bit field of UARTs present; bit 0 --> UART1 */
	unsigned int enabled_uarts;
};


>>>>>>> ef25c2a0
struct omap_flash_part_config {
	char part_table[0];
};

struct omap_boot_reason_config {
	char reason_str[12];
};

struct omap_version_config {
	char component[12];
	char version[12];
};

struct omap_board_config_entry {
	u16 tag;
	u16 len;
	u8  data[0];
};

struct omap_board_config_kernel {
	u16 tag;
	const void *data;
};

extern const void *__omap_get_config(u16 tag, size_t len, int nr);

#define omap_get_config(tag, type) \
	((const type *) __omap_get_config((tag), sizeof(type), 0))
#define omap_get_nr_config(tag, type, nr) \
	((const type *) __omap_get_config((tag), sizeof(type), (nr)))

extern const void *omap_get_var_config(u16 tag, size_t *len);

extern struct omap_board_config_kernel *omap_board_config;
extern int omap_board_config_size;


/* for TI reference platforms sharing the same debug card */
extern int debug_card_init(u32 addr, unsigned gpio);

#endif<|MERGE_RESOLUTION|>--- conflicted
+++ resolved
@@ -111,15 +111,11 @@
 	int key_code:24; /* Linux key code */
 };
 
-<<<<<<< HEAD
-=======
 struct omap_uart_config {
 	/* Bit field of UARTs present; bit 0 --> UART1 */
 	unsigned int enabled_uarts;
 };
 
-
->>>>>>> ef25c2a0
 struct omap_flash_part_config {
 	char part_table[0];
 };
