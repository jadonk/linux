--- conflicted
+++ resolved
@@ -206,109 +206,8 @@
 	if (info->slots[0].enabled && pdev1)
 		(void) platform_device_register(pdev1);
 
-<<<<<<< HEAD
-	if (cpu_is_omap2430() || cpu_is_omap34xx()) {
-		if (mmc->enabled) {
-			mmc1_data.conf = *mmc;
-			(void) platform_device_register(&mmc_omap_device1);
-		}
-
-#if defined(CONFIG_ARCH_OMAP2430) || defined(CONFIG_ARCH_OMAP34XX)
-		mmc = &mmc_conf->mmc[1];
-		if (mmc->enabled) {
-			mmc2_data.conf = *mmc;
-			(void) platform_device_register(&mmc_omap_device2);
-		}
-#endif
-
-		return;
-	}
-
-	if (mmc->enabled) {
-		if (cpu_is_omap24xx()) {
-			omap_cfg_reg(H18_24XX_MMC_CMD);
-			omap_cfg_reg(H15_24XX_MMC_CLKI);
-			omap_cfg_reg(G19_24XX_MMC_CLKO);
-			omap_cfg_reg(F20_24XX_MMC_DAT0);
-			omap_cfg_reg(F19_24XX_MMC_DAT_DIR0);
-			omap_cfg_reg(G18_24XX_MMC_CMD_DIR);
-		} else {
-			omap_cfg_reg(MMC_CMD);
-			omap_cfg_reg(MMC_CLK);
-			omap_cfg_reg(MMC_DAT0);
-			if (cpu_is_omap1710()) {
-				omap_cfg_reg(M15_1710_MMC_CLKI);
-				omap_cfg_reg(P19_1710_MMC_CMDDIR);
-				omap_cfg_reg(P20_1710_MMC_DATDIR0);
-			}
-		}
-		if (mmc->wire4) {
-			if (cpu_is_omap24xx()) {
-				omap_cfg_reg(H14_24XX_MMC_DAT1);
-				omap_cfg_reg(E19_24XX_MMC_DAT2);
-				omap_cfg_reg(D19_24XX_MMC_DAT3);
-				omap_cfg_reg(E20_24XX_MMC_DAT_DIR1);
-				omap_cfg_reg(F18_24XX_MMC_DAT_DIR2);
-				omap_cfg_reg(E18_24XX_MMC_DAT_DIR3);
-			} else {
-				omap_cfg_reg(MMC_DAT1);
-				/* NOTE:  DAT2 can be on W10 (here) or M15 */
-				if (!mmc->nomux)
-					omap_cfg_reg(MMC_DAT2);
-				omap_cfg_reg(MMC_DAT3);
-			}
-		}
-#if defined(CONFIG_ARCH_OMAP2420)
-		if (mmc->internal_clock) {
-			/*
-			 * Use internal loop-back in MMC/SDIO
-			 * Module Input Clock selection
-			 */
-			if (cpu_is_omap24xx()) {
-				u32 v = omap_ctrl_readl(OMAP2_CONTROL_DEVCONF0);
-				v |= (1 << 24); /* not used in 243x */
-				omap_ctrl_writel(v, OMAP2_CONTROL_DEVCONF0);
-			}
-		}
-#endif
-		mmc1_data.conf = *mmc;
-		(void) platform_device_register(&mmc_omap_device1);
-	}
-
-#ifdef	CONFIG_ARCH_OMAP16XX
-	/* block 2 is on newer chips, and has many pinout options */
-	mmc = &mmc_conf->mmc[1];
-	if (mmc->enabled) {
-		if (!mmc->nomux) {
-			omap_cfg_reg(Y8_1610_MMC2_CMD);
-			omap_cfg_reg(Y10_1610_MMC2_CLK);
-			omap_cfg_reg(R18_1610_MMC2_CLKIN);
-			omap_cfg_reg(W8_1610_MMC2_DAT0);
-			if (mmc->wire4) {
-				omap_cfg_reg(V8_1610_MMC2_DAT1);
-				omap_cfg_reg(W15_1610_MMC2_DAT2);
-				omap_cfg_reg(R10_1610_MMC2_DAT3);
-			}
-
-			/* These are needed for the level shifter */
-			omap_cfg_reg(V9_1610_MMC2_CMDDIR);
-			omap_cfg_reg(V5_1610_MMC2_DATDIR0);
-			omap_cfg_reg(W19_1610_MMC2_DATDIR1);
-		}
-
-		/* Feedback clock must be set on OMAP-1710 MMC2 */
-		if (cpu_is_omap1710())
-			omap_writel(omap_readl(MOD_CONF_CTRL_1) | (1 << 24),
-				     MOD_CONF_CTRL_1);
-		mmc2_data.conf = *mmc;
-		(void) platform_device_register(&mmc_omap_device2);
-	}
-#endif
-	return;
-=======
 	if (info->slots[1].enabled && pdev2)
 		(void) platform_device_register(pdev2);
->>>>>>> de1121fd
 }
 
 #endif
