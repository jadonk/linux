--- conflicted
+++ resolved
@@ -194,20 +194,12 @@
 config MACH_ORIGEN
 	bool "ORIGEN"
 	select CPU_EXYNOS4210
-<<<<<<< HEAD
-	select CPU_S5PV310_EVT1
-=======
->>>>>>> 044c31fd
-	select S3C_DEV_RTC
-	select S3C_DEV_WDT
-	select S3C_DEV_HSMMC2
-	select EXYNOS4_SETUP_SDHCI
-	help
-<<<<<<< HEAD
-	  Machine support for ORIGEN based on Samsung S5PV310
-=======
+	select S3C_DEV_RTC
+	select S3C_DEV_WDT
+	select S3C_DEV_HSMMC2
+	select EXYNOS4_SETUP_SDHCI
+	help
 	  Machine support for ORIGEN based on Samsung EXYNOS4210
->>>>>>> 044c31fd
 
 endmenu
 
