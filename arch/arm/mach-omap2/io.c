--- conflicted
+++ resolved
@@ -41,11 +41,7 @@
 
 #include <mach/clockdomain.h>
 #include "clockdomains.h"
-<<<<<<< HEAD
-=======
-#endif
 #include <dspbridge/host_os.h>
->>>>>>> 8e98e491
 /*
  * The machine specific code may provide the extra mapping besides the
  * default mapping provided here.
