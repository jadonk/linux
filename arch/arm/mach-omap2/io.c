--- conflicted
+++ resolved
@@ -32,11 +32,8 @@
 #include <mach/sram.h>
 #include <mach/sdrc.h>
 #include <mach/gpmc.h>
-<<<<<<< HEAD
 #include <mach/vram.h>
-=======
 #include <mach/serial.h>
->>>>>>> ef25c2a0
 
 #ifndef CONFIG_ARCH_OMAP4	/* FIXME: Remove this once clkdev is ready */
 #include "clock.h"
@@ -48,15 +45,13 @@
 #include <mach/clockdomain.h>
 #include "clockdomains.h"
 #endif
-<<<<<<< HEAD
 
 #include <dspbridge/host_os.h>
-=======
+
 #include <mach/omap_hwmod.h>
 #include "omap_hwmod_2420.h"
 #include "omap_hwmod_2430.h"
 #include "omap_hwmod_34xx.h"
->>>>>>> ef25c2a0
 
 /*
  * The machine specific code may provide the extra mapping besides the
