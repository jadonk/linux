--- conflicted
+++ resolved
@@ -41,11 +41,7 @@
 
 #include <mach/clockdomain.h>
 #include "clockdomains.h"
-<<<<<<< HEAD
-=======
-#endif
 #include <dspbridge/host_os.h>
->>>>>>> e9f59779
 /*
  * The machine specific code may provide the extra mapping besides the
  * default mapping provided here.
