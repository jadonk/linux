--- conflicted
+++ resolved
@@ -881,7 +881,6 @@
 	char oh_name[7][MAX_OMAP_DSS_HWMOD_NAME_LEN] = {"dss", "dss_dispc", "dss_dsi1", "dss_dsi2", "dss_hdmi", "dss_rfbi", "dss_venc"};
 	int l, idx, i;
 	struct omap_display_platform_data pdata;
-<<<<<<< HEAD
 	void __iomem    *base_cm;
 	idx = 1;
 
@@ -897,10 +896,8 @@
 	base_cm = ioremap(0x4A009100, 0x64);
 	__raw_writel(0x2, base_cm);
 
-=======
 	idx = 1;
 
->>>>>>> b051edb8
 	for (i = 0; i < 7; i++)	{
 		l = snprintf(oh_name[i], MAX_OMAP_DSS_HWMOD_NAME_LEN, oh_name[i]);
 		WARN(l >= MAX_OMAP_DSS_HWMOD_NAME_LEN,
