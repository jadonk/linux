--- conflicted
+++ resolved
@@ -31,13 +31,11 @@
 #include <mach/gpio.h>
 #include <plat/mmc.h>
 #include <plat/dma.h>
-<<<<<<< HEAD
+
 #include <plat/omap_device.h>
 #include <plat/omap_hwmod.h>
 #include <plat/omap4-keypad.h>
-=======
 #include <plat/mcbsp.h>
->>>>>>> eb5e9c4d
 
 #include "mux.h"
 
@@ -829,12 +827,8 @@
 	/* please keep these calls, and their implementations above,
 	 * in alphabetical order so they're easier to sort through.
 	 */
-<<<<<<< HEAD
 	omap_init_32k();
-=======
-	omap_hsmmc_reset();
 	omap_init_audio();
->>>>>>> eb5e9c4d
 	omap_init_camera();
 	omap_init_mbox();
 	omap_init_mcspi();
