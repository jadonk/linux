/*
 * omap_hwmod_3xxx_data.c - hardware modules present on the OMAP3xxx chips
 *
 * Copyright (C) 2009-2010 Nokia Corporation
 * Paul Walmsley
 *
 * This program is free software; you can redistribute it and/or modify
 * it under the terms of the GNU General Public License version 2 as
 * published by the Free Software Foundation.
 *
 * The data in this file should be completely autogeneratable from
 * the TI hardware database or other technical documentation.
 *
 * XXX these should be marked initdata for multi-OMAP kernels
 */
#include <plat/omap_hwmod.h>
#include <mach/irqs.h>
#include <plat/cpu.h>
#include <plat/dma.h>
<<<<<<< HEAD
#include <plat/serial.h>
=======
#include <plat/l4_3xxx.h>
#include <plat/i2c.h>
#include <plat/omap34xx.h>
>>>>>>> cb681888

#include "omap_hwmod_common_data.h"

#include "prm-regbits-34xx.h"
#include "cm-regbits-34xx.h"

/*
 * OMAP3xxx hardware module integration data
 *
 * ALl of the data in this section should be autogeneratable from the
 * TI hardware database or other technical documentation.  Data that
 * is driver-specific or driver-kernel integration-specific belongs
 * elsewhere.
 */

static struct omap_hwmod omap3xxx_mpu_hwmod;
static struct omap_hwmod omap3xxx_iva_hwmod;
static struct omap_hwmod omap3xxx_l3_main_hwmod;
static struct omap_hwmod omap3xxx_l4_core_hwmod;
static struct omap_hwmod omap3xxx_l4_per_hwmod;
<<<<<<< HEAD
static struct omap_hwmod omap3xxx_wd_timer2_hwmod;
=======
static struct omap_hwmod omap3xxx_i2c1_hwmod;
static struct omap_hwmod omap3xxx_i2c2_hwmod;
static struct omap_hwmod omap3xxx_i2c3_hwmod;
>>>>>>> cb681888

/* L3 -> L4_CORE interface */
static struct omap_hwmod_ocp_if omap3xxx_l3_main__l4_core = {
	.master	= &omap3xxx_l3_main_hwmod,
	.slave	= &omap3xxx_l4_core_hwmod,
	.user	= OCP_USER_MPU | OCP_USER_SDMA,
};

/* L3 -> L4_PER interface */
static struct omap_hwmod_ocp_if omap3xxx_l3_main__l4_per = {
	.master = &omap3xxx_l3_main_hwmod,
	.slave	= &omap3xxx_l4_per_hwmod,
	.user	= OCP_USER_MPU | OCP_USER_SDMA,
};

/* MPU -> L3 interface */
static struct omap_hwmod_ocp_if omap3xxx_mpu__l3_main = {
	.master = &omap3xxx_mpu_hwmod,
	.slave	= &omap3xxx_l3_main_hwmod,
	.user	= OCP_USER_MPU,
};

/* Slave interfaces on the L3 interconnect */
static struct omap_hwmod_ocp_if *omap3xxx_l3_main_slaves[] = {
	&omap3xxx_mpu__l3_main,
};

/* Master interfaces on the L3 interconnect */
static struct omap_hwmod_ocp_if *omap3xxx_l3_main_masters[] = {
	&omap3xxx_l3_main__l4_core,
	&omap3xxx_l3_main__l4_per,
};

/* L3 */
static struct omap_hwmod omap3xxx_l3_main_hwmod = {
	.name		= "l3_main",
	.class		= &l3_hwmod_class,
	.masters	= omap3xxx_l3_main_masters,
	.masters_cnt	= ARRAY_SIZE(omap3xxx_l3_main_masters),
	.slaves		= omap3xxx_l3_main_slaves,
	.slaves_cnt	= ARRAY_SIZE(omap3xxx_l3_main_slaves),
	.omap_chip	= OMAP_CHIP_INIT(CHIP_IS_OMAP3430),
	.flags		= HWMOD_NO_IDLEST,
};

static struct omap_hwmod omap3xxx_l4_wkup_hwmod;
static struct omap_hwmod omap3xxx_uart1_hwmod;
static struct omap_hwmod omap3xxx_uart2_hwmod;
static struct omap_hwmod omap3xxx_uart3_hwmod;
static struct omap_hwmod omap3xxx_uart4_hwmod;

/* L4_CORE -> L4_WKUP interface */
static struct omap_hwmod_ocp_if omap3xxx_l4_core__l4_wkup = {
	.master	= &omap3xxx_l4_core_hwmod,
	.slave	= &omap3xxx_l4_wkup_hwmod,
	.user	= OCP_USER_MPU | OCP_USER_SDMA,
};

<<<<<<< HEAD
/* L4 CORE -> UART1 interface */
static struct omap_hwmod_addr_space omap3xxx_uart1_addr_space[] = {
	{
		.pa_start	= OMAP3_UART1_BASE,
		.pa_end		= OMAP3_UART1_BASE + SZ_8K - 1,
		.flags		= ADDR_MAP_ON_INIT | ADDR_TYPE_RT,
	},
};

static struct omap_hwmod_ocp_if omap3_l4_core__uart1 = {
	.master		= &omap3xxx_l4_core_hwmod,
	.slave		= &omap3xxx_uart1_hwmod,
	.clk		= "uart1_ick",
	.addr		= omap3xxx_uart1_addr_space,
	.addr_cnt	= ARRAY_SIZE(omap3xxx_uart1_addr_space),
	.user		= OCP_USER_MPU | OCP_USER_SDMA,
};

/* L4 CORE -> UART2 interface */
static struct omap_hwmod_addr_space omap3xxx_uart2_addr_space[] = {
	{
		.pa_start	= OMAP3_UART2_BASE,
		.pa_end		= OMAP3_UART2_BASE + SZ_1K - 1,
		.flags		= ADDR_MAP_ON_INIT | ADDR_TYPE_RT,
	},
};

static struct omap_hwmod_ocp_if omap3_l4_core__uart2 = {
	.master		= &omap3xxx_l4_core_hwmod,
	.slave		= &omap3xxx_uart2_hwmod,
	.clk		= "uart2_ick",
	.addr		= omap3xxx_uart2_addr_space,
	.addr_cnt	= ARRAY_SIZE(omap3xxx_uart2_addr_space),
	.user		= OCP_USER_MPU | OCP_USER_SDMA,
};

/* L4 PER -> UART3 interface */
static struct omap_hwmod_addr_space omap3xxx_uart3_addr_space[] = {
	{
		.pa_start	= OMAP3_UART3_BASE,
		.pa_end		= OMAP3_UART3_BASE + SZ_1K - 1,
		.flags		= ADDR_MAP_ON_INIT | ADDR_TYPE_RT,
	},
};

static struct omap_hwmod_ocp_if omap3_l4_per__uart3 = {
	.master		= &omap3xxx_l4_per_hwmod,
	.slave		= &omap3xxx_uart3_hwmod,
	.clk		= "uart3_ick",
	.addr		= omap3xxx_uart3_addr_space,
	.addr_cnt	= ARRAY_SIZE(omap3xxx_uart3_addr_space),
	.user		= OCP_USER_MPU | OCP_USER_SDMA,
};

/* L4 PER -> UART4 interface */
static struct omap_hwmod_addr_space omap3xxx_uart4_addr_space[] = {
	{
		.pa_start	= OMAP3_UART4_BASE,
		.pa_end		= OMAP3_UART4_BASE + SZ_1K - 1,
		.flags		= ADDR_MAP_ON_INIT | ADDR_TYPE_RT,
	},
};

static struct omap_hwmod_ocp_if omap3_l4_per__uart4 = {
	.master		= &omap3xxx_l4_per_hwmod,
	.slave		= &omap3xxx_uart4_hwmod,
	.clk		= "uart4_ick",
	.addr		= omap3xxx_uart4_addr_space,
	.addr_cnt	= ARRAY_SIZE(omap3xxx_uart4_addr_space),
=======

/* I2C IP block address space length (in bytes) */
#define OMAP2_I2C_AS_LEN		128

/* L4 CORE -> I2C1 interface */
static struct omap_hwmod_addr_space omap3xxx_i2c1_addr_space[] = {
	{
		.pa_start	= 0x48070000,
		.pa_end		= 0x48070000 + OMAP2_I2C_AS_LEN - 1,
		.flags		= ADDR_TYPE_RT,
	},
};

static struct omap_hwmod_ocp_if omap3_l4_core__i2c1 = {
	.master		= &omap3xxx_l4_core_hwmod,
	.slave		= &omap3xxx_i2c1_hwmod,
	.clk		= "i2c1_ick",
	.addr		= omap3xxx_i2c1_addr_space,
	.addr_cnt	= ARRAY_SIZE(omap3xxx_i2c1_addr_space),
	.fw = {
		.omap2 = {
			.l4_fw_region  = OMAP3_L4_CORE_FW_I2C1_REGION,
			.l4_prot_group = 7,
			.flags	= OMAP_FIREWALL_L4,
		}
	},
	.user		= OCP_USER_MPU | OCP_USER_SDMA,
};

/* L4 CORE -> I2C2 interface */
static struct omap_hwmod_addr_space omap3xxx_i2c2_addr_space[] = {
	{
		.pa_start	= 0x48072000,
		.pa_end		= 0x48072000 + OMAP2_I2C_AS_LEN - 1,
		.flags		= ADDR_TYPE_RT,
	},
};

static struct omap_hwmod_ocp_if omap3_l4_core__i2c2 = {
	.master		= &omap3xxx_l4_core_hwmod,
	.slave		= &omap3xxx_i2c2_hwmod,
	.clk		= "i2c2_ick",
	.addr		= omap3xxx_i2c2_addr_space,
	.addr_cnt	= ARRAY_SIZE(omap3xxx_i2c2_addr_space),
	.fw = {
		.omap2 = {
			.l4_fw_region  = OMAP3_L4_CORE_FW_I2C2_REGION,
			.l4_prot_group = 7,
			.flags = OMAP_FIREWALL_L4,
		}
	},
	.user		= OCP_USER_MPU | OCP_USER_SDMA,
};

/* L4 CORE -> I2C3 interface */
static struct omap_hwmod_addr_space omap3xxx_i2c3_addr_space[] = {
	{
		.pa_start	= 0x48060000,
		.pa_end		= 0x48060000 + OMAP2_I2C_AS_LEN - 1,
		.flags		= ADDR_TYPE_RT,
	},
};

static struct omap_hwmod_ocp_if omap3_l4_core__i2c3 = {
	.master		= &omap3xxx_l4_core_hwmod,
	.slave		= &omap3xxx_i2c3_hwmod,
	.clk		= "i2c3_ick",
	.addr		= omap3xxx_i2c3_addr_space,
	.addr_cnt	= ARRAY_SIZE(omap3xxx_i2c3_addr_space),
	.fw = {
		.omap2 = {
			.l4_fw_region  = OMAP3_L4_CORE_FW_I2C3_REGION,
			.l4_prot_group = 7,
			.flags = OMAP_FIREWALL_L4,
		}
	},
>>>>>>> cb681888
	.user		= OCP_USER_MPU | OCP_USER_SDMA,
};

/* Slave interfaces on the L4_CORE interconnect */
static struct omap_hwmod_ocp_if *omap3xxx_l4_core_slaves[] = {
	&omap3xxx_l3_main__l4_core,
};

/* Master interfaces on the L4_CORE interconnect */
static struct omap_hwmod_ocp_if *omap3xxx_l4_core_masters[] = {
	&omap3xxx_l4_core__l4_wkup,
<<<<<<< HEAD
	&omap3_l4_core__uart1,
	&omap3_l4_core__uart2,
=======
	&omap3_l4_core__i2c1,
	&omap3_l4_core__i2c2,
	&omap3_l4_core__i2c3,
>>>>>>> cb681888
};

/* L4 CORE */
static struct omap_hwmod omap3xxx_l4_core_hwmod = {
	.name		= "l4_core",
	.class		= &l4_hwmod_class,
	.masters	= omap3xxx_l4_core_masters,
	.masters_cnt	= ARRAY_SIZE(omap3xxx_l4_core_masters),
	.slaves		= omap3xxx_l4_core_slaves,
	.slaves_cnt	= ARRAY_SIZE(omap3xxx_l4_core_slaves),
	.omap_chip	= OMAP_CHIP_INIT(CHIP_IS_OMAP3430),
	.flags		= HWMOD_NO_IDLEST,
};

/* Slave interfaces on the L4_PER interconnect */
static struct omap_hwmod_ocp_if *omap3xxx_l4_per_slaves[] = {
	&omap3xxx_l3_main__l4_per,
};

/* Master interfaces on the L4_PER interconnect */
static struct omap_hwmod_ocp_if *omap3xxx_l4_per_masters[] = {
	&omap3_l4_per__uart3,
	&omap3_l4_per__uart4,
};

/* L4 PER */
static struct omap_hwmod omap3xxx_l4_per_hwmod = {
	.name		= "l4_per",
	.class		= &l4_hwmod_class,
	.masters	= omap3xxx_l4_per_masters,
	.masters_cnt	= ARRAY_SIZE(omap3xxx_l4_per_masters),
	.slaves		= omap3xxx_l4_per_slaves,
	.slaves_cnt	= ARRAY_SIZE(omap3xxx_l4_per_slaves),
	.omap_chip	= OMAP_CHIP_INIT(CHIP_IS_OMAP3430),
	.flags		= HWMOD_NO_IDLEST,
};

/* Slave interfaces on the L4_WKUP interconnect */
static struct omap_hwmod_ocp_if *omap3xxx_l4_wkup_slaves[] = {
	&omap3xxx_l4_core__l4_wkup,
};

/* Master interfaces on the L4_WKUP interconnect */
static struct omap_hwmod_ocp_if *omap3xxx_l4_wkup_masters[] = {
};

/* L4 WKUP */
static struct omap_hwmod omap3xxx_l4_wkup_hwmod = {
	.name		= "l4_wkup",
	.class		= &l4_hwmod_class,
	.masters	= omap3xxx_l4_wkup_masters,
	.masters_cnt	= ARRAY_SIZE(omap3xxx_l4_wkup_masters),
	.slaves		= omap3xxx_l4_wkup_slaves,
	.slaves_cnt	= ARRAY_SIZE(omap3xxx_l4_wkup_slaves),
	.omap_chip	= OMAP_CHIP_INIT(CHIP_IS_OMAP3430),
	.flags		= HWMOD_NO_IDLEST,
};

/* Master interfaces on the MPU device */
static struct omap_hwmod_ocp_if *omap3xxx_mpu_masters[] = {
	&omap3xxx_mpu__l3_main,
};

/* MPU */
static struct omap_hwmod omap3xxx_mpu_hwmod = {
	.name		= "mpu",
	.class		= &mpu_hwmod_class,
	.main_clk	= "arm_fck",
	.masters	= omap3xxx_mpu_masters,
	.masters_cnt	= ARRAY_SIZE(omap3xxx_mpu_masters),
	.omap_chip	= OMAP_CHIP_INIT(CHIP_IS_OMAP3430),
};

/*
 * IVA2_2 interface data
 */

/* IVA2 <- L3 interface */
static struct omap_hwmod_ocp_if omap3xxx_l3__iva = {
	.master		= &omap3xxx_l3_main_hwmod,
	.slave		= &omap3xxx_iva_hwmod,
	.clk		= "iva2_ck",
	.user		= OCP_USER_MPU | OCP_USER_SDMA,
};

static struct omap_hwmod_ocp_if *omap3xxx_iva_masters[] = {
	&omap3xxx_l3__iva,
};

/*
 * IVA2 (IVA2)
 */

static struct omap_hwmod omap3xxx_iva_hwmod = {
	.name		= "iva",
	.class		= &iva_hwmod_class,
	.masters	= omap3xxx_iva_masters,
	.masters_cnt	= ARRAY_SIZE(omap3xxx_iva_masters),
	.omap_chip	= OMAP_CHIP_INIT(CHIP_IS_OMAP3430)
};

<<<<<<< HEAD
/* l4_wkup -> wd_timer2 */
static struct omap_hwmod_addr_space omap3xxx_wd_timer2_addrs[] = {
	{
		.pa_start	= 0x48314000,
		.pa_end		= 0x4831407f,
		.flags		= ADDR_TYPE_RT
	},
};

static struct omap_hwmod_ocp_if omap3xxx_l4_wkup__wd_timer2 = {
	.master		= &omap3xxx_l4_wkup_hwmod,
	.slave		= &omap3xxx_wd_timer2_hwmod,
	.clk		= "wdt2_ick",
	.addr		= omap3xxx_wd_timer2_addrs,
	.addr_cnt	= ARRAY_SIZE(omap3xxx_wd_timer2_addrs),
	.user		= OCP_USER_MPU | OCP_USER_SDMA,
};

/*
 * 'wd_timer' class
 * 32-bit watchdog upward counter that generates a pulse on the reset pin on
 * overflow condition
 */

static struct omap_hwmod_class_sysconfig omap3xxx_wd_timer_sysc = {
	.rev_offs	= 0x0000,
	.sysc_offs	= 0x0010,
	.syss_offs	= 0x0014,
	.sysc_flags	= (SYSC_HAS_SIDLEMODE | SYSC_HAS_EMUFREE |
			   SYSC_HAS_ENAWAKEUP | SYSC_HAS_SOFTRESET |
			   SYSC_HAS_AUTOIDLE | SYSC_HAS_CLOCKACTIVITY),
=======

/* I2C common */
static struct omap_hwmod_class_sysconfig i2c_sysc = {
	.rev_offs	= 0x00,
	.sysc_offs	= 0x20,
	.syss_offs	= 0x10,
	.sysc_flags	= (SYSC_HAS_CLOCKACTIVITY | SYSC_HAS_SIDLEMODE |
			   SYSC_HAS_ENAWAKEUP | SYSC_HAS_SOFTRESET |
			   SYSC_HAS_AUTOIDLE),
>>>>>>> cb681888
	.idlemodes	= (SIDLE_FORCE | SIDLE_NO | SIDLE_SMART),
	.sysc_fields    = &omap_hwmod_sysc_type1,
};

<<<<<<< HEAD
static struct omap_hwmod_class omap3xxx_wd_timer_hwmod_class = {
	.name = "wd_timer",
	.sysc = &omap3xxx_wd_timer_sysc,
};

/* wd_timer2 */
static struct omap_hwmod_ocp_if *omap3xxx_wd_timer2_slaves[] = {
	&omap3xxx_l4_wkup__wd_timer2,
};

static struct omap_hwmod omap3xxx_wd_timer2_hwmod = {
	.name		= "wd_timer2",
	.class		= &omap3xxx_wd_timer_hwmod_class,
	.main_clk	= "wdt2_fck",
	.prcm		= {
		.omap2 = {
			.prcm_reg_id = 1,
			.module_bit = OMAP3430_EN_WDT2_SHIFT,
			.module_offs = WKUP_MOD,
			.idlest_reg_id = 1,
			.idlest_idle_bit = OMAP3430_ST_WDT2_SHIFT,
		},
	},
	.slaves		= omap3xxx_wd_timer2_slaves,
	.slaves_cnt	= ARRAY_SIZE(omap3xxx_wd_timer2_slaves),
	.omap_chip	= OMAP_CHIP_INIT(CHIP_IS_OMAP3430),
};

/* UART common */

static struct omap_hwmod_class_sysconfig uart_sysc = {
	.rev_offs	= 0x50,
	.sysc_offs	= 0x54,
	.syss_offs	= 0x58,
	.sysc_flags	= (SYSC_HAS_SIDLEMODE |
			   SYSC_HAS_ENAWAKEUP | SYSC_HAS_SOFTRESET |
			   SYSC_HAS_AUTOIDLE),
	.idlemodes	= (SIDLE_FORCE | SIDLE_NO | SIDLE_SMART),
	.sysc_fields    = &omap_hwmod_sysc_type1,
};

static struct omap_hwmod_class uart_class = {
	.name = "uart",
	.sysc = &uart_sysc,
};

/* UART1 */

static struct omap_hwmod_irq_info uart1_mpu_irqs[] = {
	{ .irq = INT_24XX_UART1_IRQ, },
};

static struct omap_hwmod_dma_info uart1_sdma_reqs[] = {
	{ .name = "tx",	.dma_req = OMAP24XX_DMA_UART1_TX, },
	{ .name = "rx",	.dma_req = OMAP24XX_DMA_UART1_RX, },
};

static struct omap_hwmod_ocp_if *omap3xxx_uart1_slaves[] = {
	&omap3_l4_core__uart1,
};

static struct omap_hwmod omap3xxx_uart1_hwmod = {
	.name		= "uart1",
	.mpu_irqs	= uart1_mpu_irqs,
	.mpu_irqs_cnt	= ARRAY_SIZE(uart1_mpu_irqs),
	.sdma_reqs	= uart1_sdma_reqs,
	.sdma_reqs_cnt	= ARRAY_SIZE(uart1_sdma_reqs),
	.main_clk	= "uart1_fck",
	.prcm		= {
		.omap2 = {
			.module_offs = CORE_MOD,
			.prcm_reg_id = 1,
			.module_bit = OMAP3430_EN_UART1_SHIFT,
			.idlest_reg_id = 1,
			.idlest_idle_bit = OMAP3430_EN_UART1_SHIFT,
		},
	},
	.slaves		= omap3xxx_uart1_slaves,
	.slaves_cnt	= ARRAY_SIZE(omap3xxx_uart1_slaves),
	.class		= &uart_class,
	.omap_chip	= OMAP_CHIP_INIT(CHIP_IS_OMAP3430),
};

/* UART2 */

static struct omap_hwmod_irq_info uart2_mpu_irqs[] = {
	{ .irq = INT_24XX_UART2_IRQ, },
};

static struct omap_hwmod_dma_info uart2_sdma_reqs[] = {
	{ .name = "tx",	.dma_req = OMAP24XX_DMA_UART2_TX, },
	{ .name = "rx",	.dma_req = OMAP24XX_DMA_UART2_RX, },
};

static struct omap_hwmod_ocp_if *omap3xxx_uart2_slaves[] = {
	&omap3_l4_core__uart2,
};

static struct omap_hwmod omap3xxx_uart2_hwmod = {
	.name		= "uart2",
	.mpu_irqs	= uart2_mpu_irqs,
	.mpu_irqs_cnt	= ARRAY_SIZE(uart2_mpu_irqs),
	.sdma_reqs	= uart2_sdma_reqs,
	.sdma_reqs_cnt	= ARRAY_SIZE(uart2_sdma_reqs),
	.main_clk	= "uart2_fck",
	.prcm		= {
		.omap2 = {
			.module_offs = CORE_MOD,
			.prcm_reg_id = 1,
			.module_bit = OMAP3430_EN_UART2_SHIFT,
			.idlest_reg_id = 1,
			.idlest_idle_bit = OMAP3430_EN_UART2_SHIFT,
		},
	},
	.slaves		= omap3xxx_uart2_slaves,
	.slaves_cnt	= ARRAY_SIZE(omap3xxx_uart2_slaves),
	.class		= &uart_class,
	.omap_chip	= OMAP_CHIP_INIT(CHIP_IS_OMAP3430),
};

/* UART3 */

static struct omap_hwmod_irq_info uart3_mpu_irqs[] = {
	{ .irq = INT_24XX_UART3_IRQ, },
};

static struct omap_hwmod_dma_info uart3_sdma_reqs[] = {
	{ .name = "tx",	.dma_req = OMAP24XX_DMA_UART3_TX, },
	{ .name = "rx",	.dma_req = OMAP24XX_DMA_UART3_RX, },
};

static struct omap_hwmod_ocp_if *omap3xxx_uart3_slaves[] = {
	&omap3_l4_per__uart3,
};

static struct omap_hwmod omap3xxx_uart3_hwmod = {
	.name		= "uart3",
	.mpu_irqs	= uart3_mpu_irqs,
	.mpu_irqs_cnt	= ARRAY_SIZE(uart3_mpu_irqs),
	.sdma_reqs	= uart3_sdma_reqs,
	.sdma_reqs_cnt	= ARRAY_SIZE(uart3_sdma_reqs),
	.main_clk	= "uart3_fck",
	.prcm		= {
		.omap2 = {
			.module_offs = OMAP3430_PER_MOD,
			.prcm_reg_id = 1,
			.module_bit = OMAP3430_EN_UART3_SHIFT,
			.idlest_reg_id = 1,
			.idlest_idle_bit = OMAP3430_EN_UART3_SHIFT,
		},
	},
	.slaves		= omap3xxx_uart3_slaves,
	.slaves_cnt	= ARRAY_SIZE(omap3xxx_uart3_slaves),
	.class		= &uart_class,
	.omap_chip	= OMAP_CHIP_INIT(CHIP_IS_OMAP3430),
};

/* UART4 */

static struct omap_hwmod_irq_info uart4_mpu_irqs[] = {
	{ .irq = INT_36XX_UART4_IRQ, },
};

static struct omap_hwmod_dma_info uart4_sdma_reqs[] = {
	{ .name = "rx",	.dma_req = OMAP36XX_DMA_UART4_RX, },
	{ .name = "tx",	.dma_req = OMAP36XX_DMA_UART4_TX, },
};

static struct omap_hwmod_ocp_if *omap3xxx_uart4_slaves[] = {
	&omap3_l4_per__uart4,
};

static struct omap_hwmod omap3xxx_uart4_hwmod = {
	.name		= "uart4",
	.mpu_irqs	= uart4_mpu_irqs,
	.mpu_irqs_cnt	= ARRAY_SIZE(uart4_mpu_irqs),
	.sdma_reqs	= uart4_sdma_reqs,
	.sdma_reqs_cnt	= ARRAY_SIZE(uart4_sdma_reqs),
	.main_clk	= "uart4_fck",
	.prcm		= {
		.omap2 = {
			.module_offs = OMAP3430_PER_MOD,
			.prcm_reg_id = 1,
			.module_bit = OMAP3630_EN_UART4_SHIFT,
			.idlest_reg_id = 1,
			.idlest_idle_bit = OMAP3630_EN_UART4_SHIFT,
		},
	},
	.slaves		= omap3xxx_uart4_slaves,
	.slaves_cnt	= ARRAY_SIZE(omap3xxx_uart4_slaves),
	.class		= &uart_class,
	.omap_chip	= OMAP_CHIP_INIT(CHIP_IS_OMAP3630ES1),
=======
static struct omap_hwmod_class i2c_class = {
	.name = "i2c",
	.sysc = &i2c_sysc,
};

/* I2C1 */

static struct omap_i2c_dev_attr i2c1_dev_attr = {
	.fifo_depth	= 8, /* bytes */
};

static struct omap_hwmod_irq_info i2c1_mpu_irqs[] = {
	{ .irq = INT_24XX_I2C1_IRQ, },
};

static struct omap_hwmod_dma_info i2c1_sdma_reqs[] = {
	{ .name = "tx", .dma_req = OMAP24XX_DMA_I2C1_TX },
	{ .name = "rx", .dma_req = OMAP24XX_DMA_I2C1_RX },
};

static struct omap_hwmod_ocp_if *omap3xxx_i2c1_slaves[] = {
	&omap3_l4_core__i2c1,
};

static struct omap_hwmod omap3xxx_i2c1_hwmod = {
	.name		= "i2c1",
	.mpu_irqs	= i2c1_mpu_irqs,
	.mpu_irqs_cnt	= ARRAY_SIZE(i2c1_mpu_irqs),
	.sdma_reqs	= i2c1_sdma_reqs,
	.sdma_reqs_cnt	= ARRAY_SIZE(i2c1_sdma_reqs),
	.main_clk	= "i2c1_fck",
	.prcm		= {
		.omap2 = {
			.prcm_reg_id = 1,
			.module_bit = OMAP3430_EN_I2C1_SHIFT,
			.idlest_reg_id = 1,
			.idlest_idle_bit = OMAP3430_ST_I2C1_SHIFT,
		},
	},
	.slaves		= omap3xxx_i2c1_slaves,
	.slaves_cnt	= ARRAY_SIZE(omap3xxx_i2c1_slaves),
	.class		= &i2c_class,
	.dev_attr	= &i2c1_dev_attr,
	.omap_chip	= OMAP_CHIP_INIT(CHIP_IS_OMAP3430),
};

/* I2C2 */

static struct omap_i2c_dev_attr i2c2_dev_attr = {
	.fifo_depth	= 8, /* bytes */
};

static struct omap_hwmod_irq_info i2c2_mpu_irqs[] = {
	{ .irq = INT_24XX_I2C2_IRQ, },
};

static struct omap_hwmod_dma_info i2c2_sdma_reqs[] = {
	{ .name = "tx", .dma_req = OMAP24XX_DMA_I2C2_TX },
	{ .name = "rx", .dma_req = OMAP24XX_DMA_I2C2_RX },
};

static struct omap_hwmod_ocp_if *omap3xxx_i2c2_slaves[] = {
	&omap3_l4_core__i2c2,
};

static struct omap_hwmod omap3xxx_i2c2_hwmod = {
	.name		= "i2c2",
	.mpu_irqs	= i2c2_mpu_irqs,
	.mpu_irqs_cnt	= ARRAY_SIZE(i2c2_mpu_irqs),
	.sdma_reqs	= i2c2_sdma_reqs,
	.sdma_reqs_cnt	= ARRAY_SIZE(i2c2_sdma_reqs),
	.main_clk	= "i2c2_fck",
	.prcm		= {
		.omap2 = {
			.prcm_reg_id = 1,
			.module_bit = OMAP3430_EN_I2C2_SHIFT,
			.idlest_reg_id = 1,
			.idlest_idle_bit = OMAP3430_ST_I2C2_SHIFT,
		},
	},
	.slaves		= omap3xxx_i2c2_slaves,
	.slaves_cnt	= ARRAY_SIZE(omap3xxx_i2c2_slaves),
	.class		= &i2c_class,
	.dev_attr	= &i2c2_dev_attr,
	.omap_chip	= OMAP_CHIP_INIT(CHIP_IS_OMAP3430),
};

/* I2C3 */

static struct omap_i2c_dev_attr i2c3_dev_attr = {
	.fifo_depth	= 64, /* bytes */
};

static struct omap_hwmod_irq_info i2c3_mpu_irqs[] = {
	{ .irq = INT_34XX_I2C3_IRQ, },
};

static struct omap_hwmod_dma_info i2c3_sdma_reqs[] = {
	{ .name = "tx", .dma_req = OMAP34XX_DMA_I2C3_TX },
	{ .name = "rx", .dma_req = OMAP34XX_DMA_I2C3_RX },
};

static struct omap_hwmod_ocp_if *omap3xxx_i2c3_slaves[] = {
	&omap3_l4_core__i2c3,
};

static struct omap_hwmod omap3xxx_i2c3_hwmod = {
	.name		= "i2c3",
	.mpu_irqs	= i2c3_mpu_irqs,
	.mpu_irqs_cnt	= ARRAY_SIZE(i2c3_mpu_irqs),
	.sdma_reqs	= i2c3_sdma_reqs,
	.sdma_reqs_cnt	= ARRAY_SIZE(i2c3_sdma_reqs),
	.main_clk	= "i2c3_fck",
	.prcm		= {
		.omap2 = {
			.prcm_reg_id = 1,
			.module_bit = OMAP3430_EN_I2C3_SHIFT,
			.idlest_reg_id = 1,
			.idlest_idle_bit = OMAP3430_ST_I2C3_SHIFT,
		},
	},
	.slaves		= omap3xxx_i2c3_slaves,
	.slaves_cnt	= ARRAY_SIZE(omap3xxx_i2c3_slaves),
	.class		= &i2c_class,
	.dev_attr	= &i2c3_dev_attr,
	.omap_chip	= OMAP_CHIP_INIT(CHIP_IS_OMAP3430),
>>>>>>> cb681888
};

static __initdata struct omap_hwmod *omap3xxx_hwmods[] = {
	&omap3xxx_l3_main_hwmod,
	&omap3xxx_l4_core_hwmod,
	&omap3xxx_l4_per_hwmod,
	&omap3xxx_l4_wkup_hwmod,
	&omap3xxx_mpu_hwmod,
	&omap3xxx_iva_hwmod,
<<<<<<< HEAD
	&omap3xxx_wd_timer2_hwmod,
	&omap3xxx_uart1_hwmod,
	&omap3xxx_uart2_hwmod,
	&omap3xxx_uart3_hwmod,
	&omap3xxx_uart4_hwmod,
=======
	&omap3xxx_i2c1_hwmod,
	&omap3xxx_i2c2_hwmod,
	&omap3xxx_i2c3_hwmod,
>>>>>>> cb681888
	NULL,
};

int __init omap3xxx_hwmod_init(void)
{
	return omap_hwmod_init(omap3xxx_hwmods);
}<|MERGE_RESOLUTION|>--- conflicted
+++ resolved
@@ -17,13 +17,10 @@
 #include <mach/irqs.h>
 #include <plat/cpu.h>
 #include <plat/dma.h>
-<<<<<<< HEAD
 #include <plat/serial.h>
-=======
 #include <plat/l4_3xxx.h>
 #include <plat/i2c.h>
 #include <plat/omap34xx.h>
->>>>>>> cb681888
 
 #include "omap_hwmod_common_data.h"
 
@@ -44,13 +41,10 @@
 static struct omap_hwmod omap3xxx_l3_main_hwmod;
 static struct omap_hwmod omap3xxx_l4_core_hwmod;
 static struct omap_hwmod omap3xxx_l4_per_hwmod;
-<<<<<<< HEAD
 static struct omap_hwmod omap3xxx_wd_timer2_hwmod;
-=======
 static struct omap_hwmod omap3xxx_i2c1_hwmod;
 static struct omap_hwmod omap3xxx_i2c2_hwmod;
 static struct omap_hwmod omap3xxx_i2c3_hwmod;
->>>>>>> cb681888
 
 /* L3 -> L4_CORE interface */
 static struct omap_hwmod_ocp_if omap3xxx_l3_main__l4_core = {
@@ -109,7 +103,6 @@
 	.user	= OCP_USER_MPU | OCP_USER_SDMA,
 };
 
-<<<<<<< HEAD
 /* L4 CORE -> UART1 interface */
 static struct omap_hwmod_addr_space omap3xxx_uart1_addr_space[] = {
 	{
@@ -179,7 +172,8 @@
 	.clk		= "uart4_ick",
 	.addr		= omap3xxx_uart4_addr_space,
 	.addr_cnt	= ARRAY_SIZE(omap3xxx_uart4_addr_space),
-=======
+	.user		= OCP_USER_MPU | OCP_USER_SDMA,
+};
 
 /* I2C IP block address space length (in bytes) */
 #define OMAP2_I2C_AS_LEN		128
@@ -256,7 +250,6 @@
 			.flags = OMAP_FIREWALL_L4,
 		}
 	},
->>>>>>> cb681888
 	.user		= OCP_USER_MPU | OCP_USER_SDMA,
 };
 
@@ -268,14 +261,11 @@
 /* Master interfaces on the L4_CORE interconnect */
 static struct omap_hwmod_ocp_if *omap3xxx_l4_core_masters[] = {
 	&omap3xxx_l4_core__l4_wkup,
-<<<<<<< HEAD
 	&omap3_l4_core__uart1,
 	&omap3_l4_core__uart2,
-=======
 	&omap3_l4_core__i2c1,
 	&omap3_l4_core__i2c2,
 	&omap3_l4_core__i2c3,
->>>>>>> cb681888
 };
 
 /* L4 CORE */
@@ -377,7 +367,6 @@
 	.omap_chip	= OMAP_CHIP_INIT(CHIP_IS_OMAP3430)
 };
 
-<<<<<<< HEAD
 /* l4_wkup -> wd_timer2 */
 static struct omap_hwmod_addr_space omap3xxx_wd_timer2_addrs[] = {
 	{
@@ -409,7 +398,9 @@
 	.sysc_flags	= (SYSC_HAS_SIDLEMODE | SYSC_HAS_EMUFREE |
 			   SYSC_HAS_ENAWAKEUP | SYSC_HAS_SOFTRESET |
 			   SYSC_HAS_AUTOIDLE | SYSC_HAS_CLOCKACTIVITY),
-=======
+	.idlemodes	= (SIDLE_FORCE | SIDLE_NO | SIDLE_SMART),
+	.sysc_fields    = &omap_hwmod_sysc_type1,
+};
 
 /* I2C common */
 static struct omap_hwmod_class_sysconfig i2c_sysc = {
@@ -419,12 +410,10 @@
 	.sysc_flags	= (SYSC_HAS_CLOCKACTIVITY | SYSC_HAS_SIDLEMODE |
 			   SYSC_HAS_ENAWAKEUP | SYSC_HAS_SOFTRESET |
 			   SYSC_HAS_AUTOIDLE),
->>>>>>> cb681888
 	.idlemodes	= (SIDLE_FORCE | SIDLE_NO | SIDLE_SMART),
 	.sysc_fields    = &omap_hwmod_sysc_type1,
 };
 
-<<<<<<< HEAD
 static struct omap_hwmod_class omap3xxx_wd_timer_hwmod_class = {
 	.name = "wd_timer",
 	.sysc = &omap3xxx_wd_timer_sysc,
@@ -617,7 +606,8 @@
 	.slaves_cnt	= ARRAY_SIZE(omap3xxx_uart4_slaves),
 	.class		= &uart_class,
 	.omap_chip	= OMAP_CHIP_INIT(CHIP_IS_OMAP3630ES1),
-=======
+};
+
 static struct omap_hwmod_class i2c_class = {
 	.name = "i2c",
 	.sysc = &i2c_sysc,
@@ -744,7 +734,6 @@
 	.class		= &i2c_class,
 	.dev_attr	= &i2c3_dev_attr,
 	.omap_chip	= OMAP_CHIP_INIT(CHIP_IS_OMAP3430),
->>>>>>> cb681888
 };
 
 static __initdata struct omap_hwmod *omap3xxx_hwmods[] = {
@@ -754,17 +743,14 @@
 	&omap3xxx_l4_wkup_hwmod,
 	&omap3xxx_mpu_hwmod,
 	&omap3xxx_iva_hwmod,
-<<<<<<< HEAD
 	&omap3xxx_wd_timer2_hwmod,
 	&omap3xxx_uart1_hwmod,
 	&omap3xxx_uart2_hwmod,
 	&omap3xxx_uart3_hwmod,
 	&omap3xxx_uart4_hwmod,
-=======
 	&omap3xxx_i2c1_hwmod,
 	&omap3xxx_i2c2_hwmod,
 	&omap3xxx_i2c3_hwmod,
->>>>>>> cb681888
 	NULL,
 };
 
