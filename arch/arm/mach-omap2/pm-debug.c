--- conflicted
+++ resolved
@@ -581,14 +581,11 @@
 
 	*option = val;
 
-<<<<<<< HEAD
 	if (option == &enable_off_mode) {
 		if (cpu_is_omap34xx())
 			omap3_pm_off_mode_enable(val);
 	}
-=======
-	if (option == &enable_off_mode)
-		omap3_pm_off_mode_enable(val);
+
 	if (option == &enable_sr_vp_debug && val)
 		pr_notice("Beware that enabling this option will allow user "
 			"to override the system defined vp and sr parameters "
@@ -599,7 +596,6 @@
 			"to explicitly write values into the debug fs "
 			"entries corresponding to these if they want to see "
 			"them changing according to the VDD voltage\n");
->>>>>>> 4e047f2f
 
 	return 0;
 }
@@ -654,15 +650,12 @@
 				   &sleep_while_idle, &pm_dbg_option_fops);
 	(void) debugfs_create_file("wakeup_timer_seconds", S_IRUGO | S_IWUGO, d,
 				   &wakeup_timer_seconds, &pm_dbg_option_fops);
-<<<<<<< HEAD
 	(void) debugfs_create_file("wakeup_timer_milliseconds",
 			S_IRUGO | S_IWUGO, d, &wakeup_timer_milliseconds,
 			&pm_dbg_option_fops);
-=======
 	(void) debugfs_create_file("enable_sr_vp_debug",  S_IRUGO | S_IWUGO, d,
 				   &enable_sr_vp_debug, &pm_dbg_option_fops);
 	pm_dbg_main_dir = d;
->>>>>>> 4e047f2f
 	pm_dbg_init_done = 1;
 
 	return 0;
