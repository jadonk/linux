/*
 * Legacy platform_data quirks
 *
 * Copyright (C) 2013 Texas Instruments
 *
 * This program is free software; you can redistribute it and/or modify
 * it under the terms of the GNU General Public License version 2 as
 * published by the Free Software Foundation.
 */
#include <linux/clk.h>
#include <linux/davinci_emac.h>
#include <linux/gpio.h>
#include <linux/init.h>
#include <linux/kernel.h>
#include <linux/of_platform.h>
#include <linux/ti_wilink_st.h>
#include <linux/wl12xx.h>
#include <linux/mmc/card.h>
#include <linux/mmc/host.h>
#include <linux/power/smartreflex.h>
#include <linux/regulator/machine.h>
#include <linux/regulator/fixed.h>

#include <linux/platform_data/pinctrl-single.h>
#include <linux/platform_data/hsmmc-omap.h>
#include <linux/platform_data/iommu-omap.h>
#include <linux/platform_data/remoteproc-omap.h>
#include <linux/platform_data/ti-sysc.h>
#include <linux/platform_data/ti-pruss.h>
#include <linux/platform_data/wkup_m3.h>
#include <linux/platform_data/asoc-ti-mcbsp.h>
#include <linux/platform_data/sgx-omap.h>

#include "common.h"
#include "common-board-devices.h"
#include "control.h"
#include "omap_device.h"
#include "omap-secure.h"
#include "soc.h"
#include "hsmmc.h"
#include "remoteproc.h"

static struct omap_hsmmc_platform_data __maybe_unused mmc_pdata[2];

struct pdata_init {
	const char *compatible;
	void (*fn)(void);
};

static struct of_dev_auxdata omap_auxdata_lookup[];
static struct twl4030_gpio_platform_data twl_gpio_auxdata;

<<<<<<< HEAD
#if defined(CONFIG_SOC_AM33XX) || defined(CONFIG_SOC_AM43XX)
static struct gfx_sgx_platform_data sgx_pdata = {
	.reset_name = "gfx",
	.assert_reset = omap_device_assert_hardreset,
	.deassert_reset = omap_device_deassert_hardreset,
};
=======
#if IS_ENABLED(CONFIG_OMAP_IOMMU)
int omap_iommu_set_pwrdm_constraint(struct platform_device *pdev, bool request,
				    u8 *pwrst);
#else
static inline int omap_iommu_set_pwrdm_constraint(struct platform_device *pdev,
						  bool request, u8 *pwrst)
{
	return 0;
}
>>>>>>> 8a953aee
#endif

#ifdef CONFIG_MACH_NOKIA_N8X0
static void __init omap2420_n8x0_legacy_init(void)
{
	omap_auxdata_lookup[0].platform_data = n8x0_legacy_init();
}
#else
#define omap2420_n8x0_legacy_init	NULL
#endif

#ifdef CONFIG_ARCH_OMAP3
/*
 * Configures GPIOs 126, 127 and 129 to 1.8V mode instead of 3.0V
 * mode for MMC1 in case bootloader did not configure things.
 * Note that if the pins are used for MMC1, pbias-regulator
 * manages the IO voltage.
 */
static void __init omap3_gpio126_127_129(void)
{
	u32 reg;

	reg = omap_ctrl_readl(OMAP343X_CONTROL_PBIAS_LITE);
	reg &= ~OMAP343X_PBIASLITEVMODE1;
	reg |= OMAP343X_PBIASLITEPWRDNZ1;
	omap_ctrl_writel(reg, OMAP343X_CONTROL_PBIAS_LITE);
	if (cpu_is_omap3630()) {
		reg = omap_ctrl_readl(OMAP34XX_CONTROL_WKUP_CTRL);
		reg |= OMAP36XX_GPIO_IO_PWRDNZ;
		omap_ctrl_writel(reg, OMAP34XX_CONTROL_WKUP_CTRL);
	}
}

static void __init hsmmc2_internal_input_clk(void)
{
	u32 reg;

	reg = omap_ctrl_readl(OMAP343X_CONTROL_DEVCONF1);
	reg |= OMAP2_MMCSDIO2ADPCLKISEL;
	omap_ctrl_writel(reg, OMAP343X_CONTROL_DEVCONF1);
}

static struct iommu_platform_data omap3_iommu_pdata = {
	.reset_name = "mmu",
	.assert_reset = omap_device_assert_hardreset,
	.deassert_reset = omap_device_deassert_hardreset,
	.device_enable = omap_device_enable,
	.device_idle = omap_device_idle,
};

static struct iommu_platform_data omap3_iommu_isp_pdata = {
	.device_enable = omap_device_enable,
	.device_idle = omap_device_idle,
};

static int omap3_sbc_t3730_twl_callback(struct device *dev,
					   unsigned gpio,
					   unsigned ngpio)
{
	int res;

	res = gpio_request_one(gpio + 2, GPIOF_OUT_INIT_HIGH,
			       "wlan pwr");
	if (res)
		return res;

	gpio_export(gpio, 0);

	return 0;
}

static void __init omap3_sbc_t3x_usb_hub_init(int gpio, char *hub_name)
{
	int err = gpio_request_one(gpio, GPIOF_OUT_INIT_LOW, hub_name);

	if (err) {
		pr_err("SBC-T3x: %s reset gpio request failed: %d\n",
			hub_name, err);
		return;
	}

	gpio_export(gpio, 0);

	udelay(10);
	gpio_set_value(gpio, 1);
	msleep(1);
}

static void __init omap3_sbc_t3730_twl_init(void)
{
	twl_gpio_auxdata.setup = omap3_sbc_t3730_twl_callback;
}

static void __init omap3_sbc_t3730_legacy_init(void)
{
	omap3_sbc_t3x_usb_hub_init(167, "sb-t35 usb hub");
}

static void __init omap3_sbc_t3530_legacy_init(void)
{
	omap3_sbc_t3x_usb_hub_init(167, "sb-t35 usb hub");
}

static struct ti_st_plat_data wilink_pdata = {
	.nshutdown_gpio = 137,
	.dev_name = "/dev/ttyO1",
	.flow_cntrl = 1,
	.baud_rate = 300000,
};

static struct platform_device wl18xx_device = {
	.name	= "kim",
	.id	= -1,
	.dev	= {
		.platform_data = &wilink_pdata,
	}
};

static struct ti_st_plat_data wilink7_pdata = {
	.nshutdown_gpio = 162,
	.dev_name = "/dev/ttyO1",
	.flow_cntrl = 1,
	.baud_rate = 3000000,
};

static struct platform_device wl128x_device = {
	.name	= "kim",
	.id	= -1,
	.dev	= {
		.platform_data = &wilink7_pdata,
	}
};

static struct platform_device btwilink_device = {
	.name	= "btwilink",
	.id	= -1,
};

static void __init omap3_igep0020_rev_f_legacy_init(void)
{
	platform_device_register(&wl18xx_device);
	platform_device_register(&btwilink_device);
}

static void __init omap3_igep0030_rev_g_legacy_init(void)
{
	platform_device_register(&wl18xx_device);
	platform_device_register(&btwilink_device);
}

static void __init omap3_evm_legacy_init(void)
{
	hsmmc2_internal_input_clk();
}

static void am35xx_enable_emac_int(void)
{
	u32 v;

	v = omap_ctrl_readl(AM35XX_CONTROL_LVL_INTR_CLEAR);
	v |= (AM35XX_CPGMAC_C0_RX_PULSE_CLR | AM35XX_CPGMAC_C0_TX_PULSE_CLR |
	      AM35XX_CPGMAC_C0_MISC_PULSE_CLR | AM35XX_CPGMAC_C0_RX_THRESH_CLR);
	omap_ctrl_writel(v, AM35XX_CONTROL_LVL_INTR_CLEAR);
	omap_ctrl_readl(AM35XX_CONTROL_LVL_INTR_CLEAR); /* OCP barrier */
}

static void am35xx_disable_emac_int(void)
{
	u32 v;

	v = omap_ctrl_readl(AM35XX_CONTROL_LVL_INTR_CLEAR);
	v |= (AM35XX_CPGMAC_C0_RX_PULSE_CLR | AM35XX_CPGMAC_C0_TX_PULSE_CLR);
	omap_ctrl_writel(v, AM35XX_CONTROL_LVL_INTR_CLEAR);
	omap_ctrl_readl(AM35XX_CONTROL_LVL_INTR_CLEAR); /* OCP barrier */
}

static struct emac_platform_data am35xx_emac_pdata = {
	.interrupt_enable	= am35xx_enable_emac_int,
	.interrupt_disable	= am35xx_disable_emac_int,
};

static void __init am35xx_emac_reset(void)
{
	u32 v;

	v = omap_ctrl_readl(AM35XX_CONTROL_IP_SW_RESET);
	v &= ~AM35XX_CPGMACSS_SW_RST;
	omap_ctrl_writel(v, AM35XX_CONTROL_IP_SW_RESET);
	omap_ctrl_readl(AM35XX_CONTROL_IP_SW_RESET); /* OCP barrier */
}

static struct gpio cm_t3517_wlan_gpios[] __initdata = {
	{ 56,	GPIOF_OUT_INIT_HIGH,	"wlan pwr" },
	{ 4,	GPIOF_OUT_INIT_HIGH,	"xcvr noe" },
};

static void __init omap3_sbc_t3517_wifi_init(void)
{
	int err = gpio_request_array(cm_t3517_wlan_gpios,
				ARRAY_SIZE(cm_t3517_wlan_gpios));
	if (err) {
		pr_err("SBC-T3517: wl12xx gpios request failed: %d\n", err);
		return;
	}

	gpio_export(cm_t3517_wlan_gpios[0].gpio, 0);
	gpio_export(cm_t3517_wlan_gpios[1].gpio, 0);

	msleep(100);
	gpio_set_value(cm_t3517_wlan_gpios[1].gpio, 0);
}

static void __init omap3_sbc_t3517_legacy_init(void)
{
	omap3_sbc_t3x_usb_hub_init(152, "cm-t3517 usb hub");
	omap3_sbc_t3x_usb_hub_init(98, "sb-t35 usb hub");
	am35xx_emac_reset();
	hsmmc2_internal_input_clk();
	omap3_sbc_t3517_wifi_init();
}

static void __init am3517_evm_legacy_init(void)
{
	am35xx_emac_reset();
}

static struct platform_device omap3_rom_rng_device = {
	.name		= "omap3-rom-rng",
	.id		= -1,
	.dev	= {
		.platform_data	= rx51_secure_rng_call,
	},
};

static void __init nokia_n900_legacy_init(void)
{
	hsmmc2_internal_input_clk();
	mmc_pdata[0].name = "external";
	mmc_pdata[1].name = "internal";

	if (omap_type() == OMAP2_DEVICE_TYPE_SEC) {
		if (IS_ENABLED(CONFIG_ARM_ERRATA_430973)) {
			pr_info("RX-51: Enabling ARM errata 430973 workaround\n");
			/* set IBE to 1 */
			rx51_secure_update_aux_cr(BIT(6), 0);
		} else {
			pr_warn("RX-51: Not enabling ARM errata 430973 workaround\n");
			pr_warn("Thumb binaries may crash randomly without this workaround\n");
		}

		pr_info("RX-51: Registering OMAP3 HWRNG device\n");
		platform_device_register(&omap3_rom_rng_device);
	}
}

static void __init omap3_tao3530_legacy_init(void)
{
	hsmmc2_internal_input_clk();
}

static void __init omap3_logicpd_torpedo_init(void)
{
	omap3_gpio126_127_129();
	platform_device_register(&wl128x_device);
	platform_device_register(&btwilink_device);
}

/* omap3pandora legacy devices */
#define PANDORA_WIFI_IRQ_GPIO		21
#define PANDORA_WIFI_NRESET_GPIO	23

static struct platform_device pandora_backlight = {
	.name	= "pandora-backlight",
	.id	= -1,
};

static struct regulator_consumer_supply pandora_vmmc3_supply[] = {
	REGULATOR_SUPPLY("vmmc", "omap_hsmmc.2"),
};

static struct regulator_init_data pandora_vmmc3 = {
	.constraints = {
		.valid_ops_mask		= REGULATOR_CHANGE_STATUS,
	},
	.num_consumer_supplies	= ARRAY_SIZE(pandora_vmmc3_supply),
	.consumer_supplies	= pandora_vmmc3_supply,
};

static struct fixed_voltage_config pandora_vwlan = {
	.supply_name		= "vwlan",
	.microvolts		= 1800000, /* 1.8V */
	.gpio			= PANDORA_WIFI_NRESET_GPIO,
	.startup_delay		= 50000, /* 50ms */
	.enable_high		= 1,
	.init_data		= &pandora_vmmc3,
};

static struct platform_device pandora_vwlan_device = {
	.name		= "reg-fixed-voltage",
	.id		= 1,
	.dev = {
		.platform_data = &pandora_vwlan,
	},
};

static void pandora_wl1251_init_card(struct mmc_card *card)
{
	/*
	 * We have TI wl1251 attached to MMC3. Pass this information to
	 * SDIO core because it can't be probed by normal methods.
	 */
	if (card->type == MMC_TYPE_SDIO || card->type == MMC_TYPE_SD_COMBO) {
		card->quirks |= MMC_QUIRK_NONSTD_SDIO;
		card->cccr.wide_bus = 1;
		card->cis.vendor = 0x104c;
		card->cis.device = 0x9066;
		card->cis.blksize = 512;
		card->cis.max_dtr = 24000000;
		card->ocr = 0x80;
	}
}

static struct omap2_hsmmc_info pandora_mmc3[] = {
	{
		.mmc		= 3,
		.caps		= MMC_CAP_4_BIT_DATA | MMC_CAP_POWER_OFF_CARD,
		.gpio_cd	= -EINVAL,
		.gpio_wp	= -EINVAL,
		.init_card	= pandora_wl1251_init_card,
	},
	{}	/* Terminator */
};

static void __init pandora_wl1251_init(void)
{
	struct wl1251_platform_data pandora_wl1251_pdata;
	int ret;

	memset(&pandora_wl1251_pdata, 0, sizeof(pandora_wl1251_pdata));

	pandora_wl1251_pdata.power_gpio = -1;

	ret = gpio_request_one(PANDORA_WIFI_IRQ_GPIO, GPIOF_IN, "wl1251 irq");
	if (ret < 0)
		goto fail;

	pandora_wl1251_pdata.irq = gpio_to_irq(PANDORA_WIFI_IRQ_GPIO);
	if (pandora_wl1251_pdata.irq < 0)
		goto fail_irq;

	pandora_wl1251_pdata.use_eeprom = true;
	ret = wl1251_set_platform_data(&pandora_wl1251_pdata);
	if (ret < 0)
		goto fail_irq;

	return;

fail_irq:
	gpio_free(PANDORA_WIFI_IRQ_GPIO);
fail:
	pr_err("wl1251 board initialisation failed\n");
}

static void __init omap3_pandora_legacy_init(void)
{
	platform_device_register(&pandora_backlight);
	platform_device_register(&pandora_vwlan_device);
	omap_hsmmc_init(pandora_mmc3);
	omap_hsmmc_late_init(pandora_mmc3);
	pandora_wl1251_init();
}
#endif /* CONFIG_ARCH_OMAP3 */

#if defined(CONFIG_ARCH_OMAP4) || defined(CONFIG_SOC_OMAP5) || \
	defined(CONFIG_SOC_DRA7XX)
static struct omap_rproc_pdata omap4_ipu_dsp_pdata = {
	.device_enable = omap_rproc_device_enable,
	.device_shutdown = omap_rproc_device_shutdown,
};
#endif

#if defined(CONFIG_ARCH_OMAP4) || defined(CONFIG_SOC_OMAP5) || \
	defined(CONFIG_SOC_DRA7XX)
static struct iommu_platform_data omap4_iommu_pdata = {
	.reset_name = "mmu_cache",
	.assert_reset = omap_device_assert_hardreset,
	.deassert_reset = omap_device_deassert_hardreset,
	.device_enable = omap_device_enable,
	.device_idle = omap_device_idle,
};
#endif

#if defined(CONFIG_SOC_AM33XX) || defined(CONFIG_SOC_AM43XX)
static struct wkup_m3_platform_data wkup_m3_data = {
	.reset_name = "wkup_m3",
	.assert_reset = omap_device_assert_hardreset,
	.deassert_reset = omap_device_deassert_hardreset,
};

static struct pruss_platform_data pruss_pdata = {
	.reset_name = "pruss",
	.assert_reset = omap_device_assert_hardreset,
	.deassert_reset = omap_device_deassert_hardreset,
};
#endif

#ifdef CONFIG_SOC_OMAP5
static void __init omap5_uevm_legacy_init(void)
{
}
#endif

#ifdef CONFIG_SOC_DRA7XX
static struct iommu_platform_data dra7_ipu1_dsp_iommu_pdata = {
	.reset_name = "mmu_cache",
	.assert_reset = omap_device_assert_hardreset,
	.deassert_reset = omap_device_deassert_hardreset,
	.device_enable = omap_device_enable,
	.device_idle = omap_device_idle,
	.set_pwrdm_constraint = omap_iommu_set_pwrdm_constraint,
};

static struct iommu_platform_data dra7_dsp_mmu_edma_pdata = {
	.device_enable = omap_device_enable,
	.device_idle = omap_device_idle,
};

static struct omap_hsmmc_platform_data dra7_hsmmc_data_mmc1;
static struct omap_hsmmc_platform_data dra7_hsmmc_data_mmc2;
static struct omap_hsmmc_platform_data dra7_hsmmc_data_mmc3;

static void __init dra7x_evm_mmc_quirk(void)
{
	if (omap_rev() == DRA752_REV_ES1_1 || omap_rev() == DRA752_REV_ES1_0) {
		dra7_hsmmc_data_mmc1.version = "rev11";
		dra7_hsmmc_data_mmc1.max_freq = 96000000;

		dra7_hsmmc_data_mmc2.version = "rev11";
		dra7_hsmmc_data_mmc2.max_freq = 48000000;

		dra7_hsmmc_data_mmc3.version = "rev11";
		dra7_hsmmc_data_mmc3.max_freq = 48000000;
	}
}
#endif

static int ti_sysc_enable_module(struct device *dev,
				 const struct ti_sysc_cookie *cookie)
{
	if (!cookie->data)
		return -EINVAL;

	return omap_hwmod_enable(cookie->data);
}

static int ti_sysc_idle_module(struct device *dev,
			       const struct ti_sysc_cookie *cookie)
{
	if (!cookie->data)
		return -EINVAL;

	return omap_hwmod_idle(cookie->data);
}

static int ti_sysc_shutdown_module(struct device *dev,
				   const struct ti_sysc_cookie *cookie)
{
	if (!cookie->data)
		return -EINVAL;

	return omap_hwmod_shutdown(cookie->data);
}

static struct of_dev_auxdata omap_auxdata_lookup[];

static struct ti_sysc_platform_data ti_sysc_pdata = {
	.auxdata = omap_auxdata_lookup,
	.init_module = omap_hwmod_init_module,
	.enable_module = ti_sysc_enable_module,
	.idle_module = ti_sysc_idle_module,
	.shutdown_module = ti_sysc_shutdown_module,
};

static struct pcs_pdata pcs_pdata;

void omap_pcs_legacy_init(int irq, void (*rearm)(void))
{
	pcs_pdata.irq = irq;
	pcs_pdata.rearm = rearm;
}

/*
 * GPIOs for TWL are initialized by the I2C bus and need custom
 * handing until DSS has device tree bindings.
 */
void omap_auxdata_legacy_init(struct device *dev)
{
	if (dev->platform_data)
		return;

	if (strcmp("twl4030-gpio", dev_name(dev)))
		return;

	dev->platform_data = &twl_gpio_auxdata;
}

#if IS_ENABLED(CONFIG_SND_SOC_OMAP_MCBSP)
static struct omap_mcbsp_platform_data mcbsp_pdata;
static void __init omap3_mcbsp_init(void)
{
	omap3_mcbsp_init_pdata_callback(&mcbsp_pdata);
}
#else
static void __init omap3_mcbsp_init(void) {}
#endif

/*
 * Few boards still need auxdata populated before we populate
 * the dev entries in of_platform_populate().
 */
static struct pdata_init auxdata_quirks[] __initdata = {
#ifdef CONFIG_SOC_OMAP2420
	{ "nokia,n800", omap2420_n8x0_legacy_init, },
	{ "nokia,n810", omap2420_n8x0_legacy_init, },
	{ "nokia,n810-wimax", omap2420_n8x0_legacy_init, },
#endif
#ifdef CONFIG_ARCH_OMAP3
	{ "compulab,omap3-sbc-t3730", omap3_sbc_t3730_twl_init, },
#endif
	{ /* sentinel */ },
};

struct omap_sr_data __maybe_unused omap_sr_pdata[OMAP_SR_NR];

static struct of_dev_auxdata omap_auxdata_lookup[] = {
#ifdef CONFIG_MACH_NOKIA_N8X0
	OF_DEV_AUXDATA("ti,omap2420-mmc", 0x4809c000, "mmci-omap.0", NULL),
	OF_DEV_AUXDATA("menelaus", 0x72, "1-0072", &n8x0_menelaus_platform_data),
	OF_DEV_AUXDATA("tlv320aic3x", 0x18, "2-0018", &n810_aic33_data),
#endif
#ifdef CONFIG_ARCH_OMAP3
	OF_DEV_AUXDATA("ti,omap2-iommu", 0x5d000000, "5d000000.mmu",
		       &omap3_iommu_pdata),
	OF_DEV_AUXDATA("ti,omap2-iommu", 0x480bd400, "480bd400.mmu",
		       &omap3_iommu_isp_pdata),
	OF_DEV_AUXDATA("ti,omap3-smartreflex-core", 0x480cb000,
		       "480cb000.smartreflex", &omap_sr_pdata[OMAP_SR_CORE]),
	OF_DEV_AUXDATA("ti,omap3-smartreflex-mpu-iva", 0x480c9000,
		       "480c9000.smartreflex", &omap_sr_pdata[OMAP_SR_MPU]),
	OF_DEV_AUXDATA("ti,omap3-hsmmc", 0x4809c000, "4809c000.mmc", &mmc_pdata[0]),
	OF_DEV_AUXDATA("ti,omap3-hsmmc", 0x480b4000, "480b4000.mmc", &mmc_pdata[1]),
	/* Only on am3517 */
	OF_DEV_AUXDATA("ti,davinci_mdio", 0x5c030000, "davinci_mdio.0", NULL),
	OF_DEV_AUXDATA("ti,am3517-emac", 0x5c000000, "davinci_emac.0",
		       &am35xx_emac_pdata),
	/* McBSP modules with sidetone core */
#if IS_ENABLED(CONFIG_SND_SOC_OMAP_MCBSP)
	OF_DEV_AUXDATA("ti,omap3-mcbsp", 0x49022000, "49022000.mcbsp", &mcbsp_pdata),
	OF_DEV_AUXDATA("ti,omap3-mcbsp", 0x49024000, "49024000.mcbsp", &mcbsp_pdata),
#endif
#endif
#ifdef CONFIG_SOC_AM33XX
	OF_DEV_AUXDATA("ti,am3352-wkup-m3", 0x44d00000, "44d00000.wkup_m3",
		       &wkup_m3_data),
	OF_DEV_AUXDATA("ti,am3356-pruss-soc-bus", 0x4a326004,
		       "4a326004.pruss-soc-bus", &pruss_pdata),
	OF_DEV_AUXDATA("ti,am3352-sgx530", 0x56000000, "56000000.sgx",
		       &sgx_pdata),
#endif
#ifdef CONFIG_SOC_AM43XX
	OF_DEV_AUXDATA("ti,am4372-wkup-m3", 0x44d00000, "44d00000.wkup_m3",
		       &wkup_m3_data),
	OF_DEV_AUXDATA("ti,am4376-pruss-soc-bus", 0x54426004,
		       "54426004.pruss_soc_bus", &pruss_pdata),
	OF_DEV_AUXDATA("ti,am4376-sgx530", 0x56000000, "56000000.sgx",
		       &sgx_pdata),
#endif
#ifdef CONFIG_ARCH_OMAP4
	OF_DEV_AUXDATA("ti,omap4-dsp", 0, "dsp", &omap4_ipu_dsp_pdata),
	OF_DEV_AUXDATA("ti,omap4-ipu", 0x55020000, "ipu", &omap4_ipu_dsp_pdata),
#endif
#ifdef CONFIG_SOC_OMAP5
	OF_DEV_AUXDATA("ti,omap5-dsp", 0, "dsp", &omap4_ipu_dsp_pdata),
	OF_DEV_AUXDATA("ti,omap5-ipu", 0x55020000, "ipu", &omap4_ipu_dsp_pdata),
#endif
#if defined(CONFIG_ARCH_OMAP4) || defined(CONFIG_SOC_OMAP5)
	OF_DEV_AUXDATA("ti,omap4-iommu", 0x4a066000, "4a066000.mmu",
		       &omap4_iommu_pdata),
	OF_DEV_AUXDATA("ti,omap4-iommu", 0x55082000, "55082000.mmu",
		       &omap4_iommu_pdata),
	OF_DEV_AUXDATA("ti,omap4-smartreflex-iva", 0x4a0db000,
		       "4a0db000.smartreflex", &omap_sr_pdata[OMAP_SR_IVA]),
	OF_DEV_AUXDATA("ti,omap4-smartreflex-core", 0x4a0dd000,
		       "4a0dd000.smartreflex", &omap_sr_pdata[OMAP_SR_CORE]),
	OF_DEV_AUXDATA("ti,omap4-smartreflex-mpu", 0x4a0d9000,
		       "4a0d9000.smartreflex", &omap_sr_pdata[OMAP_SR_MPU]),
#endif
#ifdef CONFIG_SOC_DRA7XX
	OF_DEV_AUXDATA("ti,dra7-hsmmc", 0x4809c000, "4809c000.mmc",
		       &dra7_hsmmc_data_mmc1),
	OF_DEV_AUXDATA("ti,dra7-hsmmc", 0x480b4000, "480b4000.mmc",
		       &dra7_hsmmc_data_mmc2),
	OF_DEV_AUXDATA("ti,dra7-hsmmc", 0x480ad000, "480ad000.mmc",
		       &dra7_hsmmc_data_mmc3),
	OF_DEV_AUXDATA("ti,dra7-dsp-iommu", 0x40d01000, "40d01000.mmu",
		       &dra7_ipu1_dsp_iommu_pdata),
	OF_DEV_AUXDATA("ti,dra7-dsp-iommu", 0x41501000, "41501000.mmu",
		       &dra7_ipu1_dsp_iommu_pdata),
	OF_DEV_AUXDATA("ti,dra7-dsp-iommu", 0x40d02000, "40d02000.mmu",
		       &dra7_dsp_mmu_edma_pdata),
	OF_DEV_AUXDATA("ti,dra7-dsp-iommu", 0x41502000, "41502000.mmu",
		       &dra7_dsp_mmu_edma_pdata),
	OF_DEV_AUXDATA("ti,dra7-iommu", 0x55082000, "55082000.mmu",
		       &omap4_iommu_pdata),
	OF_DEV_AUXDATA("ti,dra7-iommu", 0x58882000, "58882000.mmu",
		       &dra7_ipu1_dsp_iommu_pdata),
	OF_DEV_AUXDATA("ti,dra7-ipu", 0x55020000, "55020000.ipu",
		       &omap4_ipu_dsp_pdata),
	OF_DEV_AUXDATA("ti,dra7-ipu", 0x58820000, "58820000.ipu",
		       &omap4_ipu_dsp_pdata),
	OF_DEV_AUXDATA("ti,dra7-dsp", 0x40800000, "40800000.dsp",
		       &omap4_ipu_dsp_pdata),
	OF_DEV_AUXDATA("ti,dra7-dsp", 0x41000000, "41000000.dsp",
		       &omap4_ipu_dsp_pdata),
#endif
	/* Common auxdata */
	OF_DEV_AUXDATA("ti,sysc", 0, NULL, &ti_sysc_pdata),
	OF_DEV_AUXDATA("pinctrl-single", 0, NULL, &pcs_pdata),
	{ /* sentinel */ },
};

/*
 * Few boards still need to initialize some legacy devices with
 * platform data until the drivers support device tree.
 */
static struct pdata_init pdata_quirks[] __initdata = {
#ifdef CONFIG_ARCH_OMAP3
	{ "compulab,omap3-sbc-t3517", omap3_sbc_t3517_legacy_init, },
	{ "compulab,omap3-sbc-t3530", omap3_sbc_t3530_legacy_init, },
	{ "compulab,omap3-sbc-t3730", omap3_sbc_t3730_legacy_init, },
	{ "nokia,omap3-n900", nokia_n900_legacy_init, },
	{ "nokia,omap3-n9", hsmmc2_internal_input_clk, },
	{ "nokia,omap3-n950", hsmmc2_internal_input_clk, },
	{ "isee,omap3-igep0020-rev-f", omap3_igep0020_rev_f_legacy_init, },
	{ "isee,omap3-igep0030-rev-g", omap3_igep0030_rev_g_legacy_init, },
	{ "logicpd,dm3730-torpedo-devkit", omap3_logicpd_torpedo_init, },
	{ "ti,omap3-evm-37xx", omap3_evm_legacy_init, },
	{ "ti,am3517-evm", am3517_evm_legacy_init, },
	{ "technexion,omap3-tao3530", omap3_tao3530_legacy_init, },
	{ "openpandora,omap3-pandora-600mhz", omap3_pandora_legacy_init, },
	{ "openpandora,omap3-pandora-1ghz", omap3_pandora_legacy_init, },
#endif
#ifdef CONFIG_SOC_OMAP5
	{ "ti,omap5-uevm", omap5_uevm_legacy_init, },
#endif
#ifdef CONFIG_SOC_DRA7XX
	{ "ti,dra7-evm", dra7x_evm_mmc_quirk, },
#endif
	{ /* sentinel */ },
};

static void pdata_quirks_check(struct pdata_init *quirks)
{
	while (quirks->compatible) {
		if (of_machine_is_compatible(quirks->compatible)) {
			if (quirks->fn)
				quirks->fn();
		}
		quirks++;
	}
}

void __init pdata_quirks_init(const struct of_device_id *omap_dt_match_table)
{
	/*
	 * We still need this for omap2420 and omap3 PM to work, others are
	 * using drivers/misc/sram.c already.
	 */
	if (of_machine_is_compatible("ti,omap2420") ||
	    of_machine_is_compatible("ti,omap3"))
		omap_sdrc_init(NULL, NULL);

	if (of_machine_is_compatible("ti,omap3"))
		omap3_mcbsp_init();
	pdata_quirks_check(auxdata_quirks);
	of_platform_populate(NULL, omap_dt_match_table,
			     omap_auxdata_lookup, NULL);
	pdata_quirks_check(pdata_quirks);
}<|MERGE_RESOLUTION|>--- conflicted
+++ resolved
@@ -50,14 +50,14 @@
 static struct of_dev_auxdata omap_auxdata_lookup[];
 static struct twl4030_gpio_platform_data twl_gpio_auxdata;
 
-<<<<<<< HEAD
 #if defined(CONFIG_SOC_AM33XX) || defined(CONFIG_SOC_AM43XX)
 static struct gfx_sgx_platform_data sgx_pdata = {
 	.reset_name = "gfx",
 	.assert_reset = omap_device_assert_hardreset,
 	.deassert_reset = omap_device_deassert_hardreset,
 };
-=======
+#endif
+
 #if IS_ENABLED(CONFIG_OMAP_IOMMU)
 int omap_iommu_set_pwrdm_constraint(struct platform_device *pdev, bool request,
 				    u8 *pwrst);
@@ -67,7 +67,6 @@
 {
 	return 0;
 }
->>>>>>> 8a953aee
 #endif
 
 #ifdef CONFIG_MACH_NOKIA_N8X0
