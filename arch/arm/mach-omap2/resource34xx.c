/*
 * linux/arch/arm/mach-omap2/resource34xx.c
 * OMAP3 resource init/change_level/validate_level functions
 *
 * Copyright (C) 2007-2008 Texas Instruments, Inc.
 * Rajendra Nayak <rnayak@ti.com>
 *
 * This program is free software; you can redistribute it and/or modify
 * it under the terms of the GNU General Public License version 2 as
 * published by the Free Software Foundation.
 *
 * THIS PACKAGE IS PROVIDED ``AS IS'' AND WITHOUT ANY EXPRESS OR
 * IMPLIED WARRANTIES, INCLUDING, WITHOUT LIMITATION, THE IMPLIED
 * WARRANTIES OF MERCHANTIBILITY AND FITNESS FOR A PARTICULAR PURPOSE.
 * History:
 *
 */

#include <linux/pm_qos_params.h>
#include <linux/cpufreq.h>
#include <linux/delay.h>
#include <linux/errno.h>
#include <linux/err.h>

#include <plat/powerdomain.h>
#include <plat/clockdomain.h>
#include <plat/omap34xx.h>
#include <plat/opp_twl_tps.h>
#include <plat/omap-pm.h>

#include "smartreflex.h"
#include "resource34xx.h"
#include "voltage.h"
#include "pm.h"
#include "cm.h"
#include "cm-regbits-34xx.h"

#ifndef CONFIG_CPU_IDLE
#warning MPU latency constraints require CONFIG_CPU_IDLE to function!
#endif

/**
 * init_latency - Initializes the mpu/core latency resource.
 * @resp: Latency resource to be initalized
 *
 * No return value.
 */
void init_latency(struct shared_resource *resp)
{
	resp->no_of_users = 0;
	resp->curr_level = RES_LATENCY_DEFAULTLEVEL;
	*((u8 *)resp->resource_data) = 0;
	return;
}

/**
 * set_latency - Adds/Updates and removes the CPU_DMA_LATENCY in *pm_qos_params.
 * @resp: resource pointer
 * @latency: target latency to be set
 *
 * Returns 0 on success, or error values as returned by
 * pm_qos_update_requirement/pm_qos_add_requirement.
 */
int set_latency(struct shared_resource *resp, u32 latency)
{
	u8 *pm_qos_req_added;

	if (resp->curr_level == latency)
		return 0;
	else
		/* Update the resources current level */
		resp->curr_level = latency;

	pm_qos_req_added = resp->resource_data;
	if (latency == RES_LATENCY_DEFAULTLEVEL)
		/* No more users left, remove the pm_qos_req if present */
		if (*pm_qos_req_added) {
			pm_qos_remove_requirement(PM_QOS_CPU_DMA_LATENCY,
							resp->name);
			*pm_qos_req_added = 0;
			return 0;
		}

	if (*pm_qos_req_added) {
		return pm_qos_update_requirement(PM_QOS_CPU_DMA_LATENCY,
						resp->name, latency);
	} else {
		*pm_qos_req_added = 1;
		return pm_qos_add_requirement(PM_QOS_CPU_DMA_LATENCY,
						resp->name, latency);
	}
}

/**
 * init_pd_latency - Initializes the power domain latency resource.
 * @resp: Power Domain Latency resource to be initialized.
 *
 * No return value.
 */
void init_pd_latency(struct shared_resource *resp)
{
	struct pd_latency_db *pd_lat_db;

	resp->no_of_users = 0;
	if (enable_off_mode)
		resp->curr_level = PD_LATENCY_OFF;
	else
		resp->curr_level = PD_LATENCY_RET;
	pd_lat_db = resp->resource_data;
	/* Populate the power domain associated with the latency resource */
	pd_lat_db->pd = pwrdm_lookup(pd_lat_db->pwrdm_name);
	set_pwrdm_state(pd_lat_db->pd, resp->curr_level);
	return;
}

/**
 * set_pd_latency - Updates the curr_level of the power domain resource.
 * @resp: Power domain latency resource.
 * @latency: New latency value acceptable.
 *
 * This function maps the latency in microsecs to the acceptable
 * Power domain state using the latency DB.
 * It then programs the power domain to enter the target state.
 * Always returns 0.
 */
int set_pd_latency(struct shared_resource *resp, u32 latency)
{
	u32 pd_lat_level, ind;
	struct pd_latency_db *pd_lat_db;
	struct powerdomain *pwrdm;

	pd_lat_db = resp->resource_data;
	pwrdm = pd_lat_db->pd;
	pd_lat_level = PD_LATENCY_OFF;
	/* using the latency db map to the appropriate PD state */
	for (ind = 0; ind < PD_LATENCY_MAXLEVEL; ind++) {
		if (pd_lat_db->latency[ind] < latency) {
			pd_lat_level = ind;
			break;
		}
	}

	if (!enable_off_mode && pd_lat_level == PD_LATENCY_OFF)
		pd_lat_level = PD_LATENCY_RET;

	resp->curr_level = pd_lat_level;
	set_pwrdm_state(pwrdm, pd_lat_level);
	return 0;
}

static struct shared_resource *vdd1_resp;
static struct shared_resource *vdd2_resp;
static struct device dummy_mpu_dev;
static struct device dummy_dsp_dev;
static struct device vdd2_dev;
static int vdd1_lock;
static int vdd2_lock;
static struct clk *dpll1_clk, *dpll2_clk, *dpll3_clk;
static struct clk *l3_clk;
static int curr_vdd1_opp;
static int curr_vdd2_opp;
static DEFINE_MUTEX(dvfs_mutex);

/**
 * opp_to_freq - convert OPPID to frequency (DEPRECATED)
 * @freq: return frequency back to caller
 * @opp_type: OPP type where we need to look.
 * @opp_id: OPP ID we are searching for
 *
 * return 0 and freq is populated if we find the opp_id, else,
 * we return error
 *
 * NOTE: this function is a standin for the timebeing as opp_id is deprecated
 */
static int __deprecated opp_to_freq(unsigned long *freq, enum opp_t opp_type,
				 u8 opp_id)
{
	struct omap_opp *opp;

	BUG_ON(!freq || opp_type >= OPP_TYPES_MAX);

	opp = opp_find_by_opp_id(opp_type, opp_id);
	if (!opp)
		return -EINVAL;

	*freq = opp_get_freq(opp);

	return 0;
}

/**
 * freq_to_opp - convert a frequency back to OPP ID (DEPRECATED)
 * @opp_id: opp ID returned back to caller
 * @opp_type: OPP type where we need to look.
 * @freq: frequency we are searching for
 *
 * return 0 and opp_id is populated if we find the freq, else, we return error
 *
 * NOTE: this function is a standin for the timebeing as opp_id is deprecated
 */
static int __deprecated freq_to_opp(u8 *opp_id, enum opp_t opp_type,
		unsigned long freq)
{
	struct omap_opp *opp;

	BUG_ON(opp_type >= OPP_TYPES_MAX);
	opp = opp_find_freq_ceil(opp_type, &freq);
	if (IS_ERR(opp))
		return -EINVAL;
	*opp_id = opp_get_opp_id(opp);
	return 0;
}

/**
 * init_opp - Initialize the OPP resource
 */
void init_opp(struct shared_resource *resp)
{
	int ret;
	u8 opp_id;
	resp->no_of_users = 0;

	/* Initialize the current level of the OPP resource
	* to the  opp set by u-boot.
	*/
	if (strcmp(resp->name, "vdd1_opp") == 0) {
		vdd1_resp = resp;
		dpll1_clk = clk_get(NULL, "dpll1_ck");
		dpll2_clk = clk_get(NULL, "dpll2_ck");
		ret = freq_to_opp(&opp_id, OPP_MPU, dpll1_clk->rate);
		BUG_ON(ret); /* TBD Cleanup handling */
		curr_vdd1_opp = opp_id;
	} else if (strcmp(resp->name, "vdd2_opp") == 0) {
		vdd2_resp = resp;
		dpll3_clk = clk_get(NULL, "dpll3_m2_ck");
		l3_clk = clk_get(NULL, "l3_ick");
		ret = freq_to_opp(&opp_id, OPP_L3, l3_clk->rate);
		BUG_ON(ret); /* TBD Cleanup handling */
		curr_vdd2_opp = opp_id;
	}
	resp->curr_level = opp_id;
	return;
}

int resource_access_opp_lock(int res, int delta)
{
	if (res == VDD1_OPP) {
		vdd1_lock += delta;
		return vdd1_lock;
	} else if (res == VDD2_OPP) {
		vdd2_lock += delta;
		return vdd2_lock;
	}
	return -EINVAL;
}

#ifndef CONFIG_CPU_FREQ
static unsigned long compute_lpj(unsigned long ref, u_int div, u_int mult)
{
	unsigned long new_jiffy_l, new_jiffy_h;

	/*
	 * Recalculate loops_per_jiffy.  We do it this way to
	 * avoid math overflow on 32-bit machines.  Maybe we
	 * should make this architecture dependent?  If you have
	 * a better way of doing this, please replace!
	 *
	 *    new = old * mult / div
	 */
	new_jiffy_h = ref / div;
	new_jiffy_l = (ref % div) / 100;
	new_jiffy_h *= mult;
	new_jiffy_l = new_jiffy_l * mult / div;

	return new_jiffy_h + new_jiffy_l * 100;
}
#endif

static int program_opp_freq(int res, int target_level, int current_level)
{
	int ret = 0, l3_div;
	int *curr_opp;
	u32 cm_clksel1_mpu;
	unsigned long mpu_freq, dsp_freq, l3_freq;
  #ifndef CONFIG_CPU_FREQ
	unsigned long mpu_cur_freq;
  #endif

	/* Check if I can actually switch or not */
	if (res == VDD1_OPP) {
		ret = opp_to_freq(&mpu_freq, OPP_MPU, target_level);
		ret |= opp_to_freq(&dsp_freq, OPP_DSP, target_level);
  #ifndef CONFIG_CPU_FREQ
		ret |= opp_to_freq(&mpu_cur_freq, OPP_MPU, current_level);
  #endif
	} else {
		ret = opp_to_freq(&l3_freq, OPP_L3, target_level);
	}
	/* we would have caught all bad levels earlier.. */
	if (unlikely(ret))
		return ret;

	lock_scratchpad_sem();
	if (res == VDD1_OPP) {
		if (target_level == VDD1_OPP1) {
			cm_clksel1_mpu = cm_read_mod_reg(MPU_MOD, CM_CLKSEL1);
			if (cpu_is_omap3630())
				cm_clksel1_mpu =
					(cm_clksel1_mpu &
						~(OMAP3430_MPU_CLK_SRC_MASK)) |
					(0x2 << OMAP3430_MPU_CLK_SRC_SHIFT);
			else if (cpu_is_omap34xx())
				cm_clksel1_mpu =
					(cm_clksel1_mpu &
						~(OMAP3430_MPU_CLK_SRC_MASK)) |
					(0x4 << OMAP3430_MPU_CLK_SRC_SHIFT);
			cm_write_mod_reg(cm_clksel1_mpu, MPU_MOD, CM_CLKSEL1);
		} else if ((current_level == VDD1_OPP1) &&
					(target_level != VDD1_OPP1)) {
			cm_clksel1_mpu = cm_read_mod_reg(MPU_MOD, CM_CLKSEL1);
			if (cpu_is_omap3630())
				cm_clksel1_mpu =
					(cm_clksel1_mpu &
						~(OMAP3430_MPU_CLK_SRC_MASK)) |
					(0x1 << OMAP3430_MPU_CLK_SRC_SHIFT);
			else if (cpu_is_omap34xx())
				cm_clksel1_mpu =
					(cm_clksel1_mpu &
						~(OMAP3430_MPU_CLK_SRC_MASK)) |
					(0x2 << OMAP3430_MPU_CLK_SRC_SHIFT);
			cm_write_mod_reg(cm_clksel1_mpu, MPU_MOD, CM_CLKSEL1);
		}
		curr_opp = &curr_vdd1_opp;
		clk_set_rate(dpll1_clk, mpu_freq);
		clk_set_rate(dpll2_clk, dsp_freq);
#ifndef CONFIG_CPU_FREQ
		/*Update loops_per_jiffy if processor speed is being changed*/
		loops_per_jiffy = compute_lpj(loops_per_jiffy,
			mpu_cur_freq / 1000, mpu_freq / 1000);
#endif
	} else {
		curr_opp = &curr_vdd2_opp;
		l3_div = cm_read_mod_reg(CORE_MOD, CM_CLKSEL) &
			OMAP3430_CLKSEL_L3_MASK;
		ret = clk_set_rate(dpll3_clk, l3_freq * l3_div);
	}
	if (ret) {
		unlock_scratchpad_sem();
		return current_level;
	}
#ifdef CONFIG_PM
	omap3_save_scratchpad_contents();
#endif
	unlock_scratchpad_sem();

	*curr_opp = target_level;
	return target_level;
}

static int program_opp(int res, enum opp_t opp_type, int target_level,
		int current_level)
{
	int i, ret = 0, raise;
	unsigned long freq;

	/* See if have a freq associated, if not, invalid opp */
	ret = opp_to_freq(&freq, opp_type, target_level);
	if (unlikely(ret))
		return ret;

	if (target_level > current_level)
		raise = 1;
	else
		raise = 0;

	omap_smartreflex_disable(res);
	for (i = 0; i < 2; i++) {
		if (i == raise)
			ret = program_opp_freq(res, target_level,
					current_level);
		else {
			u8 vc, vt;
			struct omap_opp *oppx;
			unsigned long uvdc;

			/*
			 * transitioning from good to good OPP
			 * none of the following should fail..
			 */
			oppx = opp_find_freq_exact(opp_type, freq, true);
			BUG_ON(IS_ERR(oppx));
			uvdc = opp_get_voltage(oppx);
			vt = omap_twl_uv_to_vsel(uvdc);

			BUG_ON(opp_to_freq(&freq, opp_type, current_level));
			oppx = opp_find_freq_exact(opp_type, freq, true);
			BUG_ON(IS_ERR(oppx));
			uvdc = opp_get_voltage(oppx);
			vc = omap_twl_uv_to_vsel(uvdc);

			/* ok to scale.. */
			omap_voltage_scale(res, vt, vc);
		}
	}
	omap_smartreflex_enable(res);

	return ret;
}

int resource_set_opp_level(int res, u32 target_level, int flags)
{
	unsigned long mpu_freq, mpu_old_freq, l3_freq;
	int ret;
#ifdef CONFIG_CPU_FREQ
	struct cpufreq_freqs freqs_notify;
#endif
	struct shared_resource *resp;

	if (res == VDD1_OPP)
		resp = vdd1_resp;
	else if (res == VDD2_OPP)
		resp = vdd2_resp;
	else
		return 0;

	if (resp->curr_level == target_level)
		return 0;

	/* Check if I can actually switch or not */
	if (res == VDD1_OPP) {
		ret = opp_to_freq(&mpu_freq, OPP_MPU, target_level);
		ret |= opp_to_freq(&mpu_old_freq, OPP_MPU, resp->curr_level);
	} else {
		ret = opp_to_freq(&l3_freq, OPP_L3, target_level);
	}
	if (ret)
		return ret;

	mutex_lock(&dvfs_mutex);

	if (res == VDD1_OPP) {
		if (flags != OPP_IGNORE_LOCK && vdd1_lock) {
			mutex_unlock(&dvfs_mutex);
			return 0;
		}
#ifdef CONFIG_CPU_FREQ
		freqs_notify.old = mpu_old_freq/1000;
		freqs_notify.new = mpu_freq/1000;
		freqs_notify.cpu = 0;
		/* Send pre notification to CPUFreq */
		cpufreq_notify_transition(&freqs_notify, CPUFREQ_PRECHANGE);
#endif
		resp->curr_level = program_opp(res, OPP_MPU, target_level,
			resp->curr_level);
#ifdef CONFIG_CPU_FREQ
		/* Send a post notification to CPUFreq */
		cpufreq_notify_transition(&freqs_notify, CPUFREQ_POSTCHANGE);
#endif
	} else {
		if (!(flags & OPP_IGNORE_LOCK) && vdd2_lock) {
			mutex_unlock(&dvfs_mutex);
			return 0;
		}
		resp->curr_level = program_opp(res, OPP_L3, target_level,
			resp->curr_level);
	}
	mutex_unlock(&dvfs_mutex);
	return 0;
}

int set_opp(struct shared_resource *resp, u32 target_level)
{
	int ret = -EINVAL;
	unsigned long l3_freq;

	if (resp == vdd1_resp) {
		if (target_level < MAX_VDD2_OPP)
			resource_release("vdd2_opp", &vdd2_dev);

		ret = resource_set_opp_level(VDD1_OPP, target_level, 0);
		/*
		 * For VDD1 OPP3 and above, make sure the interconnect
		 * is at 100Mhz or above.
		 * throughput in KiB/s for 100 Mhz = 100 * 1000 * 4.
		 */
		if (target_level > MIN_VDD2_OPP) {
			unsigned long req_l3_freq;
			struct omap_opp *oppx = NULL;

			/* Give me the best we got */
			req_l3_freq = ULONG_MAX;
			oppx = opp_find_freq_floor(OPP_L3, &req_l3_freq);
			resource_request("vdd2_opp", &vdd2_dev,
						req_l3_freq*4/1000);
		}

	} else if (resp == vdd2_resp) {
		unsigned long req_l3_freq;
		struct omap_opp *oppx = NULL;
		u8 opp;

		/* Convert the tput in KiB/s to Bus frequency in MHz */
		req_l3_freq = (target_level * 1000)/4;

		/* Do I have a best match? */
		oppx = opp_find_freq_ceil(OPP_L3, &req_l3_freq);
		if (IS_ERR(oppx)) {
			/* Give me the best we got */
			req_l3_freq = ULONG_MAX;
			oppx = opp_find_freq_floor(OPP_L3, &req_l3_freq);
		}

		/* uh uh.. no OPPs?? */
		BUG_ON(IS_ERR(oppx));

<<<<<<< HEAD
		ret = freq_to_opp(&opp, OPP_L3, req_l3_freq);
=======
		target_level = 0;
		ret = freq_to_opp((u8 *)&target_level, OPP_L3, req_l3_freq);
>>>>>>> 89bf6583
		/* we dont expect this to fail */
		BUG_ON(ret);

		target_level = opp;
		ret = resource_set_opp_level(VDD2_OPP, target_level, 0);
	}
	return 0;
}

/**
 * validate_opp - Validates if valid VDD1 OPP's are passed as the
 * target_level.
 * VDD2 OPP levels are passed as L3 throughput, which are then mapped
 * to an appropriate OPP.
 */
int validate_opp(struct shared_resource *resp, u32 target_level)
{
	unsigned long x;
	if (strcmp(resp->name, "mpu_freq") == 0)
		return opp_to_freq(&x, OPP_MPU, target_level);
	else if (strcmp(resp->name, "dsp_freq") == 0)
		return opp_to_freq(&x, OPP_DSP, target_level);
	return 0;
}

/**
 * init_freq - Initialize the frequency resource.
 */
void init_freq(struct shared_resource *resp)
{
	char *linked_res_name;
	int ret = -EINVAL;
	unsigned long freq;
	resp->no_of_users = 0;

	linked_res_name = (char *)resp->resource_data;
	/* Initialize the current level of the Freq resource
	* to the frequency set by u-boot.
	*/
	if (strcmp(resp->name, "mpu_freq") == 0)
		/* MPU freq in Mhz */
		ret = opp_to_freq(&freq, OPP_MPU, curr_vdd1_opp);
	else if (strcmp(resp->name, "dsp_freq") == 0)
		/* DSP freq in Mhz */
		ret = opp_to_freq(&freq, OPP_DSP, curr_vdd1_opp);
	BUG_ON(ret);

	resp->curr_level = freq;
	return;
}

int set_freq(struct shared_resource *resp, u32 target_level)
{
	u8 vdd1_opp;
	int ret = -EINVAL;

	if (strcmp(resp->name, "mpu_freq") == 0) {
		ret = freq_to_opp(&vdd1_opp, OPP_MPU, target_level);
		if (!ret)
			ret = resource_request("vdd1_opp", &dummy_mpu_dev,
					vdd1_opp);
	} else if (strcmp(resp->name, "dsp_freq") == 0) {
		ret = freq_to_opp(&vdd1_opp, OPP_DSP, target_level);
		if (!ret)
			ret = resource_request("vdd1_opp", &dummy_dsp_dev,
					vdd1_opp);
	}
	if (!ret)
		resp->curr_level = target_level;
	return ret;
}

int validate_freq(struct shared_resource *resp, u32 target_level)
{
	u8 x;
	if (strcmp(resp->name, "mpu_freq") == 0)
		return freq_to_opp(&x, OPP_MPU, target_level);
	else if (strcmp(resp->name, "dsp_freq") == 0)
		return freq_to_opp(&x, OPP_DSP, target_level);
	return 0;
}

int get_vdd1_opp(void)
{
	int ret;
	u8 opp_id;

	ret = freq_to_opp(&opp_id, OPP_MPU, dpll1_clk->rate);
	BUG_ON(ret); /* TBD Cleanup handling */
	curr_vdd1_opp = opp_id;

	return curr_vdd1_opp;
}

int get_vdd2_opp(void)
{
	int ret;
	u8 opp_id;

	ret = freq_to_opp(&opp_id, OPP_L3, l3_clk->rate);
	BUG_ON(ret); /* TBD Cleanup handling */
	curr_vdd2_opp = opp_id;

	return curr_vdd2_opp;
}<|MERGE_RESOLUTION|>--- conflicted
+++ resolved
@@ -513,12 +513,8 @@
 		/* uh uh.. no OPPs?? */
 		BUG_ON(IS_ERR(oppx));
 
-<<<<<<< HEAD
-		ret = freq_to_opp(&opp, OPP_L3, req_l3_freq);
-=======
 		target_level = 0;
 		ret = freq_to_opp((u8 *)&target_level, OPP_L3, req_l3_freq);
->>>>>>> 89bf6583
 		/* we dont expect this to fail */
 		BUG_ON(ret);
 
