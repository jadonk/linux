--- conflicted
+++ resolved
@@ -40,7 +40,7 @@
 			: OMAP243X_HS_BASE,
 		.end	= cpu_is_omap34xx()
 			? OMAP34XX_HSUSB_OTG_BASE + SZ_8K - 1
-			: OMAP243X_HS_BASE + SZ_8K -1,
+			: OMAP243X_HS_BASE + SZ_8K - 1,
 		.flags	= IORESOURCE_MEM,
 	},
 	[1] = {	/* general IRQ */
@@ -74,8 +74,6 @@
 	return 0;
 }
 
-<<<<<<< HEAD
-=======
 static struct musb_hdrc_eps_bits musb_eps[] = {
 	{	"ep1_tx", 10,	},
 	{	"ep1_rx", 10,	},
@@ -121,7 +119,6 @@
 	.eps_bits	= musb_eps,
 };
 
->>>>>>> de1121fd
 static struct musb_hdrc_platform_data musb_plat = {
 #ifdef CONFIG_USB_MUSB_OTG
 	.mode		= MUSB_OTG,
@@ -130,13 +127,10 @@
 #elif defined(CONFIG_USB_GADGET_MUSB_HDRC)
 	.mode		= MUSB_PERIPHERAL,
 #endif
-	.multipoint	= 1,
 	.clock		= cpu_is_omap34xx()
 			? "hsotgusb_ick"
 			: "usbhs_ick",
 	.set_clock	= musb_set_clock,
-<<<<<<< HEAD
-=======
 	.config		= &musb_config,
 
 	/* REVISIT charge pump on TWL4030 can supply up to
@@ -144,14 +138,13 @@
 	 * "mode", and should be passed to usb_musb_init().
 	 */
 	.power		= 50,			/* up to 100 mA */
->>>>>>> de1121fd
 };
 
 static u64 musb_dmamask = DMA_32BIT_MASK;
 
 static struct platform_device musb_device = {
 	.name		= "musb_hdrc",
-	.id		= 0,
+	.id		= -1,
 	.dev = {
 		.dma_mask		= &musb_dmamask,
 		.coherent_dma_mask	= DMA_32BIT_MASK,
