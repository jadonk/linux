/*
 * Copyright (C) 2009 Texas Instruments Inc.
 *
 * Modified from mach-omap2/board-zoom2.c
 * Support for WLAN-device reset by:
 *	Ohad Ben-Cohen          <ohad@bencohen.org>
 *
 * This program is free software; you can redistribute it and/or modify
 * it under the terms of the GNU General Public License version 2 as
 * published by the Free Software Foundation.
 */

#include <linux/kernel.h>
#include <linux/init.h>
#include <linux/platform_device.h>
#include <linux/input.h>
#include <linux/input/matrix_keypad.h>
#include <linux/gpio.h>
#include <linux/i2c/twl4030.h>
#include <linux/regulator/machine.h>
#include <linux/interrupt.h>
#include <linux/i2c/synaptics_i2c_rmi.h>

#include <asm/mach-types.h>
#include <asm/mach/arch.h>
#include <asm/mach/map.h>

#include <plat/mux.h>
#include <plat/common.h>
#include <plat/usb.h>
#include <plat/control.h>
#include <plat/mcspi.h>
#include <linux/spi/spi.h>
#include <plat/display.h>

#include "mmc-twl4030.h"
#include "twl4030-script.h"

#ifdef CONFIG_MMC_EMBEDDED_SDIO
#include <plat/wifi_tiwlan.h>
#endif

#define OMAP_SYNAPTICS_GPIO		163
#define LCD_PANEL_ENABLE_GPIO           (7 + OMAP_MAX_GPIO_LINES)
#define LCD_PANEL_RESET_GPIO            55
#define LCD_PANEL_QVGA_GPIO             56
#define TV_PANEL_ENABLE_GPIO            95
#define ENABLE_VAUX2_DEDICATED          0x09
#define ENABLE_VAUX2_DEV_GRP            0x20
#define ENABLE_VAUX3_DEDICATED          0x03
#define ENABLE_VAUX3_DEV_GRP            0x20
#define ENABLE_VPLL2_DEDICATED          0x05
#define ENABLE_VPLL2_DEV_GRP            0xE0
#define TWL4030_VPLL2_DEV_GRP           0x33
#define TWL4030_VPLL2_DEDICATED         0x36
#define ENABLE_VDAC_DEDICATED		0x03
#define ENABLE_VDAC_DEV_GRP		0x20
#define DISABLE_VDAC_DEDICATED		0x00
#define DISABLE_VDAC_DEV_GRP		0x00
#define SIL9022_RESET_GPIO              97

static void zoom_lcd_tv_panel_init(void)
{
	unsigned char lcd_panel_reset_gpio;

	if (omap_rev() > OMAP3430_REV_ES3_0) {
		/* Production Zoom2 Board:
		*  GPIO-96 is the LCD_RESET_GPIO
		*/
		lcd_panel_reset_gpio = 96;
	} else {
		/* Pilot Zoom2 board
		*  GPIO-55 is the LCD_RESET_GPIO
		*/
		lcd_panel_reset_gpio = 55;
	}

	gpio_request(lcd_panel_reset_gpio, "lcd reset");
	gpio_direction_output(lcd_panel_reset_gpio, 1);
	gpio_request(LCD_PANEL_QVGA_GPIO, "lcd qvga");
	gpio_direction_output(LCD_PANEL_QVGA_GPIO, 1);
	gpio_request(LCD_PANEL_ENABLE_GPIO, "lcd panel");
	gpio_direction_output(LCD_PANEL_ENABLE_GPIO, 0);
	gpio_request(TV_PANEL_ENABLE_GPIO, "tv panel");
	gpio_direction_output(TV_PANEL_ENABLE_GPIO, 0);
}

static int zoom_panel_power_enable(int enable)
{
	twl4030_i2c_write_u8(TWL4030_MODULE_PM_RECEIVER,
				(enable) ? ENABLE_VPLL2_DEDICATED : 0,
				TWL4030_VPLL2_DEDICATED);
	twl4030_i2c_write_u8(TWL4030_MODULE_PM_RECEIVER,
				(enable) ? ENABLE_VPLL2_DEV_GRP : 0,
				TWL4030_VPLL2_DEV_GRP);
	return 0;
}

static int zoom_panel_enable_lcd(struct omap_dss_device *dssdev)
{

	zoom_panel_power_enable(1);

	gpio_request(LCD_PANEL_ENABLE_GPIO, "lcd panel");
	gpio_direction_output(LCD_PANEL_ENABLE_GPIO, 1);

<<<<<<< HEAD
#ifdef CONFIG_SIL9022
#include <linux/sil9022.h>
#endif

=======
>>>>>>> b2c95d11
	return 0;
}

static void zoom_panel_disable_lcd(struct omap_dss_device *dssdev)
{
	zoom_panel_power_enable(0);

        gpio_request(LCD_PANEL_ENABLE_GPIO, "lcd panel");
	gpio_direction_output(LCD_PANEL_ENABLE_GPIO, 0);

}

static int zoom_panel_enable_tv(struct omap_dss_device *dssdev)
{
	twl4030_i2c_write_u8(TWL4030_MODULE_PM_RECEIVER,
				ENABLE_VDAC_DEDICATED, TWL4030_VDAC_DEDICATED);
	twl4030_i2c_write_u8(TWL4030_MODULE_PM_RECEIVER,
				ENABLE_VDAC_DEV_GRP, TWL4030_VDAC_DEV_GRP);

	return 0;
}

static void zoom_panel_disable_tv(struct omap_dss_device *dssdev)
{
	twl4030_i2c_write_u8(TWL4030_MODULE_PM_RECEIVER,
				DISABLE_VDAC_DEDICATED,
				TWL4030_VDAC_DEDICATED);
	twl4030_i2c_write_u8(TWL4030_MODULE_PM_RECEIVER,
				DISABLE_VDAC_DEV_GRP,
				TWL4030_VDAC_DEV_GRP);
}

#ifdef CONFIG_SIL9022
static void zoom_hdmi_reset_enable(int level)
{
	/* Set GPIO_97 to high to pull SiI9022 HDMI transmitter out of reset
	* and low to disable it.
	*/
	gpio_request(SIL9022_RESET_GPIO, "hdmi reset");
	gpio_direction_output(SIL9022_RESET_GPIO, level);
}

static int zoom_panel_enable_hdmi(struct omap_dss_device *dssdev)
{
	zoom_panel_power_enable(1);
	zoom_hdmi_reset_enable(1);

	return 0;
}

static void zoom_panel_disable_hdmi(struct omap_dss_device *dssdev)
{
	zoom_hdmi_reset_enable(0);
	zoom_panel_power_enable(0);
}

static struct omap_dss_device zoom_hdmi_device = {
	.name = "hdmi",
	.driver_name = "hdmi_panel",
	.type = OMAP_DISPLAY_TYPE_HDMI,
	.phy.dpi.data_lines = 24,
	.platform_enable = zoom_panel_enable_hdmi,
	.platform_disable = zoom_panel_disable_hdmi,
};
#endif

static struct omap_dss_device zoom_lcd_device = {
	.name = "lcd",
	.driver_name = "NEC_8048_panel",
	.type = OMAP_DISPLAY_TYPE_DPI,
	.phy.dpi.data_lines = 24,
	.platform_enable = zoom_panel_enable_lcd,
	.platform_disable = zoom_panel_disable_lcd,
};

static struct omap_dss_device zoom_tv_device = {
	.name                   = "tv",
	.driver_name            = "venc",
	.type                   = OMAP_DISPLAY_TYPE_VENC,
#ifdef CONFIG_MACH_OMAP_3630SDP
	.phy.venc.type          = OMAP_DSS_VENC_TYPE_SVIDEO,
#else
	.phy.venc.type          = OMAP_DSS_VENC_TYPE_COMPOSITE,
#endif
	.platform_enable        = zoom_panel_enable_tv,
	.platform_disable       = zoom_panel_disable_tv,
};

static struct omap_dss_device *zoom_dss_devices[] = {
	&zoom_lcd_device,
	&zoom_tv_device,
	#ifdef CONFIG_SIL9022
	&zoom_hdmi_device,
	#endif
};

static struct omap_dss_board_info zoom_dss_data = {
	.num_devices = ARRAY_SIZE(zoom_dss_devices),
	.devices = zoom_dss_devices,
	.default_device = &zoom_lcd_device,
};

static struct platform_device zoom_dss_device = {
	.name          = "omapdss",
	.id            = -1,
	.dev            = {
		.platform_data = &zoom_dss_data,
	},
};

static struct regulator_consumer_supply zoom_vdda_dac_supply = {
	.supply         = "vdda_dac",
	.dev            = &zoom_dss_device.dev,
};

static struct omap2_mcspi_device_config dss_lcd_mcspi_config = {
	.turbo_mode             = 0,
	.single_channel         = 1,  /* 0: slave, 1: master */
};

static struct spi_board_info nec_8048_spi_board_info[] __initdata = {
	[0] = {
		.modalias               = "nec_8048_spi",
		.bus_num                = 1,
		.chip_select            = 2,
		.max_speed_hz           = 375000,
		.controller_data        = &dss_lcd_mcspi_config,
	},
};

#include <media/v4l2-int-device.h>

#if (defined(CONFIG_VIDEO_IMX046) || defined(CONFIG_VIDEO_IMX046_MODULE)) && \
    defined(CONFIG_VIDEO_OMAP3)
#include <media/imx046.h>
extern struct imx046_platform_data zoom_imx046_platform_data;
#endif

#ifdef CONFIG_VIDEO_OMAP3
extern void zoom_cam_init(void);
#else
#define zoom_cam_init()	NULL
#endif

#if defined(CONFIG_VIDEO_LV8093) && defined(CONFIG_VIDEO_OMAP3)
#include <media/lv8093.h>
extern struct imx046_platform_data zoom_lv8093_platform_data;
#endif

/* Zoom2 has Qwerty keyboard*/
static int board_keymap[] = {
	KEY(0, 0, KEY_E),
	KEY(0, 1, KEY_R),
	KEY(0, 2, KEY_T),
	KEY(0, 3, KEY_HOME),
	KEY(0, 6, KEY_I),
	KEY(0, 7, KEY_LEFTSHIFT),
	KEY(1, 0, KEY_D),
	KEY(1, 1, KEY_F),
	KEY(1, 2, KEY_G),
	KEY(1, 3, KEY_SEND),
	KEY(1, 6, KEY_K),
	KEY(1, 7, KEY_ENTER),
	KEY(2, 0, KEY_X),
	KEY(2, 1, KEY_C),
	KEY(2, 2, KEY_V),
	KEY(2, 3, KEY_END),
	KEY(2, 6, KEY_DOT),
	KEY(2, 7, KEY_CAPSLOCK),
	KEY(3, 0, KEY_Z),
	KEY(3, 1, KEY_KPPLUS),
	KEY(3, 2, KEY_B),
	KEY(3, 3, KEY_F1),
	KEY(3, 6, KEY_O),
	KEY(3, 7, KEY_SPACE),
	KEY(4, 0, KEY_W),
	KEY(4, 1, KEY_Y),
	KEY(4, 2, KEY_U),
	KEY(4, 3, KEY_F2),
	KEY(4, 4, KEY_VOLUMEUP),
	KEY(4, 6, KEY_L),
	KEY(4, 7, KEY_LEFT),
	KEY(5, 0, KEY_S),
	KEY(5, 1, KEY_H),
	KEY(5, 2, KEY_J),
	KEY(5, 3, KEY_F3),
	KEY(5, 5, KEY_VOLUMEDOWN),
	KEY(5, 6, KEY_M),
	KEY(5, 7, KEY_ENTER),
	KEY(6, 0, KEY_Q),
	KEY(6, 1, KEY_A),
	KEY(6, 2, KEY_N),
	KEY(6, 3, KEY_BACKSPACE),
	KEY(6, 6, KEY_P),
	KEY(6, 7, KEY_SELECT),
	KEY(7, 0, KEY_PROG1),	/*MACRO 1 <User defined> */
	KEY(7, 1, KEY_PROG2),	/*MACRO 2 <User defined> */
	KEY(7, 2, KEY_PROG3),	/*MACRO 3 <User defined> */
	KEY(7, 3, KEY_PROG4),	/*MACRO 4 <User defined> */
	KEY(7, 5, KEY_RIGHT),
	KEY(7, 6, KEY_UP),
	KEY(7, 7, KEY_DOWN)
};

static struct matrix_keymap_data board_map_data = {
	.keymap			= board_keymap,
	.keymap_size		= ARRAY_SIZE(board_keymap),
};

static struct twl4030_keypad_data zoom_kp_twl4030_data = {
	.keymap_data	= &board_map_data,
	.rows		= 8,
	.cols		= 8,
	.rep		= 1,
};

static struct twl4030_resconfig twl4030_rconfig[] = {
	{ .resource = RES_VPLL1, .devgroup = DEV_GRP_P1, .type = 3,
		.type2 = 1, .remap_sleep = RES_STATE_OFF },
	{ .resource = RES_VINTANA1, .devgroup = DEV_GRP_ALL, .type = 1,
		.type2 = 2, .remap_sleep = RES_STATE_SLEEP },
	{ .resource = RES_VINTANA2, .devgroup = DEV_GRP_ALL, .type = 0,
		.type2 = 2, .remap_sleep = RES_STATE_SLEEP },
	{ .resource = RES_VINTDIG, .devgroup = DEV_GRP_ALL, .type = 1,
		.type2 = 2, .remap_sleep = RES_STATE_SLEEP },
	{ .resource = RES_VIO, .devgroup = DEV_GRP_ALL, .type = 2,
		.type2 = 2, .remap_sleep = RES_STATE_SLEEP },
	{ .resource = RES_VDD1, .devgroup = DEV_GRP_P1,
		.type = 4, .type2 = 1, .remap_sleep = RES_STATE_OFF },
	{ .resource = RES_VDD2, .devgroup = DEV_GRP_P1,
		.type = 3, .type2 = 1, .remap_sleep = RES_STATE_OFF },
	{ .resource = RES_REGEN, .devgroup = DEV_GRP_ALL, .type = 2,
		.type2 = 1, .remap_sleep = RES_STATE_SLEEP },
	{ .resource = RES_NRES_PWRON, .devgroup = DEV_GRP_ALL, .type = 0,
		.type2 = 1, .remap_sleep = RES_STATE_SLEEP },
	{ .resource = RES_CLKEN, .devgroup = DEV_GRP_ALL, .type = 3,
		.type2 = 2, .remap_sleep = RES_STATE_SLEEP },
	{ .resource = RES_SYSEN, .devgroup = DEV_GRP_ALL, .type = 6,
		.type2 = 1, .remap_sleep = RES_STATE_SLEEP },
	{ .resource = RES_HFCLKOUT, .devgroup = DEV_GRP_P3,
		.type = 0, .type2 = 2, .remap_sleep = RES_STATE_SLEEP },
	{ 0, 0},
};

static struct twl4030_power_data zoom_t2scripts_data __initdata = {
	.scripts	= twl4030_scripts,
	.num		= ARRAY_SIZE(twl4030_scripts),
	.resource_config = twl4030_rconfig,
};

static struct platform_device zoom_cam_device = {
	.name		= "zoom_cam",
	.id		= -1,
};

static struct regulator_consumer_supply zoom_vaux2_supplies[] = {
	{
		.supply		= "vaux2_1",
		.dev		= &zoom_cam_device.dev,
	},
};

static struct regulator_consumer_supply zoom_vaux4_supplies[] = {
	{
		.supply		= "vaux4_1",
		.dev		= &zoom_cam_device.dev,
	},
};

static struct regulator_consumer_supply zoom_vmmc1_supply = {
	.supply		= "vmmc",
};

static struct regulator_consumer_supply zoom_vsim_supply = {
	.supply		= "vmmc_aux",
};

static struct regulator_consumer_supply zoom_vmmc2_supply = {
	.supply		= "vmmc",
};

/* VAUX2 for camera module */
static struct regulator_init_data zoom_vaux2 = {
	.constraints = {
		.min_uV			= 2800000,
		.max_uV			= 2800000,
		.apply_uV		= true,
		.valid_modes_mask	= REGULATOR_MODE_NORMAL
					| REGULATOR_MODE_STANDBY,
		.valid_ops_mask		= REGULATOR_CHANGE_MODE
					| REGULATOR_CHANGE_STATUS,
	},
	.num_consumer_supplies	= ARRAY_SIZE(zoom_vaux2_supplies),
	.consumer_supplies	= zoom_vaux2_supplies,
};

/* VAUX4 for OMAP VDD_CSI2 (camera) */
static struct regulator_init_data zoom_vaux4 = {
	.constraints = {
		.min_uV			= 1800000,
		.max_uV			= 1800000,
		.apply_uV		= true,
		.valid_modes_mask	= REGULATOR_MODE_NORMAL
					| REGULATOR_MODE_STANDBY,
		.valid_ops_mask		= REGULATOR_CHANGE_MODE
					| REGULATOR_CHANGE_STATUS,
	},
	.num_consumer_supplies	= ARRAY_SIZE(zoom_vaux4_supplies),
	.consumer_supplies	= zoom_vaux4_supplies,
};

/* VMMC1 for OMAP VDD_MMC1 (i/o) and MMC1 card */
static struct regulator_init_data zoom_vmmc1 = {
	.constraints = {
		.min_uV			= 1850000,
		.max_uV			= 3150000,
		.valid_modes_mask	= REGULATOR_MODE_NORMAL
					| REGULATOR_MODE_STANDBY,
		.valid_ops_mask		= REGULATOR_CHANGE_VOLTAGE
					| REGULATOR_CHANGE_MODE
					| REGULATOR_CHANGE_STATUS,
	},
	.num_consumer_supplies  = 1,
	.consumer_supplies      = &zoom_vmmc1_supply,
};

/* VMMC2 for MMC2 card */
static struct regulator_init_data zoom_vmmc2 = {
	.constraints = {
		.min_uV			= 1850000,
		.max_uV			= 1850000,
		.apply_uV		= true,
		.valid_modes_mask	= REGULATOR_MODE_NORMAL
					| REGULATOR_MODE_STANDBY,
		.valid_ops_mask		= REGULATOR_CHANGE_MODE
					| REGULATOR_CHANGE_STATUS,
	},
	.num_consumer_supplies  = 1,
	.consumer_supplies      = &zoom_vmmc2_supply,
};

/* VSIM for OMAP VDD_MMC1A (i/o for DAT4..DAT7) */
static struct regulator_init_data zoom_vsim = {
	.constraints = {
		.min_uV			= 1800000,
		.max_uV			= 3000000,
		.valid_modes_mask	= REGULATOR_MODE_NORMAL
					| REGULATOR_MODE_STANDBY,
		.valid_ops_mask		= REGULATOR_CHANGE_VOLTAGE
					| REGULATOR_CHANGE_MODE
					| REGULATOR_CHANGE_STATUS,
	},
	.num_consumer_supplies  = 1,
	.consumer_supplies      = &zoom_vsim_supply,
};

static struct twl4030_hsmmc_info mmc[] __initdata = {
	{
		.name		= "external",
		.mmc		= 1,
		.wires		= 4,
		.gpio_wp	= -EINVAL,
		.power_saving	= true,
	},
	{
		.name		= "internal",
		.mmc		= 2,
		.wires		= 8,
		.gpio_cd	= -EINVAL,
		.gpio_wp	= -EINVAL,
		.nonremovable	= true,
		.power_saving	= true,
	},
	{
		.mmc		= 3,
		.wires		= 4,
		.gpio_wp	= -EINVAL,
		.gpio_cd	= -EINVAL,
	},
	{}      /* Terminator */
};

static struct regulator_init_data zoom_vdac = {
	.constraints = {
		.min_uV                 = 1800000,
		.max_uV                 = 1800000,
		.valid_modes_mask       = REGULATOR_MODE_NORMAL
					| REGULATOR_MODE_STANDBY,
		.valid_ops_mask         = REGULATOR_CHANGE_MODE
					| REGULATOR_CHANGE_STATUS,
	},
	.num_consumer_supplies  = 1,
	.consumer_supplies      = &zoom_vdda_dac_supply,
};

static int zoom_twl_gpio_setup(struct device *dev,
		unsigned gpio, unsigned ngpio)
{
	/* gpio + 0 is "mmc0_cd" (input/IRQ) */
	mmc[0].gpio_cd = gpio + 0;
	twl4030_mmc_init(mmc);

	/* link regulators to MMC adapters ... we "know" the
	 * regulators will be set up only *after* we return.
	*/
	zoom_vmmc1_supply.dev = mmc[0].dev;
	zoom_vsim_supply.dev = mmc[0].dev;
	zoom_vmmc2_supply.dev = mmc[1].dev;

	return 0;
}

#define ENABLE_VDAC_DEDICATED		0x03
#define ENABLE_VDAC_DEV_GRP		0x20
#define DISABLE_VDAC_DEDICATED		0x00
#define DISABLE_VDAC_DEV_GRP		0x00

static int zoom_batt_table[] = {
/* 0 C*/
30800, 29500, 28300, 27100,
26000, 24900, 23900, 22900, 22000, 21100, 20300, 19400, 18700, 17900,
17200, 16500, 15900, 15300, 14700, 14100, 13600, 13100, 12600, 12100,
11600, 11200, 10800, 10400, 10000, 9630,  9280,  8950,  8620,  8310,
8020,  7730,  7460,  7200,  6950,  6710,  6470,  6250,  6040,  5830,
5640,  5450,  5260,  5090,  4920,  4760,  4600,  4450,  4310,  4170,
4040,  3910,  3790,  3670,  3550
};

static struct twl4030_bci_platform_data zoom_bci_data = {
	.battery_tmp_tbl	= zoom_batt_table,
	.tblsize		= ARRAY_SIZE(zoom_batt_table),
};

static struct twl4030_usb_data zoom_usb_data = {
	.usb_mode	= T2_USB_MODE_ULPI,
};

static struct twl4030_gpio_platform_data zoom_gpio_data = {
	.gpio_base	= OMAP_MAX_GPIO_LINES,
	.irq_base	= TWL4030_GPIO_IRQ_BASE,
	.irq_end	= TWL4030_GPIO_IRQ_END,
	.setup		= zoom_twl_gpio_setup,
};

static struct twl4030_madc_platform_data zoom_madc_data = {
	.irq_line	= 1,
};

static struct twl4030_codec_audio_data zoom_audio_data = {
	.audio_mclk = 26000000,
};

static struct twl4030_codec_data zoom_codec_data = {
	.audio_mclk = 26000000,
	.audio = &zoom_audio_data,
};

static struct twl4030_platform_data zoom_twldata = {
	.irq_base	= TWL4030_IRQ_BASE,
	.irq_end	= TWL4030_IRQ_END,

	/* platform_data for children goes here */
	.bci		= &zoom_bci_data,
	.madc		= &zoom_madc_data,
	.usb		= &zoom_usb_data,
	.gpio		= &zoom_gpio_data,
	.keypad		= &zoom_kp_twl4030_data,
	.power		= &zoom_t2scripts_data,
	.codec		= &zoom_codec_data,
	.vaux2		= &zoom_vaux2,
	.vaux4		= &zoom_vaux4,
	.vmmc1          = &zoom_vmmc1,
	.vmmc2          = &zoom_vmmc2,
	.vsim           = &zoom_vsim,
	.vdac		= &zoom_vdac,

};

static void synaptics_dev_init(void)
{
	/* Set the ts_gpio pin mux */
	omap_cfg_reg(H18_34XX_GPIO163);

	if (gpio_request(OMAP_SYNAPTICS_GPIO, "touch") < 0) {
		printk(KERN_ERR "can't get synaptics pen down GPIO\n");
		return;
	}
	gpio_direction_input(OMAP_SYNAPTICS_GPIO);
	omap_set_gpio_debounce(OMAP_SYNAPTICS_GPIO, 1);
	omap_set_gpio_debounce_time(OMAP_SYNAPTICS_GPIO, 0xa);
}

static int synaptics_power(int power_state)
{
	/* TODO: synaptics is powered by vbatt */
	return 0;
}

static struct synaptics_i2c_rmi_platform_data synaptics_platform_data[] = {
	{
		.version        = 0x0,
		.power          = &synaptics_power,
		.flags          = SYNAPTICS_SWAP_XY,
		.irqflags       = IRQF_TRIGGER_LOW,
	}
};

static struct i2c_board_info __initdata zoom_i2c_bus3_info[] = {
#ifdef CONFIG_SIL9022
	{
		I2C_BOARD_INFO(SIL9022_DRV_NAME,  SI9022_I2CSLAVEADDRESS),
	},
#endif
};

static struct i2c_board_info __initdata zoom_i2c_boardinfo2[] = {
	{
		I2C_BOARD_INFO(SYNAPTICS_I2C_RMI_NAME,  0x20),
		.platform_data = &synaptics_platform_data,
		.irq = OMAP_GPIO_IRQ(OMAP_SYNAPTICS_GPIO),
	},
#if (defined(CONFIG_VIDEO_IMX046) || defined(CONFIG_VIDEO_IMX046_MODULE)) && \
    defined(CONFIG_VIDEO_OMAP3)
	{
		I2C_BOARD_INFO("imx046", IMX046_I2C_ADDR),
		.platform_data = &zoom_imx046_platform_data,
	},
#endif
#if defined(CONFIG_VIDEO_LV8093) && defined(CONFIG_VIDEO_OMAP3)
	{
		I2C_BOARD_INFO(LV8093_NAME,  LV8093_AF_I2C_ADDR),
		.platform_data = &zoom_lv8093_platform_data,
	},
#endif
};

static struct i2c_board_info __initdata zoom_i2c_boardinfo[] = {
	{
		I2C_BOARD_INFO("twl5030", 0x48),
		.flags		= I2C_CLIENT_WAKE,
		.irq		= INT_34XX_SYS_NIRQ,
		.platform_data	= &zoom_twldata,
	},
};

static int __init omap_i2c_init(void)
{
/* Disable OMAP 3630 internal pull-ups for I2Ci */
	if (cpu_is_omap3630()) {

		u32 prog_io;
		prog_io = omap_ctrl_readl(OMAP343X_CONTROL_PROG_IO1);
		/* Program (bit 19)=1 to disable internal pull-up on I2C1 */
		prog_io |= OMAP3630_PRG_I2C1_PULLUPRESX;
		/* Program (bit 0)=1 to disable internal pull-up on I2C2 */
		prog_io |= OMAP3630_PRG_I2C2_PULLUPRESX;
		omap_ctrl_writel(prog_io, OMAP343X_CONTROL_PROG_IO1);

		prog_io = omap_ctrl_readl(OMAP36XX_CONTROL_PROG_IO2);
		/* Program (bit 7)=1 to disable internal pull-up on I2C3 */
		prog_io |= OMAP3630_PRG_I2C3_PULLUPRESX;
		omap_ctrl_writel(prog_io, OMAP36XX_CONTROL_PROG_IO2);

		prog_io = omap_ctrl_readl(OMAP36XX_CONTROL_PROG_IO_WKUP1);
		/* Program (bit 5)=1 to disable internal pull-up on I2C4(SR) */
		prog_io |= OMAP3630_PRG_SR_PULLUPRESX;
		omap_ctrl_writel(prog_io, OMAP36XX_CONTROL_PROG_IO_WKUP1);
	}

	omap_register_i2c_bus(1, 2400, zoom_i2c_boardinfo,
			ARRAY_SIZE(zoom_i2c_boardinfo));
	omap_register_i2c_bus(2, 100, zoom_i2c_boardinfo2,
			ARRAY_SIZE(zoom_i2c_boardinfo2));
	omap_register_i2c_bus(3, 400, zoom_i2c_bus3_info,
			ARRAY_SIZE(zoom_i2c_bus3_info));
	return 0;
}

static void enable_board_wakeup_source(void)
{
	omap_cfg_reg(AF26_34XX_SYS_NIRQ); /* T2 interrupt line */
}

static struct platform_device *zoom_devices[] __initdata = {
	&zoom_dss_device,
	&zoom_cam_device,
};

#ifdef CONFIG_WLAN_1273
void wlan_1273_reset()
{
       if (gpio_request(OMAP_ZOOM3_WIFI_PMENA_GPIO, NULL) != 0)
		pr_err("GPIO 101 request failed\n");
       gpio_direction_output(OMAP_ZOOM3_WIFI_PMENA_GPIO, 0);
       return;
}
#else
#define wlan_1273_reset() do { } while (0)
#endif

void __init zoom_peripherals_init(void)
{
	omap_i2c_init();
	platform_add_devices(zoom_devices, ARRAY_SIZE(zoom_devices));
	spi_register_board_info(nec_8048_spi_board_info,
				ARRAY_SIZE(nec_8048_spi_board_info));

	wlan_1273_reset();

	zoom_lcd_tv_panel_init();
	#ifdef CONFIG_SIL9022
	zoom_hdmi_reset_enable(1);
	#endif
	synaptics_dev_init();
	omap_serial_init();
	usb_musb_init();
	enable_board_wakeup_source();
	zoom_cam_init();
}<|MERGE_RESOLUTION|>--- conflicted
+++ resolved
@@ -104,13 +104,6 @@
 	gpio_request(LCD_PANEL_ENABLE_GPIO, "lcd panel");
 	gpio_direction_output(LCD_PANEL_ENABLE_GPIO, 1);
 
-<<<<<<< HEAD
-#ifdef CONFIG_SIL9022
-#include <linux/sil9022.h>
-#endif
-
-=======
->>>>>>> b2c95d11
 	return 0;
 }
 
