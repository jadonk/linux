--- conflicted
+++ resolved
@@ -390,7 +390,6 @@
 		OMAP_WAKEUP_EN | OMAP_PIN_INPUT_PULLUP);
 }
 
-<<<<<<< HEAD
 /* GPIOS need to be in order of BT, FM and GPS
  * provide -1 is Not applicable for chip */
 static int gpios[] = {109, 161, -1};
@@ -404,10 +403,7 @@
        &zoom_btfmgps_device,
 };
 
-void __init zoom_peripherals_init(void)
-=======
 void __init zoom_peripherals_init(void * peripheral_data)
->>>>>>> 174bac2f
 {
 #ifdef CONFIG_TWL4030_POWER
 	use_generic_twl4030_script((struct prm_setup_vc *) peripheral_data);
@@ -417,10 +413,6 @@
 	omap_serial_init();
 	usb_musb_init();
 	enable_board_wakeup_source();
-<<<<<<< HEAD
-	omap3_pm_init_vc(&omap3_setuptime_table);
 	platform_add_devices(zoom_devices, ARRAY_SIZE(zoom_devices));
-=======
 	omap_voltage_init_vc((struct prm_setup_vc *) peripheral_data);
->>>>>>> 174bac2f
 }