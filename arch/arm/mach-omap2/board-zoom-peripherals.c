/*
 * Copyright (C) 2009 Texas Instruments Inc.
 *
 * Modified from mach-omap2/board-zoom2.c
 *
 * This program is free software; you can redistribute it and/or modify
 * it under the terms of the GNU General Public License version 2 as
 * published by the Free Software Foundation.
 */

#include <linux/kernel.h>
#include <linux/init.h>
#include <linux/platform_device.h>
#include <linux/input.h>
#include <linux/input/matrix_keypad.h>
#include <linux/gpio.h>
#include <linux/i2c/twl4030.h>
#include <linux/regulator/machine.h>
#include <linux/interrupt.h>
#include <linux/i2c/synaptics_i2c_rmi.h>

#include <asm/mach-types.h>
#include <asm/mach/arch.h>
#include <asm/mach/map.h>

#include <plat/mux.h>
#include <plat/common.h>
#include <plat/usb.h>
#include <plat/control.h>

#include "mmc-twl4030.h"
#include "twl4030-script.h"

#define OMAP_SYNAPTICS_GPIO		163

#include <media/v4l2-int-device.h>

#if (defined(CONFIG_VIDEO_IMX046) || defined(CONFIG_VIDEO_IMX046_MODULE)) && \
    defined(CONFIG_VIDEO_OMAP3)
#include <media/imx046.h>
extern struct imx046_platform_data zoom_imx046_platform_data;
#endif

#ifdef CONFIG_VIDEO_OMAP3
extern void zoom_cam_init(void);
#else
#define zoom_cam_init()	NULL
#endif

#if defined(CONFIG_VIDEO_LV8093) && defined(CONFIG_VIDEO_OMAP3)
#include <media/lv8093.h>
extern struct imx046_platform_data zoom_lv8093_platform_data;
#endif

/* Zoom2 has Qwerty keyboard*/
static int board_keymap[] = {
	KEY(0, 0, KEY_E),
	KEY(0, 1, KEY_R),
	KEY(0, 2, KEY_T),
	KEY(0, 3, KEY_HOME),
	KEY(0, 6, KEY_I),
	KEY(0, 7, KEY_LEFTSHIFT),
	KEY(1, 0, KEY_D),
	KEY(1, 1, KEY_F),
	KEY(1, 2, KEY_G),
	KEY(1, 3, KEY_SEND),
	KEY(1, 6, KEY_K),
	KEY(1, 7, KEY_ENTER),
	KEY(2, 0, KEY_X),
	KEY(2, 1, KEY_C),
	KEY(2, 2, KEY_V),
	KEY(2, 3, KEY_END),
	KEY(2, 6, KEY_DOT),
	KEY(2, 7, KEY_CAPSLOCK),
	KEY(3, 0, KEY_Z),
	KEY(3, 1, KEY_KPPLUS),
	KEY(3, 2, KEY_B),
	KEY(3, 3, KEY_F1),
	KEY(3, 6, KEY_O),
	KEY(3, 7, KEY_SPACE),
	KEY(4, 0, KEY_W),
	KEY(4, 1, KEY_Y),
	KEY(4, 2, KEY_U),
	KEY(4, 3, KEY_F2),
	KEY(4, 4, KEY_VOLUMEUP),
	KEY(4, 6, KEY_L),
	KEY(4, 7, KEY_LEFT),
	KEY(5, 0, KEY_S),
	KEY(5, 1, KEY_H),
	KEY(5, 2, KEY_J),
	KEY(5, 3, KEY_F3),
	KEY(5, 5, KEY_VOLUMEDOWN),
	KEY(5, 6, KEY_M),
	KEY(5, 7, KEY_ENTER),
	KEY(6, 0, KEY_Q),
	KEY(6, 1, KEY_A),
	KEY(6, 2, KEY_N),
	KEY(6, 3, KEY_BACKSPACE),
	KEY(6, 6, KEY_P),
	KEY(6, 7, KEY_SELECT),
	KEY(7, 0, KEY_PROG1),	/*MACRO 1 <User defined> */
	KEY(7, 1, KEY_PROG2),	/*MACRO 2 <User defined> */
	KEY(7, 2, KEY_PROG3),	/*MACRO 3 <User defined> */
	KEY(7, 3, KEY_PROG4),	/*MACRO 4 <User defined> */
	KEY(7, 5, KEY_RIGHT),
	KEY(7, 6, KEY_UP),
	KEY(7, 7, KEY_DOWN)
};

static struct matrix_keymap_data board_map_data = {
	.keymap			= board_keymap,
	.keymap_size		= ARRAY_SIZE(board_keymap),
};

static struct twl4030_keypad_data zoom_kp_twl4030_data = {
	.keymap_data	= &board_map_data,
	.rows		= 8,
	.cols		= 8,
	.rep		= 1,
};

<<<<<<< HEAD
static struct twl4030_resconfig twl4030_rconfig[] = {
	{ .resource = RES_VPLL1, .devgroup = DEV_GRP_P1, .type = 3,
		.type2 = 1, .remap_sleep = RES_STATE_OFF },
	{ .resource = RES_VINTANA1, .devgroup = DEV_GRP_ALL, .type = 1,
		.type2 = 2, .remap_sleep = RES_STATE_SLEEP },
	{ .resource = RES_VINTANA2, .devgroup = DEV_GRP_ALL, .type = 0,
		.type2 = 2, .remap_sleep = RES_STATE_SLEEP },
	{ .resource = RES_VINTDIG, .devgroup = DEV_GRP_ALL, .type = 1,
		.type2 = 2, .remap_sleep = RES_STATE_SLEEP },
	{ .resource = RES_VIO, .devgroup = DEV_GRP_ALL, .type = 2,
		.type2 = 2, .remap_sleep = RES_STATE_SLEEP },
	{ .resource = RES_VDD1, .devgroup = DEV_GRP_P1,
		.type = 4, .type2 = 1, .remap_sleep = RES_STATE_OFF },
	{ .resource = RES_VDD2, .devgroup = DEV_GRP_P1,
		.type = 3, .type2 = 1, .remap_sleep = RES_STATE_OFF },
	{ .resource = RES_REGEN, .devgroup = DEV_GRP_ALL, .type = 2,
		.type2 = 1, .remap_sleep = RES_STATE_SLEEP },
	{ .resource = RES_NRES_PWRON, .devgroup = DEV_GRP_ALL, .type = 0,
		.type2 = 1, .remap_sleep = RES_STATE_SLEEP },
	{ .resource = RES_CLKEN, .devgroup = DEV_GRP_ALL, .type = 3,
		.type2 = 2, .remap_sleep = RES_STATE_SLEEP },
	{ .resource = RES_SYSEN, .devgroup = DEV_GRP_ALL, .type = 6,
		.type2 = 1, .remap_sleep = RES_STATE_SLEEP },
	{ .resource = RES_HFCLKOUT, .devgroup = DEV_GRP_P3,
		.type = 0, .type2 = 2, .remap_sleep = RES_STATE_SLEEP },
	{ 0, 0},
};

static struct twl4030_power_data zoom_t2scripts_data __initdata = {
	.scripts	= twl4030_scripts,
	.num		= ARRAY_SIZE(twl4030_scripts),
	.resource_config = twl4030_rconfig,
=======
static struct platform_device zoom_cam_device = {
	.name		= "zoom_cam",
	.id		= -1,
};

static struct regulator_consumer_supply zoom_vaux2_supplies[] = {
	{
		.supply		= "vaux2_1",
		.dev		= &zoom_cam_device.dev,
	},
};

static struct regulator_consumer_supply zoom_vaux4_supplies[] = {
	{
		.supply		= "vaux4_1",
		.dev		= &zoom_cam_device.dev,
	},
>>>>>>> 6cd91664
};

static struct regulator_consumer_supply zoom_vmmc1_supply = {
	.supply		= "vmmc",
};

static struct regulator_consumer_supply zoom_vsim_supply = {
	.supply		= "vmmc_aux",
};

static struct regulator_consumer_supply zoom_vmmc2_supply = {
	.supply		= "vmmc",
};

/* VAUX2 for camera module */
static struct regulator_init_data zoom_vaux2 = {
	.constraints = {
		.min_uV			= 2800000,
		.max_uV			= 2800000,
		.apply_uV		= true,
		.valid_modes_mask	= REGULATOR_MODE_NORMAL
					| REGULATOR_MODE_STANDBY,
		.valid_ops_mask		= REGULATOR_CHANGE_MODE
					| REGULATOR_CHANGE_STATUS,
	},
	.num_consumer_supplies	= ARRAY_SIZE(zoom_vaux2_supplies),
	.consumer_supplies	= zoom_vaux2_supplies,
};

/* VAUX4 for OMAP VDD_CSI2 (camera) */
static struct regulator_init_data zoom_vaux4 = {
	.constraints = {
		.min_uV			= 1800000,
		.max_uV			= 1800000,
		.apply_uV		= true,
		.valid_modes_mask	= REGULATOR_MODE_NORMAL
					| REGULATOR_MODE_STANDBY,
		.valid_ops_mask		= REGULATOR_CHANGE_MODE
					| REGULATOR_CHANGE_STATUS,
	},
	.num_consumer_supplies	= ARRAY_SIZE(zoom_vaux4_supplies),
	.consumer_supplies	= zoom_vaux4_supplies,
};

/* VMMC1 for OMAP VDD_MMC1 (i/o) and MMC1 card */
static struct regulator_init_data zoom_vmmc1 = {
	.constraints = {
		.min_uV			= 1850000,
		.max_uV			= 3150000,
		.valid_modes_mask	= REGULATOR_MODE_NORMAL
					| REGULATOR_MODE_STANDBY,
		.valid_ops_mask		= REGULATOR_CHANGE_VOLTAGE
					| REGULATOR_CHANGE_MODE
					| REGULATOR_CHANGE_STATUS,
	},
	.num_consumer_supplies  = 1,
	.consumer_supplies      = &zoom_vmmc1_supply,
};

/* VMMC2 for MMC2 card */
static struct regulator_init_data zoom_vmmc2 = {
	.constraints = {
		.min_uV			= 1850000,
		.max_uV			= 1850000,
		.apply_uV		= true,
		.valid_modes_mask	= REGULATOR_MODE_NORMAL
					| REGULATOR_MODE_STANDBY,
		.valid_ops_mask		= REGULATOR_CHANGE_MODE
					| REGULATOR_CHANGE_STATUS,
	},
	.num_consumer_supplies  = 1,
	.consumer_supplies      = &zoom_vmmc2_supply,
};

/* VSIM for OMAP VDD_MMC1A (i/o for DAT4..DAT7) */
static struct regulator_init_data zoom_vsim = {
	.constraints = {
		.min_uV			= 1800000,
		.max_uV			= 3000000,
		.valid_modes_mask	= REGULATOR_MODE_NORMAL
					| REGULATOR_MODE_STANDBY,
		.valid_ops_mask		= REGULATOR_CHANGE_VOLTAGE
					| REGULATOR_CHANGE_MODE
					| REGULATOR_CHANGE_STATUS,
	},
	.num_consumer_supplies  = 1,
	.consumer_supplies      = &zoom_vsim_supply,
};

static struct twl4030_hsmmc_info mmc[] __initdata = {
	{
		.name		= "external",
		.mmc		= 1,
		.wires		= 4,
		.gpio_wp	= -EINVAL,
		.power_saving	= true,
	},
	{
		.name		= "internal",
		.mmc		= 2,
		.wires		= 8,
		.gpio_cd	= -EINVAL,
		.gpio_wp	= -EINVAL,
		.nonremovable	= true,
		.power_saving	= true,
	},
	{}      /* Terminator */
};

static int zoom_twl_gpio_setup(struct device *dev,
		unsigned gpio, unsigned ngpio)
{
	/* gpio + 0 is "mmc0_cd" (input/IRQ) */
	mmc[0].gpio_cd = gpio + 0;
	twl4030_mmc_init(mmc);

	/* link regulators to MMC adapters ... we "know" the
	 * regulators will be set up only *after* we return.
	*/
	zoom_vmmc1_supply.dev = mmc[0].dev;
	zoom_vsim_supply.dev = mmc[0].dev;
	zoom_vmmc2_supply.dev = mmc[1].dev;

	return 0;
}


static int zoom_batt_table[] = {
/* 0 C*/
30800, 29500, 28300, 27100,
26000, 24900, 23900, 22900, 22000, 21100, 20300, 19400, 18700, 17900,
17200, 16500, 15900, 15300, 14700, 14100, 13600, 13100, 12600, 12100,
11600, 11200, 10800, 10400, 10000, 9630,  9280,  8950,  8620,  8310,
8020,  7730,  7460,  7200,  6950,  6710,  6470,  6250,  6040,  5830,
5640,  5450,  5260,  5090,  4920,  4760,  4600,  4450,  4310,  4170,
4040,  3910,  3790,  3670,  3550
};

static struct twl4030_bci_platform_data zoom_bci_data = {
	.battery_tmp_tbl	= zoom_batt_table,
	.tblsize		= ARRAY_SIZE(zoom_batt_table),
};

static struct twl4030_usb_data zoom_usb_data = {
	.usb_mode	= T2_USB_MODE_ULPI,
};

static struct twl4030_gpio_platform_data zoom_gpio_data = {
	.gpio_base	= OMAP_MAX_GPIO_LINES,
	.irq_base	= TWL4030_GPIO_IRQ_BASE,
	.irq_end	= TWL4030_GPIO_IRQ_END,
	.setup		= zoom_twl_gpio_setup,
};

static struct twl4030_madc_platform_data zoom_madc_data = {
	.irq_line	= 1,
};

static struct twl4030_codec_audio_data zoom_audio_data = {
	.audio_mclk = 26000000,
};

static struct twl4030_codec_data zoom_codec_data = {
	.audio_mclk = 26000000,
	.audio = &zoom_audio_data,
};

static struct twl4030_platform_data zoom_twldata = {
	.irq_base	= TWL4030_IRQ_BASE,
	.irq_end	= TWL4030_IRQ_END,

	/* platform_data for children goes here */
	.bci		= &zoom_bci_data,
	.madc		= &zoom_madc_data,
	.usb		= &zoom_usb_data,
	.gpio		= &zoom_gpio_data,
	.keypad		= &zoom_kp_twl4030_data,
	.power		= &zoom_t2scripts_data,
	.codec		= &zoom_codec_data,
<<<<<<< HEAD
	.vmmc1          = &zoom_vmmc1,
=======
	.vaux2		= &zoom_vaux2,
	.vaux4		= &zoom_vaux4,
>>>>>>> 6cd91664
	.vmmc2          = &zoom_vmmc2,
	.vsim           = &zoom_vsim,

};

static void synaptics_dev_init(void)
{
	/* Set the ts_gpio pin mux */
	omap_cfg_reg(H18_34XX_GPIO163);

	if (gpio_request(OMAP_SYNAPTICS_GPIO, "touch") < 0) {
		printk(KERN_ERR "can't get synaptics pen down GPIO\n");
		return;
	}
	gpio_direction_input(OMAP_SYNAPTICS_GPIO);
	omap_set_gpio_debounce(OMAP_SYNAPTICS_GPIO, 1);
	omap_set_gpio_debounce_time(OMAP_SYNAPTICS_GPIO, 0xa);
}

static int synaptics_power(int power_state)
{
	/* TODO: synaptics is powered by vbatt */
	return 0;
}

static struct synaptics_i2c_rmi_platform_data synaptics_platform_data[] = {
	{
		.version        = 0x0,
		.power          = &synaptics_power,
		.flags          = SYNAPTICS_SWAP_XY,
		.irqflags       = IRQF_TRIGGER_LOW,
	}
};

static struct i2c_board_info __initdata zoom_i2c_boardinfo2[] = {
	{
		I2C_BOARD_INFO(SYNAPTICS_I2C_RMI_NAME,  0x20),
		.platform_data = &synaptics_platform_data,
		.irq = OMAP_GPIO_IRQ(OMAP_SYNAPTICS_GPIO),
	},
};

static struct i2c_board_info __initdata zoom_i2c_boardinfo[] = {
	{
		I2C_BOARD_INFO("twl5030", 0x48),
		.flags		= I2C_CLIENT_WAKE,
		.irq		= INT_34XX_SYS_NIRQ,
		.platform_data	= &zoom_twldata,
	},
};

static struct i2c_board_info __initdata zoom_i2c_boardinfo2[] = {
#if (defined(CONFIG_VIDEO_IMX046) || defined(CONFIG_VIDEO_IMX046_MODULE)) && \
    defined(CONFIG_VIDEO_OMAP3)
	{
		I2C_BOARD_INFO("imx046", IMX046_I2C_ADDR),
		.platform_data = &zoom_imx046_platform_data,
	},
#endif
#if defined(CONFIG_VIDEO_LV8093) && defined(CONFIG_VIDEO_OMAP3)
	{
		I2C_BOARD_INFO(LV8093_NAME,  LV8093_AF_I2C_ADDR),
		.platform_data = &zoom_lv8093_platform_data,
	},
#endif
};

static int __init omap_i2c_init(void)
{
/* Disable OMAP 3630 internal pull-ups for I2Ci */
	if (cpu_is_omap3630()) {

		u32 prog_io;
		prog_io = omap_ctrl_readl(OMAP343X_CONTROL_PROG_IO1);
		/* Program (bit 19)=1 to disable internal pull-up on I2C1 */
		prog_io |= OMAP3630_PRG_I2C1_PULLUPRESX;
		/* Program (bit 0)=1 to disable internal pull-up on I2C2 */
		prog_io |= OMAP3630_PRG_I2C2_PULLUPRESX;
		omap_ctrl_writel(prog_io, OMAP343X_CONTROL_PROG_IO1);

		prog_io = omap_ctrl_readl(OMAP36XX_CONTROL_PROG_IO2);
		/* Program (bit 7)=1 to disable internal pull-up on I2C3 */
		prog_io |= OMAP3630_PRG_I2C3_PULLUPRESX;
		omap_ctrl_writel(prog_io, OMAP36XX_CONTROL_PROG_IO2);

		prog_io = omap_ctrl_readl(OMAP36XX_CONTROL_PROG_IO_WKUP1);
		/* Program (bit 5)=1 to disable internal pull-up on I2C4(SR) */
		prog_io |= OMAP3630_PRG_SR_PULLUPRESX;
		omap_ctrl_writel(prog_io, OMAP36XX_CONTROL_PROG_IO_WKUP1);
	}

	omap_register_i2c_bus(1, 2400, zoom_i2c_boardinfo,
			ARRAY_SIZE(zoom_i2c_boardinfo));
	omap_register_i2c_bus(2, 100, zoom_i2c_boardinfo2,
			ARRAY_SIZE(zoom_i2c_boardinfo2));
	omap_register_i2c_bus(3, 400, NULL, 0);
	return 0;
}

<<<<<<< HEAD
static void enable_board_wakeup_source(void)
{
	omap_cfg_reg(AF26_34XX_SYS_NIRQ); /* T2 interrupt line */
}
=======
static struct platform_device *zoom_devices[] __initdata = {
	&zoom_cam_device,
};
>>>>>>> 6cd91664

void __init zoom_peripherals_init(void)
{
	omap_i2c_init();
<<<<<<< HEAD
	synaptics_dev_init();
	omap_serial_init();
	usb_musb_init();
	enable_board_wakeup_source();
=======
	platform_add_devices(zoom_devices, ARRAY_SIZE(zoom_devices));
	omap_serial_init();
	usb_musb_init();
	zoom_cam_init();
>>>>>>> 6cd91664
}<|MERGE_RESOLUTION|>--- conflicted
+++ resolved
@@ -119,7 +119,6 @@
 	.rep		= 1,
 };
 
-<<<<<<< HEAD
 static struct twl4030_resconfig twl4030_rconfig[] = {
 	{ .resource = RES_VPLL1, .devgroup = DEV_GRP_P1, .type = 3,
 		.type2 = 1, .remap_sleep = RES_STATE_OFF },
@@ -152,7 +151,8 @@
 	.scripts	= twl4030_scripts,
 	.num		= ARRAY_SIZE(twl4030_scripts),
 	.resource_config = twl4030_rconfig,
-=======
+};
+
 static struct platform_device zoom_cam_device = {
 	.name		= "zoom_cam",
 	.id		= -1,
@@ -170,7 +170,6 @@
 		.supply		= "vaux4_1",
 		.dev		= &zoom_cam_device.dev,
 	},
->>>>>>> 6cd91664
 };
 
 static struct regulator_consumer_supply zoom_vmmc1_supply = {
@@ -350,12 +349,9 @@
 	.keypad		= &zoom_kp_twl4030_data,
 	.power		= &zoom_t2scripts_data,
 	.codec		= &zoom_codec_data,
-<<<<<<< HEAD
-	.vmmc1          = &zoom_vmmc1,
-=======
 	.vaux2		= &zoom_vaux2,
 	.vaux4		= &zoom_vaux4,
->>>>>>> 6cd91664
+	.vmmc1          = &zoom_vmmc1,
 	.vmmc2          = &zoom_vmmc2,
 	.vsim           = &zoom_vsim,
 
@@ -396,6 +392,19 @@
 		.platform_data = &synaptics_platform_data,
 		.irq = OMAP_GPIO_IRQ(OMAP_SYNAPTICS_GPIO),
 	},
+#if (defined(CONFIG_VIDEO_IMX046) || defined(CONFIG_VIDEO_IMX046_MODULE)) && \
+    defined(CONFIG_VIDEO_OMAP3)
+	{
+		I2C_BOARD_INFO("imx046", IMX046_I2C_ADDR),
+		.platform_data = &zoom_imx046_platform_data,
+	},
+#endif
+#if defined(CONFIG_VIDEO_LV8093) && defined(CONFIG_VIDEO_OMAP3)
+	{
+		I2C_BOARD_INFO(LV8093_NAME,  LV8093_AF_I2C_ADDR),
+		.platform_data = &zoom_lv8093_platform_data,
+	},
+#endif
 };
 
 static struct i2c_board_info __initdata zoom_i2c_boardinfo[] = {
@@ -405,22 +414,6 @@
 		.irq		= INT_34XX_SYS_NIRQ,
 		.platform_data	= &zoom_twldata,
 	},
-};
-
-static struct i2c_board_info __initdata zoom_i2c_boardinfo2[] = {
-#if (defined(CONFIG_VIDEO_IMX046) || defined(CONFIG_VIDEO_IMX046_MODULE)) && \
-    defined(CONFIG_VIDEO_OMAP3)
-	{
-		I2C_BOARD_INFO("imx046", IMX046_I2C_ADDR),
-		.platform_data = &zoom_imx046_platform_data,
-	},
-#endif
-#if defined(CONFIG_VIDEO_LV8093) && defined(CONFIG_VIDEO_OMAP3)
-	{
-		I2C_BOARD_INFO(LV8093_NAME,  LV8093_AF_I2C_ADDR),
-		.platform_data = &zoom_lv8093_platform_data,
-	},
-#endif
 };
 
 static int __init omap_i2c_init(void)
@@ -455,29 +448,22 @@
 	return 0;
 }
 
-<<<<<<< HEAD
 static void enable_board_wakeup_source(void)
 {
 	omap_cfg_reg(AF26_34XX_SYS_NIRQ); /* T2 interrupt line */
 }
-=======
+
 static struct platform_device *zoom_devices[] __initdata = {
 	&zoom_cam_device,
 };
->>>>>>> 6cd91664
 
 void __init zoom_peripherals_init(void)
 {
 	omap_i2c_init();
-<<<<<<< HEAD
+	platform_add_devices(zoom_devices, ARRAY_SIZE(zoom_devices));
 	synaptics_dev_init();
 	omap_serial_init();
 	usb_musb_init();
 	enable_board_wakeup_source();
-=======
-	platform_add_devices(zoom_devices, ARRAY_SIZE(zoom_devices));
-	omap_serial_init();
-	usb_musb_init();
 	zoom_cam_init();
->>>>>>> 6cd91664
 }