--- conflicted
+++ resolved
@@ -142,7 +142,6 @@
 	.rep		= 1,
 };
 
-<<<<<<< HEAD
 static struct twl4030_resconfig twl4030_rconfig[] = {
 	{ .resource = RES_VPLL1, .devgroup = DEV_GRP_P1, .type = 3,
 		.type2 = 1, .remap_sleep = RES_STATE_OFF },
@@ -194,7 +193,7 @@
 	zoom_t2scripts_data.num = twl4030_generic_script.num;
 }
 #endif
-=======
+
 static struct platform_device zoom_cam_device = {
 	.name		= "zoom_cam",
 	.id		= -1,
@@ -213,7 +212,6 @@
 		.dev		= &zoom_cam_device.dev,
 	},
 };
->>>>>>> 4d0c8b61
 
 static struct regulator_consumer_supply zoom_vmmc1_supply = {
 	.supply		= "vmmc",
@@ -435,6 +433,19 @@
 		.platform_data = &synaptics_platform_data,
 		.irq = OMAP_GPIO_IRQ(OMAP_SYNAPTICS_GPIO),
 	},
+#if (defined(CONFIG_VIDEO_IMX046) || defined(CONFIG_VIDEO_IMX046_MODULE)) && \
+    defined(CONFIG_VIDEO_OMAP3)
+	{
+		I2C_BOARD_INFO("imx046", IMX046_I2C_ADDR),
+		.platform_data = &zoom_imx046_platform_data,
+	},
+#endif
+#if defined(CONFIG_VIDEO_LV8093) && defined(CONFIG_VIDEO_OMAP3)
+	{
+		I2C_BOARD_INFO(LV8093_NAME,  LV8093_AF_I2C_ADDR),
+		.platform_data = &zoom_lv8093_platform_data,
+	},
+#endif
 };
 
 static struct i2c_board_info __initdata zoom_i2c_boardinfo[] = {
@@ -444,22 +455,6 @@
 		.irq		= INT_34XX_SYS_NIRQ,
 		.platform_data	= &zoom_twldata,
 	},
-};
-
-static struct i2c_board_info __initdata zoom_i2c_boardinfo2[] = {
-#if (defined(CONFIG_VIDEO_IMX046) || defined(CONFIG_VIDEO_IMX046_MODULE)) && \
-    defined(CONFIG_VIDEO_OMAP3)
-	{
-		I2C_BOARD_INFO("imx046", IMX046_I2C_ADDR),
-		.platform_data = &zoom_imx046_platform_data,
-	},
-#endif
-#if defined(CONFIG_VIDEO_LV8093) && defined(CONFIG_VIDEO_OMAP3)
-	{
-		I2C_BOARD_INFO(LV8093_NAME,  LV8093_AF_I2C_ADDR),
-		.platform_data = &zoom_lv8093_platform_data,
-	},
-#endif
 };
 
 static int __init omap_i2c_init(void)
@@ -472,18 +467,9 @@
 	return 0;
 }
 
-<<<<<<< HEAD
-static void enable_board_wakeup_source(void)
-{
-	/* T2 interrupt line (keypad) */
-	omap_mux_init_signal("sys_nirq",
-		OMAP_WAKEUP_EN | OMAP_PIN_INPUT_PULLUP);
-}
-=======
 static struct platform_device *zoom_devices[] __initdata = {
 	&zoom_cam_device,
 };
->>>>>>> 4d0c8b61
 
 void __init zoom_peripherals_init(void)
 {
@@ -491,16 +477,10 @@
 	use_generic_twl4030_script();
 #endif
 	omap_i2c_init();
-<<<<<<< HEAD
 	synaptics_dev_init();
-	omap_serial_init();
-	usb_musb_init();
-	enable_board_wakeup_source();
-	omap3_pm_init_vc(&omap3_setuptime_table);
-=======
 	platform_add_devices(zoom_devices, ARRAY_SIZE(zoom_devices));
 	omap_serial_init();
 	usb_musb_init();
+	omap3_pm_init_vc(&omap3_setuptime_table);
 	zoom_cam_init();
->>>>>>> 4d0c8b61
 }