/*
 * linux/arch/arm/mach-omap2/board-generic.c
 *
 * Copyright (C) 2005 Nokia Corporation
 * Author: Paul Mundt <paul.mundt@nokia.com>
 *
 * Modified from mach-omap/omap1/board-generic.c
 *
 * Code for generic OMAP2 board. Should work on many OMAP2 systems where
 * the bootloader passes the board-specific data to the kernel.
 * Do not put any board specific code to this file; create a new machine
 * type if you need custom low-level initializations.
 *
 * This program is free software; you can redistribute it and/or modify
 * it under the terms of the GNU General Public License version 2 as
 * published by the Free Software Foundation.
 */

#include <linux/kernel.h>
#include <linux/init.h>
#include <linux/device.h>

#include <mach/hardware.h>
#include <asm/mach-types.h>
#include <asm/mach/arch.h>
#include <asm/mach/map.h>

#include <mach/gpio.h>
#include <mach/mux.h>
#include <mach/usb.h>
#include <mach/board.h>
#include <mach/common.h>

static struct omap_board_config_kernel generic_config[] = {
};

static void __init omap_generic_init_irq(void)
{
	omap_board_config = generic_config;
	omap_board_config_size = ARRAY_SIZE(generic_config);
	omap2_init_common_hw(NULL, NULL, NULL, NULL, NULL);
	omap_init_irq();
}

<<<<<<< HEAD
static struct omap_board_config_kernel generic_config[] = {
};

static void __init omap_generic_init(void)
{
	omap_board_config = generic_config;
	omap_board_config_size = ARRAY_SIZE(generic_config);
=======
static void __init omap_generic_init(void)
{
>>>>>>> ef25c2a0
	omap_serial_init();
}

static void __init omap_generic_map_io(void)
{
	omap2_set_globals_242x(); /* should be 242x, 243x, or 343x */
	omap2_map_common_io();
}

MACHINE_START(OMAP_GENERIC, "Generic OMAP24xx")
	/* Maintainer: Paul Mundt <paul.mundt@nokia.com> */
	.phys_io	= 0x48000000,
	.io_pg_offst	= ((0xd8000000) >> 18) & 0xfffc,
	.boot_params	= 0x80000100,
	.map_io		= omap_generic_map_io,
	.init_irq	= omap_generic_init_irq,
	.init_machine	= omap_generic_init,
	.timer		= &omap_timer,
MACHINE_END<|MERGE_RESOLUTION|>--- conflicted
+++ resolved
@@ -42,18 +42,8 @@
 	omap_init_irq();
 }
 
-<<<<<<< HEAD
-static struct omap_board_config_kernel generic_config[] = {
-};
-
 static void __init omap_generic_init(void)
 {
-	omap_board_config = generic_config;
-	omap_board_config_size = ARRAY_SIZE(generic_config);
-=======
-static void __init omap_generic_init(void)
-{
->>>>>>> ef25c2a0
 	omap_serial_init();
 }
 
