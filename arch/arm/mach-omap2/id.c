--- conflicted
+++ resolved
@@ -392,13 +392,6 @@
 				dot = 0;
 			}
 			break;
-<<<<<<< HEAD
-		case 0xa:
-			omap_revision = OMAP4460_REV_ES1_0;
-			omap_chip.oc |= CHIP_IS_OMAP4460ES1_0;
-			rev = 1;
-			dot = 0;
-=======
 		case 3:
 			if (omap_rev_reg >= 0x6) {
 				omap_revision = OMAP4430_REV_ES2_3;
@@ -406,7 +399,12 @@
 				rev = 2;
 				dot = 3;
 			}
->>>>>>> d136f357
+			break;
+		case 0xa:
+			omap_revision = OMAP4460_REV_ES1_0;
+			omap_chip.oc |= CHIP_IS_OMAP4460ES1_0;
+			rev = 1;
+			dot = 0;
 			break;
 		default:
 			omap_revision = OMAP4430_REV_ES2_3;
