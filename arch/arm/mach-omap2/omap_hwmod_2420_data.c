/*
 * omap_hwmod_2420_data.c - hardware modules present on the OMAP2420 chips
 *
 * Copyright (C) 2009-2010 Nokia Corporation
 * Paul Walmsley
 *
 * This program is free software; you can redistribute it and/or modify
 * it under the terms of the GNU General Public License version 2 as
 * published by the Free Software Foundation.
 *
 * XXX handle crossbar/shared link difference for L3?
 * XXX these should be marked initdata for multi-OMAP kernels
 */
#include <plat/omap_hwmod.h>
#include <mach/irqs.h>
#include <plat/cpu.h>
#include <plat/dma.h>
#include <plat/serial.h>
#include <plat/i2c.h>
#include <plat/gpio.h>

#include "omap_hwmod_common_data.h"

#include "cm-regbits-24xx.h"
#include "prm-regbits-24xx.h"
<<<<<<< HEAD
=======
#include "wd_timer.h"
>>>>>>> 5528d6e9

/*
 * OMAP2420 hardware module integration data
 *
 * ALl of the data in this section should be autogeneratable from the
 * TI hardware database or other technical documentation.  Data that
 * is driver-specific or driver-kernel integration-specific belongs
 * elsewhere.
 */

static struct omap_hwmod omap2420_mpu_hwmod;
static struct omap_hwmod omap2420_iva_hwmod;
static struct omap_hwmod omap2420_l3_main_hwmod;
static struct omap_hwmod omap2420_l4_core_hwmod;
static struct omap_hwmod omap2420_wd_timer2_hwmod;
static struct omap_hwmod omap2420_gpio1_hwmod;
static struct omap_hwmod omap2420_gpio2_hwmod;
static struct omap_hwmod omap2420_gpio3_hwmod;
static struct omap_hwmod omap2420_gpio4_hwmod;

/* L3 -> L4_CORE interface */
static struct omap_hwmod_ocp_if omap2420_l3_main__l4_core = {
	.master	= &omap2420_l3_main_hwmod,
	.slave	= &omap2420_l4_core_hwmod,
	.user	= OCP_USER_MPU | OCP_USER_SDMA,
};

/* MPU -> L3 interface */
static struct omap_hwmod_ocp_if omap2420_mpu__l3_main = {
	.master = &omap2420_mpu_hwmod,
	.slave	= &omap2420_l3_main_hwmod,
	.user	= OCP_USER_MPU,
};

/* Slave interfaces on the L3 interconnect */
static struct omap_hwmod_ocp_if *omap2420_l3_main_slaves[] = {
	&omap2420_mpu__l3_main,
};

/* Master interfaces on the L3 interconnect */
static struct omap_hwmod_ocp_if *omap2420_l3_main_masters[] = {
	&omap2420_l3_main__l4_core,
};

/* L3 */
static struct omap_hwmod omap2420_l3_main_hwmod = {
	.name		= "l3_main",
	.class		= &l3_hwmod_class,
	.masters	= omap2420_l3_main_masters,
	.masters_cnt	= ARRAY_SIZE(omap2420_l3_main_masters),
	.slaves		= omap2420_l3_main_slaves,
	.slaves_cnt	= ARRAY_SIZE(omap2420_l3_main_slaves),
	.omap_chip	= OMAP_CHIP_INIT(CHIP_IS_OMAP2420),
	.flags		= HWMOD_NO_IDLEST,
};

static struct omap_hwmod omap2420_l4_wkup_hwmod;
static struct omap_hwmod omap2420_uart1_hwmod;
static struct omap_hwmod omap2420_uart2_hwmod;
static struct omap_hwmod omap2420_uart3_hwmod;
static struct omap_hwmod omap2420_i2c1_hwmod;
static struct omap_hwmod omap2420_i2c2_hwmod;

/* L4_CORE -> L4_WKUP interface */
static struct omap_hwmod_ocp_if omap2420_l4_core__l4_wkup = {
	.master	= &omap2420_l4_core_hwmod,
	.slave	= &omap2420_l4_wkup_hwmod,
	.user	= OCP_USER_MPU | OCP_USER_SDMA,
};

/* L4 CORE -> UART1 interface */
static struct omap_hwmod_addr_space omap2420_uart1_addr_space[] = {
	{
		.pa_start	= OMAP2_UART1_BASE,
		.pa_end		= OMAP2_UART1_BASE + SZ_8K - 1,
		.flags		= ADDR_MAP_ON_INIT | ADDR_TYPE_RT,
	},
};

static struct omap_hwmod_ocp_if omap2_l4_core__uart1 = {
	.master		= &omap2420_l4_core_hwmod,
	.slave		= &omap2420_uart1_hwmod,
	.clk		= "uart1_ick",
	.addr		= omap2420_uart1_addr_space,
	.addr_cnt	= ARRAY_SIZE(omap2420_uart1_addr_space),
	.user		= OCP_USER_MPU | OCP_USER_SDMA,
};

/* L4 CORE -> UART2 interface */
static struct omap_hwmod_addr_space omap2420_uart2_addr_space[] = {
	{
		.pa_start	= OMAP2_UART2_BASE,
		.pa_end		= OMAP2_UART2_BASE + SZ_1K - 1,
		.flags		= ADDR_MAP_ON_INIT | ADDR_TYPE_RT,
	},
};

static struct omap_hwmod_ocp_if omap2_l4_core__uart2 = {
	.master		= &omap2420_l4_core_hwmod,
	.slave		= &omap2420_uart2_hwmod,
	.clk		= "uart2_ick",
	.addr		= omap2420_uart2_addr_space,
	.addr_cnt	= ARRAY_SIZE(omap2420_uart2_addr_space),
	.user		= OCP_USER_MPU | OCP_USER_SDMA,
};

/* L4 PER -> UART3 interface */
static struct omap_hwmod_addr_space omap2420_uart3_addr_space[] = {
	{
		.pa_start	= OMAP2_UART3_BASE,
		.pa_end		= OMAP2_UART3_BASE + SZ_1K - 1,
		.flags		= ADDR_MAP_ON_INIT | ADDR_TYPE_RT,
	},
};

static struct omap_hwmod_ocp_if omap2_l4_core__uart3 = {
	.master		= &omap2420_l4_core_hwmod,
	.slave		= &omap2420_uart3_hwmod,
	.clk		= "uart3_ick",
	.addr		= omap2420_uart3_addr_space,
	.addr_cnt	= ARRAY_SIZE(omap2420_uart3_addr_space),
	.user		= OCP_USER_MPU | OCP_USER_SDMA,
};

/* I2C IP block address space length (in bytes) */
#define OMAP2_I2C_AS_LEN		128

/* L4 CORE -> I2C1 interface */
static struct omap_hwmod_addr_space omap2420_i2c1_addr_space[] = {
	{
		.pa_start	= 0x48070000,
		.pa_end		= 0x48070000 + OMAP2_I2C_AS_LEN - 1,
		.flags		= ADDR_TYPE_RT,
	},
};

static struct omap_hwmod_ocp_if omap2420_l4_core__i2c1 = {
	.master		= &omap2420_l4_core_hwmod,
	.slave		= &omap2420_i2c1_hwmod,
	.clk		= "i2c1_ick",
	.addr		= omap2420_i2c1_addr_space,
	.addr_cnt	= ARRAY_SIZE(omap2420_i2c1_addr_space),
	.user		= OCP_USER_MPU | OCP_USER_SDMA,
};

/* L4 CORE -> I2C2 interface */
static struct omap_hwmod_addr_space omap2420_i2c2_addr_space[] = {
	{
		.pa_start	= 0x48072000,
		.pa_end		= 0x48072000 + OMAP2_I2C_AS_LEN - 1,
		.flags		= ADDR_TYPE_RT,
	},
};

static struct omap_hwmod_ocp_if omap2420_l4_core__i2c2 = {
	.master		= &omap2420_l4_core_hwmod,
	.slave		= &omap2420_i2c2_hwmod,
	.clk		= "i2c2_ick",
	.addr		= omap2420_i2c2_addr_space,
	.addr_cnt	= ARRAY_SIZE(omap2420_i2c2_addr_space),
	.user		= OCP_USER_MPU | OCP_USER_SDMA,
};

/* Slave interfaces on the L4_CORE interconnect */
static struct omap_hwmod_ocp_if *omap2420_l4_core_slaves[] = {
	&omap2420_l3_main__l4_core,
};

/* Master interfaces on the L4_CORE interconnect */
static struct omap_hwmod_ocp_if *omap2420_l4_core_masters[] = {
	&omap2420_l4_core__l4_wkup,
	&omap2_l4_core__uart1,
	&omap2_l4_core__uart2,
	&omap2_l4_core__uart3,
	&omap2420_l4_core__i2c1,
	&omap2420_l4_core__i2c2
};

/* L4 CORE */
static struct omap_hwmod omap2420_l4_core_hwmod = {
	.name		= "l4_core",
	.class		= &l4_hwmod_class,
	.masters	= omap2420_l4_core_masters,
	.masters_cnt	= ARRAY_SIZE(omap2420_l4_core_masters),
	.slaves		= omap2420_l4_core_slaves,
	.slaves_cnt	= ARRAY_SIZE(omap2420_l4_core_slaves),
	.omap_chip	= OMAP_CHIP_INIT(CHIP_IS_OMAP2420),
	.flags		= HWMOD_NO_IDLEST,
};

/* Slave interfaces on the L4_WKUP interconnect */
static struct omap_hwmod_ocp_if *omap2420_l4_wkup_slaves[] = {
	&omap2420_l4_core__l4_wkup,
};

/* Master interfaces on the L4_WKUP interconnect */
static struct omap_hwmod_ocp_if *omap2420_l4_wkup_masters[] = {
};

/* L4 WKUP */
static struct omap_hwmod omap2420_l4_wkup_hwmod = {
	.name		= "l4_wkup",
	.class		= &l4_hwmod_class,
	.masters	= omap2420_l4_wkup_masters,
	.masters_cnt	= ARRAY_SIZE(omap2420_l4_wkup_masters),
	.slaves		= omap2420_l4_wkup_slaves,
	.slaves_cnt	= ARRAY_SIZE(omap2420_l4_wkup_slaves),
	.omap_chip	= OMAP_CHIP_INIT(CHIP_IS_OMAP2420),
	.flags		= HWMOD_NO_IDLEST,
};

/* Master interfaces on the MPU device */
static struct omap_hwmod_ocp_if *omap2420_mpu_masters[] = {
	&omap2420_mpu__l3_main,
};

/* MPU */
static struct omap_hwmod omap2420_mpu_hwmod = {
	.name		= "mpu",
	.class		= &mpu_hwmod_class,
	.main_clk	= "mpu_ck",
	.masters	= omap2420_mpu_masters,
	.masters_cnt	= ARRAY_SIZE(omap2420_mpu_masters),
	.omap_chip	= OMAP_CHIP_INIT(CHIP_IS_OMAP2420),
};

/*
 * IVA1 interface data
 */

/* IVA <- L3 interface */
static struct omap_hwmod_ocp_if omap2420_l3__iva = {
	.master		= &omap2420_l3_main_hwmod,
	.slave		= &omap2420_iva_hwmod,
	.clk		= "iva1_ifck",
	.user		= OCP_USER_MPU | OCP_USER_SDMA,
};

static struct omap_hwmod_ocp_if *omap2420_iva_masters[] = {
	&omap2420_l3__iva,
};

/*
 * IVA2 (IVA2)
 */

static struct omap_hwmod omap2420_iva_hwmod = {
	.name		= "iva",
	.class		= &iva_hwmod_class,
	.masters	= omap2420_iva_masters,
	.masters_cnt	= ARRAY_SIZE(omap2420_iva_masters),
	.omap_chip	= OMAP_CHIP_INIT(CHIP_IS_OMAP2420)
};

/* l4_wkup -> wd_timer2 */
static struct omap_hwmod_addr_space omap2420_wd_timer2_addrs[] = {
	{
		.pa_start	= 0x48022000,
		.pa_end		= 0x4802207f,
		.flags		= ADDR_TYPE_RT
	},
};

static struct omap_hwmod_ocp_if omap2420_l4_wkup__wd_timer2 = {
	.master		= &omap2420_l4_wkup_hwmod,
	.slave		= &omap2420_wd_timer2_hwmod,
	.clk		= "mpu_wdt_ick",
	.addr		= omap2420_wd_timer2_addrs,
	.addr_cnt	= ARRAY_SIZE(omap2420_wd_timer2_addrs),
	.user		= OCP_USER_MPU | OCP_USER_SDMA,
};

/*
 * 'wd_timer' class
 * 32-bit watchdog upward counter that generates a pulse on the reset pin on
 * overflow condition
 */

static struct omap_hwmod_class_sysconfig omap2420_wd_timer_sysc = {
	.rev_offs	= 0x0000,
	.sysc_offs	= 0x0010,
	.syss_offs	= 0x0014,
	.sysc_flags	= (SYSC_HAS_EMUFREE | SYSC_HAS_SOFTRESET |
			   SYSC_HAS_AUTOIDLE),
	.sysc_fields    = &omap_hwmod_sysc_type1,
};

static struct omap_hwmod_class omap2420_wd_timer_hwmod_class = {
	.name		= "wd_timer",
	.sysc		= &omap2420_wd_timer_sysc,
	.pre_shutdown	= &omap2_wd_timer_disable
};

/* wd_timer2 */
static struct omap_hwmod_ocp_if *omap2420_wd_timer2_slaves[] = {
	&omap2420_l4_wkup__wd_timer2,
};

static struct omap_hwmod omap2420_wd_timer2_hwmod = {
	.name		= "wd_timer2",
	.class		= &omap2420_wd_timer_hwmod_class,
	.main_clk	= "mpu_wdt_fck",
	.prcm		= {
		.omap2 = {
			.prcm_reg_id = 1,
			.module_bit = OMAP24XX_EN_MPU_WDT_SHIFT,
			.module_offs = WKUP_MOD,
			.idlest_reg_id = 1,
			.idlest_idle_bit = OMAP24XX_ST_MPU_WDT_SHIFT,
		},
	},
	.slaves		= omap2420_wd_timer2_slaves,
	.slaves_cnt	= ARRAY_SIZE(omap2420_wd_timer2_slaves),
	.omap_chip	= OMAP_CHIP_INIT(CHIP_IS_OMAP2420),
};

/* UART */

static struct omap_hwmod_class_sysconfig uart_sysc = {
	.rev_offs	= 0x50,
	.sysc_offs	= 0x54,
	.syss_offs	= 0x58,
	.sysc_flags	= (SYSC_HAS_SIDLEMODE |
			   SYSC_HAS_ENAWAKEUP | SYSC_HAS_SOFTRESET |
			   SYSC_HAS_AUTOIDLE),
	.idlemodes	= (SIDLE_FORCE | SIDLE_NO | SIDLE_SMART),
	.sysc_fields    = &omap_hwmod_sysc_type1,
};

static struct omap_hwmod_class uart_class = {
	.name = "uart",
	.sysc = &uart_sysc,
};

/* UART1 */

static struct omap_hwmod_irq_info uart1_mpu_irqs[] = {
	{ .irq = INT_24XX_UART1_IRQ, },
};

static struct omap_hwmod_dma_info uart1_sdma_reqs[] = {
	{ .name = "rx",	.dma_req = OMAP24XX_DMA_UART1_RX, },
	{ .name = "tx",	.dma_req = OMAP24XX_DMA_UART1_TX, },
};

static struct omap_hwmod_ocp_if *omap2420_uart1_slaves[] = {
	&omap2_l4_core__uart1,
};

static struct omap_hwmod omap2420_uart1_hwmod = {
	.name		= "uart1",
	.mpu_irqs	= uart1_mpu_irqs,
	.mpu_irqs_cnt	= ARRAY_SIZE(uart1_mpu_irqs),
	.sdma_reqs	= uart1_sdma_reqs,
	.sdma_reqs_cnt	= ARRAY_SIZE(uart1_sdma_reqs),
	.main_clk	= "uart1_fck",
	.prcm		= {
		.omap2 = {
			.module_offs = CORE_MOD,
			.prcm_reg_id = 1,
			.module_bit = OMAP24XX_EN_UART1_SHIFT,
			.idlest_reg_id = 1,
			.idlest_idle_bit = OMAP24XX_EN_UART1_SHIFT,
		},
	},
	.slaves		= omap2420_uart1_slaves,
	.slaves_cnt	= ARRAY_SIZE(omap2420_uart1_slaves),
	.class		= &uart_class,
	.omap_chip	= OMAP_CHIP_INIT(CHIP_IS_OMAP2420),
};

/* UART2 */

static struct omap_hwmod_irq_info uart2_mpu_irqs[] = {
	{ .irq = INT_24XX_UART2_IRQ, },
};

static struct omap_hwmod_dma_info uart2_sdma_reqs[] = {
	{ .name = "rx",	.dma_req = OMAP24XX_DMA_UART2_RX, },
	{ .name = "tx",	.dma_req = OMAP24XX_DMA_UART2_TX, },
};

static struct omap_hwmod_ocp_if *omap2420_uart2_slaves[] = {
	&omap2_l4_core__uart2,
};

static struct omap_hwmod omap2420_uart2_hwmod = {
	.name		= "uart2",
	.mpu_irqs	= uart2_mpu_irqs,
	.mpu_irqs_cnt	= ARRAY_SIZE(uart2_mpu_irqs),
	.sdma_reqs	= uart2_sdma_reqs,
	.sdma_reqs_cnt	= ARRAY_SIZE(uart2_sdma_reqs),
	.main_clk	= "uart2_fck",
	.prcm		= {
		.omap2 = {
			.module_offs = CORE_MOD,
			.prcm_reg_id = 1,
			.module_bit = OMAP24XX_EN_UART2_SHIFT,
			.idlest_reg_id = 1,
			.idlest_idle_bit = OMAP24XX_EN_UART2_SHIFT,
		},
	},
	.slaves		= omap2420_uart2_slaves,
	.slaves_cnt	= ARRAY_SIZE(omap2420_uart2_slaves),
	.class		= &uart_class,
	.omap_chip	= OMAP_CHIP_INIT(CHIP_IS_OMAP2420),
};

/* UART3 */

static struct omap_hwmod_irq_info uart3_mpu_irqs[] = {
	{ .irq = INT_24XX_UART3_IRQ, },
};

static struct omap_hwmod_dma_info uart3_sdma_reqs[] = {
	{ .name = "rx",	.dma_req = OMAP24XX_DMA_UART3_RX, },
	{ .name = "tx",	.dma_req = OMAP24XX_DMA_UART3_TX, },
};

static struct omap_hwmod_ocp_if *omap2420_uart3_slaves[] = {
	&omap2_l4_core__uart3,
};

static struct omap_hwmod omap2420_uart3_hwmod = {
	.name		= "uart3",
	.mpu_irqs	= uart3_mpu_irqs,
	.mpu_irqs_cnt	= ARRAY_SIZE(uart3_mpu_irqs),
	.sdma_reqs	= uart3_sdma_reqs,
	.sdma_reqs_cnt	= ARRAY_SIZE(uart3_sdma_reqs),
	.main_clk	= "uart3_fck",
	.prcm		= {
		.omap2 = {
			.module_offs = CORE_MOD,
			.prcm_reg_id = 2,
			.module_bit = OMAP24XX_EN_UART3_SHIFT,
			.idlest_reg_id = 2,
			.idlest_idle_bit = OMAP24XX_EN_UART3_SHIFT,
		},
	},
	.slaves		= omap2420_uart3_slaves,
	.slaves_cnt	= ARRAY_SIZE(omap2420_uart3_slaves),
	.class		= &uart_class,
	.omap_chip	= OMAP_CHIP_INIT(CHIP_IS_OMAP2420),
};

/* I2C common */
static struct omap_hwmod_class_sysconfig i2c_sysc = {
	.rev_offs	= 0x00,
	.sysc_offs	= 0x20,
	.syss_offs	= 0x10,
	.sysc_flags	= SYSC_HAS_SOFTRESET,
	.sysc_fields	= &omap_hwmod_sysc_type1,
};

static struct omap_hwmod_class i2c_class = {
	.name		= "i2c",
	.sysc		= &i2c_sysc,
};

static struct omap_i2c_dev_attr i2c_dev_attr;

/* I2C1 */

static struct omap_hwmod_irq_info i2c1_mpu_irqs[] = {
	{ .irq = INT_24XX_I2C1_IRQ, },
};

static struct omap_hwmod_dma_info i2c1_sdma_reqs[] = {
	{ .name = "tx", .dma_req = OMAP24XX_DMA_I2C1_TX },
	{ .name = "rx", .dma_req = OMAP24XX_DMA_I2C1_RX },
};

static struct omap_hwmod_ocp_if *omap2420_i2c1_slaves[] = {
	&omap2420_l4_core__i2c1,
};

static struct omap_hwmod omap2420_i2c1_hwmod = {
	.name		= "i2c1",
	.mpu_irqs	= i2c1_mpu_irqs,
	.mpu_irqs_cnt	= ARRAY_SIZE(i2c1_mpu_irqs),
	.sdma_reqs	= i2c1_sdma_reqs,
	.sdma_reqs_cnt	= ARRAY_SIZE(i2c1_sdma_reqs),
	.main_clk	= "i2c1_fck",
	.prcm		= {
		.omap2 = {
			.module_offs = CORE_MOD,
			.prcm_reg_id = 1,
			.module_bit = OMAP2420_EN_I2C1_SHIFT,
			.idlest_reg_id = 1,
			.idlest_idle_bit = OMAP2420_ST_I2C1_SHIFT,
		},
	},
	.slaves		= omap2420_i2c1_slaves,
	.slaves_cnt	= ARRAY_SIZE(omap2420_i2c1_slaves),
	.class		= &i2c_class,
	.dev_attr	= &i2c_dev_attr,
	.omap_chip	= OMAP_CHIP_INIT(CHIP_IS_OMAP2420),
	.flags		= HWMOD_16BIT_REG,
};

/* I2C2 */

static struct omap_hwmod_irq_info i2c2_mpu_irqs[] = {
	{ .irq = INT_24XX_I2C2_IRQ, },
};

static struct omap_hwmod_dma_info i2c2_sdma_reqs[] = {
	{ .name = "tx", .dma_req = OMAP24XX_DMA_I2C2_TX },
	{ .name = "rx", .dma_req = OMAP24XX_DMA_I2C2_RX },
};

static struct omap_hwmod_ocp_if *omap2420_i2c2_slaves[] = {
	&omap2420_l4_core__i2c2,
};

static struct omap_hwmod omap2420_i2c2_hwmod = {
	.name		= "i2c2",
	.mpu_irqs	= i2c2_mpu_irqs,
	.mpu_irqs_cnt	= ARRAY_SIZE(i2c2_mpu_irqs),
	.sdma_reqs	= i2c2_sdma_reqs,
	.sdma_reqs_cnt	= ARRAY_SIZE(i2c2_sdma_reqs),
	.main_clk	= "i2c2_fck",
	.prcm		= {
		.omap2 = {
			.module_offs = CORE_MOD,
			.prcm_reg_id = 1,
			.module_bit = OMAP2420_EN_I2C2_SHIFT,
			.idlest_reg_id = 1,
			.idlest_idle_bit = OMAP2420_ST_I2C2_SHIFT,
		},
	},
	.slaves		= omap2420_i2c2_slaves,
	.slaves_cnt	= ARRAY_SIZE(omap2420_i2c2_slaves),
	.class		= &i2c_class,
	.dev_attr	= &i2c_dev_attr,
	.omap_chip	= OMAP_CHIP_INIT(CHIP_IS_OMAP2420),
	.flags		= HWMOD_16BIT_REG,
};

/* l4_wkup -> gpio1 */
static struct omap_hwmod_addr_space omap2420_gpio1_addr_space[] = {
	{
		.pa_start	= 0x48018000,
		.pa_end		= 0x480181ff,
		.flags		= ADDR_TYPE_RT
	},
};

static struct omap_hwmod_ocp_if omap2420_l4_wkup__gpio1 = {
	.master		= &omap2420_l4_wkup_hwmod,
	.slave		= &omap2420_gpio1_hwmod,
	.clk		= "gpios_ick",
	.addr		= omap2420_gpio1_addr_space,
	.addr_cnt	= ARRAY_SIZE(omap2420_gpio1_addr_space),
	.user		= OCP_USER_MPU | OCP_USER_SDMA,
};

/* l4_wkup -> gpio2 */
static struct omap_hwmod_addr_space omap2420_gpio2_addr_space[] = {
	{
		.pa_start	= 0x4801a000,
		.pa_end		= 0x4801a1ff,
		.flags		= ADDR_TYPE_RT
	},
};

static struct omap_hwmod_ocp_if omap2420_l4_wkup__gpio2 = {
	.master		= &omap2420_l4_wkup_hwmod,
	.slave		= &omap2420_gpio2_hwmod,
	.clk		= "gpios_ick",
	.addr		= omap2420_gpio2_addr_space,
	.addr_cnt	= ARRAY_SIZE(omap2420_gpio2_addr_space),
	.user		= OCP_USER_MPU | OCP_USER_SDMA,
};

/* l4_wkup -> gpio3 */
static struct omap_hwmod_addr_space omap2420_gpio3_addr_space[] = {
	{
		.pa_start	= 0x4801c000,
		.pa_end		= 0x4801c1ff,
		.flags		= ADDR_TYPE_RT
	},
};

static struct omap_hwmod_ocp_if omap2420_l4_wkup__gpio3 = {
	.master		= &omap2420_l4_wkup_hwmod,
	.slave		= &omap2420_gpio3_hwmod,
	.clk		= "gpios_ick",
	.addr		= omap2420_gpio3_addr_space,
	.addr_cnt	= ARRAY_SIZE(omap2420_gpio3_addr_space),
	.user		= OCP_USER_MPU | OCP_USER_SDMA,
};

/* l4_wkup -> gpio4 */
static struct omap_hwmod_addr_space omap2420_gpio4_addr_space[] = {
	{
		.pa_start	= 0x4801e000,
		.pa_end		= 0x4801e1ff,
		.flags		= ADDR_TYPE_RT
	},
};

static struct omap_hwmod_ocp_if omap2420_l4_wkup__gpio4 = {
	.master		= &omap2420_l4_wkup_hwmod,
	.slave		= &omap2420_gpio4_hwmod,
	.clk		= "gpios_ick",
	.addr		= omap2420_gpio4_addr_space,
	.addr_cnt	= ARRAY_SIZE(omap2420_gpio4_addr_space),
	.user		= OCP_USER_MPU | OCP_USER_SDMA,
};

/* gpio dev_attr */
static struct omap_gpio_dev_attr gpio_dev_attr = {
	.bank_width = 32,
	.dbck_flag = false,
};

static struct omap_hwmod_class_sysconfig omap242x_gpio_sysc = {
	.rev_offs	= 0x0000,
	.sysc_offs	= 0x0010,
	.syss_offs	= 0x0014,
	.sysc_flags	= (SYSC_HAS_ENAWAKEUP | SYSC_HAS_SIDLEMODE |
			   SYSC_HAS_SOFTRESET | SYSC_HAS_AUTOIDLE),
	.idlemodes	= (SIDLE_FORCE | SIDLE_NO | SIDLE_SMART),
	.sysc_fields    = &omap_hwmod_sysc_type1,
};

/*
 * 'gpio' class
 * general purpose io module
 */
static struct omap_hwmod_class omap242x_gpio_hwmod_class = {
	.name = "gpio",
	.sysc = &omap242x_gpio_sysc,
	.rev = 0,
};

/* gpio1 */
static struct omap_hwmod_irq_info omap242x_gpio1_irqs[] = {
	{ .irq = 29 }, /* INT_24XX_GPIO_BANK1 */
};

static struct omap_hwmod_ocp_if *omap2420_gpio1_slaves[] = {
	&omap2420_l4_wkup__gpio1,
};

static struct omap_hwmod omap2420_gpio1_hwmod = {
	.name		= "gpio1",
	.mpu_irqs	= omap242x_gpio1_irqs,
	.mpu_irqs_cnt	= ARRAY_SIZE(omap242x_gpio1_irqs),
	.main_clk	= "gpios_fck",
	.prcm		= {
		.omap2 = {
			.prcm_reg_id = 1,
			.module_bit = OMAP24XX_EN_GPIOS_SHIFT,
			.module_offs = WKUP_MOD,
			.idlest_reg_id = 1,
			.idlest_idle_bit = OMAP24XX_ST_GPIOS_SHIFT,
		},
	},
	.slaves		= omap2420_gpio1_slaves,
	.slaves_cnt	= ARRAY_SIZE(omap2420_gpio1_slaves),
	.class		= &omap242x_gpio_hwmod_class,
	.dev_attr	= &gpio_dev_attr,
	.omap_chip	= OMAP_CHIP_INIT(CHIP_IS_OMAP2420),
};

/* gpio2 */
static struct omap_hwmod_irq_info omap242x_gpio2_irqs[] = {
	{ .irq = 30 }, /* INT_24XX_GPIO_BANK2 */
};

static struct omap_hwmod_ocp_if *omap2420_gpio2_slaves[] = {
	&omap2420_l4_wkup__gpio2,
};

static struct omap_hwmod omap2420_gpio2_hwmod = {
	.name		= "gpio2",
	.mpu_irqs	= omap242x_gpio2_irqs,
	.mpu_irqs_cnt	= ARRAY_SIZE(omap242x_gpio2_irqs),
	.main_clk	= "gpios_fck",
	.prcm		= {
		.omap2 = {
			.prcm_reg_id = 1,
			.module_bit = OMAP24XX_EN_GPIOS_SHIFT,
			.module_offs = WKUP_MOD,
			.idlest_reg_id = 1,
			.idlest_idle_bit = OMAP24XX_ST_GPIOS_SHIFT,
		},
	},
	.slaves		= omap2420_gpio2_slaves,
	.slaves_cnt	= ARRAY_SIZE(omap2420_gpio2_slaves),
	.class		= &omap242x_gpio_hwmod_class,
	.dev_attr	= &gpio_dev_attr,
	.omap_chip	= OMAP_CHIP_INIT(CHIP_IS_OMAP2420),
};

/* gpio3 */
static struct omap_hwmod_irq_info omap242x_gpio3_irqs[] = {
	{ .irq = 31 }, /* INT_24XX_GPIO_BANK3 */
};

static struct omap_hwmod_ocp_if *omap2420_gpio3_slaves[] = {
	&omap2420_l4_wkup__gpio3,
};

static struct omap_hwmod omap2420_gpio3_hwmod = {
	.name		= "gpio3",
	.mpu_irqs	= omap242x_gpio3_irqs,
	.mpu_irqs_cnt	= ARRAY_SIZE(omap242x_gpio3_irqs),
	.main_clk	= "gpios_fck",
	.prcm		= {
		.omap2 = {
			.prcm_reg_id = 1,
			.module_bit = OMAP24XX_EN_GPIOS_SHIFT,
			.module_offs = WKUP_MOD,
			.idlest_reg_id = 1,
			.idlest_idle_bit = OMAP24XX_ST_GPIOS_SHIFT,
		},
	},
	.slaves		= omap2420_gpio3_slaves,
	.slaves_cnt	= ARRAY_SIZE(omap2420_gpio3_slaves),
	.class		= &omap242x_gpio_hwmod_class,
	.dev_attr	= &gpio_dev_attr,
	.omap_chip	= OMAP_CHIP_INIT(CHIP_IS_OMAP2420),
};

/* gpio4 */
static struct omap_hwmod_irq_info omap242x_gpio4_irqs[] = {
	{ .irq = 32 }, /* INT_24XX_GPIO_BANK4 */
};

static struct omap_hwmod_ocp_if *omap2420_gpio4_slaves[] = {
	&omap2420_l4_wkup__gpio4,
};

static struct omap_hwmod omap2420_gpio4_hwmod = {
	.name		= "gpio4",
	.mpu_irqs	= omap242x_gpio4_irqs,
	.mpu_irqs_cnt	= ARRAY_SIZE(omap242x_gpio4_irqs),
	.main_clk	= "gpios_fck",
	.prcm		= {
		.omap2 = {
			.prcm_reg_id = 1,
			.module_bit = OMAP24XX_EN_GPIOS_SHIFT,
			.module_offs = WKUP_MOD,
			.idlest_reg_id = 1,
			.idlest_idle_bit = OMAP24XX_ST_GPIOS_SHIFT,
		},
	},
	.slaves		= omap2420_gpio4_slaves,
	.slaves_cnt	= ARRAY_SIZE(omap2420_gpio4_slaves),
	.class		= &omap242x_gpio_hwmod_class,
	.dev_attr	= &gpio_dev_attr,
	.omap_chip	= OMAP_CHIP_INIT(CHIP_IS_OMAP2420),
};

static __initdata struct omap_hwmod *omap2420_hwmods[] = {
	&omap2420_l3_main_hwmod,
	&omap2420_l4_core_hwmod,
	&omap2420_l4_wkup_hwmod,
	&omap2420_mpu_hwmod,
	&omap2420_iva_hwmod,
	&omap2420_wd_timer2_hwmod,
	&omap2420_uart1_hwmod,
	&omap2420_uart2_hwmod,
	&omap2420_uart3_hwmod,
	&omap2420_i2c1_hwmod,
	&omap2420_i2c2_hwmod,

	/* gpio class */
	&omap2420_gpio1_hwmod,
	&omap2420_gpio2_hwmod,
	&omap2420_gpio3_hwmod,
	&omap2420_gpio4_hwmod,
	NULL,
};

int __init omap2420_hwmod_init(void)
{
	return omap_hwmod_init(omap2420_hwmods);
}<|MERGE_RESOLUTION|>--- conflicted
+++ resolved
@@ -23,10 +23,7 @@
 
 #include "cm-regbits-24xx.h"
 #include "prm-regbits-24xx.h"
-<<<<<<< HEAD
-=======
 #include "wd_timer.h"
->>>>>>> 5528d6e9
 
 /*
  * OMAP2420 hardware module integration data
