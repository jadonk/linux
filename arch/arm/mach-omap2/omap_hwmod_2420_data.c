/*
 * omap_hwmod_2420_data.c - hardware modules present on the OMAP2420 chips
 *
 * Copyright (C) 2009-2010 Nokia Corporation
 * Paul Walmsley
 *
 * This program is free software; you can redistribute it and/or modify
 * it under the terms of the GNU General Public License version 2 as
 * published by the Free Software Foundation.
 *
 * XXX handle crossbar/shared link difference for L3?
 * XXX these should be marked initdata for multi-OMAP kernels
 */
#include <plat/omap_hwmod.h>
#include <mach/irqs.h>
#include <plat/cpu.h>
#include <plat/dma.h>
<<<<<<< HEAD
#include <plat/serial.h>
=======
#include <plat/i2c.h>
#include <plat/omap24xx.h>
>>>>>>> cb681888

#include "omap_hwmod_common_data.h"

#include "cm-regbits-24xx.h"
#include "prm-regbits-24xx.h"
#include "cm-regbits-24xx.h"

/*
 * OMAP2420 hardware module integration data
 *
 * ALl of the data in this section should be autogeneratable from the
 * TI hardware database or other technical documentation.  Data that
 * is driver-specific or driver-kernel integration-specific belongs
 * elsewhere.
 */

static struct omap_hwmod omap2420_mpu_hwmod;
static struct omap_hwmod omap2420_iva_hwmod;
static struct omap_hwmod omap2420_l3_main_hwmod;
static struct omap_hwmod omap2420_l4_core_hwmod;
static struct omap_hwmod omap2420_wd_timer2_hwmod;

/* L3 -> L4_CORE interface */
static struct omap_hwmod_ocp_if omap2420_l3_main__l4_core = {
	.master	= &omap2420_l3_main_hwmod,
	.slave	= &omap2420_l4_core_hwmod,
	.user	= OCP_USER_MPU | OCP_USER_SDMA,
};

/* MPU -> L3 interface */
static struct omap_hwmod_ocp_if omap2420_mpu__l3_main = {
	.master = &omap2420_mpu_hwmod,
	.slave	= &omap2420_l3_main_hwmod,
	.user	= OCP_USER_MPU,
};

/* Slave interfaces on the L3 interconnect */
static struct omap_hwmod_ocp_if *omap2420_l3_main_slaves[] = {
	&omap2420_mpu__l3_main,
};

/* Master interfaces on the L3 interconnect */
static struct omap_hwmod_ocp_if *omap2420_l3_main_masters[] = {
	&omap2420_l3_main__l4_core,
};

/* L3 */
static struct omap_hwmod omap2420_l3_main_hwmod = {
	.name		= "l3_main",
	.class		= &l3_hwmod_class,
	.masters	= omap2420_l3_main_masters,
	.masters_cnt	= ARRAY_SIZE(omap2420_l3_main_masters),
	.slaves		= omap2420_l3_main_slaves,
	.slaves_cnt	= ARRAY_SIZE(omap2420_l3_main_slaves),
	.omap_chip	= OMAP_CHIP_INIT(CHIP_IS_OMAP2420),
	.flags		= HWMOD_NO_IDLEST,
};

static struct omap_hwmod omap2420_l4_wkup_hwmod;
<<<<<<< HEAD
static struct omap_hwmod omap2420_uart1_hwmod;
static struct omap_hwmod omap2420_uart2_hwmod;
static struct omap_hwmod omap2420_uart3_hwmod;
=======
static struct omap_hwmod omap2420_i2c1_hwmod;
static struct omap_hwmod omap2420_i2c2_hwmod;
>>>>>>> cb681888

/* L4_CORE -> L4_WKUP interface */
static struct omap_hwmod_ocp_if omap2420_l4_core__l4_wkup = {
	.master	= &omap2420_l4_core_hwmod,
	.slave	= &omap2420_l4_wkup_hwmod,
	.user	= OCP_USER_MPU | OCP_USER_SDMA,
};

<<<<<<< HEAD
/* L4 CORE -> UART1 interface */
static struct omap_hwmod_addr_space omap2420_uart1_addr_space[] = {
	{
		.pa_start	= OMAP2_UART1_BASE,
		.pa_end		= OMAP2_UART1_BASE + SZ_8K - 1,
		.flags		= ADDR_MAP_ON_INIT | ADDR_TYPE_RT,
	},
};

static struct omap_hwmod_ocp_if omap2_l4_core__uart1 = {
	.master		= &omap2420_l4_core_hwmod,
	.slave		= &omap2420_uart1_hwmod,
	.clk		= "uart1_ick",
	.addr		= omap2420_uart1_addr_space,
	.addr_cnt	= ARRAY_SIZE(omap2420_uart1_addr_space),
	.user		= OCP_USER_MPU | OCP_USER_SDMA,
};

/* L4 CORE -> UART2 interface */
static struct omap_hwmod_addr_space omap2420_uart2_addr_space[] = {
	{
		.pa_start	= OMAP2_UART2_BASE,
		.pa_end		= OMAP2_UART2_BASE + SZ_1K - 1,
		.flags		= ADDR_MAP_ON_INIT | ADDR_TYPE_RT,
	},
};

static struct omap_hwmod_ocp_if omap2_l4_core__uart2 = {
	.master		= &omap2420_l4_core_hwmod,
	.slave		= &omap2420_uart2_hwmod,
	.clk		= "uart2_ick",
	.addr		= omap2420_uart2_addr_space,
	.addr_cnt	= ARRAY_SIZE(omap2420_uart2_addr_space),
	.user		= OCP_USER_MPU | OCP_USER_SDMA,
};

/* L4 PER -> UART3 interface */
static struct omap_hwmod_addr_space omap2420_uart3_addr_space[] = {
	{
		.pa_start	= OMAP2_UART3_BASE,
		.pa_end		= OMAP2_UART3_BASE + SZ_1K - 1,
		.flags		= ADDR_MAP_ON_INIT | ADDR_TYPE_RT,
	},
};

static struct omap_hwmod_ocp_if omap2_l4_core__uart3 = {
	.master		= &omap2420_l4_core_hwmod,
	.slave		= &omap2420_uart3_hwmod,
	.clk		= "uart3_ick",
	.addr		= omap2420_uart3_addr_space,
	.addr_cnt	= ARRAY_SIZE(omap2420_uart3_addr_space),
=======
/* I2C IP block address space length (in bytes) */
#define OMAP2_I2C_AS_LEN		128

/* L4 CORE -> I2C1 interface */
static struct omap_hwmod_addr_space omap2420_i2c1_addr_space[] = {
	{
		.pa_start	= 0x48070000,
		.pa_end		= 0x48070000 + OMAP2_I2C_AS_LEN - 1,
		.flags		= ADDR_TYPE_RT,
	},
};

static struct omap_hwmod_ocp_if omap2420_l4_core__i2c1 = {
	.master		= &omap2420_l4_core_hwmod,
	.slave		= &omap2420_i2c1_hwmod,
	.clk		= "i2c1_ick",
	.addr		= omap2420_i2c1_addr_space,
	.addr_cnt	= ARRAY_SIZE(omap2420_i2c1_addr_space),
	.user		= OCP_USER_MPU | OCP_USER_SDMA,
};

/* L4 CORE -> I2C2 interface */
static struct omap_hwmod_addr_space omap2420_i2c2_addr_space[] = {
	{
		.pa_start	= 0x48072000,
		.pa_end		= 0x48072000 + OMAP2_I2C_AS_LEN - 1,
		.flags		= ADDR_TYPE_RT,
	},
};

static struct omap_hwmod_ocp_if omap2420_l4_core__i2c2 = {
	.master		= &omap2420_l4_core_hwmod,
	.slave		= &omap2420_i2c2_hwmod,
	.clk		= "i2c2_ick",
	.addr		= omap2420_i2c2_addr_space,
	.addr_cnt	= ARRAY_SIZE(omap2420_i2c2_addr_space),
>>>>>>> cb681888
	.user		= OCP_USER_MPU | OCP_USER_SDMA,
};

/* Slave interfaces on the L4_CORE interconnect */
static struct omap_hwmod_ocp_if *omap2420_l4_core_slaves[] = {
	&omap2420_l3_main__l4_core,
};

/* Master interfaces on the L4_CORE interconnect */
static struct omap_hwmod_ocp_if *omap2420_l4_core_masters[] = {
	&omap2420_l4_core__l4_wkup,
<<<<<<< HEAD
	&omap2_l4_core__uart1,
	&omap2_l4_core__uart2,
	&omap2_l4_core__uart3,
=======
	&omap2420_l4_core__i2c1,
	&omap2420_l4_core__i2c2
>>>>>>> cb681888
};

/* L4 CORE */
static struct omap_hwmod omap2420_l4_core_hwmod = {
	.name		= "l4_core",
	.class		= &l4_hwmod_class,
	.masters	= omap2420_l4_core_masters,
	.masters_cnt	= ARRAY_SIZE(omap2420_l4_core_masters),
	.slaves		= omap2420_l4_core_slaves,
	.slaves_cnt	= ARRAY_SIZE(omap2420_l4_core_slaves),
	.omap_chip	= OMAP_CHIP_INIT(CHIP_IS_OMAP2420),
	.flags		= HWMOD_NO_IDLEST,
};

/* Slave interfaces on the L4_WKUP interconnect */
static struct omap_hwmod_ocp_if *omap2420_l4_wkup_slaves[] = {
	&omap2420_l4_core__l4_wkup,
};

/* Master interfaces on the L4_WKUP interconnect */
static struct omap_hwmod_ocp_if *omap2420_l4_wkup_masters[] = {
};

/* L4 WKUP */
static struct omap_hwmod omap2420_l4_wkup_hwmod = {
	.name		= "l4_wkup",
	.class		= &l4_hwmod_class,
	.masters	= omap2420_l4_wkup_masters,
	.masters_cnt	= ARRAY_SIZE(omap2420_l4_wkup_masters),
	.slaves		= omap2420_l4_wkup_slaves,
	.slaves_cnt	= ARRAY_SIZE(omap2420_l4_wkup_slaves),
	.omap_chip	= OMAP_CHIP_INIT(CHIP_IS_OMAP2420),
	.flags		= HWMOD_NO_IDLEST,
};

/* Master interfaces on the MPU device */
static struct omap_hwmod_ocp_if *omap2420_mpu_masters[] = {
	&omap2420_mpu__l3_main,
};

/* MPU */
static struct omap_hwmod omap2420_mpu_hwmod = {
	.name		= "mpu",
	.class		= &mpu_hwmod_class,
	.main_clk	= "mpu_ck",
	.masters	= omap2420_mpu_masters,
	.masters_cnt	= ARRAY_SIZE(omap2420_mpu_masters),
	.omap_chip	= OMAP_CHIP_INIT(CHIP_IS_OMAP2420),
};

/*
 * IVA1 interface data
 */

/* IVA <- L3 interface */
static struct omap_hwmod_ocp_if omap2420_l3__iva = {
	.master		= &omap2420_l3_main_hwmod,
	.slave		= &omap2420_iva_hwmod,
	.clk		= "iva1_ifck",
	.user		= OCP_USER_MPU | OCP_USER_SDMA,
};

static struct omap_hwmod_ocp_if *omap2420_iva_masters[] = {
	&omap2420_l3__iva,
};

/*
 * IVA2 (IVA2)
 */

static struct omap_hwmod omap2420_iva_hwmod = {
	.name		= "iva",
	.class		= &iva_hwmod_class,
	.masters	= omap2420_iva_masters,
	.masters_cnt	= ARRAY_SIZE(omap2420_iva_masters),
	.omap_chip	= OMAP_CHIP_INIT(CHIP_IS_OMAP2420)
};

<<<<<<< HEAD
/* l4_wkup -> wd_timer2 */
static struct omap_hwmod_addr_space omap2420_wd_timer2_addrs[] = {
	{
		.pa_start	= 0x48022000,
		.pa_end		= 0x4802207f,
		.flags		= ADDR_TYPE_RT
	},
};

static struct omap_hwmod_ocp_if omap2420_l4_wkup__wd_timer2 = {
	.master		= &omap2420_l4_wkup_hwmod,
	.slave		= &omap2420_wd_timer2_hwmod,
	.clk		= "mpu_wdt_ick",
	.addr		= omap2420_wd_timer2_addrs,
	.addr_cnt	= ARRAY_SIZE(omap2420_wd_timer2_addrs),
	.user		= OCP_USER_MPU | OCP_USER_SDMA,
};

/*
 * 'wd_timer' class
 * 32-bit watchdog upward counter that generates a pulse on the reset pin on
 * overflow condition
 */

static struct omap_hwmod_class_sysconfig omap2420_wd_timer_sysc = {
	.rev_offs	= 0x0000,
	.sysc_offs	= 0x0010,
	.syss_offs	= 0x0014,
	.sysc_flags	= (SYSC_HAS_EMUFREE | SYSC_HAS_SOFTRESET |
			   SYSC_HAS_AUTOIDLE),
	.sysc_fields    = &omap_hwmod_sysc_type1,
};

static struct omap_hwmod_class omap2420_wd_timer_hwmod_class = {
	.name = "wd_timer",
	.sysc = &omap2420_wd_timer_sysc,
};

/* wd_timer2 */
static struct omap_hwmod_ocp_if *omap2420_wd_timer2_slaves[] = {
	&omap2420_l4_wkup__wd_timer2,
};

static struct omap_hwmod omap2420_wd_timer2_hwmod = {
	.name		= "wd_timer2",
	.class		= &omap2420_wd_timer_hwmod_class,
	.main_clk	= "mpu_wdt_fck",
	.prcm		= {
		.omap2 = {
			.prcm_reg_id = 1,
			.module_bit = OMAP24XX_EN_MPU_WDT_SHIFT,
			.module_offs = WKUP_MOD,
			.idlest_reg_id = 1,
			.idlest_idle_bit = OMAP24XX_ST_MPU_WDT_SHIFT,
		},
	},
	.slaves		= omap2420_wd_timer2_slaves,
	.slaves_cnt	= ARRAY_SIZE(omap2420_wd_timer2_slaves),
	.omap_chip	= OMAP_CHIP_INIT(CHIP_IS_OMAP2420),
};

/* UART */

static struct omap_hwmod_class_sysconfig uart_sysc = {
	.rev_offs	= 0x50,
	.sysc_offs	= 0x54,
	.syss_offs	= 0x58,
	.sysc_flags	= (SYSC_HAS_SIDLEMODE |
			   SYSC_HAS_ENAWAKEUP | SYSC_HAS_SOFTRESET |
			   SYSC_HAS_AUTOIDLE),
	.idlemodes	= (SIDLE_FORCE | SIDLE_NO | SIDLE_SMART),
	.sysc_fields    = &omap_hwmod_sysc_type1,
};

static struct omap_hwmod_class uart_class = {
	.name = "uart",
	.sysc = &uart_sysc,
};

/* UART1 */

static struct omap_hwmod_irq_info uart1_mpu_irqs[] = {
	{ .irq = INT_24XX_UART1_IRQ, },
};

static struct omap_hwmod_dma_info uart1_sdma_reqs[] = {
	{ .name = "rx",	.dma_req = OMAP24XX_DMA_UART1_RX, },
	{ .name = "tx",	.dma_req = OMAP24XX_DMA_UART1_TX, },
};

static struct omap_hwmod_ocp_if *omap2420_uart1_slaves[] = {
	&omap2_l4_core__uart1,
};

static struct omap_hwmod omap2420_uart1_hwmod = {
	.name		= "uart1",
	.mpu_irqs	= uart1_mpu_irqs,
	.mpu_irqs_cnt	= ARRAY_SIZE(uart1_mpu_irqs),
	.sdma_reqs	= uart1_sdma_reqs,
	.sdma_reqs_cnt	= ARRAY_SIZE(uart1_sdma_reqs),
	.main_clk	= "uart1_fck",
	.prcm		= {
		.omap2 = {
			.module_offs = CORE_MOD,
			.prcm_reg_id = 1,
			.module_bit = OMAP24XX_EN_UART1_SHIFT,
			.idlest_reg_id = 1,
			.idlest_idle_bit = OMAP24XX_EN_UART1_SHIFT,
		},
	},
	.slaves		= omap2420_uart1_slaves,
	.slaves_cnt	= ARRAY_SIZE(omap2420_uart1_slaves),
	.class		= &uart_class,
	.omap_chip	= OMAP_CHIP_INIT(CHIP_IS_OMAP2420),
};

/* UART2 */

static struct omap_hwmod_irq_info uart2_mpu_irqs[] = {
	{ .irq = INT_24XX_UART2_IRQ, },
};

static struct omap_hwmod_dma_info uart2_sdma_reqs[] = {
	{ .name = "rx",	.dma_req = OMAP24XX_DMA_UART2_RX, },
	{ .name = "tx",	.dma_req = OMAP24XX_DMA_UART2_TX, },
};

static struct omap_hwmod_ocp_if *omap2420_uart2_slaves[] = {
	&omap2_l4_core__uart2,
};

static struct omap_hwmod omap2420_uart2_hwmod = {
	.name		= "uart2",
	.mpu_irqs	= uart2_mpu_irqs,
	.mpu_irqs_cnt	= ARRAY_SIZE(uart2_mpu_irqs),
	.sdma_reqs	= uart2_sdma_reqs,
	.sdma_reqs_cnt	= ARRAY_SIZE(uart2_sdma_reqs),
	.main_clk	= "uart2_fck",
	.prcm		= {
		.omap2 = {
			.module_offs = CORE_MOD,
			.prcm_reg_id = 1,
			.module_bit = OMAP24XX_EN_UART2_SHIFT,
			.idlest_reg_id = 1,
			.idlest_idle_bit = OMAP24XX_EN_UART2_SHIFT,
		},
	},
	.slaves		= omap2420_uart2_slaves,
	.slaves_cnt	= ARRAY_SIZE(omap2420_uart2_slaves),
	.class		= &uart_class,
	.omap_chip	= OMAP_CHIP_INIT(CHIP_IS_OMAP2420),
};

/* UART3 */

static struct omap_hwmod_irq_info uart3_mpu_irqs[] = {
	{ .irq = INT_24XX_UART3_IRQ, },
};

static struct omap_hwmod_dma_info uart3_sdma_reqs[] = {
	{ .name = "rx",	.dma_req = OMAP24XX_DMA_UART3_RX, },
	{ .name = "tx",	.dma_req = OMAP24XX_DMA_UART3_TX, },
};

static struct omap_hwmod_ocp_if *omap2420_uart3_slaves[] = {
	&omap2_l4_core__uart3,
};

static struct omap_hwmod omap2420_uart3_hwmod = {
	.name		= "uart3",
	.mpu_irqs	= uart3_mpu_irqs,
	.mpu_irqs_cnt	= ARRAY_SIZE(uart3_mpu_irqs),
	.sdma_reqs	= uart3_sdma_reqs,
	.sdma_reqs_cnt	= ARRAY_SIZE(uart3_sdma_reqs),
	.main_clk	= "uart3_fck",
	.prcm		= {
		.omap2 = {
			.module_offs = CORE_MOD,
			.prcm_reg_id = 2,
			.module_bit = OMAP24XX_EN_UART3_SHIFT,
			.idlest_reg_id = 2,
			.idlest_idle_bit = OMAP24XX_EN_UART3_SHIFT,
		},
	},
	.slaves		= omap2420_uart3_slaves,
	.slaves_cnt	= ARRAY_SIZE(omap2420_uart3_slaves),
	.class		= &uart_class,
=======
/* I2C common */
static struct omap_hwmod_class_sysconfig i2c_sysc = {
	.rev_offs	= 0x00,
	.sysc_offs	= 0x20,
	.syss_offs	= 0x10,
	.sysc_flags	= SYSC_HAS_SOFTRESET,
	.sysc_fields	= &omap_hwmod_sysc_type1,
};

static struct omap_hwmod_class i2c_class = {
	.name		= "i2c",
	.sysc		= &i2c_sysc,
};

static struct omap_i2c_dev_attr i2c_dev_attr;

/* I2C1 */

static struct omap_hwmod_irq_info i2c1_mpu_irqs[] = {
	{ .irq = INT_24XX_I2C1_IRQ, },
};

static struct omap_hwmod_dma_info i2c1_sdma_reqs[] = {
	{ .name = "tx", .dma_req = OMAP24XX_DMA_I2C1_TX },
	{ .name = "rx", .dma_req = OMAP24XX_DMA_I2C1_RX },
};

static struct omap_hwmod_ocp_if *omap2420_i2c1_slaves[] = {
	&omap2420_l4_core__i2c1,
};

static struct omap_hwmod omap2420_i2c1_hwmod = {
	.name		= "i2c1",
	.mpu_irqs	= i2c1_mpu_irqs,
	.mpu_irqs_cnt	= ARRAY_SIZE(i2c1_mpu_irqs),
	.sdma_reqs	= i2c1_sdma_reqs,
	.sdma_reqs_cnt	= ARRAY_SIZE(i2c1_sdma_reqs),
	.main_clk	= "i2c1_fck",
	.prcm		= {
		.omap2 = {
			.prcm_reg_id = 1,
			.module_bit = OMAP2420_EN_I2C1_SHIFT,
			.idlest_reg_id = 1,
			.idlest_idle_bit = OMAP2420_ST_I2C1_SHIFT,
		},
	},
	.slaves		= omap2420_i2c1_slaves,
	.slaves_cnt	= ARRAY_SIZE(omap2420_i2c1_slaves),
	.class		= &i2c_class,
	.dev_attr	= &i2c_dev_attr,
	.omap_chip	= OMAP_CHIP_INIT(CHIP_IS_OMAP2420),
};

/* I2C2 */

static struct omap_hwmod_irq_info i2c2_mpu_irqs[] = {
	{ .irq = INT_24XX_I2C2_IRQ, },
};

static struct omap_hwmod_dma_info i2c2_sdma_reqs[] = {
	{ .name = "tx", .dma_req = OMAP24XX_DMA_I2C2_TX },
	{ .name = "rx", .dma_req = OMAP24XX_DMA_I2C2_RX },
};

static struct omap_hwmod_ocp_if *omap2420_i2c2_slaves[] = {
	&omap2420_l4_core__i2c2,
};

static struct omap_hwmod omap2420_i2c2_hwmod = {
	.name		= "i2c2",
	.mpu_irqs	= i2c2_mpu_irqs,
	.mpu_irqs_cnt	= ARRAY_SIZE(i2c2_mpu_irqs),
	.sdma_reqs	= i2c2_sdma_reqs,
	.sdma_reqs_cnt	= ARRAY_SIZE(i2c2_sdma_reqs),
	.main_clk	= "i2c2_fck",
	.prcm		= {
		.omap2 = {
			.prcm_reg_id = 1,
			.module_bit = OMAP2420_EN_I2C2_SHIFT,
			.idlest_reg_id = 1,
			.idlest_idle_bit = OMAP2420_ST_I2C2_SHIFT,
		},
	},
	.slaves		= omap2420_i2c2_slaves,
	.slaves_cnt	= ARRAY_SIZE(omap2420_i2c2_slaves),
	.class		= &i2c_class,
	.dev_attr	= &i2c_dev_attr,
>>>>>>> cb681888
	.omap_chip	= OMAP_CHIP_INIT(CHIP_IS_OMAP2420),
};

static __initdata struct omap_hwmod *omap2420_hwmods[] = {
	&omap2420_l3_main_hwmod,
	&omap2420_l4_core_hwmod,
	&omap2420_l4_wkup_hwmod,
	&omap2420_mpu_hwmod,
	&omap2420_iva_hwmod,
<<<<<<< HEAD
	&omap2420_wd_timer2_hwmod,
	&omap2420_uart1_hwmod,
	&omap2420_uart2_hwmod,
	&omap2420_uart3_hwmod,
=======
	&omap2420_i2c1_hwmod,
	&omap2420_i2c2_hwmod,
>>>>>>> cb681888
	NULL,
};

int __init omap2420_hwmod_init(void)
{
	return omap_hwmod_init(omap2420_hwmods);
}<|MERGE_RESOLUTION|>--- conflicted
+++ resolved
@@ -15,12 +15,9 @@
 #include <mach/irqs.h>
 #include <plat/cpu.h>
 #include <plat/dma.h>
-<<<<<<< HEAD
 #include <plat/serial.h>
-=======
 #include <plat/i2c.h>
 #include <plat/omap24xx.h>
->>>>>>> cb681888
 
 #include "omap_hwmod_common_data.h"
 
@@ -80,14 +77,11 @@
 };
 
 static struct omap_hwmod omap2420_l4_wkup_hwmod;
-<<<<<<< HEAD
 static struct omap_hwmod omap2420_uart1_hwmod;
 static struct omap_hwmod omap2420_uart2_hwmod;
 static struct omap_hwmod omap2420_uart3_hwmod;
-=======
 static struct omap_hwmod omap2420_i2c1_hwmod;
 static struct omap_hwmod omap2420_i2c2_hwmod;
->>>>>>> cb681888
 
 /* L4_CORE -> L4_WKUP interface */
 static struct omap_hwmod_ocp_if omap2420_l4_core__l4_wkup = {
@@ -96,7 +90,6 @@
 	.user	= OCP_USER_MPU | OCP_USER_SDMA,
 };
 
-<<<<<<< HEAD
 /* L4 CORE -> UART1 interface */
 static struct omap_hwmod_addr_space omap2420_uart1_addr_space[] = {
 	{
@@ -148,7 +141,9 @@
 	.clk		= "uart3_ick",
 	.addr		= omap2420_uart3_addr_space,
 	.addr_cnt	= ARRAY_SIZE(omap2420_uart3_addr_space),
-=======
+	.user		= OCP_USER_MPU | OCP_USER_SDMA,
+};
+
 /* I2C IP block address space length (in bytes) */
 #define OMAP2_I2C_AS_LEN		128
 
@@ -185,7 +180,6 @@
 	.clk		= "i2c2_ick",
 	.addr		= omap2420_i2c2_addr_space,
 	.addr_cnt	= ARRAY_SIZE(omap2420_i2c2_addr_space),
->>>>>>> cb681888
 	.user		= OCP_USER_MPU | OCP_USER_SDMA,
 };
 
@@ -197,14 +191,11 @@
 /* Master interfaces on the L4_CORE interconnect */
 static struct omap_hwmod_ocp_if *omap2420_l4_core_masters[] = {
 	&omap2420_l4_core__l4_wkup,
-<<<<<<< HEAD
 	&omap2_l4_core__uart1,
 	&omap2_l4_core__uart2,
 	&omap2_l4_core__uart3,
-=======
 	&omap2420_l4_core__i2c1,
 	&omap2420_l4_core__i2c2
->>>>>>> cb681888
 };
 
 /* L4 CORE */
@@ -283,7 +274,6 @@
 	.omap_chip	= OMAP_CHIP_INIT(CHIP_IS_OMAP2420)
 };
 
-<<<<<<< HEAD
 /* l4_wkup -> wd_timer2 */
 static struct omap_hwmod_addr_space omap2420_wd_timer2_addrs[] = {
 	{
@@ -471,7 +461,9 @@
 	.slaves		= omap2420_uart3_slaves,
 	.slaves_cnt	= ARRAY_SIZE(omap2420_uart3_slaves),
 	.class		= &uart_class,
-=======
+	.omap_chip	= OMAP_CHIP_INIT(CHIP_IS_OMAP2420),
+};
+
 /* I2C common */
 static struct omap_hwmod_class_sysconfig i2c_sysc = {
 	.rev_offs	= 0x00,
@@ -559,7 +551,6 @@
 	.slaves_cnt	= ARRAY_SIZE(omap2420_i2c2_slaves),
 	.class		= &i2c_class,
 	.dev_attr	= &i2c_dev_attr,
->>>>>>> cb681888
 	.omap_chip	= OMAP_CHIP_INIT(CHIP_IS_OMAP2420),
 };
 
@@ -569,15 +560,12 @@
 	&omap2420_l4_wkup_hwmod,
 	&omap2420_mpu_hwmod,
 	&omap2420_iva_hwmod,
-<<<<<<< HEAD
 	&omap2420_wd_timer2_hwmod,
 	&omap2420_uart1_hwmod,
 	&omap2420_uart2_hwmod,
 	&omap2420_uart3_hwmod,
-=======
 	&omap2420_i2c1_hwmod,
 	&omap2420_i2c2_hwmod,
->>>>>>> cb681888
 	NULL,
 };
 
