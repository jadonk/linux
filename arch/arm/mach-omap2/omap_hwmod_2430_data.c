--- conflicted
+++ resolved
@@ -15,12 +15,9 @@
 #include <mach/irqs.h>
 #include <plat/cpu.h>
 #include <plat/dma.h>
-<<<<<<< HEAD
 #include <plat/serial.h>
-=======
 #include <plat/i2c.h>
 #include <plat/omap24xx.h>
->>>>>>> e6a952ba
 
 #include "omap_hwmod_common_data.h"
 
@@ -79,11 +76,9 @@
 };
 
 static struct omap_hwmod omap2430_l4_wkup_hwmod;
-<<<<<<< HEAD
 static struct omap_hwmod omap2430_uart1_hwmod;
 static struct omap_hwmod omap2430_uart2_hwmod;
 static struct omap_hwmod omap2430_uart3_hwmod;
-=======
 static struct omap_hwmod omap2430_i2c1_hwmod;
 static struct omap_hwmod omap2430_i2c2_hwmod;
 
@@ -125,7 +120,6 @@
 	.addr_cnt	= ARRAY_SIZE(omap2430_i2c2_addr_space),
 	.user		= OCP_USER_MPU | OCP_USER_SDMA,
 };
->>>>>>> e6a952ba
 
 /* L4_CORE -> L4_WKUP interface */
 static struct omap_hwmod_ocp_if omap2430_l4_core__l4_wkup = {
@@ -277,7 +271,6 @@
 	.omap_chip	= OMAP_CHIP_INIT(CHIP_IS_OMAP2430)
 };
 
-<<<<<<< HEAD
 /* l4_wkup -> wd_timer2 */
 static struct omap_hwmod_addr_space omap2430_wd_timer2_addrs[] = {
 	{
@@ -465,7 +458,9 @@
 	.slaves		= omap2430_uart3_slaves,
 	.slaves_cnt	= ARRAY_SIZE(omap2430_uart3_slaves),
 	.class		= &uart_class,
-=======
+	.omap_chip	= OMAP_CHIP_INIT(CHIP_IS_OMAP2430),
+};
+
 /* I2C common */
 static struct omap_hwmod_class_sysconfig i2c_sysc = {
 	.rev_offs	= 0x00,
@@ -571,7 +566,6 @@
 	.slaves_cnt	= ARRAY_SIZE(omap2430_i2c2_slaves),
 	.class		= &i2c_class,
 	.dev_attr	= &i2c2_dev_attr,
->>>>>>> e6a952ba
 	.omap_chip	= OMAP_CHIP_INIT(CHIP_IS_OMAP2430),
 };
 
@@ -581,15 +575,12 @@
 	&omap2430_l4_wkup_hwmod,
 	&omap2430_mpu_hwmod,
 	&omap2430_iva_hwmod,
-<<<<<<< HEAD
 	&omap2430_wd_timer2_hwmod,
 	&omap2430_uart1_hwmod,
 	&omap2430_uart2_hwmod,
 	&omap2430_uart3_hwmod,
-=======
 	&omap2430_i2c1_hwmod,
 	&omap2430_i2c2_hwmod,
->>>>>>> e6a952ba
 	NULL,
 };
 
