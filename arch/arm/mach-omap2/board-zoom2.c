/*
 * Copyright (C) 2009 Texas Instruments Inc.
 * Mikkel Christensen <mlc@ti.com>
 *
 * Modified from mach-omap2/board-ldp.c
 *
 * This program is free software; you can redistribute it and/or modify
 * it under the terms of the GNU General Public License version 2 as
 * published by the Free Software Foundation.
 */

#include <linux/kernel.h>
#include <linux/init.h>
#include <linux/platform_device.h>
#include <linux/input.h>
#include <linux/gpio.h>
#include <linux/i2c/twl4030.h>
#include <linux/regulator/machine.h>
#include <linux/io.h>

#include <asm/mach-types.h>
#include <asm/mach/arch.h>
#include <asm/mach/map.h>

#include <mach/common.h>
#include <mach/usb.h>
#include <mach/keypad.h>

#include "mmc-twl4030.h"

<<<<<<< HEAD
#define ZOOM2_QUART_PHYS        0x10000000
#define ZOOM2_QUART_VIRT        0xFB000000
#define ZOOM2_QUART_SIZE        SZ_1M
=======
#include <media/v4l2-int-device.h>

#if defined(CONFIG_VIDEO_IMX046) || defined(CONFIG_VIDEO_IMX046_MODULE)
#include <media/imx046.h>
extern struct imx046_platform_data zoom2_imx046_platform_data;
#endif

extern void zoom2_cam_init(void);

#ifdef CONFIG_VIDEO_LV8093
#include <media/lv8093.h>
extern struct imx046_platform_data zoom2_lv8093_platform_data;
#endif
>>>>>>> 5d59e7a0

/* Zoom2 has Qwerty keyboard*/
static int zoom2_twl4030_keymap[] = {
	KEY(0, 0, KEY_E),
	KEY(1, 0, KEY_R),
	KEY(2, 0, KEY_T),
	KEY(3, 0, KEY_HOME),
	KEY(6, 0, KEY_I),
	KEY(7, 0, KEY_LEFTSHIFT),
	KEY(0, 1, KEY_D),
	KEY(1, 1, KEY_F),
	KEY(2, 1, KEY_G),
	KEY(3, 1, KEY_SEND),
	KEY(6, 1, KEY_K),
	KEY(7, 1, KEY_ENTER),
	KEY(0, 2, KEY_X),
	KEY(1, 2, KEY_C),
	KEY(2, 2, KEY_V),
	KEY(3, 2, KEY_END),
	KEY(6, 2, KEY_DOT),
	KEY(7, 2, KEY_CAPSLOCK),
	KEY(0, 3, KEY_Z),
	KEY(1, 3, KEY_KPPLUS),
	KEY(2, 3, KEY_B),
	KEY(3, 3, KEY_F1),
	KEY(6, 3, KEY_O),
	KEY(7, 3, KEY_SPACE),
	KEY(0, 4, KEY_W),
	KEY(1, 4, KEY_Y),
	KEY(2, 4, KEY_U),
	KEY(3, 4, KEY_F2),
	KEY(4, 4, KEY_VOLUMEUP),
	KEY(6, 4, KEY_L),
	KEY(7, 4, KEY_LEFT),
	KEY(0, 5, KEY_S),
	KEY(1, 5, KEY_H),
	KEY(2, 5, KEY_J),
	KEY(3, 5, KEY_F3),
	KEY(5, 5, KEY_VOLUMEDOWN),
	KEY(6, 5, KEY_M),
	KEY(4, 5, KEY_ENTER),
	KEY(7, 5, KEY_RIGHT),
	KEY(0, 6, KEY_Q),
	KEY(1, 6, KEY_A),
	KEY(2, 6, KEY_N),
	KEY(3, 6, KEY_BACKSPACE),
	KEY(6, 6, KEY_P),
	KEY(7, 6, KEY_UP),
	KEY(6, 7, KEY_SELECT),
	KEY(7, 7, KEY_DOWN),
	KEY(0, 7, KEY_PROG1),	/*MACRO 1 <User defined> */
	KEY(1, 7, KEY_PROG2),	/*MACRO 2 <User defined> */
	KEY(2, 7, KEY_PROG3),	/*MACRO 3 <User defined> */
	KEY(3, 7, KEY_PROG4),	/*MACRO 4 <User defined> */
	0
};

static struct twl4030_keypad_data zoom2_kp_twl4030_data = {
	.rows		= 8,
	.cols		= 8,
	.keymap		= zoom2_twl4030_keymap,
	.keymapsize	= ARRAY_SIZE(zoom2_twl4030_keymap),
	.rep		= 1,
};

static void __init omap_zoom2_init_irq(void)
{
	omap2_init_common_hw(NULL, NULL);
	omap_init_irq();
	omap_gpio_init();
}

static struct omap_uart_platform_data zoom2_uart_config __initdata = {
	.enabled_uarts	= ((1 << 0) | (1 << 1) | (1 << 2)),
};

static struct omap_board_config_kernel zoom2_config[] __initdata = {
};

static struct platform_device zoom2_cam_device = {
	.name		= "zoom2_cam",
	.id		= -1,
};

static struct regulator_consumer_supply zoom2_vaux2_supplies[] = {
	{
		.supply		= "vaux2_1",
		.dev		= &zoom2_cam_device.dev,
	},
};

static struct regulator_consumer_supply zoom2_vaux4_supplies[] = {
	{
		.supply		= "vaux4_1",
		.dev		= &zoom2_cam_device.dev,
	},
};

static struct regulator_consumer_supply zoom2_vmmc1_supply = {
	.supply		= "vmmc",
};

static struct regulator_consumer_supply zoom2_vsim_supply = {
	.supply		= "vmmc_aux",
};

static struct regulator_consumer_supply zoom2_vmmc2_supply = {
	.supply		= "vmmc",
};

/* VAUX2 for camera module */
static struct regulator_init_data zoom2_vaux2 = {
	.constraints = {
		.min_uV			= 2800000,
		.max_uV			= 2800000,
		.apply_uV		= true,
		.valid_modes_mask	= REGULATOR_MODE_NORMAL
					| REGULATOR_MODE_STANDBY,
		.valid_ops_mask		= REGULATOR_CHANGE_MODE
					| REGULATOR_CHANGE_STATUS,
	},
	.num_consumer_supplies	= ARRAY_SIZE(zoom2_vaux2_supplies),
	.consumer_supplies	= zoom2_vaux2_supplies,
};

/* VAUX4 for OMAP VDD_CSI2 (camera) */
static struct regulator_init_data zoom2_vaux4 = {
	.constraints = {
		.min_uV			= 1800000,
		.max_uV			= 1800000,
		.apply_uV		= true,
		.valid_modes_mask	= REGULATOR_MODE_NORMAL
					| REGULATOR_MODE_STANDBY,
		.valid_ops_mask		= REGULATOR_CHANGE_MODE
					| REGULATOR_CHANGE_STATUS,
	},
	.num_consumer_supplies	= ARRAY_SIZE(zoom2_vaux4_supplies),
	.consumer_supplies	= zoom2_vaux4_supplies,
};

/* VMMC1 for OMAP VDD_MMC1 (i/o) and MMC1 card */
static struct regulator_init_data zoom2_vmmc1 = {
	.constraints = {
		.min_uV			= 1850000,
		.max_uV			= 3150000,
		.valid_modes_mask	= REGULATOR_MODE_NORMAL
					| REGULATOR_MODE_STANDBY,
		.valid_ops_mask		= REGULATOR_CHANGE_VOLTAGE
					| REGULATOR_CHANGE_MODE
					| REGULATOR_CHANGE_STATUS,
	},
	.num_consumer_supplies  = 1,
	.consumer_supplies      = &zoom2_vmmc1_supply,
};

/* VMMC2 for MMC2 card */
static struct regulator_init_data zoom2_vmmc2 = {
	.constraints = {
		.min_uV			= 1850000,
		.max_uV			= 1850000,
		.apply_uV		= true,
		.valid_modes_mask	= REGULATOR_MODE_NORMAL
					| REGULATOR_MODE_STANDBY,
		.valid_ops_mask		= REGULATOR_CHANGE_MODE
					| REGULATOR_CHANGE_STATUS,
	},
	.num_consumer_supplies  = 1,
	.consumer_supplies      = &zoom2_vmmc2_supply,
};

/* VSIM for OMAP VDD_MMC1A (i/o for DAT4..DAT7) */
static struct regulator_init_data zoom2_vsim = {
	.constraints = {
		.min_uV			= 1800000,
		.max_uV			= 3000000,
		.valid_modes_mask	= REGULATOR_MODE_NORMAL
					| REGULATOR_MODE_STANDBY,
		.valid_ops_mask		= REGULATOR_CHANGE_VOLTAGE
					| REGULATOR_CHANGE_MODE
					| REGULATOR_CHANGE_STATUS,
	},
	.num_consumer_supplies  = 1,
	.consumer_supplies      = &zoom2_vsim_supply,
};

static struct twl4030_hsmmc_info mmc[] __initdata = {
	{
		.mmc		= 1,
		.wires		= 4,
		.gpio_wp	= -EINVAL,
	},
	{
		.mmc		= 2,
		.wires		= 4,
		.gpio_wp	= -EINVAL,
	},
	{}      /* Terminator */
};

static int zoom2_twl_gpio_setup(struct device *dev,
		unsigned gpio, unsigned ngpio)
{
	/* gpio + 0 is "mmc0_cd" (input/IRQ),
	 * gpio + 1 is "mmc1_cd" (input/IRQ)
	 */
	mmc[0].gpio_cd = gpio + 0;
	mmc[1].gpio_cd = gpio + 1;
	twl4030_mmc_init(mmc);

	/* link regulators to MMC adapters ... we "know" the
	 * regulators will be set up only *after* we return.
	*/
	zoom2_vmmc1_supply.dev = mmc[0].dev;
	zoom2_vsim_supply.dev = mmc[0].dev;
	zoom2_vmmc2_supply.dev = mmc[1].dev;

	return 0;
}


static int zoom2_batt_table[] = {
/* 0 C*/
30800, 29500, 28300, 27100,
26000, 24900, 23900, 22900, 22000, 21100, 20300, 19400, 18700, 17900,
17200, 16500, 15900, 15300, 14700, 14100, 13600, 13100, 12600, 12100,
11600, 11200, 10800, 10400, 10000, 9630,  9280,  8950,  8620,  8310,
8020,  7730,  7460,  7200,  6950,  6710,  6470,  6250,  6040,  5830,
5640,  5450,  5260,  5090,  4920,  4760,  4600,  4450,  4310,  4170,
4040,  3910,  3790,  3670,  3550
};

static struct twl4030_bci_platform_data zoom2_bci_data = {
	.battery_tmp_tbl	= zoom2_batt_table,
	.tblsize		= ARRAY_SIZE(zoom2_batt_table),
};

static struct twl4030_usb_data zoom2_usb_data = {
	.usb_mode	= T2_USB_MODE_ULPI,
};

static struct twl4030_gpio_platform_data zoom2_gpio_data = {
	.gpio_base	= OMAP_MAX_GPIO_LINES,
	.irq_base	= TWL4030_GPIO_IRQ_BASE,
	.irq_end	= TWL4030_GPIO_IRQ_END,
	.setup		= zoom2_twl_gpio_setup,
};

static struct twl4030_madc_platform_data zoom2_madc_data = {
	.irq_line	= 1,
};

static struct twl4030_platform_data zoom2_twldata = {
	.irq_base	= TWL4030_IRQ_BASE,
	.irq_end	= TWL4030_IRQ_END,

	/* platform_data for children goes here */
	.bci		= &zoom2_bci_data,
	.madc		= &zoom2_madc_data,
	.usb		= &zoom2_usb_data,
	.gpio		= &zoom2_gpio_data,
	.keypad		= &zoom2_kp_twl4030_data,
	.vaux2		= &zoom2_vaux2,
	.vaux4		= &zoom2_vaux4,
	.vmmc1          = &zoom2_vmmc1,
	.vmmc2          = &zoom2_vmmc2,
	.vsim           = &zoom2_vsim,

};

static struct i2c_board_info __initdata zoom2_i2c_boardinfo[] = {
	{
		I2C_BOARD_INFO("twl4030", 0x48),
		.flags		= I2C_CLIENT_WAKE,
		.irq		= INT_34XX_SYS_NIRQ,
		.platform_data	= &zoom2_twldata,
	},
};

static struct i2c_board_info __initdata zoom2_i2c_boardinfo2[] = {
#if defined(CONFIG_VIDEO_IMX046) || defined(CONFIG_VIDEO_IMX046_MODULE)
	{
		I2C_BOARD_INFO("imx046", IMX046_I2C_ADDR),
		.platform_data = &zoom2_imx046_platform_data,
	},
#endif
#ifdef CONFIG_VIDEO_LV8093
	{
		I2C_BOARD_INFO(LV8093_NAME,  LV8093_AF_I2C_ADDR),
		.platform_data = &zoom2_lv8093_platform_data,
	},
#endif
};

static int __init omap_i2c_init(void)
{
	omap_register_i2c_bus(1, 2600, zoom2_i2c_boardinfo,
			ARRAY_SIZE(zoom2_i2c_boardinfo));
	omap_register_i2c_bus(2, 100, zoom2_i2c_boardinfo2,
			ARRAY_SIZE(zoom2_i2c_boardinfo2));
	omap_register_i2c_bus(3, 400, NULL, 0);
	return 0;
}

extern int __init omap_zoom2_debugboard_init(void);

static struct platform_device *zoom2_devices[] __initdata = {
	&zoom2_cam_device,
};

static void __init omap_zoom2_init(void)
{
	omap_i2c_init();
	platform_add_devices(zoom2_devices, ARRAY_SIZE(zoom2_devices));
	omap_board_config = zoom2_config;
	omap_board_config_size = ARRAY_SIZE(zoom2_config);
	omap_serial_init(&zoom2_uart_config);
	omap_zoom2_debugboard_init();
	usb_musb_init();
	zoom2_cam_init();
}

static struct map_desc zoom2_io_desc[] __initdata = {
	{
		.virtual	= ZOOM2_QUART_VIRT,
		.pfn		= __phys_to_pfn(ZOOM2_QUART_PHYS),
		.length		= ZOOM2_QUART_SIZE,
		.type		= MT_DEVICE
	},
};

static void __init omap_zoom2_map_io(void)
{
	omap2_set_globals_343x();
	iotable_init(zoom2_io_desc, ARRAY_SIZE(zoom2_io_desc));
	omap2_map_common_io();
}

MACHINE_START(OMAP_ZOOM2, "OMAP Zoom2 board")
	/* phys_io is only used for DEBUG_LL early printing.  The Zoom2's
	 * console is on an external quad UART sitting at address 0x10000000
	 */
	.phys_io	= 0x10000000,
	.io_pg_offst	= ((0xfb000000) >> 18) & 0xfffc,
	.boot_params	= 0x80000100,
	.map_io		= omap_zoom2_map_io,
	.init_irq	= omap_zoom2_init_irq,
	.init_machine	= omap_zoom2_init,
	.timer		= &omap_timer,
MACHINE_END<|MERGE_RESOLUTION|>--- conflicted
+++ resolved
@@ -28,11 +28,10 @@
 
 #include "mmc-twl4030.h"
 
-<<<<<<< HEAD
 #define ZOOM2_QUART_PHYS        0x10000000
 #define ZOOM2_QUART_VIRT        0xFB000000
 #define ZOOM2_QUART_SIZE        SZ_1M
-=======
+
 #include <media/v4l2-int-device.h>
 
 #if defined(CONFIG_VIDEO_IMX046) || defined(CONFIG_VIDEO_IMX046_MODULE)
@@ -46,7 +45,6 @@
 #include <media/lv8093.h>
 extern struct imx046_platform_data zoom2_lv8093_platform_data;
 #endif
->>>>>>> 5d59e7a0
 
 /* Zoom2 has Qwerty keyboard*/
 static int zoom2_twl4030_keymap[] = {
