/*
 * Copyright (C) 2009 Texas Instruments Inc.
 * Mikkel Christensen <mlc@ti.com>
 *
 * Modified from mach-omap2/board-ldp.c
 *
 * This program is free software; you can redistribute it and/or modify
 * it under the terms of the GNU General Public License version 2 as
 * published by the Free Software Foundation.
 */

#include <linux/kernel.h>
#include <linux/init.h>
#include <linux/platform_device.h>
#include <linux/input.h>
#include <linux/gpio.h>

#include <asm/mach-types.h>
#include <asm/mach/arch.h>

#include <plat/common.h>
#include <plat/board.h>

<<<<<<< HEAD
#include "mmc-twl4030.h"
#include "sdram-micron-mt46h32m32lf-6.h"

/* Zoom2 has Qwerty keyboard*/
static int board_keymap[] = {
	KEY(0, 0, KEY_E),
	KEY(0, 1, KEY_R),
	KEY(0, 2, KEY_T),
	KEY(0, 3, KEY_HOME),
	KEY(0, 6, KEY_I),
	KEY(0, 7, KEY_LEFTSHIFT),
	KEY(1, 0, KEY_D),
	KEY(1, 1, KEY_F),
	KEY(1, 2, KEY_G),
	KEY(1, 3, KEY_SEND),
	KEY(1, 6, KEY_K),
	KEY(1, 7, KEY_ENTER),
	KEY(2, 0, KEY_X),
	KEY(2, 1, KEY_C),
	KEY(2, 2, KEY_V),
	KEY(2, 3, KEY_END),
	KEY(2, 6, KEY_DOT),
	KEY(2, 7, KEY_CAPSLOCK),
	KEY(3, 0, KEY_Z),
	KEY(3, 1, KEY_KPPLUS),
	KEY(3, 2, KEY_B),
	KEY(3, 3, KEY_F1),
	KEY(3, 6, KEY_O),
	KEY(3, 7, KEY_SPACE),
	KEY(4, 0, KEY_W),
	KEY(4, 1, KEY_Y),
	KEY(4, 2, KEY_U),
	KEY(4, 3, KEY_F2),
	KEY(4, 4, KEY_VOLUMEUP),
	KEY(4, 6, KEY_L),
	KEY(4, 7, KEY_LEFT),
	KEY(5, 0, KEY_S),
	KEY(5, 1, KEY_H),
	KEY(5, 2, KEY_J),
	KEY(5, 3, KEY_F3),
	KEY(5, 5, KEY_VOLUMEDOWN),
	KEY(5, 6, KEY_M),
	KEY(5, 7, KEY_ENTER),
	KEY(6, 0, KEY_Q),
	KEY(6, 1, KEY_A),
	KEY(6, 2, KEY_N),
	KEY(6, 3, KEY_BACKSPACE),
	KEY(6, 6, KEY_P),
	KEY(6, 7, KEY_SELECT),
	KEY(7, 0, KEY_PROG1),	/*MACRO 1 <User defined> */
	KEY(7, 1, KEY_PROG2),	/*MACRO 2 <User defined> */
	KEY(7, 2, KEY_PROG3),	/*MACRO 3 <User defined> */
	KEY(7, 3, KEY_PROG4),	/*MACRO 4 <User defined> */
	KEY(7, 5, KEY_RIGHT),
	KEY(7, 6, KEY_UP),
	KEY(7, 7, KEY_DOWN)
};

static struct matrix_keymap_data board_map_data = {
	.keymap			= board_keymap,
	.keymap_size		= ARRAY_SIZE(board_keymap),
};

static struct twl4030_keypad_data zoom2_kp_twl4030_data = {
	.keymap_data	= &board_map_data,
	.rows		= 8,
	.cols		= 8,
	.rep		= 1,
};

static struct omap_board_config_kernel zoom2_config[] __initdata = {
};

static struct regulator_consumer_supply zoom2_vmmc1_supply = {
	.supply		= "vmmc",
};

static struct regulator_consumer_supply zoom2_vsim_supply = {
	.supply		= "vmmc_aux",
};

static struct regulator_consumer_supply zoom2_vmmc2_supply = {
	.supply		= "vmmc",
};

/* VMMC1 for OMAP VDD_MMC1 (i/o) and MMC1 card */
static struct regulator_init_data zoom2_vmmc1 = {
	.constraints = {
		.min_uV			= 1850000,
		.max_uV			= 3150000,
		.valid_modes_mask	= REGULATOR_MODE_NORMAL
					| REGULATOR_MODE_STANDBY,
		.valid_ops_mask		= REGULATOR_CHANGE_VOLTAGE
					| REGULATOR_CHANGE_MODE
					| REGULATOR_CHANGE_STATUS,
	},
	.num_consumer_supplies  = 1,
	.consumer_supplies      = &zoom2_vmmc1_supply,
};

/* VMMC2 for MMC2 card */
static struct regulator_init_data zoom2_vmmc2 = {
	.constraints = {
		.min_uV			= 1850000,
		.max_uV			= 1850000,
		.apply_uV		= true,
		.valid_modes_mask	= REGULATOR_MODE_NORMAL
					| REGULATOR_MODE_STANDBY,
		.valid_ops_mask		= REGULATOR_CHANGE_MODE
					| REGULATOR_CHANGE_STATUS,
	},
	.num_consumer_supplies  = 1,
	.consumer_supplies      = &zoom2_vmmc2_supply,
};

/* VSIM for OMAP VDD_MMC1A (i/o for DAT4..DAT7) */
static struct regulator_init_data zoom2_vsim = {
	.constraints = {
		.min_uV			= 1800000,
		.max_uV			= 3000000,
		.valid_modes_mask	= REGULATOR_MODE_NORMAL
					| REGULATOR_MODE_STANDBY,
		.valid_ops_mask		= REGULATOR_CHANGE_VOLTAGE
					| REGULATOR_CHANGE_MODE
					| REGULATOR_CHANGE_STATUS,
	},
	.num_consumer_supplies  = 1,
	.consumer_supplies      = &zoom2_vsim_supply,
};
=======
#include <mach/board-zoom.h>
>>>>>>> a9e06057

#include "mux.h"
#include "sdram-micron-mt46h32m32lf-6.h"

static void __init omap_zoom2_init_irq(void)
{
	omap2_init_common_hw(mt46h32m32lf6_sdrc_params,
				 mt46h32m32lf6_sdrc_params);
	omap_init_irq();
	omap_gpio_init();
}

/* REVISIT: These audio entries can be removed once MFD code is merged */
#if 0

static struct twl4030_madc_platform_data zoom2_madc_data = {
	.irq_line	= 1,
};

static struct twl4030_codec_audio_data zoom2_audio_data = {
	.audio_mclk = 26000000,
};

static struct twl4030_codec_data zoom2_codec_data = {
	.audio_mclk = 26000000,
	.audio = &zoom2_audio_data,
};

static struct twl4030_platform_data zoom2_twldata = {
	.irq_base	= TWL4030_IRQ_BASE,
	.irq_end	= TWL4030_IRQ_END,

	/* platform_data for children goes here */
	.bci		= &zoom2_bci_data,
	.madc		= &zoom2_madc_data,
	.usb		= &zoom2_usb_data,
	.gpio		= &zoom2_gpio_data,
	.keypad		= &zoom2_kp_twl4030_data,
	.codec		= &zoom2_codec_data,
	.vmmc1          = &zoom2_vmmc1,
	.vmmc2          = &zoom2_vmmc2,
	.vsim           = &zoom2_vsim,

};

#endif

#ifdef CONFIG_OMAP_MUX
static struct omap_board_mux board_mux[] __initdata = {
	{ .reg_offset = OMAP_MUX_TERMINATOR },
};
#else
#define board_mux	NULL
#endif

static void __init omap_zoom2_init(void)
{
	omap3_mux_init(board_mux, OMAP_PACKAGE_CBB);
	zoom_peripherals_init();
	zoom_debugboard_init();
}

static void __init omap_zoom2_map_io(void)
{
	omap2_set_globals_343x();
	omap2_map_common_io();
}

MACHINE_START(OMAP_ZOOM2, "OMAP Zoom2 board")
	.phys_io	= 0x48000000,
	.io_pg_offst	= ((0xfa000000) >> 18) & 0xfffc,
	.boot_params	= 0x80000100,
	.map_io		= omap_zoom2_map_io,
	.init_irq	= omap_zoom2_init_irq,
	.init_machine	= omap_zoom2_init,
	.timer		= &omap_timer,
MACHINE_END<|MERGE_RESOLUTION|>--- conflicted
+++ resolved
@@ -21,139 +21,7 @@
 #include <plat/common.h>
 #include <plat/board.h>
 
-<<<<<<< HEAD
-#include "mmc-twl4030.h"
-#include "sdram-micron-mt46h32m32lf-6.h"
-
-/* Zoom2 has Qwerty keyboard*/
-static int board_keymap[] = {
-	KEY(0, 0, KEY_E),
-	KEY(0, 1, KEY_R),
-	KEY(0, 2, KEY_T),
-	KEY(0, 3, KEY_HOME),
-	KEY(0, 6, KEY_I),
-	KEY(0, 7, KEY_LEFTSHIFT),
-	KEY(1, 0, KEY_D),
-	KEY(1, 1, KEY_F),
-	KEY(1, 2, KEY_G),
-	KEY(1, 3, KEY_SEND),
-	KEY(1, 6, KEY_K),
-	KEY(1, 7, KEY_ENTER),
-	KEY(2, 0, KEY_X),
-	KEY(2, 1, KEY_C),
-	KEY(2, 2, KEY_V),
-	KEY(2, 3, KEY_END),
-	KEY(2, 6, KEY_DOT),
-	KEY(2, 7, KEY_CAPSLOCK),
-	KEY(3, 0, KEY_Z),
-	KEY(3, 1, KEY_KPPLUS),
-	KEY(3, 2, KEY_B),
-	KEY(3, 3, KEY_F1),
-	KEY(3, 6, KEY_O),
-	KEY(3, 7, KEY_SPACE),
-	KEY(4, 0, KEY_W),
-	KEY(4, 1, KEY_Y),
-	KEY(4, 2, KEY_U),
-	KEY(4, 3, KEY_F2),
-	KEY(4, 4, KEY_VOLUMEUP),
-	KEY(4, 6, KEY_L),
-	KEY(4, 7, KEY_LEFT),
-	KEY(5, 0, KEY_S),
-	KEY(5, 1, KEY_H),
-	KEY(5, 2, KEY_J),
-	KEY(5, 3, KEY_F3),
-	KEY(5, 5, KEY_VOLUMEDOWN),
-	KEY(5, 6, KEY_M),
-	KEY(5, 7, KEY_ENTER),
-	KEY(6, 0, KEY_Q),
-	KEY(6, 1, KEY_A),
-	KEY(6, 2, KEY_N),
-	KEY(6, 3, KEY_BACKSPACE),
-	KEY(6, 6, KEY_P),
-	KEY(6, 7, KEY_SELECT),
-	KEY(7, 0, KEY_PROG1),	/*MACRO 1 <User defined> */
-	KEY(7, 1, KEY_PROG2),	/*MACRO 2 <User defined> */
-	KEY(7, 2, KEY_PROG3),	/*MACRO 3 <User defined> */
-	KEY(7, 3, KEY_PROG4),	/*MACRO 4 <User defined> */
-	KEY(7, 5, KEY_RIGHT),
-	KEY(7, 6, KEY_UP),
-	KEY(7, 7, KEY_DOWN)
-};
-
-static struct matrix_keymap_data board_map_data = {
-	.keymap			= board_keymap,
-	.keymap_size		= ARRAY_SIZE(board_keymap),
-};
-
-static struct twl4030_keypad_data zoom2_kp_twl4030_data = {
-	.keymap_data	= &board_map_data,
-	.rows		= 8,
-	.cols		= 8,
-	.rep		= 1,
-};
-
-static struct omap_board_config_kernel zoom2_config[] __initdata = {
-};
-
-static struct regulator_consumer_supply zoom2_vmmc1_supply = {
-	.supply		= "vmmc",
-};
-
-static struct regulator_consumer_supply zoom2_vsim_supply = {
-	.supply		= "vmmc_aux",
-};
-
-static struct regulator_consumer_supply zoom2_vmmc2_supply = {
-	.supply		= "vmmc",
-};
-
-/* VMMC1 for OMAP VDD_MMC1 (i/o) and MMC1 card */
-static struct regulator_init_data zoom2_vmmc1 = {
-	.constraints = {
-		.min_uV			= 1850000,
-		.max_uV			= 3150000,
-		.valid_modes_mask	= REGULATOR_MODE_NORMAL
-					| REGULATOR_MODE_STANDBY,
-		.valid_ops_mask		= REGULATOR_CHANGE_VOLTAGE
-					| REGULATOR_CHANGE_MODE
-					| REGULATOR_CHANGE_STATUS,
-	},
-	.num_consumer_supplies  = 1,
-	.consumer_supplies      = &zoom2_vmmc1_supply,
-};
-
-/* VMMC2 for MMC2 card */
-static struct regulator_init_data zoom2_vmmc2 = {
-	.constraints = {
-		.min_uV			= 1850000,
-		.max_uV			= 1850000,
-		.apply_uV		= true,
-		.valid_modes_mask	= REGULATOR_MODE_NORMAL
-					| REGULATOR_MODE_STANDBY,
-		.valid_ops_mask		= REGULATOR_CHANGE_MODE
-					| REGULATOR_CHANGE_STATUS,
-	},
-	.num_consumer_supplies  = 1,
-	.consumer_supplies      = &zoom2_vmmc2_supply,
-};
-
-/* VSIM for OMAP VDD_MMC1A (i/o for DAT4..DAT7) */
-static struct regulator_init_data zoom2_vsim = {
-	.constraints = {
-		.min_uV			= 1800000,
-		.max_uV			= 3000000,
-		.valid_modes_mask	= REGULATOR_MODE_NORMAL
-					| REGULATOR_MODE_STANDBY,
-		.valid_ops_mask		= REGULATOR_CHANGE_VOLTAGE
-					| REGULATOR_CHANGE_MODE
-					| REGULATOR_CHANGE_STATUS,
-	},
-	.num_consumer_supplies  = 1,
-	.consumer_supplies      = &zoom2_vsim_supply,
-};
-=======
 #include <mach/board-zoom.h>
->>>>>>> a9e06057
 
 #include "mux.h"
 #include "sdram-micron-mt46h32m32lf-6.h"
