--- conflicted
+++ resolved
@@ -283,14 +283,6 @@
 	.rep		= 1,
 };
 
-<<<<<<< HEAD
-static void __init omap_zoom2_init_irq(void)
-{
-	omap2_init_common_hw(NULL, NULL);
-	omap_init_irq();
-	omap_gpio_init();
-}
-
 static struct omap_board_config_kernel zoom2_config[] __initdata = {
 };
 
@@ -311,9 +303,6 @@
 		.supply		= "vaux4_1",
 		.dev		= &zoom2_cam_device.dev,
 	},
-=======
-static struct omap_board_config_kernel zoom2_config[] __initdata = {
->>>>>>> ef25c2a0
 };
 
 static struct regulator_consumer_supply zoom2_vmmc1_supply = {
@@ -620,16 +609,10 @@
 static void __init omap_zoom2_init(void)
 {
 	omap_i2c_init();
-<<<<<<< HEAD
 	platform_add_devices(zoom2_devices, ARRAY_SIZE(zoom2_devices));
-	omap_board_config = zoom2_config;
-	omap_board_config_size = ARRAY_SIZE(zoom2_config);
 	synaptics_dev_init();
 	spi_register_board_info(zoom2_spi_board_info,
 				ARRAY_SIZE(zoom2_spi_board_info));
-
-=======
->>>>>>> ef25c2a0
 	omap_serial_init();
 	omap_zoom2_debugboard_init();
 	usb_musb_init();
