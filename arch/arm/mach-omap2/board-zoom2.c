--- conflicted
+++ resolved
@@ -849,7 +849,6 @@
 	omap_cfg_reg(W21_34XX_GPIO162);
 }
 
-<<<<<<< HEAD
 static void enable_board_wakeup_source(void)
 {
 	omap_cfg_reg(AF26_34XX_SYS_NIRQ);
@@ -859,7 +858,8 @@
 {
 	/* HDMI_RESET uses CAM_PCLK mode 4*/
 	omap_cfg_reg(C27_34XX_CAM_PCLK);
-=======
+}
+
 static int __init wl127x_vio_leakage_fix(void)
 {
 	int ret = 0;
@@ -879,7 +879,6 @@
 	gpio_free(WL127X_BTEN_GPIO);
 fail:
 	return ret;
->>>>>>> 89252d95
 }
 
 static void __init omap_zoom2_init(void)
