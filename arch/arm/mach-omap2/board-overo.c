--- conflicted
+++ resolved
@@ -40,7 +40,6 @@
 
 #include <mach/board.h>
 #include <mach/common.h>
-#include <mach/display.h>
 #include <mach/gpio.h>
 #include <mach/gpmc.h>
 #include <mach/hardware.h>
@@ -185,110 +184,6 @@
 static inline void __init overo_init_smsc911x(void) { return; }
 #endif
 
-/* DSS */
-static int lcd_enabled;
-static int dvi_enabled;
-
-#define OVERO_GPIO_LCD_EN 144
-
-static void __init overo_display_init(void)
-{
-	int r;
-
-	r = gpio_request(OVERO_GPIO_LCD_EN, "display enable");
-	if (r)
-		pr_err("Failed to get LCD_EN gpio\n");
-	r = gpio_direction_output(OVERO_GPIO_LCD_EN, 1);
-	if (r)
-		pr_err("Failed to set LCD_EN gpio direction\n");
-	gpio_export(OVERO_GPIO_LCD_EN, 0);
-}
-
-static int overo_panel_enable_dvi(struct omap_dss_device *dssdev)
-{
-	if (lcd_enabled) {
-		printk(KERN_ERR "cannot enable DVI, LCD is enabled\n");
-		return -EINVAL;
-	}
-	dvi_enabled = 1;
-
-	gpio_set_value(OVERO_GPIO_LCD_EN, 1);
-
-	return 0;
-}
-
-static void overo_panel_disable_dvi(struct omap_dss_device *dssdev)
-{
-	gpio_set_value(OVERO_GPIO_LCD_EN, 0);
-
-	dvi_enabled = 0;
-}
-
-static struct omap_dss_device overo_dvi_device = {
-	.type			= OMAP_DISPLAY_TYPE_DPI,
-	.name			= "dvi",
-	.driver_name		= "generic_panel",
-	.phy.dpi.data_lines	= 24,
-	.platform_enable	= overo_panel_enable_dvi,
-	.platform_disable	= overo_panel_disable_dvi,
-};
-
-static int overo_panel_enable_lcd(struct omap_dss_device *dssdev)
-{
-	if (dvi_enabled) {
-		printk(KERN_ERR "cannot enable LCD, DVI is enabled\n");
-		return -EINVAL;
-	}
-
-	gpio_set_value(OVERO_GPIO_LCD_EN, 1);
-	lcd_enabled = 1;
-	return 0;
-}
-
-static void overo_panel_disable_lcd(struct omap_dss_device *dssdev)
-{
-	gpio_set_value(OVERO_GPIO_LCD_EN, 0);
-	lcd_enabled = 0;
-}
-
-static struct omap_dss_device overo_lcd_device = {
-	.type			= OMAP_DISPLAY_TYPE_DPI,
-	.name			= "lcd",
-	.driver_name		= "samsung_lte_panel",
-	.phy.dpi.data_lines	= 24,
-	.platform_enable	= overo_panel_enable_lcd,
-	.platform_disable	= overo_panel_disable_lcd,
-};
-
-static struct omap_dss_device *overo_dss_devices[] = {
-	&overo_dvi_device,
-	&overo_lcd_device,
-};
-
-static struct omap_dss_board_info overo_dss_data = {
-	.num_devices	= ARRAY_SIZE(overo_dss_devices),
-	.devices	= overo_dss_devices,
-	.default_device	= &overo_dvi_device,
-};
-
-static struct platform_device overo_dss_device = {
-	.name          = "omapdss",
-	.id            = -1,
-	.dev            = {
-		.platform_data = &overo_dss_data,
-	},
-};
-
-static struct regulator_consumer_supply overo_vdda_dac_supply = {
-	.supply		= "vdda_dac",
-	.dev		= &overo_dss_device.dev,
-};
-
-static struct regulator_consumer_supply overo_vdds_dsi_supply = {
-	.supply		= "vdds_dsi",
-	.dev		= &overo_dss_device.dev,
-};
-
 static struct mtd_partition overo_nand_partitions[] = {
 	{
 		.name           = "xloader",
@@ -337,6 +232,7 @@
 	.num_resources	= 1,
 	.resource	= &overo_nand_resource,
 };
+
 
 static void __init overo_flash_init(void)
 {
@@ -433,35 +329,6 @@
 	.consumer_supplies	= &overo_vmmc1_supply,
 };
 
-/* VDAC for DSS driving S-Video (8 mA unloaded, max 65 mA) */
-static struct regulator_init_data overo_vdac = {
-	.constraints = {
-		.min_uV			= 1800000,
-		.max_uV			= 1800000,
-		.valid_modes_mask	= REGULATOR_MODE_NORMAL
-					| REGULATOR_MODE_STANDBY,
-		.valid_ops_mask		= REGULATOR_CHANGE_MODE
-					| REGULATOR_CHANGE_STATUS,
-	},
-	.num_consumer_supplies	= 1,
-	.consumer_supplies	= &overo_vdda_dac_supply,
-};
-
-/* VPLL2 for digital video outputs */
-static struct regulator_init_data overo_vpll2 = {
-	.constraints = {
-		.name			= "VDVI",
-		.min_uV			= 1800000,
-		.max_uV			= 1800000,
-		.valid_modes_mask	= REGULATOR_MODE_NORMAL
-					| REGULATOR_MODE_STANDBY,
-		.valid_ops_mask		= REGULATOR_CHANGE_MODE
-					| REGULATOR_CHANGE_STATUS,
-	},
-	.num_consumer_supplies	= 1,
-	.consumer_supplies	= &overo_vdds_dsi_supply,
-};
-
 /* mmc2 (WLAN) and Bluetooth don't use twl4030 regulators */
 
 static struct twl4030_platform_data overo_twldata = {
@@ -470,8 +337,6 @@
 	.gpio		= &overo_gpio_data,
 	.usb		= &overo_usb_data,
 	.vmmc1		= &overo_vmmc1,
-	.vdac		= &overo_vdac,
-	.vpll2		= &overo_vpll2,
 };
 
 static struct i2c_board_info __initdata overo_i2c_boardinfo[] = {
@@ -492,16 +357,6 @@
 	return 0;
 }
 
-<<<<<<< HEAD
-static void __init overo_init_irq(void)
-{
-	omap2_init_common_hw(mt46h32m32lf6_sdrc_params,
-			     mt46h32m32lf6_sdrc_params);
-	omap_init_irq();
-	omap_gpio_init();
-}
-
-=======
 static struct platform_device overo_lcd_device = {
 	.name		= "overo_lcd",
 	.id		= -1,
@@ -510,10 +365,9 @@
 static struct omap_lcd_config overo_lcd_config __initdata = {
 	.ctrl_name	= "internal",
 };
->>>>>>> ef25c2a0
 
 static struct omap_board_config_kernel overo_config[] __initdata = {
-	{ OMAP_TAG_UART,	&overo_uart_config },
+	{ OMAP_TAG_LCD,		&overo_lcd_config },
 };
 
 static void __init overo_init_irq(void)
@@ -527,25 +381,19 @@
 }
 
 static struct platform_device *overo_devices[] __initdata = {
-	&overo_dss_device,
+	&overo_lcd_device,
 };
 
 static void __init overo_init(void)
 {
 	overo_i2c_init();
 	platform_add_devices(overo_devices, ARRAY_SIZE(overo_devices));
-<<<<<<< HEAD
-	omap_board_config = overo_config;
-	omap_board_config_size = ARRAY_SIZE(overo_config);
-=======
->>>>>>> ef25c2a0
 	omap_serial_init();
 	overo_flash_init();
 	usb_musb_init();
 	usb_ehci_init(EHCI_HCD_OMAP_MODE_PHY, false, true, 183, -EINVAL);
 	overo_ads7846_init();
 	overo_init_smsc911x();
-	overo_display_init();
 
 	/* Ensure SDRC pins are mux'd for self-refresh */
 	omap_cfg_reg(H16_34XX_SDRC_CKE0);
