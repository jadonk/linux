/*
 * linux/arch/arm/mach-omap2/board-omap3evm.c
 *
 * Copyright (C) 2008 Texas Instruments
 *
 * Modified from mach-omap2/board-3430sdp.c
 *
 * Initial code: Syed Mohammed Khasim
 *
 * This program is free software; you can redistribute it and/or modify
 * it under the terms of the GNU General Public License version 2 as
 * published by the Free Software Foundation.
 */

#include <linux/kernel.h>
#include <linux/init.h>
#include <linux/platform_device.h>
#include <linux/delay.h>
#include <linux/err.h>
#include <linux/clk.h>
#include <linux/gpio.h>
#include <linux/input.h>
#include <linux/leds.h>

#include <linux/regulator/machine.h>
#include <linux/spi/spi.h>
#include <linux/spi/ads7846.h>
#include <linux/i2c/twl4030.h>
#include <linux/usb/otg.h>

#include <mach/hardware.h>
#include <asm/mach-types.h>
#include <asm/mach/arch.h>
#include <asm/mach/map.h>

#include <mach/board.h>
#include <mach/mux.h>
#include <mach/usb.h>
#include <mach/common.h>
#include <mach/mcspi.h>
#include <mach/keypad.h>
<<<<<<< HEAD
#include <mach/display.h>
=======
#include <mach/omap-pm.h>
#include <mach/clock.h>
>>>>>>> ef25c2a0

#include "sdram-micron-mt46h32m32lf-6.h"
#include "mmc-twl4030.h"
#include "pm.h"
#include "omap3-opp.h"

#define OMAP3_EVM_TS_GPIO	175

#define OMAP3EVM_ETHR_START	0x2c000000
#define OMAP3EVM_ETHR_SIZE	1024
#define OMAP3EVM_ETHR_GPIO_IRQ	176
#define OMAP3EVM_SMC911X_CS	5

static struct resource omap3evm_smc911x_resources[] = {
	[0] =	{
		.start	= OMAP3EVM_ETHR_START,
		.end	= (OMAP3EVM_ETHR_START + OMAP3EVM_ETHR_SIZE - 1),
		.flags	= IORESOURCE_MEM,
	},
	[1] =	{
		.start	= OMAP_GPIO_IRQ(OMAP3EVM_ETHR_GPIO_IRQ),
		.end	= OMAP_GPIO_IRQ(OMAP3EVM_ETHR_GPIO_IRQ),
		.flags	= IORESOURCE_IRQ,
	},
};

static struct platform_device omap3evm_smc911x_device = {
	.name		= "smc911x",
	.id		= -1,
	.num_resources	= ARRAY_SIZE(omap3evm_smc911x_resources),
	.resource	= &omap3evm_smc911x_resources[0],
};

static inline void __init omap3evm_init_smc911x(void)
{
	int eth_cs;
	struct clk *l3ck;
	unsigned int rate;

	eth_cs = OMAP3EVM_SMC911X_CS;

	l3ck = clk_get(NULL, "l3_ck");
	if (IS_ERR(l3ck))
		rate = 100000000;
	else
		rate = clk_get_rate(l3ck);

	if (gpio_request(OMAP3EVM_ETHR_GPIO_IRQ, "SMC911x irq") < 0) {
		printk(KERN_ERR "Failed to request GPIO%d for smc911x IRQ\n",
			OMAP3EVM_ETHR_GPIO_IRQ);
		return;
	}

	gpio_direction_input(OMAP3EVM_ETHR_GPIO_IRQ);
}
/*
 * OMAP3EVM LCD Panel control signals
 */
#define OMAP3EVM_LCD_PANEL_LR		2
#define OMAP3EVM_LCD_PANEL_UD		3
#define OMAP3EVM_LCD_PANEL_INI		152
#define OMAP3EVM_LCD_PANEL_ENVDD	153
#define OMAP3EVM_LCD_PANEL_QVGA		154
#define OMAP3EVM_LCD_PANEL_RESB		155
#define OMAP3EVM_LCD_PANEL_BKLIGHT_GPIO	210
#define OMAP3EVM_DVI_PANEL_EN_GPIO	199

static int lcd_enabled;
static int dvi_enabled;

static void __init omap3_evm_display_init(void)
{
	int r;
	r = gpio_request(OMAP3EVM_LCD_PANEL_RESB, "lcd_panel_resb");
	if (r) {
		printk(KERN_ERR "failed to get lcd_panel_resb\n");
		return;
	}
	gpio_direction_output(OMAP3EVM_LCD_PANEL_RESB, 1);

	r = gpio_request(OMAP3EVM_LCD_PANEL_INI, "lcd_panel_ini");
	if (r) {
		printk(KERN_ERR "failed to get lcd_panel_ini\n");
		goto err_1;
	}
	gpio_direction_output(OMAP3EVM_LCD_PANEL_INI, 1);

	r = gpio_request(OMAP3EVM_LCD_PANEL_QVGA, "lcd_panel_qvga");
	if (r) {
		printk(KERN_ERR "failed to get lcd_panel_qvga\n");
		goto err_2;
	}
	gpio_direction_output(OMAP3EVM_LCD_PANEL_QVGA, 0);

	r = gpio_request(OMAP3EVM_LCD_PANEL_LR, "lcd_panel_lr");
	if (r) {
		printk(KERN_ERR "failed to get lcd_panel_lr\n");
		goto err_3;
	}
	gpio_direction_output(OMAP3EVM_LCD_PANEL_LR, 1);

	r = gpio_request(OMAP3EVM_LCD_PANEL_UD, "lcd_panel_ud");
	if (r) {
		printk(KERN_ERR "failed to get lcd_panel_ud\n");
		goto err_4;
	}
	gpio_direction_output(OMAP3EVM_LCD_PANEL_UD, 1);

	r = gpio_request(OMAP3EVM_LCD_PANEL_ENVDD, "lcd_panel_envdd");
	if (r) {
		printk(KERN_ERR "failed to get lcd_panel_envdd\n");
		goto err_5;
	}

	return;

err_5:
	gpio_free(OMAP3EVM_LCD_PANEL_UD);
err_4:
	gpio_free(OMAP3EVM_LCD_PANEL_LR);
err_3:
	gpio_free(OMAP3EVM_LCD_PANEL_QVGA);
err_2:
	gpio_free(OMAP3EVM_LCD_PANEL_INI);
err_1:
	gpio_free(OMAP3EVM_LCD_PANEL_RESB);

}

static int omap3_evm_enable_lcd(struct omap_dss_device *dssdev)
{
	if (dvi_enabled) {
		printk(KERN_ERR "cannot enable LCD, DVI is enabled\n");
		return -EINVAL;
	}

	gpio_set_value(OMAP3EVM_LCD_PANEL_ENVDD, 0);
	gpio_set_value(OMAP3EVM_LCD_PANEL_BKLIGHT_GPIO, 1);
	lcd_enabled = 1;
	return 0;
}

static void omap3_evm_disable_lcd(struct omap_dss_device *dssdev)
{
	gpio_set_value(OMAP3EVM_LCD_PANEL_ENVDD, 1);
	gpio_set_value(OMAP3EVM_LCD_PANEL_BKLIGHT_GPIO, 0);
	lcd_enabled = 0;
}

static struct omap_dss_device omap3_evm_lcd_device = {
	.type			= OMAP_DISPLAY_TYPE_DPI,
	.name			= "lcd",
	.driver_name		= "sharp_ls_panel",
	.phy.dpi.data_lines	= 18,
	.platform_enable	= omap3_evm_enable_lcd,
	.platform_disable	= omap3_evm_disable_lcd,
};

static int omap3_evm_enable_tv(struct omap_dss_device *dssdev)
{
	return 0;
}

static void omap3_evm_disable_tv(struct omap_dss_device *dssdev)
{
}

static struct omap_dss_device omap3_evm_tv_device = {
	.type			= OMAP_DISPLAY_TYPE_VENC,
	.name			= "tv",
	.driver_name		= "venc",
	.phy.venc.type		= OMAP_DSS_VENC_TYPE_SVIDEO,
	.platform_enable	= omap3_evm_enable_tv,
	.platform_disable	= omap3_evm_disable_tv,
};

static int omap3_evm_enable_dvi(struct omap_dss_device *dssdev)
{
	if (lcd_enabled) {
		printk(KERN_ERR "cannot enable DVI, LCD is enabled\n");
		return -EINVAL;
	}

	gpio_set_value(OMAP3EVM_DVI_PANEL_EN_GPIO, 1);
	dvi_enabled = 1;

<<<<<<< HEAD
	return 0;
}

static void omap3_evm_disable_dvi(struct omap_dss_device *dssdev)
{
	gpio_set_value(OMAP3EVM_DVI_PANEL_EN_GPIO, 0);
	dvi_enabled = 0;
}

static struct omap_dss_device omap3_evm_dvi_device = {
	.type			= OMAP_DISPLAY_TYPE_DPI,
	.name			= "dvi",
	.driver_name		= "generic_panel",
	.phy.dpi.data_lines	= 24,
	.platform_enable	= omap3_evm_enable_dvi,
	.platform_disable	= omap3_evm_disable_dvi,
};

static struct omap_dss_device *omap3_evm_dss_devices[] = {
	&omap3_evm_lcd_device,
	&omap3_evm_tv_device,
	&omap3_evm_dvi_device,
};

static struct omap_dss_board_info omap3_evm_dss_data = {
	.num_devices	= ARRAY_SIZE(omap3_evm_dss_devices),
	.devices	= omap3_evm_dss_devices,
	.default_device	= &omap3_evm_lcd_device,
};

static struct platform_device omap3_evm_dss_device = {
	.name		= "omapdss",
	.id		= -1,
	.dev		= {
		.platform_data = &omap3_evm_dss_data,
	},
};

=======
>>>>>>> ef25c2a0
static struct twl4030_hsmmc_info mmc[] = {
	{
		.mmc		= 1,
		.wires		= 4,
		.gpio_cd	= -EINVAL,
		.gpio_wp	= 63,
	},
	{}	/* Terminator */
};

static struct gpio_led gpio_leds[] = {
	{
		.name			= "omap3evm::ledb",
		/* normally not visible (board underside) */
		.default_trigger	= "default-on",
		.gpio			= -EINVAL,	/* gets replaced */
		.active_low		= true,
	},
};

static struct gpio_led_platform_data gpio_led_info = {
	.leds		= gpio_leds,
	.num_leds	= ARRAY_SIZE(gpio_leds),
};

static struct platform_device leds_gpio = {
	.name	= "leds-gpio",
	.id	= -1,
	.dev	= {
		.platform_data	= &gpio_led_info,
	},
};


static int omap3evm_twl_gpio_setup(struct device *dev,
		unsigned gpio, unsigned ngpio)
{
	/* gpio + 0 is "mmc0_cd" (input/IRQ) */
	omap_cfg_reg(L8_34XX_GPIO63);
	mmc[0].gpio_cd = gpio + 0;
	twl4030_mmc_init(mmc);

	/*
	 * Most GPIOs are for USB OTG.  Some are mostly sent to
	 * the P2 connector; notably LEDA for the LCD backlight.
	 */

	/* TWL4030_GPIO_MAX + 0 == ledA, LCD Backlight control */
	gpio_request(gpio + TWL4030_GPIO_MAX, "EN_LCD_BKL");
	gpio_direction_output(gpio + TWL4030_GPIO_MAX, 0);

	/* gpio + 7 == DVI Enable */
	gpio_request(gpio + 7, "EN_DVI");
	gpio_direction_output(gpio + 7, 0);

	/* TWL4030_GPIO_MAX + 1 == ledB (out, active low LED) */
	gpio_leds[2].gpio = gpio + TWL4030_GPIO_MAX + 1;

	platform_device_register(&leds_gpio);

	return 0;
}

static struct twl4030_gpio_platform_data omap3evm_gpio_data = {
	.gpio_base	= OMAP_MAX_GPIO_LINES,
	.irq_base	= TWL4030_GPIO_IRQ_BASE,
	.irq_end	= TWL4030_GPIO_IRQ_END,
	.use_leds	= true,
	.setup		= omap3evm_twl_gpio_setup,
};

static struct twl4030_usb_data omap3evm_usb_data = {
	.usb_mode	= T2_USB_MODE_ULPI,
};

static int omap3evm_keymap[] = {
	KEY(0, 0, KEY_LEFT),
	KEY(0, 1, KEY_RIGHT),
	KEY(0, 2, KEY_A),
	KEY(0, 3, KEY_B),
	KEY(1, 0, KEY_DOWN),
	KEY(1, 1, KEY_UP),
	KEY(1, 2, KEY_E),
	KEY(1, 3, KEY_F),
	KEY(2, 0, KEY_ENTER),
	KEY(2, 1, KEY_I),
	KEY(2, 2, KEY_J),
	KEY(2, 3, KEY_K),
	KEY(3, 0, KEY_M),
	KEY(3, 1, KEY_N),
	KEY(3, 2, KEY_O),
	KEY(3, 3, KEY_P)
};

static struct twl4030_keypad_data omap3evm_kp_data = {
	.rows		= 4,
	.cols		= 4,
	.keymap		= omap3evm_keymap,
	.keymapsize	= ARRAY_SIZE(omap3evm_keymap),
	.rep		= 1,
};

static struct twl4030_madc_platform_data omap3evm_madc_data = {
	.irq_line	= 1,
};

static struct regulator_consumer_supply omap3_evm_vdda_dac_supply = {
	.supply		= "vdda_dac",
	.dev		= &omap3_evm_dss_device.dev,
};

/* VDAC for DSS driving S-Video */
static struct regulator_init_data omap3_evm_vdac = {
	.constraints = {
		.min_uV			= 1800000,
		.max_uV			= 1800000,
		.apply_uV		= true,
		.valid_modes_mask	= REGULATOR_MODE_NORMAL
					| REGULATOR_MODE_STANDBY,
		.valid_ops_mask		= REGULATOR_CHANGE_MODE
					| REGULATOR_CHANGE_STATUS,
	},
	.num_consumer_supplies	= 1,
	.consumer_supplies	= &omap3_evm_vdda_dac_supply,
};

/* VPLL2 for digital video outputs */
static struct regulator_consumer_supply omap3_evm_vpll2_supply = {
	.supply		= "vdvi",
	.dev		= &omap3_evm_lcd_device.dev,
};

static struct regulator_init_data omap3_evm_vpll2 = {
	.constraints = {
		.name			= "VDVI",
		.min_uV			= 1800000,
		.max_uV			= 1800000,
		.apply_uV		= true,
		.valid_modes_mask	= REGULATOR_MODE_NORMAL
					| REGULATOR_MODE_STANDBY,
		.valid_ops_mask		= REGULATOR_CHANGE_MODE
					| REGULATOR_CHANGE_STATUS,
	},
	.num_consumer_supplies	= 1,
	.consumer_supplies	= &omap3_evm_vpll2_supply,
};

static struct twl4030_platform_data omap3evm_twldata = {
	.irq_base	= TWL4030_IRQ_BASE,
	.irq_end	= TWL4030_IRQ_END,

	/* platform_data for children goes here */
	.keypad		= &omap3evm_kp_data,
	.madc		= &omap3evm_madc_data,
	.usb		= &omap3evm_usb_data,
	.gpio		= &omap3evm_gpio_data,
	.vdac		= &omap3_evm_vdac,
	.vpll2		= &omap3_evm_vpll2,
};

static struct i2c_board_info __initdata omap3evm_i2c_boardinfo[] = {
	{
		I2C_BOARD_INFO("twl4030", 0x48),
		.flags = I2C_CLIENT_WAKE,
		.irq = INT_34XX_SYS_NIRQ,
		.platform_data = &omap3evm_twldata,
	},
};

static int __init omap3_evm_i2c_init(void)
{
	omap_register_i2c_bus(1, 2600, omap3evm_i2c_boardinfo,
			ARRAY_SIZE(omap3evm_i2c_boardinfo));
	omap_register_i2c_bus(2, 400, NULL, 0);
	omap_register_i2c_bus(3, 400, NULL, 0);
	return 0;
}

static void ads7846_dev_init(void)
{
	if (gpio_request(OMAP3_EVM_TS_GPIO, "ADS7846 pendown") < 0)
		printk(KERN_ERR "can't get ads7846 pen down GPIO\n");

	gpio_direction_input(OMAP3_EVM_TS_GPIO);

	omap_set_gpio_debounce(OMAP3_EVM_TS_GPIO, 1);
	omap_set_gpio_debounce_time(OMAP3_EVM_TS_GPIO, 0xa);
}

static int ads7846_get_pendown_state(void)
{
	return !gpio_get_value(OMAP3_EVM_TS_GPIO);
}

struct ads7846_platform_data ads7846_config = {
	.x_max			= 0x0fff,
	.y_max			= 0x0fff,
	.x_plate_ohms		= 180,
	.pressure_max		= 255,
	.debounce_max		= 10,
	.debounce_tol		= 3,
	.debounce_rep		= 1,
	.get_pendown_state	= ads7846_get_pendown_state,
	.keep_vref_on		= 1,
	.settle_delay_usecs	= 150,
};

static struct omap2_mcspi_device_config ads7846_mcspi_config = {
	.turbo_mode	= 0,
	.single_channel	= 1,	/* 0: slave, 1: master */
};

struct spi_board_info omap3evm_spi_board_info[] = {
	[0] = {
		.modalias		= "ads7846",
		.bus_num		= 1,
		.chip_select		= 0,
		.max_speed_hz		= 1500000,
		.controller_data	= &ads7846_mcspi_config,
		.irq			= OMAP_GPIO_IRQ(OMAP3_EVM_TS_GPIO),
		.platform_data		= &ads7846_config,
	},
};

static struct omap_board_config_kernel omap3_evm_config[] __initdata = {
	{ OMAP_TAG_LCD,		&omap3_evm_lcd_config },
};

static void __init omap3_evm_init_irq(void)
{
	omap_board_config = omap3_evm_config;
	omap_board_config_size = ARRAY_SIZE(omap3_evm_config);
	omap2_init_common_hw(mt46h32m32lf6_sdrc_params, NULL, omap3_mpu_rate_table,
	                     omap3_dsp_rate_table, omap3_l3_rate_table);
	omap_init_irq();
	omap_gpio_init();
	omap3evm_init_smc911x();
}

<<<<<<< HEAD
static struct omap_board_config_kernel omap3_evm_config[] __initdata = {
};

=======
>>>>>>> ef25c2a0
static struct platform_device *omap3_evm_devices[] __initdata = {
	&omap3_evm_dss_device,
	&omap3evm_smc911x_device,
};

static void __init omap3_evm_init(void)
{
	omap3_evm_i2c_init();

	platform_add_devices(omap3_evm_devices, ARRAY_SIZE(omap3_evm_devices));

	spi_register_board_info(omap3evm_spi_board_info,
				ARRAY_SIZE(omap3evm_spi_board_info));

	omap_serial_init();
<<<<<<< HEAD
=======
#ifdef CONFIG_NOP_USB_XCEIV
	/* OMAP3EVM uses ISP1504 phy and so register nop transceiver */
	usb_nop_xceiv_register();
#endif
>>>>>>> ef25c2a0
	usb_musb_init();
	usb_ehci_init(EHCI_HCD_OMAP_MODE_PHY, true, true, 57, 61);
	ads7846_dev_init();
	omap3_evm_display_init();
}

static void __init omap3_evm_map_io(void)
{
	omap2_set_globals_343x();
	omap2_map_common_io();
}

MACHINE_START(OMAP3EVM, "OMAP3 EVM")
	/* Maintainer: Syed Mohammed Khasim - Texas Instruments */
	.phys_io	= 0x48000000,
	.io_pg_offst	= ((0xd8000000) >> 18) & 0xfffc,
	.boot_params	= 0x80000100,
	.map_io		= omap3_evm_map_io,
	.init_irq	= omap3_evm_init_irq,
	.init_machine	= omap3_evm_init,
	.timer		= &omap_timer,
MACHINE_END<|MERGE_RESOLUTION|>--- conflicted
+++ resolved
@@ -22,7 +22,6 @@
 #include <linux/input.h>
 #include <linux/leds.h>
 
-#include <linux/regulator/machine.h>
 #include <linux/spi/spi.h>
 #include <linux/spi/ads7846.h>
 #include <linux/i2c/twl4030.h>
@@ -39,12 +38,8 @@
 #include <mach/common.h>
 #include <mach/mcspi.h>
 #include <mach/keypad.h>
-<<<<<<< HEAD
-#include <mach/display.h>
-=======
 #include <mach/omap-pm.h>
 #include <mach/clock.h>
->>>>>>> ef25c2a0
 
 #include "sdram-micron-mt46h32m32lf-6.h"
 #include "mmc-twl4030.h"
@@ -100,178 +95,7 @@
 
 	gpio_direction_input(OMAP3EVM_ETHR_GPIO_IRQ);
 }
-/*
- * OMAP3EVM LCD Panel control signals
- */
-#define OMAP3EVM_LCD_PANEL_LR		2
-#define OMAP3EVM_LCD_PANEL_UD		3
-#define OMAP3EVM_LCD_PANEL_INI		152
-#define OMAP3EVM_LCD_PANEL_ENVDD	153
-#define OMAP3EVM_LCD_PANEL_QVGA		154
-#define OMAP3EVM_LCD_PANEL_RESB		155
-#define OMAP3EVM_LCD_PANEL_BKLIGHT_GPIO	210
-#define OMAP3EVM_DVI_PANEL_EN_GPIO	199
-
-static int lcd_enabled;
-static int dvi_enabled;
-
-static void __init omap3_evm_display_init(void)
-{
-	int r;
-	r = gpio_request(OMAP3EVM_LCD_PANEL_RESB, "lcd_panel_resb");
-	if (r) {
-		printk(KERN_ERR "failed to get lcd_panel_resb\n");
-		return;
-	}
-	gpio_direction_output(OMAP3EVM_LCD_PANEL_RESB, 1);
-
-	r = gpio_request(OMAP3EVM_LCD_PANEL_INI, "lcd_panel_ini");
-	if (r) {
-		printk(KERN_ERR "failed to get lcd_panel_ini\n");
-		goto err_1;
-	}
-	gpio_direction_output(OMAP3EVM_LCD_PANEL_INI, 1);
-
-	r = gpio_request(OMAP3EVM_LCD_PANEL_QVGA, "lcd_panel_qvga");
-	if (r) {
-		printk(KERN_ERR "failed to get lcd_panel_qvga\n");
-		goto err_2;
-	}
-	gpio_direction_output(OMAP3EVM_LCD_PANEL_QVGA, 0);
-
-	r = gpio_request(OMAP3EVM_LCD_PANEL_LR, "lcd_panel_lr");
-	if (r) {
-		printk(KERN_ERR "failed to get lcd_panel_lr\n");
-		goto err_3;
-	}
-	gpio_direction_output(OMAP3EVM_LCD_PANEL_LR, 1);
-
-	r = gpio_request(OMAP3EVM_LCD_PANEL_UD, "lcd_panel_ud");
-	if (r) {
-		printk(KERN_ERR "failed to get lcd_panel_ud\n");
-		goto err_4;
-	}
-	gpio_direction_output(OMAP3EVM_LCD_PANEL_UD, 1);
-
-	r = gpio_request(OMAP3EVM_LCD_PANEL_ENVDD, "lcd_panel_envdd");
-	if (r) {
-		printk(KERN_ERR "failed to get lcd_panel_envdd\n");
-		goto err_5;
-	}
-
-	return;
-
-err_5:
-	gpio_free(OMAP3EVM_LCD_PANEL_UD);
-err_4:
-	gpio_free(OMAP3EVM_LCD_PANEL_LR);
-err_3:
-	gpio_free(OMAP3EVM_LCD_PANEL_QVGA);
-err_2:
-	gpio_free(OMAP3EVM_LCD_PANEL_INI);
-err_1:
-	gpio_free(OMAP3EVM_LCD_PANEL_RESB);
-
-}
-
-static int omap3_evm_enable_lcd(struct omap_dss_device *dssdev)
-{
-	if (dvi_enabled) {
-		printk(KERN_ERR "cannot enable LCD, DVI is enabled\n");
-		return -EINVAL;
-	}
-
-	gpio_set_value(OMAP3EVM_LCD_PANEL_ENVDD, 0);
-	gpio_set_value(OMAP3EVM_LCD_PANEL_BKLIGHT_GPIO, 1);
-	lcd_enabled = 1;
-	return 0;
-}
-
-static void omap3_evm_disable_lcd(struct omap_dss_device *dssdev)
-{
-	gpio_set_value(OMAP3EVM_LCD_PANEL_ENVDD, 1);
-	gpio_set_value(OMAP3EVM_LCD_PANEL_BKLIGHT_GPIO, 0);
-	lcd_enabled = 0;
-}
-
-static struct omap_dss_device omap3_evm_lcd_device = {
-	.type			= OMAP_DISPLAY_TYPE_DPI,
-	.name			= "lcd",
-	.driver_name		= "sharp_ls_panel",
-	.phy.dpi.data_lines	= 18,
-	.platform_enable	= omap3_evm_enable_lcd,
-	.platform_disable	= omap3_evm_disable_lcd,
-};
-
-static int omap3_evm_enable_tv(struct omap_dss_device *dssdev)
-{
-	return 0;
-}
-
-static void omap3_evm_disable_tv(struct omap_dss_device *dssdev)
-{
-}
-
-static struct omap_dss_device omap3_evm_tv_device = {
-	.type			= OMAP_DISPLAY_TYPE_VENC,
-	.name			= "tv",
-	.driver_name		= "venc",
-	.phy.venc.type		= OMAP_DSS_VENC_TYPE_SVIDEO,
-	.platform_enable	= omap3_evm_enable_tv,
-	.platform_disable	= omap3_evm_disable_tv,
-};
-
-static int omap3_evm_enable_dvi(struct omap_dss_device *dssdev)
-{
-	if (lcd_enabled) {
-		printk(KERN_ERR "cannot enable DVI, LCD is enabled\n");
-		return -EINVAL;
-	}
-
-	gpio_set_value(OMAP3EVM_DVI_PANEL_EN_GPIO, 1);
-	dvi_enabled = 1;
-
-<<<<<<< HEAD
-	return 0;
-}
-
-static void omap3_evm_disable_dvi(struct omap_dss_device *dssdev)
-{
-	gpio_set_value(OMAP3EVM_DVI_PANEL_EN_GPIO, 0);
-	dvi_enabled = 0;
-}
-
-static struct omap_dss_device omap3_evm_dvi_device = {
-	.type			= OMAP_DISPLAY_TYPE_DPI,
-	.name			= "dvi",
-	.driver_name		= "generic_panel",
-	.phy.dpi.data_lines	= 24,
-	.platform_enable	= omap3_evm_enable_dvi,
-	.platform_disable	= omap3_evm_disable_dvi,
-};
-
-static struct omap_dss_device *omap3_evm_dss_devices[] = {
-	&omap3_evm_lcd_device,
-	&omap3_evm_tv_device,
-	&omap3_evm_dvi_device,
-};
-
-static struct omap_dss_board_info omap3_evm_dss_data = {
-	.num_devices	= ARRAY_SIZE(omap3_evm_dss_devices),
-	.devices	= omap3_evm_dss_devices,
-	.default_device	= &omap3_evm_lcd_device,
-};
-
-static struct platform_device omap3_evm_dss_device = {
-	.name		= "omapdss",
-	.id		= -1,
-	.dev		= {
-		.platform_data = &omap3_evm_dss_data,
-	},
-};
-
-=======
->>>>>>> ef25c2a0
+
 static struct twl4030_hsmmc_info mmc[] = {
 	{
 		.mmc		= 1,
@@ -318,14 +142,6 @@
 	 * Most GPIOs are for USB OTG.  Some are mostly sent to
 	 * the P2 connector; notably LEDA for the LCD backlight.
 	 */
-
-	/* TWL4030_GPIO_MAX + 0 == ledA, LCD Backlight control */
-	gpio_request(gpio + TWL4030_GPIO_MAX, "EN_LCD_BKL");
-	gpio_direction_output(gpio + TWL4030_GPIO_MAX, 0);
-
-	/* gpio + 7 == DVI Enable */
-	gpio_request(gpio + 7, "EN_DVI");
-	gpio_direction_output(gpio + 7, 0);
 
 	/* TWL4030_GPIO_MAX + 1 == ledB (out, active low LED) */
 	gpio_leds[2].gpio = gpio + TWL4030_GPIO_MAX + 1;
@@ -378,47 +194,6 @@
 	.irq_line	= 1,
 };
 
-static struct regulator_consumer_supply omap3_evm_vdda_dac_supply = {
-	.supply		= "vdda_dac",
-	.dev		= &omap3_evm_dss_device.dev,
-};
-
-/* VDAC for DSS driving S-Video */
-static struct regulator_init_data omap3_evm_vdac = {
-	.constraints = {
-		.min_uV			= 1800000,
-		.max_uV			= 1800000,
-		.apply_uV		= true,
-		.valid_modes_mask	= REGULATOR_MODE_NORMAL
-					| REGULATOR_MODE_STANDBY,
-		.valid_ops_mask		= REGULATOR_CHANGE_MODE
-					| REGULATOR_CHANGE_STATUS,
-	},
-	.num_consumer_supplies	= 1,
-	.consumer_supplies	= &omap3_evm_vdda_dac_supply,
-};
-
-/* VPLL2 for digital video outputs */
-static struct regulator_consumer_supply omap3_evm_vpll2_supply = {
-	.supply		= "vdvi",
-	.dev		= &omap3_evm_lcd_device.dev,
-};
-
-static struct regulator_init_data omap3_evm_vpll2 = {
-	.constraints = {
-		.name			= "VDVI",
-		.min_uV			= 1800000,
-		.max_uV			= 1800000,
-		.apply_uV		= true,
-		.valid_modes_mask	= REGULATOR_MODE_NORMAL
-					| REGULATOR_MODE_STANDBY,
-		.valid_ops_mask		= REGULATOR_CHANGE_MODE
-					| REGULATOR_CHANGE_STATUS,
-	},
-	.num_consumer_supplies	= 1,
-	.consumer_supplies	= &omap3_evm_vpll2_supply,
-};
-
 static struct twl4030_platform_data omap3evm_twldata = {
 	.irq_base	= TWL4030_IRQ_BASE,
 	.irq_end	= TWL4030_IRQ_END,
@@ -428,8 +203,6 @@
 	.madc		= &omap3evm_madc_data,
 	.usb		= &omap3evm_usb_data,
 	.gpio		= &omap3evm_gpio_data,
-	.vdac		= &omap3_evm_vdac,
-	.vpll2		= &omap3_evm_vpll2,
 };
 
 static struct i2c_board_info __initdata omap3evm_i2c_boardinfo[] = {
@@ -449,6 +222,15 @@
 	omap_register_i2c_bus(3, 400, NULL, 0);
 	return 0;
 }
+
+static struct platform_device omap3_evm_lcd_device = {
+	.name		= "omap3evm_lcd",
+	.id		= -1,
+};
+
+static struct omap_lcd_config omap3_evm_lcd_config __initdata = {
+	.ctrl_name	= "internal",
+};
 
 static void ads7846_dev_init(void)
 {
@@ -511,14 +293,8 @@
 	omap3evm_init_smc911x();
 }
 
-<<<<<<< HEAD
-static struct omap_board_config_kernel omap3_evm_config[] __initdata = {
-};
-
-=======
->>>>>>> ef25c2a0
 static struct platform_device *omap3_evm_devices[] __initdata = {
-	&omap3_evm_dss_device,
+	&omap3_evm_lcd_device,
 	&omap3evm_smc911x_device,
 };
 
@@ -532,17 +308,13 @@
 				ARRAY_SIZE(omap3evm_spi_board_info));
 
 	omap_serial_init();
-<<<<<<< HEAD
-=======
 #ifdef CONFIG_NOP_USB_XCEIV
 	/* OMAP3EVM uses ISP1504 phy and so register nop transceiver */
 	usb_nop_xceiv_register();
 #endif
->>>>>>> ef25c2a0
 	usb_musb_init();
 	usb_ehci_init(EHCI_HCD_OMAP_MODE_PHY, true, true, 57, 61);
 	ads7846_dev_init();
-	omap3_evm_display_init();
 }
 
 static void __init omap3_evm_map_io(void)
