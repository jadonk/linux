/*
 * OMAP3-specific clock framework functions
 *
 * Copyright (C) 2007-2008 Texas Instruments, Inc.
 * Copyright (C) 2007-2008 Nokia Corporation
 *
 * Written by Paul Walmsley
 * Testing and integration fixes by Jouni Högander
 *
 * Parts of this code are based on code written by
 * Richard Woodruff, Tony Lindgren, Tuukka Tikkanen, Karthik Dasu
 *
 * This program is free software; you can redistribute it and/or modify
 * it under the terms of the GNU General Public License version 2 as
 * published by the Free Software Foundation.
 */
#undef DEBUG

#include <linux/module.h>
#include <linux/kernel.h>
#include <linux/device.h>
#include <linux/list.h>
#include <linux/errno.h>
#include <linux/delay.h>
#include <linux/clk.h>
#include <linux/io.h>
#include <linux/limits.h>
#include <linux/bitops.h>
#include <linux/err.h>
#include <linux/cpufreq.h>

#include <mach/clock.h>
#include <mach/sram.h>
#include <asm/div64.h>

#include <mach/sdrc.h>
#include "clock.h"
#include "clock34xx.h"
#include "prm.h"
#include "prm-regbits-34xx.h"
#include "cm.h"
#include "cm-regbits-34xx.h"
#include "pm.h"

/* CM_AUTOIDLE_PLL*.AUTO_* bit values */
#define DPLL_AUTOIDLE_DISABLE			0x0
#define DPLL_AUTOIDLE_LOW_POWER_STOP		0x1

#define MAX_DPLL_WAIT_TRIES		1000000

<<<<<<< HEAD
struct omap_opp *curr_vdd1_prcm_set;
struct omap_opp *curr_vdd2_prcm_set;
static struct clk *dpll1_clk, *dpll2_clk, *dpll3_clk;

#ifndef CONFIG_CPU_FREQ
static unsigned long compute_lpj(unsigned long ref, u_int div, u_int mult)
{
	unsigned long new_jiffy_l, new_jiffy_h;

	/*
	 * Recalculate loops_per_jiffy.  We do it this way to
	 * avoid math overflow on 32-bit machines.  Maybe we
	 * should make this architecture dependent?  If you have
	 * a better way of doing this, please replace!
	 *
	 *    new = old * mult / div
	 */
	new_jiffy_h = ref / div;
	new_jiffy_l = (ref % div) / 100;
	new_jiffy_h *= mult;
	new_jiffy_l = new_jiffy_l * mult / div;

	return new_jiffy_h + new_jiffy_l * 100;
}
#endif

=======
>>>>>>> 6c0922e1
#define MIN_SDRC_DLL_LOCK_FREQ		83000000

#define CYCLES_PER_MHZ			1000000

/* Scale factor for fixed-point arith in omap3_core_dpll_m2_set_rate() */
#define SDRC_MPURATE_SCALE		8

/* 2^SDRC_MPURATE_BASE_SHIFT: MPU MHz that SDRC_MPURATE_LOOPS is defined for */
#define SDRC_MPURATE_BASE_SHIFT		9

/*
 * SDRC_MPURATE_LOOPS: Number of MPU loops to execute at
 * 2^MPURATE_BASE_SHIFT MHz for SDRC to stabilize
 */
#define SDRC_MPURATE_LOOPS		96

/**
 * omap3_dpll_recalc - recalculate DPLL rate
 * @clk: DPLL struct clk
 * @parent_rate: rate of the DPLL's parent clock
 * @rate_storage: flag indicating whether current or temporary rate is changing
 *
 * Recalculate and propagate the DPLL rate.
 */
static void omap3_dpll_recalc(struct clk *clk, unsigned long parent_rate,
			      u8 rate_storage)
{
	unsigned long rate;

	rate = omap2_get_dpll_rate(clk, parent_rate);

	if (rate_storage == CURRENT_RATE)
		clk->rate = rate;
	else if (rate_storage == TEMP_RATE)
		clk->temp_rate = rate;
}

/* _omap3_dpll_write_clken - write clken_bits arg to a DPLL's enable bits */
static void _omap3_dpll_write_clken(struct clk *clk, u8 clken_bits)
{
	const struct dpll_data *dd;
	u32 v;

	dd = clk->dpll_data;

	v = cm_read_mod_reg(clk->prcm_mod, dd->control_reg);
	v &= ~dd->enable_mask;
	v |= clken_bits << __ffs(dd->enable_mask);
	cm_write_mod_reg(v, clk->prcm_mod, dd->control_reg);
}

/* _omap3_wait_dpll_status: wait for a DPLL to enter a specific state */
static int _omap3_wait_dpll_status(struct clk *clk, u8 state)
{
	const struct dpll_data *dd;
	int i = 0;
	int ret = -EINVAL;

	dd = clk->dpll_data;

	state <<= __ffs(dd->idlest_mask);

	while (((cm_read_mod_reg(clk->prcm_mod, dd->idlest_reg)
		 & dd->idlest_mask) != state) &&
	       i < MAX_DPLL_WAIT_TRIES) {
		i++;
		udelay(1);
	}

	if (i == MAX_DPLL_WAIT_TRIES) {
		printk(KERN_ERR "clock: %s failed transition to '%s'\n",
		       clk->name, (state) ? "locked" : "bypassed");
	} else {
		pr_debug("clock: %s transition to '%s' in %d loops\n",
			 clk->name, (state) ? "locked" : "bypassed", i);

		ret = 0;
	}

	return ret;
}

/* From 3430 TRM ES2 4.7.6.2 */
static u16 _omap3_dpll_compute_freqsel(struct clk *clk, u8 n)
{
	unsigned long fint;
	u16 f = 0;

	fint = clk->parent->rate / (n + 1);

	pr_debug("clock: fint is %lu\n", fint);

	if (fint >= 750000 && fint <= 1000000)
		f = 0x3;
	else if (fint > 1000000 && fint <= 1250000)
		f = 0x4;
	else if (fint > 1250000 && fint <= 1500000)
		f = 0x5;
	else if (fint > 1500000 && fint <= 1750000)
		f = 0x6;
	else if (fint > 1750000 && fint <= 2100000)
		f = 0x7;
	else if (fint > 7500000 && fint <= 10000000)
		f = 0xB;
	else if (fint > 10000000 && fint <= 12500000)
		f = 0xC;
	else if (fint > 12500000 && fint <= 15000000)
		f = 0xD;
	else if (fint > 15000000 && fint <= 17500000)
		f = 0xE;
	else if (fint > 17500000 && fint <= 21000000)
		f = 0xF;
	else
		pr_debug("clock: unknown freqsel setting for %d\n", n);

	return f;
}

/* Non-CORE DPLL (e.g., DPLLs that do not control SDRC) clock functions */

/*
 * _omap3_noncore_dpll_lock - instruct a DPLL to lock and wait for readiness
 * @clk: pointer to a DPLL struct clk
 *
 * Instructs a non-CORE DPLL to lock.  Waits for the DPLL to report
 * readiness before returning.  Will save and restore the DPLL's
 * autoidle state across the enable, per the CDP code.  If the DPLL
 * locked successfully, return 0; if the DPLL did not lock in the time
 * allotted, or DPLL3 was passed in, return -EINVAL.
 */
static int _omap3_noncore_dpll_lock(struct clk *clk)
{
	u8 ai;
	int r;

	if (clk == &dpll3_ck)
		return -EINVAL;

	pr_debug("clock: locking DPLL %s\n", clk->name);

	ai = omap3_dpll_autoidle_read(clk);

	omap3_dpll_deny_idle(clk);

	_omap3_dpll_write_clken(clk, DPLL_LOCKED);

	r = _omap3_wait_dpll_status(clk, 1);

	if (ai)
		omap3_dpll_allow_idle(clk);

	return r;
}

/*
 * _omap3_noncore_dpll_bypass - instruct a DPLL to bypass and wait for readiness
 * @clk: pointer to a DPLL struct clk
 *
 * Instructs a non-CORE DPLL to enter low-power bypass mode.  In
 * bypass mode, the DPLL's rate is set equal to its parent clock's
 * rate.  Waits for the DPLL to report readiness before returning.
 * Will save and restore the DPLL's autoidle state across the enable,
 * per the CDP code.  If the DPLL entered bypass mode successfully,
 * return 0; if the DPLL did not enter bypass in the time allotted, or
 * DPLL3 was passed in, or the DPLL does not support low-power bypass,
 * return -EINVAL.
 */
static int _omap3_noncore_dpll_bypass(struct clk *clk)
{
	int r;
	u8 ai;

	if (clk == &dpll3_ck)
		return -EINVAL;

	if (!(clk->dpll_data->modes & (1 << DPLL_LOW_POWER_BYPASS)))
		return -EINVAL;

	pr_debug("clock: configuring DPLL %s for low-power bypass\n",
		 clk->name);

	ai = omap3_dpll_autoidle_read(clk);

	_omap3_dpll_write_clken(clk, DPLL_LOW_POWER_BYPASS);

	r = _omap3_wait_dpll_status(clk, 0);

	if (ai)
		omap3_dpll_allow_idle(clk);
	else
		omap3_dpll_deny_idle(clk);

	return r;
}

/*
 * _omap3_noncore_dpll_stop - instruct a DPLL to stop
 * @clk: pointer to a DPLL struct clk
 *
 * Instructs a non-CORE DPLL to enter low-power stop. Will save and
 * restore the DPLL's autoidle state across the stop, per the CDP
 * code.  If DPLL3 was passed in, or the DPLL does not support
 * low-power stop, return -EINVAL; otherwise, return 0.
 */
static int _omap3_noncore_dpll_stop(struct clk *clk)
{
	u8 ai;

	if (clk == &dpll3_ck)
		return -EINVAL;

	if (!(clk->dpll_data->modes & (1 << DPLL_LOW_POWER_STOP)))
		return -EINVAL;

	pr_debug("clock: stopping DPLL %s\n", clk->name);

	ai = omap3_dpll_autoidle_read(clk);

	_omap3_dpll_write_clken(clk, DPLL_LOW_POWER_STOP);

	if (ai)
		omap3_dpll_allow_idle(clk);
	else
		omap3_dpll_deny_idle(clk);

	return 0;
}

/**
 * omap3_noncore_dpll_enable - instruct a DPLL to enter bypass or lock mode
 * @clk: pointer to a DPLL struct clk
 *
 * Instructs a non-CORE DPLL to enable, e.g., to enter bypass or lock.
 * The choice of modes depends on the DPLL's programmed rate: if it is
 * the same as the DPLL's parent clock, it will enter bypass;
 * otherwise, it will enter lock.  This code will wait for the DPLL to
 * indicate readiness before returning, unless the DPLL takes too long
 * to enter the target state.  Intended to be used as the struct clk's
 * enable function.  If DPLL3 was passed in, or the DPLL does not
 * support low-power stop, or if the DPLL took too long to enter
 * bypass or lock, return -EINVAL; otherwise, return 0.
 */
static int omap3_noncore_dpll_enable(struct clk *clk)
{
	int r;
	struct dpll_data *dd;

	if (clk == &dpll3_ck)
		return -EINVAL;

	dd = clk->dpll_data;
	if (!dd)
		return -EINVAL;

	if (clk->rate == dd->bypass_clk->rate)
		r = _omap3_noncore_dpll_bypass(clk);
	else
		r = _omap3_noncore_dpll_lock(clk);

	return r;
}

/**
 * omap3_noncore_dpll_enable - instruct a DPLL to enter bypass or lock mode
 * @clk: pointer to a DPLL struct clk
 *
 * Instructs a non-CORE DPLL to enable, e.g., to enter bypass or lock.
 * The choice of modes depends on the DPLL's programmed rate: if it is
 * the same as the DPLL's parent clock, it will enter bypass;
 * otherwise, it will enter lock.  This code will wait for the DPLL to
 * indicate readiness before returning, unless the DPLL takes too long
 * to enter the target state.  Intended to be used as the struct clk's
 * enable function.  If DPLL3 was passed in, or the DPLL does not
 * support low-power stop, or if the DPLL took too long to enter
 * bypass or lock, return -EINVAL; otherwise, return 0.
 */
static void omap3_noncore_dpll_disable(struct clk *clk)
{
	if (clk == &dpll3_ck)
		return;

	_omap3_noncore_dpll_stop(clk);
}


/* Non-CORE DPLL rate set code */

/*
 * omap3_noncore_dpll_program - set non-core DPLL M,N values directly
 * @clk: struct clk * of DPLL to set
 * @m: DPLL multiplier to set
 * @n: DPLL divider to set
 * @freqsel: FREQSEL value to set
 *
 * Program the DPLL with the supplied M, N values, and wait for the DPLL to
 * lock..  Returns -EINVAL upon error, or 0 upon success.
 */
static int omap3_noncore_dpll_program(struct clk *clk, u16 m, u8 n, u16 freqsel)
{
	struct dpll_data *dd;
	u32 v;

	if (!clk)
		return -EINVAL;

	dd = clk->dpll_data;
	if (!dd)
		return -EINVAL;

	/*
	 * According to the 12-5 CDP code from TI, "Limitation 2.5"
	 * on 3430ES1 prevents us from changing DPLL multipliers or dividers
	 * on DPLL4.
	 */
	if (omap_rev() == OMAP3430_REV_ES1_0 &&
	    !strcmp("dpll4_ck", clk->name)) {
		printk(KERN_ERR "clock: DPLL4 cannot change rate due to "
		       "silicon 'Limitation 2.5' on 3430ES1.\n");
		return -EINVAL;
	}

	/* 3430 ES2 TRM: 4.7.6.9 DPLL Programming Sequence */
	_omap3_noncore_dpll_bypass(clk);

	/* Set jitter correction */
	v = cm_read_mod_reg(clk->prcm_mod, dd->control_reg);
	v &= ~dd->freqsel_mask;
	v |= freqsel << __ffs(dd->freqsel_mask);
	cm_write_mod_reg(v, clk->prcm_mod, dd->control_reg);

	/* Set DPLL multiplier, divider */
	v = cm_read_mod_reg(clk->prcm_mod, dd->mult_div1_reg);
	v &= ~(dd->mult_mask | dd->div1_mask);
	v |= m << __ffs(dd->mult_mask);
	v |= (n - 1) << __ffs(dd->div1_mask);
	cm_write_mod_reg(v, clk->prcm_mod, dd->mult_div1_reg);

	/* We let the clock framework set the other output dividers later */

	/* REVISIT: Set ramp-up delay? */

	_omap3_noncore_dpll_lock(clk);

	return 0;
}

/**
 * omap3_noncore_dpll_set_rate - set non-core DPLL rate
 * @clk: struct clk * of DPLL to set
 * @rate: rounded target rate
 *
 * Set the DPLL CLKOUT to the target rate.  If the DPLL can enter
 * low-power bypass, and the target rate is the bypass source clock
 * rate, then configure the DPLL for bypass.  Otherwise, round the
 * target rate if it hasn't been done already, then program and lock
 * the DPLL.  Returns -EINVAL upon error, or 0 upon success.
 */
static int omap3_noncore_dpll_set_rate(struct clk *clk, unsigned long rate)
{
	u16 freqsel;
	struct dpll_data *dd;
	int ret;

	if (!clk || !rate)
		return -EINVAL;

	dd = clk->dpll_data;
	if (!dd)
		return -EINVAL;

	if (rate == omap2_get_dpll_rate(clk, clk->parent->rate))
		return 0;

	if (dd->bypass_clk->rate == rate &&
	    (clk->dpll_data->modes & (1 << DPLL_LOW_POWER_BYPASS))) {

		pr_debug("clock: %s: set rate: entering bypass.\n", clk->name);

		ret = _omap3_noncore_dpll_bypass(clk);
		if (!ret)
			clk->rate = rate;

	} else {

		if (dd->last_rounded_rate != rate)
			omap2_dpll_round_rate(clk, rate);

		if (dd->last_rounded_rate == 0)
			return -EINVAL;

		freqsel = _omap3_dpll_compute_freqsel(clk, dd->last_rounded_n);
		if (!freqsel)
			WARN_ON(1);

		pr_debug("clock: %s: set rate: locking rate to %lu.\n",
			 clk->name, rate);

		ret = omap3_noncore_dpll_program(clk, dd->last_rounded_m,
						 dd->last_rounded_n, freqsel);

		if (!ret)
			clk->rate = rate;

	}

	return 0;
}


/*
 * CORE DPLL (DPLL3) rate programming functions
 *
 * These call into SRAM code to do the actual CM writes, since the SDRAM
 * is clocked from DPLL3.
 */

/**
 * omap3_core_dpll_m2_set_rate - set CORE DPLL M2 divider
 * @clk: struct clk * of DPLL to set
 * @rate: rounded target rate
 *
 * Program the DPLL M2 divider with the rounded target rate.  Returns
 * -EINVAL upon error, or 0 upon success.
 */
static int omap3_core_dpll_m2_set_rate(struct clk *clk, unsigned long rate)
{
	u32 new_div = 0;
	u32 unlock_dll = 0;
	u32 c;
	unsigned long validrate, sdrcrate, mpurate;
	struct omap_sdrc_params *sp;

	if (!clk || !rate)
		return -EINVAL;

	if (clk != &dpll3_m2_ck)
		return -EINVAL;

	validrate = omap2_clksel_round_rate_div(clk, rate, &new_div);
	if (validrate != rate)
		return -EINVAL;

	sdrcrate = sdrc_ick.rate;
	if (rate > clk->rate)
		sdrcrate <<= ((rate / clk->rate) >> 1);
	else
		sdrcrate >>= ((clk->rate / rate) >> 1);

	sp = omap2_sdrc_get_params(sdrcrate);
	if (!sp)
		return -EINVAL;

	if (sdrcrate < MIN_SDRC_DLL_LOCK_FREQ) {
		pr_debug("clock: will unlock SDRC DLL\n");
		unlock_dll = 1;
	}

	/*
	 * XXX This only needs to be done when the CPU frequency changes
	 */
	mpurate = arm_fck.rate / CYCLES_PER_MHZ;
	c = (mpurate << SDRC_MPURATE_SCALE) >> SDRC_MPURATE_BASE_SHIFT;
	c += 1;  /* for safety */
	c *= SDRC_MPURATE_LOOPS;
	c >>= SDRC_MPURATE_SCALE;
	if (c == 0)
		c = 1;

	pr_debug("clock: changing CORE DPLL rate from %lu to %lu\n", clk->rate,
		 validrate);
	pr_debug("clock: SDRC timing params used: %08x %08x %08x\n",
		 sp->rfr_ctrl, sp->actim_ctrla, sp->actim_ctrlb);

	omap3_configure_core_dpll(sp->rfr_ctrl, sp->actim_ctrla,
				  sp->actim_ctrlb, new_div, unlock_dll, c,
				  sp->mr, rate > clk->rate);

	return 0;
}


/* DPLL autoidle read/set code */


/**
 * omap3_dpll_autoidle_read - read a DPLL's autoidle bits
 * @clk: struct clk * of the DPLL to read
 *
 * Return the DPLL's autoidle bits, shifted down to bit 0.  Returns
 * -EINVAL if passed a null pointer or if the struct clk does not
 * appear to refer to a DPLL.
 */
static u32 omap3_dpll_autoidle_read(struct clk *clk)
{
	const struct dpll_data *dd;
	u32 v;

	if (!clk || !clk->dpll_data)
		return -EINVAL;

	dd = clk->dpll_data;

	v = cm_read_mod_reg(clk->prcm_mod, dd->autoidle_reg);
	v &= dd->autoidle_mask;
	v >>= __ffs(dd->autoidle_mask);

	return v;
}

/**
 * omap3_dpll_allow_idle - enable DPLL autoidle bits
 * @clk: struct clk * of the DPLL to operate on
 *
 * Enable DPLL automatic idle control.  This automatic idle mode
 * switching takes effect only when the DPLL is locked, at least on
 * OMAP3430.  The DPLL will enter low-power stop when its downstream
 * clocks are gated.  No return value.
 */
static void omap3_dpll_allow_idle(struct clk *clk)
{
	const struct dpll_data *dd;
	u32 v;

	if (!clk || !clk->dpll_data)
		return;

	dd = clk->dpll_data;

	/*
	 * REVISIT: CORE DPLL can optionally enter low-power bypass
	 * by writing 0x5 instead of 0x1.  Add some mechanism to
	 * optionally enter this mode.
	 */
	v = cm_read_mod_reg(clk->prcm_mod, dd->autoidle_reg);
	v &= ~dd->autoidle_mask;
	v |= DPLL_AUTOIDLE_LOW_POWER_STOP << __ffs(dd->autoidle_mask);
	cm_write_mod_reg(v, clk->prcm_mod, dd->autoidle_reg);
}

/**
 * omap3_dpll_deny_idle - prevent DPLL from automatically idling
 * @clk: struct clk * of the DPLL to operate on
 *
 * Disable DPLL automatic idle control.  No return value.
 */
static void omap3_dpll_deny_idle(struct clk *clk)
{
	const struct dpll_data *dd;
	u32 v;

	if (!clk || !clk->dpll_data)
		return;

	dd = clk->dpll_data;

	v = cm_read_mod_reg(clk->prcm_mod, dd->autoidle_reg);
	v &= ~dd->autoidle_mask;
	v |= DPLL_AUTOIDLE_DISABLE << __ffs(dd->autoidle_mask);
	cm_write_mod_reg(v, clk->prcm_mod, dd->autoidle_reg);
}

/* Clock control for DPLL outputs */

/**
 * omap3_clkoutx2_recalc - recalculate DPLL X2 output virtual clock rate
 * @clk: DPLL output struct clk
 * @parent_rate: rate of the parent clock of @clk
 * @rate_storage: flag indicating whether current or temporary rate is changing
 *
 * Using parent clock DPLL data, look up DPLL state.  If locked, set our
 * rate to the dpll_clk * 2; otherwise, just use dpll_clk.
 */
static void omap3_clkoutx2_recalc(struct clk *clk, unsigned long parent_rate,
				  u8 rate_storage)
{
	const struct dpll_data *dd;
	u32 v;
	unsigned long rate;
	struct clk *pclk;

	/* Walk up the parents of clk, looking for a DPLL */
	pclk = clk->parent;
	while (pclk && !pclk->dpll_data)
		pclk = pclk->parent;

	/* clk does not have a DPLL as a parent? */
	WARN_ON(!pclk);

	dd = pclk->dpll_data;

	WARN_ON(!dd->enable_mask);

	rate = parent_rate;

	v = cm_read_mod_reg(pclk->prcm_mod, dd->control_reg) & dd->enable_mask;
	v >>= __ffs(dd->enable_mask);
	if (v == OMAP3XXX_EN_DPLL_LOCKED)
		rate *= 2;

	if (rate_storage == CURRENT_RATE)
		clk->rate = rate;
	else if (rate_storage == TEMP_RATE)
		clk->temp_rate = rate;
}

/* Common clock code */

/*
 * As it is structured now, this will prevent an OMAP2/3 multiboot
 * kernel from compiling.  This will need further attention.
 */
#if defined(CONFIG_ARCH_OMAP3)

#ifdef CONFIG_CPU_FREQ
static struct cpufreq_frequency_table freq_table[MAX_VDD1_OPP+1];

void omap2_clk_init_cpufreq_table(struct cpufreq_frequency_table **table)
{
	struct omap_opp *prcm;
	int i = 0;

	if (!mpu_opps)
		return;

	/* Avoid registering the 120% Overdrive with CPUFreq */
	prcm = mpu_opps + MAX_VDD1_OPP - 1;
	for (; prcm->rate; prcm--) {
		freq_table[i].index = i;
		freq_table[i].frequency = prcm->rate / 1000;
		i++;
	}

	if (i == 0) {
		printk(KERN_WARNING "%s: failed to initialize frequency \
								table\n",
								__func__);
		return;
	}

	freq_table[i].index = i;
	freq_table[i].frequency = CPUFREQ_TABLE_END;

	*table = &freq_table[0];
}
#endif

static struct clk_functions omap2_clk_functions = {
	.clk_register		= omap2_clk_register,
	.clk_enable		= omap2_clk_enable,
	.clk_disable		= omap2_clk_disable,
	.clk_round_rate		= omap2_clk_round_rate,
	.clk_round_rate_parent	= omap2_clk_round_rate_parent,
	.clk_set_rate		= omap2_clk_set_rate,
	.clk_set_parent		= omap2_clk_set_parent,
	.clk_get_parent		= omap2_clk_get_parent,
	.clk_disable_unused	= omap2_clk_disable_unused,
#ifdef CONFIG_CPU_FREQ
	.clk_init_cpufreq_table = omap2_clk_init_cpufreq_table,
#endif
};

/*
 * Set clocks for bypass mode for reboot to work.
 */
void omap2_clk_prepare_for_reboot(void)
{
	/* REVISIT: Not ready for 343x */
#if 0
	u32 rate;

	if (vclk == NULL || sclk == NULL)
		return;

	rate = clk_get_rate(sclk);
	clk_set_rate(vclk, rate);
#endif
}

/* REVISIT: Move this init stuff out into clock.c */

/*
 * Switch the MPU rate if specified on cmdline.
 * We cannot do this early until cmdline is parsed.
 */
static int __init omap2_clk_arch_init(void)
{
	if (!mpurate)
		return -EINVAL;

	/* REVISIT: not yet ready for 343x */
#if 0
	if (clk_set_rate(&virt_prcm_set, mpurate))
		printk(KERN_ERR "Could not find matching MPU rate\n");
#endif

	recalculate_root_clocks();

	printk(KERN_INFO "Switched to new clocking rate (Crystal/DPLL3/MPU): "
	       "%ld.%01ld/%ld/%ld MHz\n",
	       (osc_sys_ck.rate / 1000000), (osc_sys_ck.rate / 100000) % 10,
	       (core_ck.rate / 1000000), (dpll1_fck.rate / 1000000)) ;

	return 0;
}
arch_initcall(omap2_clk_arch_init);

int __init omap2_clk_init(void)
{
	/* struct prcm_config *prcm; */
	struct clk **clkp;
	/* u32 clkrate; */
	u32 cpu_clkflg;
	unsigned long mpu_speed, core_speed;
	struct omap_opp *prcm_vdd;


	/* REVISIT: Ultimately this will be used for multiboot */
#if 0
	if (cpu_is_omap242x()) {
		cpu_mask = RATE_IN_242X;
		cpu_clkflg = CLOCK_IN_OMAP242X;
		clkp = onchip_24xx_clks;
	} else if (cpu_is_omap2430()) {
		cpu_mask = RATE_IN_243X;
		cpu_clkflg = CLOCK_IN_OMAP243X;
		clkp = onchip_24xx_clks;
	}
#endif
	if (cpu_is_omap34xx()) {
		cpu_mask = RATE_IN_343X;
		cpu_clkflg = CLOCK_IN_OMAP343X;
		clkp = onchip_34xx_clks;

		/*
		 * Update this if there are further clock changes between ES2
		 * and production parts
		 */
		if (omap_rev() == OMAP3430_REV_ES1_0) {
			/* No 3430ES1-only rates exist, so no RATE_IN_3430ES1 */
			cpu_clkflg |= CLOCK_IN_OMAP3430ES1;
		} else {
			cpu_mask |= RATE_IN_3430ES2;
			cpu_clkflg |= CLOCK_IN_OMAP3430ES2;
		}
	}

	clk_init(&omap2_clk_functions);

	for (clkp = onchip_34xx_clks;
	     clkp < onchip_34xx_clks + ARRAY_SIZE(onchip_34xx_clks);
	     clkp++) {
		if ((*clkp)->flags & cpu_clkflg)
			clk_register(*clkp);
	}

	/* REVISIT: Not yet ready for OMAP3 */
#if 0
	/* Check the MPU rate set by bootloader */
	clkrate = omap2_get_dpll_rate_24xx(&dpll_ck);
	for (prcm = rate_table; prcm->mpu_speed; prcm++) {
		if (!(prcm->flags & cpu_mask))
			continue;
		if (prcm->xtal_speed != sys_ck.rate)
			continue;
		if (prcm->dpll_speed <= clkrate)
			 break;
	}
	curr_prcm_set = prcm;
#endif

	recalculate_root_clocks();

	dpll1_clk = clk_get(NULL, "dpll1_ck");
	dpll2_clk = clk_get(NULL, "dpll2_ck");
	dpll3_clk = clk_get(NULL, "dpll3_m2_ck");

	mpu_speed = dpll1_clk->rate;
	if (mpu_opps) {
		prcm_vdd = mpu_opps + MAX_VDD1_OPP;
		for (; prcm_vdd->rate; prcm_vdd--) {
			if (prcm_vdd->rate <= mpu_speed) {
				curr_vdd1_prcm_set = prcm_vdd;
				break;
			}
		}
	}

	core_speed = dpll3_clk->rate;
	if (l3_opps) {
		prcm_vdd = l3_opps + MAX_VDD2_OPP;
		for (; prcm_vdd->rate; prcm_vdd--) {
			if (prcm_vdd->rate <= core_speed) {
				curr_vdd2_prcm_set = prcm_vdd;
				break;
			}
		}
	}

	printk(KERN_INFO "Clocking rate (Crystal/DPLL/ARM core): "
	       "%ld.%01ld/%ld/%ld MHz\n",
	       (osc_sys_ck.rate / 1000000), (osc_sys_ck.rate / 100000) % 10,
	       (core_ck.rate / 1000000), (arm_fck.rate / 1000000));

	/*
	 * Only enable those clocks we will need, let the drivers
	 * enable other clocks as necessary
	 */
	clk_enable_init_clocks();

<<<<<<< HEAD
	return 0;
}

unsigned long get_freq(struct omap_opp *opp_freq_table,
		      unsigned short opp)
{
	struct omap_opp *prcm_config;
	prcm_config = opp_freq_table;

	for (; prcm_config->opp_id; prcm_config--)
		if (prcm_config->opp_id == opp)
			return prcm_config->rate;
	return 0;
}

unsigned short get_opp(struct omap_opp *opp_freq_table,
		     unsigned long freq)
{
	struct omap_opp *prcm_config;
	prcm_config = opp_freq_table;

	if (prcm_config->rate <= freq)
		return prcm_config->opp_id; /* Return the Highest OPP */
	for (; prcm_config->rate; prcm_config--)
		if (prcm_config->rate < freq)
			return (prcm_config+1)->opp_id;
		else if (prcm_config->rate == freq)
			return prcm_config->opp_id;
	/* Return the least OPP */
	return (prcm_config+1)->opp_id;
}

static void omap3_table_recalc(struct clk *clk)
{
	if ((clk != &virt_vdd1_prcm_set) && (clk != &virt_vdd2_prcm_set))
		return;

	if ((curr_vdd1_prcm_set) && (clk == &virt_vdd1_prcm_set))
		clk->rate = curr_vdd1_prcm_set->rate;
	else if ((curr_vdd2_prcm_set) && (clk == &virt_vdd2_prcm_set))
		clk->rate = curr_vdd2_prcm_set->rate;
	pr_debug("CLK RATE:%lu\n", clk->rate);
}

static long omap3_round_to_table_rate(struct clk *clk, unsigned long rate)
{
	struct omap_opp *ptr;
	long highest_rate;

	if ((clk != &virt_vdd1_prcm_set) && (clk != &virt_vdd2_prcm_set))
		return -EINVAL;

	if (!mpu_opps || !dsp_opps || !l3_opps)
		return -EINVAL;

	highest_rate = -EINVAL;

	if (clk == &virt_vdd1_prcm_set)
		ptr = mpu_opps + MAX_VDD1_OPP;
	else
		ptr = dsp_opps + MAX_VDD2_OPP;

	for (; ptr->rate; ptr--) {
		highest_rate = ptr->rate;
		pr_debug("Highest speed : %lu, rate: %lu\n", highest_rate,
								rate);
		if (ptr->rate <= rate)
			break;
	}
	return highest_rate;
}

static int omap3_select_table_rate(struct clk *clk, unsigned long rate)
{
	struct omap_opp *prcm_vdd = NULL;
	unsigned long found_speed = 0, curr_mpu_speed;
	int index = 0;
	int l3_div;
	int ret;

	if ((clk != &virt_vdd1_prcm_set) && (clk != &virt_vdd2_prcm_set))
		return -EINVAL;

	if (!mpu_opps || !dsp_opps || !l3_opps)
		return -EINVAL;

	if (clk == &virt_vdd1_prcm_set) {
		prcm_vdd = mpu_opps + MAX_VDD1_OPP;
		index = MAX_VDD1_OPP;
	} else if (clk == &virt_vdd2_prcm_set) {
		prcm_vdd = l3_opps + MAX_VDD2_OPP;
		index = MAX_VDD2_OPP;
	}

	for (; prcm_vdd && prcm_vdd->rate; prcm_vdd--, index--) {
		if (prcm_vdd->rate <= rate) {
			found_speed = prcm_vdd->rate;
			pr_debug("Found speed = %lu\n", found_speed);
			break;
		}
	}

	if (!found_speed) {
		printk(KERN_INFO "Could not set table rate to %luMHz\n",
		       rate / 1000000);
		return -EINVAL;
	}


	if (clk == &virt_vdd1_prcm_set) {
		curr_mpu_speed = curr_vdd1_prcm_set->rate;
		clk->rate = prcm_vdd->rate;
		clk_set_rate(dpll1_clk, prcm_vdd->rate);
		clk_set_rate(dpll2_clk, dsp_opps[index].rate);
		curr_vdd1_prcm_set = prcm_vdd;
#ifndef CONFIG_CPU_FREQ
		/*Update loops_per_jiffy if processor speed is being changed*/
		loops_per_jiffy = compute_lpj(loops_per_jiffy,
					curr_mpu_speed/1000, found_speed/1000);
#endif
	} else {
		l3_div = cm_read_mod_reg(CORE_MOD, CM_CLKSEL) &
			OMAP3430_CLKSEL_L3_MASK;
		ret = clk_set_rate(dpll3_clk, prcm_vdd->rate * l3_div);
		if (ret)
			return ret;
		curr_vdd2_prcm_set = prcm_vdd;
	}

#ifdef CONFIG_PM
	omap3_save_scratchpad_contents();
#endif

=======
>>>>>>> 6c0922e1
	return 0;
}

#endif /* CONFIG_ARCH_OMAP3 */<|MERGE_RESOLUTION|>--- conflicted
+++ resolved
@@ -48,35 +48,6 @@
 
 #define MAX_DPLL_WAIT_TRIES		1000000
 
-<<<<<<< HEAD
-struct omap_opp *curr_vdd1_prcm_set;
-struct omap_opp *curr_vdd2_prcm_set;
-static struct clk *dpll1_clk, *dpll2_clk, *dpll3_clk;
-
-#ifndef CONFIG_CPU_FREQ
-static unsigned long compute_lpj(unsigned long ref, u_int div, u_int mult)
-{
-	unsigned long new_jiffy_l, new_jiffy_h;
-
-	/*
-	 * Recalculate loops_per_jiffy.  We do it this way to
-	 * avoid math overflow on 32-bit machines.  Maybe we
-	 * should make this architecture dependent?  If you have
-	 * a better way of doing this, please replace!
-	 *
-	 *    new = old * mult / div
-	 */
-	new_jiffy_h = ref / div;
-	new_jiffy_l = (ref % div) / 100;
-	new_jiffy_h *= mult;
-	new_jiffy_l = new_jiffy_l * mult / div;
-
-	return new_jiffy_h + new_jiffy_l * 100;
-}
-#endif
-
-=======
->>>>>>> 6c0922e1
 #define MIN_SDRC_DLL_LOCK_FREQ		83000000
 
 #define CYCLES_PER_MHZ			1000000
@@ -789,9 +760,6 @@
 	struct clk **clkp;
 	/* u32 clkrate; */
 	u32 cpu_clkflg;
-	unsigned long mpu_speed, core_speed;
-	struct omap_opp *prcm_vdd;
-
 
 	/* REVISIT: Ultimately this will be used for multiboot */
 #if 0
@@ -849,32 +817,6 @@
 
 	recalculate_root_clocks();
 
-	dpll1_clk = clk_get(NULL, "dpll1_ck");
-	dpll2_clk = clk_get(NULL, "dpll2_ck");
-	dpll3_clk = clk_get(NULL, "dpll3_m2_ck");
-
-	mpu_speed = dpll1_clk->rate;
-	if (mpu_opps) {
-		prcm_vdd = mpu_opps + MAX_VDD1_OPP;
-		for (; prcm_vdd->rate; prcm_vdd--) {
-			if (prcm_vdd->rate <= mpu_speed) {
-				curr_vdd1_prcm_set = prcm_vdd;
-				break;
-			}
-		}
-	}
-
-	core_speed = dpll3_clk->rate;
-	if (l3_opps) {
-		prcm_vdd = l3_opps + MAX_VDD2_OPP;
-		for (; prcm_vdd->rate; prcm_vdd--) {
-			if (prcm_vdd->rate <= core_speed) {
-				curr_vdd2_prcm_set = prcm_vdd;
-				break;
-			}
-		}
-	}
-
 	printk(KERN_INFO "Clocking rate (Crystal/DPLL/ARM core): "
 	       "%ld.%01ld/%ld/%ld MHz\n",
 	       (osc_sys_ck.rate / 1000000), (osc_sys_ck.rate / 100000) % 10,
@@ -886,143 +828,7 @@
 	 */
 	clk_enable_init_clocks();
 
-<<<<<<< HEAD
 	return 0;
 }
 
-unsigned long get_freq(struct omap_opp *opp_freq_table,
-		      unsigned short opp)
-{
-	struct omap_opp *prcm_config;
-	prcm_config = opp_freq_table;
-
-	for (; prcm_config->opp_id; prcm_config--)
-		if (prcm_config->opp_id == opp)
-			return prcm_config->rate;
-	return 0;
-}
-
-unsigned short get_opp(struct omap_opp *opp_freq_table,
-		     unsigned long freq)
-{
-	struct omap_opp *prcm_config;
-	prcm_config = opp_freq_table;
-
-	if (prcm_config->rate <= freq)
-		return prcm_config->opp_id; /* Return the Highest OPP */
-	for (; prcm_config->rate; prcm_config--)
-		if (prcm_config->rate < freq)
-			return (prcm_config+1)->opp_id;
-		else if (prcm_config->rate == freq)
-			return prcm_config->opp_id;
-	/* Return the least OPP */
-	return (prcm_config+1)->opp_id;
-}
-
-static void omap3_table_recalc(struct clk *clk)
-{
-	if ((clk != &virt_vdd1_prcm_set) && (clk != &virt_vdd2_prcm_set))
-		return;
-
-	if ((curr_vdd1_prcm_set) && (clk == &virt_vdd1_prcm_set))
-		clk->rate = curr_vdd1_prcm_set->rate;
-	else if ((curr_vdd2_prcm_set) && (clk == &virt_vdd2_prcm_set))
-		clk->rate = curr_vdd2_prcm_set->rate;
-	pr_debug("CLK RATE:%lu\n", clk->rate);
-}
-
-static long omap3_round_to_table_rate(struct clk *clk, unsigned long rate)
-{
-	struct omap_opp *ptr;
-	long highest_rate;
-
-	if ((clk != &virt_vdd1_prcm_set) && (clk != &virt_vdd2_prcm_set))
-		return -EINVAL;
-
-	if (!mpu_opps || !dsp_opps || !l3_opps)
-		return -EINVAL;
-
-	highest_rate = -EINVAL;
-
-	if (clk == &virt_vdd1_prcm_set)
-		ptr = mpu_opps + MAX_VDD1_OPP;
-	else
-		ptr = dsp_opps + MAX_VDD2_OPP;
-
-	for (; ptr->rate; ptr--) {
-		highest_rate = ptr->rate;
-		pr_debug("Highest speed : %lu, rate: %lu\n", highest_rate,
-								rate);
-		if (ptr->rate <= rate)
-			break;
-	}
-	return highest_rate;
-}
-
-static int omap3_select_table_rate(struct clk *clk, unsigned long rate)
-{
-	struct omap_opp *prcm_vdd = NULL;
-	unsigned long found_speed = 0, curr_mpu_speed;
-	int index = 0;
-	int l3_div;
-	int ret;
-
-	if ((clk != &virt_vdd1_prcm_set) && (clk != &virt_vdd2_prcm_set))
-		return -EINVAL;
-
-	if (!mpu_opps || !dsp_opps || !l3_opps)
-		return -EINVAL;
-
-	if (clk == &virt_vdd1_prcm_set) {
-		prcm_vdd = mpu_opps + MAX_VDD1_OPP;
-		index = MAX_VDD1_OPP;
-	} else if (clk == &virt_vdd2_prcm_set) {
-		prcm_vdd = l3_opps + MAX_VDD2_OPP;
-		index = MAX_VDD2_OPP;
-	}
-
-	for (; prcm_vdd && prcm_vdd->rate; prcm_vdd--, index--) {
-		if (prcm_vdd->rate <= rate) {
-			found_speed = prcm_vdd->rate;
-			pr_debug("Found speed = %lu\n", found_speed);
-			break;
-		}
-	}
-
-	if (!found_speed) {
-		printk(KERN_INFO "Could not set table rate to %luMHz\n",
-		       rate / 1000000);
-		return -EINVAL;
-	}
-
-
-	if (clk == &virt_vdd1_prcm_set) {
-		curr_mpu_speed = curr_vdd1_prcm_set->rate;
-		clk->rate = prcm_vdd->rate;
-		clk_set_rate(dpll1_clk, prcm_vdd->rate);
-		clk_set_rate(dpll2_clk, dsp_opps[index].rate);
-		curr_vdd1_prcm_set = prcm_vdd;
-#ifndef CONFIG_CPU_FREQ
-		/*Update loops_per_jiffy if processor speed is being changed*/
-		loops_per_jiffy = compute_lpj(loops_per_jiffy,
-					curr_mpu_speed/1000, found_speed/1000);
-#endif
-	} else {
-		l3_div = cm_read_mod_reg(CORE_MOD, CM_CLKSEL) &
-			OMAP3430_CLKSEL_L3_MASK;
-		ret = clk_set_rate(dpll3_clk, prcm_vdd->rate * l3_div);
-		if (ret)
-			return ret;
-		curr_vdd2_prcm_set = prcm_vdd;
-	}
-
-#ifdef CONFIG_PM
-	omap3_save_scratchpad_contents();
-#endif
-
-=======
->>>>>>> 6c0922e1
-	return 0;
-}
-
 #endif /* CONFIG_ARCH_OMAP3 */