--- conflicted
+++ resolved
@@ -220,11 +220,7 @@
 	.phys_io	= 0x48000000,
 	.io_pg_offst	= ((0xfa000000) >> 18) & 0xfffc,
 	.boot_params	= 0x80000100,
-<<<<<<< HEAD
-	.map_io		= omap_sdp_map_io,
-=======
 	.map_io		= omap3_map_io,
->>>>>>> d21872b3
 	.reserve	= omap_reserve,
 	.init_irq	= omap_sdp_init_irq,
 	.init_machine	= omap_sdp_init,
