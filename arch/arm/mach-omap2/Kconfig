if ARCH_OMAP2PLUS

menu "TI OMAP2/3/4 Specific Features"

config ARCH_OMAP2PLUS_TYPICAL
	bool "Typical OMAP configuration"
	default y
	select AEABI
	select REGULATOR
	select PM
	select PM_RUNTIME
	select VFP
	select NEON if ARCH_OMAP3 || ARCH_OMAP4
	select SERIAL_OMAP
	select SERIAL_OMAP_CONSOLE
	select I2C
	select I2C_OMAP
	select MFD_SUPPORT
	select MENELAUS if ARCH_OMAP2
	select TWL4030_CORE if ARCH_OMAP3 || ARCH_OMAP4
	select TWL4030_POWER if ARCH_OMAP3 || ARCH_OMAP4
	help
	  Compile a kernel suitable for booting most boards

config ARCH_OMAP2
	bool "TI OMAP2"
	depends on ARCH_OMAP2PLUS
	default y
	select CPU_V6

config ARCH_OMAP3
	bool "TI OMAP3"
	depends on ARCH_OMAP2PLUS
	default y
	select CPU_V7
	select USB_ARCH_HAS_EHCI
	select ARM_L1_CACHE_SHIFT_6 if !ARCH_OMAP4
	select ARCH_HAS_OPP
	select PM_OPP if PM

config ARCH_OMAP4
	bool "TI OMAP4"
	default y
	depends on ARCH_OMAP2PLUS
	select CPU_V7
	select ARM_GIC
	select LOCAL_TIMERS if SMP
	select PL310_ERRATA_588369
	select PL310_ERRATA_727915
	select ARM_ERRATA_720789
	select ARCH_HAS_OPP
	select PM_OPP if PM
	select USB_ARCH_HAS_EHCI

comment "OMAP Core Type"
	depends on ARCH_OMAP2

config SOC_OMAP2420
	bool "OMAP2420 support"
	depends on ARCH_OMAP2
	default y
	select OMAP_DM_TIMER
	select ARCH_OMAP_OTG

config SOC_OMAP2430
	bool "OMAP2430 support"
	depends on ARCH_OMAP2
	default y
	select ARCH_OMAP_OTG

config SOC_OMAP3430
	bool "OMAP3430 support"
	depends on ARCH_OMAP3
	default y
	select ARCH_OMAP_OTG

config SOC_OMAPTI816X
	bool "TI816X support"
	depends on ARCH_OMAP3
	default y

config OMAP_PACKAGE_ZAF
       bool

config OMAP_PACKAGE_ZAC
       bool

config OMAP_PACKAGE_CBC
       bool

config OMAP_PACKAGE_CBB
       bool

config OMAP_PACKAGE_CUS
       bool

config OMAP_PACKAGE_CBP
       bool

config OMAP_PACKAGE_CBL
       bool

config OMAP_PACKAGE_CBS
       bool

comment "OMAP Board Type"
	depends on ARCH_OMAP2PLUS

config MACH_OMAP_GENERIC
	bool "Generic OMAP board"
	depends on ARCH_OMAP2
	default y

config MACH_OMAP2_TUSB6010
	bool
	depends on ARCH_OMAP2 && SOC_OMAP2420
	default y if MACH_NOKIA_N8X0

config MACH_OMAP_H4
	bool "OMAP 2420 H4 board"
	depends on SOC_OMAP2420
	default y
	select OMAP_PACKAGE_ZAF
	select OMAP_DEBUG_DEVICES

config MACH_OMAP_APOLLON
	bool "OMAP 2420 Apollon board"
	depends on SOC_OMAP2420
	default y
	select OMAP_PACKAGE_ZAC

config MACH_OMAP_2430SDP
	bool "OMAP 2430 SDP board"
	depends on SOC_OMAP2430
	default y
	select OMAP_PACKAGE_ZAC

config MACH_OMAP3_BEAGLE
	bool "OMAP3 BEAGLE board"
	depends on ARCH_OMAP3
	default y
	select OMAP_PACKAGE_CBB

config MACH_DEVKIT8000
	bool "DEVKIT8000 board"
	depends on ARCH_OMAP3
	default y
	select OMAP_PACKAGE_CUS

config MACH_OMAP_LDP
	bool "OMAP3 LDP board"
	depends on ARCH_OMAP3
	default y
	select OMAP_PACKAGE_CBB

config MACH_OMAP3530_LV_SOM
	bool "OMAP3 Logic 3530 LV SOM board"
	depends on ARCH_OMAP3
	select OMAP_PACKAGE_CBB
	default y
	help
	 Support for the LogicPD OMAP3530 SOM Development kit
	 for full description please see the products webpage at
	 http://www.logicpd.com/products/development-kits/texas-instruments-zoom%E2%84%A2-omap35x-development-kit

config MACH_OMAP3_TORPEDO
	bool "OMAP3 Logic 35x Torpedo board"
	depends on ARCH_OMAP3
	select OMAP_PACKAGE_CBB
	default y
	help
	 Support for the LogicPD OMAP35x Torpedo Development kit
	 for full description please see the products webpage at
	 http://www.logicpd.com/products/development-kits/zoom-omap35x-torpedo-development-kit

config MACH_OVERO
	bool "Gumstix Overo board"
	depends on ARCH_OMAP3
	default y
	select OMAP_PACKAGE_CBB

config MACH_OMAP3EVM
	bool "OMAP 3530 EVM board"
	depends on ARCH_OMAP3
	default y
	select OMAP_PACKAGE_CBB

config MACH_OMAP3517EVM
	bool "OMAP3517/ AM3517 EVM board"
	depends on ARCH_OMAP3
	default y
	select OMAP_PACKAGE_CBB

config MACH_CRANEBOARD
	bool "AM3517/05 CRANE board"
	depends on ARCH_OMAP3
	select OMAP_PACKAGE_CBB

config MACH_OMAP3_PANDORA
	bool "OMAP3 Pandora"
	depends on ARCH_OMAP3
	default y
	select OMAP_PACKAGE_CBB
	select REGULATOR_FIXED_VOLTAGE

config MACH_OMAP3_TOUCHBOOK
	bool "OMAP3 Touch Book"
	depends on ARCH_OMAP3
	default y
	select BACKLIGHT_CLASS_DEVICE

config MACH_OMAP_3430SDP
	bool "OMAP 3430 SDP board"
	depends on ARCH_OMAP3
	default y
	select OMAP_PACKAGE_CBB

config MACH_NOKIA_N800
       bool

config MACH_NOKIA_N810
       bool

config MACH_NOKIA_N810_WIMAX
       bool

config MACH_NOKIA_N8X0
	bool "Nokia N800/N810"
	depends on SOC_OMAP2420
	default y
	select OMAP_PACKAGE_ZAC
	select MACH_NOKIA_N800
	select MACH_NOKIA_N810
	select MACH_NOKIA_N810_WIMAX

config MACH_NOKIA_RM680
	bool "Nokia RM-680 board"
	depends on ARCH_OMAP3
	default y
	select OMAP_PACKAGE_CBB

config MACH_NOKIA_RX51
	bool "Nokia RX-51 board"
	depends on ARCH_OMAP3
	default y
	select OMAP_PACKAGE_CBB

config MACH_OMAP_ZOOM2
	bool "OMAP3 Zoom2 board"
	depends on ARCH_OMAP3
	default y
	select OMAP_PACKAGE_CBB
	select SERIAL_8250
	select SERIAL_CORE_CONSOLE
	select SERIAL_8250_CONSOLE
	select REGULATOR_FIXED_VOLTAGE

config MACH_OMAP_ZOOM3
	bool "OMAP3630 Zoom3 board"
	depends on ARCH_OMAP3
	default y
	select OMAP_PACKAGE_CBP
	select SERIAL_8250
	select SERIAL_CORE_CONSOLE
	select SERIAL_8250_CONSOLE
	select REGULATOR_FIXED_VOLTAGE

config MACH_CM_T35
	bool "CompuLab CM-T35 module"
	depends on ARCH_OMAP3
	default y
	select OMAP_PACKAGE_CUS

config MACH_CM_T3517
	bool "CompuLab CM-T3517 module"
	depends on ARCH_OMAP3
	default y
	select OMAP_PACKAGE_CBB

config MACH_IGEP0020
	bool "IGEP v2 board"
	depends on ARCH_OMAP3
	default y
	select OMAP_PACKAGE_CBB

config MACH_IGEP0030
	bool "IGEP OMAP3 module"
	depends on ARCH_OMAP3
	default y
	select OMAP_PACKAGE_CBB

config MACH_SBC3530
	bool "OMAP3 SBC STALKER board"
	depends on ARCH_OMAP3
	default y
	select OMAP_PACKAGE_CUS

config MACH_OMAP_3630SDP
	bool "OMAP3630 SDP board"
	depends on ARCH_OMAP3
	default y
	select OMAP_PACKAGE_CBP

config MACH_TI8168EVM
	bool "TI8168 Evaluation Module"
	depends on SOC_OMAPTI816X
	default y

config MACH_OMAP_4430SDP
	bool "OMAP 4430 SDP board"
	default y
	depends on ARCH_OMAP4
	select OMAP_PACKAGE_CBL
	select OMAP_PACKAGE_CBS
<<<<<<< HEAD
=======
	select REGULATOR_FIXED_VOLTAGE
>>>>>>> 105e53f8

config MACH_OMAP4_PANDA
	bool "OMAP4 Panda Board"
	default y
	depends on ARCH_OMAP4
	select OMAP_PACKAGE_CBL
	select OMAP_PACKAGE_CBS
<<<<<<< HEAD
=======
	select REGULATOR_FIXED_VOLTAGE
>>>>>>> 105e53f8

config OMAP3_EMU
	bool "OMAP3 debugging peripherals"
	depends on ARCH_OMAP3
	select OC_ETM
	help
	  Say Y here to enable debugging hardware of omap3

config OMAP3_SDRC_AC_TIMING
	bool "Enable SDRC AC timing register changes"
	depends on ARCH_OMAP3
	default n
	help
	  If you know that none of your system initiators will attempt to
	  access SDRAM during CORE DVFS, select Y here.  This should boost
	  SDRAM performance at lower CORE OPPs.  There are relatively few
	  users who will wish to say yes at this point - almost everyone will
	  wish to say no.  Selecting yes without understanding what is
	  going on could result in system crashes;

endmenu

endif<|MERGE_RESOLUTION|>--- conflicted
+++ resolved
@@ -312,10 +312,7 @@
 	depends on ARCH_OMAP4
 	select OMAP_PACKAGE_CBL
 	select OMAP_PACKAGE_CBS
-<<<<<<< HEAD
-=======
-	select REGULATOR_FIXED_VOLTAGE
->>>>>>> 105e53f8
+	select REGULATOR_FIXED_VOLTAGE
 
 config MACH_OMAP4_PANDA
 	bool "OMAP4 Panda Board"
@@ -323,10 +320,7 @@
 	depends on ARCH_OMAP4
 	select OMAP_PACKAGE_CBL
 	select OMAP_PACKAGE_CBS
-<<<<<<< HEAD
-=======
-	select REGULATOR_FIXED_VOLTAGE
->>>>>>> 105e53f8
+	select REGULATOR_FIXED_VOLTAGE
 
 config OMAP3_EMU
 	bool "OMAP3 debugging peripherals"
