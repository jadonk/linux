--- conflicted
+++ resolved
@@ -54,7 +54,6 @@
 #define HUB_POWER 1
 #define HUB_NRESET 39
 
-<<<<<<< HEAD
 /* wl127x BT, FM, GPS connectivity chip */
 static int gpios[] = {46, -1, -1};
 static struct platform_device wl127x_device = {
@@ -70,8 +69,6 @@
 EXPORT_SYMBOL(st_get_plat_device);
 
 #ifdef CONFIG_OMAP2_DSS_HDMI
-=======
->>>>>>> daa2227b
 static struct platform_device sdp4430_hdmi_audio_device = {
 	.name		= "hdmi-dai",
 	.id		= -1,
@@ -141,12 +138,9 @@
 #else
 
 static struct platform_device *panda_devices[] __initdata = {
-<<<<<<< HEAD
 	&wl127x_device,
-=======
 	&panda_dss_device,
 	&sdp4430_hdmi_audio_device,
->>>>>>> daa2227b
 };
 
 static void __init omap4_display_init(void) {}
