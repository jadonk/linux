/*
 * linux/arch/arm/mach-omap2/board-omap3beagle.c
 *
 * Copyright (C) 2008 Texas Instruments
 *
 * Modified from mach-omap2/board-3430sdp.c
 *
 * Initial code: Syed Mohammed Khasim
 *
 * This program is free software; you can redistribute it and/or modify
 * it under the terms of the GNU General Public License version 2 as
 * published by the Free Software Foundation.
 */

#include <linux/kernel.h>
#include <linux/init.h>
#include <linux/platform_device.h>
#include <linux/delay.h>
#include <linux/err.h>
#include <linux/clk.h>
#include <linux/io.h>
#include <linux/leds.h>
#include <linux/gpio.h>
#include <linux/input.h>
#include <linux/gpio_keys.h>

#include <linux/mtd/mtd.h>
#include <linux/mtd/partitions.h>
#include <linux/mtd/nand.h>

#include <linux/regulator/machine.h>
#include <linux/i2c/twl4030.h>
#include <linux/omapfb.h>

#include <mach/hardware.h>
#include <asm/mach-types.h>
#include <asm/mach/arch.h>
#include <asm/mach/map.h>
#include <asm/mach/flash.h>

#include <mach/board.h>
#include <mach/common.h>
#include <mach/gpmc.h>
#include <mach/nand.h>
#include <mach/mux.h>
#include <mach/usb.h>
#include <mach/timer-gp.h>
<<<<<<< HEAD
#include <mach/display.h>
=======
#include <mach/omap-pm.h>
#include <mach/clock.h>
>>>>>>> ef25c2a0

#include "mmc-twl4030.h"
#include "pm.h"
#include "omap3-opp.h"

#define GPMC_CS0_BASE  0x60
#define GPMC_CS_SIZE   0x30

#define NAND_BLOCK_SIZE		SZ_128K

static struct mtd_partition omap3beagle_nand_partitions[] = {
	/* All the partition sizes are listed in terms of NAND block size */
	{
		.name		= "X-Loader",
		.offset		= 0,
		.size		= 4 * NAND_BLOCK_SIZE,
		.mask_flags	= MTD_WRITEABLE,	/* force read-only */
	},
	{
		.name		= "U-Boot",
		.offset		= MTDPART_OFS_APPEND,	/* Offset = 0x80000 */
		.size		= 15 * NAND_BLOCK_SIZE,
		.mask_flags	= MTD_WRITEABLE,	/* force read-only */
	},
	{
		.name		= "U-Boot Env",
		.offset		= MTDPART_OFS_APPEND,	/* Offset = 0x260000 */
		.size		= 1 * NAND_BLOCK_SIZE,
	},
	{
		.name		= "Kernel",
		.offset		= MTDPART_OFS_APPEND,	/* Offset = 0x280000 */
		.size		= 32 * NAND_BLOCK_SIZE,
	},
	{
		.name		= "File System",
		.offset		= MTDPART_OFS_APPEND,	/* Offset = 0x680000 */
		.size		= MTDPART_SIZ_FULL,
	},
};

static struct omap_nand_platform_data omap3beagle_nand_data = {
	.options	= NAND_BUSWIDTH_16,
	.parts		= omap3beagle_nand_partitions,
	.nr_parts	= ARRAY_SIZE(omap3beagle_nand_partitions),
	.dma_channel	= -1,		/* disable DMA in OMAP NAND driver */
	.nand_setup	= NULL,
	.dev_ready	= NULL,
};

static struct resource omap3beagle_nand_resource = {
	.flags		= IORESOURCE_MEM,
};

static struct platform_device omap3beagle_nand_device = {
	.name		= "omap2-nand",
	.id		= -1,
	.dev		= {
		.platform_data	= &omap3beagle_nand_data,
	},
	.num_resources	= 1,
	.resource	= &omap3beagle_nand_resource,
};

/* DSS */

static int beagle_enable_dvi(struct omap_dss_device *dssdev)
{
	if (dssdev->reset_gpio != -1)
		gpio_set_value(dssdev->reset_gpio, 1);

	return 0;
}

static void beagle_disable_dvi(struct omap_dss_device *dssdev)
{
	if (dssdev->reset_gpio != -1)
		gpio_set_value(dssdev->reset_gpio, 0);
}

static struct omap_dss_device beagle_dvi_device = {
	.type			= OMAP_DISPLAY_TYPE_DPI,
	.name			= "dvi",
	.driver_name		= "generic_panel",
	.phy.dpi.data_lines	= 24,
	.reset_gpio		= 170,
	.platform_enable	= beagle_enable_dvi,
	.platform_disable	= beagle_disable_dvi,
};

static int beagle_panel_enable_tv(struct omap_dss_device *dssdev)
{
	return 0;
}

static void beagle_panel_disable_tv(struct omap_dss_device *dssdev)
{
}

static struct omap_dss_device beagle_tv_device = {
	.name			= "tv",
	.driver_name		= "venc",
	.type			= OMAP_DISPLAY_TYPE_VENC,
	.phy.venc.type		= OMAP_DSS_VENC_TYPE_SVIDEO,
	.platform_enable	= beagle_panel_enable_tv,
	.platform_disable	= beagle_panel_disable_tv,
};

static struct omap_dss_device *beagle_dss_devices[] = {
	&beagle_dvi_device,
	&beagle_tv_device,
};

static struct omap_dss_board_info beagle_dss_data = {
	.num_devices	= ARRAY_SIZE(beagle_dss_devices),
	.devices	= beagle_dss_devices,
	.default_device	= &beagle_dvi_device,
};

<<<<<<< HEAD
static struct platform_device beagle_dss_device = {
	.name          = "omapdss",
	.id            = -1,
	.dev            = {
		.platform_data = &beagle_dss_data,
	},
};

static struct regulator_consumer_supply beagle_vdda_dac_supply = {
	.supply		= "vdda_dac",
	.dev		= &beagle_dss_device.dev,
};

static struct regulator_consumer_supply beagle_vdds_dsi_supply = {
	.supply		= "vdds_dsi",
	.dev		= &beagle_dss_device.dev,
};

static void __init beagle_display_init(void)
{
	int r;

	r = gpio_request(beagle_dvi_device.reset_gpio, "DVI reset");
	if (r < 0) {
		printk(KERN_ERR "Unable to get DVI reset GPIO\n");
		return;
	}

	gpio_direction_output(beagle_dvi_device.reset_gpio, 0);
}

#include "sdram-micron-mt46h32m32lf-6.h"

=======
>>>>>>> ef25c2a0
static struct twl4030_hsmmc_info mmc[] = {
	{
		.mmc		= 1,
		.wires		= 8,
		.gpio_wp	= 29,
	},
	{}	/* Terminator */
};

static struct regulator_consumer_supply beagle_vmmc1_supply = {
	.supply			= "vmmc",
};

static struct regulator_consumer_supply beagle_vsim_supply = {
	.supply			= "vmmc_aux",
};

static struct gpio_led gpio_leds[];

static int beagle_twl_gpio_setup(struct device *dev,
		unsigned gpio, unsigned ngpio)
{
	/* gpio + 0 is "mmc0_cd" (input/IRQ) */
	omap_cfg_reg(AH8_34XX_GPIO29);
	mmc[0].gpio_cd = gpio + 0;
	twl4030_mmc_init(mmc);

	/* link regulators to MMC adapters */
	beagle_vmmc1_supply.dev = mmc[0].dev;
	beagle_vsim_supply.dev = mmc[0].dev;

	/* REVISIT: need ehci-omap hooks for external VBUS
	 * power switch and overcurrent detect
	 */

	gpio_request(gpio + 1, "EHCI_nOC");
	gpio_direction_input(gpio + 1);

	/* TWL4030_GPIO_MAX + 0 == ledA, EHCI nEN_USB_PWR (out, active low) */
	gpio_request(gpio + TWL4030_GPIO_MAX, "nEN_USB_PWR");
	gpio_direction_output(gpio + TWL4030_GPIO_MAX, 1);

	/* TWL4030_GPIO_MAX + 1 == ledB, PMU_STAT (out, active low LED) */
	gpio_leds[2].gpio = gpio + TWL4030_GPIO_MAX + 1;

	return 0;
}

static struct twl4030_gpio_platform_data beagle_gpio_data = {
	.gpio_base	= OMAP_MAX_GPIO_LINES,
	.irq_base	= TWL4030_GPIO_IRQ_BASE,
	.irq_end	= TWL4030_GPIO_IRQ_END,
	.use_leds	= true,
	.pullups	= BIT(1),
	.pulldowns	= BIT(2) | BIT(6) | BIT(7) | BIT(8) | BIT(13)
				| BIT(15) | BIT(16) | BIT(17),
	.setup		= beagle_twl_gpio_setup,
};

/* VMMC1 for MMC1 pins CMD, CLK, DAT0..DAT3 (20 mA, plus card == max 220 mA) */
static struct regulator_init_data beagle_vmmc1 = {
	.constraints = {
		.min_uV			= 1850000,
		.max_uV			= 3150000,
		.valid_modes_mask	= REGULATOR_MODE_NORMAL
					| REGULATOR_MODE_STANDBY,
		.valid_ops_mask		= REGULATOR_CHANGE_VOLTAGE
					| REGULATOR_CHANGE_MODE
					| REGULATOR_CHANGE_STATUS,
	},
	.num_consumer_supplies	= 1,
	.consumer_supplies	= &beagle_vmmc1_supply,
};

/* VSIM for MMC1 pins DAT4..DAT7 (2 mA, plus card == max 50 mA) */
static struct regulator_init_data beagle_vsim = {
	.constraints = {
		.min_uV			= 1800000,
		.max_uV			= 3000000,
		.valid_modes_mask	= REGULATOR_MODE_NORMAL
					| REGULATOR_MODE_STANDBY,
		.valid_ops_mask		= REGULATOR_CHANGE_VOLTAGE
					| REGULATOR_CHANGE_MODE
					| REGULATOR_CHANGE_STATUS,
	},
	.num_consumer_supplies	= 1,
	.consumer_supplies	= &beagle_vsim_supply,
};

/* VDAC for DSS driving S-Video (8 mA unloaded, max 65 mA) */
static struct regulator_init_data beagle_vdac = {
	.constraints = {
		.min_uV			= 1800000,
		.max_uV			= 1800000,
		.apply_uV		= true,
		.valid_modes_mask	= REGULATOR_MODE_NORMAL
					| REGULATOR_MODE_STANDBY,
		.valid_ops_mask		= REGULATOR_CHANGE_MODE
					| REGULATOR_CHANGE_STATUS,
	},
	.num_consumer_supplies	= 1,
	.consumer_supplies	= &beagle_vdda_dac_supply,
};

/* VPLL2 for digital video outputs */
static struct regulator_init_data beagle_vpll2 = {
	.constraints = {
		.name			= "VDVI",
		.min_uV			= 1800000,
		.max_uV			= 1800000,
		.valid_modes_mask	= REGULATOR_MODE_NORMAL
					| REGULATOR_MODE_STANDBY,
		.valid_ops_mask		= REGULATOR_CHANGE_MODE
					| REGULATOR_CHANGE_STATUS,
	},
	.num_consumer_supplies	= 1,
	.consumer_supplies	= &beagle_vdds_dsi_supply,
};

static struct twl4030_usb_data beagle_usb_data = {
	.usb_mode	= T2_USB_MODE_ULPI,
};

static struct twl4030_platform_data beagle_twldata = {
	.irq_base	= TWL4030_IRQ_BASE,
	.irq_end	= TWL4030_IRQ_END,

	/* platform_data for children goes here */
	.usb		= &beagle_usb_data,
	.gpio		= &beagle_gpio_data,
	.vmmc1		= &beagle_vmmc1,
	.vsim		= &beagle_vsim,
	.vdac		= &beagle_vdac,
	.vpll2		= &beagle_vpll2,
};

static struct i2c_board_info __initdata beagle_i2c_boardinfo[] = {
	{
		I2C_BOARD_INFO("twl4030", 0x48),
		.flags = I2C_CLIENT_WAKE,
		.irq = INT_34XX_SYS_NIRQ,
		.platform_data = &beagle_twldata,
	},
};

static int __init omap3_beagle_i2c_init(void)
{
	omap_register_i2c_bus(1, 2600, beagle_i2c_boardinfo,
			ARRAY_SIZE(beagle_i2c_boardinfo));
	/* Bus 3 is attached to the DVI port where devices like the pico DLP
	 * projector don't work reliably with 400kHz */
	omap_register_i2c_bus(3, 100, NULL, 0);
	return 0;
}

static struct gpio_led gpio_leds[] = {
	{
		.name			= "beagleboard::usr0",
		.default_trigger	= "heartbeat",
		.gpio			= 150,
	},
	{
		.name			= "beagleboard::usr1",
		.default_trigger	= "mmc0",
		.gpio			= 149,
	},
	{
		.name			= "beagleboard::pmu_stat",
		.gpio			= -EINVAL,	/* gets replaced */
		.active_low		= true,
	},
};

static struct gpio_led_platform_data gpio_led_info = {
	.leds		= gpio_leds,
	.num_leds	= ARRAY_SIZE(gpio_leds),
};

static struct platform_device leds_gpio = {
	.name	= "leds-gpio",
	.id	= -1,
	.dev	= {
		.platform_data	= &gpio_led_info,
	},
};

static struct gpio_keys_button gpio_buttons[] = {
	{
		.code			= BTN_EXTRA,
		.gpio			= 7,
		.desc			= "user",
		.wakeup			= 1,
	},
};

static struct gpio_keys_platform_data gpio_key_info = {
	.buttons	= gpio_buttons,
	.nbuttons	= ARRAY_SIZE(gpio_buttons),
};

static struct platform_device keys_gpio = {
	.name	= "gpio-keys",
	.id	= -1,
	.dev	= {
		.platform_data	= &gpio_key_info,
	},
};

static struct omap_board_config_kernel omap3_beagle_config[] __initdata = {
	{ OMAP_TAG_UART,	&omap3_beagle_uart_config },
};

static void __init omap3_beagle_init_irq(void)
{
	omap_board_config = omap3_beagle_config;
	omap_board_config_size = ARRAY_SIZE(omap3_beagle_config);
	omap2_init_common_hw(mt46h32m32lf6_sdrc_params,
			     mt46h32m32lf6_sdrc_params, omap3_mpu_rate_table,
			     omap3_dsp_rate_table, omap3_l3_rate_table);
	omap_init_irq();
#ifdef CONFIG_OMAP_32K_TIMER
	omap2_gp_clockevent_set_gptimer(12);
#endif
	omap_gpio_init();
}

static struct platform_device *omap3_beagle_devices[] __initdata = {
	&beagle_dss_device,
	&leds_gpio,
	&keys_gpio,
};

static void __init omap3beagle_flash_init(void)
{
	u8 cs = 0;
	u8 nandcs = GPMC_CS_NUM + 1;

	u32 gpmc_base_add = OMAP34XX_GPMC_VIRT;

	/* find out the chip-select on which NAND exists */
	while (cs < GPMC_CS_NUM) {
		u32 ret = 0;
		ret = gpmc_cs_read_reg(cs, GPMC_CS_CONFIG1);

		if ((ret & 0xC00) == 0x800) {
			printk(KERN_INFO "Found NAND on CS%d\n", cs);
			if (nandcs > GPMC_CS_NUM)
				nandcs = cs;
		}
		cs++;
	}

	if (nandcs > GPMC_CS_NUM) {
		printk(KERN_INFO "NAND: Unable to find configuration "
				 "in GPMC\n ");
		return;
	}

	if (nandcs < GPMC_CS_NUM) {
		omap3beagle_nand_data.cs = nandcs;
		omap3beagle_nand_data.gpmc_cs_baseaddr = (void *)
			(gpmc_base_add + GPMC_CS0_BASE + nandcs * GPMC_CS_SIZE);
		omap3beagle_nand_data.gpmc_baseaddr = (void *) (gpmc_base_add);

		printk(KERN_INFO "Registering NAND on CS%d\n", nandcs);
		if (platform_device_register(&omap3beagle_nand_device) < 0)
			printk(KERN_ERR "Unable to register NAND device\n");
	}
}

static void __init omap3_beagle_init(void)
{
	omap3_beagle_i2c_init();
	platform_add_devices(omap3_beagle_devices,
			ARRAY_SIZE(omap3_beagle_devices));
<<<<<<< HEAD
	omap_board_config = omap3_beagle_config;
	omap_board_config_size = ARRAY_SIZE(omap3_beagle_config);
=======
>>>>>>> ef25c2a0
	omap_serial_init();

	omap_cfg_reg(J25_34XX_GPIO170);

	usb_musb_init();
	usb_ehci_init(EHCI_HCD_OMAP_MODE_PHY, true, true, 57, 61);
	omap3beagle_flash_init();

	/* Ensure SDRC pins are mux'd for self-refresh */
	omap_cfg_reg(H16_34XX_SDRC_CKE0);
	omap_cfg_reg(H17_34XX_SDRC_CKE1);

	beagle_display_init();
}

static void __init omap3_beagle_map_io(void)
{
	omap2_set_globals_343x();
	omap2_map_common_io();
}

MACHINE_START(OMAP3_BEAGLE, "OMAP3 Beagle Board")
	/* Maintainer: Syed Mohammed Khasim - http://beagleboard.org */
	.phys_io	= 0x48000000,
	.io_pg_offst	= ((0xd8000000) >> 18) & 0xfffc,
	.boot_params	= 0x80000100,
	.map_io		= omap3_beagle_map_io,
	.init_irq	= omap3_beagle_init_irq,
	.init_machine	= omap3_beagle_init,
	.timer		= &omap_timer,
MACHINE_END<|MERGE_RESOLUTION|>--- conflicted
+++ resolved
@@ -30,7 +30,6 @@
 
 #include <linux/regulator/machine.h>
 #include <linux/i2c/twl4030.h>
-#include <linux/omapfb.h>
 
 #include <mach/hardware.h>
 #include <asm/mach-types.h>
@@ -45,12 +44,8 @@
 #include <mach/mux.h>
 #include <mach/usb.h>
 #include <mach/timer-gp.h>
-<<<<<<< HEAD
-#include <mach/display.h>
-=======
 #include <mach/omap-pm.h>
 #include <mach/clock.h>
->>>>>>> ef25c2a0
 
 #include "mmc-twl4030.h"
 #include "pm.h"
@@ -115,97 +110,8 @@
 	.resource	= &omap3beagle_nand_resource,
 };
 
-/* DSS */
-
-static int beagle_enable_dvi(struct omap_dss_device *dssdev)
-{
-	if (dssdev->reset_gpio != -1)
-		gpio_set_value(dssdev->reset_gpio, 1);
-
-	return 0;
-}
-
-static void beagle_disable_dvi(struct omap_dss_device *dssdev)
-{
-	if (dssdev->reset_gpio != -1)
-		gpio_set_value(dssdev->reset_gpio, 0);
-}
-
-static struct omap_dss_device beagle_dvi_device = {
-	.type			= OMAP_DISPLAY_TYPE_DPI,
-	.name			= "dvi",
-	.driver_name		= "generic_panel",
-	.phy.dpi.data_lines	= 24,
-	.reset_gpio		= 170,
-	.platform_enable	= beagle_enable_dvi,
-	.platform_disable	= beagle_disable_dvi,
-};
-
-static int beagle_panel_enable_tv(struct omap_dss_device *dssdev)
-{
-	return 0;
-}
-
-static void beagle_panel_disable_tv(struct omap_dss_device *dssdev)
-{
-}
-
-static struct omap_dss_device beagle_tv_device = {
-	.name			= "tv",
-	.driver_name		= "venc",
-	.type			= OMAP_DISPLAY_TYPE_VENC,
-	.phy.venc.type		= OMAP_DSS_VENC_TYPE_SVIDEO,
-	.platform_enable	= beagle_panel_enable_tv,
-	.platform_disable	= beagle_panel_disable_tv,
-};
-
-static struct omap_dss_device *beagle_dss_devices[] = {
-	&beagle_dvi_device,
-	&beagle_tv_device,
-};
-
-static struct omap_dss_board_info beagle_dss_data = {
-	.num_devices	= ARRAY_SIZE(beagle_dss_devices),
-	.devices	= beagle_dss_devices,
-	.default_device	= &beagle_dvi_device,
-};
-
-<<<<<<< HEAD
-static struct platform_device beagle_dss_device = {
-	.name          = "omapdss",
-	.id            = -1,
-	.dev            = {
-		.platform_data = &beagle_dss_data,
-	},
-};
-
-static struct regulator_consumer_supply beagle_vdda_dac_supply = {
-	.supply		= "vdda_dac",
-	.dev		= &beagle_dss_device.dev,
-};
-
-static struct regulator_consumer_supply beagle_vdds_dsi_supply = {
-	.supply		= "vdds_dsi",
-	.dev		= &beagle_dss_device.dev,
-};
-
-static void __init beagle_display_init(void)
-{
-	int r;
-
-	r = gpio_request(beagle_dvi_device.reset_gpio, "DVI reset");
-	if (r < 0) {
-		printk(KERN_ERR "Unable to get DVI reset GPIO\n");
-		return;
-	}
-
-	gpio_direction_output(beagle_dvi_device.reset_gpio, 0);
-}
-
 #include "sdram-micron-mt46h32m32lf-6.h"
 
-=======
->>>>>>> ef25c2a0
 static struct twl4030_hsmmc_info mmc[] = {
 	{
 		.mmc		= 1,
@@ -213,6 +119,15 @@
 		.gpio_wp	= 29,
 	},
 	{}	/* Terminator */
+};
+
+static struct platform_device omap3_beagle_lcd_device = {
+	.name		= "omap3beagle_lcd",
+	.id		= -1,
+};
+
+static struct omap_lcd_config omap3_beagle_lcd_config __initdata = {
+	.ctrl_name	= "internal",
 };
 
 static struct regulator_consumer_supply beagle_vmmc1_supply = {
@@ -263,6 +178,16 @@
 	.pulldowns	= BIT(2) | BIT(6) | BIT(7) | BIT(8) | BIT(13)
 				| BIT(15) | BIT(16) | BIT(17),
 	.setup		= beagle_twl_gpio_setup,
+};
+
+static struct regulator_consumer_supply beagle_vdac_supply = {
+	.supply		= "vdac",
+	.dev		= &omap3_beagle_lcd_device.dev,
+};
+
+static struct regulator_consumer_supply beagle_vdvi_supply = {
+	.supply		= "vdvi",
+	.dev		= &omap3_beagle_lcd_device.dev,
 };
 
 /* VMMC1 for MMC1 pins CMD, CLK, DAT0..DAT3 (20 mA, plus card == max 220 mA) */
@@ -300,14 +225,13 @@
 	.constraints = {
 		.min_uV			= 1800000,
 		.max_uV			= 1800000,
-		.apply_uV		= true,
 		.valid_modes_mask	= REGULATOR_MODE_NORMAL
 					| REGULATOR_MODE_STANDBY,
 		.valid_ops_mask		= REGULATOR_CHANGE_MODE
 					| REGULATOR_CHANGE_STATUS,
 	},
 	.num_consumer_supplies	= 1,
-	.consumer_supplies	= &beagle_vdda_dac_supply,
+	.consumer_supplies	= &beagle_vdac_supply,
 };
 
 /* VPLL2 for digital video outputs */
@@ -322,7 +246,7 @@
 					| REGULATOR_CHANGE_STATUS,
 	},
 	.num_consumer_supplies	= 1,
-	.consumer_supplies	= &beagle_vdds_dsi_supply,
+	.consumer_supplies	= &beagle_vdvi_supply,
 };
 
 static struct twl4030_usb_data beagle_usb_data = {
@@ -415,7 +339,7 @@
 };
 
 static struct omap_board_config_kernel omap3_beagle_config[] __initdata = {
-	{ OMAP_TAG_UART,	&omap3_beagle_uart_config },
+	{ OMAP_TAG_LCD,		&omap3_beagle_lcd_config },
 };
 
 static void __init omap3_beagle_init_irq(void)
@@ -433,7 +357,7 @@
 }
 
 static struct platform_device *omap3_beagle_devices[] __initdata = {
-	&beagle_dss_device,
+	&omap3_beagle_lcd_device,
 	&leds_gpio,
 	&keys_gpio,
 };
@@ -481,14 +405,12 @@
 	omap3_beagle_i2c_init();
 	platform_add_devices(omap3_beagle_devices,
 			ARRAY_SIZE(omap3_beagle_devices));
-<<<<<<< HEAD
-	omap_board_config = omap3_beagle_config;
-	omap_board_config_size = ARRAY_SIZE(omap3_beagle_config);
-=======
->>>>>>> ef25c2a0
 	omap_serial_init();
 
 	omap_cfg_reg(J25_34XX_GPIO170);
+	gpio_request(170, "DVI_nPD");
+	/* REVISIT leave DVI powered down until it's needed ... */
+	gpio_direction_output(170, true);
 
 	usb_musb_init();
 	usb_ehci_init(EHCI_HCD_OMAP_MODE_PHY, true, true, 57, 61);
@@ -497,8 +419,6 @@
 	/* Ensure SDRC pins are mux'd for self-refresh */
 	omap_cfg_reg(H16_34XX_SDRC_CKE0);
 	omap_cfg_reg(H17_34XX_SDRC_CKE1);
-
-	beagle_display_init();
 }
 
 static void __init omap3_beagle_map_io(void)
