--- conflicted
+++ resolved
@@ -97,7 +97,6 @@
 	.vdd1_onlp = 0x1e,
 	.vdd1_ret = 0x1e,
 	.vdd1_off = 0x2c,
-<<<<<<< HEAD
 	.i2c_slave_ra = (R_SRI2C_SLAVE_ADDR << OMAP3430_SMPS_SA1_SHIFT) |
 			(R_SRI2C_SLAVE_ADDR << OMAP3430_SMPS_SA0_SHIFT),
 	.vdd_vol_ra = (R_VDD2_SR_CONTROL << OMAP3430_VOLRA1_SHIFT) |
@@ -107,8 +106,6 @@
 			(R_VDD1_SR_CONTROL << OMAP3430_VOLRA0_SHIFT),
 	.vdd_ch_conf = OMAP3430_CMD1 | OMAP3430_RAV1,
 	.vdd_i2c_cfg = OMAP3430_MCODE_SHIFT | OMAP3430_HSEN | OMAP3430_SREN,
-=======
->>>>>>> 4e7d9d04
 };
 
 static inline void omap3_per_save_context(void)
@@ -978,14 +975,11 @@
 	prm_setup.vdd1_onlp = setup_vc->vdd1_onlp;
 	prm_setup.vdd1_ret = setup_vc->vdd1_ret;
 	prm_setup.vdd1_off = setup_vc->vdd1_off;
-<<<<<<< HEAD
 	prm_setup.i2c_slave_ra = setup_vc->i2c_slave_ra;
 	prm_setup.vdd_vol_ra = setup_vc->vdd_vol_ra;
 	prm_setup.vdd_cmd_ra = setup_vc->vdd_cmd_ra;
 	prm_setup.vdd_ch_conf = setup_vc->vdd_ch_conf;
 	prm_setup.vdd_i2c_cfg = setup_vc->vdd_i2c_cfg;
-=======
->>>>>>> 4e7d9d04
 }
 
 static int __init pwrdms_setup(struct powerdomain *pwrdm, void *unused)
@@ -1120,7 +1114,6 @@
 	return ret;
 }
 
-<<<<<<< HEAD
 /* Program Power IC via bypass interface */
 int omap3_bypass_cmd(u8 slave_addr, u8 reg_addr, u8 cmd) {
 	u32 vc_bypass_value;
@@ -1132,15 +1125,10 @@
 
 	prm_write_mod_reg(vc_bypass_value, OMAP3430_GR_MOD,
 			OMAP3_PRM_VC_BYPASS_VAL_OFFSET);
-=======
-static void __init configure_vc(void)
-{
->>>>>>> 4e7d9d04
 
 	vc_bypass_value = prm_set_mod_reg_bits(OMAP3430_VALID, OMAP3430_GR_MOD,
 					OMAP3_PRM_VC_BYPASS_VAL_OFFSET);
 
-<<<<<<< HEAD
 	while ((vc_bypass_value & OMAP3430_VALID) != 0x0) {
 		loop_cnt++;
 		if (retries_cnt > 10) {
@@ -1172,8 +1160,6 @@
 		prm_write_mod_reg(prm_setup.vdd_cmd_ra, OMAP3430_GR_MOD,
 				OMAP3_PRM_VC_SMPS_CMD_RA_OFFSET);
 
-=======
->>>>>>> 4e7d9d04
 	prm_write_mod_reg((prm_setup.vdd0_on << OMAP3430_VC_CMD_ON_SHIFT) |
 		(prm_setup.vdd0_onlp << OMAP3430_VC_CMD_ONLP_SHIFT) |
 		(prm_setup.vdd0_ret << OMAP3430_VC_CMD_RET_SHIFT) |
