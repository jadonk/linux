/*
 * Board support file for OMAP4430 SDP.
 *
 * Copyright (C) 2009 Texas Instruments
 *
 * Author: Santosh Shilimkar <santosh.shilimkar@ti.com>
 *
 * Based on mach-omap2/board-3430sdp.c
 *
 * This program is free software; you can redistribute it and/or modify
 * it under the terms of the GNU General Public License version 2 as
 * published by the Free Software Foundation.
 */

#include <linux/kernel.h>
#include <linux/init.h>
#include <linux/platform_device.h>
#include <linux/io.h>
#include <linux/gpio.h>

#include <mach/hardware.h>
#include <asm/mach-types.h>
#include <asm/mach/arch.h>
#include <asm/mach/map.h>

#include <mach/board.h>
#include <mach/common.h>
#include <mach/control.h>
#include <mach/timer-gp.h>
#include <asm/hardware/gic.h>

static struct platform_device sdp4430_lcd_device = {
	.name		= "sdp4430_lcd",
	.id		= -1,
};

static struct platform_device *sdp4430_devices[] __initdata = {
	&sdp4430_lcd_device,
};

<<<<<<< HEAD
=======
static struct omap_uart_config sdp4430_uart_config __initdata = {
	.enabled_uarts	= (1 << 0) | (1 << 1) | (1 << 2),
};

>>>>>>> ef25c2a0
static struct omap_lcd_config sdp4430_lcd_config __initdata = {
	.ctrl_name	= "internal",
};

static struct omap_board_config_kernel sdp4430_config[] __initdata = {
	{ OMAP_TAG_LCD,		&sdp4430_lcd_config },
};

static void __init gic_init_irq(void)
{
	gic_dist_init(0, OMAP2_IO_ADDRESS(OMAP44XX_GIC_DIST_BASE), 29);
	gic_cpu_init(0, OMAP2_IO_ADDRESS(OMAP44XX_GIC_CPU_BASE));
}

static void __init omap_4430sdp_init_irq(void)
{
	omap2_init_common_hw(NULL, NULL);
#ifdef CONFIG_OMAP_32K_TIMER
	omap2_gp_clockevent_set_gptimer(1);
#endif
	gic_init_irq();
	omap_gpio_init();
}


static void __init omap_4430sdp_init(void)
{
	platform_add_devices(sdp4430_devices, ARRAY_SIZE(sdp4430_devices));
	omap_board_config = sdp4430_config;
	omap_board_config_size = ARRAY_SIZE(sdp4430_config);
	omap_serial_init();
}

static void __init omap_4430sdp_map_io(void)
{
	omap2_set_globals_443x();
	omap2_map_common_io();
}

MACHINE_START(OMAP_4430SDP, "OMAP4430 4430SDP board")
	/* Maintainer: Santosh Shilimkar - Texas Instruments Inc */
	.phys_io	= 0x48000000,
	.io_pg_offst	= ((0xd8000000) >> 18) & 0xfffc,
	.boot_params	= 0x80000100,
	.map_io		= omap_4430sdp_map_io,
	.init_irq	= omap_4430sdp_init_irq,
	.init_machine	= omap_4430sdp_init,
	.timer		= &omap_timer,
MACHINE_END<|MERGE_RESOLUTION|>--- conflicted
+++ resolved
@@ -38,13 +38,10 @@
 	&sdp4430_lcd_device,
 };
 
-<<<<<<< HEAD
-=======
 static struct omap_uart_config sdp4430_uart_config __initdata = {
 	.enabled_uarts	= (1 << 0) | (1 << 1) | (1 << 2),
 };
 
->>>>>>> ef25c2a0
 static struct omap_lcd_config sdp4430_lcd_config __initdata = {
 	.ctrl_name	= "internal",
 };
