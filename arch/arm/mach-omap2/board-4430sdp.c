--- conflicted
+++ resolved
@@ -288,7 +288,6 @@
 	},
 };
 
-<<<<<<< HEAD
 static struct omap_dss_device sdp4430_lcd_device = {
 	.name			= "lcd",
 	.driver_name		= "panel-taal",
@@ -432,7 +431,6 @@
 
 
 static struct omap_dss_device *sdp4430_dss_devices[] = {
-=======
 /* wl128x BT, FM, GPS connectivity chip */
 static int gpios[] = {55, -1, -1};
 static struct platform_device wl128x_device = {
@@ -442,7 +440,6 @@
 };
 
 static struct platform_device *sdp4430_devices[] __initdata = {
->>>>>>> 3cd12fd5
 	&sdp4430_lcd_device,
 	&sdp4430_lcd2_device,
 #ifdef CONFIG_OMAP2_DSS_HDMI
@@ -509,11 +506,8 @@
 };
 static struct platform_device *sdp4430_devices[] __initdata = {
 	&sdp4430_keypad_device,
-<<<<<<< HEAD
 	&sdp4430_proximity_device,
-=======
 	&wl128x_device,
->>>>>>> 3cd12fd5
 };
 
 static __attribute__ ((unused)) struct
