/*
 * Board support file for OMAP4430 SDP.
 *
 * Copyright (C) 2009 Texas Instruments
 *
 * Author: Santosh Shilimkar <santosh.shilimkar@ti.com>
 *
 * Based on mach-omap2/board-3430sdp.c
 *
 * This program is free software; you can redistribute it and/or modify
 * it under the terms of the GNU General Public License version 2 as
 * published by the Free Software Foundation.
 */

#include <linux/kernel.h>
#include <linux/init.h>
#include <linux/platform_device.h>
#include <linux/io.h>
#include <linux/gpio.h>
#include <linux/usb/otg.h>
#include <linux/spi/spi.h>
#include <linux/i2c/twl.h>
#include <linux/i2c/cma3000.h>
#include <linux/i2c/bq2415x.h>
#include <linux/regulator/machine.h>
#include <linux/input/sfh7741.h>
#include <linux/leds.h>
#include <linux/leds_pwm.h>
#include <linux/leds-omap4430sdp-display.h>
#include <linux/interrupt.h>
#include <linux/delay.h>
#include <linux/twl6040-vib.h>
#include <linux/wl12xx.h>
#include <linux/cdc_tcxo.h>

#include <mach/hardware.h>
#include <mach/omap4-common.h>
#include <mach/emif.h>
#include <mach/lpddr2-elpida.h>

#include <asm/mach-types.h>
#include <asm/mach/arch.h>
#include <asm/mach/map.h>

#include <plat/board.h>
#include <plat/common.h>
#include <plat/control.h>
#include <plat/timer-gp.h>
#include <plat/display.h>
#include <plat/usb.h>
#include <plat/omap_device.h>
#include <plat/omap_hwmod.h>
#ifdef CONFIG_SERIAL_OMAP
#include <plat/omap-serial.h>
#include <plat/serial.h>
#endif
#include <linux/wakelock.h>
#include <plat/opp_twl_tps.h>
#include <plat/mmc.h>
#include <plat/syntm12xx.h>
#include <plat/omap4-keypad.h>
#include <plat/hwspinlock.h>
#include <plat/nokia-dsi-panel.h>
#include "mux.h"
#include "hsmmc.h"
#include "smartreflex-class3.h"
#include "board-4430sdp-wifi.h"
#include "board-44xxtablet.h"

#include <linux/skbuff.h>
#include <linux/ti_wilink_st.h>

#define ETH_KS8851_IRQ			34
#define ETH_KS8851_POWER_ON		48
#define ETH_KS8851_QUART		138
#define OMAP4_SFH7741_SENSOR_OUTPUT_GPIO	184
#define OMAP4_SFH7741_ENABLE_GPIO		188

#define OMAP4_TOUCH_IRQ_1		35

#define OMAP4_CMA3000ACCL_GPIO		186
#define OMAP4SDP_MDM_PWR_EN_GPIO	157

#define LED_SEC_DISP_GPIO 27
#define DSI2_GPIO_59	59

#define LED_PWM2ON		0x03
#define LED_PWM2OFF		0x04
#define LED_TOGGLE3		0x92

#define GPIO_WIFI_PMENA		54
#define GPIO_WIFI_IRQ		53

#define TWL6030_RTC_GPIO 6
#define BLUETOOTH_UART UART2
#define BLUETOOTH_UART_DEV_NAME "/dev/ttyO1"
#define CONSOLE_UART UART3

static struct wake_lock uart_lock;
static struct platform_device sdp4430_hdmi_audio_device = {
	.name		= "hdmi-dai",
	.id		= -1,
};

static int sdp4430_keymap[] = {
	KEY(0, 0, KEY_E),
	KEY(0, 1, KEY_R),
	KEY(0, 2, KEY_T),
	KEY(0, 3, KEY_HOME),
	KEY(0, 4, KEY_F5),
	KEY(0, 5, KEY_UNKNOWN),
	KEY(0, 6, KEY_I),
	KEY(0, 7, KEY_LEFTSHIFT),

	KEY(1, 0, KEY_D),
	KEY(1, 1, KEY_F),
	KEY(1, 2, KEY_G),
	KEY(1, 3, KEY_SEND),
	KEY(1, 4, KEY_F6),
	KEY(1, 5, KEY_UNKNOWN),
	KEY(1, 6, KEY_K),
	KEY(1, 7, KEY_ENTER),

	KEY(2, 0, KEY_X),
	KEY(2, 1, KEY_C),
	KEY(2, 2, KEY_V),
	KEY(2, 3, KEY_END),
	KEY(2, 4, KEY_F7),
	KEY(2, 5, KEY_UNKNOWN),
	KEY(2, 6, KEY_DOT),
	KEY(2, 7, KEY_CAPSLOCK),

	KEY(3, 0, KEY_Z),
	KEY(3, 1, KEY_KPPLUS),
	KEY(3, 2, KEY_B),
	KEY(3, 3, KEY_F1),
	KEY(3, 4, KEY_F8),
	KEY(3, 5, KEY_UNKNOWN),
	KEY(3, 6, KEY_O),
	KEY(3, 7, KEY_SPACE),

	KEY(4, 0, KEY_W),
	KEY(4, 1, KEY_Y),
	KEY(4, 2, KEY_U),
	KEY(4, 3, KEY_F2),
	KEY(4, 4, KEY_VOLUMEUP),
	KEY(4, 5, KEY_UNKNOWN),
	KEY(4, 6, KEY_L),
	KEY(4, 7, KEY_LEFT),

	KEY(5, 0, KEY_S),
	KEY(5, 1, KEY_H),
	KEY(5, 2, KEY_J),
	KEY(5, 3, KEY_F3),
	KEY(5, 4, KEY_F9),
	KEY(5, 5, KEY_VOLUMEDOWN),
	KEY(5, 6, KEY_M),
	KEY(5, 7, KEY_RIGHT),

	KEY(6, 0, KEY_Q),
	KEY(6, 1, KEY_A),
	KEY(6, 2, KEY_N),
	KEY(6, 3, KEY_BACK),
	KEY(6, 4, KEY_BACKSPACE),
	KEY(6, 5, KEY_UNKNOWN),
	KEY(6, 6, KEY_P),
	KEY(6, 7, KEY_UP),

	KEY(7, 0, KEY_PROG1),
	KEY(7, 1, KEY_PROG2),
	KEY(7, 2, KEY_PROG3),
	KEY(7, 3, KEY_PROG4),
	KEY(7, 4, KEY_F4),
	KEY(7, 5, KEY_UNKNOWN),
	KEY(7, 6, KEY_OK),
	KEY(7, 7, KEY_DOWN),
};

static struct matrix_keymap_data sdp4430_keymap_data = {
	.keymap			= sdp4430_keymap,
	.keymap_size		= ARRAY_SIZE(sdp4430_keymap),
};

static struct omap4_keypad_platform_data sdp4430_keypad_data = {
	.keymap_data		= &sdp4430_keymap_data,
	.rows			= 8,
	.cols			= 8,
	.rep		        = 0,
};

void keyboard_mux_init(void)
{
	omap_mux_init_signal("kpd_col0.kpd_col0",
				OMAP_WAKEUP_EN | OMAP_MUX_MODE1);
	omap_mux_init_signal("kpd_col1.kpd_col1",
				OMAP_WAKEUP_EN | OMAP_MUX_MODE1);
	omap_mux_init_signal("kpd_col2.kpd_col2",
				OMAP_WAKEUP_EN | OMAP_MUX_MODE1);
	omap_mux_init_signal("kpd_col3.kpd_col3",
				OMAP_WAKEUP_EN | OMAP_MUX_MODE1);
	omap_mux_init_signal("kpd_col4.kpd_col4",
				OMAP_WAKEUP_EN | OMAP_MUX_MODE1);
	omap_mux_init_signal("kpd_col5.kpd_col5",
				OMAP_WAKEUP_EN | OMAP_MUX_MODE1);
	omap_mux_init_signal("gpmc_a23.kpd_col7",
				OMAP_WAKEUP_EN | OMAP_MUX_MODE1);
	omap_mux_init_signal("gpmc_a22.kpd_col6",
				OMAP_WAKEUP_EN | OMAP_MUX_MODE1);
	omap_mux_init_signal("kpd_row0.kpd_row0",
				OMAP_PULL_ENA | OMAP_PULL_UP |
				OMAP_WAKEUP_EN | OMAP_MUX_MODE1 |
				OMAP_INPUT_EN);
	omap_mux_init_signal("kpd_row1.kpd_row1",
				OMAP_PULL_ENA | OMAP_PULL_UP |
				OMAP_WAKEUP_EN | OMAP_MUX_MODE1 |
				OMAP_INPUT_EN);
	omap_mux_init_signal("kpd_row2.kpd_row2",
				OMAP_PULL_ENA | OMAP_PULL_UP |
				OMAP_WAKEUP_EN | OMAP_MUX_MODE1 |
				OMAP_INPUT_EN);
	omap_mux_init_signal("kpd_row3.kpd_row3",
				OMAP_PULL_ENA | OMAP_PULL_UP |
				OMAP_WAKEUP_EN | OMAP_MUX_MODE1 |
				OMAP_INPUT_EN);
	omap_mux_init_signal("kpd_row4.kpd_row4",
				OMAP_PULL_ENA | OMAP_PULL_UP |
				OMAP_WAKEUP_EN | OMAP_MUX_MODE1 |
				OMAP_INPUT_EN);
	omap_mux_init_signal("kpd_row5.kpd_row5",
				OMAP_PULL_ENA | OMAP_PULL_UP |
				OMAP_WAKEUP_EN | OMAP_MUX_MODE1 |
				OMAP_INPUT_EN);
	omap_mux_init_signal("gpmc_a18.kpd_row6",
				OMAP_PULL_ENA | OMAP_PULL_UP |
				OMAP_WAKEUP_EN | OMAP_MUX_MODE1 |
				OMAP_INPUT_EN);
	omap_mux_init_signal("gpmc_a19.kpd_row7",
				OMAP_PULL_ENA | OMAP_PULL_UP |
				OMAP_WAKEUP_EN | OMAP_MUX_MODE1 |
				OMAP_INPUT_EN);
}

/* Proximity Sensor */
static void omap_prox_activate(int state)
{
	gpio_set_value(OMAP4_SFH7741_ENABLE_GPIO , state);
}

static int omap_prox_read(void)
{
	int proximity;
	proximity = gpio_get_value(OMAP4_SFH7741_SENSOR_OUTPUT_GPIO);
#ifdef CONFIG_ANDROID
	/* Invert the output from the prox sensor for Android as 0 should
	be near and 1 should be far */
	return !proximity;
#else
	return proximity;
#endif
}

static void omap_sfh7741prox_init(void)
{
	int  error;

	error = gpio_request(OMAP4_SFH7741_SENSOR_OUTPUT_GPIO, "sfh7741");
	if (error < 0) {
		pr_err("%s: GPIO configuration failed: GPIO %d, error %d\n"
			, __func__, OMAP4_SFH7741_SENSOR_OUTPUT_GPIO, error);
		return ;
	}

	error = gpio_direction_input(OMAP4_SFH7741_SENSOR_OUTPUT_GPIO);
	if (error < 0) {
		pr_err("Proximity GPIO input configuration failed\n");
		goto fail1;
	}

	error = gpio_request(OMAP4_SFH7741_ENABLE_GPIO, "sfh7741");
	if (error < 0) {
		pr_err("failed to request GPIO %d, error %d\n",
			OMAP4_SFH7741_ENABLE_GPIO, error);
		goto fail1;
	}

	error = gpio_direction_output(OMAP4_SFH7741_ENABLE_GPIO , 0);
	if (error < 0) {
		pr_err("%s: GPIO configuration failed: GPIO %d,\
			error %d\n", __func__, OMAP4_SFH7741_ENABLE_GPIO,
			error);
		goto fail3;
	}
	return;

fail3:
	gpio_free(OMAP4_SFH7741_ENABLE_GPIO);
fail1:
	gpio_free(OMAP4_SFH7741_SENSOR_OUTPUT_GPIO);
}

static struct sfh7741_platform_data omap_sfh7741_data = {
	.flags = SFH7741_WAKEABLE_INT,
	.irq = OMAP_GPIO_IRQ(OMAP4_SFH7741_SENSOR_OUTPUT_GPIO),
	.prox_enable = 0,
	.activate_func = omap_prox_activate,
	.read_prox = omap_prox_read,
};

static struct platform_device sdp4430_proximity_device = {
	.name		= SFH7741_NAME,
	.id		= 1,
	.dev		= {
		.platform_data = &omap_sfh7741_data,
	},
};

static struct spi_board_info sdp4430_spi_board_info[] __initdata = {
	{
		.modalias               = "ks8851",
		.bus_num                = 1,
		.chip_select            = 0,
		.max_speed_hz           = 24000000,
		.irq                    = ETH_KS8851_IRQ,
	},
};

static int omap_ethernet_init(void)
{
	int status;

	/* Request of GPIO lines */

	status = gpio_request(ETH_KS8851_POWER_ON, "eth_power");
	if (status) {
		pr_err("Cannot request GPIO %d\n", ETH_KS8851_POWER_ON);
		return status;
	}

	status = gpio_request(ETH_KS8851_QUART, "quart");
	if (status) {
		pr_err("Cannot request GPIO %d\n", ETH_KS8851_QUART);
		goto error1;
	}

	status = gpio_request(ETH_KS8851_IRQ, "eth_irq");
	if (status) {
		pr_err("Cannot request GPIO %d\n", ETH_KS8851_IRQ);
		goto error2;
	}

	/* Configuration of requested GPIO lines */

	status = gpio_direction_output(ETH_KS8851_POWER_ON, 1);
	if (status) {
		pr_err("Cannot set output GPIO %d\n", ETH_KS8851_IRQ);
		goto error3;
	}

	status = gpio_direction_output(ETH_KS8851_QUART, 1);
	if (status) {
		pr_err("Cannot set output GPIO %d\n", ETH_KS8851_QUART);
		goto error3;
	}

	status = gpio_direction_input(ETH_KS8851_IRQ);
	if (status) {
		pr_err("Cannot set input GPIO %d\n", ETH_KS8851_IRQ);
		goto error3;
	}

	return 0;

error3:
	gpio_free(ETH_KS8851_IRQ);
error2:
	gpio_free(ETH_KS8851_QUART);
error1:
	gpio_free(ETH_KS8851_POWER_ON);
	return status;
}

static struct gpio_led sdp4430_gpio_leds[] = {
	{
		.name	= "omap4:green:debug0",
		.gpio	= 61,
	},
	{
		.name	= "omap4:green:debug1",
		.gpio	= 30,
	},
	{
		.name	= "omap4:green:debug2",
		.gpio	= 7,
	},
	{
		.name	= "omap4:green:debug3",
		.gpio	= 8,
	},
	{
		.name	= "omap4:green:debug4",
		.gpio	= 50,
	},
	{
		.name	= "blue",
		.default_trigger = "timer",
		.gpio	= 169,
	},
	{
		.name	= "red",
		.default_trigger = "timer",
		.gpio	= 170,
	},
	{
		.name	= "green",
		.default_trigger = "timer",
		.gpio	= 139,
	},
};

static struct gpio_led_platform_data sdp4430_led_data = {
	.leds	= sdp4430_gpio_leds,
	.num_leds	= ARRAY_SIZE(sdp4430_gpio_leds),
};

static struct platform_device sdp4430_leds_gpio = {
	.name	= "leds-gpio",
	.id	= -1,
	.dev	= {
		.platform_data = &sdp4430_led_data,
	},
};

static struct led_pwm sdp4430_pwm_leds[] = {
	{
	.name = "battery-led",
	.pwm_id = 1,
	.max_brightness = 255,
	.pwm_period_ns = 7812500,
	},
};

static struct led_pwm_platform_data sdp4430_pwm_data = {
	.num_leds = 1,
	.leds = sdp4430_pwm_leds,
};

static struct platform_device sdp4430_leds_pwm = {
	.name	= "leds_pwm",
	.id	= -1,
	.dev	= {
		.platform_data = &sdp4430_pwm_data,
	},
};

/* Begin Synaptic Touchscreen TM-01217 */

static char *tm12xx_idev_names[] = {
	"Synaptic TM12XX TouchPoint 1",
	"Synaptic TM12XX TouchPoint 2",
	"Synaptic TM12XX TouchPoint 3",
	"Synaptic TM12XX TouchPoint 4",
	"Synaptic TM12XX TouchPoint 5",
	"Synaptic TM12XX TouchPoint 6",
	NULL,
};

static u8 tm12xx_button_map[] = {
	KEY_F1,
	KEY_F2,
};

static struct tm12xx_ts_platform_data tm12xx_platform_data[] = {
	{ /* Primary Controller */
		.gpio_intr = 35,
		.idev_name = tm12xx_idev_names,
		.button_map = tm12xx_button_map,
		.num_buttons = ARRAY_SIZE(tm12xx_button_map),
		.repeat = 0,
		.swap_xy = 1,
	/* Android does not have touchscreen as wakeup source */
#if !defined(CONFIG_ANDROID)
		.suspend_state = SYNTM12XX_ON_ON_SUSPEND,
#else
		.suspend_state = SYNTM12XX_SLEEP_ON_SUSPEND,
#endif
	},
	{ /* Secondary Controller */
		.gpio_intr = 36,
		.idev_name = tm12xx_idev_names,
		.button_map = tm12xx_button_map,
		.num_buttons = ARRAY_SIZE(tm12xx_button_map),
		.repeat = 0,
		.swap_xy = 1,
	/* Android does not have touchscreen as wakeup source */
#if !defined(CONFIG_ANDROID)
		.suspend_state = SYNTM12XX_ON_ON_SUSPEND,
#else
		.suspend_state = SYNTM12XX_SLEEP_ON_SUSPEND,
#endif
	},
};

/* End Synaptic Touchscreen TM-01217 */

static void __init sdp4430_init_display_led(void)
{
	twl_i2c_write_u8(TWL_MODULE_PWM, 0xFF, LED_PWM2ON);
	twl_i2c_write_u8(TWL_MODULE_PWM, 0x7F, LED_PWM2OFF);
	twl_i2c_write_u8(TWL6030_MODULE_ID1, 0x30, TWL6030_TOGGLE3);
}

static void sdp4430_set_primary_brightness(u8 brightness)
{
	if (brightness > 1) {
		if (brightness == 255)
			brightness = 0x7f;
		else
			brightness = (~(brightness/2)) & 0x7f;

		twl_i2c_write_u8(TWL6030_MODULE_ID1, 0x30, TWL6030_TOGGLE3);
		twl_i2c_write_u8(TWL_MODULE_PWM, brightness, LED_PWM2ON);
	} else if (brightness <= 1) {
		twl_i2c_write_u8(TWL6030_MODULE_ID1, 0x08, TWL6030_TOGGLE3);
		twl_i2c_write_u8(TWL6030_MODULE_ID1, 0x38, TWL6030_TOGGLE3);
	}
}

static void sdp4430_set_secondary_brightness(u8 brightness)
{
	if (brightness > 0)
		brightness = 1;

	gpio_set_value(LED_SEC_DISP_GPIO, brightness);
}

static struct omap4430_sdp_disp_led_platform_data sdp4430_disp_led_data = {
	.flags = LEDS_CTRL_AS_ONE_DISPLAY,
	.display_led_init = sdp4430_init_display_led,
	.primary_display_set = sdp4430_set_primary_brightness,
	.secondary_display_set = sdp4430_set_secondary_brightness,
};

static void __init omap_disp_led_init(void)
{
	/* Seconday backlight control */
	gpio_request(DSI2_GPIO_59, "dsi2_bl_gpio");
	gpio_direction_output(DSI2_GPIO_59, 0);

	if (sdp4430_disp_led_data.flags & LEDS_CTRL_AS_ONE_DISPLAY) {
		pr_info("%s: Configuring as one display LED\n", __func__);
		gpio_set_value(DSI2_GPIO_59, 1);
	}

	gpio_request(LED_SEC_DISP_GPIO, "dsi1_bl_gpio");
	gpio_direction_output(LED_SEC_DISP_GPIO, 1);
	mdelay(120);
	gpio_set_value(LED_SEC_DISP_GPIO, 0);

}

static struct platform_device sdp4430_disp_led = {
	.name	=	"display_led",
	.id	=	-1,
	.dev	= {
		.platform_data = &sdp4430_disp_led_data,
	},
};

static struct platform_device sdp4430_keypad_led = {
	.name	=	"keypad_led",
	.id	=	-1,
	.dev	= {
		.platform_data = NULL,
	},
};

static struct nokia_dsi_panel_data dsi_panel = {
		.name	= "taal",
		.reset_gpio	= 102,
		.use_ext_te	= false,
		.ext_te_gpio	= 101,
		.use_esd_check	= false,
		.set_backlight	= NULL,
};

static struct nokia_dsi_panel_data dsi2_panel = {
		.name   = "taal2",
		.reset_gpio     = 104,
		.use_ext_te     = false,
		.ext_te_gpio    = 103,
		.use_esd_check  = false,
		.set_backlight  = NULL,
};

static struct omap_dss_device sdp4430_lcd_device = {
	.name			= "lcd",
	.driver_name		= "taal",
	.type			= OMAP_DISPLAY_TYPE_DSI,
	.data			= &dsi_panel,
	.phy.dsi		= {
		.clk_lane	= 1,
		.clk_pol	= 0,
		.data1_lane	= 2,
		.data1_pol	= 0,
		.data2_lane	= 3,
		.data2_pol	= 0,
		.div		= {
			.lck_div	= 1,
			.pck_div	= 5,
			.regm		= 150,
			.regn		= 17,
			.regm_dispc	= 4,
			.regm_dsi	= 4,
			.lp_clk_div	= 8,
		},
		.xfer_mode = OMAP_DSI_XFER_CMD_MODE,
	},
	.panel			= {
		.width_in_mm = 84,
		.height_in_mm = 47,
	},
	.channel		= OMAP_DSS_CHANNEL_LCD,
};

static struct omap_dss_device sdp4430_lcd2_device = {
	.name			= "lcd2",
	.driver_name		= "taal2",
	.type			= OMAP_DISPLAY_TYPE_DSI,
	.data			= &dsi2_panel,
	.phy.dsi		= {
		.clk_lane	= 1,
		.clk_pol	= 0,
		.data1_lane	= 2,
		.data1_pol	= 0,
		.data2_lane	= 3,
		.data2_pol	= 0,
		.div		= {
			.lck_div	= 1,
			.pck_div	= 5,
			.regm		= 150,
			.regn		= 17,
			.regm_dispc	= 4,
			.regm_dsi	= 4,
			.lp_clk_div	= 8,
		},
		.xfer_mode = OMAP_DSI_XFER_CMD_MODE,
	},
	.panel			= {
		.width_in_mm = 84,
		.height_in_mm = 47,
	},
	.channel		= OMAP_DSS_CHANNEL_LCD2,
};

#ifdef CONFIG_OMAP2_DSS_HDMI
static int sdp4430_panel_enable_hdmi(struct omap_dss_device *dssdev)
{
	gpio_request(HDMI_GPIO_60 , "hdmi_gpio_60");
	gpio_request(HDMI_GPIO_41 , "hdmi_gpio_41");
	gpio_direction_output(HDMI_GPIO_60, 1);
	gpio_direction_output(HDMI_GPIO_41, 1);
	gpio_set_value(HDMI_GPIO_60, 0);
	gpio_set_value(HDMI_GPIO_41, 0);
	mdelay(5);
	gpio_set_value(HDMI_GPIO_60, 1);
	gpio_set_value(HDMI_GPIO_41, 1);
	return 0;
}

static void sdp4430_panel_disable_hdmi(struct omap_dss_device *dssdev)
{
}

static __attribute__ ((unused)) void __init sdp4430_hdmi_init(void)
{
}

static struct omap_dss_device sdp4430_hdmi_device = {
	.name = "hdmi",
	.driver_name = "hdmi_panel",
	.type = OMAP_DISPLAY_TYPE_HDMI,
	.phy.dpi.data_lines = 24,
	.platform_enable = sdp4430_panel_enable_hdmi,
	.platform_disable = sdp4430_panel_disable_hdmi,
	.channel = OMAP_DSS_CHANNEL_DIGIT,
};
#endif /* CONFIG_OMAP2_DSS_HDMI */

#ifdef CONFIG_PANEL_PICO_DLP
static int sdp4430_panel_enable_pico_DLP(struct omap_dss_device *dssdev)
{
	/* int i = 0; */

	gpio_request(DLP_4430_GPIO_59, "DLP DISPLAY SEL");
	gpio_direction_output(DLP_4430_GPIO_59, 0);
	gpio_request(DLP_4430_GPIO_45, "DLP PARK");
	gpio_direction_output(DLP_4430_GPIO_45, 0);
	gpio_request(DLP_4430_GPIO_40, "DLP PHY RESET");
	gpio_direction_output(DLP_4430_GPIO_40, 0);
	/* gpio_request(DLP_4430_GPIO_44, "DLP READY RESET");
	gpio_direction_input(DLP_4430_GPIO_44); */
	mdelay(500);

	gpio_set_value(DLP_4430_GPIO_59, 1);
	gpio_set_value(DLP_4430_GPIO_45, 1);
	mdelay(1000);

	gpio_set_value(DLP_4430_GPIO_40, 1);
	mdelay(1000);

	/* FIXME with the MLO gpio changes,
		gpio read is not retuning correct value even though
		it is  set in hardware so the check is comment
		till the problem is fixed */
	/* while (i == 0)
		i = gpio_get_value(DLP_4430_GPIO_44); */

	mdelay(2000);
	return 0;
}

static void sdp4430_panel_disable_pico_DLP(struct omap_dss_device *dssdev)
{
	gpio_set_value(DLP_4430_GPIO_40, 0);
	gpio_set_value(DLP_4430_GPIO_45, 0);
	gpio_set_value(DLP_4430_GPIO_59, 0);
}

static struct omap_dss_device sdp4430_picoDLP_device = {
	.name			= "pico_DLP",
	.driver_name		= "picoDLP_panel",
	.type			= OMAP_DISPLAY_TYPE_DPI,
	.phy.dpi.data_lines	= 24,
	.platform_enable	= sdp4430_panel_enable_pico_DLP,
	.platform_disable	= sdp4430_panel_disable_pico_DLP,
	.channel		= OMAP_DSS_CHANNEL_LCD2,
};
#endif /* CONFIG_PANEL_PICO_DLP */

static struct omap_dss_device *sdp4430_dss_devices[] = {
	&sdp4430_lcd_device,
	&sdp4430_lcd2_device,
#ifdef CONFIG_OMAP2_DSS_HDMI
	&sdp4430_hdmi_device,
#endif /* CONFIG_OMAP2_DSS_HDMI */
#ifdef CONFIG_PANEL_PICO_DLP
	&sdp4430_picoDLP_device,
#endif /* CONFIG_PANEL_PICO_DLP */
};

static struct omap_dss_board_info sdp4430_dss_data = {
	.num_devices	=	ARRAY_SIZE(sdp4430_dss_devices),
	.devices	=	sdp4430_dss_devices,
	.default_device	=	&sdp4430_lcd_device,
};

<<<<<<< HEAD
static int plat_kim_suspend(struct platform_device *pdev, pm_message_t state)
=======
static unsigned long retry_suspend;
int plat_kim_suspend(struct platform_device *pdev, pm_message_t state)
>>>>>>> 571aeaae
{
	struct kim_data_s *kim_gdata;
	struct st_data_s *core_data;
	kim_gdata = dev_get_drvdata(&pdev->dev);
	core_data = kim_gdata->core_data;
	 if (st_ll_getstate(core_data) != ST_LL_INVALID) {
		 /*Prevent suspend until sleep indication from chip*/
		   while(st_ll_getstate(core_data) != ST_LL_ASLEEP &&
				   (retry_suspend++ < 5)) {
			   return -1;
		   }
	 }
	return 0;
}
static int plat_kim_resume(struct platform_device *pdev)
{
	retry_suspend = 0;
	return 0;
}
/* wl128x BT, FM, GPS connectivity chip */
static struct ti_st_plat_data wilink_pdata = {
	.nshutdown_gpio = 55,
	.dev_name = BLUETOOTH_UART_DEV_NAME,
	.flow_cntrl = 1,
	.baud_rate = 3000000,
	.suspend = plat_kim_suspend,
	.resume = plat_kim_resume,
};
static struct platform_device wl128x_device = {
	.name		= "kim",
	.id		= -1,
	.dev.platform_data = &wilink_pdata,
};
static struct platform_device btwilink_device = {
	.name = "btwilink",
	.id = -1,
};

#ifdef CONFIG_TI_ST
static bool is_bt_active(void)
{
	struct platform_device  *pdev;
	struct kim_data_s       *kim_gdata;

	pdev = &wl128x_device;
	kim_gdata = dev_get_drvdata(&pdev->dev);
	if (st_ll_getstate(kim_gdata->core_data) != ST_LL_ASLEEP &&
			st_ll_getstate(kim_gdata->core_data) != ST_LL_INVALID)
		return true;
	else
		return false;
}
#else
#define is_bt_active NULL
#endif

static struct platform_device *sdp4430_devices[] __initdata = {
	&sdp4430_disp_led,
	&sdp4430_proximity_device,
	&sdp4430_leds_pwm,
	&sdp4430_leds_gpio,
	&wl128x_device,
	&btwilink_device,
	&sdp4430_hdmi_audio_device,
	&sdp4430_keypad_led,
};

static void __init omap_4430sdp_init_irq(void)
{
	omap2_init_common_hw(NULL, NULL);
#ifdef CONFIG_OMAP_32K_TIMER
	omap2_gp_clockevent_set_gptimer(1);
#endif
	gic_init_irq();
	sr_class3_init();
}

static struct omap_musb_board_data musb_board_data = {
	.interface_type		= MUSB_INTERFACE_UTMI,
#ifdef CONFIG_USB_MUSB_OTG
	.mode			= MUSB_OTG,
#elif defined(CONFIG_USB_MUSB_HDRC_HCD)
	.mode			= MUSB_HOST,
#elif defined(CONFIG_USB_GADGET_MUSB_HDRC)
	.mode			= MUSB_PERIPHERAL,
#endif
	.power			= 100,
};

#ifndef CONFIG_TIWLAN_SDIO
static int wifi_set_power(struct device *dev, int slot, int power_on, int vdd)
{
	static int power_state;

	pr_debug("Powering %s wifi", (power_on ? "on" : "off"));

	if (power_on == power_state)
		return 0;
	power_state = power_on;

	if (power_on) {
		gpio_set_value(GPIO_WIFI_PMENA, 1);
		mdelay(15);
		gpio_set_value(GPIO_WIFI_PMENA, 0);
		mdelay(1);
		gpio_set_value(GPIO_WIFI_PMENA, 1);
		mdelay(70);
	} else {
		gpio_set_value(GPIO_WIFI_PMENA, 0);
	}

	return 0;
}
#endif

static struct omap2_hsmmc_info mmc[] = {
	{
		.mmc		= 2,
		.caps		= MMC_CAP_4_BIT_DATA | MMC_CAP_8_BIT_DATA |
					MMC_CAP_1_8V_DDR,
		.gpio_cd	= -EINVAL,
		.gpio_wp	= -EINVAL,
		.ocr_mask	= MMC_VDD_165_195,
		.nonremovable   = true,
#ifdef CONFIG_PM_RUNTIME
		.power_saving	= true,
#endif
	},
	{
		.mmc		= 1,
		.caps		= MMC_CAP_4_BIT_DATA | MMC_CAP_8_BIT_DATA |
					MMC_CAP_1_8V_DDR,
		.gpio_wp	= -EINVAL,
#ifdef CONFIG_PM_RUNTIME
		.power_saving	= true,
#endif
	},
#ifdef CONFIG_TIWLAN_SDIO
	{
		.mmc		= 5,
		.caps		= MMC_CAP_4_BIT_DATA | MMC_CAP_8_BIT_DATA,
		.gpio_cd	= -EINVAL,
		.gpio_wp        = 4,
		.ocr_mask	= MMC_VDD_165_195,
	},
#else
	{
		.mmc		= 5,
		.caps		= MMC_CAP_4_BIT_DATA | MMC_CAP_POWER_OFF_CARD,
		.gpio_cd	= -EINVAL,
		.gpio_wp	= -EINVAL,
		.ocr_mask	= MMC_VDD_165_195,
		.nonremovable	= true,
	},
#endif
	{}	/* Terminator */
};

#ifndef CONFIG_TIWLAN_SDIO
static struct wl12xx_platform_data omap4_panda_wlan_data __initdata = {
	.irq = OMAP_GPIO_IRQ(GPIO_WIFI_IRQ),
	.board_ref_clock = WL12XX_REFCLOCK_26,
};
#endif

static struct regulator_consumer_supply sdp4430_vmmc_supply[] = {
	{
		.supply = "vmmc",
		.dev_name = "mmci-omap-hs.0",
	},
};

static struct regulator_consumer_supply sdp4430_cam2_supply[] = {
	{
		.supply = "cam2pwr",
	},
};
static int omap4_twl6030_hsmmc_late_init(struct device *dev)
{
	int ret = 0;
	struct platform_device *pdev = container_of(dev,
				struct platform_device, dev);
	struct omap_mmc_platform_data *pdata = dev->platform_data;

	/* Setting MMC1 Card detect Irq */
	if (pdev->id == 0) {
		ret = twl6030_mmc_card_detect_config();
		if (ret)
			pr_err("Failed configuring MMC1 card detect\n");
		pdata->slots[0].card_detect_irq = TWL6030_IRQ_BASE +
						MMCDETECT_INTR_OFFSET;
		pdata->slots[0].card_detect = twl6030_mmc_card_detect;
	}

#ifndef CONFIG_TIWLAN_SDIO
	/* Set the MMC5 (wlan) power function */
	if (pdev->id == 4)
		pdata->slots[0].set_power = wifi_set_power;
#endif

	return ret;
}

static __init void omap4_twl6030_hsmmc_set_late_init(struct device *dev)
{
	struct omap_mmc_platform_data *pdata;

	/* dev can be null if CONFIG_MMC_OMAP_HS is not set */
	if (!dev)
		return;

	pdata = dev->platform_data;
	pdata->init = omap4_twl6030_hsmmc_late_init;
}

static int __init omap4_twl6030_hsmmc_init(struct omap2_hsmmc_info *controllers)
{
	struct omap2_hsmmc_info *c;

	omap2_hsmmc_init(controllers);
	for (c = controllers; c->mmc; c++)
		omap4_twl6030_hsmmc_set_late_init(c->dev);

	return 0;
}

static struct regulator_init_data sdp4430_vaux1 = {
	.constraints = {
		.min_uV			= 1000000,
		.max_uV			= 3000000,
		.apply_uV		= true,
		.valid_modes_mask	= REGULATOR_MODE_NORMAL
					| REGULATOR_MODE_STANDBY,
		.valid_ops_mask	 = REGULATOR_CHANGE_VOLTAGE
					| REGULATOR_CHANGE_MODE
					| REGULATOR_CHANGE_STATUS,
		.state_mem = {
			.enabled	= false,
			.disabled	= true,
		},
		.always_on	= true,
	},
};

static struct regulator_consumer_supply sdp4430_vaux2_supply[] = {
	REGULATOR_SUPPLY("av-switch", "soc-audio"),
};

static struct regulator_init_data sdp4430_vaux2 = {
	.constraints = {
		.min_uV			= 1200000,
		.max_uV			= 2800000,
		.apply_uV		= true,
		.valid_modes_mask	= REGULATOR_MODE_NORMAL
					| REGULATOR_MODE_STANDBY,
		.valid_ops_mask	 = REGULATOR_CHANGE_VOLTAGE
					| REGULATOR_CHANGE_MODE
					| REGULATOR_CHANGE_STATUS,
		.state_mem = {
			.enabled	= false,
			.disabled	= true,
		},
	},
	.num_consumer_supplies	= 1,
	.consumer_supplies	= sdp4430_vaux2_supply,
};

static struct regulator_init_data sdp4430_vaux3 = {
	.constraints = {
		.min_uV			= 1000000,
		.max_uV			= 3000000,
		.apply_uV		= true,
		.valid_modes_mask	= REGULATOR_MODE_NORMAL
					| REGULATOR_MODE_STANDBY,
		.valid_ops_mask	 = REGULATOR_CHANGE_VOLTAGE
					| REGULATOR_CHANGE_MODE
					| REGULATOR_CHANGE_STATUS,
		.state_mem = {
			.enabled	= false,
			.disabled	= true,
		},
		.always_on	= true,
	},
	.num_consumer_supplies = 1,
	.consumer_supplies = sdp4430_cam2_supply,
};

/* VMMC1 for MMC1 card */
static struct regulator_init_data sdp4430_vmmc = {
	.constraints = {
		.min_uV			= 1200000,
		.max_uV			= 3000000,
		.apply_uV		= true,
		.valid_modes_mask	= REGULATOR_MODE_NORMAL
					| REGULATOR_MODE_STANDBY,
		.valid_ops_mask	 = REGULATOR_CHANGE_VOLTAGE
					| REGULATOR_CHANGE_MODE
					| REGULATOR_CHANGE_STATUS,
		.state_mem = {
			.enabled	= false,
			.disabled	= true,
		},
	},
	.num_consumer_supplies  = 1,
	.consumer_supplies      = sdp4430_vmmc_supply,
};

static struct regulator_init_data sdp4430_vpp = {
	.constraints = {
		.min_uV			= 1800000,
		.max_uV			= 2500000,
		.apply_uV		= true,
		.valid_modes_mask	= REGULATOR_MODE_NORMAL
					| REGULATOR_MODE_STANDBY,
		.valid_ops_mask	 = REGULATOR_CHANGE_VOLTAGE
					| REGULATOR_CHANGE_MODE
					| REGULATOR_CHANGE_STATUS,
		.state_mem = {
			.enabled	= false,
			.disabled	= true,
		},
	},
};

static struct regulator_init_data sdp4430_vusim = {
	.constraints = {
		.min_uV			= 1200000,
		.max_uV			= 2900000,
		.apply_uV		= true,
		.valid_modes_mask	= REGULATOR_MODE_NORMAL
					| REGULATOR_MODE_STANDBY,
		.valid_ops_mask	 = REGULATOR_CHANGE_VOLTAGE
					| REGULATOR_CHANGE_MODE
					| REGULATOR_CHANGE_STATUS,
		.state_mem = {
			.enabled	= false,
			.disabled	= true,
		},
	},
};

static struct regulator_init_data sdp4430_vana = {
	.constraints = {
		.min_uV			= 2100000,
		.max_uV			= 2100000,
		.apply_uV		= true,
		.valid_modes_mask	= REGULATOR_MODE_NORMAL
					| REGULATOR_MODE_STANDBY,
		.valid_ops_mask	 = REGULATOR_CHANGE_MODE
					| REGULATOR_CHANGE_STATUS,
		.state_mem = {
			.enabled	= false,
			.disabled	= true,
		},
		.always_on	= true,
	},
};

static struct regulator_init_data sdp4430_vcxio = {
	.constraints = {
		.min_uV			= 1800000,
		.max_uV			= 1800000,
		.apply_uV		= true,
		.valid_modes_mask	= REGULATOR_MODE_NORMAL
					| REGULATOR_MODE_STANDBY,
		.valid_ops_mask	 = REGULATOR_CHANGE_MODE
					| REGULATOR_CHANGE_STATUS,
		.state_mem = {
			.enabled	= false,
			.disabled	= true,
		},
		.always_on	= true,
	},
};

static struct regulator_init_data sdp4430_vdac = {
	.constraints = {
		.min_uV			= 1800000,
		.max_uV			= 1800000,
		.apply_uV		= true,
		.valid_modes_mask	= REGULATOR_MODE_NORMAL
					| REGULATOR_MODE_STANDBY,
		.valid_ops_mask	 = REGULATOR_CHANGE_MODE
					| REGULATOR_CHANGE_STATUS,
		.state_mem = {
			.enabled	= false,
			.disabled	= true,
		},
		.always_on	= true,
	},
};

static struct regulator_init_data sdp4430_vusb = {
	.constraints = {
		.min_uV			= 3300000,
		.max_uV			= 3300000,
		.apply_uV		= true,
		.valid_modes_mask	= REGULATOR_MODE_NORMAL
					| REGULATOR_MODE_STANDBY,
		.valid_ops_mask	 =	REGULATOR_CHANGE_MODE
					| REGULATOR_CHANGE_STATUS,
		.state_mem = {
			.enabled	= false,
			.disabled	= true,
		},
		.always_on	= true,
	},
};

static struct twl4030_madc_platform_data sdp4430_gpadc_data = {
	.irq_line	= 1,
};

static int sdp4430_batt_table[] = {
	/* adc code for temperature in degree C */
	929, 925, /* -2 ,-1 */
	920, 917, 912, 908, 904, 899, 895, 890, 885, 880, /* 00 - 09 */
	875, 869, 864, 858, 853, 847, 841, 835, 829, 823, /* 10 - 19 */
	816, 810, 804, 797, 790, 783, 776, 769, 762, 755, /* 20 - 29 */
	748, 740, 732, 725, 718, 710, 703, 695, 687, 679, /* 30 - 39 */
	671, 663, 655, 647, 639, 631, 623, 615, 607, 599, /* 40 - 49 */
	591, 583, 575, 567, 559, 551, 543, 535, 527, 519, /* 50 - 59 */
	511, 504, 496 /* 60 - 62 */
};

static struct twl4030_bci_platform_data sdp4430_bci_data = {
	.monitoring_interval		= 10,
	.max_charger_currentmA		= 1500,
	.max_charger_voltagemV		= 4560,
	.max_bat_voltagemV		= 4200,
	.low_bat_voltagemV		= 3300,
	.battery_tmp_tbl		= sdp4430_batt_table,
	.tblsize			= ARRAY_SIZE(sdp4430_batt_table),
};

static void omap4_audio_conf(void)
{
	/* twl6040 naudint */
	omap_mux_init_signal("sys_nirq2.sys_nirq2", \
		OMAP_PIN_INPUT_PULLUP);
}

static struct twl4030_codec_audio_data twl6040_audio = {
	/* Add audio only data */
};

static struct twl4030_codec_vibra_data twl6040_vibra = {
	.max_timeout	= 15000,
	.initial_vibrate = 0,
};

static struct twl4030_codec_data twl6040_codec = {
	.audio		= &twl6040_audio,
	.vibra		= &twl6040_vibra,
	.audpwron_gpio	= 127,
	.naudint_irq	= OMAP44XX_IRQ_SYS_2N,
	.irq_base	= TWL6040_CODEC_IRQ_BASE,
};

static struct regulator_init_data sdp4430_clk32kg = {
       .constraints = {
		.valid_ops_mask         = REGULATOR_CHANGE_STATUS,
       },
};

static struct twl4030_platform_data sdp4430_twldata = {
	.irq_base	= TWL6030_IRQ_BASE,
	.irq_end	= TWL6030_IRQ_END,

	/* Regulators */
	.vmmc		= &sdp4430_vmmc,
	.vpp		= &sdp4430_vpp,
	.vusim		= &sdp4430_vusim,
	.vana		= &sdp4430_vana,
	.vcxio		= &sdp4430_vcxio,
	.vdac		= &sdp4430_vdac,
	.vusb		= &sdp4430_vusb,
	.vaux1		= &sdp4430_vaux1,
	.vaux2		= &sdp4430_vaux2,
	.vaux3		= &sdp4430_vaux3,
	.clk32kg        = &sdp4430_clk32kg,
	.madc           = &sdp4430_gpadc_data,
	.bci            = &sdp4430_bci_data,

	/* children */
	.codec          = &twl6040_codec,
};

static struct bq2415x_platform_data sdp4430_bqdata = {
	.max_charger_voltagemV = 4200,
	.max_charger_currentmA = 1550,
};

/*
 * The Clock Driver Chip (TCXO) on OMAP4 based SDP needs to
 * be programmed to output CLK1 based on REQ1 from OMAP.
 * By default CLK1 is driven based on an internal REQ1INT signal
 * which is always set to 1.
 * Doing this helps gate sysclk (from CLK1) to OMAP while OMAP
 * is in sleep states.
 */
static struct cdc_tcxo_platform_data sdp4430_cdc_data = {
	.buf = {
		CDC_TCXO_REQ4INT | CDC_TCXO_REQ1INT |
		CDC_TCXO_REQ4POL | CDC_TCXO_REQ3POL |
		CDC_TCXO_REQ2POL | CDC_TCXO_REQ1POL,

		CDC_TCXO_MREQ4 | CDC_TCXO_MREQ3 |
		CDC_TCXO_MREQ2 | CDC_TCXO_MREQ1,

		CDC_TCXO_LDOEN1,

		0 },
};

static struct cma3000_platform_data cma3000_platform_data = {
	.def_poll_rate = 200,
	.fuzz_x = 25,
	.fuzz_y = 25,
	.fuzz_z = 25,
	.g_range = CMARANGE_8G,
	.mode = CMAMODE_MEAS400,
	.mdthr = 0x8,
	.mdfftmr = 0x33,
	.ffthr = 0x8,
	.irqflags = IRQF_TRIGGER_HIGH,
};

static struct pico_platform_data picodlp_platform_data[] = {
	[0] = { /* DLP Controller */
		.gpio_intr = 40,
	},
};

static struct i2c_board_info __initdata sdp4430_i2c_boardinfo[] = {
	{
		I2C_BOARD_INFO("twl6030", 0x48),
		.flags = I2C_CLIENT_WAKE,
		.irq = OMAP44XX_IRQ_SYS_1N,
		.platform_data = &sdp4430_twldata,
	},
	{
		I2C_BOARD_INFO("bq24156", 0x6a),
		.platform_data = &sdp4430_bqdata,
	},
	{
		I2C_BOARD_INFO("cdc_tcxo_driver", 0x6c),
		.platform_data = &sdp4430_cdc_data,
	},
};

static struct i2c_board_info __initdata sdp4430_i2c_2_boardinfo[] = {
	{
		I2C_BOARD_INFO("tm12xx_ts_primary", 0x4b),
		.platform_data = &tm12xx_platform_data[0],
	},
	{
		I2C_BOARD_INFO("picoDLP_i2c_driver", 0x1b),
		.platform_data = &picodlp_platform_data[0],
	},
};

static struct i2c_board_info __initdata sdp4430_i2c_3_boardinfo[] = {
	{
		I2C_BOARD_INFO("tm12xx_ts_secondary", 0x4b),
		.platform_data = &tm12xx_platform_data[1],
	},
	{
		I2C_BOARD_INFO("tmp105", 0x48),
	},
	{
		I2C_BOARD_INFO("bh1780", 0x29),
	},
};

static struct i2c_board_info __initdata sdp4430_i2c_4_boardinfo[] = {
	{
		I2C_BOARD_INFO("bmp085", 0x77),
	},
	{
		I2C_BOARD_INFO("hmc5843", 0x1e),
	},
	{
		I2C_BOARD_INFO("cma3000_accl", 0x1c),
		.platform_data = &cma3000_platform_data,
	},
};


static struct usbhs_omap_platform_data usbhs_pdata __initconst = {
	.port_mode[0] = OMAP_EHCI_PORT_MODE_PHY,
	.port_mode[1] = OMAP_OHCI_PORT_MODE_PHY_6PIN_DATSE0,
	.port_mode[2] = OMAP_USBHS_PORT_MODE_UNUSED,
	.phy_reset  = false,
	.reset_gpio_port[0]  = -EINVAL,
	.reset_gpio_port[1]  = -EINVAL,
	.reset_gpio_port[2]  = -EINVAL
};

static struct omap_i2c_bus_board_data __initdata sdp4430_i2c_bus_pdata;
static struct omap_i2c_bus_board_data __initdata sdp4430_i2c_2_bus_pdata;
static struct omap_i2c_bus_board_data __initdata sdp4430_i2c_3_bus_pdata;
static struct omap_i2c_bus_board_data __initdata sdp4430_i2c_4_bus_pdata;

/*
 * LPDDR2 Configeration Data:
 * The memory organisation is as below :
 *	EMIF1 - CS0 -	2 Gb
 *		CS1 -	2 Gb
 *	EMIF2 - CS0 -	2 Gb
 *		CS1 -	2 Gb
 *	--------------------
 *	TOTAL -		8 Gb
 *
 * Same devices installed on EMIF1 and EMIF2
 */
static __initdata struct emif_device_details emif_devices = {
	.cs0_device = &elpida_2G_S4,
	.cs1_device = &elpida_2G_S4
};

static void __init omap_i2c_hwspinlock_init(int bus_id, unsigned int
			spinlock_id, struct omap_i2c_bus_board_data *pdata)
{
	pdata->handle = hwspinlock_request_specific(spinlock_id);
	if (pdata->handle != NULL) {
		pdata->hwspinlock_lock = hwspinlock_lock;
		pdata->hwspinlock_unlock = hwspinlock_unlock;
	} else {
		pr_err("I2C hwspinlock request failed for bus %d\n", bus_id);
	}
}

static int __init omap4_i2c_init(void)
{
	omap_i2c_hwspinlock_init(1, 0, &sdp4430_i2c_bus_pdata);
	omap_i2c_hwspinlock_init(2, 1, &sdp4430_i2c_2_bus_pdata);
	omap_i2c_hwspinlock_init(3, 2, &sdp4430_i2c_3_bus_pdata);
	omap_i2c_hwspinlock_init(4, 3, &sdp4430_i2c_4_bus_pdata);

	regulator_has_full_constraints();

	/*
	 * Phoenix Audio IC needs I2C1 to
	 * start with 400 KHz or less
	 */
	omap_register_i2c_bus(1, 400, &sdp4430_i2c_bus_pdata,
		sdp4430_i2c_boardinfo, ARRAY_SIZE(sdp4430_i2c_boardinfo));
	omap_register_i2c_bus(2, 400, &sdp4430_i2c_2_bus_pdata,
		sdp4430_i2c_2_boardinfo, ARRAY_SIZE(sdp4430_i2c_2_boardinfo));
	omap_register_i2c_bus(3, 400, &sdp4430_i2c_3_bus_pdata,
		sdp4430_i2c_3_boardinfo, ARRAY_SIZE(sdp4430_i2c_3_boardinfo));
	omap_register_i2c_bus(4, 400, &sdp4430_i2c_4_bus_pdata,
		sdp4430_i2c_4_boardinfo, ARRAY_SIZE(sdp4430_i2c_4_boardinfo));
	return 0;
}

static void omap_cma3000accl_init(void)
{
	if (gpio_request(OMAP4_CMA3000ACCL_GPIO, "Accelerometer") < 0) {
		pr_err("Accelerometer GPIO request failed\n");
		return;
	}
	gpio_direction_input(OMAP4_CMA3000ACCL_GPIO);
}

static void __init omap4_display_init(void)
{
	void __iomem *phymux_base = NULL;
	u32 val = 0xFFFFC000;

	phymux_base = ioremap(0x4A100000, 0x1000);

	/* Turning on DSI PHY Mux*/
	__raw_writel(val, phymux_base + 0x618);

	/* Set mux to choose GPIO 101 for Taal 1 ext te line*/
	val = __raw_readl(phymux_base + 0x90);
	val = (val & 0xFFFFFFE0) | 0x11B;
	__raw_writel(val, phymux_base + 0x90);

	/* Set mux to choose GPIO 103 for Taal 2 ext te line*/
	val = __raw_readl(phymux_base + 0x94);
	val = (val & 0xFFFFFFE0) | 0x11B;
	__raw_writel(val, phymux_base + 0x94);

	iounmap(phymux_base);

	/* Panel Taal reset and backlight GPIO init */
	gpio_request(dsi_panel.reset_gpio, "dsi1_en_gpio");
	gpio_direction_output(dsi_panel.reset_gpio, 0);

	gpio_request(dsi2_panel.reset_gpio, "dsi2_en_gpio");
	gpio_direction_output(dsi2_panel.reset_gpio, 0);
}


/*
 * As OMAP4430 mux HSI and USB signals, when HSI is used (for instance HSI
 * modem is plugged) we should configure HSI pad conf and disable some USB
 * configurations.
 * HSI usage is declared using bootargs variable:
 * board-4430sdp.modem_ipc=hsi
 * Any other or missing value will not setup HSI pad conf, and port_mode[0]
 * will be used by USB.
 * Variable modem_ipc is used to catch bootargs parameter value.
 */

static char *modem_ipc = "n/a";

module_param(modem_ipc, charp, 0);
MODULE_PARM_DESC(modem_ipc, "Modem IPC setting");

static void omap_4430hsi_pad_conf(void)
{
	/*
	 * HSI pad conf: hsi1_ca/ac_wake/flag/data/ready
	 * Also configure gpio_92/95/157/187 used by modem
	 */

	/* hsi1_cawake */
	omap_mux_init_signal("usbb1_ulpitll_clk.hsi1_cawake", \
		OMAP_PIN_INPUT | \
		OMAP_PIN_OFF_NONE | \
		OMAP_PIN_OFF_WAKEUPENABLE);
	/* hsi1_caflag */
	omap_mux_init_signal("usbb1_ulpitll_dir.hsi1_caflag", \
		OMAP_PIN_INPUT | \
		OMAP_PIN_OFF_NONE);
	/* hsi1_cadata */
	omap_mux_init_signal("usbb1_ulpitll_stp.hsi1_cadata", \
		OMAP_PIN_INPUT | \
		OMAP_PIN_OFF_NONE);
	/* hsi1_acready */
	omap_mux_init_signal("usbb1_ulpitll_nxt.hsi1_acready", \
		OMAP_PIN_OUTPUT | \
		OMAP_PIN_OFF_NONE);
	/* hsi1_acwake */
	omap_mux_init_signal("usbb1_ulpitll_dat0.hsi1_acwake", \
		OMAP_PIN_OUTPUT | \
		OMAP_PIN_OFF_NONE);
	/* hsi1_acdata */
	omap_mux_init_signal("usbb1_ulpitll_dat1.hsi1_acdata", \
		OMAP_PIN_OUTPUT | \
		OMAP_PIN_OFF_NONE);
	/* hsi1_acflag */
	omap_mux_init_signal("usbb1_ulpitll_dat2.hsi1_acflag", \
		OMAP_PIN_OUTPUT | \
		OMAP_PIN_OFF_NONE);
	/* hsi1_caready */
	omap_mux_init_signal("usbb1_ulpitll_dat3.hsi1_caready", \
		OMAP_PIN_INPUT | \
		OMAP_PIN_OFF_NONE);
	/* gpio_92 */
	omap_mux_init_signal("usbb1_ulpitll_dat4.gpio_92", \
		OMAP_PULL_ENA);
	/* gpio_95 */
	omap_mux_init_signal("usbb1_ulpitll_dat7.gpio_95", \
		OMAP_PIN_INPUT_PULLDOWN | \
		OMAP_PIN_OFF_NONE);
	/* gpio_157 */
	omap_mux_init_signal("usbb2_ulpitll_clk.gpio_157", \
		OMAP_PIN_OUTPUT | \
		OMAP_PIN_OFF_NONE);
	/* gpio_187 */
	omap_mux_init_signal("sys_boot3.gpio_187", \
		OMAP_PIN_OUTPUT | \
		OMAP_PIN_OFF_NONE);
}

static void enable_board_wakeup_source(void)
{
	int gpio_val;
	/* Android does not have touchscreen as wakeup source */
#if !defined(CONFIG_ANDROID)
	gpio_val = omap_mux_get_gpio(OMAP4_TOUCH_IRQ_1);
	if ((gpio_val & OMAP44XX_PADCONF_WAKEUPENABLE0) == 0) {
		gpio_val |= OMAP44XX_PADCONF_WAKEUPENABLE0;
		omap_mux_set_gpio(gpio_val, OMAP4_TOUCH_IRQ_1);
	}

#endif
	gpio_val = omap_mux_get_gpio(OMAP4_SFH7741_SENSOR_OUTPUT_GPIO);
	if ((gpio_val & OMAP44XX_PADCONF_WAKEUPENABLE0) == 0) {
		gpio_val |= OMAP44XX_PADCONF_WAKEUPENABLE0;
		omap_mux_set_gpio(gpio_val, OMAP4_SFH7741_SENSOR_OUTPUT_GPIO);
	}
	/*
	 * Enable IO daisy for sys_nirq1/2, to be able to
	 * wakeup from interrupts from PMIC/Audio IC.
	 * Needed only in Device OFF mode.
	 */
	omap_mux_enable_wakeup("sys_nirq1");
	omap_mux_enable_wakeup("sys_nirq2");

	if (!strcmp(modem_ipc, "hsi")) {
		/*
		 * Enable IO daisy for HSI CAWAKE line, to be able to
		 * wakeup from interrupts from Modem.
		 * Needed only in Device OFF mode.
		 */
		omap_mux_enable_wakeup("usbb1_ulpitll_clk.hsi1_cawake");
	}

}

static struct omap_volt_pmic_info omap_pmic_core = {
	.name = "twl",
	.slew_rate = 4000,
	.step_size = 12500,
	.i2c_addr = 0x12,
	.i2c_vreg = 0x61,
	.i2c_cmdreg = 0x62,
	.vsel_to_uv = omap_twl_vsel_to_uv,
	.uv_to_vsel = omap_twl_uv_to_vsel,
	.onforce_cmd = omap_twl_onforce_cmd,
	.on_cmd = omap_twl_on_cmd,
	.sleepforce_cmd = omap_twl_sleepforce_cmd,
	.sleep_cmd = omap_twl_sleep_cmd,
	.vp_config_erroroffset = 0,
	.vp_vstepmin_vstepmin = 0x01,
	.vp_vstepmax_vstepmax = 0x04,
	.vp_vlimitto_timeout_us = 0x200,
	.vp_vlimitto_vddmin = 0xA,
	.vp_vlimitto_vddmax = 0x28,
};

static struct omap_volt_pmic_info omap_pmic_mpu = {
	.name = "twl",
	.slew_rate = 4000,
	.step_size = 12500,
	.i2c_addr = 0x12,
	.i2c_vreg = 0x55,
	.i2c_cmdreg = 0x56,
	.vsel_to_uv = omap_twl_vsel_to_uv,
	.uv_to_vsel = omap_twl_uv_to_vsel,
	.onforce_cmd = omap_twl_onforce_cmd,
	.on_cmd = omap_twl_on_cmd,
	.sleepforce_cmd = omap_twl_sleepforce_cmd,
	.sleep_cmd = omap_twl_sleep_cmd,
	.vp_config_erroroffset = 0,
	.vp_vstepmin_vstepmin = 0x01,
	.vp_vstepmax_vstepmax = 0x04,
	.vp_vlimitto_timeout_us = 0x200,
	.vp_vlimitto_vddmin = 0xA,
	.vp_vlimitto_vddmax = 0x39,
};

static struct omap_volt_pmic_info omap_pmic_iva = {
	.name = "twl",
	.slew_rate = 4000,
	.step_size = 12500,
	.i2c_addr = 0x12,
	.i2c_vreg = 0x5b,
	.i2c_cmdreg = 0x5c,
	.vsel_to_uv = omap_twl_vsel_to_uv,
	.uv_to_vsel = omap_twl_uv_to_vsel,
	.onforce_cmd = omap_twl_onforce_cmd,
	.on_cmd = omap_twl_on_cmd,
	.sleepforce_cmd = omap_twl_sleepforce_cmd,
	.sleep_cmd = omap_twl_sleep_cmd,
	.vp_config_erroroffset = 0,
	.vp_vstepmin_vstepmin = 0x01,
	.vp_vstepmax_vstepmax = 0x04,
	.vp_vlimitto_timeout_us = 0x200,
	.vp_vlimitto_vddmin = 0xA,
	.vp_vlimitto_vddmax = 0x2D,
};

static struct omap_volt_vc_data vc_config = {
	.vdd0_on = 1375000,        /* 1.375v */
	.vdd0_onlp = 1375000,      /* 1.375v */
	.vdd0_ret = 837500,       /* 0.8375v */
	.vdd0_off = 0,		/* 0 v */
	.vdd1_on = 1300000,        /* 1.3v */
	.vdd1_onlp = 1300000,      /* 1.3v */
	.vdd1_ret = 837500,       /* 0.8375v */
	.vdd1_off = 0,		/* 0 v */
	.vdd2_on = 1200000,        /* 1.2v */
	.vdd2_onlp = 1200000,      /* 1.2v */
	.vdd2_ret = 837500,       /* .8375v */
	.vdd2_off = 0,		/* 0 v */
};

static void plat_hold_wakelock(void *up, int flag)
{
	struct uart_omap_port *up2 = (struct uart_omap_port *)up;
	/*Specific wakelock for bluetooth usecases*/
	if ((up2->pdev->id == BLUETOOTH_UART)
		&& ((flag == WAKELK_TX) || (flag == WAKELK_RX)))
		wake_lock_timeout(&uart_lock, 2*HZ);

	/*Specific wakelock for console usecases*/
	if ((up2->pdev->id == CONSOLE_UART)
		&& ((flag == WAKELK_IRQ) || (flag == WAKELK_RESUME)))
		wake_lock_timeout(&uart_lock, 5*HZ);
	return;
}

static struct omap_uart_port_info omap_serial_platform_data[] = {
	{
		.use_dma	= 0,
		.dma_rx_buf_size = DEFAULT_RXDMA_BUFSIZE,
		.dma_rx_poll_rate = DEFAULT_RXDMA_POLLRATE,
		.dma_rx_timeout = DEFAULT_RXDMA_TIMEOUT,
		.idle_timeout	= DEFAULT_IDLE_TIMEOUT,
		.flags		= 1,
		.plat_hold_wakelock = NULL,
		.plat_omap_bt_active = NULL,
		.rts_padconf	= 0,
		.rts_override	= 0,
		.cts_padconf	= 0,
		.padconf	= OMAP4_CTRL_MODULE_PAD_SDMMC1_CMD_OFFSET,
		.padconf_wake_ev = 0,
		.wk_mask	= 0,
	},
	{
		.use_dma	= 0,
		.dma_rx_buf_size = DEFAULT_RXDMA_BUFSIZE,
		.dma_rx_poll_rate = DEFAULT_RXDMA_POLLRATE,
		.dma_rx_timeout = DEFAULT_RXDMA_TIMEOUT,
		.idle_timeout	= DEFAULT_IDLE_TIMEOUT,
		.flags		= 1,
		.plat_hold_wakelock = plat_hold_wakelock,
		.plat_omap_bt_active = is_bt_active,
		.rts_padconf	= OMAP4_CTRL_MODULE_PAD_UART2_RTS_OFFSET,
		.rts_override	= 0,
		.cts_padconf	= OMAP4_CTRL_MODULE_PAD_UART2_CTS_OFFSET,
		.padconf	= OMAP4_CTRL_MODULE_PAD_UART2_RX_OFFSET,
		.padconf_wake_ev =
			OMAP4_CTRL_MODULE_PAD_CORE_PADCONF_WAKEUPEVENT_3,
		.wk_mask	=
			OMAP4_UART2_TX_DUPLICATEWAKEUPEVENT_MASK |
			OMAP4_UART2_RX_DUPLICATEWAKEUPEVENT_MASK |
			OMAP4_UART2_RTS_DUPLICATEWAKEUPEVENT_MASK |
			OMAP4_UART2_CTS_DUPLICATEWAKEUPEVENT_MASK,
	},
	{
		.use_dma	= 0,
		.dma_rx_buf_size = DEFAULT_RXDMA_BUFSIZE,
		.dma_rx_poll_rate = DEFAULT_RXDMA_POLLRATE,
		.dma_rx_timeout = DEFAULT_RXDMA_TIMEOUT,
		.idle_timeout	= DEFAULT_IDLE_TIMEOUT,
		.flags		= 1,
		.plat_hold_wakelock = plat_hold_wakelock,
		.plat_omap_bt_active = NULL,
		.rts_padconf	= 0,
		.rts_override	= 0,
		.cts_padconf	= 0,
		.padconf	= OMAP4_CTRL_MODULE_PAD_UART3_RX_IRRX_OFFSET,
		.padconf_wake_ev =
			OMAP4_CTRL_MODULE_PAD_CORE_PADCONF_WAKEUPEVENT_4,
		.wk_mask	=
			OMAP4_UART3_TX_IRTX_DUPLICATEWAKEUPEVENT_MASK |
			OMAP4_UART3_RX_IRRX_DUPLICATEWAKEUPEVENT_MASK |
			OMAP4_UART3_RTS_SD_DUPLICATEWAKEUPEVENT_MASK |
			OMAP4_UART3_CTS_RCTX_DUPLICATEWAKEUPEVENT_MASK,
	},
	{
		.use_dma	= 0,
		.dma_rx_buf_size = DEFAULT_RXDMA_BUFSIZE,
		.dma_rx_poll_rate = DEFAULT_RXDMA_POLLRATE,
		.dma_rx_timeout = DEFAULT_RXDMA_TIMEOUT,
		.idle_timeout	= DEFAULT_IDLE_TIMEOUT,
		.flags		= 1,
		.plat_hold_wakelock = NULL,
		.plat_omap_bt_active = NULL,
		.rts_padconf	= 0,
		.rts_override	= 0,
		.cts_padconf	= 0,
		.padconf	= OMAP4_CTRL_MODULE_PAD_UART4_RX_OFFSET,
		.padconf_wake_ev =
			OMAP4_CTRL_MODULE_PAD_CORE_PADCONF_WAKEUPEVENT_4,
		.wk_mask	=
			OMAP4_UART4_TX_DUPLICATEWAKEUPEVENT_MASK |
			OMAP4_UART4_RX_DUPLICATEWAKEUPEVENT_MASK,
	},
	{
		.flags		= 0
	}
};

#ifdef CONFIG_OMAP_MUX
static struct omap_board_mux board_mux[] __initdata = {
#ifndef CONFIG_TIWLAN_SDIO
	/* WLAN IRQ - GPIO 53 */
	OMAP4_MUX(GPMC_NCS3, OMAP_MUX_MODE3 | OMAP_PIN_INPUT),
	/* WLAN_EN - GPIO 54 */
	OMAP4_MUX(GPMC_NWP, OMAP_MUX_MODE3 | OMAP_PIN_OUTPUT),
	/* WLAN SDIO: MMC5 CMD */
	OMAP4_MUX(SDMMC5_CMD, OMAP_MUX_MODE0 | OMAP_PIN_INPUT_PULLUP),
	/* WLAN SDIO: MMC5 CLK */
	OMAP4_MUX(SDMMC5_CLK, OMAP_MUX_MODE0 | OMAP_PIN_INPUT_PULLUP),
	/* WLAN SDIO: MMC5 DAT[0-3] */
	OMAP4_MUX(SDMMC5_DAT0, OMAP_MUX_MODE0 | OMAP_PIN_INPUT_PULLUP),
	OMAP4_MUX(SDMMC5_DAT1, OMAP_MUX_MODE0 | OMAP_PIN_INPUT_PULLUP),
	OMAP4_MUX(SDMMC5_DAT2, OMAP_MUX_MODE0 | OMAP_PIN_INPUT_PULLUP),
	OMAP4_MUX(SDMMC5_DAT3, OMAP_MUX_MODE0 | OMAP_PIN_INPUT_PULLUP),
#endif
	{ .reg_offset = OMAP_MUX_TERMINATOR },
};
#else
#define board_mux	NULL
#endif

static void enable_rtc_gpio(void){
	/* To access twl registers we enable gpio6
	 * we need this so the RTC driver can work.
	 */
	gpio_request(TWL6030_RTC_GPIO, "h_SYS_DRM_MSEC");
	gpio_direction_output(TWL6030_RTC_GPIO, 1);

	omap_mux_init_signal("fref_clk0_out.gpio_wk6", \
		OMAP_PIN_OUTPUT | OMAP_PIN_OFF_NONE);
	return;
}

#ifndef CONFIG_TIWLAN_SDIO
static void omap4_4430sdp_wifi_init(void)
{
	if (gpio_request(GPIO_WIFI_PMENA, "wl12xx") ||
	    gpio_direction_output(GPIO_WIFI_PMENA, 0))
		pr_err("Error initializing up WLAN_EN\n");
	if (wl12xx_set_platform_data(&omap4_panda_wlan_data))
		pr_err("Error setting wl12xx data\n");
}
#endif
static void __init omap_4430sdp_init(void)
{
	int status;
	int package = OMAP_PACKAGE_CBS;

	if (omap_rev() == OMAP4430_REV_ES1_0)
		package = OMAP_PACKAGE_CBL;
	omap4_mux_init(board_mux, package);

	omap_emif_setup_device_details(&emif_devices, &emif_devices);
	omap_init_emif_timings();

	enable_rtc_gpio();
	omap4_audio_conf();
	omap4_i2c_init();

	omap4_display_init();
	omap_disp_led_init();
	platform_add_devices(sdp4430_devices, ARRAY_SIZE(sdp4430_devices));

	wake_lock_init(&uart_lock, WAKE_LOCK_SUSPEND, "uart_wake_lock");
	omap_serial_init(omap_serial_platform_data);
	omap4_twl6030_hsmmc_init(mmc);

#ifdef CONFIG_TIWLAN_SDIO
	config_wlan_mux();
#else
	omap4_4430sdp_wifi_init();
#endif

	/* Power on the ULPI PHY */
	if (gpio_is_valid(OMAP4SDP_MDM_PWR_EN_GPIO)) {
		/* FIXME: Assumes pad is muxed for GPIO mode */
		gpio_request(OMAP4SDP_MDM_PWR_EN_GPIO, "USBB1 PHY VMDM_3V3");
		gpio_direction_output(OMAP4SDP_MDM_PWR_EN_GPIO, 1);
	}

	/*
	 * Test board-4430sdp.modem_ipc bootargs value to detect if HSI pad
	 * conf is required
	 */
	pr_info("Configured modem_ipc: %s", modem_ipc);
	if (!strcmp(modem_ipc, "hsi")) {
		pr_info("Modem HSI detected, set USB port_mode[0] as UNUSED");
		/* USBB1 I/O pads conflict with HSI1 port */
		usbhs_pdata.port_mode[0] = OMAP_USBHS_PORT_MODE_UNUSED;
		/* Setup HSI pad conf for OMAP4430 platform */
		omap_4430hsi_pad_conf();
	} else
		pr_info("Modem HSI not detected");

	usb_uhhtll_init(&usbhs_pdata);
	usb_musb_init(&musb_board_data);

	status = omap4_keypad_initialization(&sdp4430_keypad_data);
	if (status)
		pr_err("Keypad initialization failed: %d\n", status);

	status = omap_ethernet_init();
	if (status) {
		pr_err("Ethernet initialization failed: %d\n", status);
	} else {
		sdp4430_spi_board_info[0].irq = gpio_to_irq(ETH_KS8851_IRQ);
		spi_register_board_info(sdp4430_spi_board_info,
				ARRAY_SIZE(sdp4430_spi_board_info));
	}
	omap_sfh7741prox_init();
	omap_cma3000accl_init();

	omap_display_init(&sdp4430_dss_data);

	enable_board_wakeup_source();
	omap_voltage_register_pmic(&omap_pmic_core, "core");
	omap_voltage_register_pmic(&omap_pmic_mpu, "mpu");
	omap_voltage_register_pmic(&omap_pmic_iva, "iva");
	omap_voltage_init_vc(&vc_config);
}

static void __init omap_4430sdp_map_io(void)
{
	omap2_set_globals_443x();
	omap44xx_map_common_io();
}

MACHINE_START(OMAP_4430SDP, "OMAP4430")
	/* Maintainer: Santosh Shilimkar - Texas Instruments Inc */
	.phys_io	= 0x48000000,
	.io_pg_offst	= ((0xfa000000) >> 18) & 0xfffc,
	.boot_params	= 0x80000100,
	.map_io		= omap_4430sdp_map_io,
	.init_irq	= omap_4430sdp_init_irq,
	.init_machine	= omap_4430sdp_init,
	.timer		= &omap_timer,
MACHINE_END<|MERGE_RESOLUTION|>--- conflicted
+++ resolved
@@ -754,12 +754,8 @@
 	.default_device	=	&sdp4430_lcd_device,
 };
 
-<<<<<<< HEAD
-static int plat_kim_suspend(struct platform_device *pdev, pm_message_t state)
-=======
 static unsigned long retry_suspend;
 int plat_kim_suspend(struct platform_device *pdev, pm_message_t state)
->>>>>>> 571aeaae
 {
 	struct kim_data_s *kim_gdata;
 	struct st_data_s *core_data;
