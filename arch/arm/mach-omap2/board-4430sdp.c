--- conflicted
+++ resolved
@@ -168,11 +168,8 @@
 
 static struct platform_device *sdp4430_devices[] __initdata = {
 	&sdp4430_lcd_device,
-<<<<<<< HEAD
 	&sdp4430_leds_gpio,
-=======
 	&sdp4430_nop_usb_device,
->>>>>>> 692388cf
 };
 
 static struct omap_lcd_config sdp4430_lcd_config __initdata = {
