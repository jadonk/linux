/*
 * Board support file for OMAP4430 SDP.
 *
 * Copyright (C) 2009 Texas Instruments
 *
 * Author: Santosh Shilimkar <santosh.shilimkar@ti.com>
 *
 * Based on mach-omap2/board-3430sdp.c
 *
 * This program is free software; you can redistribute it and/or modify
 * it under the terms of the GNU General Public License version 2 as
 * published by the Free Software Foundation.
 */

#include <linux/kernel.h>
#include <linux/init.h>
#include <linux/platform_device.h>
#include <linux/io.h>
#include <linux/gpio.h>
#include <linux/usb/otg.h>
#include <linux/i2c/twl.h>
#include <linux/i2c/cma3000.h>
#include <linux/i2c/bq2415x.h>
#include <linux/regulator/machine.h>
#include <linux/spi/spi.h>
#include <linux/interrupt.h>
#include <linux/input/sfh7741.h>
#include <linux/leds.h>
#include <linux/leds_pwm.h>

#include <mach/hardware.h>
#include <mach/omap4-common.h>
#include <asm/mach-types.h>
#include <asm/mach/arch.h>
#include <asm/mach/map.h>

#include <plat/board.h>
#include <plat/common.h>
#include <plat/control.h>
#include <plat/timer-gp.h>
#include <plat/display.h>
#include <linux/delay.h>
#include <plat/usb.h>
#include <plat/omap_device.h>
#include <plat/omap_hwmod.h>
#include <plat/syntm12xx.h>
#include <plat/mmc.h>
#include <plat/omap4-keypad.h>
#include "hsmmc.h"

#define ETH_KS8851_IRQ			34
#define ETH_KS8851_POWER_ON		48
#define ETH_KS8851_QUART		138
#define OMAP4_CMA3000ACCL_GPIO		186

#define OMAP4_SFH7741_SENSOR_OUTPUT_GPIO	184
#define OMAP4_SFH7741_ENABLE_GPIO		188

static void omap_prox_activate(int state);
static int omap_prox_read(void);

static struct gpio_led sdp4430_gpio_leds[] = {
	{
		.name	= "omap4:green:debug0",
		.gpio	= 61,
	},
	{
		.name	= "omap4:green:debug1",
		.gpio	= 30,
	},
	{
		.name	= "omap4:green:debug2",
		.gpio	= 7,
	},
	{
		.name	= "omap4:green:debug3",
		.gpio	= 8,
	},
	{
		.name	= "omap4:green:debug4",
		.gpio	= 50,
	},
	{
		.name	= "omap4:blue:user",
		.gpio	= 169,
	},
	{
		.name	= "omap4:red:user",
		.gpio	= 170,
	},
	{
		.name	= "omap4:green:user",
		.gpio	= 139,
	},

};

static struct gpio_led_platform_data sdp4430_led_data = {
	.leds	= sdp4430_gpio_leds,
	.num_leds	= ARRAY_SIZE(sdp4430_gpio_leds),
};

static struct platform_device sdp4430_leds_gpio = {
	.name	= "leds-gpio",
	.id	= -1,
	.dev	= {
		.platform_data = &sdp4430_led_data,
	},
};

static struct led_pwm sdp4430_pwm_leds[] = {
	{
	.name = "omap4:green:chrg",
	.pwm_id = 1,
	.max_brightness = 255,
	.pwm_period_ns = 7812500,
	},
};

static struct led_pwm_platform_data sdp4430_pwm_data = {
	.num_leds = 1,
	.leds = sdp4430_pwm_leds,
};

static struct platform_device sdp4430_leds_pwm = {
	.name	= "leds_pwm",
	.id	= -1,
	.dev	= {
		.platform_data = &sdp4430_pwm_data,
	},
};

static struct sfh7741_platform_data omap_sfh7741_data = {
		.irq = OMAP_GPIO_IRQ(OMAP4_SFH7741_SENSOR_OUTPUT_GPIO),
		.prox_enable = 1,
		.activate_func = omap_prox_activate,
		.read_prox = omap_prox_read,
};

static struct platform_device sdp4430_proximity_device = {
	.name		= "sfh7741",
	.id		= 1,
	.dev		= {
		.platform_data = &omap_sfh7741_data,
	},
};

static int sdp4430_keymap[] = {
	KEY(0, 0, KEY_E),
	KEY(0, 1, KEY_R),
	KEY(0, 2, KEY_T),
	KEY(0, 3, KEY_HOME),
	KEY(0, 4, KEY_F5),
	KEY(0, 5, KEY_UNKNOWN),
	KEY(0, 6, KEY_I),
	KEY(0, 7, KEY_LEFTSHIFT),

	KEY(1, 0, KEY_D),
	KEY(1, 1, KEY_F),
	KEY(1, 2, KEY_G),
	KEY(1, 3, KEY_SEND),
	KEY(1, 4, KEY_F6),
	KEY(1, 5, KEY_UNKNOWN),
	KEY(1, 6, KEY_K),
	KEY(1, 7, KEY_ENTER),

	KEY(2, 0, KEY_X),
	KEY(2, 1, KEY_C),
	KEY(2, 2, KEY_V),
	KEY(2, 3, KEY_END),
	KEY(2, 4, KEY_F7),
	KEY(2, 5, KEY_UNKNOWN),
	KEY(2, 6, KEY_DOT),
	KEY(2, 7, KEY_CAPSLOCK),

	KEY(3, 0, KEY_Z),
	KEY(3, 1, KEY_KPPLUS),
	KEY(3, 2, KEY_B),
	KEY(3, 3, KEY_F1),
	KEY(3, 4, KEY_F8),
	KEY(3, 5, KEY_UNKNOWN),
	KEY(3, 6, KEY_O),
	KEY(3, 7, KEY_SPACE),

	KEY(4, 0, KEY_W),
	KEY(4, 1, KEY_Y),
	KEY(4, 2, KEY_U),
	KEY(4, 3, KEY_F2),
	KEY(4, 4, KEY_VOLUMEUP),
	KEY(4, 5, KEY_UNKNOWN),
	KEY(4, 6, KEY_L),
	KEY(4, 7, KEY_LEFT),

	KEY(5, 0, KEY_S),
	KEY(5, 1, KEY_H),
	KEY(5, 2, KEY_J),
	KEY(5, 3, KEY_F3),
	KEY(5, 4, KEY_F9),
	KEY(5, 5, KEY_VOLUMEDOWN),
	KEY(5, 6, KEY_M),
	KEY(5, 7, KEY_RIGHT),

	KEY(6, 0, KEY_Q),
	KEY(6, 1, KEY_A),
	KEY(6, 2, KEY_N),
	KEY(6, 3, KEY_BACK),
	KEY(6, 4, KEY_BACKSPACE),
	KEY(6, 5, KEY_UNKNOWN),
	KEY(6, 6, KEY_P),
	KEY(6, 7, KEY_UP),

	KEY(7, 0, KEY_PROG1),
	KEY(7, 1, KEY_PROG2),
	KEY(7, 2, KEY_PROG3),
	KEY(7, 3, KEY_PROG4),
	KEY(7, 4, KEY_F4),
	KEY(7, 5, KEY_UNKNOWN),
	KEY(7, 6, KEY_OK),
	KEY(7, 7, KEY_DOWN),
};

static struct matrix_keymap_data sdp4430_keymap_data = {
	.keymap			= sdp4430_keymap,
	.keymap_size		= ARRAY_SIZE(sdp4430_keymap),
};

static struct omap4_keypad_platform_data sdp4430_keypad_data = {
	.keymap_data		= &sdp4430_keymap_data,
	.rows			= 8,
	.cols			= 8,
	.device_enable		= omap_device_enable,
	.device_shutdown	= omap_device_shutdown,
	.device_idle		= omap_device_idle,
};

static struct platform_device sdp4430_keypad_device = {
	.name		= "omap4-keypad",
	.id		= -1,
	.dev		= {
		.platform_data = &sdp4430_keypad_data,
	},
};

struct omap_device_pm_latency omap_keyboard_latency[] = {
	{
		.deactivate_func = omap_device_idle_hwmods,
		.activate_func   = omap_device_enable_hwmods,
		.flags = OMAP_DEVICE_LATENCY_AUTO_ADJUST,
	},
};

static int __init sdp4430_keypad_init(void)
{
	struct omap_hwmod *oh;
	struct omap_device *od;
	struct omap4_keypad_platform_data *pdata;

	unsigned int length = 0, id = 0;
	int hw_mod_name_len = 16;
	char oh_name[hw_mod_name_len];
	char *name = "omap4-keypad";

	length = snprintf(oh_name, hw_mod_name_len, "kbd");

	oh = omap_hwmod_lookup(oh_name);
	if (!oh) {
		pr_err("Could not look up %s\n", oh_name);
		return -EIO;
	}

	pdata = kzalloc(sizeof(struct omap4_keypad_platform_data), GFP_KERNEL);
	if (!pdata) {
		WARN(1, "Keyboard pdata memory allocation failed\n");
		return -ENOMEM;
	}

	pdata = &sdp4430_keypad_data;

	pdata->base = oh->_rt_va;
	pdata->irq = oh->mpu_irqs[0].irq;
	pdata->device_enable = omap_device_enable;
	pdata->device_idle = omap_device_idle;
	pdata->device_shutdown = omap_device_shutdown;

	od = omap_device_build(name, id, oh, pdata,
			sizeof(struct matrix_keypad_platform_data),
			omap_keyboard_latency,
			ARRAY_SIZE(omap_keyboard_latency), 1);
	WARN(IS_ERR(od), "Could not build omap_device for %s %s\n",
		name, oh_name);

	return 0;
}

static struct spi_board_info sdp4430_spi_board_info[] __initdata = {
	{
		.modalias               = "ks8851",
		.bus_num                = 1,
		.chip_select            = 0,
		.max_speed_hz           = 24000000,
		.irq                    = ETH_KS8851_IRQ,
	},
	{
		.modalias		= "spitst",
		.bus_num		= 4,
		.chip_select		= 0,
		.max_speed_hz		= 15000000,
	},
};

static int omap_ethernet_init(void)
{
	int status;

	/* Request of GPIO lines */

	status = gpio_request(ETH_KS8851_POWER_ON, "eth_power");
	if (status) {
		pr_err("Cannot request GPIO %d\n", ETH_KS8851_POWER_ON);
		return status;
	}

	status = gpio_request(ETH_KS8851_QUART, "quart");
	if (status) {
		pr_err("Cannot request GPIO %d\n", ETH_KS8851_QUART);
		goto error1;
	}

	status = gpio_request(ETH_KS8851_IRQ, "eth_irq");
	if (status) {
		pr_err("Cannot request GPIO %d\n", ETH_KS8851_IRQ);
		goto error2;
	}

	/* Configuration of requested GPIO lines */

	status = gpio_direction_output(ETH_KS8851_POWER_ON, 1);
	if (status) {
		pr_err("Cannot set output GPIO %d\n", ETH_KS8851_IRQ);
		goto error3;
	}

	status = gpio_direction_output(ETH_KS8851_QUART, 1);
	if (status) {
		pr_err("Cannot set output GPIO %d\n", ETH_KS8851_QUART);
		goto error3;
	}

	status = gpio_direction_input(ETH_KS8851_IRQ);
	if (status) {
		pr_err("Cannot set input GPIO %d\n", ETH_KS8851_IRQ);
		goto error3;
	}

	return 0;

error3:
	gpio_free(ETH_KS8851_IRQ);
error2:
	gpio_free(ETH_KS8851_QUART);
error1:
	gpio_free(ETH_KS8851_POWER_ON);
	return status;
}

static char *tm12xx_idev_names[] = {
	"Synaptic TM12XX TouchPoint 1",
	"Synaptic TM12XX TouchPoint 2",
	"Synaptic TM12XX TouchPoint 3",
	"Synaptic TM12XX TouchPoint 4",
	"Synaptic TM12XX TouchPoint 5",
	"Synaptic TM12XX TouchPoint 6",
	NULL,
};

static u8 tm12xx_button_map[] = {
	KEY_F1,
	KEY_F2,
};

static struct tm12xx_ts_platform_data tm12xx_platform_data[] = {
	{ /* Primary Controller */
		.gpio_intr = 35,
		.idev_name = tm12xx_idev_names,
		.button_map = tm12xx_button_map,
		.num_buttons = ARRAY_SIZE(tm12xx_button_map),
		.repeat = 0,
		.swap_xy = 1,
	},
	{ /* Secondary Controller */
		.gpio_intr = 36,
		.idev_name = tm12xx_idev_names,
		.button_map = tm12xx_button_map,
		.num_buttons = ARRAY_SIZE(tm12xx_button_map),
		.repeat = 0,
		.swap_xy = 1,
	},
};
/* Begin Synaptic Touchscreen TM-01217 */
static int sdp4430_taal_enable(struct omap_dss_device *dssdev)
{
	if (dssdev->channel == OMAP_DSS_CHANNEL_LCD) {
		gpio_request(102, "dsi1_en_gpio");	/* DSI1_GPIO_102*/
		gpio_direction_output(102, 0);
		mdelay(500);
		gpio_set_value(102, 1);
		mdelay(500);
		gpio_set_value(102, 0);
		mdelay(500);
		gpio_set_value(102, 1);

		twl_i2c_write_u8(TWL_MODULE_PWM, 0xFF, 0x03);
		twl_i2c_write_u8(TWL_MODULE_PWM, 0x7F, 0x04);
		twl_i2c_write_u8(TWL6030_MODULE_ID1, 0x30, 0x92);

		gpio_request(27, "dsi1_bl_gpio");	/*DSI1_GPIO_27*/
		gpio_direction_output(27, 1);
		mdelay(120);
		gpio_set_value(27, 0);
		mdelay(120);
		gpio_set_value(27, 1);
	} else {
		gpio_request(104, "dsi2_en_gpio");	/* DSI2_GPIO_104 */
		gpio_direction_output(104, 0);
		mdelay(500);
		gpio_set_value(104, 1);
		mdelay(500);
		gpio_set_value(104, 0);
		mdelay(500);
		gpio_set_value(104, 1);

		twl_i2c_write_u8(TWL_MODULE_PWM, 0xFF, 0x03);
		twl_i2c_write_u8(TWL_MODULE_PWM, 0x7F, 0x04);
		twl_i2c_write_u8(TWL6030_MODULE_ID1, 0x30, 0x92);

		gpio_request(59, "dsi2_bl_gpio");	/* DSI2_GPIO_59 */
		gpio_direction_output(59, 1);
		mdelay(120);
		gpio_set_value(59, 0);
		mdelay(120);
		gpio_set_value(59, 1);
	}
	return 0;
}

static void sdp4430_taal_disable(struct omap_dss_device *dssdev)
{
	if (dssdev->channel == OMAP_DSS_CHANNEL_LCD) {
		gpio_set_value(102, 1);	/*DSI1_GPIO_102*/
		gpio_set_value(27, 0);	/*DSI1_GPIO_27*/
	} else {
		gpio_set_value(104, 1);	/* DSI2_GPIO_104 */
		gpio_set_value(59, 0);	/* DSI2_GPIO_59 */
	}
}

static struct omap_dss_device sdp4430_lcd_device = {
	.name			= "lcd",
	.driver_name		= "taal",
	.type			= OMAP_DISPLAY_TYPE_DSI,
	.reset_gpio		= 102,
	.phy.dsi		= {
		.clk_lane	= 1,
		.clk_pol	= 0,
		.data1_lane	= 2,
		.data1_pol	= 0,
		.data2_lane	= 3,
		.data2_pol	= 0,
		.ext_te		= true,
		.ext_te_gpio	= 101,
		.div		= {
			.lck_div	= 1,
			.pck_div	= 6,
			.regm		= 200,
			.regn		= 19,
			.regm3		= 4,
			.regm4		= 5,
			.lp_clk_div	= 6,
		},
	},
	.platform_enable	=	sdp4430_taal_enable,
	.platform_disable	=	sdp4430_taal_disable,
	.channel			=	OMAP_DSS_CHANNEL_LCD,
};

<<<<<<< HEAD
static struct omap_dss_device sdp4430_lcd2_device = {
	.name			= "2lcd",
	.driver_name		= "taal2",
	.type			= OMAP_DISPLAY_TYPE_DSI,
	.reset_gpio		= 102,
	.phy.dsi		= {
		.clk_lane	= 1,
		.clk_pol	= 0,
		.data1_lane	= 2,
		.data1_pol	= 0,
		.data2_lane	= 3,
		.data2_pol	= 0,
		.ext_te		= true,
		.ext_te_gpio	= 103,
		.div		= {
			.lck_div	= 1,
			.pck_div	= 6,
			.regm		= 200,
			.regn		= 19,
			.regm3		= 4,
			.regm4		= 5,
			.lp_clk_div	= 6,
		},
	},
	.platform_enable	=	sdp4430_taal_enable,
	.platform_disable	=	sdp4430_taal_disable,
	.channel			=	OMAP_DSS_CHANNEL_LCD2,
 };

static int sdp4430_panel_enable_hdmi(struct omap_dss_device *dssdev)
{
	gpio_request(HDMI_GPIO_60 , "hdmi_gpio_60");
	gpio_request(HDMI_GPIO_41 , "hdmi_gpio_41");
	gpio_direction_output(HDMI_GPIO_60, 0);
	gpio_direction_output(HDMI_GPIO_41, 0);
	gpio_set_value(HDMI_GPIO_60, 1);
	gpio_set_value(HDMI_GPIO_41, 1);
	gpio_set_value(HDMI_GPIO_60, 0);
	gpio_set_value(HDMI_GPIO_41, 0);
	gpio_set_value(HDMI_GPIO_60, 1);
	gpio_set_value(HDMI_GPIO_41, 1);
	return 0;
}

static void sdp4430_panel_disable_hdmi(struct omap_dss_device *dssdev)
{
	gpio_set_value(HDMI_GPIO_60, 1);
	gpio_set_value(HDMI_GPIO_41, 1);

}

static __attribute__ ((unused)) void __init sdp4430_hdmi_init(void)
{
	return;
}

static struct omap_dss_device sdp4430_hdmi_device = {
	.name = "hdmi",
	.driver_name = "hdmi_panel",
	.type = OMAP_DISPLAY_TYPE_HDMI,
	.phy.dpi.data_lines = 24,
	.platform_enable = sdp4430_panel_enable_hdmi,
	.platform_disable = sdp4430_panel_disable_hdmi,
};

static int sdp4430_panel_enable_pico_DLP(struct omap_dss_device *dssdev)
{
	int i = 0;
	gpio_request(DLP_4430_GPIO_59, "DLP DISPLAY SEL");
	gpio_direction_output(DLP_4430_GPIO_59, 0);
	gpio_request(DLP_4430_GPIO_45, "DLP PARK");
	gpio_direction_output(DLP_4430_GPIO_45, 0);
	gpio_request(DLP_4430_GPIO_40, "DLP PHY RESET");
	gpio_direction_output(DLP_4430_GPIO_40, 0);
	gpio_request(DLP_4430_GPIO_44, "DLP READY RESET");
	gpio_direction_input(DLP_4430_GPIO_44);
	mdelay(500);

	gpio_set_value(DLP_4430_GPIO_59, 1);
	gpio_set_value(DLP_4430_GPIO_45, 1);
	mdelay(1000);

	gpio_set_value(DLP_4430_GPIO_40, 1);
	mdelay(1000);

	/*FIXME with the MLO gpio changes , gpio read is not retuning correct value even though 		it is  set in hardware so the check is comment till the problem is fixed */
	/*while(i == 0){
	i=gpio_get_value(DLP_4430_GPIO_44);
	printk("wait for ready bit %d\n",i);
	}*/
	printk("%d ready bit ", i);
	mdelay(2000);
	return 0;
}

static void sdp4430_panel_disable_pico_DLP(struct omap_dss_device *dssdev)
{
	gpio_set_value(DLP_4430_GPIO_40, 0);
	gpio_set_value(DLP_4430_GPIO_45, 0);

}

static struct omap_dss_device sdp4430_picoDLP_device = {
	.name			            = "pico_DLP",
	.driver_name		        = "picoDLP_panel",
	.type			            = OMAP_DISPLAY_TYPE_DPI,
	.phy.dpi.data_lines	        = 24,
	.platform_enable	        = sdp4430_panel_enable_pico_DLP,
	.platform_disable	        = sdp4430_panel_disable_pico_DLP,
	.channel			= OMAP_DSS_CHANNEL_LCD2,
};

static struct omap_dss_device *sdp4430_dss_devices[] = {
=======
/* wl128x BT, FM, GPS connectivity chip */
static int gpios[] = {55, -1, -1};
static struct platform_device wl128x_device = {
	.name           = "kim",
	.id             = -1,
	.dev.platform_data = &gpios,
};

static struct platform_device *sdp4430_devices[] __initdata = {
>>>>>>> 2d45669b
	&sdp4430_lcd_device,
	&sdp4430_lcd2_device,
#ifdef CONFIG_OMAP2_DSS_HDMI
	&sdp4430_hdmi_device,
#endif
#ifdef CONFIG_PANEL_PICO_DLP
	&sdp4430_picoDLP_device,
#endif
};

static struct omap_dss_board_info sdp4430_dss_data = {
	.num_devices	=	ARRAY_SIZE(sdp4430_dss_devices),
	.devices	=	sdp4430_dss_devices,
	.default_device	=	&sdp4430_lcd_device,
};

static struct platform_device sdp4430_dss_device = {
	.name	=	"omapdss",
	.id	=	-1,
	.dev	= {
		.platform_data = &sdp4430_dss_data,
	},
};

static struct platform_device *sdp4430_devices[] __initdata = {
	&sdp4430_dss_device,
	&sdp4430_keypad_device,
	&sdp4430_proximity_device,
<<<<<<< HEAD
	&sdp4430_leds_gpio,
	&sdp4430_leds_pwm,
=======
	&wl128x_device,
>>>>>>> 2d45669b
};

static struct omap_lcd_config sdp4430_lcd_config __initdata = {
	.ctrl_name	= "internal",
};

static struct omap_board_config_kernel sdp4430_config[] __initdata = {
	{ OMAP_TAG_LCD,		&sdp4430_lcd_config },
};

static void __init omap_4430sdp_init_irq(void)
{
	omap_board_config = sdp4430_config;
	omap_board_config_size = ARRAY_SIZE(sdp4430_config);
	omap2_init_common_hw(NULL, NULL);
#ifdef CONFIG_OMAP_32K_TIMER
	omap2_gp_clockevent_set_gptimer(1);
#endif
	gic_init_irq();
}

static struct omap_musb_board_data musb_board_data = {
	.interface_type		= MUSB_INTERFACE_UTMI,
#ifdef CONFIG_USB_MUSB_OTG
	.mode			= MUSB_OTG,
#elif defined(CONFIG_USB_MUSB_HDRC_HCD)
	.mode			= MUSB_HOST,
#elif defined(CONFIG_USB_GADGET_MUSB_HDRC)
	.mode			= MUSB_PERIPHERAL,
#endif
	.power			= 100,
};

static struct omap2_hsmmc_info mmc[] = {
	{
		.mmc		= 1,
		.wires		= 8,
		.gpio_wp	= -EINVAL,
	},
	{
		.mmc		= 2,
		.wires		= 8,
		.gpio_cd	= -EINVAL,
		.gpio_wp	= -EINVAL,
		.nonremovable   = true,
	},
	{
		.mmc            = 3,
		.wires          = -EINVAL,
		.gpio_cd        = -EINVAL,
		.gpio_wp        = -EINVAL,
	},
	{
		.mmc            = 4,
		.wires          = -EINVAL,
		.gpio_cd        = -EINVAL,
		.gpio_wp        = -EINVAL,
	},
	{
		.mmc            = 5,
		.wires          = 8,
		.gpio_cd        = -EINVAL,
		.gpio_wp        = 4,
	},
	{}	/* Terminator */
};

static struct regulator_consumer_supply sdp4430_vmmc_supply[] = {
	{
		.supply = "vmmc",
		.dev_name = "mmci-omap-hs.0",
	},
	{
		.supply = "vmmc",
		.dev_name = "mmci-omap-hs.5",
	},
};

static struct regulator_consumer_supply sdp4430_vaux_supply[] = {
	{
		.supply = "vmmc",
		.dev_name = "mmci-omap-hs.1",
	},
};

static int omap4_twl6030_hsmmc_late_init(struct device *dev)
{
	int ret = 0;
	struct platform_device *pdev = container_of(dev,
				struct platform_device, dev);
	struct omap_mmc_platform_data *pdata = dev->platform_data;

	/* Setting MMC1 Card detect Irq */
	if (pdev->id == 0) {
		ret = twl6030_mmc_card_detect_config();
		if (ret)
			pr_err("Failed configuring MMC1 card detect\n");
		pdata->slots[0].card_detect_irq = TWL6030_IRQ_BASE +
						MMCDETECT_INTR_OFFSET;
		pdata->slots[0].card_detect = twl6030_mmc_card_detect;
	}
	return ret;
}

static __init void omap4_twl6030_hsmmc_set_late_init(struct device *dev)
{
	struct omap_mmc_platform_data *pdata;

	/* dev can be null if CONFIG_MMC_OMAP_HS is not set */
	if (!dev)
		return;

	pdata = dev->platform_data;
	pdata->init = omap4_twl6030_hsmmc_late_init;
}

static int __init omap4_twl6030_hsmmc_init(struct omap2_hsmmc_info *controllers)
{
	struct omap2_hsmmc_info *c;

	omap2_hsmmc_init(controllers);
	for (c = controllers; c->mmc; c++)
		omap4_twl6030_hsmmc_set_late_init(c->dev);

#ifdef CONFIG_TIWLAN_SDIO
	/* The controller that is connected to the 128x device
	should hould have the card detect gpio disabled. This is
	achieved by initializing it with a negative value */
	c[CONFIG_TIWLAN_MMC_CONTROLLER - 1].gpio_cd = -EINVAL;
#endif

	return 0;
}

static struct regulator_init_data sdp4430_vaux1 = {
	.constraints = {
		.min_uV			= 1000000,
		.max_uV			= 3000000,
		.apply_uV		= true,
		.valid_modes_mask	= REGULATOR_MODE_NORMAL
					| REGULATOR_MODE_STANDBY,
		.valid_ops_mask	 = REGULATOR_CHANGE_VOLTAGE
					| REGULATOR_CHANGE_MODE
					| REGULATOR_CHANGE_STATUS,
	},
	.num_consumer_supplies  = 1,
	.consumer_supplies      = sdp4430_vaux_supply,
};

static struct regulator_init_data sdp4430_vaux2 = {
	.constraints = {
		.min_uV			= 1200000,
		.max_uV			= 2800000,
		.apply_uV		= true,
		.valid_modes_mask	= REGULATOR_MODE_NORMAL
					| REGULATOR_MODE_STANDBY,
		.valid_ops_mask	 = REGULATOR_CHANGE_VOLTAGE
					| REGULATOR_CHANGE_MODE
					| REGULATOR_CHANGE_STATUS,
	},
};

static struct regulator_init_data sdp4430_vaux3 = {
	.constraints = {
		.min_uV			= 1000000,
		.max_uV			= 3000000,
		.apply_uV		= true,
		.valid_modes_mask	= REGULATOR_MODE_NORMAL
					| REGULATOR_MODE_STANDBY,
		.valid_ops_mask	 = REGULATOR_CHANGE_VOLTAGE
					| REGULATOR_CHANGE_MODE
					| REGULATOR_CHANGE_STATUS,
	},
};

/* VMMC1 for MMC1 card */
static struct regulator_init_data sdp4430_vmmc = {
	.constraints = {
		.min_uV			= 1200000,
		.max_uV			= 3000000,
		.apply_uV		= true,
		.valid_modes_mask	= REGULATOR_MODE_NORMAL
					| REGULATOR_MODE_STANDBY,
		.valid_ops_mask	 = REGULATOR_CHANGE_VOLTAGE
					| REGULATOR_CHANGE_MODE
					| REGULATOR_CHANGE_STATUS,
	},
	.num_consumer_supplies  = 2,
	.consumer_supplies      = sdp4430_vmmc_supply,
};

static struct regulator_init_data sdp4430_vpp = {
	.constraints = {
		.min_uV			= 1800000,
		.max_uV			= 2500000,
		.apply_uV		= true,
		.valid_modes_mask	= REGULATOR_MODE_NORMAL
					| REGULATOR_MODE_STANDBY,
		.valid_ops_mask	 = REGULATOR_CHANGE_VOLTAGE
					| REGULATOR_CHANGE_MODE
					| REGULATOR_CHANGE_STATUS,
	},
};

static struct regulator_init_data sdp4430_vusim = {
	.constraints = {
		.min_uV			= 1200000,
		.max_uV			= 2900000,
		.apply_uV		= true,
		.valid_modes_mask	= REGULATOR_MODE_NORMAL
					| REGULATOR_MODE_STANDBY,
		.valid_ops_mask	 = REGULATOR_CHANGE_VOLTAGE
					| REGULATOR_CHANGE_MODE
					| REGULATOR_CHANGE_STATUS,
	},
};

static struct regulator_init_data sdp4430_vana = {
	.constraints = {
		.min_uV			= 2100000,
		.max_uV			= 2100000,
		.apply_uV		= true,
		.valid_modes_mask	= REGULATOR_MODE_NORMAL
					| REGULATOR_MODE_STANDBY,
		.valid_ops_mask	 = REGULATOR_CHANGE_MODE
					| REGULATOR_CHANGE_STATUS,
	},
};

static struct regulator_init_data sdp4430_vcxio = {
	.constraints = {
		.min_uV			= 1800000,
		.max_uV			= 1800000,
		.apply_uV		= true,
		.valid_modes_mask	= REGULATOR_MODE_NORMAL
					| REGULATOR_MODE_STANDBY,
		.valid_ops_mask	 = REGULATOR_CHANGE_MODE
					| REGULATOR_CHANGE_STATUS,
	},
};

static struct regulator_init_data sdp4430_vdac = {
	.constraints = {
		.min_uV			= 1800000,
		.max_uV			= 1800000,
		.apply_uV		= true,
		.valid_modes_mask	= REGULATOR_MODE_NORMAL
					| REGULATOR_MODE_STANDBY,
		.valid_ops_mask	 = REGULATOR_CHANGE_MODE
					| REGULATOR_CHANGE_STATUS,
	},
};

static struct regulator_init_data sdp4430_vusb = {
	.constraints = {
		.min_uV			= 3300000,
		.max_uV			= 3300000,
		.apply_uV		= true,
		.valid_modes_mask	= REGULATOR_MODE_NORMAL
					| REGULATOR_MODE_STANDBY,
		.valid_ops_mask	 =	REGULATOR_CHANGE_MODE
					| REGULATOR_CHANGE_STATUS,
	},
};

static struct twl4030_madc_platform_data sdp4430_gpadc_data = {
	.irq_line	= 1,
};

static struct twl4030_bci_platform_data sdp4430_bci_data = {
	.monitoring_interval		= 10,
	.max_charger_currentmA		= 1500,
	.max_charger_voltagemV		= 4560,
	.max_bat_voltagemV		= 4200,
	.low_bat_voltagemV		= 3300,
};

static struct twl4030_platform_data sdp4430_twldata = {
	.irq_base	= TWL6030_IRQ_BASE,
	.irq_end	= TWL6030_IRQ_END,

	/* Regulators */
	.vmmc		= &sdp4430_vmmc,
	.vpp		= &sdp4430_vpp,
	.vusim		= &sdp4430_vusim,
	.vana		= &sdp4430_vana,
	.vcxio		= &sdp4430_vcxio,
	.vdac		= &sdp4430_vdac,
	.vusb		= &sdp4430_vusb,
	.vaux1		= &sdp4430_vaux1,
	.vaux2		= &sdp4430_vaux2,
	.vaux3		= &sdp4430_vaux3,
	.madc           = &sdp4430_gpadc_data,
	.bci            = &sdp4430_bci_data,
};

static struct bq2415x_platform_data sdp4430_bqdata = {
	.max_charger_voltagemA = 4200,
	.max_charger_currentmA = 1550,
};

static struct cma3000_platform_data cma3000_platform_data = {
	.fuzz_x = 25,
	.fuzz_y = 25,
	.fuzz_z = 25,
	.g_range = CMARANGE_8G,
	.mode = CMAMODE_MOTDET,
	.mdthr = 0x8,
	.mdfftmr = 0x33,
	.ffthr = 0x8,
	.irqflags = IRQF_TRIGGER_HIGH,
};

static struct pico_platform_data picodlp_platform_data[] = {
	[0] = { /* DLP Controller */
		.gpio_intr = 40,
	},
};

static struct i2c_board_info __initdata sdp4430_i2c_boardinfo[] = {
	{
		I2C_BOARD_INFO("twl6030", 0x48),
		.flags = I2C_CLIENT_WAKE,
		.irq = OMAP44XX_IRQ_SYS_1N,
		.platform_data = &sdp4430_twldata,
	},
	{
		I2C_BOARD_INFO("bq24156", 0x6a),
		.platform_data = &sdp4430_bqdata,
	},
};

static struct i2c_board_info __initdata sdp4430_i2c_2_boardinfo[] = {
	{
		I2C_BOARD_INFO("tm12xx_ts_primary", 0x4b),
		.platform_data = &tm12xx_platform_data[0],
	},
    {
		I2C_BOARD_INFO("picoDLP_i2c_driver", 0x1b),
		.platform_data = &picodlp_platform_data[0],
	},
};

static struct i2c_board_info __initdata sdp4430_i2c_3_boardinfo[] = {
	{
		I2C_BOARD_INFO("tm12xx_ts_secondary", 0x4b),
		.platform_data = &tm12xx_platform_data[1],
	},
	{
		I2C_BOARD_INFO("bh1780", 0x29),
	},
	{
		I2C_BOARD_INFO("tmp105", 0x48),
	},
};

static struct i2c_board_info __initdata sdp4430_i2c_4_boardinfo[] = {
	{
		I2C_BOARD_INFO("cma3000_accl", 0x1c),
		.platform_data = &cma3000_platform_data,
		.irq = OMAP_GPIO_IRQ(OMAP4_CMA3000ACCL_GPIO),
	},
	{
		I2C_BOARD_INFO("bmp085", 0x77),
	},
	{
		I2C_BOARD_INFO("hmc5843", 0x1e),
	},
};

static int __init omap4_i2c_init(void)
{
	/* Phoenix Audio IC needs I2C1 to start with 400 KHz and less */
	omap_register_i2c_bus(1, 400, sdp4430_i2c_boardinfo,
				ARRAY_SIZE(sdp4430_i2c_boardinfo));
	omap_register_i2c_bus(2, 400, sdp4430_i2c_2_boardinfo,
				ARRAY_SIZE(sdp4430_i2c_2_boardinfo));
	omap_register_i2c_bus(3, 400, sdp4430_i2c_3_boardinfo,
				ARRAY_SIZE(sdp4430_i2c_3_boardinfo));
	omap_register_i2c_bus(4, 400, sdp4430_i2c_4_boardinfo,
				ARRAY_SIZE(sdp4430_i2c_4_boardinfo));
	return 0;
}

static void omap_prox_activate(int state)
{
	gpio_set_value(OMAP4_SFH7741_ENABLE_GPIO , state);
}

static int omap_prox_read(void)
{
	int proximity;
	proximity = gpio_get_value(OMAP4_SFH7741_SENSOR_OUTPUT_GPIO);
	return proximity;
}

static void omap_sfh7741prox_init(void)
{
	int  error;

	error = gpio_request(OMAP4_SFH7741_SENSOR_OUTPUT_GPIO, "sfh7741");
	if (error < 0) {
		pr_err("%s: GPIO configuration failed: GPIO %d, error %d\n"
			, __func__, OMAP4_SFH7741_SENSOR_OUTPUT_GPIO, error);
		return ;
	}

	error = gpio_direction_input(OMAP4_SFH7741_SENSOR_OUTPUT_GPIO);
	if (error < 0) {
		pr_err("Proximity GPIO input configuration failed\n");
		goto fail1;
	}

	error = gpio_request(OMAP4_SFH7741_ENABLE_GPIO, "sfh7741");
	if (error < 0) {
		pr_err("failed to request GPIO %d, error %d\n",
			OMAP4_SFH7741_ENABLE_GPIO, error);
		goto fail1;
	}

	error = gpio_direction_output(OMAP4_SFH7741_ENABLE_GPIO , 1);
	if (error < 0) {
		pr_err("%s: GPIO configuration failed: GPIO %d,\
			error %d\n",__func__, OMAP4_SFH7741_ENABLE_GPIO, error);
		goto fail3;
	}
	return;

fail3:
	gpio_free(OMAP4_SFH7741_ENABLE_GPIO);
fail1:
	gpio_free(OMAP4_SFH7741_SENSOR_OUTPUT_GPIO);
}

#ifdef CONFIG_TIWLAN_SDIO
static void pad_config(unsigned long pad_addr, u32 andmask, u32 ormask)
{
	int val;
	u32 *addr;

	addr = (u32 *) ioremap(pad_addr, 4);
	if (!addr) {
		printk(KERN_ERR"OMAP_pad_config: ioremap failed with addr %lx\n",
			pad_addr);
	return;
	}

	val =  __raw_readl(addr);
	val &= andmask;
	val |= ormask;
	__raw_writel(val, addr);

	iounmap(addr);
}

void wlan_1283_config()
{
	pad_config(0x4A100078, 0xFFECFFFF, 0x00030000);
	pad_config(0x4A10007C, 0xFFFFFFEF, 0x0000000B);
	if (gpio_request(54, NULL) != 0)
		printk(KERN_ERR "GPIO 54 request failed\n");
	gpio_direction_output(54, 0);
	return ;
}
#endif

static void omap_cma3000accl_init(void)
{
	if (gpio_request(OMAP4_CMA3000ACCL_GPIO, "Accelerometer") < 0) {
		pr_err("Accelerometer GPIO request failed\n");
		return;
	}
	gpio_direction_input(OMAP4_CMA3000ACCL_GPIO);
}

static void __init omap4_display_init(void)
{
	void __iomem *phymux_base = NULL;
	unsigned int dsimux = 0xFFFFFFFF;
	phymux_base = ioremap(0x4A100000, 0x1000);
	/* Turning on DSI PHY Mux*/
	__raw_writel(dsimux, phymux_base+0x618);
	dsimux = __raw_readl(phymux_base+0x618);
}

static void __init omap_4430sdp_init(void)
{
	int status;

	omap4_i2c_init();
	omap4_display_init();
	platform_add_devices(sdp4430_devices, ARRAY_SIZE(sdp4430_devices));
	omap_serial_init();
	omap4_twl6030_hsmmc_init(mmc);
#ifdef CONFIG_TIWLAN_SDIO
	wlan_1283_config();
#endif
	/* OMAP4 SDP uses internal transceiver so register nop transceiver */
	usb_nop_xceiv_register();
	usb_musb_init(&musb_board_data);

	status = sdp4430_keypad_init();
	if (status)
		pr_err("Keypad initialization failed: %d\n", status);

	status = omap_ethernet_init();
	if (status) {
		pr_err("Ethernet initialization failed: %d\n", status);
	} else {
		sdp4430_spi_board_info[0].irq = gpio_to_irq(ETH_KS8851_IRQ);
		spi_register_board_info(sdp4430_spi_board_info,
				ARRAY_SIZE(sdp4430_spi_board_info));
	}
	omap_sfh7741prox_init();
	omap_cma3000accl_init();
}

static void __init omap_4430sdp_map_io(void)
{
	omap2_set_globals_443x();
	omap44xx_map_common_io();
}

MACHINE_START(OMAP_4430SDP, "OMAP4430 4430SDP board")
	/* Maintainer: Santosh Shilimkar - Texas Instruments Inc */
	.phys_io	= 0x48000000,
	.io_pg_offst	= ((0xfa000000) >> 18) & 0xfffc,
	.boot_params	= 0x80000100,
	.map_io		= omap_4430sdp_map_io,
	.init_irq	= omap_4430sdp_init_irq,
	.init_machine	= omap_4430sdp_init,
	.timer		= &omap_timer,
MACHINE_END<|MERGE_RESOLUTION|>--- conflicted
+++ resolved
@@ -483,7 +483,6 @@
 	.channel			=	OMAP_DSS_CHANNEL_LCD,
 };
 
-<<<<<<< HEAD
 static struct omap_dss_device sdp4430_lcd2_device = {
 	.name			= "2lcd",
 	.driver_name		= "taal2",
@@ -596,8 +595,6 @@
 	.channel			= OMAP_DSS_CHANNEL_LCD2,
 };
 
-static struct omap_dss_device *sdp4430_dss_devices[] = {
-=======
 /* wl128x BT, FM, GPS connectivity chip */
 static int gpios[] = {55, -1, -1};
 static struct platform_device wl128x_device = {
@@ -606,8 +603,7 @@
 	.dev.platform_data = &gpios,
 };
 
-static struct platform_device *sdp4430_devices[] __initdata = {
->>>>>>> 2d45669b
+static struct omap_dss_device *sdp4430_dss_devices[] = {
 	&sdp4430_lcd_device,
 	&sdp4430_lcd2_device,
 #ifdef CONFIG_OMAP2_DSS_HDMI
@@ -636,12 +632,9 @@
 	&sdp4430_dss_device,
 	&sdp4430_keypad_device,
 	&sdp4430_proximity_device,
-<<<<<<< HEAD
 	&sdp4430_leds_gpio,
 	&sdp4430_leds_pwm,
-=======
 	&wl128x_device,
->>>>>>> 2d45669b
 };
 
 static struct omap_lcd_config sdp4430_lcd_config __initdata = {
