/*
 * Board support file for OMAP4430 SDP.
 *
 * Copyright (C) 2009 Texas Instruments
 *
 * Author: Santosh Shilimkar <santosh.shilimkar@ti.com>
 *
 * Based on mach-omap2/board-3430sdp.c
 *
 * This program is free software; you can redistribute it and/or modify
 * it under the terms of the GNU General Public License version 2 as
 * published by the Free Software Foundation.
 */

#include <linux/kernel.h>
#include <linux/init.h>
#include <linux/platform_device.h>
#include <linux/io.h>
#include <linux/gpio.h>
#include <linux/usb/otg.h>
#include <linux/spi/spi.h>
#include <linux/i2c/twl.h>
#include <linux/i2c/cma3000.h>
#include <linux/i2c/bq2415x.h>
#include <linux/regulator/machine.h>
#include <linux/input/sfh7741.h>
#include <linux/leds.h>
#include <linux/leds_pwm.h>
#include <linux/interrupt.h>
#include <linux/delay.h>

#include <mach/hardware.h>
#include <mach/omap4-common.h>
#include <asm/mach-types.h>
#include <asm/mach/arch.h>
#include <asm/mach/map.h>

#include <plat/board.h>
#include <plat/common.h>
#include <plat/control.h>
#include <plat/timer-gp.h>
#include <plat/display.h>
#include <plat/usb.h>
#include <plat/omap_device.h>
#include <plat/omap_hwmod.h>
#include <plat/mmc.h>
#include <plat/syntm12xx.h>
#include <plat/omap4-keypad.h>
#include <plat/hwspinlock.h>
#include <plat/nokia-dsi-panel.h>
#include "hsmmc.h"
#include "smartreflex-class3.h"

#define ETH_KS8851_IRQ			34
#define ETH_KS8851_POWER_ON		48
#define ETH_KS8851_QUART		138
#define OMAP4_SFH7741_SENSOR_OUTPUT_GPIO	184
#define OMAP4_SFH7741_ENABLE_GPIO		188

#define OMAP4_CMA3000ACCL_GPIO		186
#define OMAP4SDP_MDM_PWR_EN_GPIO	157

static void omap_prox_activate(int state);
static int omap_prox_read(void);


static struct sfh7741_platform_data omap_sfh7741_data = {
		.irq = OMAP_GPIO_IRQ(OMAP4_SFH7741_SENSOR_OUTPUT_GPIO),
		.prox_enable = 1,
		.activate_func = omap_prox_activate,
		.read_prox = omap_prox_read,
};

static struct platform_device sdp4430_proximity_device = {
	.name		= "sfh7741",
	.id		= 1,
	.dev		= {
		.platform_data = &omap_sfh7741_data,
	},
};


static struct platform_device sdp4430_hdmi_audio_device = {
	.name		= "hdmi-dai",
	.id		= -1,
};

static int sdp4430_keymap[] = {
	KEY(0, 0, KEY_E),
	KEY(0, 1, KEY_R),
	KEY(0, 2, KEY_T),
	KEY(0, 3, KEY_HOME),
	KEY(0, 4, KEY_F5),
	KEY(0, 5, KEY_UNKNOWN),
	KEY(0, 6, KEY_I),
	KEY(0, 7, KEY_LEFTSHIFT),

	KEY(1, 0, KEY_D),
	KEY(1, 1, KEY_F),
	KEY(1, 2, KEY_G),
	KEY(1, 3, KEY_SEND),
	KEY(1, 4, KEY_F6),
	KEY(1, 5, KEY_UNKNOWN),
	KEY(1, 6, KEY_K),
	KEY(1, 7, KEY_ENTER),

	KEY(2, 0, KEY_X),
	KEY(2, 1, KEY_C),
	KEY(2, 2, KEY_V),
	KEY(2, 3, KEY_END),
	KEY(2, 4, KEY_F7),
	KEY(2, 5, KEY_UNKNOWN),
	KEY(2, 6, KEY_DOT),
	KEY(2, 7, KEY_CAPSLOCK),

	KEY(3, 0, KEY_Z),
	KEY(3, 1, KEY_KPPLUS),
	KEY(3, 2, KEY_B),
	KEY(3, 3, KEY_F1),
	KEY(3, 4, KEY_F8),
	KEY(3, 5, KEY_UNKNOWN),
	KEY(3, 6, KEY_O),
	KEY(3, 7, KEY_SPACE),

	KEY(4, 0, KEY_W),
	KEY(4, 1, KEY_Y),
	KEY(4, 2, KEY_U),
	KEY(4, 3, KEY_F2),
	KEY(4, 4, KEY_VOLUMEUP),
	KEY(4, 5, KEY_UNKNOWN),
	KEY(4, 6, KEY_L),
	KEY(4, 7, KEY_LEFT),

	KEY(5, 0, KEY_S),
	KEY(5, 1, KEY_H),
	KEY(5, 2, KEY_J),
	KEY(5, 3, KEY_F3),
	KEY(5, 4, KEY_F9),
	KEY(5, 5, KEY_VOLUMEDOWN),
	KEY(5, 6, KEY_M),
	KEY(5, 7, KEY_RIGHT),

	KEY(6, 0, KEY_Q),
	KEY(6, 1, KEY_A),
	KEY(6, 2, KEY_N),
	KEY(6, 3, KEY_BACK),
	KEY(6, 4, KEY_BACKSPACE),
	KEY(6, 5, KEY_UNKNOWN),
	KEY(6, 6, KEY_P),
	KEY(6, 7, KEY_UP),

	KEY(7, 0, KEY_PROG1),
	KEY(7, 1, KEY_PROG2),
	KEY(7, 2, KEY_PROG3),
	KEY(7, 3, KEY_PROG4),
	KEY(7, 4, KEY_F4),
	KEY(7, 5, KEY_UNKNOWN),
	KEY(7, 6, KEY_OK),
	KEY(7, 7, KEY_DOWN),
};

static struct matrix_keymap_data sdp4430_keymap_data = {
	.keymap			= sdp4430_keymap,
	.keymap_size		= ARRAY_SIZE(sdp4430_keymap),
};

static struct omap4_keypad_platform_data sdp4430_keypad_data = {
	.keymap_data		= &sdp4430_keymap_data,
	.rows			= 8,
	.cols			= 8,
};

static struct spi_board_info sdp4430_spi_board_info[] __initdata = {
	{
		.modalias               = "ks8851",
		.bus_num                = 1,
		.chip_select            = 0,
		.max_speed_hz           = 24000000,
		.irq                    = ETH_KS8851_IRQ,
	},
};

static int omap_ethernet_init(void)
{
	int status;

	/* Request of GPIO lines */

	status = gpio_request(ETH_KS8851_POWER_ON, "eth_power");
	if (status) {
		pr_err("Cannot request GPIO %d\n", ETH_KS8851_POWER_ON);
		return status;
	}

	status = gpio_request(ETH_KS8851_QUART, "quart");
	if (status) {
		pr_err("Cannot request GPIO %d\n", ETH_KS8851_QUART);
		goto error1;
	}

	status = gpio_request(ETH_KS8851_IRQ, "eth_irq");
	if (status) {
		pr_err("Cannot request GPIO %d\n", ETH_KS8851_IRQ);
		goto error2;
	}

	/* Configuration of requested GPIO lines */

	status = gpio_direction_output(ETH_KS8851_POWER_ON, 1);
	if (status) {
		pr_err("Cannot set output GPIO %d\n", ETH_KS8851_IRQ);
		goto error3;
	}

	status = gpio_direction_output(ETH_KS8851_QUART, 1);
	if (status) {
		pr_err("Cannot set output GPIO %d\n", ETH_KS8851_QUART);
		goto error3;
	}

	status = gpio_direction_input(ETH_KS8851_IRQ);
	if (status) {
		pr_err("Cannot set input GPIO %d\n", ETH_KS8851_IRQ);
		goto error3;
	}

	return 0;

error3:
	gpio_free(ETH_KS8851_IRQ);
error2:
	gpio_free(ETH_KS8851_QUART);
error1:
	gpio_free(ETH_KS8851_POWER_ON);
	return status;
}

static struct gpio_led sdp4430_gpio_leds[] = {
	{
		.name	= "omap4:green:debug0",
		.gpio	= 61,
	},
	{
		.name	= "omap4:green:debug1",
		.gpio	= 30,
	},
	{
		.name	= "omap4:green:debug2",
		.gpio	= 7,
	},
	{
		.name	= "omap4:green:debug3",
		.gpio	= 8,
	},
	{
		.name	= "omap4:green:debug4",
		.gpio	= 50,
	},
	{
		.name	= "omap4:blue:user",
		.gpio	= 169,
	},
	{
		.name	= "omap4:red:user",
		.gpio	= 170,
	},
	{
		.name	= "omap4:green:user",
		.gpio	= 139,
	},
};

static struct gpio_led_platform_data sdp4430_led_data = {
	.leds	= sdp4430_gpio_leds,
	.num_leds	= ARRAY_SIZE(sdp4430_gpio_leds),
};

static struct platform_device sdp4430_leds_gpio = {
	.name	= "leds-gpio",
	.id	= -1,
	.dev	= {
		.platform_data = &sdp4430_led_data,
	},
};

static struct led_pwm sdp4430_pwm_leds[] = {
	{
	.name = "omap4:green:chrg",
	.pwm_id = 1,
	.max_brightness = 255,
	.pwm_period_ns = 7812500,
	},
};

static struct led_pwm_platform_data sdp4430_pwm_data = {
	.num_leds = 1,
	.leds = sdp4430_pwm_leds,
};

static struct platform_device sdp4430_leds_pwm = {
	.name	= "leds_pwm",
	.id	= -1,
	.dev	= {
		.platform_data = &sdp4430_pwm_data,
	},
};
/* Begin Synaptic Touchscreen TM-01217 */

static char *tm12xx_idev_names[] = {
	"Synaptic TM12XX TouchPoint 1",
	"Synaptic TM12XX TouchPoint 2",
	"Synaptic TM12XX TouchPoint 3",
	"Synaptic TM12XX TouchPoint 4",
	"Synaptic TM12XX TouchPoint 5",
	"Synaptic TM12XX TouchPoint 6",
	NULL,
};

static u8 tm12xx_button_map[] = {
	KEY_F1,
	KEY_F2,
};

static struct tm12xx_ts_platform_data tm12xx_platform_data[] = {
	{ /* Primary Controller */
		.gpio_intr = 35,
		.idev_name = tm12xx_idev_names,
		.button_map = tm12xx_button_map,
		.num_buttons = ARRAY_SIZE(tm12xx_button_map),
		.repeat = 0,
		.swap_xy = 1,
	},
	{ /* Secondary Controller */
		.gpio_intr = 36,
		.idev_name = tm12xx_idev_names,
		.button_map = tm12xx_button_map,
		.num_buttons = ARRAY_SIZE(tm12xx_button_map),
		.repeat = 0,
		.swap_xy = 1,
	},
};

/* End Synaptic Touchscreen TM-01217 */

int dsi_set_backlight(struct omap_dss_device *dssdev, int level)
{
	twl_i2c_write_u8(TWL_MODULE_PWM, 0xFF, 0x03);
	twl_i2c_write_u8(TWL_MODULE_PWM, 0x7F, 0x04);
	twl_i2c_write_u8(TWL6030_MODULE_ID1, 0x30, 0x92);
	if (dssdev->channel == OMAP_DSS_CHANNEL_LCD) {
		mdelay(120);
		gpio_set_value(27, 0);
		mdelay(120);
		gpio_set_value(27, 1);
	}else{
                mdelay(120);
                gpio_set_value(59, 0);
                mdelay(120);
                gpio_set_value(59, 1);
	}

	return 0;
}

static struct nokia_dsi_panel_data dsi_panel = {
		.name	= "taal",
		.reset_gpio	= 102,
		.use_ext_te	= false,
		.ext_te_gpio	= 101,
		.use_esd_check	= false,
		.set_backlight	= dsi_set_backlight,
};

static struct nokia_dsi_panel_data dsi2_panel = {
                .name   = "taal2",
                .reset_gpio     = 104,
                .use_ext_te     = false,
                .ext_te_gpio    = 103,
                .use_esd_check  = false,
                .set_backlight  = dsi_set_backlight,
};

static struct omap_dss_device sdp4430_lcd_device = {
	.name			= "lcd",
	.driver_name		= "taal",
	.type			= OMAP_DISPLAY_TYPE_DSI,
	.data			= &dsi_panel,
	.phy.dsi		= {
		.clk_lane	= 1,
		.clk_pol	= 0,
		.data1_lane	= 2,
		.data1_pol	= 0,
		.data2_lane	= 3,
		.data2_pol	= 0,
		.div		= {
			.lck_div	= 1,
			.pck_div	= 4,
			.regm		= 175,
			.regn		= 19,
			.regm3		= 4,
			.regm4		= 4,
			.lp_clk_div	= 8,
		},
	},
	.channel 		= OMAP_DSS_CHANNEL_LCD,
};

static struct omap_dss_device sdp4430_lcd2_device = {
	.name                   = "lcd2",
        .driver_name            = "taal2",
        .type                   = OMAP_DISPLAY_TYPE_DSI,
        .data                   = &dsi2_panel,
        .phy.dsi                = {
		.clk_lane       = 1,
                .clk_pol        = 0,
                .data1_lane     = 2,
                .data1_pol      = 0,
                .data2_lane     = 3,
                .data2_pol      = 0,
                .div            = {
			.lck_div        = 1,
                        .pck_div        = 4,
                        .regm           = 175,
                        .regn           = 19,
                        .regm3          = 4,
                        .regm4          = 4,
                        .lp_clk_div     = 8,
		},
	},
	.channel		= OMAP_DSS_CHANNEL_LCD2,
};

static int sdp4430_panel_enable_hdmi(struct omap_dss_device *dssdev)
{
	gpio_request(HDMI_GPIO_60 , "hdmi_gpio_60");
	gpio_request(HDMI_GPIO_41 , "hdmi_gpio_41");
	gpio_direction_output(HDMI_GPIO_60, 0);
	gpio_direction_output(HDMI_GPIO_41, 0);
	gpio_set_value(HDMI_GPIO_60, 1);
	gpio_set_value(HDMI_GPIO_41, 1);
	gpio_set_value(HDMI_GPIO_60, 0);
	gpio_set_value(HDMI_GPIO_41, 0);
	gpio_set_value(HDMI_GPIO_60, 1);
	gpio_set_value(HDMI_GPIO_41, 1);
	return 0;
}

static void sdp4430_panel_disable_hdmi(struct omap_dss_device *dssdev)
{
	gpio_set_value(HDMI_GPIO_60, 1);
	gpio_set_value(HDMI_GPIO_41, 1);
}

static __attribute__ ((unused)) void __init sdp4430_hdmi_init(void)
{
	return;
}

static struct omap_dss_device sdp4430_hdmi_device = {
	.name = "hdmi",
	.driver_name = "hdmi_panel",
	.type = OMAP_DISPLAY_TYPE_HDMI,
	.phy.dpi.data_lines = 24,
	.platform_enable = sdp4430_panel_enable_hdmi,
	.platform_disable = sdp4430_panel_disable_hdmi,
	.channel = OMAP_DSS_CHANNEL_DIGIT,
};

static int sdp4430_panel_enable_pico_DLP(struct omap_dss_device *dssdev)
{
	int i = 0;
	gpio_request(DLP_4430_GPIO_59, "DLP DISPLAY SEL");
	gpio_direction_output(DLP_4430_GPIO_59, 0);
	gpio_request(DLP_4430_GPIO_45, "DLP PARK");
	gpio_direction_output(DLP_4430_GPIO_45, 0);
	gpio_request(DLP_4430_GPIO_40, "DLP PHY RESET");
	gpio_direction_output(DLP_4430_GPIO_40, 0);
	gpio_request(DLP_4430_GPIO_44, "DLP READY RESET");
	gpio_direction_input(DLP_4430_GPIO_44);
	mdelay(500);

	gpio_set_value(DLP_4430_GPIO_59, 1);
	gpio_set_value(DLP_4430_GPIO_45, 1);
	mdelay(1000);

	gpio_set_value(DLP_4430_GPIO_40, 1);
	mdelay(1000);

	/*FIXME with the MLO gpio changes , gpio read is not retuning correct value even though
	it is  set in hardware so the check is comment till the problem is fixed */
	/*while(i == 0){
	i=gpio_get_value(DLP_4430_GPIO_44);
	printk("wait for ready bit %d\n",i);
	}*/
	printk("%d ready bit ", i);
	mdelay(2000);
	return 0;
}

static void sdp4430_panel_disable_pico_DLP(struct omap_dss_device *dssdev)
{
	gpio_set_value(DLP_4430_GPIO_40, 0);
	gpio_set_value(DLP_4430_GPIO_45, 0);
}

static struct omap_dss_device sdp4430_picoDLP_device = {
	.name			        = "pico_DLP",
	.driver_name		        = "picoDLP_panel",
	.type			        = OMAP_DISPLAY_TYPE_DPI,
	.phy.dpi.data_lines	        = 24,
	.platform_enable	        = sdp4430_panel_enable_pico_DLP,
	.platform_disable	        = sdp4430_panel_disable_pico_DLP,
	.channel			= OMAP_DSS_CHANNEL_LCD2,
};

/* wl128x BT, FM, GPS connectivity chip */
static int gpios[] = {55, -1, -1};
static struct platform_device wl128x_device = {
        .name           = "kim",
        .id             = -1,
        .dev.platform_data = &gpios,
};

static struct omap_dss_device *sdp4430_dss_devices[] = {
	&sdp4430_lcd_device,
<<<<<<< HEAD
	&sdp4430_lcd2_device,
#ifdef CONFIG_OMAP2_DSS_HDMI
	&sdp4430_hdmi_device,
#endif
#ifdef CONFIG_PANEL_PICO_DLP
	&sdp4430_picoDLP_device,
#endif
=======
	&sdp4430_proximity_device,
	&sdp4430_leds_pwm,
	&sdp4430_leds_gpio,
	&sdp4430_hdmi_audio_device,
>>>>>>> fc0020bf
};

static struct omap_dss_board_info sdp4430_dss_data = {
	.num_devices	=	ARRAY_SIZE(sdp4430_dss_devices),
	.devices	=	sdp4430_dss_devices,
	.default_device	=	&sdp4430_lcd_device,
};

static struct platform_device *sdp4430_devices[] __initdata = {
	&sdp4430_proximity_device,
	&sdp4430_leds_pwm,
	&sdp4430_leds_gpio,
        &wl128x_device,
};

static void __init omap_4430sdp_init_irq(void)
{
	omap2_init_common_hw(NULL, NULL);
#ifdef CONFIG_OMAP_32K_TIMER
	omap2_gp_clockevent_set_gptimer(1);
#endif
	gic_init_irq();
	sr_class3_init();
}

static struct omap_musb_board_data musb_board_data = {
	.interface_type		= MUSB_INTERFACE_UTMI,
#ifdef CONFIG_USB_MUSB_OTG
	.mode			= MUSB_OTG,
#elif defined(CONFIG_USB_MUSB_HDRC_HCD)
	.mode			= MUSB_HOST,
#elif defined(CONFIG_USB_GADGET_MUSB_HDRC)
	.mode			= MUSB_PERIPHERAL,
#endif
	.power			= 100,
};

static struct omap2_hsmmc_info mmc[] = {
	{
		.mmc		= 2,
		.wires		= 8,
		.gpio_cd	= -EINVAL,
		.gpio_wp	= -EINVAL,
		.ocr_mask	= MMC_VDD_165_195,
		.nonremovable   = true,
#ifdef CONFIG_PM_RUNTIME
		.power_saving	= true,
#endif
	},
	{
		.mmc		= 1,
		.wires		= 8,
		.gpio_wp	= -EINVAL,
#ifdef CONFIG_PM_RUNTIME
		.power_saving	= true,
#endif
	},
	{
		.mmc		= 5,
		.wires		= 8,
		.gpio_cd	= -EINVAL,
		.gpio_wp        = 4,
		.ocr_mask	= MMC_VDD_165_195,
#ifdef CONFIG_PM_RUNTIME
		.power_saving	= true,
#endif
	},
	{}	/* Terminator */
};

static struct regulator_consumer_supply sdp4430_vmmc_supply[] = {
	{
		.supply = "vmmc",
		.dev_name = "mmci-omap-hs.0",
	},
};


static struct regulator_consumer_supply sdp4430_cam2_supply[] = {
	{
		.supply = "cam2pwr",
	},
};

static int omap4_twl6030_hsmmc_late_init(struct device *dev)
{
	int ret = 0;
	struct platform_device *pdev = container_of(dev,
				struct platform_device, dev);
	struct omap_mmc_platform_data *pdata = dev->platform_data;

	/* Setting MMC1 Card detect Irq */
	if (pdev->id == 0) {
		ret = twl6030_mmc_card_detect_config();
		if (ret)
			pr_err("Failed configuring MMC1 card detect\n");
		pdata->slots[0].card_detect_irq = TWL6030_IRQ_BASE +
						MMCDETECT_INTR_OFFSET;
		pdata->slots[0].card_detect = twl6030_mmc_card_detect;
	}
	return ret;
}

static __init void omap4_twl6030_hsmmc_set_late_init(struct device *dev)
{
	struct omap_mmc_platform_data *pdata;

	/* dev can be null if CONFIG_MMC_OMAP_HS is not set */
	if (!dev)
		return;

	pdata = dev->platform_data;
	pdata->init = omap4_twl6030_hsmmc_late_init;
}

static int __init omap4_twl6030_hsmmc_init(struct omap2_hsmmc_info *controllers)
{
	struct omap2_hsmmc_info *c;

	omap2_hsmmc_init(controllers);
	for (c = controllers; c->mmc; c++)
		omap4_twl6030_hsmmc_set_late_init(c->dev);

#ifdef CONFIG_TIWLAN_SDIO
	/* The controller that is connected to the 128x device
	should hould have the card detect gpio disabled. This is
	achieved by initializing it with a negative value */
	c[CONFIG_TIWLAN_MMC_CONTROLLER - 1].gpio_cd = -EINVAL;
#endif

	return 0;
}

static struct regulator_init_data sdp4430_vaux1 = {
	.constraints = {
		.min_uV			= 1000000,
		.max_uV			= 3000000,
		.apply_uV		= true,
		.valid_modes_mask	= REGULATOR_MODE_NORMAL
					| REGULATOR_MODE_STANDBY,
		.valid_ops_mask	 = REGULATOR_CHANGE_VOLTAGE
					| REGULATOR_CHANGE_MODE
					| REGULATOR_CHANGE_STATUS,
	},
};

static struct regulator_init_data sdp4430_vaux2 = {
	.constraints = {
		.min_uV			= 1200000,
		.max_uV			= 2800000,
		.apply_uV		= true,
		.valid_modes_mask	= REGULATOR_MODE_NORMAL
					| REGULATOR_MODE_STANDBY,
		.valid_ops_mask	 = REGULATOR_CHANGE_VOLTAGE
					| REGULATOR_CHANGE_MODE
					| REGULATOR_CHANGE_STATUS,
	},
};

static struct regulator_init_data sdp4430_vaux3 = {
	.constraints = {
		.min_uV			= 1000000,
		.max_uV			= 3000000,
		.apply_uV		= true,
		.valid_modes_mask	= REGULATOR_MODE_NORMAL
					| REGULATOR_MODE_STANDBY,
		.valid_ops_mask	 = REGULATOR_CHANGE_VOLTAGE
					| REGULATOR_CHANGE_MODE
					| REGULATOR_CHANGE_STATUS,
	},
	.num_consumer_supplies = 1,
	.consumer_supplies = sdp4430_cam2_supply,
};

/* VMMC1 for MMC1 card */
static struct regulator_init_data sdp4430_vmmc = {
	.constraints = {
		.min_uV			= 1200000,
		.max_uV			= 3000000,
		.apply_uV		= true,
		.valid_modes_mask	= REGULATOR_MODE_NORMAL
					| REGULATOR_MODE_STANDBY,
		.valid_ops_mask	 = REGULATOR_CHANGE_VOLTAGE
					| REGULATOR_CHANGE_MODE
					| REGULATOR_CHANGE_STATUS,
	},
	.num_consumer_supplies  = 1,
	.consumer_supplies      = sdp4430_vmmc_supply,
};

static struct regulator_init_data sdp4430_vpp = {
	.constraints = {
		.min_uV			= 1800000,
		.max_uV			= 2500000,
		.apply_uV		= true,
		.valid_modes_mask	= REGULATOR_MODE_NORMAL
					| REGULATOR_MODE_STANDBY,
		.valid_ops_mask	 = REGULATOR_CHANGE_VOLTAGE
					| REGULATOR_CHANGE_MODE
					| REGULATOR_CHANGE_STATUS,
	},
};

static struct regulator_init_data sdp4430_vusim = {
	.constraints = {
		.min_uV			= 1200000,
		.max_uV			= 2900000,
		.apply_uV		= true,
		.valid_modes_mask	= REGULATOR_MODE_NORMAL
					| REGULATOR_MODE_STANDBY,
		.valid_ops_mask	 = REGULATOR_CHANGE_VOLTAGE
					| REGULATOR_CHANGE_MODE
					| REGULATOR_CHANGE_STATUS,
	},
};

static struct regulator_init_data sdp4430_vana = {
	.constraints = {
		.min_uV			= 2100000,
		.max_uV			= 2100000,
		.apply_uV		= true,
		.valid_modes_mask	= REGULATOR_MODE_NORMAL
					| REGULATOR_MODE_STANDBY,
		.valid_ops_mask	 = REGULATOR_CHANGE_MODE
					| REGULATOR_CHANGE_STATUS,
	},
};

static struct regulator_init_data sdp4430_vcxio = {
	.constraints = {
		.min_uV			= 1800000,
		.max_uV			= 1800000,
		.apply_uV		= true,
		.valid_modes_mask	= REGULATOR_MODE_NORMAL
					| REGULATOR_MODE_STANDBY,
		.valid_ops_mask	 = REGULATOR_CHANGE_MODE
					| REGULATOR_CHANGE_STATUS,
	},
};

static struct regulator_init_data sdp4430_vdac = {
	.constraints = {
		.min_uV			= 1800000,
		.max_uV			= 1800000,
		.apply_uV		= true,
		.valid_modes_mask	= REGULATOR_MODE_NORMAL
					| REGULATOR_MODE_STANDBY,
		.valid_ops_mask	 = REGULATOR_CHANGE_MODE
					| REGULATOR_CHANGE_STATUS,
	},
};

static struct regulator_init_data sdp4430_vusb = {
	.constraints = {
		.min_uV			= 3300000,
		.max_uV			= 3300000,
		.apply_uV		= true,
		.valid_modes_mask	= REGULATOR_MODE_NORMAL
					| REGULATOR_MODE_STANDBY,
		.valid_ops_mask	 =	REGULATOR_CHANGE_MODE
					| REGULATOR_CHANGE_STATUS,
	},
};

static struct twl4030_madc_platform_data sdp4430_gpadc_data = {
	.irq_line	= 1,
};

static struct twl4030_bci_platform_data sdp4430_bci_data = {
	.monitoring_interval		= 10,
	.max_charger_currentmA		= 1500,
	.max_charger_voltagemV		= 4560,
	.max_bat_voltagemV		= 4200,
	.low_bat_voltagemV		= 3300,
};

static struct twl4030_codec_audio_data twl6040_audio = {
	.audio_mclk	= 38400000,
	.audpwron_gpio  = 127,
	.naudint_irq    = OMAP44XX_IRQ_SYS_2N,
};

static struct twl4030_codec_vibra_data twl6040_vibra = {
	.audio_mclk	= 38400000,
};

static struct twl4030_codec_data twl6040_codec = {
	.audio_mclk	= 38400000,
	.audio = &twl6040_audio,
	.vibra = &twl6040_vibra,
};

static struct twl4030_platform_data sdp4430_twldata = {
	.irq_base	= TWL6030_IRQ_BASE,
	.irq_end	= TWL6030_IRQ_END,

	/* Regulators */
	.vmmc		= &sdp4430_vmmc,
	.vpp		= &sdp4430_vpp,
	.vusim		= &sdp4430_vusim,
	.vana		= &sdp4430_vana,
	.vcxio		= &sdp4430_vcxio,
	.vdac		= &sdp4430_vdac,
	.vusb		= &sdp4430_vusb,
	.vaux1		= &sdp4430_vaux1,
	.vaux2		= &sdp4430_vaux2,
	.vaux3		= &sdp4430_vaux3,
	.madc           = &sdp4430_gpadc_data,
	.bci            = &sdp4430_bci_data,

	/* children */
	.codec          = &twl6040_codec,
};

static struct bq2415x_platform_data sdp4430_bqdata = {
	.max_charger_voltagemA = 4200,
	.max_charger_currentmA = 1550,
};

static struct cma3000_platform_data cma3000_platform_data = {
	.fuzz_x = 25,
	.fuzz_y = 25,
	.fuzz_z = 25,
	.g_range = CMARANGE_8G,
	.mode = CMAMODE_MOTDET,
	.mdthr = 0x8,
	.mdfftmr = 0x33,
	.ffthr = 0x8,
	.irqflags = IRQF_TRIGGER_HIGH,
};

static struct pico_platform_data picodlp_platform_data[] = {
	[0] = { /* DLP Controller */
		.gpio_intr = 40,
	},
};

static struct i2c_board_info __initdata sdp4430_i2c_boardinfo[] = {
	{
		I2C_BOARD_INFO("twl6030", 0x48),
		.flags = I2C_CLIENT_WAKE,
		.irq = OMAP44XX_IRQ_SYS_1N,
		.platform_data = &sdp4430_twldata,
	},
	{
		I2C_BOARD_INFO("bq24156", 0x6a),
		.platform_data = &sdp4430_bqdata,
	},
};

static struct i2c_board_info __initdata sdp4430_i2c_2_boardinfo[] = {
	{
		I2C_BOARD_INFO("tm12xx_ts_primary", 0x4b),
		.platform_data = &tm12xx_platform_data[0],
	},
	{
		I2C_BOARD_INFO("picoDLP_i2c_driver", 0x1b),
		.platform_data = &picodlp_platform_data[0],
	},
};

static struct i2c_board_info __initdata sdp4430_i2c_3_boardinfo[] = {
	{
		I2C_BOARD_INFO("tm12xx_ts_secondary", 0x4b),
		.platform_data = &tm12xx_platform_data[1],
	},
	{
		I2C_BOARD_INFO("tmp105", 0x48),
	},
	{
		I2C_BOARD_INFO("bh1780", 0x29),
	},
};

static struct i2c_board_info __initdata sdp4430_i2c_4_boardinfo[] = {
	{
		I2C_BOARD_INFO("bmp085", 0x77),
	},
	{
		I2C_BOARD_INFO("hmc5843", 0x1e),
	},
	{
		I2C_BOARD_INFO("cma3000_accl", 0x1c),
		.platform_data = &cma3000_platform_data,
		.irq = OMAP_GPIO_IRQ(OMAP4_CMA3000ACCL_GPIO),
	},
};

static const struct ehci_hcd_omap_platform_data ehci_pdata __initconst = {
	.port_mode[0] = EHCI_HCD_OMAP_MODE_PHY,
	.port_mode[1] = EHCI_HCD_OMAP_MODE_UNKNOWN,
	.port_mode[2] = EHCI_HCD_OMAP_MODE_UNKNOWN,
	.phy_reset  = false,
	.reset_gpio_port[0]  = -EINVAL,
	.reset_gpio_port[1]  = -EINVAL,
	.reset_gpio_port[2]  = -EINVAL
};

static const struct ohci_hcd_omap_platform_data ohci_pdata __initconst = {
	.port_mode[0] = OMAP_OHCI_PORT_MODE_UNUSED,
	.port_mode[1] = OMAP_OHCI_PORT_MODE_PHY_6PIN_DATSE0,
	.port_mode[2] = OMAP_OHCI_PORT_MODE_UNUSED,
};

static struct omap_i2c_bus_board_data __initdata sdp4430_i2c_bus_pdata;
static struct omap_i2c_bus_board_data __initdata sdp4430_i2c_2_bus_pdata;
static struct omap_i2c_bus_board_data __initdata sdp4430_i2c_3_bus_pdata;
static struct omap_i2c_bus_board_data __initdata sdp4430_i2c_4_bus_pdata;

void __init omap_i2c_hwspinlock_init(int bus_id, unsigned int spinlock_id,
				struct omap_i2c_bus_board_data *pdata)
{
	pdata->handle = hwspinlock_request_specific(spinlock_id);
	if (pdata->handle != NULL) {
		pdata->hwspinlock_lock = hwspinlock_lock;
		pdata->hwspinlock_unlock = hwspinlock_unlock;
	} else {
		pr_err("I2C hwspinlock request failed for bus %d\n", bus_id);
	}
}

static int __init omap4_i2c_init(void)
{
	omap_i2c_hwspinlock_init(1, 0, &sdp4430_i2c_bus_pdata);
	omap_i2c_hwspinlock_init(2, 1, &sdp4430_i2c_2_bus_pdata);
	omap_i2c_hwspinlock_init(3, 2, &sdp4430_i2c_3_bus_pdata);
	omap_i2c_hwspinlock_init(4, 3, &sdp4430_i2c_4_bus_pdata);
	/*
	 * Phoenix Audio IC needs I2C1 to
	 * start with 400 KHz or less
	 */
	omap_register_i2c_bus(1, 400, &sdp4430_i2c_bus_pdata,
		sdp4430_i2c_boardinfo, ARRAY_SIZE(sdp4430_i2c_boardinfo));
	omap_register_i2c_bus(2, 400, &sdp4430_i2c_2_bus_pdata,
		sdp4430_i2c_2_boardinfo, ARRAY_SIZE(sdp4430_i2c_2_boardinfo));
	omap_register_i2c_bus(3, 400, &sdp4430_i2c_3_bus_pdata,
		sdp4430_i2c_3_boardinfo, ARRAY_SIZE(sdp4430_i2c_3_boardinfo));
	omap_register_i2c_bus(4, 400, &sdp4430_i2c_4_bus_pdata,
		sdp4430_i2c_4_boardinfo, ARRAY_SIZE(sdp4430_i2c_4_boardinfo));
	return 0;
}

static void omap_prox_activate(int state)
{
	gpio_set_value(OMAP4_SFH7741_ENABLE_GPIO , state);
}

static int omap_prox_read(void)
{
	int proximity;
	proximity = gpio_get_value(OMAP4_SFH7741_SENSOR_OUTPUT_GPIO);
	return proximity;
}

static void omap_sfh7741prox_init(void)
{
	int  error;

	error = gpio_request(OMAP4_SFH7741_SENSOR_OUTPUT_GPIO, "sfh7741");
	if (error < 0) {
		pr_err("%s: GPIO configuration failed: GPIO %d, error %d\n"
			, __func__, OMAP4_SFH7741_SENSOR_OUTPUT_GPIO, error);
		return ;
	}

	error = gpio_direction_input(OMAP4_SFH7741_SENSOR_OUTPUT_GPIO);
	if (error < 0) {
		pr_err("Proximity GPIO input configuration failed\n");
		goto fail1;
	}

	error = gpio_request(OMAP4_SFH7741_ENABLE_GPIO, "sfh7741");
	if (error < 0) {
		pr_err("failed to request GPIO %d, error %d\n",
			OMAP4_SFH7741_ENABLE_GPIO, error);
		goto fail1;
	}

	error = gpio_direction_output(OMAP4_SFH7741_ENABLE_GPIO , 1);
	if (error < 0) {
		pr_err("%s: GPIO configuration failed: GPIO %d,\
			error %d\n",__func__, OMAP4_SFH7741_ENABLE_GPIO, error);
		goto fail3;
	}
	return;

fail3:
	gpio_free(OMAP4_SFH7741_ENABLE_GPIO);
fail1:
	gpio_free(OMAP4_SFH7741_SENSOR_OUTPUT_GPIO);
}

#ifdef CONFIG_TIWLAN_SDIO
static void pad_config(unsigned long pad_addr, u32 andmask, u32 ormask)
{
	int val;
	 u32 *addr;

	addr = (u32 *) ioremap(pad_addr, 4);
	if (!addr) {
		printk(KERN_ERR"OMAP_pad_config: ioremap failed with addr %lx\n",
		pad_addr);
	return;
	}

	val =  __raw_readl(addr);
	val &= andmask;
	val |= ormask;
	__raw_writel(val, addr);

	iounmap(addr);
}

void wlan_1283_config()
{
	pad_config(0x4A100078, 0xFFECFFFF, 0x00030000);
	pad_config(0x4A10007C, 0xFFFFFFEF, 0x0000000B);
	if (gpio_request(54, NULL) != 0)
		printk(KERN_ERR "GPIO 54 request failed\n");
	gpio_direction_output(54, 0);
	return ;
}
#endif

static void omap_cma3000accl_init(void)
{
	if (gpio_request(OMAP4_CMA3000ACCL_GPIO, "Accelerometer") < 0) {
		pr_err("Accelerometer GPIO request failed\n");
		return;
	}
	gpio_direction_input(OMAP4_CMA3000ACCL_GPIO);
}

static void __init omap4_display_init(void)
{
	void __iomem *phymux_base = NULL;
	unsigned int dsimux = 0xFFFFFFFF;
	phymux_base = ioremap(0x4A100000, 0x1000);
	/* Turning on DSI PHY Mux*/
	__raw_writel(dsimux, phymux_base+0x618);
	dsimux = __raw_readl(phymux_base+0x618);

	/* Panel Taal reset and backlight GPIO init */
	gpio_request(dsi_panel.reset_gpio, "dsi1_en_gpio");
	gpio_direction_output(dsi_panel.reset_gpio, 0);
	gpio_request(27, "dsi1_bl_gpio");
	gpio_direction_output(27, 1);

        gpio_request(dsi2_panel.reset_gpio, "dsi2_en_gpio");
        gpio_direction_output(dsi2_panel.reset_gpio, 0);
        gpio_request(59, "dsi2_bl_gpio");
        gpio_direction_output(59, 1);

}

static void __init omap_4430sdp_init(void)
{
	int status;

	omap4_i2c_init();
	omap4_display_init();
	platform_add_devices(sdp4430_devices, ARRAY_SIZE(sdp4430_devices));
	omap_serial_init();
	omap4_twl6030_hsmmc_init(mmc);

#ifdef CONFIG_TIWLAN_SDIO
	wlan_1283_config();
#endif

	/* Power on the ULPI PHY */
	if (gpio_is_valid(OMAP4SDP_MDM_PWR_EN_GPIO)) {
		/* FIXME: Assumes pad is muxed for GPIO mode */
		gpio_request(OMAP4SDP_MDM_PWR_EN_GPIO, "USBB1 PHY VMDM_3V3");
		gpio_direction_output(OMAP4SDP_MDM_PWR_EN_GPIO, 1);
	}
	usb_ehci_init(&ehci_pdata);
	usb_ohci_init(&ohci_pdata);
	/* OMAP4 SDP uses internal transceiver so register nop transceiver */
	usb_nop_xceiv_register();
	usb_musb_init(&musb_board_data);

	status = omap4_keypad_initialization(&sdp4430_keypad_data);
	if(status)
		pr_err("Keypad initialization failed: %d\n", status);

	status = omap_ethernet_init();
	if (status) {
		pr_err("Ethernet initialization failed: %d\n", status);
	} else {
		sdp4430_spi_board_info[0].irq = gpio_to_irq(ETH_KS8851_IRQ);
		spi_register_board_info(sdp4430_spi_board_info,
				ARRAY_SIZE(sdp4430_spi_board_info));
	}
	omap_sfh7741prox_init();
	omap_cma3000accl_init();
	omap_display_init(&sdp4430_dss_data);
}

static void __init omap_4430sdp_map_io(void)
{
	omap2_set_globals_443x();
	omap44xx_map_common_io();
}

MACHINE_START(OMAP_4430SDP, "OMAP4430 4430SDP board")
	/* Maintainer: Santosh Shilimkar - Texas Instruments Inc */
	.phys_io	= 0x48000000,
	.io_pg_offst	= ((0xfa000000) >> 18) & 0xfffc,
	.boot_params	= 0x80000100,
	.map_io		= omap_4430sdp_map_io,
	.init_irq	= omap_4430sdp_init_irq,
	.init_machine	= omap_4430sdp_init,
	.timer		= &omap_timer,
MACHINE_END<|MERGE_RESOLUTION|>--- conflicted
+++ resolved
@@ -523,7 +523,6 @@
 
 static struct omap_dss_device *sdp4430_dss_devices[] = {
 	&sdp4430_lcd_device,
-<<<<<<< HEAD
 	&sdp4430_lcd2_device,
 #ifdef CONFIG_OMAP2_DSS_HDMI
 	&sdp4430_hdmi_device,
@@ -531,12 +530,6 @@
 #ifdef CONFIG_PANEL_PICO_DLP
 	&sdp4430_picoDLP_device,
 #endif
-=======
-	&sdp4430_proximity_device,
-	&sdp4430_leds_pwm,
-	&sdp4430_leds_gpio,
-	&sdp4430_hdmi_audio_device,
->>>>>>> fc0020bf
 };
 
 static struct omap_dss_board_info sdp4430_dss_data = {
@@ -550,6 +543,7 @@
 	&sdp4430_leds_pwm,
 	&sdp4430_leds_gpio,
         &wl128x_device,
+	&sdp4430_hdmi_audio_device,
 };
 
 static void __init omap_4430sdp_init_irq(void)
