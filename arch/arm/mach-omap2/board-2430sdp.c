/*
 * linux/arch/arm/mach-omap2/board-2430sdp.c
 *
 * Copyright (C) 2006 Texas Instruments
 *
 * Modified from mach-omap2/board-generic.c
 *
 * Initial Code : Based on a patch from Komal Shah and Richard Woodruff
 * Updated the Code for 2430 SDP : Syed Mohammed Khasim
 *
 * This program is free software; you can redistribute it and/or modify
 * it under the terms of the GNU General Public License version 2 as
 * published by the Free Software Foundation.
 */

#include <linux/kernel.h>
#include <linux/init.h>
#include <linux/platform_device.h>
#include <linux/mtd/mtd.h>
#include <linux/mtd/partitions.h>
#include <linux/delay.h>
#include <linux/i2c/twl4030.h>
#include <linux/err.h>
#include <linux/clk.h>
#include <linux/io.h>

#include <mach/hardware.h>
#include <asm/mach-types.h>
#include <asm/mach/arch.h>
#include <asm/mach/map.h>
#include <asm/mach/flash.h>

#include <mach/gpio.h>
#include <mach/mux.h>
#include <mach/board.h>
#include <mach/common.h>
#include <mach/gpmc.h>
#include <mach/usb.h>
#include <mach/gpmc-smc91x.h>

#include "mmc-twl4030.h"

#define SDP2430_CS0_BASE	0x04000000
#define SECONDARY_LCD_GPIO		147

static struct mtd_partition sdp2430_partitions[] = {
	/* bootloader (U-Boot, etc) in first sector */
	{
		.name		= "bootloader",
		.offset		= 0,
		.size		= SZ_256K,
		.mask_flags	= MTD_WRITEABLE,	/* force read-only */
	 },
	/* bootloader params in the next sector */
	{
		.name		= "params",
		.offset		= MTDPART_OFS_APPEND,
		.size		= SZ_128K,
		.mask_flags	= 0,
	 },
	/* kernel */
	{
		.name		= "kernel",
		.offset		= MTDPART_OFS_APPEND,
		.size		= SZ_2M,
		.mask_flags	= 0
	},
	/* file system */
	{
		.name		= "filesystem",
		.offset		= MTDPART_OFS_APPEND,
		.size		= MTDPART_SIZ_FULL,
		.mask_flags	= 0
	}
};

static struct flash_platform_data sdp2430_flash_data = {
	.map_name	= "cfi_probe",
	.width		= 2,
	.parts		= sdp2430_partitions,
	.nr_parts	= ARRAY_SIZE(sdp2430_partitions),
};

static struct resource sdp2430_flash_resource = {
	.start		= SDP2430_CS0_BASE,
	.end		= SDP2430_CS0_BASE + SZ_64M - 1,
	.flags		= IORESOURCE_MEM,
};

static struct platform_device sdp2430_flash_device = {
	.name		= "omapflash",
	.id		= 0,
	.dev = {
		.platform_data	= &sdp2430_flash_data,
	},
	.num_resources	= 1,
	.resource	= &sdp2430_flash_resource,
};

static struct platform_device sdp2430_lcd_device = {
	.name		= "sdp2430_lcd",
	.id		= -1,
};

static struct platform_device *sdp2430_devices[] __initdata = {
	&sdp2430_flash_device,
	&sdp2430_lcd_device,
};

static struct omap_lcd_config sdp2430_lcd_config __initdata = {
	.ctrl_name	= "internal",
};

#if defined(CONFIG_SMC91X) || defined(CONFIG_SMC91x_MODULE)

static struct omap_smc91x_platform_data board_smc91x_data = {
	.cs		= 5,
	.gpio_irq	= 149,
	.flags		= GPMC_MUX_ADD_DATA | GPMC_TIMINGS_SMC91C96 |
				IORESOURCE_IRQ_LOWLEVEL,

};

static void __init board_smc91x_init(void)
{
	if (omap_rev() > OMAP3430_REV_ES1_0)
		board_smc91x_data.gpio_irq = 6;
	else
		board_smc91x_data.gpio_irq = 29;

	gpmc_smc91x_init(&board_smc91x_data);
}

#else

static inline void board_smc91x_init(void)
{
}

#endif

static struct omap_board_config_kernel sdp2430_config[] = {
	{OMAP_TAG_LCD, &sdp2430_lcd_config},
};

static void __init omap_2430sdp_init_irq(void)
{
	omap_board_config = sdp2430_config;
	omap_board_config_size = ARRAY_SIZE(sdp2430_config);
	omap2_init_common_hw(NULL, NULL);
	omap_init_irq();
	omap_gpio_init();
}

<<<<<<< HEAD
static struct omap_board_config_kernel sdp2430_config[] = {
	{OMAP_TAG_LCD, &sdp2430_lcd_config},
};


=======
>>>>>>> ef25c2a0
static struct twl4030_gpio_platform_data sdp2430_gpio_data = {
	.gpio_base	= OMAP_MAX_GPIO_LINES,
	.irq_base	= TWL4030_GPIO_IRQ_BASE,
	.irq_end	= TWL4030_GPIO_IRQ_END,
};

static struct twl4030_platform_data sdp2430_twldata = {
	.irq_base	= TWL4030_IRQ_BASE,
	.irq_end	= TWL4030_IRQ_END,

	/* platform_data for children goes here */
	.gpio		= &sdp2430_gpio_data,
};

static struct i2c_board_info __initdata sdp2430_i2c_boardinfo[] = {
	{
		I2C_BOARD_INFO("twl4030", 0x48),
		.flags = I2C_CLIENT_WAKE,
		.irq = INT_24XX_SYS_NIRQ,
		.platform_data = &sdp2430_twldata,
	},
};

static int __init omap2430_i2c_init(void)
{
	omap_register_i2c_bus(1, 400, NULL, 0);
	omap_register_i2c_bus(2, 2600, sdp2430_i2c_boardinfo,
			ARRAY_SIZE(sdp2430_i2c_boardinfo));
	return 0;
}

static struct twl4030_hsmmc_info mmc[] __initdata = {
	{
		.mmc		= 1,
		.wires		= 4,
		.gpio_cd	= -EINVAL,
		.gpio_wp	= -EINVAL,
		.ext_clock	= 1,
	},
	{}	/* Terminator */
};

static void __init omap_2430sdp_init(void)
{
	int ret;

	omap2430_i2c_init();

	platform_add_devices(sdp2430_devices, ARRAY_SIZE(sdp2430_devices));
<<<<<<< HEAD
	omap_board_config = sdp2430_config;
	omap_board_config_size = ARRAY_SIZE(sdp2430_config);
=======
>>>>>>> ef25c2a0
	omap_serial_init();
	twl4030_mmc_init(mmc);
	usb_musb_init();
	board_smc91x_init();

	/* Turn off secondary LCD backlight */
	ret = gpio_request(SECONDARY_LCD_GPIO, "Secondary LCD backlight");
	if (ret == 0)
		gpio_direction_output(SECONDARY_LCD_GPIO, 0);
}

static void __init omap_2430sdp_map_io(void)
{
	omap2_set_globals_243x();
	omap2_map_common_io();
}

MACHINE_START(OMAP_2430SDP, "OMAP2430 sdp2430 board")
	/* Maintainer: Syed Khasim - Texas Instruments Inc */
	.phys_io	= 0x48000000,
	.io_pg_offst	= ((0xd8000000) >> 18) & 0xfffc,
	.boot_params	= 0x80000100,
	.map_io		= omap_2430sdp_map_io,
	.init_irq	= omap_2430sdp_init_irq,
	.init_machine	= omap_2430sdp_init,
	.timer		= &omap_timer,
MACHINE_END<|MERGE_RESOLUTION|>--- conflicted
+++ resolved
@@ -152,14 +152,6 @@
 	omap_gpio_init();
 }
 
-<<<<<<< HEAD
-static struct omap_board_config_kernel sdp2430_config[] = {
-	{OMAP_TAG_LCD, &sdp2430_lcd_config},
-};
-
-
-=======
->>>>>>> ef25c2a0
 static struct twl4030_gpio_platform_data sdp2430_gpio_data = {
 	.gpio_base	= OMAP_MAX_GPIO_LINES,
 	.irq_base	= TWL4030_GPIO_IRQ_BASE,
@@ -209,11 +201,6 @@
 	omap2430_i2c_init();
 
 	platform_add_devices(sdp2430_devices, ARRAY_SIZE(sdp2430_devices));
-<<<<<<< HEAD
-	omap_board_config = sdp2430_config;
-	omap_board_config_size = ARRAY_SIZE(sdp2430_config);
-=======
->>>>>>> ef25c2a0
 	omap_serial_init();
 	twl4030_mmc_init(mmc);
 	usb_musb_init();
