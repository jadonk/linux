/*
 * arch/arm/mach-omap2/serial.c
 *
 * OMAP2 serial support.
 *
 * Copyright (C) 2005-2008 Nokia Corporation
 * Author: Paul Mundt <paul.mundt@nokia.com>
 *
 * Major rework for PM support by Kevin Hilman
 *
 * Based off of arch/arm/mach-omap/omap1/serial.c
 *
 * Copyright (C) 2009 Texas Instruments
 * Added OMAP4 support - Santosh Shilimkar <santosh.shilimkar@ti.com
 *
 * Copyright (C) 2009 Texas Instruments
 * Added support for Omap-Serial driver - Govindraj R <govindraj.raja@ti.com>
 *
 * This file is subject to the terms and conditions of the GNU General Public
 * License. See the file "COPYING" in the main directory of this archive
 * for more details.
 */
#include <linux/kernel.h>
#include <linux/init.h>
#include <linux/serial_8250.h>
#include <linux/serial_reg.h>
#include <linux/clk.h>
#include <linux/io.h>

#include <plat/common.h>
#include <plat/board.h>
#include <plat/clock.h>
#include <plat/control.h>

#include <plat/dma.h>
#include <plat/omap-serial.h>

#include "prm.h"
#include "pm.h"
#include "prm-regbits-34xx.h"

#define UART_OMAP_NO_EMPTY_FIFO_READ_IP_REV	0x52
#define UART_OMAP_WER		0x17	/* Wake-up enable register */

#define DEFAULT_TIMEOUT (5 * HZ)

struct omap_uart_state {
	int num;
	int can_sleep;
	struct timer_list timer;
	u32 timeout;

	void __iomem *wk_st;
	void __iomem *wk_en;
	u32 wk_mask;
	u32 padconf;

	struct clk *ick;
	struct clk *fck;
	int clocked;

	int dma_enabled;
	int irq;
	int regshift;
	int irqflags;
	void __iomem *membase;
	resource_size_t mapbase;

	struct list_head node;
	struct platform_device pdev;

#if defined(CONFIG_ARCH_OMAP3) && defined(CONFIG_PM)
	int context_valid;

	/* Registers to be saved/restored for OFF-mode */
	u16 dll;
	u16 dlh;
	u16 ier;
	u16 sysc;
	u16 scr;
	u16 wer;
#endif
};

static LIST_HEAD(uart_list);

#ifndef CONFIG_SERIAL_OMAP
static struct plat_serial8250_port serial_platform_data0[] = {
	{
		.mapbase	= OMAP_UART1_BASE,
		.irq		= 72,
		.flags		= UPF_BOOT_AUTOCONF,
		.iotype		= UPIO_MEM,
		.regshift	= 2,
		.uartclk	= OMAP24XX_BASE_BAUD * 16,
	}, {
		.flags		= 0
	}
};

static struct plat_serial8250_port serial_platform_data1[] = {
	{
		.mapbase	= OMAP_UART2_BASE,
		.irq		= 73,
		.flags		= UPF_BOOT_AUTOCONF,
		.iotype		= UPIO_MEM,
		.regshift	= 2,
		.uartclk	= OMAP24XX_BASE_BAUD * 16,
	}, {
		.flags		= 0
	}
};

static struct plat_serial8250_port serial_platform_data2[] = {
	{
		.mapbase	= OMAP_UART3_BASE,
		.irq		= 74,
		.flags		= UPF_BOOT_AUTOCONF,
		.iotype		= UPIO_MEM,
		.regshift	= 2,
		.uartclk	= OMAP24XX_BASE_BAUD * 16,
	}, {
		.flags		= 0
	}
};

#ifdef CONFIG_ARCH_OMAP4
static struct plat_serial8250_port serial_platform_data3[] = {
	{
		.mapbase	= OMAP_UART4_BASE,
		.irq		= 70,
		.flags		= UPF_BOOT_AUTOCONF,
		.iotype		= UPIO_MEM,
		.regshift	= 2,
		.uartclk	= OMAP24XX_BASE_BAUD * 16,
	}, {
		.flags		= 0
	}
};
#endif

static struct omap_uart_state omap_uart[] = {
	{
		.pdev = {
			.name			= "serial8250",
			.id			= PLAT8250_DEV_PLATFORM,
			.dev			= {
				.platform_data	= serial_platform_data0,
			},
		},
	}, {
		.pdev = {
			.name			= "serial8250",
			.id			= PLAT8250_DEV_PLATFORM1,
			.dev			= {
				.platform_data	= serial_platform_data1,
			},
		},
	}, {
		.pdev = {
			.name			= "serial8250",
			.id			= PLAT8250_DEV_PLATFORM2,
			.dev			= {
				.platform_data	= serial_platform_data2,
			},
		},
	},
#ifdef CONFIG_ARCH_OMAP4
	{
		.pdev = {
			.name			= "serial8250",
			.id			= 3,
			.dev			= {
				.platform_data	= serial_platform_data3,
			},
		},
	},
#endif
};

#else
static struct uart_port_info uart1_port_info = {
		.dma_enabled	= 0,
		.uartclk	= OMAP24XX_BASE_BAUD * 16
};

static struct uart_port_info uart2_port_info = {
		.dma_enabled	= 1,
		.uartclk	= OMAP24XX_BASE_BAUD * 16
};

static struct uart_port_info uart3_port_info = {
		.dma_enabled	= 0,
		.uartclk	= OMAP24XX_BASE_BAUD * 16
};

static struct resource omap_uart1_resources[] = {
	{
		.start          = OMAP_UART1_BASE,
		.end            = OMAP_UART1_BASE + 0x3ff,
		.flags          = IORESOURCE_MEM,
	}, {
		/* UART1 IRQ - 72*/
		.start          = INT_24XX_UART1_IRQ,
		.flags          = IORESOURCE_IRQ,
	}, {
		/* UART1 TX DMA CHANNEL -S_DMA_48- */
		.start		= OMAP24XX_DMA_UART1_TX,
		.flags		= IORESOURCE_DMA,
	}, {
		/* UART1 RX DMA CHANNEL -S_DMA_49- */
		.start		= OMAP24XX_DMA_UART1_RX,
		.flags		= IORESOURCE_DMA,
	}
};

static struct resource omap_uart2_resources[] = {
	{
		.start          = OMAP_UART2_BASE,
		.end            = OMAP_UART2_BASE + 0x3ff,
		.flags          = IORESOURCE_MEM,
	}, {
		/* UART2 IRQ - 73*/
		.start          = INT_24XX_UART2_IRQ,
		.flags          = IORESOURCE_IRQ,
	}, {
		/* UART2 TX DMA CHANNEL -S_DMA_50- */
		.start		= OMAP24XX_DMA_UART2_TX,
		.flags		= IORESOURCE_DMA,
	}, {
		/* UART2 RX DMA CHANNEL -S_DMA_51- */
		.start		= OMAP24XX_DMA_UART2_RX,
		.flags		= IORESOURCE_DMA,
	}
};

static struct resource omap_uart3_resources[] = {
	{
		.start          = OMAP_UART3_BASE,
		.end            = OMAP_UART3_BASE + 0x3ff,
		.flags          = IORESOURCE_MEM,
	}, {
		/* UART3 IRQ - 74*/
		.start          = INT_24XX_UART3_IRQ,
		.flags          = IORESOURCE_IRQ,
	}, {
		/* UART3 TX DMA CHANNEL -S_DMA_52- */
		.start		= OMAP24XX_DMA_UART3_TX,
		.flags		= IORESOURCE_DMA,
	}, {
		/* UART3 RX DMA CHANNEL -S_DMA_53- */
		.start		= OMAP24XX_DMA_UART3_RX,
		.flags		= IORESOURCE_DMA,
	}
};

static struct omap_uart_state omap_uart[] = {
	{
		.pdev = {
			.name		= "omap-uart",
			.id		= 1,
			.num_resources	= ARRAY_SIZE(omap_uart1_resources),
			.resource	= omap_uart1_resources,
			.dev		= {
				.platform_data  = &uart1_port_info
			},
		}
	}, {
		.pdev = {
			.name		= "omap-uart",
			.id		= 2,
			.num_resources	= ARRAY_SIZE(omap_uart2_resources),
			.resource	= omap_uart2_resources,
			.dev		= {
				.platform_data  = &uart2_port_info,
			},
		}
	}, {
		.pdev = {
			.name		= "omap-uart",
			.id		= 3,
			.num_resources	= ARRAY_SIZE(omap_uart3_resources),
			.resource	= omap_uart3_resources,
			.dev		= {
				.platform_data  = &uart3_port_info,
			},
		}
	}
};
#endif

static inline unsigned int serial_read_reg(struct omap_uart_state *up,
					   int offset)
{
	offset <<= up->regshift;
	return (unsigned int)__raw_readb(up->membase + offset);
}

static inline void serial_write_reg(struct omap_uart_state *up, int offset,
				    int value)
{
	offset <<= up->regshift;
	__raw_writeb(value, up->membase + offset);
}

/*
 * Internal UARTs need to be initialized for the 8250 autoconfig to work
 * properly. Note that the TX watermark initialization may not be needed
 * once the 8250.c watermark handling code is merged.
 */
static inline void __init omap_uart_reset(struct omap_uart_state *p)
{
	serial_write_reg(p, UART_OMAP_MDR1, 0x07);
	serial_write_reg(p, UART_OMAP_SCR, 0x08);
	serial_write_reg(p, UART_OMAP_MDR1, 0x00);
	serial_write_reg(p, UART_OMAP_SYSC, (0x02 << 3) | (1 << 2) | (1 << 0));
}

#if defined(CONFIG_PM) && defined(CONFIG_ARCH_OMAP3)

static void omap_uart_save_context(struct omap_uart_state *uart)
{
	u16 lcr = 0;

	lcr = serial_read_reg(uart, UART_LCR);
	serial_write_reg(uart, UART_LCR, 0xBF);
	uart->dll = serial_read_reg(uart, UART_DLL);
	uart->dlh = serial_read_reg(uart, UART_DLM);
	serial_write_reg(uart, UART_LCR, lcr);
	uart->ier = serial_read_reg(uart, UART_IER);
	uart->sysc = serial_read_reg(uart, UART_OMAP_SYSC);
	uart->scr = serial_read_reg(uart, UART_OMAP_SCR);
	uart->wer = serial_read_reg(uart, UART_OMAP_WER);

	uart->context_valid = 1;
}

static void omap_uart_restore_context(struct omap_uart_state *uart)
{
	u16 efr = 0;

	if (!uart->context_valid)
		return;

	uart->context_valid = 0;

	serial_write_reg(uart, UART_OMAP_MDR1, 0x7);
	serial_write_reg(uart, UART_LCR, 0xBF); /* Config B mode */
	efr = serial_read_reg(uart, UART_EFR);
	serial_write_reg(uart, UART_EFR, UART_EFR_ECB);
	serial_write_reg(uart, UART_LCR, 0x0); /* Operational mode */
	serial_write_reg(uart, UART_IER, 0x0);
	serial_write_reg(uart, UART_LCR, 0xBF); /* Config B mode */
	serial_write_reg(uart, UART_DLL, uart->dll);
	serial_write_reg(uart, UART_DLM, uart->dlh);
	serial_write_reg(uart, UART_LCR, 0x0); /* Operational mode */
	serial_write_reg(uart, UART_IER, uart->ier);
	if (uart->dma_enabled)
		serial_write_reg(uart, UART_FCR, 0x59);
	else
		serial_write_reg(uart, UART_FCR, 0x51);
	serial_write_reg(uart, UART_LCR, 0xBF); /* Config B mode */
	serial_write_reg(uart, UART_EFR, efr);
	serial_write_reg(uart, UART_LCR, UART_LCR_WLEN8);
	serial_write_reg(uart, UART_OMAP_SCR, uart->scr);
	serial_write_reg(uart, UART_OMAP_WER, uart->wer);
	serial_write_reg(uart, UART_OMAP_SYSC, uart->sysc);
	serial_write_reg(uart, UART_OMAP_MDR1, 0x00); /* UART 16x mode */
}
#else
static inline void omap_uart_save_context(struct omap_uart_state *uart) {}
static inline void omap_uart_restore_context(struct omap_uart_state *uart) {}
#endif /* CONFIG_PM && CONFIG_ARCH_OMAP3 */

static inline void omap_uart_enable_clocks(struct omap_uart_state *uart)
{
	if (uart->clocked)
		return;

	clk_enable(uart->ick);
	clk_enable(uart->fck);
	uart->clocked = 1;
	omap_uart_restore_context(uart);
}

#ifdef CONFIG_PM

static inline void omap_uart_disable_clocks(struct omap_uart_state *uart,
							int power_state)
{
	if (!uart->clocked)
		return;

	if (power_state == PWRDM_POWER_OFF)
		omap_uart_save_context(uart);

	uart->clocked = 0;
	clk_disable(uart->ick);
	clk_disable(uart->fck);
}

static void omap_uart_enable_wakeup(struct omap_uart_state *uart)
{
	/* Set wake-enable bit */
	if (uart->wk_en && uart->wk_mask) {
		u32 v = __raw_readl(uart->wk_en);
		v |= uart->wk_mask;
		__raw_writel(v, uart->wk_en);
	}

	/* Ensure IOPAD wake-enables are set */
	if (cpu_is_omap34xx() && uart->padconf) {
		u16 v = omap_ctrl_readw(uart->padconf);
		v |= OMAP3_PADCONF_WAKEUPENABLE0;
		omap_ctrl_writew(v, uart->padconf);
	}
}

static void omap_uart_disable_wakeup(struct omap_uart_state *uart)
{
	/* Clear wake-enable bit */
	if (uart->wk_en && uart->wk_mask) {
		u32 v = __raw_readl(uart->wk_en);
		v &= ~uart->wk_mask;
		__raw_writel(v, uart->wk_en);
	}

	/* Ensure IOPAD wake-enables are cleared */
	if (cpu_is_omap34xx() && uart->padconf) {
		u16 v = omap_ctrl_readw(uart->padconf);
		v &= ~OMAP3_PADCONF_WAKEUPENABLE0;
		omap_ctrl_writew(v, uart->padconf);
	}
}

static void omap_uart_smart_idle_enable(struct omap_uart_state *p,
					  int enable)
{
	u16 sysc;

	sysc = serial_read_reg(p, UART_OMAP_SYSC) & 0x7;
	if (enable)
		/* Errata 2.15: Force idle if in DMA mode */
		sysc |= p->dma_enabled ? 0x0 : (0x2 << 3);
	else
		sysc |= 0x1 << 3;

	serial_write_reg(p, UART_OMAP_SYSC, sysc);
}

static void omap_uart_block_sleep(struct omap_uart_state *uart)
{
	omap_uart_enable_clocks(uart);

	omap_uart_smart_idle_enable(uart, 0);
	uart->can_sleep = 0;
	if (uart->timeout)
		mod_timer(&uart->timer, jiffies + uart->timeout);
	else
		del_timer(&uart->timer);
}

static void omap_uart_allow_sleep(struct omap_uart_state *uart)
{
	if (device_may_wakeup(&uart->pdev.dev))
		omap_uart_enable_wakeup(uart);
	else
		omap_uart_disable_wakeup(uart);

	if (!uart->clocked)
		return;

	omap_uart_smart_idle_enable(uart, 1);
	uart->can_sleep = 1;
	del_timer(&uart->timer);
}

static void omap_uart_idle_timer(unsigned long data)
{
	struct omap_uart_state *uart = (struct omap_uart_state *)data;

	uart->timeout = DEFAULT_TIMEOUT;
#ifdef CONFIG_SERIAL_OMAP
	/* check if the uart port in DMA Mode is active as
	 * in DMA Mode Irqs are disbaled for UART Port
	 * if port is active then dont allow sleep.
	 */
	if (uart->dma_enabled && omap_uart_active(uart->num)) {
		omap_uart_block_sleep(uart);
		return;
	}
#endif
	omap_uart_allow_sleep(uart);
}

void omap_uart_prepare_idle(int num, int power_state)
{
	struct omap_uart_state *uart;

	list_for_each_entry(uart, &uart_list, node) {
		if (num == uart->num && uart->can_sleep) {
			omap_uart_disable_clocks(uart, power_state);
			return;
		}
	}
}

void omap_uart_resume_idle(int num)
{
	struct omap_uart_state *uart;

	list_for_each_entry(uart, &uart_list, node) {
		if (num == uart->num) {

			/* Check for IO pad wakeup */
			if (cpu_is_omap34xx() && uart->padconf) {
				u16 p = omap_ctrl_readw(uart->padconf);

				if (p & OMAP3_PADCONF_WAKEUPEVENT0)
					omap_uart_block_sleep(uart);
			}

			/* Check for normal UART wakeup */
			if (__raw_readl(uart->wk_st) & uart->wk_mask)
				omap_uart_block_sleep(uart);
			return;
		}
	}
}

void omap_uart_prepare_suspend(void)
{
	struct omap_uart_state *uart;

	list_for_each_entry(uart, &uart_list, node) {
		omap_uart_allow_sleep(uart);
	}
}

int omap_uart_can_sleep(void)
{
	struct omap_uart_state *uart;
	int can_sleep = 1;

	list_for_each_entry(uart, &uart_list, node) {
		if (!uart->clocked)
			continue;

		if (!uart->can_sleep) {
			can_sleep = 0;
			continue;
		}

		/* This UART can now safely sleep. */
		omap_uart_allow_sleep(uart);
	}

	return can_sleep;
}

void serial_omap_uart_check_clk(int num)
{
	struct omap_uart_state *uart;

	list_for_each_entry(uart, &uart_list, node) {
		if (num == uart->num) {
			if (!uart->clocked)
				omap_uart_block_sleep(uart);
			}
	}
}

/**
 * omap_uart_interrupt()
 *
 * This handler is used only to detect that *any* UART interrupt has
 * occurred.  It does _nothing_ to handle the interrupt.  Rather,
 * any UART interrupt will trigger the inactivity timer so the
 * UART will not idle or sleep for its timeout period.
 *
 **/
static irqreturn_t omap_uart_interrupt(int irq, void *dev_id)
{
	struct omap_uart_state *uart = dev_id;

	omap_uart_block_sleep(uart);

	return IRQ_NONE;
}

static void omap_uart_early_port_init(struct omap_uart_state *uart)
{
	switch (uart->num) {
	case 0:
		uart->irq 	= INT_24XX_UART1_IRQ;
		uart->mapbase 	= OMAP_UART1_BASE;
		break;
	case 1:
		uart->irq 	= INT_24XX_UART2_IRQ;
		uart->mapbase 	= OMAP_UART2_BASE;
		break;
	case 2:
		uart->irq 	= INT_24XX_UART3_IRQ;
		uart->mapbase 	= OMAP_UART3_BASE;
		break;
#ifdef CONFIG_ARCH_OMAP4
	case 3:
		uart->irq 	= 70;
		uart->mapbase 	= OMAP_UART4_BASE;
		break;
#endif
	}
	uart->regshift = 2;
}

static void omap_uart_idle_init(struct omap_uart_state *uart)
{
	int ret;

	uart->can_sleep = 0;
	uart->timeout = 30 * HZ;
	setup_timer(&uart->timer, omap_uart_idle_timer,
		    (unsigned long) uart);
	mod_timer(&uart->timer, jiffies + uart->timeout);
	omap_uart_smart_idle_enable(uart, 0);

	if (cpu_is_omap34xx()) {
		u32 mod = (uart->num == 2) ? OMAP3430_PER_MOD : CORE_MOD;
		u32 wk_mask = 0;
		u32 padconf = 0;

		uart->wk_en = OMAP34XX_PRM_REGADDR(mod, PM_WKEN1);
		uart->wk_st = OMAP34XX_PRM_REGADDR(mod, PM_WKST1);
		switch (uart->num) {
		case 0:
			wk_mask = OMAP3430_ST_UART1_MASK;
			padconf = 0x182;
			break;
		case 1:
			wk_mask = OMAP3430_ST_UART2_MASK;
			padconf = 0x17a;
			break;
		case 2:
			wk_mask = OMAP3430_ST_UART3_MASK;
			padconf = 0x19e;
			break;
		}
		uart->wk_mask = wk_mask;
		uart->padconf = padconf;
	} else if (cpu_is_omap24xx()) {
		u32 wk_mask = 0;

		if (cpu_is_omap2430()) {
			uart->wk_en = OMAP2430_PRM_REGADDR(CORE_MOD, PM_WKEN1);
			uart->wk_st = OMAP2430_PRM_REGADDR(CORE_MOD, PM_WKST1);
		} else if (cpu_is_omap2420()) {
			uart->wk_en = OMAP2420_PRM_REGADDR(CORE_MOD, PM_WKEN1);
			uart->wk_st = OMAP2420_PRM_REGADDR(CORE_MOD, PM_WKST1);
		}
		switch (uart->num) {
		case 0:
			wk_mask = OMAP24XX_ST_UART1_MASK;
			break;
		case 1:
			wk_mask = OMAP24XX_ST_UART2_MASK;
			break;
		case 2:
			wk_mask = OMAP24XX_ST_UART3_MASK;
			break;
		}
		uart->wk_mask = wk_mask;
	} else {
		uart->wk_en = 0;
		uart->wk_st = 0;
		uart->wk_mask = 0;
		uart->padconf = 0;
	}

	uart->irqflags |= IRQF_SHARED;
	ret = request_irq(uart->irq, omap_uart_interrupt, IRQF_SHARED,
			  "serial idle", (void *)uart);
	WARN_ON(ret);
}

void omap_uart_enable_irqs(int enable)
{
	int ret;
	struct omap_uart_state *uart;

	list_for_each_entry(uart, &uart_list, node) {
		if (enable)
			ret = request_irq(uart->irq, omap_uart_interrupt,
				IRQF_SHARED, "serial idle", (void *)uart);
		else
			free_irq(uart->irq, (void *)uart);
	}
}

static ssize_t sleep_timeout_show(struct device *dev,
				  struct device_attribute *attr,
				  char *buf)
{
	struct platform_device *pdev = container_of(dev,
					struct platform_device, dev);
	struct omap_uart_state *uart = container_of(pdev,
					struct omap_uart_state, pdev);

	return sprintf(buf, "%u\n", uart->timeout / HZ);
}

static ssize_t sleep_timeout_store(struct device *dev,
				   struct device_attribute *attr,
				   const char *buf, size_t n)
{
	struct platform_device *pdev = container_of(dev,
					struct platform_device, dev);
	struct omap_uart_state *uart = container_of(pdev,
					struct omap_uart_state, pdev);
	unsigned int value;

	if (sscanf(buf, "%u", &value) != 1) {
		printk(KERN_ERR "sleep_timeout_store: Invalid value\n");
		return -EINVAL;
	}

	uart->timeout = value * HZ;
	if (uart->timeout)
		mod_timer(&uart->timer, jiffies + uart->timeout);
	else
		/* A zero value means disable timeout feature */
		omap_uart_block_sleep(uart);

	return n;
}

DEVICE_ATTR(sleep_timeout, 0644, sleep_timeout_show, sleep_timeout_store);
#define DEV_CREATE_FILE(dev, attr) WARN_ON(device_create_file(dev, attr))
#else
static inline void omap_uart_idle_init(struct omap_uart_state *uart) {}
#define DEV_CREATE_FILE(dev, attr)
#endif /* CONFIG_PM */


#ifndef CONFIG_SERIAL_OMAP
/*
 * Override the default 8250 read handler: mem_serial_in()
 * Empty RX fifo read causes an abort on omap3630 and omap4
 * This function makes sure that an empty rx fifo is not read on these silicons
 * (OMAP1/2/3430 are not affected)
 */
static unsigned int serial_in_override(struct uart_port *up, int offset)
{
	if (UART_RX == offset) {
		unsigned int lsr;
		lsr = serial_read_reg(&omap_uart[up->line], UART_LSR);
		if (!(lsr & UART_LSR_DR))
			return -EPERM;
	}
	return serial_read_reg(&omap_uart[up->line], offset);
}
#endif

void __init omap_serial_early_init(void)
{
	int i;
	char name[16];

	/*
	 * Make sure the serial ports are muxed on at this point.
	 * You have to mux them off in device drivers later on
	 * if not needed.
	 */

	for (i = 0; i < ARRAY_SIZE(omap_uart); i++) {
		struct omap_uart_state *uart = &omap_uart[i];

		uart->num = i;
		omap_uart_early_port_init(uart);

		/*
		 * Module 4KB + L4 interconnect 4KB
		 * Static mapping, never released
		 */
		uart->membase = ioremap(uart->mapbase, SZ_8K);
		if (!uart->membase) {
			printk(KERN_ERR "ioremap failed for uart%i\n", i + 1);
			continue;
		}

		sprintf(name, "uart%d_ick", i+1);
		uart->ick = clk_get(NULL, name);
		if (IS_ERR(uart->ick)) {
			printk(KERN_ERR "Could not get uart%d_ick\n", i+1);
			uart->ick = NULL;
		}

		sprintf(name, "uart%d_fck", i+1);
		uart->fck = clk_get(NULL, name);
		if (IS_ERR(uart->fck)) {
			printk(KERN_ERR "Could not get uart%d_fck\n", i+1);
			uart->fck = NULL;
		}

		/* FIXME: Remove this once the clkdev is ready */
		if (!cpu_is_omap44xx()) {
			if (!uart->ick || !uart->fck)
				continue;
		}

		if (cpu_is_omap44xx())
			uart->irq += 32;
	}
}

/**
 * omap_serial_init_port() - initialize single serial port
 * @port: serial port number (0-3)
 *
 * This function initialies serial driver for given @port only.
 * Platforms can call this function instead of omap_serial_init()
 * if they don't plan to use all available UARTs as serial ports.
 *
 * Don't mix calls to omap_serial_init_port() and omap_serial_init(),
 * use only one of the two.
 */
void __init omap_serial_init_port(int port)
{
	struct omap_uart_state *uart;
	struct platform_device *pdev;
	struct device *dev;
<<<<<<< HEAD
=======
#ifdef CONFIG_SERIAL_OMAP
	struct uart_port_info *up_info;
#endif
>>>>>>> 89bf6583
#ifndef CONFIG_SERIAL_OMAP
	struct plat_serial8250_port *p;
#endif
	BUG_ON(port < 0);
	BUG_ON(port >= ARRAY_SIZE(omap_uart));

	uart = &omap_uart[port];
	pdev = &uart->pdev;
	dev = &pdev->dev;

#ifdef CONFIG_SERIAL_OMAP
	up_info = dev->platform_data;
	uart->dma_enabled = up_info->dma_enabled;
#endif
#ifndef CONFIG_SERIAL_OMAP
	p = dev->platform_data;
	p->membase = uart->membase;
	p->private_data = uart;
#endif
	omap_uart_enable_clocks(uart);
	omap_uart_reset(uart);
	omap_uart_idle_init(uart);

	list_add_tail(&uart->node, &uart_list);

#ifndef CONFIG_SERIAL_OMAP
<<<<<<< HEAD
		/* omap44xx: Never read empty UART fifo
		 * omap3xxx: Never read empty UART fifo on UARTs
		 * with IP rev >=0x52
		 */
		if (cpu_is_omap44xx())
			p->serial_in = serial_in_override;
		else if ((serial_read_reg(uart, UART_OMAP_MVER) & 0xFF)
				>= UART_OMAP_NO_EMPTY_FIFO_READ_IP_REV)
			p->serial_in = serial_in_override;
=======
	/* omap44xx: Never read empty UART fifo
	 * omap3xxx: Never read empty UART fifo on UARTs
	 * with IP rev >=0x52
	 */
	if (cpu_is_omap44xx())
		p->serial_in = serial_in_override;
	else if ((serial_read_reg(uart, UART_OMAP_MVER) & 0xFF)
			>= UART_OMAP_NO_EMPTY_FIFO_READ_IP_REV)
		p->serial_in = serial_in_override;
>>>>>>> 89bf6583
#endif
	if (WARN_ON(platform_device_register(pdev)))
		return;

	if ((cpu_is_omap34xx() && uart->padconf) ||
<<<<<<< HEAD
	    (uart->wk_en && uart->wk_mask)) {
=======
		(uart->wk_en && uart->wk_mask)) {
>>>>>>> 89bf6583
		device_init_wakeup(dev, true);
		DEV_CREATE_FILE(dev, &dev_attr_sleep_timeout);
	}
}

/**
 * omap_serial_init() - intialize all supported serial ports
 *
 * Initializes all available UARTs as serial ports. Platforms
 * can call this function when they want to have default behaviour
 * for serial ports (e.g initialize them all as serial ports).
 */
void __init omap_serial_init(void)
{
	int i;

	for (i = 0; i < ARRAY_SIZE(omap_uart); i++)
		omap_serial_init_port(i);
}<|MERGE_RESOLUTION|>--- conflicted
+++ resolved
@@ -828,12 +828,9 @@
 	struct omap_uart_state *uart;
 	struct platform_device *pdev;
 	struct device *dev;
-<<<<<<< HEAD
-=======
 #ifdef CONFIG_SERIAL_OMAP
 	struct uart_port_info *up_info;
 #endif
->>>>>>> 89bf6583
 #ifndef CONFIG_SERIAL_OMAP
 	struct plat_serial8250_port *p;
 #endif
@@ -860,17 +857,6 @@
 	list_add_tail(&uart->node, &uart_list);
 
 #ifndef CONFIG_SERIAL_OMAP
-<<<<<<< HEAD
-		/* omap44xx: Never read empty UART fifo
-		 * omap3xxx: Never read empty UART fifo on UARTs
-		 * with IP rev >=0x52
-		 */
-		if (cpu_is_omap44xx())
-			p->serial_in = serial_in_override;
-		else if ((serial_read_reg(uart, UART_OMAP_MVER) & 0xFF)
-				>= UART_OMAP_NO_EMPTY_FIFO_READ_IP_REV)
-			p->serial_in = serial_in_override;
-=======
 	/* omap44xx: Never read empty UART fifo
 	 * omap3xxx: Never read empty UART fifo on UARTs
 	 * with IP rev >=0x52
@@ -880,17 +866,12 @@
 	else if ((serial_read_reg(uart, UART_OMAP_MVER) & 0xFF)
 			>= UART_OMAP_NO_EMPTY_FIFO_READ_IP_REV)
 		p->serial_in = serial_in_override;
->>>>>>> 89bf6583
 #endif
 	if (WARN_ON(platform_device_register(pdev)))
 		return;
 
 	if ((cpu_is_omap34xx() && uart->padconf) ||
-<<<<<<< HEAD
-	    (uart->wk_en && uart->wk_mask)) {
-=======
 		(uart->wk_en && uart->wk_mask)) {
->>>>>>> 89bf6583
 		device_init_wakeup(dev, true);
 		DEV_CREATE_FILE(dev, &dev_attr_sleep_timeout);
 	}
