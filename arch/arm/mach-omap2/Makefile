--- conflicted
+++ resolved
@@ -80,10 +80,7 @@
 # Platform specific device init code
 obj-y					+= usb-musb.o
 obj-$(CONFIG_MACH_OMAP2_TUSB6010)	+= usb-tusb6010.o
-<<<<<<< HEAD
 obj-y					+= usb-ehci.o
-=======
->>>>>>> 1f685b36
 
 onenand-$(CONFIG_MTD_ONENAND_OMAP2)	:= gpmc-onenand.o
 obj-y					+= $(onenand-m) $(onenand-y)
