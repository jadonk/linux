#
# Makefile for the linux kernel.
#

# Common support
obj-y := id.o io.o control.o mux.o devices.o serial.o gpmc.o timer-gp.o

omap-2-3-common				= irq.o sdrc.o omap_hwmod.o
omap-3-4-common				= dpll.o
prcm-common				= prcm.o powerdomain.o
clock-common				= clock.o clock_common_data.o clockdomain.o

obj-$(CONFIG_ARCH_OMAP2) += $(omap-2-3-common) $(prcm-common) $(clock-common)
obj-$(CONFIG_ARCH_OMAP3) += $(omap-2-3-common) $(prcm-common) $(clock-common) \
			    $(omap-3-4-common)
obj-$(CONFIG_ARCH_OMAP4) += $(omap-3-4-common) prcm.o clock.o

obj-$(CONFIG_OMAP_MCBSP) += mcbsp.o

# SMP support ONLY available for OMAP4
obj-$(CONFIG_SMP)			+= omap-smp.o omap-headsmp.o
obj-$(CONFIG_LOCAL_TIMERS)		+= timer-mpu.o

# Functions loaded to SRAM
obj-$(CONFIG_ARCH_OMAP2420)		+= sram242x.o
obj-$(CONFIG_ARCH_OMAP2430)		+= sram243x.o
obj-$(CONFIG_ARCH_OMAP3)		+= sram34xx.o

# Pin multiplexing
obj-$(CONFIG_ARCH_OMAP3)		+= mux34xx.o

# SMS/SDRC
obj-$(CONFIG_ARCH_OMAP2)		+= sdrc2xxx.o
# obj-$(CONFIG_ARCH_OMAP3)		+= sdrc3xxx.o

# Power Management
ifeq ($(CONFIG_PM),y)
obj-$(CONFIG_ARCH_OMAP2)		+= pm24xx.o
obj-$(CONFIG_ARCH_OMAP24XX)		+= sleep24xx.o
obj-$(CONFIG_ARCH_OMAP3)		+= pm.o pm34xx.o sleep34xx.o cpuidle34xx.o
obj-$(CONFIG_PM_DEBUG)			+= pm-debug.o
obj-$(CONFIG_OMAP_SMARTREFLEX)		+= smartreflex.o
endif

# PRCM
obj-$(CONFIG_ARCH_OMAP2)		+= cm.o
obj-$(CONFIG_ARCH_OMAP3)		+= cm.o
obj-$(CONFIG_ARCH_OMAP4)		+= cm4xxx.o

# Clock framework
obj-$(CONFIG_ARCH_OMAP2)		+= clock2xxx.o clock2xxx_data.o
obj-$(CONFIG_ARCH_OMAP2420)		+= opp2420_data.o
obj-$(CONFIG_ARCH_OMAP3)		+= clock34xx.o clock34xx_data.o
obj-$(CONFIG_ARCH_OMAP2430)		+= opp2430_data.o
obj-$(CONFIG_ARCH_OMAP4)		+= clock44xx.o clock44xx_data.o
obj-$(CONFIG_ARCH_OMAP2)		+= clock24xx.o
obj-$(CONFIG_ARCH_OMAP3)		+= clock34xx.o

obj-$(CONFIG_OMAP_PM_SRF)		+=  resource34xx.o

# EMU peripherals
obj-$(CONFIG_OMAP3_EMU)		+= emu.o

obj-$(CONFIG_OMAP_MBOX_FWK)		+= mailbox_mach.o
mailbox_mach-objs			:= mailbox.o

iommu-y					+= iommu2.o
iommu-$(CONFIG_ARCH_OMAP3)		+= omap3-iommu.o

obj-$(CONFIG_OMAP_IOMMU)		+= $(iommu-y)

i2c-omap-$(CONFIG_I2C_OMAP)		:= i2c.o
obj-y					+= $(i2c-omap-m) $(i2c-omap-y)

# Debobs
obj-$(CONFIG_OMAP3_DEBOBS)	+= debobs.o

ifneq ($(CONFIG_MPU_BRIDGE),)
obj-y					+= dspbridge.o
endif

# Specific board support
obj-$(CONFIG_MACH_OMAP_GENERIC)		+= board-generic.o
obj-$(CONFIG_MACH_OMAP_H4)		+= board-h4.o
obj-$(CONFIG_MACH_OMAP_2430SDP)		+= board-2430sdp.o \
					   mmc-twl4030.o
obj-$(CONFIG_MACH_OMAP_APOLLON)		+= board-apollon.o
obj-$(CONFIG_MACH_OMAP3_BEAGLE)		+= board-omap3beagle.o \
					   mmc-twl4030.o
obj-$(CONFIG_MACH_OMAP_LDP)		+= board-ldp.o \
					   board-zoom-flash.o \
					   mmc-twl4030.o \
					   board-ldp-camera.o
obj-$(CONFIG_MACH_OVERO)		+= board-overo.o \
					   mmc-twl4030.o
obj-$(CONFIG_MACH_OMAP3EVM)		+= board-omap3evm.o \
					   mmc-twl4030.o
obj-$(CONFIG_MACH_OMAP3_PANDORA)	+= board-omap3pandora.o \
					   mmc-twl4030.o
obj-$(CONFIG_MACH_OMAP_3430SDP)		+= board-3430sdp.o \
					   board-sdp-flash.o \
					   mmc-twl4030.o \
					   twl4030-script.o \
					   board-3430sdp-camera.o
obj-$(CONFIG_MACH_NOKIA_N8X0)		+= board-n8x0.o
obj-$(CONFIG_MACH_NOKIA_RX51)		+= board-rx51.o \
					   board-rx51-sdram.o \
					   board-rx51-peripherals.o \
					   mmc-twl4030.o
obj-$(CONFIG_MACH_OMAP_ZOOM2)		+= board-zoom2.o \
					   board-zoom-flash.o \
					   board-zoom-display.o \
					   board-zoom-peripherals.o \
					   mmc-twl4030.o \
					   board-zoom-debugboard.o \
					   twl4030-script.o \
					   board-zoom-camera.o
obj-$(CONFIG_MACH_OMAP_ZOOM3)		+= board-zoom3.o \
					   board-zoom-flash.o \
					   board-zoom-display.o \
					   board-zoom-peripherals.o \
					   mmc-twl4030.o \
					   board-zoom-debugboard.o \
<<<<<<< HEAD
					   twl4030-script.o
obj-$(CONFIG_MMC_EMBEDDED_SDIO)		+= board-zoom3-wifi.o
=======
					   twl4030-script.o \
					   board-zoom-camera.o
>>>>>>> b97df6f2
obj-$(CONFIG_MACH_OMAP_3630SDP)		+= board-3630sdp.o \
					   board-sdp-flash.o \
					   board-zoom-display.o \
					   board-zoom-peripherals.o \
					   mmc-twl4030.o \
					   twl4030-script.o \
					   board-zoom-camera.o
obj-$(CONFIG_MACH_CM_T35)		+= board-cm-t35.o \
					   mmc-twl4030.o
obj-$(CONFIG_MACH_IGEP0020)		+= board-igep0020.o \
					   mmc-twl4030.o
obj-$(CONFIG_MACH_OMAP3_TOUCHBOOK)	+= board-omap3touchbook.o \
					   mmc-twl4030.o
obj-$(CONFIG_MACH_OMAP_4430SDP)		+= board-4430sdp.o

obj-$(CONFIG_MACH_OMAP3517EVM)     += board-am3517evm.o

# Platform specific device init code
obj-y					+= usb-musb.o
obj-$(CONFIG_MACH_OMAP2_TUSB6010)	+= usb-tusb6010.o
obj-y					+= usb-ehci.o

onenand-$(CONFIG_MTD_ONENAND_OMAP2)	:= gpmc-onenand.o
obj-y					+= $(onenand-m) $(onenand-y)

nand-$(CONFIG_MTD_NAND_OMAP2)		:= gpmc-nand.o
obj-y					+= $(nand-m) $(nand-y)

smc91x-$(CONFIG_SMC91X)			:= gpmc-smc91x.o
obj-y					+= $(smc91x-m) $(smc91x-y)<|MERGE_RESOLUTION|>--- conflicted
+++ resolved
@@ -121,13 +121,8 @@
 					   board-zoom-peripherals.o \
 					   mmc-twl4030.o \
 					   board-zoom-debugboard.o \
-<<<<<<< HEAD
-					   twl4030-script.o
-obj-$(CONFIG_MMC_EMBEDDED_SDIO)		+= board-zoom3-wifi.o
-=======
 					   twl4030-script.o \
 					   board-zoom-camera.o
->>>>>>> b97df6f2
 obj-$(CONFIG_MACH_OMAP_3630SDP)		+= board-3630sdp.o \
 					   board-sdp-flash.o \
 					   board-zoom-display.o \
@@ -135,6 +130,7 @@
 					   mmc-twl4030.o \
 					   twl4030-script.o \
 					   board-zoom-camera.o
+obj-$(CONFIG_MMC_EMBEDDED_SDIO)         += board-zoom3-wifi.o
 obj-$(CONFIG_MACH_CM_T35)		+= board-cm-t35.o \
 					   mmc-twl4030.o
 obj-$(CONFIG_MACH_IGEP0020)		+= board-igep0020.o \
