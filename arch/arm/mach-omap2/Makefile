#
# Makefile for the linux kernel.
#

# Common support
obj-y := id.o io.o control.o mux.o devices.o serial.o gpmc.o timer-gp.o pm.o \
<<<<<<< HEAD
	 common.o gpio.o
=======
	 common.o wd_timer.o
>>>>>>> 5528d6e9

omap-2-3-common				= irq.o sdrc.o prm2xxx_3xxx.o
hwmod-common				= omap_hwmod.o \
					  omap_hwmod_common_data.o
prcm-common				= prcm.o powerdomain.o
clock-common				= clock.o clock_common_data.o \
					  clockdomain.o clkt_dpll.o \
					  clkt_clksel.o

obj-$(CONFIG_ARCH_OMAP2) += $(omap-2-3-common) $(prcm-common) $(hwmod-common)
obj-$(CONFIG_ARCH_OMAP3) += $(omap-2-3-common) $(prcm-common) $(hwmod-common)
obj-$(CONFIG_ARCH_OMAP4) += $(prcm-common) prm44xx.o $(hwmod-common)

obj-$(CONFIG_OMAP_MCBSP) += mcbsp.o

# SMP support ONLY available for OMAP4
obj-$(CONFIG_SMP)			+= omap-smp.o omap-headsmp.o
obj-$(CONFIG_LOCAL_TIMERS)		+= timer-mpu.o
obj-$(CONFIG_HOTPLUG_CPU)		+= omap-hotplug.o
obj-$(CONFIG_ARCH_OMAP4)		+= omap44xx-smc.o omap4-common.o

AFLAGS_omap-headsmp.o			:=-Wa,-march=armv7-a
AFLAGS_omap44xx-smc.o			:=-Wa,-march=armv7-a

# Functions loaded to SRAM
obj-$(CONFIG_ARCH_OMAP2420)		+= sram242x.o
obj-$(CONFIG_ARCH_OMAP2430)		+= sram243x.o
obj-$(CONFIG_ARCH_OMAP3)		+= sram34xx.o

AFLAGS_sram242x.o			:=-Wa,-march=armv6
AFLAGS_sram243x.o			:=-Wa,-march=armv6
AFLAGS_sram34xx.o			:=-Wa,-march=armv7-a

# Pin multiplexing
obj-$(CONFIG_ARCH_OMAP2420)		+= mux2420.o
obj-$(CONFIG_ARCH_OMAP2430)		+= mux2430.o
obj-$(CONFIG_ARCH_OMAP3)		+= mux34xx.o
obj-$(CONFIG_ARCH_OMAP4)		+= mux44xx.o

# SMS/SDRC
obj-$(CONFIG_ARCH_OMAP2)		+= sdrc2xxx.o
# obj-$(CONFIG_ARCH_OMAP3)		+= sdrc3xxx.o

# Power Management
ifeq ($(CONFIG_PM),y)
obj-$(CONFIG_ARCH_OMAP2)		+= pm24xx.o
obj-$(CONFIG_ARCH_OMAP2)		+= sleep24xx.o pm_bus.o
obj-$(CONFIG_ARCH_OMAP3)		+= pm34xx.o sleep34xx.o cpuidle34xx.o pm_bus.o
obj-$(CONFIG_ARCH_OMAP4)		+= pm44xx.o pm_bus.o
obj-$(CONFIG_PM_DEBUG)			+= pm-debug.o

AFLAGS_sleep24xx.o			:=-Wa,-march=armv6
AFLAGS_sleep34xx.o			:=-Wa,-march=armv7-a

ifeq ($(CONFIG_PM_VERBOSE),y)
CFLAGS_pm_bus.o				+= -DDEBUG
endif

endif

# PRCM
obj-$(CONFIG_ARCH_OMAP2)		+= cm.o
obj-$(CONFIG_ARCH_OMAP3)		+= cm.o
obj-$(CONFIG_ARCH_OMAP4)		+= cm4xxx.o

# Clock framework
obj-$(CONFIG_ARCH_OMAP2)		+= $(clock-common) clock2xxx.o \
					   clkt2xxx_sys.o \
					   clkt2xxx_dpllcore.o \
					   clkt2xxx_virt_prcm_set.o \
					   clkt2xxx_apll.o clkt2xxx_osc.o
obj-$(CONFIG_ARCH_OMAP2420)		+= clock2420_data.o
obj-$(CONFIG_ARCH_OMAP2430)		+= clock2430.o clock2430_data.o
obj-$(CONFIG_ARCH_OMAP3)		+= $(clock-common) clock3xxx.o \
					   clock34xx.o clkt34xx_dpll3m2.o \
					   clock3517.o clock36xx.o \
					   dpll3xxx.o clock3xxx_data.o
obj-$(CONFIG_ARCH_OMAP4)		+= $(clock-common) clock44xx_data.o \
					   dpll3xxx.o

# OMAP2 clock rate set data (old "OPP" data)
obj-$(CONFIG_ARCH_OMAP2420)		+= opp2420_data.o
obj-$(CONFIG_ARCH_OMAP2430)		+= opp2430_data.o

# hwmod data
obj-$(CONFIG_ARCH_OMAP2420)		+= omap_hwmod_2420_data.o
obj-$(CONFIG_ARCH_OMAP2430)		+= omap_hwmod_2430_data.o
obj-$(CONFIG_ARCH_OMAP3)		+= omap_hwmod_3xxx_data.o
obj-$(CONFIG_ARCH_OMAP4)		+= omap_hwmod_44xx_data.o

# EMU peripherals
obj-$(CONFIG_OMAP3_EMU)			+= emu.o

obj-$(CONFIG_OMAP_MBOX_FWK)		+= mailbox_mach.o
mailbox_mach-objs			:= mailbox.o

obj-$(CONFIG_OMAP_IOMMU)		+= iommu2.o

iommu-$(CONFIG_OMAP_IOMMU)		:= omap-iommu.o
obj-y					+= $(iommu-m) $(iommu-y)

i2c-omap-$(CONFIG_I2C_OMAP)		:= i2c.o
obj-y					+= $(i2c-omap-m) $(i2c-omap-y)

ifneq ($(CONFIG_TIDSPBRIDGE),)
obj-y					+= dsp.o
endif

# Specific board support
obj-$(CONFIG_MACH_OMAP_GENERIC)		+= board-generic.o
obj-$(CONFIG_MACH_OMAP_H4)		+= board-h4.o
obj-$(CONFIG_MACH_OMAP_2430SDP)		+= board-2430sdp.o \
					   hsmmc.o
obj-$(CONFIG_MACH_OMAP_APOLLON)		+= board-apollon.o
obj-$(CONFIG_MACH_OMAP3_BEAGLE)		+= board-omap3beagle.o \
					   hsmmc.o
obj-$(CONFIG_MACH_DEVKIT8000)     	+= board-devkit8000.o \
                                           hsmmc.o
obj-$(CONFIG_MACH_OMAP_LDP)		+= board-ldp.o \
					   board-flash.o \
					   hsmmc.o
obj-$(CONFIG_MACH_OMAP3530_LV_SOM)      += board-omap3logic.o \
					   hsmmc.o
obj-$(CONFIG_MACH_OMAP3_TORPEDO)        += board-omap3logic.o \
					   hsmmc.o
obj-$(CONFIG_MACH_OVERO)		+= board-overo.o \
					   hsmmc.o
obj-$(CONFIG_MACH_OMAP3EVM)		+= board-omap3evm.o \
					   hsmmc.o
obj-$(CONFIG_MACH_OMAP3_PANDORA)	+= board-omap3pandora.o \
					   hsmmc.o
obj-$(CONFIG_MACH_OMAP_3430SDP)		+= board-3430sdp.o \
					   hsmmc.o \
					   board-flash.o
obj-$(CONFIG_MACH_NOKIA_N8X0)		+= board-n8x0.o
obj-$(CONFIG_MACH_NOKIA_RX51)		+= board-rx51.o \
					   board-rx51-sdram.o \
					   board-rx51-peripherals.o \
					   board-rx51-video.o \
					   hsmmc.o
obj-$(CONFIG_MACH_OMAP_ZOOM2)		+= board-zoom.o \
					   board-zoom-peripherals.o \
					   board-flash.o \
					   hsmmc.o \
					   board-zoom-debugboard.o
obj-$(CONFIG_MACH_OMAP_ZOOM3)		+= board-zoom.o \
					   board-zoom-peripherals.o \
					   board-flash.o \
					   hsmmc.o \
					   board-zoom-debugboard.o
obj-$(CONFIG_MACH_OMAP_3630SDP)		+= board-3630sdp.o \
					   board-zoom-peripherals.o \
					   board-flash.o \
					   hsmmc.o
obj-$(CONFIG_MACH_CM_T35)		+= board-cm-t35.o \
					   hsmmc.o
obj-$(CONFIG_MACH_CM_T3517)		+= board-cm-t3517.o
obj-$(CONFIG_MACH_IGEP0020)		+= board-igep0020.o \
					   hsmmc.o
obj-$(CONFIG_MACH_IGEP0030)		+= board-igep0030.o \
					   hsmmc.o
obj-$(CONFIG_MACH_OMAP3_TOUCHBOOK)	+= board-omap3touchbook.o \
					   hsmmc.o
obj-$(CONFIG_MACH_OMAP_4430SDP)		+= board-4430sdp.o \
					   hsmmc.o
obj-$(CONFIG_MACH_OMAP4_PANDA)		+= board-omap4panda.o \
					   hsmmc.o

obj-$(CONFIG_MACH_OMAP3517EVM)		+= board-am3517evm.o

obj-$(CONFIG_MACH_CRANEBOARD)		+= board-am3517crane.o

obj-$(CONFIG_MACH_SBC3530)		+= board-omap3stalker.o \
					   hsmmc.o
# Platform specific device init code
usbfs-$(CONFIG_ARCH_OMAP_OTG)		:= usb-fs.o
obj-y					+= $(usbfs-m) $(usbfs-y)
obj-y					+= usb-musb.o
obj-$(CONFIG_MACH_OMAP2_TUSB6010)	+= usb-tusb6010.o
obj-y					+= usb-ehci.o

onenand-$(CONFIG_MTD_ONENAND_OMAP2)	:= gpmc-onenand.o
obj-y					+= $(onenand-m) $(onenand-y)

nand-$(CONFIG_MTD_NAND_OMAP2)		:= gpmc-nand.o
obj-y					+= $(nand-m) $(nand-y)

smc91x-$(CONFIG_SMC91X)			:= gpmc-smc91x.o
obj-y					+= $(smc91x-m) $(smc91x-y)

smsc911x-$(CONFIG_SMSC911X)		:= gpmc-smsc911x.o
obj-y					+= $(smsc911x-m) $(smsc911x-y)<|MERGE_RESOLUTION|>--- conflicted
+++ resolved
@@ -4,11 +4,7 @@
 
 # Common support
 obj-y := id.o io.o control.o mux.o devices.o serial.o gpmc.o timer-gp.o pm.o \
-<<<<<<< HEAD
-	 common.o gpio.o
-=======
-	 common.o wd_timer.o
->>>>>>> 5528d6e9
+	 common.o gpio.o wd_timer.o
 
 omap-2-3-common				= irq.o sdrc.o prm2xxx_3xxx.o
 hwmod-common				= omap_hwmod.o \
