--- conflicted
+++ resolved
@@ -47,11 +47,9 @@
 obj-$(CONFIG_ARCH_OMAP2)		+= pm24xx.o
 obj-$(CONFIG_ARCH_OMAP2)		+= sleep24xx.o
 obj-$(CONFIG_ARCH_OMAP3)		+= pm34xx.o sleep34xx.o cpuidle34xx.o \
-<<<<<<< HEAD
-					   pm_bus.o
-=======
+					   pm_bus.o \
 					   voltage.o
->>>>>>> da80a78e
+
 obj-$(CONFIG_PM_DEBUG)			+= pm-debug.o
 obj-$(CONFIG_OMAP_SMARTREFLEX)          += sr_device.o smartreflex.o
 obj-$(CONFIG_OMAP_SMARTREFLEX_CLASS3)	+= smartreflex-class3.o
