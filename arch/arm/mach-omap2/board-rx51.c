--- conflicted
+++ resolved
@@ -31,13 +31,10 @@
 #include <mach/gpmc.h>
 #include <mach/usb.h>
 
-<<<<<<< HEAD
-=======
 #include "omap3-opp.h"
 
 struct omap_sdrc_params *rx51_get_sdram_timings(void);
 
->>>>>>> ef25c2a0
 static struct omap_lcd_config rx51_lcd_config = {
 	.ctrl_name	= "internal",
 };
@@ -76,11 +73,6 @@
 
 static void __init rx51_init(void)
 {
-<<<<<<< HEAD
-	omap_board_config = rx51_config;
-	omap_board_config_size = ARRAY_SIZE(rx51_config);
-=======
->>>>>>> ef25c2a0
 	omap_serial_init();
 	usb_musb_init();
 	rx51_peripherals_init();
