--- conflicted
+++ resolved
@@ -31,24 +31,11 @@
 	__raw_writel(ic, SYS_IC(prio / 4));
 }
 
-<<<<<<< HEAD
-static void ns9xxx_ack_irq(struct irq_data *d)
-=======
 static void ns9xxx_eoi_irq(struct irq_data *d)
->>>>>>> 105e53f8
 {
 	__raw_writel(0, SYS_ISRADDR);
 }
 
-<<<<<<< HEAD
-static void ns9xxx_maskack_irq(struct irq_data *d)
-{
-	ns9xxx_mask_irq(d);
-	ns9xxx_ack_irq(d);
-}
-
-=======
->>>>>>> 105e53f8
 static void ns9xxx_unmask_irq(struct irq_data *d)
 {
 	/* XXX: better use cpp symbols */
@@ -59,64 +46,11 @@
 }
 
 static struct irq_chip ns9xxx_chip = {
-<<<<<<< HEAD
-	.irq_ack	= ns9xxx_ack_irq,
-	.irq_mask	= ns9xxx_mask_irq,
-	.irq_mask_ack	= ns9xxx_maskack_irq,
-	.irq_unmask	= ns9xxx_unmask_irq,
-};
-
-#if 0
-#define handle_irq handle_level_irq
-#else
-static void handle_prio_irq(unsigned int irq, struct irq_desc *desc)
-{
-	struct irqaction *action;
-	irqreturn_t action_ret;
-
-	raw_spin_lock(&desc->lock);
-
-	BUG_ON(desc->status & IRQ_INPROGRESS);
-
-	desc->status &= ~(IRQ_REPLAY | IRQ_WAITING);
-	kstat_incr_irqs_this_cpu(irq, desc);
-
-	action = desc->action;
-	if (unlikely(!action || (desc->status & IRQ_DISABLED)))
-		goto out_mask;
-
-	desc->status |= IRQ_INPROGRESS;
-	raw_spin_unlock(&desc->lock);
-
-	action_ret = handle_IRQ_event(irq, action);
-
-	/* XXX: There is no direct way to access noirqdebug, so check
-	 * unconditionally for spurious irqs...
-	 * Maybe this function should go to kernel/irq/chip.c? */
-	note_interrupt(irq, desc, action_ret);
-
-	raw_spin_lock(&desc->lock);
-	desc->status &= ~IRQ_INPROGRESS;
-
-	if (desc->status & IRQ_DISABLED)
-out_mask:
-		desc->irq_data.chip->irq_mask(&desc->irq_data);
-
-	/* ack unconditionally to unmask lower prio irqs */
-	desc->irq_data.chip->irq_ack(&desc->irq_data);
-
-	raw_spin_unlock(&desc->lock);
-}
-#define handle_irq handle_prio_irq
-#endif
-
-=======
 	.irq_eoi	= ns9xxx_eoi_irq,
 	.irq_mask	= ns9xxx_mask_irq,
 	.irq_unmask	= ns9xxx_unmask_irq,
 };
 
->>>>>>> 105e53f8
 void __init ns9xxx_init_irq(void)
 {
 	int i;
