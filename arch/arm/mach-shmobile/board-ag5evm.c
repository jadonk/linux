/*
 * arch/arm/mach-shmobile/board-ag5evm.c
 *
 * Copyright (C) 2010  Takashi Yoshii <yoshii.takashi.zj@renesas.com>
 * Copyright (C) 2009  Yoshihiro Shimoda <shimoda.yoshihiro@renesas.com>
 *
 * This program is free software; you can redistribute it and/or modify
 * it under the terms of the GNU General Public License as published by
 * the Free Software Foundation; version 2 of the License.
 *
 * This program is distributed in the hope that it will be useful,
 * but WITHOUT ANY WARRANTY; without even the implied warranty of
 * MERCHANTABILITY or FITNESS FOR A PARTICULAR PURPOSE.  See the
 * GNU General Public License for more details.
 *
 * You should have received a copy of the GNU General Public License
 * along with this program; if not, write to the Free Software
 * Foundation, Inc., 51 Franklin St, Fifth Floor, Boston, MA  02110-1301  USA
 *
 */

#include <linux/kernel.h>
#include <linux/init.h>
#include <linux/interrupt.h>
#include <linux/irq.h>
#include <linux/platform_device.h>
#include <linux/delay.h>
#include <linux/io.h>
#include <linux/dma-mapping.h>
#include <linux/serial_sci.h>
#include <linux/smsc911x.h>
#include <linux/gpio.h>
#include <linux/input.h>
#include <linux/input/sh_keysc.h>
#include <linux/mmc/host.h>
#include <linux/mmc/sh_mmcif.h>
#include <linux/sh_clk.h>
#include <video/sh_mobile_lcdc.h>
#include <video/sh_mipi_dsi.h>
#include <sound/sh_fsi.h>
#include <mach/hardware.h>
#include <mach/sh73a0.h>
#include <mach/common.h>
#include <asm/mach-types.h>
#include <asm/mach/arch.h>
#include <asm/mach/map.h>
#include <asm/mach/time.h>
#include <asm/hardware/gic.h>
#include <asm/hardware/cache-l2x0.h>
#include <asm/traps.h>

static struct resource smsc9220_resources[] = {
	[0] = {
		.start		= 0x14000000,
		.end		= 0x14000000 + SZ_64K - 1,
		.flags		= IORESOURCE_MEM,
	},
	[1] = {
		.start		= gic_spi(33), /* PINT1 */
		.flags		= IORESOURCE_IRQ,
	},
};

static struct smsc911x_platform_config smsc9220_platdata = {
	.flags		= SMSC911X_USE_32BIT | SMSC911X_SAVE_MAC_ADDRESS,
	.phy_interface	= PHY_INTERFACE_MODE_MII,
	.irq_polarity	= SMSC911X_IRQ_POLARITY_ACTIVE_LOW,
	.irq_type	= SMSC911X_IRQ_TYPE_PUSH_PULL,
};

static struct platform_device eth_device = {
	.name		= "smsc911x",
	.id		= 0,
	.dev  = {
		.platform_data = &smsc9220_platdata,
	},
	.resource	= smsc9220_resources,
	.num_resources	= ARRAY_SIZE(smsc9220_resources),
};

static struct sh_keysc_info keysc_platdata = {
	.mode		= SH_KEYSC_MODE_6,
	.scan_timing	= 3,
	.delay		= 100,
	.keycodes	= {
		KEY_A, KEY_B, KEY_C, KEY_D, KEY_E, KEY_F, KEY_G,
		KEY_H, KEY_I, KEY_J, KEY_K, KEY_L, KEY_M, KEY_N,
		KEY_O, KEY_P, KEY_Q, KEY_R, KEY_S, KEY_T, KEY_U,
		KEY_V, KEY_W, KEY_X, KEY_Y, KEY_Z, KEY_HOME, KEY_SLEEP,
		KEY_SPACE, KEY_9, KEY_6, KEY_3, KEY_WAKEUP, KEY_RIGHT, \
		KEY_COFFEE,
		KEY_0, KEY_8, KEY_5, KEY_2, KEY_DOWN, KEY_ENTER, KEY_UP,
		KEY_KPASTERISK, KEY_7, KEY_4, KEY_1, KEY_STOP, KEY_LEFT, \
		KEY_COMPUTER,
	},
};

static struct resource keysc_resources[] = {
	[0] = {
		.name	= "KEYSC",
		.start	= 0xe61b0000,
		.end	= 0xe61b0098 - 1,
		.flags	= IORESOURCE_MEM,
	},
	[1] = {
		.start	= gic_spi(71),
		.flags	= IORESOURCE_IRQ,
	},
};

static struct platform_device keysc_device = {
	.name		= "sh_keysc",
	.id		= 0,
	.num_resources	= ARRAY_SIZE(keysc_resources),
	.resource	= keysc_resources,
	.dev		= {
		.platform_data	= &keysc_platdata,
	},
};

/* FSI A */
static struct sh_fsi_platform_info fsi_info = {
	.porta_flags = SH_FSI_OUT_SLAVE_MODE	|
		       SH_FSI_IN_SLAVE_MODE	|
		       SH_FSI_OFMT(I2S)		|
		       SH_FSI_IFMT(I2S),
};

static struct resource fsi_resources[] = {
	[0] = {
		.name	= "FSI",
		.start	= 0xEC230000,
		.end	= 0xEC230400 - 1,
		.flags	= IORESOURCE_MEM,
	},
	[1] = {
		.start  = gic_spi(146),
		.flags  = IORESOURCE_IRQ,
	},
};

static struct platform_device fsi_device = {
	.name		= "sh_fsi2",
	.id		= -1,
	.num_resources	= ARRAY_SIZE(fsi_resources),
	.resource	= fsi_resources,
	.dev	= {
		.platform_data	= &fsi_info,
	},
};

static struct resource sh_mmcif_resources[] = {
	[0] = {
		.name	= "MMCIF",
		.start	= 0xe6bd0000,
		.end	= 0xe6bd00ff,
		.flags	= IORESOURCE_MEM,
	},
	[1] = {
		.start	= gic_spi(141),
		.flags	= IORESOURCE_IRQ,
	},
	[2] = {
		.start	= gic_spi(140),
		.flags	= IORESOURCE_IRQ,
	},
};

static struct sh_mmcif_plat_data sh_mmcif_platdata = {
	.sup_pclk	= 0,
	.ocr		= MMC_VDD_165_195,
	.caps		= MMC_CAP_8_BIT_DATA | MMC_CAP_NONREMOVABLE,
};

static struct platform_device mmc_device = {
	.name		= "sh_mmcif",
	.id		= 0,
	.dev		= {
		.dma_mask		= NULL,
		.coherent_dma_mask	= 0xffffffff,
		.platform_data		= &sh_mmcif_platdata,
	},
	.num_resources	= ARRAY_SIZE(sh_mmcif_resources),
	.resource	= sh_mmcif_resources,
};

/* IrDA */
static struct resource irda_resources[] = {
	[0] = {
		.start	= 0xE6D00000,
		.end	= 0xE6D01FD4 - 1,
		.flags  = IORESOURCE_MEM,
	},
	[1] = {
		.start	= gic_spi(95),
		.flags  = IORESOURCE_IRQ,
	},
};

static struct platform_device irda_device = {
	.name           = "sh_irda",
	.id		= 0,
	.resource       = irda_resources,
	.num_resources  = ARRAY_SIZE(irda_resources),
};

static unsigned char lcd_backlight_seq[3][2] = {
	{ 0x04, 0x07 },
	{ 0x23, 0x80 },
	{ 0x03, 0x01 },
};

static void lcd_backlight_on(void)
{
	struct i2c_adapter *a;
	struct i2c_msg msg;
	int k;

	a = i2c_get_adapter(1);
	for (k = 0; a && k < 3; k++) {
		msg.addr = 0x6d;
		msg.buf = &lcd_backlight_seq[k][0];
		msg.len = 2;
		msg.flags = 0;
		if (i2c_transfer(a, &msg, 1) != 1)
			break;
	}
}

static void lcd_backlight_reset(void)
{
	gpio_set_value(GPIO_PORT235, 0);
	mdelay(24);
	gpio_set_value(GPIO_PORT235, 1);
}

static void lcd_on(void *board_data, struct fb_info *info)
{
	lcd_backlight_on();
}

static void lcd_off(void *board_data)
{
	lcd_backlight_reset();
}

/* LCDC0 */
static const struct fb_videomode lcdc0_modes[] = {
	{
		.name		= "R63302(QHD)",
		.xres		= 544,
		.yres		= 961,
		.left_margin	= 72,
		.right_margin	= 600,
		.hsync_len	= 16,
		.upper_margin	= 8,
		.lower_margin	= 8,
		.vsync_len	= 2,
		.sync		= FB_SYNC_VERT_HIGH_ACT | FB_SYNC_HOR_HIGH_ACT,
	},
};

static struct sh_mobile_lcdc_info lcdc0_info = {
	.clock_source = LCDC_CLK_PERIPHERAL,
	.ch[0] = {
		.chan = LCDC_CHAN_MAINLCD,
		.interface_type = RGB24,
		.clock_divider = 1,
		.flags = LCDC_FLAGS_DWPOL,
		.lcd_size_cfg.width = 44,
		.lcd_size_cfg.height = 79,
		.bpp = 16,
		.lcd_cfg = lcdc0_modes,
		.num_cfg = ARRAY_SIZE(lcdc0_modes),
		.board_cfg = {
			.display_on = lcd_on,
			.display_off = lcd_off,
		},
	}
};

static struct resource lcdc0_resources[] = {
	[0] = {
		.name	= "LCDC0",
		.start	= 0xfe940000, /* P4-only space */
		.end	= 0xfe943fff,
		.flags	= IORESOURCE_MEM,
	},
	[1] = {
		.start	= intcs_evt2irq(0x580),
		.flags	= IORESOURCE_IRQ,
	},
};

static struct platform_device lcdc0_device = {
	.name		= "sh_mobile_lcdc_fb",
	.num_resources	= ARRAY_SIZE(lcdc0_resources),
	.resource	= lcdc0_resources,
	.id             = 0,
	.dev	= {
		.platform_data	= &lcdc0_info,
		.coherent_dma_mask = ~0,
	},
};

/* MIPI-DSI */
static struct resource mipidsi0_resources[] = {
	[0] = {
		.start  = 0xfeab0000,
		.end    = 0xfeab3fff,
		.flags  = IORESOURCE_MEM,
	},
	[1] = {
		.start  = 0xfeab4000,
		.end    = 0xfeab7fff,
		.flags  = IORESOURCE_MEM,
	},
};

static struct sh_mipi_dsi_info mipidsi0_info = {
	.data_format	= MIPI_RGB888,
	.lcd_chan	= &lcdc0_info.ch[0],
	.vsynw_offset	= 20,
	.clksrc		= 1,
	.flags		= SH_MIPI_DSI_HSABM,
};

static struct platform_device mipidsi0_device = {
	.name           = "sh-mipi-dsi",
	.num_resources  = ARRAY_SIZE(mipidsi0_resources),
	.resource       = mipidsi0_resources,
	.id             = 0,
	.dev	= {
		.platform_data	= &mipidsi0_info,
	},
};

static struct platform_device *ag5evm_devices[] __initdata = {
	&eth_device,
	&keysc_device,
	&fsi_device,
	&mmc_device,
	&irda_device,
	&lcdc0_device,
	&mipidsi0_device,
};

static struct map_desc ag5evm_io_desc[] __initdata = {
	/* create a 1:1 entity map for 0xe6xxxxxx
	 * used by CPGA, INTC and PFC.
	 */
	{
		.virtual	= 0xe6000000,
		.pfn		= __phys_to_pfn(0xe6000000),
		.length		= 256 << 20,
		.type		= MT_DEVICE_NONSHARED
	},
};

static void __init ag5evm_map_io(void)
{
	iotable_init(ag5evm_io_desc, ARRAY_SIZE(ag5evm_io_desc));

	/* setup early devices and console here as well */
	sh73a0_add_early_devices();
	shmobile_setup_console();
}

#define PINTC_ADDR	0xe6900000
#define PINTER0A	(PINTC_ADDR + 0xa0)
#define PINTCR0A	(PINTC_ADDR + 0xb0)

void __init ag5evm_init_irq(void)
{
	sh73a0_init_irq();

	/* setup PINT: enable PINTA2 as active low */
	__raw_writel(__raw_readl(PINTER0A) | (1<<29), PINTER0A);
	__raw_writew(__raw_readw(PINTCR0A) | (2<<10), PINTCR0A);
}

#define DSI0PHYCR	0xe615006c

static void __init ag5evm_init(void)
{
	sh73a0_pinmux_init();

	/* enable SCIFA2 */
	gpio_request(GPIO_FN_SCIFA2_TXD1, NULL);
	gpio_request(GPIO_FN_SCIFA2_RXD1, NULL);
	gpio_request(GPIO_FN_SCIFA2_RTS1_, NULL);
	gpio_request(GPIO_FN_SCIFA2_CTS1_, NULL);

	/* enable KEYSC */
	gpio_request(GPIO_FN_KEYIN0_PU, NULL);
	gpio_request(GPIO_FN_KEYIN1_PU, NULL);
	gpio_request(GPIO_FN_KEYIN2_PU, NULL);
	gpio_request(GPIO_FN_KEYIN3_PU, NULL);
	gpio_request(GPIO_FN_KEYIN4_PU, NULL);
	gpio_request(GPIO_FN_KEYIN5_PU, NULL);
	gpio_request(GPIO_FN_KEYIN6_PU, NULL);
	gpio_request(GPIO_FN_KEYIN7_PU, NULL);
	gpio_request(GPIO_FN_KEYOUT0, NULL);
	gpio_request(GPIO_FN_KEYOUT1, NULL);
	gpio_request(GPIO_FN_KEYOUT2, NULL);
	gpio_request(GPIO_FN_KEYOUT3, NULL);
	gpio_request(GPIO_FN_KEYOUT4, NULL);
	gpio_request(GPIO_FN_KEYOUT5, NULL);
	gpio_request(GPIO_FN_PORT59_KEYOUT6, NULL);
	gpio_request(GPIO_FN_PORT58_KEYOUT7, NULL);
	gpio_request(GPIO_FN_KEYOUT8, NULL);
	gpio_request(GPIO_FN_PORT149_KEYOUT9, NULL);

	/* enable I2C channel 2 and 3 */
	gpio_request(GPIO_FN_PORT236_I2C_SDA2, NULL);
	gpio_request(GPIO_FN_PORT237_I2C_SCL2, NULL);
	gpio_request(GPIO_FN_PORT248_I2C_SCL3, NULL);
	gpio_request(GPIO_FN_PORT249_I2C_SDA3, NULL);

	/* enable MMCIF */
	gpio_request(GPIO_FN_MMCCLK0, NULL);
	gpio_request(GPIO_FN_MMCCMD0_PU, NULL);
	gpio_request(GPIO_FN_MMCD0_0, NULL);
	gpio_request(GPIO_FN_MMCD0_1, NULL);
	gpio_request(GPIO_FN_MMCD0_2, NULL);
	gpio_request(GPIO_FN_MMCD0_3, NULL);
	gpio_request(GPIO_FN_MMCD0_4, NULL);
	gpio_request(GPIO_FN_MMCD0_5, NULL);
	gpio_request(GPIO_FN_MMCD0_6, NULL);
	gpio_request(GPIO_FN_MMCD0_7, NULL);
	gpio_request(GPIO_PORT208, NULL); /* Reset */
	gpio_direction_output(GPIO_PORT208, 1);

	/* enable SMSC911X */
	gpio_request(GPIO_PORT144, NULL); /* PINTA2 */
	gpio_direction_input(GPIO_PORT144);
	gpio_request(GPIO_PORT145, NULL); /* RESET */
	gpio_direction_output(GPIO_PORT145, 1);

	/* FSI A */
	gpio_request(GPIO_FN_FSIACK, NULL);
	gpio_request(GPIO_FN_FSIAILR, NULL);
	gpio_request(GPIO_FN_FSIAIBT, NULL);
	gpio_request(GPIO_FN_FSIAISLD, NULL);
	gpio_request(GPIO_FN_FSIAOSLD, NULL);

	/* IrDA */
	gpio_request(GPIO_FN_PORT241_IRDA_OUT, NULL);
	gpio_request(GPIO_FN_PORT242_IRDA_IN,  NULL);
	gpio_request(GPIO_FN_PORT243_IRDA_FIRSEL, NULL);

	/* LCD panel */
	gpio_request(GPIO_PORT217, NULL); /* RESET */
	gpio_direction_output(GPIO_PORT217, 0);
	mdelay(1);
	gpio_set_value(GPIO_PORT217, 1);
<<<<<<< HEAD
=======
	mdelay(100);
>>>>>>> 826faea9

	/* LCD backlight controller */
	gpio_request(GPIO_PORT235, NULL); /* RESET */
	gpio_direction_output(GPIO_PORT235, 0);
	lcd_backlight_reset();

	/* MIPI-DSI clock setup */
	__raw_writel(0x2a809010, DSI0PHYCR);

#ifdef CONFIG_CACHE_L2X0
	/* Shared attribute override enable, 64K*8way */
	l2x0_init(__io(0xf0100000), 0x00460000, 0xc2000fff);
#endif
	sh73a0_add_standard_devices();
	platform_add_devices(ag5evm_devices, ARRAY_SIZE(ag5evm_devices));
}

static void __init ag5evm_timer_init(void)
{
	sh73a0_clock_init();
	shmobile_timer.init();
	return;
}

struct sys_timer ag5evm_timer = {
	.init	= ag5evm_timer_init,
};

MACHINE_START(AG5EVM, "ag5evm")
	.map_io		= ag5evm_map_io,
	.init_irq	= ag5evm_init_irq,
	.handle_irq	= shmobile_handle_irq_gic,
	.init_machine	= ag5evm_init,
	.timer		= &ag5evm_timer,
MACHINE_END<|MERGE_RESOLUTION|>--- conflicted
+++ resolved
@@ -454,10 +454,7 @@
 	gpio_direction_output(GPIO_PORT217, 0);
 	mdelay(1);
 	gpio_set_value(GPIO_PORT217, 1);
-<<<<<<< HEAD
-=======
 	mdelay(100);
->>>>>>> 826faea9
 
 	/* LCD backlight controller */
 	gpio_request(GPIO_PORT235, NULL); /* RESET */
