/*
 * SH7372 clock framework support
 *
 * Copyright (C) 2010 Magnus Damm
 *
 * This program is free software; you can redistribute it and/or modify
 * it under the terms of the GNU General Public License as published by
 * the Free Software Foundation; either version 2 of the License
 *
 * This program is distributed in the hope that it will be useful,
 * but WITHOUT ANY WARRANTY; without even the implied warranty of
 * MERCHANTABILITY or FITNESS FOR A PARTICULAR PURPOSE.  See the
 * GNU General Public License for more details.
 *
 * You should have received a copy of the GNU General Public License
 * along with this program; if not, write to the Free Software
 * Foundation, Inc., 59 Temple Place, Suite 330, Boston, MA  02111-1307  USA
 */
#include <linux/init.h>
#include <linux/kernel.h>
#include <linux/io.h>
#include <linux/sh_clk.h>
#include <mach/common.h>
#include <asm/clkdev.h>

/* SH7372 registers */
#define FRQCRA		0xe6150000
#define FRQCRB		0xe6150004
#define FRQCRC		0xe61500e0
#define FRQCRD		0xe61500e4
#define VCLKCR1		0xe6150008
#define VCLKCR2		0xe615000c
#define VCLKCR3		0xe615001c
#define FMSICKCR	0xe6150010
#define FMSOCKCR	0xe6150014
#define FSIACKCR	0xe6150018
#define FSIBCKCR	0xe6150090
#define SUBCKCR		0xe6150080
#define SPUCKCR		0xe6150084
#define VOUCKCR		0xe6150088
#define HDMICKCR	0xe6150094
#define DSITCKCR	0xe6150060
#define DSI0PCKCR	0xe6150064
#define DSI1PCKCR	0xe6150098
#define PLLC01CR	0xe6150028
#define PLLC2CR		0xe615002c
#define SMSTPCR0	0xe6150130
#define SMSTPCR1	0xe6150134
#define SMSTPCR2	0xe6150138
#define SMSTPCR3	0xe615013c
#define SMSTPCR4	0xe6150140

#define FSIDIVA		0xFE1F8000
#define FSIDIVB		0xFE1F8008

/* Platforms must set frequency on their DV_CLKI pin */
struct clk sh7372_dv_clki_clk = {
};

/* Fixed 32 KHz root clock from EXTALR pin */
static struct clk r_clk = {
	.rate           = 32768,
};

/*
 * 26MHz default rate for the EXTAL1 root input clock.
 * If needed, reset this with clk_set_rate() from the platform code.
 */
struct clk sh7372_extal1_clk = {
	.rate		= 26000000,
};

/*
 * 48MHz default rate for the EXTAL2 root input clock.
 * If needed, reset this with clk_set_rate() from the platform code.
 */
struct clk sh7372_extal2_clk = {
	.rate		= 48000000,
};

/* A fixed divide-by-2 block */
static unsigned long div2_recalc(struct clk *clk)
{
	return clk->parent->rate / 2;
}

static struct clk_ops div2_clk_ops = {
	.recalc		= div2_recalc,
};

/* Divide dv_clki by two */
struct clk sh7372_dv_clki_div2_clk = {
	.ops		= &div2_clk_ops,
	.parent		= &sh7372_dv_clki_clk,
};

/* Divide extal1 by two */
static struct clk extal1_div2_clk = {
	.ops		= &div2_clk_ops,
	.parent		= &sh7372_extal1_clk,
};

/* Divide extal2 by two */
static struct clk extal2_div2_clk = {
	.ops		= &div2_clk_ops,
	.parent		= &sh7372_extal2_clk,
};

/* Divide extal2 by four */
static struct clk extal2_div4_clk = {
	.ops		= &div2_clk_ops,
	.parent		= &extal2_div2_clk,
};

/* PLLC0 and PLLC1 */
static unsigned long pllc01_recalc(struct clk *clk)
{
	unsigned long mult = 1;

	if (__raw_readl(PLLC01CR) & (1 << 14))
		mult = (((__raw_readl(clk->enable_reg) >> 24) & 0x3f) + 1) * 2;

	return clk->parent->rate * mult;
}

static struct clk_ops pllc01_clk_ops = {
	.recalc		= pllc01_recalc,
};

static struct clk pllc0_clk = {
	.ops		= &pllc01_clk_ops,
	.flags		= CLK_ENABLE_ON_INIT,
	.parent		= &extal1_div2_clk,
	.enable_reg	= (void __iomem *)FRQCRC,
};

static struct clk pllc1_clk = {
	.ops		= &pllc01_clk_ops,
	.flags		= CLK_ENABLE_ON_INIT,
	.parent		= &extal1_div2_clk,
	.enable_reg	= (void __iomem *)FRQCRA,
};

/* Divide PLLC1 by two */
static struct clk pllc1_div2_clk = {
	.ops		= &div2_clk_ops,
	.parent		= &pllc1_clk,
};

/* PLLC2 */

/* Indices are important - they are the actual src selecting values */
static struct clk *pllc2_parent[] = {
	[0] = &extal1_div2_clk,
	[1] = &extal2_div2_clk,
	[2] = &sh7372_dv_clki_div2_clk,
};

/* Only multipliers 20 * 2 to 46 * 2 are valid, last entry for CPUFREQ_TABLE_END */
static struct cpufreq_frequency_table pllc2_freq_table[29];

static void pllc2_table_rebuild(struct clk *clk)
{
	int i;

	/* Initialise PLLC2 frequency table */
	for (i = 0; i < ARRAY_SIZE(pllc2_freq_table) - 2; i++) {
		pllc2_freq_table[i].frequency = clk->parent->rate * (i + 20) * 2;
		pllc2_freq_table[i].index = i;
	}

	/* This is a special entry - switching PLL off makes it a repeater */
	pllc2_freq_table[i].frequency = clk->parent->rate;
	pllc2_freq_table[i].index = i;

	pllc2_freq_table[++i].frequency = CPUFREQ_TABLE_END;
	pllc2_freq_table[i].index = i;
}

static unsigned long pllc2_recalc(struct clk *clk)
{
	unsigned long mult = 1;

	pllc2_table_rebuild(clk);

	/*
	 * If the PLL is off, mult == 1, clk->rate will be updated in
	 * pllc2_enable().
	 */
	if (__raw_readl(PLLC2CR) & (1 << 31))
		mult = (((__raw_readl(PLLC2CR) >> 24) & 0x3f) + 1) * 2;

	return clk->parent->rate * mult;
}

static long pllc2_round_rate(struct clk *clk, unsigned long rate)
{
	return clk_rate_table_round(clk, clk->freq_table, rate);
}

static int pllc2_enable(struct clk *clk)
{
	int i;

	__raw_writel(__raw_readl(PLLC2CR) | 0x80000000, PLLC2CR);

	for (i = 0; i < 100; i++)
		if (__raw_readl(PLLC2CR) & 0x80000000) {
			clk->rate = pllc2_recalc(clk);
			return 0;
		}

	pr_err("%s(): timeout!\n", __func__);

	return -ETIMEDOUT;
}

static void pllc2_disable(struct clk *clk)
{
	__raw_writel(__raw_readl(PLLC2CR) & ~0x80000000, PLLC2CR);
}

static int pllc2_set_rate(struct clk *clk,
			  unsigned long rate, int algo_id)
{
	unsigned long value;
	int idx;

	idx = clk_rate_table_find(clk, clk->freq_table, rate);
	if (idx < 0)
		return idx;

	if (rate == clk->parent->rate) {
		pllc2_disable(clk);
		return 0;
	}

	value = __raw_readl(PLLC2CR) & ~(0x3f << 24);

	if (value & 0x80000000)
		pllc2_disable(clk);

	__raw_writel((value & ~0x80000000) | ((idx + 19) << 24), PLLC2CR);

	if (value & 0x80000000)
		return pllc2_enable(clk);

	return 0;
}

static int pllc2_set_parent(struct clk *clk, struct clk *parent)
{
	u32 value;
	int ret, i;

	if (!clk->parent_table || !clk->parent_num)
		return -EINVAL;

	/* Search the parent */
	for (i = 0; i < clk->parent_num; i++)
		if (clk->parent_table[i] == parent)
			break;

	if (i == clk->parent_num)
		return -ENODEV;

	ret = clk_reparent(clk, parent);
	if (ret < 0)
		return ret;

	value = __raw_readl(PLLC2CR) & ~(3 << 6);

	__raw_writel(value | (i << 6), PLLC2CR);

	/* Rebiuld the frequency table */
	pllc2_table_rebuild(clk);

	return 0;
}

static struct clk_ops pllc2_clk_ops = {
	.recalc		= pllc2_recalc,
	.round_rate	= pllc2_round_rate,
	.set_rate	= pllc2_set_rate,
	.enable		= pllc2_enable,
	.disable	= pllc2_disable,
	.set_parent	= pllc2_set_parent,
};

struct clk sh7372_pllc2_clk = {
	.ops		= &pllc2_clk_ops,
	.parent		= &extal1_div2_clk,
	.freq_table	= pllc2_freq_table,
	.nr_freqs	= ARRAY_SIZE(pllc2_freq_table) - 1,
	.parent_table	= pllc2_parent,
	.parent_num	= ARRAY_SIZE(pllc2_parent),
};

/* External input clock (pin name: FSIACK/FSIBCK ) */
struct clk sh7372_fsiack_clk = {
};

struct clk sh7372_fsibck_clk = {
};

static struct clk *main_clks[] = {
	&sh7372_dv_clki_clk,
	&r_clk,
	&sh7372_extal1_clk,
	&sh7372_extal2_clk,
	&sh7372_dv_clki_div2_clk,
	&extal1_div2_clk,
	&extal2_div2_clk,
	&extal2_div4_clk,
	&pllc0_clk,
	&pllc1_clk,
	&pllc1_div2_clk,
	&sh7372_pllc2_clk,
	&sh7372_fsiack_clk,
	&sh7372_fsibck_clk,
};

static void div4_kick(struct clk *clk)
{
	unsigned long value;

	/* set KICK bit in FRQCRB to update hardware setting */
	value = __raw_readl(FRQCRB);
	value |= (1 << 31);
	__raw_writel(value, FRQCRB);
}

static int divisors[] = { 2, 3, 4, 6, 8, 12, 16, 18,
			  24, 32, 36, 48, 0, 72, 96, 0 };

static struct clk_div_mult_table div4_div_mult_table = {
	.divisors = divisors,
	.nr_divisors = ARRAY_SIZE(divisors),
};

static struct clk_div4_table div4_table = {
	.div_mult_table = &div4_div_mult_table,
	.kick = div4_kick,
};

enum { DIV4_I, DIV4_ZG, DIV4_B, DIV4_M1, DIV4_CSIR,
       DIV4_ZTR, DIV4_ZT, DIV4_ZX, DIV4_HP,
       DIV4_ISPB, DIV4_S, DIV4_ZB, DIV4_ZB3, DIV4_CP,
       DIV4_DDRP, DIV4_NR };

#define DIV4(_reg, _bit, _mask, _flags) \
  SH_CLK_DIV4(&pllc1_clk, _reg, _bit, _mask, _flags)

static struct clk div4_clks[DIV4_NR] = {
	[DIV4_I] = DIV4(FRQCRA, 20, 0x6fff, CLK_ENABLE_ON_INIT),
	[DIV4_ZG] = DIV4(FRQCRA, 16, 0x6fff, CLK_ENABLE_ON_INIT),
	[DIV4_B] = DIV4(FRQCRA, 8, 0x6fff, CLK_ENABLE_ON_INIT),
	[DIV4_M1] = DIV4(FRQCRA, 4, 0x6fff, CLK_ENABLE_ON_INIT),
	[DIV4_CSIR] = DIV4(FRQCRA, 0, 0x6fff, 0),
	[DIV4_ZTR] = DIV4(FRQCRB, 20, 0x6fff, 0),
	[DIV4_ZT] = DIV4(FRQCRB, 16, 0x6fff, 0),
	[DIV4_ZX] = DIV4(FRQCRB, 12, 0x6fff, 0),
	[DIV4_HP] = DIV4(FRQCRB, 4, 0x6fff, 0),
	[DIV4_ISPB] = DIV4(FRQCRC, 20, 0x6fff, 0),
	[DIV4_S] = DIV4(FRQCRC, 12, 0x6fff, 0),
	[DIV4_ZB] = DIV4(FRQCRC, 8, 0x6fff, 0),
	[DIV4_ZB3] = DIV4(FRQCRC, 4, 0x6fff, 0),
	[DIV4_CP] = DIV4(FRQCRC, 0, 0x6fff, 0),
	[DIV4_DDRP] = DIV4(FRQCRD, 0, 0x677c, 0),
};

enum { DIV6_VCK1, DIV6_VCK2, DIV6_VCK3, DIV6_FMSI, DIV6_FMSO,
       DIV6_SUB, DIV6_SPU,
       DIV6_VOU, DIV6_DSIT, DIV6_DSI0P, DIV6_DSI1P,
       DIV6_NR };

static struct clk div6_clks[DIV6_NR] = {
	[DIV6_VCK1] = SH_CLK_DIV6(&pllc1_div2_clk, VCLKCR1, 0),
	[DIV6_VCK2] = SH_CLK_DIV6(&pllc1_div2_clk, VCLKCR2, 0),
	[DIV6_VCK3] = SH_CLK_DIV6(&pllc1_div2_clk, VCLKCR3, 0),
	[DIV6_FMSI] = SH_CLK_DIV6(&pllc1_div2_clk, FMSICKCR, 0),
	[DIV6_FMSO] = SH_CLK_DIV6(&pllc1_div2_clk, FMSOCKCR, 0),
	[DIV6_SUB] = SH_CLK_DIV6(&sh7372_extal2_clk, SUBCKCR, 0),
	[DIV6_SPU] = SH_CLK_DIV6(&pllc1_div2_clk, SPUCKCR, 0),
	[DIV6_VOU] = SH_CLK_DIV6(&pllc1_div2_clk, VOUCKCR, 0),
	[DIV6_DSIT] = SH_CLK_DIV6(&pllc1_div2_clk, DSITCKCR, 0),
	[DIV6_DSI0P] = SH_CLK_DIV6(&pllc1_div2_clk, DSI0PCKCR, 0),
	[DIV6_DSI1P] = SH_CLK_DIV6(&pllc1_div2_clk, DSI1PCKCR, 0),
};

enum { DIV6_HDMI, DIV6_FSIA, DIV6_FSIB, DIV6_REPARENT_NR };

/* Indices are important - they are the actual src selecting values */
static struct clk *hdmi_parent[] = {
	[0] = &pllc1_div2_clk,
	[1] = &sh7372_pllc2_clk,
	[2] = &sh7372_dv_clki_clk,
	[3] = NULL,	/* pllc2_div4 not implemented yet */
};

static struct clk *fsiackcr_parent[] = {
	[0] = &pllc1_div2_clk,
	[1] = &sh7372_pllc2_clk,
	[2] = &sh7372_fsiack_clk, /* external input for FSI A */
	[3] = NULL,	/* setting prohibited */
};

static struct clk *fsibckcr_parent[] = {
	[0] = &pllc1_div2_clk,
	[1] = &sh7372_pllc2_clk,
	[2] = &sh7372_fsibck_clk, /* external input for FSI B */
	[3] = NULL,	/* setting prohibited */
};

static struct clk div6_reparent_clks[DIV6_REPARENT_NR] = {
	[DIV6_HDMI] = SH_CLK_DIV6_EXT(&pllc1_div2_clk, HDMICKCR, 0,
				      hdmi_parent, ARRAY_SIZE(hdmi_parent), 6, 2),
	[DIV6_FSIA] = SH_CLK_DIV6_EXT(&pllc1_div2_clk, FSIACKCR, 0,
				      fsiackcr_parent, ARRAY_SIZE(fsiackcr_parent), 6, 2),
	[DIV6_FSIB] = SH_CLK_DIV6_EXT(&pllc1_div2_clk, FSIBCKCR, 0,
				      fsibckcr_parent, ARRAY_SIZE(fsibckcr_parent), 6, 2),
<<<<<<< HEAD
=======
};

/* FSI DIV */
static unsigned long fsidiv_recalc(struct clk *clk)
{
	unsigned long value;

	value = __raw_readl(clk->mapping->base);

	if ((value & 0x3) != 0x3)
		return 0;

	value >>= 16;
	if (value < 2)
		return 0;

	return clk->parent->rate / value;
}

static long fsidiv_round_rate(struct clk *clk, unsigned long rate)
{
	return clk_rate_div_range_round(clk, 2, 0xffff, rate);
}

static void fsidiv_disable(struct clk *clk)
{
	__raw_writel(0, clk->mapping->base);
}

static int fsidiv_enable(struct clk *clk)
{
	unsigned long value;

	value  = __raw_readl(clk->mapping->base) >> 16;
	if (value < 2) {
		fsidiv_disable(clk);
		return -ENOENT;
	}

	__raw_writel((value << 16) | 0x3, clk->mapping->base);

	return 0;
}

static int fsidiv_set_rate(struct clk *clk,
			   unsigned long rate, int algo_id)
{
	int idx;

	if (clk->parent->rate == rate) {
		fsidiv_disable(clk);
		return 0;
	}

	idx = (clk->parent->rate / rate) & 0xffff;
	if (idx < 2)
		return -ENOENT;

	__raw_writel(idx << 16, clk->mapping->base);
	return fsidiv_enable(clk);
}

static struct clk_ops fsidiv_clk_ops = {
	.recalc		= fsidiv_recalc,
	.round_rate	= fsidiv_round_rate,
	.set_rate	= fsidiv_set_rate,
	.enable		= fsidiv_enable,
	.disable	= fsidiv_disable,
};

static struct clk_mapping sh7372_fsidiva_clk_mapping = {
	.phys	= FSIDIVA,
	.len	= 8,
};

struct clk sh7372_fsidiva_clk = {
	.ops		= &fsidiv_clk_ops,
	.parent		= &div6_reparent_clks[DIV6_FSIA], /* late install */
	.mapping	= &sh7372_fsidiva_clk_mapping,
};

static struct clk_mapping sh7372_fsidivb_clk_mapping = {
	.phys	= FSIDIVB,
	.len	= 8,
};

struct clk sh7372_fsidivb_clk = {
	.ops		= &fsidiv_clk_ops,
	.parent		= &div6_reparent_clks[DIV6_FSIB],  /* late install */
	.mapping	= &sh7372_fsidivb_clk_mapping,
};

static struct clk *late_main_clks[] = {
	&sh7372_fsidiva_clk,
	&sh7372_fsidivb_clk,
>>>>>>> e53beacd
};

enum { MSTP001,
       MSTP131, MSTP130,
       MSTP129, MSTP128, MSTP127, MSTP126, MSTP125,
       MSTP118, MSTP117, MSTP116,
       MSTP106, MSTP101, MSTP100,
       MSTP223,
       MSTP207, MSTP206, MSTP204, MSTP203, MSTP202, MSTP201, MSTP200,
       MSTP329, MSTP328, MSTP323, MSTP322, MSTP314, MSTP313, MSTP312,
       MSTP415, MSTP413, MSTP411, MSTP410, MSTP406, MSTP403,
       MSTP_NR };

#define MSTP(_parent, _reg, _bit, _flags) \
  SH_CLK_MSTP32(_parent, _reg, _bit, _flags)

static struct clk mstp_clks[MSTP_NR] = {
	[MSTP001] = MSTP(&div6_clks[DIV6_SUB], SMSTPCR0, 1, 0), /* IIC2 */
	[MSTP131] = MSTP(&div4_clks[DIV4_B], SMSTPCR1, 31, 0), /* VEU3 */
	[MSTP130] = MSTP(&div4_clks[DIV4_B], SMSTPCR1, 30, 0), /* VEU2 */
	[MSTP129] = MSTP(&div4_clks[DIV4_B], SMSTPCR1, 29, 0), /* VEU1 */
	[MSTP128] = MSTP(&div4_clks[DIV4_B], SMSTPCR1, 28, 0), /* VEU0 */
	[MSTP127] = MSTP(&div4_clks[DIV4_B], SMSTPCR1, 27, 0), /* CEU */
	[MSTP126] = MSTP(&div4_clks[DIV4_B], SMSTPCR1, 26, 0), /* CSI2 */
	[MSTP125] = MSTP(&div6_clks[DIV6_SUB], SMSTPCR1, 25, 0), /* TMU0 */
	[MSTP118] = MSTP(&div4_clks[DIV4_B], SMSTPCR1, 18, 0), /* DSITX */
	[MSTP117] = MSTP(&div4_clks[DIV4_B], SMSTPCR1, 17, 0), /* LCDC1 */
	[MSTP116] = MSTP(&div6_clks[DIV6_SUB], SMSTPCR1, 16, 0), /* IIC0 */
	[MSTP106] = MSTP(&div4_clks[DIV4_B], SMSTPCR1, 6, 0), /* JPU */
	[MSTP101] = MSTP(&div4_clks[DIV4_M1], SMSTPCR1, 1, 0), /* VPU */
	[MSTP100] = MSTP(&div4_clks[DIV4_B], SMSTPCR1, 0, 0), /* LCDC0 */
	[MSTP223] = MSTP(&div6_clks[DIV6_SPU], SMSTPCR2, 23, 0), /* SPU2 */
	[MSTP207] = MSTP(&div6_clks[DIV6_SUB], SMSTPCR2, 7, 0), /* SCIFA5 */
	[MSTP206] = MSTP(&div6_clks[DIV6_SUB], SMSTPCR2, 6, 0), /* SCIFB */
	[MSTP204] = MSTP(&div6_clks[DIV6_SUB], SMSTPCR2, 4, 0), /* SCIFA0 */
	[MSTP203] = MSTP(&div6_clks[DIV6_SUB], SMSTPCR2, 3, 0), /* SCIFA1 */
	[MSTP202] = MSTP(&div6_clks[DIV6_SUB], SMSTPCR2, 2, 0), /* SCIFA2 */
	[MSTP201] = MSTP(&div6_clks[DIV6_SUB], SMSTPCR2, 1, 0), /* SCIFA3 */
	[MSTP200] = MSTP(&div6_clks[DIV6_SUB], SMSTPCR2, 0, 0), /* SCIFA4 */
	[MSTP329] = MSTP(&r_clk, SMSTPCR3, 29, 0), /* CMT10 */
	[MSTP328] = MSTP(&div6_clks[DIV6_SPU], SMSTPCR3, 28, 0), /* FSI2 */
	[MSTP323] = MSTP(&div6_clks[DIV6_SUB], SMSTPCR3, 23, 0), /* IIC1 */
	[MSTP322] = MSTP(&div6_clks[DIV6_SUB], SMSTPCR3, 22, 0), /* USB0 */
	[MSTP314] = MSTP(&div4_clks[DIV4_HP], SMSTPCR3, 14, 0), /* SDHI0 */
	[MSTP313] = MSTP(&div4_clks[DIV4_HP], SMSTPCR3, 13, 0), /* SDHI1 */
	[MSTP312] = MSTP(&div4_clks[DIV4_HP], SMSTPCR3, 12, 0), /* MMC */
	[MSTP415] = MSTP(&div4_clks[DIV4_HP], SMSTPCR4, 15, 0), /* SDHI2 */
	[MSTP413] = MSTP(&pllc1_div2_clk, SMSTPCR4, 13, 0), /* HDMI */
	[MSTP411] = MSTP(&div6_clks[DIV6_SUB], SMSTPCR4, 11, 0), /* IIC3 */
	[MSTP410] = MSTP(&div6_clks[DIV6_SUB], SMSTPCR4, 10, 0), /* IIC4 */
	[MSTP406] = MSTP(&div6_clks[DIV6_SUB], SMSTPCR4, 6, 0), /* USB1 */
	[MSTP403] = MSTP(&r_clk, SMSTPCR4, 3, 0), /* KEYSC */
};

#define CLKDEV_CON_ID(_id, _clk) { .con_id = _id, .clk = _clk }
#define CLKDEV_DEV_ID(_id, _clk) { .dev_id = _id, .clk = _clk }
#define CLKDEV_ICK_ID(_cid, _did, _clk) { .con_id = _cid, .dev_id = _did, .clk = _clk }

static struct clk_lookup lookups[] = {
	/* main clocks */
	CLKDEV_CON_ID("dv_clki_div2_clk", &sh7372_dv_clki_div2_clk),
	CLKDEV_CON_ID("r_clk", &r_clk),
	CLKDEV_CON_ID("extal1", &sh7372_extal1_clk),
	CLKDEV_CON_ID("extal2", &sh7372_extal2_clk),
	CLKDEV_CON_ID("extal1_div2_clk", &extal1_div2_clk),
	CLKDEV_CON_ID("extal2_div2_clk", &extal2_div2_clk),
	CLKDEV_CON_ID("extal2_div4_clk", &extal2_div4_clk),
	CLKDEV_CON_ID("pllc0_clk", &pllc0_clk),
	CLKDEV_CON_ID("pllc1_clk", &pllc1_clk),
	CLKDEV_CON_ID("pllc1_div2_clk", &pllc1_div2_clk),
	CLKDEV_CON_ID("pllc2_clk", &sh7372_pllc2_clk),

	/* DIV4 clocks */
	CLKDEV_CON_ID("i_clk", &div4_clks[DIV4_I]),
	CLKDEV_CON_ID("zg_clk", &div4_clks[DIV4_ZG]),
	CLKDEV_CON_ID("b_clk", &div4_clks[DIV4_B]),
	CLKDEV_CON_ID("m1_clk", &div4_clks[DIV4_M1]),
	CLKDEV_CON_ID("csir_clk", &div4_clks[DIV4_CSIR]),
	CLKDEV_CON_ID("ztr_clk", &div4_clks[DIV4_ZTR]),
	CLKDEV_CON_ID("zt_clk", &div4_clks[DIV4_ZT]),
	CLKDEV_CON_ID("zx_clk", &div4_clks[DIV4_ZX]),
	CLKDEV_CON_ID("hp_clk", &div4_clks[DIV4_HP]),
	CLKDEV_CON_ID("ispb_clk", &div4_clks[DIV4_ISPB]),
	CLKDEV_CON_ID("s_clk", &div4_clks[DIV4_S]),
	CLKDEV_CON_ID("zb_clk", &div4_clks[DIV4_ZB]),
	CLKDEV_CON_ID("zb3_clk", &div4_clks[DIV4_ZB3]),
	CLKDEV_CON_ID("cp_clk", &div4_clks[DIV4_CP]),
	CLKDEV_CON_ID("ddrp_clk", &div4_clks[DIV4_DDRP]),

	/* DIV6 clocks */
	CLKDEV_CON_ID("vck1_clk", &div6_clks[DIV6_VCK1]),
	CLKDEV_CON_ID("vck2_clk", &div6_clks[DIV6_VCK2]),
	CLKDEV_CON_ID("vck3_clk", &div6_clks[DIV6_VCK3]),
	CLKDEV_CON_ID("fmsi_clk", &div6_clks[DIV6_FMSI]),
	CLKDEV_CON_ID("fmso_clk", &div6_clks[DIV6_FMSO]),
	CLKDEV_CON_ID("fsia_clk", &div6_reparent_clks[DIV6_FSIA]),
	CLKDEV_CON_ID("fsib_clk", &div6_reparent_clks[DIV6_FSIB]),
	CLKDEV_CON_ID("sub_clk", &div6_clks[DIV6_SUB]),
	CLKDEV_CON_ID("spu_clk", &div6_clks[DIV6_SPU]),
	CLKDEV_CON_ID("vou_clk", &div6_clks[DIV6_VOU]),
	CLKDEV_CON_ID("hdmi_clk", &div6_reparent_clks[DIV6_HDMI]),
	CLKDEV_CON_ID("dsit_clk", &div6_clks[DIV6_DSIT]),
	CLKDEV_CON_ID("dsi0p_clk", &div6_clks[DIV6_DSI0P]),
	CLKDEV_CON_ID("dsi1p_clk", &div6_clks[DIV6_DSI1P]),

	/* MSTP32 clocks */
	CLKDEV_DEV_ID("i2c-sh_mobile.2", &mstp_clks[MSTP001]), /* IIC2 */
	CLKDEV_DEV_ID("uio_pdrv_genirq.4", &mstp_clks[MSTP131]), /* VEU3 */
	CLKDEV_DEV_ID("uio_pdrv_genirq.3", &mstp_clks[MSTP130]), /* VEU2 */
	CLKDEV_DEV_ID("uio_pdrv_genirq.2", &mstp_clks[MSTP129]), /* VEU1 */
	CLKDEV_DEV_ID("uio_pdrv_genirq.1", &mstp_clks[MSTP128]), /* VEU0 */
	CLKDEV_DEV_ID("sh_mobile_ceu.0", &mstp_clks[MSTP127]), /* CEU */
	CLKDEV_DEV_ID("sh-mobile-csi2.0", &mstp_clks[MSTP126]), /* CSI2 */
	CLKDEV_DEV_ID("sh_tmu.0", &mstp_clks[MSTP125]), /* TMU00 */
	CLKDEV_DEV_ID("sh_tmu.1", &mstp_clks[MSTP125]), /* TMU01 */
	CLKDEV_DEV_ID("sh-mipi-dsi.0", &mstp_clks[MSTP118]), /* DSITX */
	CLKDEV_DEV_ID("sh_mobile_lcdc_fb.1", &mstp_clks[MSTP117]), /* LCDC1 */
	CLKDEV_DEV_ID("i2c-sh_mobile.0", &mstp_clks[MSTP116]), /* IIC0 */
	CLKDEV_DEV_ID("uio_pdrv_genirq.5", &mstp_clks[MSTP106]), /* JPU */
	CLKDEV_DEV_ID("uio_pdrv_genirq.0", &mstp_clks[MSTP101]), /* VPU */
	CLKDEV_DEV_ID("sh_mobile_lcdc_fb.0", &mstp_clks[MSTP100]), /* LCDC0 */
	CLKDEV_DEV_ID("uio_pdrv_genirq.6", &mstp_clks[MSTP223]), /* SPU2DSP0 */
	CLKDEV_DEV_ID("uio_pdrv_genirq.7", &mstp_clks[MSTP223]), /* SPU2DSP1 */
	CLKDEV_DEV_ID("sh-sci.5", &mstp_clks[MSTP207]), /* SCIFA5 */
	CLKDEV_DEV_ID("sh-sci.6", &mstp_clks[MSTP206]), /* SCIFB */
	CLKDEV_DEV_ID("sh-sci.0", &mstp_clks[MSTP204]), /* SCIFA0 */
	CLKDEV_DEV_ID("sh-sci.1", &mstp_clks[MSTP203]), /* SCIFA1 */
	CLKDEV_DEV_ID("sh-sci.2", &mstp_clks[MSTP202]), /* SCIFA2 */
	CLKDEV_DEV_ID("sh-sci.3", &mstp_clks[MSTP201]), /* SCIFA3 */
	CLKDEV_DEV_ID("sh-sci.4", &mstp_clks[MSTP200]), /* SCIFA4 */
	CLKDEV_DEV_ID("sh_cmt.10", &mstp_clks[MSTP329]), /* CMT10 */
	CLKDEV_DEV_ID("sh_fsi2", &mstp_clks[MSTP328]), /* FSI2 */
	CLKDEV_DEV_ID("i2c-sh_mobile.1", &mstp_clks[MSTP323]), /* IIC1 */
	CLKDEV_DEV_ID("r8a66597_hcd.0", &mstp_clks[MSTP323]), /* USB0 */
	CLKDEV_DEV_ID("r8a66597_udc.0", &mstp_clks[MSTP323]), /* USB0 */
	CLKDEV_DEV_ID("sh_mobile_sdhi.0", &mstp_clks[MSTP314]), /* SDHI0 */
	CLKDEV_DEV_ID("sh_mobile_sdhi.1", &mstp_clks[MSTP313]), /* SDHI1 */
	CLKDEV_DEV_ID("sh_mmcif.0", &mstp_clks[MSTP312]), /* MMC */
	CLKDEV_DEV_ID("sh_mobile_sdhi.2", &mstp_clks[MSTP415]), /* SDHI2 */
	CLKDEV_DEV_ID("sh-mobile-hdmi", &mstp_clks[MSTP413]), /* HDMI */
	CLKDEV_DEV_ID("i2c-sh_mobile.3", &mstp_clks[MSTP411]), /* IIC3 */
	CLKDEV_DEV_ID("i2c-sh_mobile.4", &mstp_clks[MSTP410]), /* IIC4 */
	CLKDEV_DEV_ID("r8a66597_hcd.1", &mstp_clks[MSTP406]), /* USB1 */
	CLKDEV_DEV_ID("r8a66597_udc.1", &mstp_clks[MSTP406]), /* USB1 */
	CLKDEV_DEV_ID("sh_keysc.0", &mstp_clks[MSTP403]), /* KEYSC */

	CLKDEV_ICK_ID("ick", "sh-mobile-hdmi", &div6_reparent_clks[DIV6_HDMI]),
	CLKDEV_ICK_ID("icka", "sh_fsi2", &div6_reparent_clks[DIV6_FSIA]),
	CLKDEV_ICK_ID("ickb", "sh_fsi2", &div6_reparent_clks[DIV6_FSIB]),
};

void __init sh7372_clock_init(void)
{
	int k, ret = 0;

	for (k = 0; !ret && (k < ARRAY_SIZE(main_clks)); k++)
		ret = clk_register(main_clks[k]);

	if (!ret)
		ret = sh_clk_div4_register(div4_clks, DIV4_NR, &div4_table);

	if (!ret)
		ret = sh_clk_div6_register(div6_clks, DIV6_NR);

	if (!ret)
		ret = sh_clk_div6_reparent_register(div6_reparent_clks, DIV6_REPARENT_NR);

	if (!ret)
		ret = sh_clk_mstp32_register(mstp_clks, MSTP_NR);

	for (k = 0; !ret && (k < ARRAY_SIZE(late_main_clks)); k++)
		ret = clk_register(late_main_clks[k]);

	clkdev_add_table(lookups, ARRAY_SIZE(lookups));

	if (!ret)
		clk_init();
	else
		panic("failed to setup sh7372 clocks\n");

}<|MERGE_RESOLUTION|>--- conflicted
+++ resolved
@@ -419,8 +419,6 @@
 				      fsiackcr_parent, ARRAY_SIZE(fsiackcr_parent), 6, 2),
 	[DIV6_FSIB] = SH_CLK_DIV6_EXT(&pllc1_div2_clk, FSIBCKCR, 0,
 				      fsibckcr_parent, ARRAY_SIZE(fsibckcr_parent), 6, 2),
-<<<<<<< HEAD
-=======
 };
 
 /* FSI DIV */
@@ -516,7 +514,6 @@
 static struct clk *late_main_clks[] = {
 	&sh7372_fsidiva_clk,
 	&sh7372_fsidivb_clk,
->>>>>>> e53beacd
 };
 
 enum { MSTP001,
