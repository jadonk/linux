/*
 * Copyright (C) 2010 Renesas Solutions Corp.
 *
 * Kuninori Morimoto <morimoto.kuninori@renesas.com>
 *
 * This file is subject to the terms and conditions of the GNU General Public
 * License.  See the file "COPYING" in the main directory of this archive
 * for more details.
 */

#ifndef __ASM_SH7372_H__
#define __ASM_SH7372_H__

#include <linux/sh_clk.h>

/*
 * Pin Function Controller:
 *	GPIO_FN_xx - GPIO used to select pin function
 *	GPIO_PORTxx - GPIO mapped to real I/O pin on CPU
 */
enum {
	/* PORT */
	GPIO_PORT0, GPIO_PORT1, GPIO_PORT2, GPIO_PORT3, GPIO_PORT4,
	GPIO_PORT5, GPIO_PORT6, GPIO_PORT7, GPIO_PORT8, GPIO_PORT9,

	GPIO_PORT10, GPIO_PORT11, GPIO_PORT12, GPIO_PORT13, GPIO_PORT14,
	GPIO_PORT15, GPIO_PORT16, GPIO_PORT17, GPIO_PORT18, GPIO_PORT19,

	GPIO_PORT20, GPIO_PORT21, GPIO_PORT22, GPIO_PORT23, GPIO_PORT24,
	GPIO_PORT25, GPIO_PORT26, GPIO_PORT27, GPIO_PORT28, GPIO_PORT29,

	GPIO_PORT30, GPIO_PORT31, GPIO_PORT32, GPIO_PORT33, GPIO_PORT34,
	GPIO_PORT35, GPIO_PORT36, GPIO_PORT37, GPIO_PORT38, GPIO_PORT39,

	GPIO_PORT40, GPIO_PORT41, GPIO_PORT42, GPIO_PORT43, GPIO_PORT44,
	GPIO_PORT45, GPIO_PORT46, GPIO_PORT47, GPIO_PORT48, GPIO_PORT49,

	GPIO_PORT50, GPIO_PORT51, GPIO_PORT52, GPIO_PORT53, GPIO_PORT54,
	GPIO_PORT55, GPIO_PORT56, GPIO_PORT57, GPIO_PORT58, GPIO_PORT59,

	GPIO_PORT60, GPIO_PORT61, GPIO_PORT62, GPIO_PORT63, GPIO_PORT64,
	GPIO_PORT65, GPIO_PORT66, GPIO_PORT67, GPIO_PORT68, GPIO_PORT69,

	GPIO_PORT70, GPIO_PORT71, GPIO_PORT72, GPIO_PORT73, GPIO_PORT74,
	GPIO_PORT75, GPIO_PORT76, GPIO_PORT77, GPIO_PORT78, GPIO_PORT79,

	GPIO_PORT80, GPIO_PORT81, GPIO_PORT82, GPIO_PORT83, GPIO_PORT84,
	GPIO_PORT85, GPIO_PORT86, GPIO_PORT87, GPIO_PORT88, GPIO_PORT89,

	GPIO_PORT90, GPIO_PORT91, GPIO_PORT92, GPIO_PORT93, GPIO_PORT94,
	GPIO_PORT95, GPIO_PORT96, GPIO_PORT97, GPIO_PORT98, GPIO_PORT99,

	GPIO_PORT100, GPIO_PORT101, GPIO_PORT102, GPIO_PORT103, GPIO_PORT104,
	GPIO_PORT105, GPIO_PORT106, GPIO_PORT107, GPIO_PORT108, GPIO_PORT109,

	GPIO_PORT110, GPIO_PORT111, GPIO_PORT112, GPIO_PORT113, GPIO_PORT114,
	GPIO_PORT115, GPIO_PORT116, GPIO_PORT117, GPIO_PORT118, GPIO_PORT119,

	GPIO_PORT120, GPIO_PORT121, GPIO_PORT122, GPIO_PORT123, GPIO_PORT124,
	GPIO_PORT125, GPIO_PORT126, GPIO_PORT127, GPIO_PORT128, GPIO_PORT129,

	GPIO_PORT130, GPIO_PORT131, GPIO_PORT132, GPIO_PORT133, GPIO_PORT134,
	GPIO_PORT135, GPIO_PORT136, GPIO_PORT137, GPIO_PORT138, GPIO_PORT139,

	GPIO_PORT140, GPIO_PORT141, GPIO_PORT142, GPIO_PORT143, GPIO_PORT144,
	GPIO_PORT145, GPIO_PORT146, GPIO_PORT147, GPIO_PORT148, GPIO_PORT149,

	GPIO_PORT150, GPIO_PORT151, GPIO_PORT152, GPIO_PORT153, GPIO_PORT154,
	GPIO_PORT155, GPIO_PORT156, GPIO_PORT157, GPIO_PORT158, GPIO_PORT159,

	GPIO_PORT160, GPIO_PORT161, GPIO_PORT162, GPIO_PORT163, GPIO_PORT164,
	GPIO_PORT165, GPIO_PORT166, GPIO_PORT167, GPIO_PORT168, GPIO_PORT169,

	GPIO_PORT170, GPIO_PORT171, GPIO_PORT172, GPIO_PORT173, GPIO_PORT174,
	GPIO_PORT175, GPIO_PORT176, GPIO_PORT177, GPIO_PORT178, GPIO_PORT179,

	GPIO_PORT180, GPIO_PORT181, GPIO_PORT182, GPIO_PORT183, GPIO_PORT184,
	GPIO_PORT185, GPIO_PORT186, GPIO_PORT187, GPIO_PORT188, GPIO_PORT189,

	GPIO_PORT190,

	/* IRQ */
	GPIO_FN_IRQ0_6,		/* PORT   6 */
	GPIO_FN_IRQ0_162,	/* PORT 162 */
	GPIO_FN_IRQ1,		/* PORT  12 */
	GPIO_FN_IRQ2_4,		/* PORT   4 */
	GPIO_FN_IRQ2_5,		/* PORT   5 */
	GPIO_FN_IRQ3_8,		/* PORT   8 */
	GPIO_FN_IRQ3_16,	/* PORT  16 */
	GPIO_FN_IRQ4_17,	/* PORT  17 */
	GPIO_FN_IRQ4_163,	/* PORT 163 */
	GPIO_FN_IRQ5,		/* PORT  18 */
	GPIO_FN_IRQ6_39,	/* PORT  39 */
	GPIO_FN_IRQ6_164,	/* PORT 164 */
	GPIO_FN_IRQ7_40,	/* PORT  40 */
	GPIO_FN_IRQ7_167,	/* PORT 167 */
	GPIO_FN_IRQ8_41,	/* PORT  41 */
	GPIO_FN_IRQ8_168,	/* PORT 168 */
	GPIO_FN_IRQ9_42,	/* PORT  42 */
	GPIO_FN_IRQ9_169,	/* PORT 169 */
	GPIO_FN_IRQ10,		/* PORT  65 */
	GPIO_FN_IRQ11,		/* PORT  67 */
	GPIO_FN_IRQ12_80,	/* PORT  80 */
	GPIO_FN_IRQ12_137,	/* PORT 137 */
	GPIO_FN_IRQ13_81,	/* PORT  81 */
	GPIO_FN_IRQ13_145,	/* PORT 145 */
	GPIO_FN_IRQ14_82,	/* PORT  82 */
	GPIO_FN_IRQ14_146,	/* PORT 146 */
	GPIO_FN_IRQ15_83,	/* PORT  83 */
	GPIO_FN_IRQ15_147,	/* PORT 147 */
	GPIO_FN_IRQ16_84,	/* PORT  84 */
	GPIO_FN_IRQ16_170,	/* PORT 170 */
	GPIO_FN_IRQ17,		/* PORT  85 */
	GPIO_FN_IRQ18,		/* PORT  86 */
	GPIO_FN_IRQ19,		/* PORT  87 */
	GPIO_FN_IRQ20,		/* PORT  92 */
	GPIO_FN_IRQ21,		/* PORT  93 */
	GPIO_FN_IRQ22,		/* PORT  94 */
	GPIO_FN_IRQ23,		/* PORT  95 */
	GPIO_FN_IRQ24,		/* PORT 112 */
	GPIO_FN_IRQ25,		/* PORT 119 */
	GPIO_FN_IRQ26_121,	/* PORT 121 */
	GPIO_FN_IRQ26_172,	/* PORT 172 */
	GPIO_FN_IRQ27_122,	/* PORT 122 */
	GPIO_FN_IRQ27_180,	/* PORT 180 */
	GPIO_FN_IRQ28_123,	/* PORT 123 */
	GPIO_FN_IRQ28_181,	/* PORT 181 */
	GPIO_FN_IRQ29_129,	/* PORT 129 */
	GPIO_FN_IRQ29_182,	/* PORT 182 */
	GPIO_FN_IRQ30_130,	/* PORT 130 */
	GPIO_FN_IRQ30_183,	/* PORT 183 */
	GPIO_FN_IRQ31_138,	/* PORT 138 */
	GPIO_FN_IRQ31_184,	/* PORT 184 */

	/*
	 * MSIOF0	(PORT 36, 37, 38, 39
	 * 		      40, 41, 42, 43, 44, 45)
	 */
	GPIO_FN_MSIOF0_TSYNC,	GPIO_FN_MSIOF0_TSCK,
	GPIO_FN_MSIOF0_RXD,	GPIO_FN_MSIOF0_RSCK,
	GPIO_FN_MSIOF0_RSYNC,	GPIO_FN_MSIOF0_MCK0,
	GPIO_FN_MSIOF0_MCK1,	GPIO_FN_MSIOF0_SS1,
	GPIO_FN_MSIOF0_SS2,	GPIO_FN_MSIOF0_TXD,

	/*
	 * MSIOF1	(PORT 39, 40, 41, 42, 43, 44
	 * 		      84, 85, 86, 87, 88, 89, 90, 91, 92, 93)
	 */
	GPIO_FN_MSIOF1_TSCK_39,	GPIO_FN_MSIOF1_TSYNC_40,
	GPIO_FN_MSIOF1_TSCK_88,	GPIO_FN_MSIOF1_TSYNC_89,
	GPIO_FN_MSIOF1_TXD_41,	GPIO_FN_MSIOF1_RXD_42,
	GPIO_FN_MSIOF1_TXD_90,	GPIO_FN_MSIOF1_RXD_91,
	GPIO_FN_MSIOF1_SS1_43,	GPIO_FN_MSIOF1_SS2_44,
	GPIO_FN_MSIOF1_SS1_92,	GPIO_FN_MSIOF1_SS2_93,
	GPIO_FN_MSIOF1_RSCK,	GPIO_FN_MSIOF1_RSYNC,
	GPIO_FN_MSIOF1_MCK0,	GPIO_FN_MSIOF1_MCK1,

	/*
	 * MSIOF2	(PORT 134, 135, 136, 137, 138, 139
	 *		      148, 149, 150, 151)
	 */
	GPIO_FN_MSIOF2_RSCK,	GPIO_FN_MSIOF2_RSYNC,
	GPIO_FN_MSIOF2_MCK0,	GPIO_FN_MSIOF2_MCK1,
	GPIO_FN_MSIOF2_SS1,	GPIO_FN_MSIOF2_SS2,
	GPIO_FN_MSIOF2_TSYNC,	GPIO_FN_MSIOF2_TSCK,
	GPIO_FN_MSIOF2_RXD,	GPIO_FN_MSIOF2_TXD,

	/* MSIOF3	(PORT 76, 77, 78, 79, 80, 81, 82, 83) */
	GPIO_FN_BBIF1_RXD,	GPIO_FN_BBIF1_TSYNC,
	GPIO_FN_BBIF1_TSCK,	GPIO_FN_BBIF1_TXD,
	GPIO_FN_BBIF1_RSCK,	GPIO_FN_BBIF1_RSYNC,
	GPIO_FN_BBIF1_FLOW,	GPIO_FN_BB_RX_FLOW_N,

	/* MSIOF4	(PORT 0, 1, 2, 3) */
	GPIO_FN_BBIF2_TSCK1,	GPIO_FN_BBIF2_TSYNC1,
	GPIO_FN_BBIF2_TXD1,	GPIO_FN_BBIF2_RXD,

	/* FSI		(PORT 4, 5, 6, 7, 8, 9, 10, 11, 15) */
	GPIO_FN_FSIACK,		GPIO_FN_FSIBCK,
	GPIO_FN_FSIAILR,	GPIO_FN_FSIAIBT,
	GPIO_FN_FSIAISLD,	GPIO_FN_FSIAOMC,
	GPIO_FN_FSIAOLR,	GPIO_FN_FSIAOBT,
	GPIO_FN_FSIAOSLD,	GPIO_FN_FSIASPDIF_11,
	GPIO_FN_FSIASPDIF_15,

	/* FMSI		(PORT 12, 13, 14, 15, 16, 17, 18, 65) */
	GPIO_FN_FMSOCK,		GPIO_FN_FMSOOLR,
	GPIO_FN_FMSIOLR,	GPIO_FN_FMSOOBT,
	GPIO_FN_FMSIOBT,	GPIO_FN_FMSOSLD,
	GPIO_FN_FMSOILR,	GPIO_FN_FMSIILR,
	GPIO_FN_FMSOIBT,	GPIO_FN_FMSIIBT,
	GPIO_FN_FMSISLD,	GPIO_FN_FMSICK,

	/* SCIFA0	(PORT 152, 153, 156, 157, 158) */
	GPIO_FN_SCIFA0_TXD,	GPIO_FN_SCIFA0_RXD,
	GPIO_FN_SCIFA0_SCK,	GPIO_FN_SCIFA0_RTS,
	GPIO_FN_SCIFA0_CTS,

	/* SCIFA1	(PORT 154, 155, 159, 160, 161) */
	GPIO_FN_SCIFA1_TXD,	GPIO_FN_SCIFA1_RXD,
	GPIO_FN_SCIFA1_SCK,	GPIO_FN_SCIFA1_RTS,
	GPIO_FN_SCIFA1_CTS,

	/* SCIFA2	(PORT 94, 95, 96, 97, 98) */
	GPIO_FN_SCIFA2_CTS1,	GPIO_FN_SCIFA2_RTS1,
	GPIO_FN_SCIFA2_TXD1,	GPIO_FN_SCIFA2_RXD1,
	GPIO_FN_SCIFA2_SCK1,

	/* SCIFA3	(PORT 43, 44,
			     140, 141, 142, 143, 144) */
	GPIO_FN_SCIFA3_CTS_43,	GPIO_FN_SCIFA3_CTS_140,
	GPIO_FN_SCIFA3_RTS_44,	GPIO_FN_SCIFA3_RTS_141,
	GPIO_FN_SCIFA3_SCK,	GPIO_FN_SCIFA3_TXD,
	GPIO_FN_SCIFA3_RXD,

	/* SCIFA4	(PORT 5, 6) */
	GPIO_FN_SCIFA4_RXD,	GPIO_FN_SCIFA4_TXD,

	/* SCIFA5	(PORT 8, 12) */
	GPIO_FN_SCIFA5_RXD,	GPIO_FN_SCIFA5_TXD,

	/* SCIFB	(PORT 162, 163, 164, 165, 166) */
	GPIO_FN_SCIFB_SCK,	GPIO_FN_SCIFB_RTS,
	GPIO_FN_SCIFB_CTS,	GPIO_FN_SCIFB_TXD,
	GPIO_FN_SCIFB_RXD,

	/*
	 * CEU		(PORT 16, 17,
	 *		      100, 101, 102, 103, 104, 105, 106, 107, 108, 109,
	 *		      110, 111, 112, 113, 114, 115, 116, 117, 118, 119,
	 *		      120)
	 */
	GPIO_FN_VIO_HD,		GPIO_FN_VIO_CKO1,	GPIO_FN_VIO_CKO2,
	GPIO_FN_VIO_VD,		GPIO_FN_VIO_CLK,	GPIO_FN_VIO_FIELD,
	GPIO_FN_VIO_CKO,
	GPIO_FN_VIO_D0,		GPIO_FN_VIO_D1,		GPIO_FN_VIO_D2,
	GPIO_FN_VIO_D3,		GPIO_FN_VIO_D4,		GPIO_FN_VIO_D5,
	GPIO_FN_VIO_D6,		GPIO_FN_VIO_D7,		GPIO_FN_VIO_D8,
	GPIO_FN_VIO_D9,		GPIO_FN_VIO_D10,	GPIO_FN_VIO_D11,
	GPIO_FN_VIO_D12,	GPIO_FN_VIO_D13,	GPIO_FN_VIO_D14,
	GPIO_FN_VIO_D15,

	/* USB0		(PORT 113, 114, 115, 116, 117, 167) */
	GPIO_FN_IDIN_0,		GPIO_FN_EXTLP_0,
	GPIO_FN_OVCN2_0,	GPIO_FN_PWEN_0,
	GPIO_FN_OVCN_0,		GPIO_FN_VBUS0_0,

	/* USB1		(PORT 18, 113, 114, 115, 116, 117, 138, 162, 168) */
	GPIO_FN_IDIN_1_18,	GPIO_FN_IDIN_1_113,
	GPIO_FN_PWEN_1_115,	GPIO_FN_PWEN_1_138,
	GPIO_FN_OVCN_1_114,	GPIO_FN_OVCN_1_162,
	GPIO_FN_EXTLP_1,	GPIO_FN_OVCN2_1,
	GPIO_FN_VBUS0_1,

	/* GPIO		(PORT 41, 42, 43, 44) */
	GPIO_FN_GPI0,	GPIO_FN_GPI1,	GPIO_FN_GPO0,	GPIO_FN_GPO1,

	/*
	 * BSC		(PORT 19,
	 *		      20, 21, 22, 25, 26, 27, 28, 29,
	 *		      30, 31, 32, 33, 34, 35, 36, 37, 38, 39,
	 *		      40, 41, 42, 43, 44, 45,
	 *		      62, 63, 64, 65, 66, 67,
	 *		      71, 72, 74, 75)
	 */
	GPIO_FN_BS,	GPIO_FN_WE1,
	GPIO_FN_CKO,	GPIO_FN_WAIT,	GPIO_FN_RDWR,

	GPIO_FN_A0,	GPIO_FN_A1,	GPIO_FN_A2,	GPIO_FN_A3,
	GPIO_FN_A6,	GPIO_FN_A7,	GPIO_FN_A8,	GPIO_FN_A9,
	GPIO_FN_A10,	GPIO_FN_A11,	GPIO_FN_A12,	GPIO_FN_A13,
	GPIO_FN_A14,	GPIO_FN_A15,	GPIO_FN_A16,	GPIO_FN_A17,
	GPIO_FN_A18,	GPIO_FN_A19,	GPIO_FN_A20,	GPIO_FN_A21,
	GPIO_FN_A22,	GPIO_FN_A23,	GPIO_FN_A24,	GPIO_FN_A25,
	GPIO_FN_A26,

	GPIO_FN_CS0,	GPIO_FN_CS2,	GPIO_FN_CS4,
	GPIO_FN_CS5A,	GPIO_FN_CS5B,	GPIO_FN_CS6A,

	/*
	 * BSC/FLCTL		(PORT 23, 24,
	 *			      46, 47, 48, 49,
	 *			      50, 51, 52, 53, 54, 55, 56, 57, 58, 59,
	 *			      60, 61, 69, 70)
	 */
	GPIO_FN_RD_FSC,		GPIO_FN_WE0_FWE,
	GPIO_FN_A4_FOE,		GPIO_FN_A5_FCDE,
	GPIO_FN_D0_NAF0,	GPIO_FN_D1_NAF1,	GPIO_FN_D2_NAF2,
	GPIO_FN_D3_NAF3,	GPIO_FN_D4_NAF4,	GPIO_FN_D5_NAF5,
	GPIO_FN_D6_NAF6,	GPIO_FN_D7_NAF7,	GPIO_FN_D8_NAF8,
	GPIO_FN_D9_NAF9,	GPIO_FN_D10_NAF10,	GPIO_FN_D11_NAF11,
	GPIO_FN_D12_NAF12,	GPIO_FN_D13_NAF13,	GPIO_FN_D14_NAF14,
	GPIO_FN_D15_NAF15,

	/*
	 * MMCIF(1)		(PORT 84, 85, 86, 87, 88, 89,
	 *			      90, 91, 92, 99)
	 */
	GPIO_FN_MMCD0_0,	GPIO_FN_MMCD0_1,	GPIO_FN_MMCD0_2,
	GPIO_FN_MMCD0_3,	GPIO_FN_MMCD0_4,	GPIO_FN_MMCD0_5,
	GPIO_FN_MMCD0_6,	GPIO_FN_MMCD0_7,
	GPIO_FN_MMCCMD0,	GPIO_FN_MMCCLK0,

	/* MMCIF(2)		(PORT 54, 55, 56, 57, 58, 59, 60, 61, 66, 67) */
	GPIO_FN_MMCD1_0,	GPIO_FN_MMCD1_1,	GPIO_FN_MMCD1_2,
	GPIO_FN_MMCD1_3,	GPIO_FN_MMCD1_4,	GPIO_FN_MMCD1_5,
	GPIO_FN_MMCD1_6,	GPIO_FN_MMCD1_7,
	GPIO_FN_MMCCLK1,	GPIO_FN_MMCCMD1,

	/* SPU2		(PORT 65) */
	GPIO_FN_VINT_I,

	/* FLCTL	(PORT 66, 68, 73) */
	GPIO_FN_FCE1,	GPIO_FN_FCE0,	GPIO_FN_FRB,

	/* HSI		(PORT 76, 77, 78, 79, 80, 81, 82, 83) */
	GPIO_FN_GP_RX_FLAG,	GPIO_FN_GP_RX_DATA,	GPIO_FN_GP_TX_READY,
	GPIO_FN_GP_RX_WAKE,	GPIO_FN_MP_TX_FLAG,	GPIO_FN_MP_TX_DATA,
	GPIO_FN_MP_RX_READY,	GPIO_FN_MP_TX_WAKE,

	/*
	 * MFI		(PORT 76, 77, 78, 79,
	 *		      80, 81, 82, 83, 84, 85, 86, 87, 88, 89,
	 *		      90, 91, 92, 93, 94, 95, 96, 97, 98, 99)
	 */
	GPIO_FN_MFIv6,	/* see MSEL4CR 6 */
	GPIO_FN_MFIv4,	/* see MSEL4CR 6 */

	GPIO_FN_MEMC_CS0,		GPIO_FN_MEMC_BUSCLK_MEMC_A0,
	GPIO_FN_MEMC_CS1_MEMC_A1,	GPIO_FN_MEMC_ADV_MEMC_DREQ0,
	GPIO_FN_MEMC_WAIT_MEMC_DREQ1,	GPIO_FN_MEMC_NOE,
	GPIO_FN_MEMC_NWE,		GPIO_FN_MEMC_INT,

	GPIO_FN_MEMC_AD0,	GPIO_FN_MEMC_AD1,	GPIO_FN_MEMC_AD2,
	GPIO_FN_MEMC_AD3,	GPIO_FN_MEMC_AD4,	GPIO_FN_MEMC_AD5,
	GPIO_FN_MEMC_AD6,	GPIO_FN_MEMC_AD7,	GPIO_FN_MEMC_AD8,
	GPIO_FN_MEMC_AD9,	GPIO_FN_MEMC_AD10,	GPIO_FN_MEMC_AD11,
	GPIO_FN_MEMC_AD12,	GPIO_FN_MEMC_AD13,	GPIO_FN_MEMC_AD14,
	GPIO_FN_MEMC_AD15,

	/* SIM		(PORT 94, 95, 98) */
	GPIO_FN_SIM_RST,	GPIO_FN_SIM_CLK,	GPIO_FN_SIM_D,

	/* TPU		(PORT 93, 99, 112, 160, 161) */
	GPIO_FN_TPU0TO0,	GPIO_FN_TPU0TO1,
	GPIO_FN_TPU0TO2_93,	GPIO_FN_TPU0TO2_99,
	GPIO_FN_TPU0TO3,

	/* I2C2		(PORT 110, 111) */
	GPIO_FN_I2C_SCL2,	GPIO_FN_I2C_SDA2,

	/* I2C3(1)	(PORT 114, 115) */
	GPIO_FN_I2C_SCL3,	GPIO_FN_I2C_SDA3,

	/* I2C3(2)	(PORT 137, 145) */
	GPIO_FN_I2C_SCL3S,	GPIO_FN_I2C_SDA3S,

	/* I2C4(2)	(PORT 116, 117) */
	GPIO_FN_I2C_SCL4,	GPIO_FN_I2C_SDA4,

	/* I2C4(2)	(PORT 146, 147) */
	GPIO_FN_I2C_SCL4S,	GPIO_FN_I2C_SDA4S,

	/*
	 * KEYSC	(PORT 121, 122, 123, 124, 125, 126, 127, 128, 129,
	 *		      130, 131, 132, 133, 134, 135, 136)
	 */
	GPIO_FN_KEYOUT0,	GPIO_FN_KEYIN0_121,	GPIO_FN_KEYIN0_136,
	GPIO_FN_KEYOUT1,	GPIO_FN_KEYIN1_122,	GPIO_FN_KEYIN1_135,
	GPIO_FN_KEYOUT2,	GPIO_FN_KEYIN2_123,	GPIO_FN_KEYIN2_134,
	GPIO_FN_KEYOUT3,	GPIO_FN_KEYIN3_124,	GPIO_FN_KEYIN3_133,
	GPIO_FN_KEYOUT4,	GPIO_FN_KEYIN4,
	GPIO_FN_KEYOUT5,	GPIO_FN_KEYIN5,
	GPIO_FN_KEYOUT6,	GPIO_FN_KEYIN6,
	GPIO_FN_KEYOUT7,	GPIO_FN_KEYIN7,

	/*
	 * LCDC		(PORT      121, 122, 123, 124, 125, 126, 127, 128, 129,
	 *		      130, 131, 132, 133, 134, 135, 136, 137, 138, 139,
	 *		      140, 141, 142, 143, 144, 145, 146, 147, 148, 149,
	 *		      150, 151)
	 */
	GPIO_FN_LCDC0_SELECT, /* LCDC 0 */
	GPIO_FN_LCDC1_SELECT, /* LCDC 1 */
	GPIO_FN_LCDHSYN,	GPIO_FN_LCDCS,	GPIO_FN_LCDVSYN,
	GPIO_FN_LCDDCK,		GPIO_FN_LCDWR,	GPIO_FN_LCDRD,
	GPIO_FN_LCDDISP,	GPIO_FN_LCDRS,	GPIO_FN_LCDLCLK,
	GPIO_FN_LCDDON,

	GPIO_FN_LCDD0,	GPIO_FN_LCDD1,	GPIO_FN_LCDD2,	GPIO_FN_LCDD3,
	GPIO_FN_LCDD4,	GPIO_FN_LCDD5,	GPIO_FN_LCDD6,	GPIO_FN_LCDD7,
	GPIO_FN_LCDD8,	GPIO_FN_LCDD9,	GPIO_FN_LCDD10,	GPIO_FN_LCDD11,
	GPIO_FN_LCDD12,	GPIO_FN_LCDD13,	GPIO_FN_LCDD14,	GPIO_FN_LCDD15,
	GPIO_FN_LCDD16,	GPIO_FN_LCDD17,	GPIO_FN_LCDD18,	GPIO_FN_LCDD19,
	GPIO_FN_LCDD20,	GPIO_FN_LCDD21,	GPIO_FN_LCDD22,	GPIO_FN_LCDD23,

	/* IRDA		(PORT 139, 140, 141, 142) */
	GPIO_FN_IRDA_OUT,	GPIO_FN_IRDA_IN,	GPIO_FN_IRDA_FIRSEL,
	GPIO_FN_IROUT_139,	GPIO_FN_IROUT_140,

	/* TSIF1	(PORT 156, 157, 158, 159) */
	GPIO_FN_TS0_1SELECT, /* TSIF0 - 1 select */
	GPIO_FN_TS0_2SELECT, /* TSIF0 - 2 select */
	GPIO_FN_TS1_1SELECT, /* TSIF1 - 1 select */
	GPIO_FN_TS1_2SELECT, /* TSIF1 - 2 select */

	GPIO_FN_TS_SPSYNC1,	GPIO_FN_TS_SDAT1,
	GPIO_FN_TS_SDEN1,	GPIO_FN_TS_SCK1,

	/* TSIF2	(PORT 137, 145, 146, 147) */
	GPIO_FN_TS_SPSYNC2,	GPIO_FN_TS_SDAT2,
	GPIO_FN_TS_SDEN2,	GPIO_FN_TS_SCK2,

	/* HDMI		(PORT 169, 170) */
	GPIO_FN_HDMI_HPD,	GPIO_FN_HDMI_CEC,

	/* SDHI0	(PORT 171, 172, 173, 174, 175, 176, 177, 178) */
	GPIO_FN_SDHICLK0,	GPIO_FN_SDHICD0,
	GPIO_FN_SDHICMD0,	GPIO_FN_SDHIWP0,
	GPIO_FN_SDHID0_0,	GPIO_FN_SDHID0_1,
	GPIO_FN_SDHID0_2,	GPIO_FN_SDHID0_3,

	/* SDHI1	(PORT 179, 180, 181, 182, 183, 184) */
	GPIO_FN_SDHICLK1,	GPIO_FN_SDHICMD1,	GPIO_FN_SDHID1_0,
	GPIO_FN_SDHID1_1,	GPIO_FN_SDHID1_2,	GPIO_FN_SDHID1_3,

	/* SDHI2	(PORT 185, 186, 187, 188, 189, 190) */
	GPIO_FN_SDHICLK2,	GPIO_FN_SDHICMD2,	GPIO_FN_SDHID2_0,
	GPIO_FN_SDHID2_1,	GPIO_FN_SDHID2_2,	GPIO_FN_SDHID2_3,

	/* SDENC	see MSEL4CR 19 */
	GPIO_FN_SDENC_CPG,
	GPIO_FN_SDENC_DV_CLKI,
};

/* DMA slave IDs */
enum {
	SHDMA_SLAVE_SCIF0_TX,
	SHDMA_SLAVE_SCIF0_RX,
	SHDMA_SLAVE_SCIF1_TX,
	SHDMA_SLAVE_SCIF1_RX,
	SHDMA_SLAVE_SCIF2_TX,
	SHDMA_SLAVE_SCIF2_RX,
	SHDMA_SLAVE_SCIF3_TX,
	SHDMA_SLAVE_SCIF3_RX,
	SHDMA_SLAVE_SCIF4_TX,
	SHDMA_SLAVE_SCIF4_RX,
	SHDMA_SLAVE_SCIF5_TX,
	SHDMA_SLAVE_SCIF5_RX,
	SHDMA_SLAVE_SCIF6_TX,
	SHDMA_SLAVE_SCIF6_RX,
	SHDMA_SLAVE_SDHI0_RX,
	SHDMA_SLAVE_SDHI0_TX,
	SHDMA_SLAVE_SDHI1_RX,
	SHDMA_SLAVE_SDHI1_TX,
	SHDMA_SLAVE_SDHI2_RX,
	SHDMA_SLAVE_SDHI2_TX,
};

extern struct clk sh7372_extal1_clk;
extern struct clk sh7372_extal2_clk;
extern struct clk sh7372_dv_clki_clk;
extern struct clk sh7372_dv_clki_div2_clk;
extern struct clk sh7372_pllc2_clk;
extern struct clk sh7372_fsiack_clk;
extern struct clk sh7372_fsibck_clk;
<<<<<<< HEAD
=======
extern struct clk sh7372_fsidiva_clk;
extern struct clk sh7372_fsidivb_clk;
>>>>>>> e53beacd

#endif /* __ASM_SH7372_H__ */<|MERGE_RESOLUTION|>--- conflicted
+++ resolved
@@ -464,10 +464,7 @@
 extern struct clk sh7372_pllc2_clk;
 extern struct clk sh7372_fsiack_clk;
 extern struct clk sh7372_fsibck_clk;
-<<<<<<< HEAD
-=======
 extern struct clk sh7372_fsidiva_clk;
 extern struct clk sh7372_fsidivb_clk;
->>>>>>> e53beacd
 
 #endif /* __ASM_SH7372_H__ */