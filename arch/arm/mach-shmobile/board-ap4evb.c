/*
 * AP4EVB board support
 *
 * Copyright (C) 2010  Magnus Damm
 * Copyright (C) 2008  Yoshihiro Shimoda
 *
 * This program is free software; you can redistribute it and/or modify
 * it under the terms of the GNU General Public License as published by
 * the Free Software Foundation; version 2 of the License.
 *
 * This program is distributed in the hope that it will be useful,
 * but WITHOUT ANY WARRANTY; without even the implied warranty of
 * MERCHANTABILITY or FITNESS FOR A PARTICULAR PURPOSE.  See the
 * GNU General Public License for more details.
 *
 * You should have received a copy of the GNU General Public License
 * along with this program; if not, write to the Free Software
 * Foundation, Inc., 51 Franklin St, Fifth Floor, Boston, MA  02110-1301  USA
 */
#include <linux/clk.h>
#include <linux/kernel.h>
#include <linux/init.h>
#include <linux/interrupt.h>
#include <linux/irq.h>
#include <linux/platform_device.h>
#include <linux/delay.h>
#include <linux/mfd/sh_mobile_sdhi.h>
#include <linux/mfd/tmio.h>
#include <linux/mmc/host.h>
#include <linux/mtd/mtd.h>
#include <linux/mtd/partitions.h>
#include <linux/mtd/physmap.h>
#include <linux/mmc/sh_mmcif.h>
#include <linux/i2c.h>
#include <linux/i2c/tsc2007.h>
#include <linux/io.h>
#include <linux/smsc911x.h>
#include <linux/sh_intc.h>
#include <linux/sh_clk.h>
#include <linux/gpio.h>
#include <linux/input.h>
#include <linux/leds.h>
#include <linux/input/sh_keysc.h>
#include <linux/usb/r8a66597.h>

#include <media/sh_mobile_ceu.h>
#include <media/sh_mobile_csi2.h>
#include <media/soc_camera.h>

#include <sound/sh_fsi.h>

#include <video/sh_mobile_hdmi.h>
#include <video/sh_mobile_lcdc.h>
#include <video/sh_mipi_dsi.h>

#include <mach/common.h>
#include <mach/irqs.h>
#include <mach/sh7372.h>

#include <asm/mach-types.h>
#include <asm/mach/arch.h>
#include <asm/mach/map.h>
#include <asm/mach/time.h>

/*
 * Address	Interface		BusWidth	note
 * ------------------------------------------------------------------
 * 0x0000_0000	NOR Flash ROM (MCP)	16bit		SW7 : bit1 = ON
 * 0x0800_0000	user area		-
 * 0x1000_0000	NOR Flash ROM (MCP)	16bit		SW7 : bit1 = OFF
 * 0x1400_0000	Ether (LAN9220)		16bit
 * 0x1600_0000	user area		-		cannot use with NAND
 * 0x1800_0000	user area		-
 * 0x1A00_0000	-
 * 0x4000_0000	LPDDR2-SDRAM (POP)	32bit
 */

/*
 * NOR Flash ROM
 *
 *  SW1  |     SW2    | SW7  | NOR Flash ROM
 *  bit1 | bit1  bit2 | bit1 | Memory allocation
 * ------+------------+------+------------------
 *  OFF  | ON     OFF | ON   |    Area 0
 *  OFF  | ON     OFF | OFF  |    Area 4
 */

/*
 * NAND Flash ROM
 *
 *  SW1  |     SW2    | SW7  | NAND Flash ROM
 *  bit1 | bit1  bit2 | bit2 | Memory allocation
 * ------+------------+------+------------------
 *  OFF  | ON     OFF | ON   |    FCE 0
 *  OFF  | ON     OFF | OFF  |    FCE 1
 */

/*
 * SMSC 9220
 *
 *  SW1		SMSC 9220
 * -----------------------
 *  ON		access disable
 *  OFF		access enable
 */

/*
 * LCD / IRQ / KEYSC / IrDA
 *
 * IRQ = IRQ26 (TS), IRQ27 (VIO), IRQ28 (QHD-TouchScreen)
 * LCD = 2nd LCDC (WVGA)
 *
 * 		|		SW43			|
 * SW3		|	ON		|	OFF	|
 * -------------+-----------------------+---------------+
 * ON		| KEY / IrDA		| LCD		|
 * OFF		| KEY / IrDA / IRQ	| IRQ		|
 *
 *
 * QHD / WVGA display
 *
 * You can choice display type on menuconfig.
 * Then, check above dip-switch.
 */

/*
 * USB
 *
 * J7 : 1-2  MAX3355E VBUS
 *      2-3  DC 5.0V
 *
 * S39: bit2: off
 */

/*
 * FSI/FSMI
 *
 * SW41	:  ON : SH-Mobile AP4 Audio Mode
 *	: OFF : Bluetooth Audio Mode
 */

/*
 * MMC0/SDHI1 (CN7)
 *
 * J22 : select card voltage
 *       1-2 pin : 1.8v
 *       2-3 pin : 3.3v
 *
 *        SW1  |             SW33
 *             | bit1 | bit2 | bit3 | bit4
 * ------------+------+------+------+-------
 * MMC0   OFF  |  OFF |  ON  |  ON  |  X
 * SDHI1  OFF  |  ON  |   X  |  OFF | ON
 *
 * voltage lebel
 * CN7 : 1.8v
 * CN12: 3.3v
 */

/* MTD */
static struct mtd_partition nor_flash_partitions[] = {
	{
		.name		= "loader",
		.offset		= 0x00000000,
		.size		= 512 * 1024,
		.mask_flags	= MTD_WRITEABLE,
	},
	{
		.name		= "bootenv",
		.offset		= MTDPART_OFS_APPEND,
		.size		= 512 * 1024,
		.mask_flags	= MTD_WRITEABLE,
	},
	{
		.name		= "kernel_ro",
		.offset		= MTDPART_OFS_APPEND,
		.size		= 8 * 1024 * 1024,
		.mask_flags	= MTD_WRITEABLE,
	},
	{
		.name		= "kernel",
		.offset		= MTDPART_OFS_APPEND,
		.size		= 8 * 1024 * 1024,
	},
	{
		.name		= "data",
		.offset		= MTDPART_OFS_APPEND,
		.size		= MTDPART_SIZ_FULL,
	},
};

static struct physmap_flash_data nor_flash_data = {
	.width		= 2,
	.parts		= nor_flash_partitions,
	.nr_parts	= ARRAY_SIZE(nor_flash_partitions),
};

static struct resource nor_flash_resources[] = {
	[0]	= {
		.start	= 0x00000000,
		.end	= 0x08000000 - 1,
		.flags	= IORESOURCE_MEM,
	}
};

static struct platform_device nor_flash_device = {
	.name		= "physmap-flash",
	.dev		= {
		.platform_data	= &nor_flash_data,
	},
	.num_resources	= ARRAY_SIZE(nor_flash_resources),
	.resource	= nor_flash_resources,
};

/* SMSC 9220 */
static struct resource smc911x_resources[] = {
	{
		.start	= 0x14000000,
		.end	= 0x16000000 - 1,
		.flags	= IORESOURCE_MEM,
	}, {
		.start	= evt2irq(0x02c0) /* IRQ6A */,
		.flags	= IORESOURCE_IRQ | IORESOURCE_IRQ_LOWLEVEL,
	},
};

static struct smsc911x_platform_config smsc911x_info = {
	.flags		= SMSC911X_USE_16BIT | SMSC911X_SAVE_MAC_ADDRESS,
	.irq_polarity   = SMSC911X_IRQ_POLARITY_ACTIVE_LOW,
	.irq_type       = SMSC911X_IRQ_TYPE_PUSH_PULL,
};

static struct platform_device smc911x_device = {
	.name           = "smsc911x",
	.id             = -1,
	.num_resources  = ARRAY_SIZE(smc911x_resources),
	.resource       = smc911x_resources,
	.dev            = {
		.platform_data = &smsc911x_info,
	},
};

/*
 * The card detect pin of the top SD/MMC slot (CN7) is active low and is
 * connected to GPIO A22 of SH7372 (GPIO_PORT41).
 */
static int slot_cn7_get_cd(struct platform_device *pdev)
{
	if (gpio_is_valid(GPIO_PORT41))
		return !gpio_get_value(GPIO_PORT41);
	else
		return -ENXIO;
}

/* SH_MMCIF */
static struct resource sh_mmcif_resources[] = {
	[0] = {
		.name	= "MMCIF",
		.start	= 0xE6BD0000,
		.end	= 0xE6BD00FF,
		.flags	= IORESOURCE_MEM,
	},
	[1] = {
		/* MMC ERR */
		.start	= evt2irq(0x1ac0),
		.flags	= IORESOURCE_IRQ,
	},
	[2] = {
		/* MMC NOR */
		.start	= evt2irq(0x1ae0),
		.flags	= IORESOURCE_IRQ,
	},
};

static struct sh_mmcif_plat_data sh_mmcif_plat = {
	.sup_pclk	= 0,
	.ocr		= MMC_VDD_165_195 | MMC_VDD_32_33 | MMC_VDD_33_34,
	.caps		= MMC_CAP_4_BIT_DATA |
			  MMC_CAP_8_BIT_DATA |
			  MMC_CAP_NEEDS_POLL,
	.get_cd		= slot_cn7_get_cd,
};

static struct platform_device sh_mmcif_device = {
	.name		= "sh_mmcif",
	.id		= 0,
	.dev		= {
		.dma_mask		= NULL,
		.coherent_dma_mask	= 0xffffffff,
		.platform_data		= &sh_mmcif_plat,
	},
	.num_resources	= ARRAY_SIZE(sh_mmcif_resources),
	.resource	= sh_mmcif_resources,
};

/* SDHI0 */
static struct sh_mobile_sdhi_info sdhi0_info = {
	.dma_slave_tx	= SHDMA_SLAVE_SDHI0_TX,
	.dma_slave_rx	= SHDMA_SLAVE_SDHI0_RX,
};

static struct resource sdhi0_resources[] = {
	[0] = {
		.name	= "SDHI0",
		.start  = 0xe6850000,
		.end    = 0xe68501ff,
		.flags  = IORESOURCE_MEM,
	},
	[1] = {
		.start  = evt2irq(0x0e00) /* SDHI0 */,
		.flags  = IORESOURCE_IRQ,
	},
};

static struct platform_device sdhi0_device = {
	.name           = "sh_mobile_sdhi",
	.num_resources  = ARRAY_SIZE(sdhi0_resources),
	.resource       = sdhi0_resources,
	.id             = 0,
	.dev	= {
		.platform_data	= &sdhi0_info,
	},
};

/* SDHI1 */
static struct sh_mobile_sdhi_info sdhi1_info = {
	.dma_slave_tx	= SHDMA_SLAVE_SDHI1_TX,
	.dma_slave_rx	= SHDMA_SLAVE_SDHI1_RX,
	.tmio_ocr_mask	= MMC_VDD_165_195,
	.tmio_flags	= TMIO_MMC_WRPROTECT_DISABLE,
	.tmio_caps	= MMC_CAP_NEEDS_POLL,
	.get_cd		= slot_cn7_get_cd,
};

static struct resource sdhi1_resources[] = {
	[0] = {
		.name	= "SDHI1",
		.start  = 0xe6860000,
		.end    = 0xe68601ff,
		.flags  = IORESOURCE_MEM,
	},
	[1] = {
		.start  = evt2irq(0x0e80),
		.flags  = IORESOURCE_IRQ,
	},
};

static struct platform_device sdhi1_device = {
	.name           = "sh_mobile_sdhi",
	.num_resources  = ARRAY_SIZE(sdhi1_resources),
	.resource       = sdhi1_resources,
	.id             = 1,
	.dev	= {
		.platform_data	= &sdhi1_info,
	},
};

/* USB1 */
static void usb1_host_port_power(int port, int power)
{
	if (!power) /* only power-on supported for now */
		return;

	/* set VBOUT/PWEN and EXTLP1 in DVSTCTR */
	__raw_writew(__raw_readw(0xE68B0008) | 0x600, 0xE68B0008);
}

static struct r8a66597_platdata usb1_host_data = {
	.on_chip	= 1,
	.port_power	= usb1_host_port_power,
};

static struct resource usb1_host_resources[] = {
	[0] = {
		.name	= "USBHS",
		.start	= 0xE68B0000,
		.end	= 0xE68B00E6 - 1,
		.flags	= IORESOURCE_MEM,
	},
	[1] = {
		.start	= evt2irq(0x1ce0) /* USB1_USB1I0 */,
		.flags	= IORESOURCE_IRQ,
	},
};

static struct platform_device usb1_host_device = {
	.name	= "r8a66597_hcd",
	.id	= 1,
	.dev = {
		.dma_mask		= NULL,         /*  not use dma */
		.coherent_dma_mask	= 0xffffffff,
		.platform_data		= &usb1_host_data,
	},
	.num_resources	= ARRAY_SIZE(usb1_host_resources),
	.resource	= usb1_host_resources,
};

const static struct fb_videomode ap4evb_lcdc_modes[] = {
	{
#ifdef CONFIG_AP4EVB_QHD
		.name		= "R63302(QHD)",
		.xres		= 544,
		.yres		= 961,
		.left_margin	= 72,
		.right_margin	= 600,
		.hsync_len	= 16,
		.upper_margin	= 8,
		.lower_margin	= 8,
		.vsync_len	= 2,
		.sync		= FB_SYNC_VERT_HIGH_ACT | FB_SYNC_HOR_HIGH_ACT,
#else
		.name		= "WVGA Panel",
		.xres		= 800,
		.yres		= 480,
		.left_margin	= 220,
		.right_margin	= 110,
		.hsync_len	= 70,
		.upper_margin	= 20,
		.lower_margin	= 5,
		.vsync_len	= 5,
		.sync		= 0,
#endif
	},
};

static struct sh_mobile_lcdc_info lcdc_info = {
	.ch[0] = {
		.chan = LCDC_CHAN_MAINLCD,
		.bpp = 16,
		.lcd_cfg = ap4evb_lcdc_modes,
		.num_cfg = ARRAY_SIZE(ap4evb_lcdc_modes),
	}
};

static struct resource lcdc_resources[] = {
	[0] = {
		.name	= "LCDC",
		.start	= 0xfe940000, /* P4-only space */
		.end	= 0xfe943fff,
		.flags	= IORESOURCE_MEM,
	},
	[1] = {
		.start	= intcs_evt2irq(0x580),
		.flags	= IORESOURCE_IRQ,
	},
};

static struct platform_device lcdc_device = {
	.name		= "sh_mobile_lcdc_fb",
	.num_resources	= ARRAY_SIZE(lcdc_resources),
	.resource	= lcdc_resources,
	.dev	= {
		.platform_data	= &lcdc_info,
		.coherent_dma_mask = ~0,
	},
};

/*
 * QHD display
 */
#ifdef CONFIG_AP4EVB_QHD

/* KEYSC (Needs SW43 set to ON) */
static struct sh_keysc_info keysc_info = {
	.mode		= SH_KEYSC_MODE_1,
	.scan_timing	= 3,
	.delay		= 2500,
	.keycodes = {
		KEY_0, KEY_1, KEY_2, KEY_3, KEY_4,
		KEY_5, KEY_6, KEY_7, KEY_8, KEY_9,
		KEY_A, KEY_B, KEY_C, KEY_D, KEY_E,
		KEY_F, KEY_G, KEY_H, KEY_I, KEY_J,
		KEY_K, KEY_L, KEY_M, KEY_N, KEY_O,
	},
};

static struct resource keysc_resources[] = {
	[0] = {
		.name	= "KEYSC",
		.start  = 0xe61b0000,
		.end    = 0xe61b0063,
		.flags  = IORESOURCE_MEM,
	},
	[1] = {
		.start  = evt2irq(0x0be0), /* KEYSC_KEY */
		.flags  = IORESOURCE_IRQ,
	},
};

static struct platform_device keysc_device = {
	.name           = "sh_keysc",
	.id             = 0, /* "keysc0" clock */
	.num_resources  = ARRAY_SIZE(keysc_resources),
	.resource       = keysc_resources,
	.dev	= {
		.platform_data	= &keysc_info,
	},
};

/* MIPI-DSI */
static struct resource mipidsi0_resources[] = {
	[0] = {
		.start  = 0xffc60000,
		.end    = 0xffc68fff,
		.flags  = IORESOURCE_MEM,
	},
};

static struct sh_mipi_dsi_info mipidsi0_info = {
	.data_format	= MIPI_RGB888,
	.lcd_chan	= &lcdc_info.ch[0],
};

static struct platform_device mipidsi0_device = {
	.name           = "sh-mipi-dsi",
	.num_resources  = ARRAY_SIZE(mipidsi0_resources),
	.resource       = mipidsi0_resources,
	.id             = 0,
	.dev	= {
		.platform_data	= &mipidsi0_info,
	},
};

/* This function will disappear when we switch to (runtime) PM */
static int __init ap4evb_init_display_clk(void)
{
	struct clk *lcdc_clk;
	struct clk *dsitx_clk;
	int ret;

	lcdc_clk = clk_get(&lcdc_device.dev, "sh_mobile_lcdc_fb.0");
	if (IS_ERR(lcdc_clk))
		return PTR_ERR(lcdc_clk);

	dsitx_clk = clk_get(&mipidsi0_device.dev, "sh-mipi-dsi.0");
	if (IS_ERR(dsitx_clk)) {
		ret = PTR_ERR(dsitx_clk);
		goto eclkdsitxget;
	}

	ret = clk_enable(lcdc_clk);
	if (ret < 0)
		goto eclklcdcon;

	ret = clk_enable(dsitx_clk);
	if (ret < 0)
		goto eclkdsitxon;

	return 0;

eclkdsitxon:
	clk_disable(lcdc_clk);
eclklcdcon:
	clk_put(dsitx_clk);
eclkdsitxget:
	clk_put(lcdc_clk);

	return ret;
}
device_initcall(ap4evb_init_display_clk);

static struct platform_device *qhd_devices[] __initdata = {
	&mipidsi0_device,
	&keysc_device,
};
#endif /* CONFIG_AP4EVB_QHD */

/* FSI */
#define IRQ_FSI		evt2irq(0x1840)
<<<<<<< HEAD
=======

static int fsi_set_rate(int is_porta, int rate)
{
	struct clk *fsib_clk;
	struct clk *fdiv_clk = &sh7372_fsidivb_clk;
	int ret;

	/* set_rate is not needed if port A */
	if (is_porta)
		return 0;

	fsib_clk = clk_get(NULL, "fsib_clk");
	if (IS_ERR(fsib_clk))
		return -EINVAL;

	switch (rate) {
	case 44100:
		clk_set_rate(fsib_clk, clk_round_rate(fsib_clk, 11283000));
		ret = SH_FSI_ACKMD_256 | SH_FSI_BPFMD_64;
		break;
	case 48000:
		clk_set_rate(fsib_clk, clk_round_rate(fsib_clk, 85428000));
		clk_set_rate(fdiv_clk, clk_round_rate(fdiv_clk, 12204000));
		ret = SH_FSI_ACKMD_256 | SH_FSI_BPFMD_64;
		break;
	default:
		pr_err("unsupported rate in FSI2 port B\n");
		ret = -EINVAL;
		break;
	}

	clk_put(fsib_clk);

	return ret;
}

>>>>>>> e53beacd
static struct sh_fsi_platform_info fsi_info = {
	.porta_flags = SH_FSI_BRS_INV |
		       SH_FSI_OUT_SLAVE_MODE |
		       SH_FSI_IN_SLAVE_MODE |
		       SH_FSI_OFMT(PCM) |
		       SH_FSI_IFMT(PCM),

	.portb_flags = SH_FSI_BRS_INV |
		       SH_FSI_BRM_INV |
		       SH_FSI_LRS_INV |
		       SH_FSI_OFMT(SPDIF),
	.set_rate = fsi_set_rate,
};

static struct resource fsi_resources[] = {
	[0] = {
		.name	= "FSI",
		.start	= 0xFE3C0000,
		.end	= 0xFE3C0400 - 1,
		.flags	= IORESOURCE_MEM,
	},
	[1] = {
		.start  = IRQ_FSI,
		.flags  = IORESOURCE_IRQ,
	},
};

static struct platform_device fsi_device = {
	.name		= "sh_fsi2",
	.id		= -1,
	.num_resources	= ARRAY_SIZE(fsi_resources),
	.resource	= fsi_resources,
	.dev	= {
		.platform_data	= &fsi_info,
	},
};

static struct sh_mobile_lcdc_info sh_mobile_lcdc1_info = {
	.clock_source = LCDC_CLK_EXTERNAL,
	.ch[0] = {
		.chan = LCDC_CHAN_MAINLCD,
		.bpp = 16,
		.interface_type = RGB24,
		.clock_divider = 1,
		.flags = LCDC_FLAGS_DWPOL,
	}
};

static struct resource lcdc1_resources[] = {
	[0] = {
		.name	= "LCDC1",
		.start	= 0xfe944000,
		.end	= 0xfe947fff,
		.flags	= IORESOURCE_MEM,
	},
	[1] = {
		.start	= intcs_evt2irq(0x1780),
		.flags	= IORESOURCE_IRQ,
	},
};

static struct platform_device lcdc1_device = {
	.name		= "sh_mobile_lcdc_fb",
	.num_resources	= ARRAY_SIZE(lcdc1_resources),
	.resource	= lcdc1_resources,
	.id             = 1,
	.dev	= {
		.platform_data	= &sh_mobile_lcdc1_info,
		.coherent_dma_mask = ~0,
	},
};

static struct sh_mobile_hdmi_info hdmi_info = {
	.lcd_chan = &sh_mobile_lcdc1_info.ch[0],
	.lcd_dev = &lcdc1_device.dev,
	.flags = HDMI_SND_SRC_SPDIF,
};

static struct resource hdmi_resources[] = {
	[0] = {
		.name	= "HDMI",
		.start	= 0xe6be0000,
		.end	= 0xe6be00ff,
		.flags	= IORESOURCE_MEM,
	},
	[1] = {
		/* There's also an HDMI interrupt on INTCS @ 0x18e0 */
		.start	= evt2irq(0x17e0),
		.flags	= IORESOURCE_IRQ,
	},
};

static struct platform_device hdmi_device = {
	.name		= "sh-mobile-hdmi",
	.num_resources	= ARRAY_SIZE(hdmi_resources),
	.resource	= hdmi_resources,
	.id             = -1,
	.dev	= {
		.platform_data	= &hdmi_info,
	},
};

static struct gpio_led ap4evb_leds[] = {
	{
		.name			= "led4",
		.gpio			= GPIO_PORT185,
		.default_state	= LEDS_GPIO_DEFSTATE_ON,
	},
	{
		.name			= "led2",
		.gpio			= GPIO_PORT186,
		.default_state	= LEDS_GPIO_DEFSTATE_ON,
	},
	{
		.name			= "led3",
		.gpio			= GPIO_PORT187,
		.default_state	= LEDS_GPIO_DEFSTATE_ON,
	},
	{
		.name			= "led1",
		.gpio			= GPIO_PORT188,
		.default_state	= LEDS_GPIO_DEFSTATE_ON,
	}
};

static struct gpio_led_platform_data ap4evb_leds_pdata = {
	.num_leds = ARRAY_SIZE(ap4evb_leds),
	.leds = ap4evb_leds,
};

static struct platform_device leds_device = {
	.name = "leds-gpio",
	.id = 0,
	.dev = {
		.platform_data  = &ap4evb_leds_pdata,
	},
};

static struct i2c_board_info imx074_info = {
	I2C_BOARD_INFO("imx074", 0x1a),
};

struct soc_camera_link imx074_link = {
	.bus_id		= 0,
	.board_info	= &imx074_info,
	.i2c_adapter_id	= 0,
	.module_name	= "imx074",
};

static struct platform_device ap4evb_camera = {
	.name   = "soc-camera-pdrv",
	.id     = 0,
	.dev    = {
		.platform_data = &imx074_link,
	},
};

static struct sh_csi2_client_config csi2_clients[] = {
	{
		.phy		= SH_CSI2_PHY_MAIN,
		.lanes		= 3,
		.channel	= 0,
		.pdev		= &ap4evb_camera,
	},
};

static struct sh_csi2_pdata csi2_info = {
	.type		= SH_CSI2C,
	.clients	= csi2_clients,
	.num_clients	= ARRAY_SIZE(csi2_clients),
	.flags		= SH_CSI2_ECC | SH_CSI2_CRC,
};

static struct resource csi2_resources[] = {
	[0] = {
		.name	= "CSI2",
		.start	= 0xffc90000,
		.end	= 0xffc90fff,
		.flags	= IORESOURCE_MEM,
	},
	[1] = {
		.start	= intcs_evt2irq(0x17a0),
		.flags  = IORESOURCE_IRQ,
	},
};

static struct platform_device csi2_device = {
	.name   = "sh-mobile-csi2",
	.id     = 0,
	.num_resources	= ARRAY_SIZE(csi2_resources),
	.resource	= csi2_resources,
	.dev    = {
		.platform_data = &csi2_info,
	},
};

static struct sh_mobile_ceu_info sh_mobile_ceu_info = {
	.flags = SH_CEU_FLAG_USE_8BIT_BUS,
	.csi2_dev = &csi2_device.dev,
};

static struct resource ceu_resources[] = {
	[0] = {
		.name	= "CEU",
		.start	= 0xfe910000,
		.end	= 0xfe91009f,
		.flags	= IORESOURCE_MEM,
	},
	[1] = {
		.start	= intcs_evt2irq(0x880),
		.flags  = IORESOURCE_IRQ,
	},
	[2] = {
		/* place holder for contiguous memory */
	},
};

static struct platform_device ceu_device = {
	.name		= "sh_mobile_ceu",
	.id             = 0, /* "ceu0" clock */
	.num_resources	= ARRAY_SIZE(ceu_resources),
	.resource	= ceu_resources,
	.dev	= {
		.platform_data	= &sh_mobile_ceu_info,
	},
};

static struct platform_device *ap4evb_devices[] __initdata = {
	&leds_device,
	&nor_flash_device,
	&smc911x_device,
	&sdhi0_device,
	&sdhi1_device,
	&usb1_host_device,
	&fsi_device,
	&sh_mmcif_device,
	&lcdc1_device,
	&lcdc_device,
	&hdmi_device,
	&csi2_device,
	&ceu_device,
	&ap4evb_camera,
};

static int __init hdmi_init_pm_clock(void)
{
	struct clk *hdmi_ick = clk_get(&hdmi_device.dev, "ick");
	int ret;
	long rate;

	if (IS_ERR(hdmi_ick)) {
		ret = PTR_ERR(hdmi_ick);
		pr_err("Cannot get HDMI ICK: %d\n", ret);
		goto out;
	}

	ret = clk_set_parent(&sh7372_pllc2_clk, &sh7372_dv_clki_div2_clk);
	if (ret < 0) {
		pr_err("Cannot set PLLC2 parent: %d, %d users\n", ret, sh7372_pllc2_clk.usecount);
		goto out;
	}

	pr_debug("PLLC2 initial frequency %lu\n", clk_get_rate(&sh7372_pllc2_clk));

	rate = clk_round_rate(&sh7372_pllc2_clk, 594000000);
	if (rate < 0) {
		pr_err("Cannot get suitable rate: %ld\n", rate);
		ret = rate;
		goto out;
	}

	ret = clk_set_rate(&sh7372_pllc2_clk, rate);
	if (ret < 0) {
		pr_err("Cannot set rate %ld: %d\n", rate, ret);
		goto out;
	}

	pr_debug("PLLC2 set frequency %lu\n", rate);

	ret = clk_set_parent(hdmi_ick, &sh7372_pllc2_clk);
	if (ret < 0) {
		pr_err("Cannot set HDMI parent: %d\n", ret);
		goto out;
	}

out:
	if (!IS_ERR(hdmi_ick))
		clk_put(hdmi_ick);
	return ret;
}

device_initcall(hdmi_init_pm_clock);

#define FSIACK_DUMMY_RATE 48000
static int __init fsi_init_pm_clock(void)
{
	struct clk *fsia_ick;
	int ret;

	/*
	 * FSIACK is connected to AK4642,
	 * and the rate is depend on playing sound rate.
	 * So, set dummy rate (= 48k) here
	 */
	ret = clk_set_rate(&sh7372_fsiack_clk, FSIACK_DUMMY_RATE);
	if (ret < 0) {
		pr_err("Cannot set FSIACK dummy rate: %d\n", ret);
		return ret;
	}

	fsia_ick = clk_get(&fsi_device.dev, "icka");
	if (IS_ERR(fsia_ick)) {
		ret = PTR_ERR(fsia_ick);
		pr_err("Cannot get FSI ICK: %d\n", ret);
		return ret;
	}

	ret = clk_set_parent(fsia_ick, &sh7372_fsiack_clk);
	if (ret < 0) {
		pr_err("Cannot set FSI-A parent: %d\n", ret);
		goto out;
	}

	ret = clk_set_rate(fsia_ick, FSIACK_DUMMY_RATE);
	if (ret < 0)
		pr_err("Cannot set FSI-A rate: %d\n", ret);

out:
	clk_put(fsia_ick);

	return ret;
}
device_initcall(fsi_init_pm_clock);

/*
 * FIXME !!
 *
 * gpio_no_direction
 * are quick_hack.
 *
 * current gpio frame work doesn't have
 * the method to control only pull up/down/free.
 * this function should be replaced by correct gpio function
 */
static void __init gpio_no_direction(u32 addr)
{
	__raw_writeb(0x00, addr);
}

/* TouchScreen */
#ifdef CONFIG_AP4EVB_QHD
# define GPIO_TSC_IRQ	GPIO_FN_IRQ28_123
# define GPIO_TSC_PORT	GPIO_PORT123
#else /* WVGA */
# define GPIO_TSC_IRQ	GPIO_FN_IRQ7_40
# define GPIO_TSC_PORT	GPIO_PORT40
#endif

#define IRQ28	evt2irq(0x3380) /* IRQ28A */
#define IRQ7	evt2irq(0x02e0) /* IRQ7A */
static int ts_get_pendown_state(void)
{
	int val;

	gpio_free(GPIO_TSC_IRQ);

	gpio_request(GPIO_TSC_PORT, NULL);

	gpio_direction_input(GPIO_TSC_PORT);

	val = gpio_get_value(GPIO_TSC_PORT);

	gpio_request(GPIO_TSC_IRQ, NULL);

	return !val;
}

static int ts_init(void)
{
	gpio_request(GPIO_TSC_IRQ, NULL);

	return 0;
}

static struct tsc2007_platform_data tsc2007_info = {
	.model			= 2007,
	.x_plate_ohms		= 180,
	.get_pendown_state	= ts_get_pendown_state,
	.init_platform_hw	= ts_init,
};

static struct i2c_board_info tsc_device = {
	I2C_BOARD_INFO("tsc2007", 0x48),
	.type		= "tsc2007",
	.platform_data	= &tsc2007_info,
	/*.irq is selected on ap4evb_init */
};

/* I2C */
static struct i2c_board_info i2c0_devices[] = {
	{
		I2C_BOARD_INFO("ak4643", 0x13),
	},
};

static struct i2c_board_info i2c1_devices[] = {
	{
		I2C_BOARD_INFO("r2025sd", 0x32),
	},
};

static struct map_desc ap4evb_io_desc[] __initdata = {
	/* create a 1:1 entity map for 0xe6xxxxxx
	 * used by CPGA, INTC and PFC.
	 */
	{
		.virtual	= 0xe6000000,
		.pfn		= __phys_to_pfn(0xe6000000),
		.length		= 256 << 20,
		.type		= MT_DEVICE_NONSHARED
	},
};

static void __init ap4evb_map_io(void)
{
	iotable_init(ap4evb_io_desc, ARRAY_SIZE(ap4evb_io_desc));

	/* setup early devices and console here as well */
	sh7372_add_early_devices();
	shmobile_setup_console();
}

#define GPIO_PORT9CR	0xE6051009
#define GPIO_PORT10CR	0xE605100A
#define USCCR1		0xE6058144
static void __init ap4evb_init(void)
{
	u32 srcr4;
	struct clk *clk;

	sh7372_pinmux_init();

	/* enable SCIFA0 */
	gpio_request(GPIO_FN_SCIFA0_TXD, NULL);
	gpio_request(GPIO_FN_SCIFA0_RXD, NULL);

	/* enable SMSC911X */
	gpio_request(GPIO_FN_CS5A,	NULL);
	gpio_request(GPIO_FN_IRQ6_39,	NULL);

	/* enable Debug switch (S6) */
	gpio_request(GPIO_PORT32, NULL);
	gpio_request(GPIO_PORT33, NULL);
	gpio_request(GPIO_PORT34, NULL);
	gpio_request(GPIO_PORT35, NULL);
	gpio_direction_input(GPIO_PORT32);
	gpio_direction_input(GPIO_PORT33);
	gpio_direction_input(GPIO_PORT34);
	gpio_direction_input(GPIO_PORT35);
	gpio_export(GPIO_PORT32, 0);
	gpio_export(GPIO_PORT33, 0);
	gpio_export(GPIO_PORT34, 0);
	gpio_export(GPIO_PORT35, 0);

	/* SDHI0 */
	gpio_request(GPIO_FN_SDHICD0, NULL);
	gpio_request(GPIO_FN_SDHIWP0, NULL);
	gpio_request(GPIO_FN_SDHICMD0, NULL);
	gpio_request(GPIO_FN_SDHICLK0, NULL);
	gpio_request(GPIO_FN_SDHID0_3, NULL);
	gpio_request(GPIO_FN_SDHID0_2, NULL);
	gpio_request(GPIO_FN_SDHID0_1, NULL);
	gpio_request(GPIO_FN_SDHID0_0, NULL);

	/* SDHI1 */
	gpio_request(GPIO_FN_SDHICMD1, NULL);
	gpio_request(GPIO_FN_SDHICLK1, NULL);
	gpio_request(GPIO_FN_SDHID1_3, NULL);
	gpio_request(GPIO_FN_SDHID1_2, NULL);
	gpio_request(GPIO_FN_SDHID1_1, NULL);
	gpio_request(GPIO_FN_SDHID1_0, NULL);

	/* MMCIF */
	gpio_request(GPIO_FN_MMCD0_0, NULL);
	gpio_request(GPIO_FN_MMCD0_1, NULL);
	gpio_request(GPIO_FN_MMCD0_2, NULL);
	gpio_request(GPIO_FN_MMCD0_3, NULL);
	gpio_request(GPIO_FN_MMCD0_4, NULL);
	gpio_request(GPIO_FN_MMCD0_5, NULL);
	gpio_request(GPIO_FN_MMCD0_6, NULL);
	gpio_request(GPIO_FN_MMCD0_7, NULL);
	gpio_request(GPIO_FN_MMCCMD0, NULL);
	gpio_request(GPIO_FN_MMCCLK0, NULL);

	/* USB enable */
	gpio_request(GPIO_FN_VBUS0_1,    NULL);
	gpio_request(GPIO_FN_IDIN_1_18,  NULL);
	gpio_request(GPIO_FN_PWEN_1_115, NULL);
	gpio_request(GPIO_FN_OVCN_1_114, NULL);
	gpio_request(GPIO_FN_EXTLP_1,    NULL);
	gpio_request(GPIO_FN_OVCN2_1,    NULL);

	/* setup USB phy */
	__raw_writew(0x8a0a, 0xE6058130);	/* USBCR2 */

	/* enable FSI2 port A (ak4643) */
	gpio_request(GPIO_FN_FSIAIBT,	NULL);
	gpio_request(GPIO_FN_FSIAILR,	NULL);
	gpio_request(GPIO_FN_FSIAISLD,	NULL);
	gpio_request(GPIO_FN_FSIAOSLD,	NULL);
	gpio_request(GPIO_PORT161,	NULL);
	gpio_direction_output(GPIO_PORT161, 0); /* slave */

	gpio_request(GPIO_PORT9, NULL);
	gpio_request(GPIO_PORT10, NULL);
	gpio_no_direction(GPIO_PORT9CR);  /* FSIAOBT needs no direction */
	gpio_no_direction(GPIO_PORT10CR); /* FSIAOLR needs no direction */

	/* card detect pin for MMC slot (CN7) */
	gpio_request(GPIO_PORT41, NULL);
	gpio_direction_input(GPIO_PORT41);

<<<<<<< HEAD
=======
	/* setup FSI2 port B (HDMI) */
	gpio_request(GPIO_FN_FSIBCK, NULL);
	__raw_writew(__raw_readw(USCCR1) & ~(1 << 6), USCCR1); /* use SPDIF */

>>>>>>> e53beacd
	/* set SPU2 clock to 119.6 MHz */
	clk = clk_get(NULL, "spu_clk");
	if (!IS_ERR(clk)) {
		clk_set_rate(clk, clk_round_rate(clk, 119600000));
		clk_put(clk);
	}

	/*
	 * set irq priority, to avoid sound chopping
	 * when NFS rootfs is used
	 *  FSI(3) > SMSC911X(2)
	 */
	intc_set_priority(IRQ_FSI, 3);

	i2c_register_board_info(0, i2c0_devices,
				ARRAY_SIZE(i2c0_devices));

	i2c_register_board_info(1, i2c1_devices,
				ARRAY_SIZE(i2c1_devices));

#ifdef CONFIG_AP4EVB_QHD

	/*
	 * For QHD Panel (MIPI-DSI, CONFIG_AP4EVB_QHD=y) and
	 * IRQ28 for Touch Panel, set dip switches S3, S43 as OFF, ON.
	 */

	/* enable KEYSC */
	gpio_request(GPIO_FN_KEYOUT0, NULL);
	gpio_request(GPIO_FN_KEYOUT1, NULL);
	gpio_request(GPIO_FN_KEYOUT2, NULL);
	gpio_request(GPIO_FN_KEYOUT3, NULL);
	gpio_request(GPIO_FN_KEYOUT4, NULL);
	gpio_request(GPIO_FN_KEYIN0_136, NULL);
	gpio_request(GPIO_FN_KEYIN1_135, NULL);
	gpio_request(GPIO_FN_KEYIN2_134, NULL);
	gpio_request(GPIO_FN_KEYIN3_133, NULL);
	gpio_request(GPIO_FN_KEYIN4,     NULL);

	/* enable TouchScreen */
	set_irq_type(IRQ28, IRQ_TYPE_LEVEL_LOW);

	tsc_device.irq = IRQ28;
	i2c_register_board_info(1, &tsc_device, 1);

	/* LCDC0 */
	lcdc_info.clock_source			= LCDC_CLK_PERIPHERAL;
	lcdc_info.ch[0].interface_type		= RGB24;
	lcdc_info.ch[0].clock_divider		= 1;
	lcdc_info.ch[0].flags			= LCDC_FLAGS_DWPOL;
	lcdc_info.ch[0].lcd_size_cfg.width	= 44;
	lcdc_info.ch[0].lcd_size_cfg.height	= 79;

	platform_add_devices(qhd_devices, ARRAY_SIZE(qhd_devices));

#else
	/*
	 * For WVGA Panel (18-bit RGB, CONFIG_AP4EVB_WVGA=y) and
	 * IRQ7 for Touch Panel, set dip switches S3, S43 to ON, OFF.
	 */

	gpio_request(GPIO_FN_LCDD17,   NULL);
	gpio_request(GPIO_FN_LCDD16,   NULL);
	gpio_request(GPIO_FN_LCDD15,   NULL);
	gpio_request(GPIO_FN_LCDD14,   NULL);
	gpio_request(GPIO_FN_LCDD13,   NULL);
	gpio_request(GPIO_FN_LCDD12,   NULL);
	gpio_request(GPIO_FN_LCDD11,   NULL);
	gpio_request(GPIO_FN_LCDD10,   NULL);
	gpio_request(GPIO_FN_LCDD9,    NULL);
	gpio_request(GPIO_FN_LCDD8,    NULL);
	gpio_request(GPIO_FN_LCDD7,    NULL);
	gpio_request(GPIO_FN_LCDD6,    NULL);
	gpio_request(GPIO_FN_LCDD5,    NULL);
	gpio_request(GPIO_FN_LCDD4,    NULL);
	gpio_request(GPIO_FN_LCDD3,    NULL);
	gpio_request(GPIO_FN_LCDD2,    NULL);
	gpio_request(GPIO_FN_LCDD1,    NULL);
	gpio_request(GPIO_FN_LCDD0,    NULL);
	gpio_request(GPIO_FN_LCDDISP,  NULL);
	gpio_request(GPIO_FN_LCDDCK,   NULL);

	gpio_request(GPIO_PORT189, NULL); /* backlight */
	gpio_direction_output(GPIO_PORT189, 1);

	gpio_request(GPIO_PORT151, NULL); /* LCDDON */
	gpio_direction_output(GPIO_PORT151, 1);

	lcdc_info.clock_source			= LCDC_CLK_BUS;
	lcdc_info.ch[0].interface_type		= RGB18;
	lcdc_info.ch[0].clock_divider		= 2;
	lcdc_info.ch[0].flags			= 0;
	lcdc_info.ch[0].lcd_size_cfg.width	= 152;
	lcdc_info.ch[0].lcd_size_cfg.height	= 91;

	/* enable TouchScreen */
	set_irq_type(IRQ7, IRQ_TYPE_LEVEL_LOW);

	tsc_device.irq = IRQ7;
	i2c_register_board_info(0, &tsc_device, 1);
#endif /* CONFIG_AP4EVB_QHD */

	/* CEU */

	/*
	 * TODO: reserve memory for V4L2 DMA buffers, when a suitable API
	 * becomes available
	 */

	/* MIPI-CSI stuff */
	gpio_request(GPIO_FN_VIO_CKO, NULL);

	clk = clk_get(NULL, "vck1_clk");
	if (!IS_ERR(clk)) {
		clk_set_rate(clk, clk_round_rate(clk, 13000000));
		clk_enable(clk);
		clk_put(clk);
	}

	sh7372_add_standard_devices();

	/* HDMI */
	gpio_request(GPIO_FN_HDMI_HPD, NULL);
	gpio_request(GPIO_FN_HDMI_CEC, NULL);

	/* Reset HDMI, must be held at least one EXTALR (32768Hz) period */
#define SRCR4 0xe61580bc
	srcr4 = __raw_readl(SRCR4);
	__raw_writel(srcr4 | (1 << 13), SRCR4);
	udelay(50);
	__raw_writel(srcr4 & ~(1 << 13), SRCR4);

	platform_add_devices(ap4evb_devices, ARRAY_SIZE(ap4evb_devices));
}

static void __init ap4evb_timer_init(void)
{
	sh7372_clock_init();
	shmobile_timer.init();

	/* External clock source */
	clk_set_rate(&sh7372_dv_clki_clk, 27000000);
}

static struct sys_timer ap4evb_timer = {
	.init		= ap4evb_timer_init,
};

MACHINE_START(AP4EVB, "ap4evb")
	.map_io		= ap4evb_map_io,
	.init_irq	= sh7372_init_irq,
	.init_machine	= ap4evb_init,
	.timer		= &ap4evb_timer,
MACHINE_END<|MERGE_RESOLUTION|>--- conflicted
+++ resolved
@@ -567,8 +567,6 @@
 
 /* FSI */
 #define IRQ_FSI		evt2irq(0x1840)
-<<<<<<< HEAD
-=======
 
 static int fsi_set_rate(int is_porta, int rate)
 {
@@ -605,7 +603,6 @@
 	return ret;
 }
 
->>>>>>> e53beacd
 static struct sh_fsi_platform_info fsi_info = {
 	.porta_flags = SH_FSI_BRS_INV |
 		       SH_FSI_OUT_SLAVE_MODE |
@@ -1128,13 +1125,10 @@
 	gpio_request(GPIO_PORT41, NULL);
 	gpio_direction_input(GPIO_PORT41);
 
-<<<<<<< HEAD
-=======
 	/* setup FSI2 port B (HDMI) */
 	gpio_request(GPIO_FN_FSIBCK, NULL);
 	__raw_writew(__raw_readw(USCCR1) & ~(1 << 6), USCCR1); /* use SPDIF */
 
->>>>>>> e53beacd
 	/* set SPU2 clock to 119.6 MHz */
 	clk = clk_get(NULL, "spu_clk");
 	if (!IS_ERR(clk)) {
