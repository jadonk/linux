--- conflicted
+++ resolved
@@ -199,7 +199,6 @@
  * unsigned long (8 bytes on 64-bit, 4 bytes on 32), leading to
  * 512 and 1024 entries respectively. 
  */
-<<<<<<< HEAD
 
 unsigned long xen_max_p2m_pfn __read_mostly;
 
@@ -218,26 +217,6 @@
 static RESERVE_BRK_ARRAY(unsigned long, p2m_top_mfn, P2M_TOP_PER_PAGE);
 static RESERVE_BRK_ARRAY(unsigned long *, p2m_top_mfn_p, P2M_TOP_PER_PAGE);
 
-=======
-
-unsigned long xen_max_p2m_pfn __read_mostly;
-
-#define P2M_PER_PAGE		(PAGE_SIZE / sizeof(unsigned long))
-#define P2M_MID_PER_PAGE	(PAGE_SIZE / sizeof(unsigned long *))
-#define P2M_TOP_PER_PAGE	(PAGE_SIZE / sizeof(unsigned long **))
-
-#define MAX_P2M_PFN		(P2M_TOP_PER_PAGE * P2M_MID_PER_PAGE * P2M_PER_PAGE)
-
-/* Placeholders for holes in the address space */
-static RESERVE_BRK_ARRAY(unsigned long, p2m_missing, P2M_PER_PAGE);
-static RESERVE_BRK_ARRAY(unsigned long *, p2m_mid_missing, P2M_MID_PER_PAGE);
-static RESERVE_BRK_ARRAY(unsigned long, p2m_mid_missing_mfn, P2M_MID_PER_PAGE);
-
-static RESERVE_BRK_ARRAY(unsigned long **, p2m_top, P2M_TOP_PER_PAGE);
-static RESERVE_BRK_ARRAY(unsigned long, p2m_top_mfn, P2M_TOP_PER_PAGE);
-static RESERVE_BRK_ARRAY(unsigned long *, p2m_top_mfn_p, P2M_TOP_PER_PAGE);
-
->>>>>>> e8a7e48b
 RESERVE_BRK(p2m_mid, PAGE_SIZE * (MAX_DOMAIN_PAGES / (P2M_PER_PAGE * P2M_MID_PER_PAGE)));
 RESERVE_BRK(p2m_mid_mfn, PAGE_SIZE * (MAX_DOMAIN_PAGES / (P2M_PER_PAGE * P2M_MID_PER_PAGE)));
 
@@ -255,7 +234,6 @@
 static inline unsigned p2m_index(unsigned long pfn)
 {
 	return pfn % P2M_PER_PAGE;
-<<<<<<< HEAD
 }
 
 static void p2m_top_init(unsigned long ***top)
@@ -274,26 +252,6 @@
 		top[i] = virt_to_mfn(p2m_mid_missing_mfn);
 }
 
-=======
-}
-
-static void p2m_top_init(unsigned long ***top)
-{
-	unsigned i;
-
-	for (i = 0; i < P2M_TOP_PER_PAGE; i++)
-		top[i] = p2m_mid_missing;
-}
-
-static void p2m_top_mfn_init(unsigned long *top)
-{
-	unsigned i;
-
-	for (i = 0; i < P2M_TOP_PER_PAGE; i++)
-		top[i] = virt_to_mfn(p2m_mid_missing_mfn);
-}
-
->>>>>>> e8a7e48b
 static void p2m_top_mfn_p_init(unsigned long **top)
 {
 	unsigned i;
@@ -409,15 +367,9 @@
 	unsigned long *mfn_list = (unsigned long *)xen_start_info->mfn_list;
 	unsigned long max_pfn = min(MAX_DOMAIN_PAGES, xen_start_info->nr_pages);
 	unsigned long pfn;
-<<<<<<< HEAD
 
 	xen_max_p2m_pfn = max_pfn;
 
-=======
-
-	xen_max_p2m_pfn = max_pfn;
-
->>>>>>> e8a7e48b
 	p2m_missing = extend_brk(PAGE_SIZE, PAGE_SIZE);
 	p2m_init(p2m_missing);
 
@@ -439,17 +391,10 @@
 		if (p2m_top[topidx] == p2m_mid_missing) {
 			unsigned long **mid = extend_brk(PAGE_SIZE, PAGE_SIZE);
 			p2m_mid_init(mid);
-<<<<<<< HEAD
 
 			p2m_top[topidx] = mid;
 		}
 
-=======
-
-			p2m_top[topidx] = mid;
-		}
-
->>>>>>> e8a7e48b
 		p2m_top[topidx][mididx] = &mfn_list[pfn];
 	}
 }
@@ -478,7 +423,6 @@
 {
 	free_page((unsigned long)p);
 }
-<<<<<<< HEAD
 
 /* 
  * Fully allocate the p2m structure for a given pfn.  We need to check
@@ -496,25 +440,6 @@
 	topidx = p2m_top_index(pfn);
 	mididx = p2m_mid_index(pfn);
 
-=======
-
-/* 
- * Fully allocate the p2m structure for a given pfn.  We need to check
- * that both the top and mid levels are allocated, and make sure the
- * parallel mfn tree is kept in sync.  We may race with other cpus, so
- * the new pages are installed with cmpxchg; if we lose the race then
- * simply free the page we allocated and use the one that's there.
- */
-static bool alloc_p2m(unsigned long pfn)
-{
-	unsigned topidx, mididx;
-	unsigned long ***top_p, **mid;
-	unsigned long *top_mfn_p, *mid_mfn;
-
-	topidx = p2m_top_index(pfn);
-	mididx = p2m_mid_index(pfn);
-
->>>>>>> e8a7e48b
 	top_p = &p2m_top[topidx];
 	mid = *top_p;
 
@@ -543,7 +468,6 @@
 		mid_mfn = alloc_p2m_page();
 		if (!mid_mfn)
 			return false;
-<<<<<<< HEAD
 
 		p2m_mid_mfn_init(mid_mfn);
 
@@ -565,29 +489,6 @@
 
 		p2m_init(p2m);
 
-=======
-
-		p2m_mid_mfn_init(mid_mfn);
-
-		missing_mfn = virt_to_mfn(p2m_mid_missing_mfn);
-		mid_mfn_mfn = virt_to_mfn(mid_mfn);
-		if (cmpxchg(top_mfn_p, missing_mfn, mid_mfn_mfn) != missing_mfn)
-			free_p2m_page(mid_mfn);
-		else
-			p2m_top_mfn_p[topidx] = mid_mfn;
-	}
-
-	if (p2m_top[topidx][mididx] == p2m_missing) {
-		/* p2m leaf page is missing */
-		unsigned long *p2m;
-
-		p2m = alloc_p2m_page();
-		if (!p2m)
-			return false;
-
-		p2m_init(p2m);
-
->>>>>>> e8a7e48b
 		if (cmpxchg(&mid[mididx], p2m_missing, p2m) != p2m_missing)
 			free_p2m_page(p2m);
 		else
@@ -921,17 +822,10 @@
 		WARN_ON(!pat_enabled);
 		pteval = (pteval & ~_PAGE_PAT) | _PAGE_PWT;
 	}
-<<<<<<< HEAD
 
 	if (xen_initial_domain() && (pteval & _PAGE_IOMAP))
 		return pteval;
 
-=======
-
-	if (xen_initial_domain() && (pteval & _PAGE_IOMAP))
-		return pteval;
-
->>>>>>> e8a7e48b
 	return pte_mfn_to_pfn(pteval);
 }
 PV_CALLEE_SAVE_REGS_THUNK(xen_pte_val);
@@ -2239,9 +2133,6 @@
 	return pgd;
 }
 #else	/* !CONFIG_X86_64 */
-<<<<<<< HEAD
-static RESERVE_BRK_ARRAY(pmd_t, level2_kernel_pgt, PTRS_PER_PMD);
-=======
 static RESERVE_BRK_ARRAY(pmd_t, initial_kernel_pmd, PTRS_PER_PMD);
 static RESERVE_BRK_ARRAY(pmd_t, swapper_kernel_pmd, PTRS_PER_PMD);
 
@@ -2281,19 +2172,14 @@
 
 	pv_mmu_ops.write_cr3 = &xen_write_cr3;
 }
->>>>>>> e8a7e48b
 
 __init pgd_t *xen_setup_kernel_pagetable(pgd_t *pgd,
 					 unsigned long max_pfn)
 {
 	pmd_t *kernel_pmd;
 
-<<<<<<< HEAD
-	level2_kernel_pgt = extend_brk(sizeof(pmd_t) * PTRS_PER_PMD, PAGE_SIZE);
-=======
 	initial_kernel_pmd =
 		extend_brk(sizeof(pmd_t) * PTRS_PER_PMD, PAGE_SIZE);
->>>>>>> e8a7e48b
 
 	max_pfn_mapped = PFN_DOWN(__pa(xen_start_info->pt_base) +
 				  xen_start_info->nr_pt_frames * PAGE_SIZE +
@@ -2798,12 +2684,8 @@
 
 	prot = __pgprot(pgprot_val(prot) | _PAGE_IOMAP);
 
-<<<<<<< HEAD
-	vma->vm_flags |= VM_IO | VM_RESERVED | VM_PFNMAP;
-=======
 	BUG_ON(!((vma->vm_flags & (VM_PFNMAP | VM_RESERVED | VM_IO)) ==
 				(VM_PFNMAP | VM_RESERVED | VM_IO)));
->>>>>>> e8a7e48b
 
 	rmd.mfn = mfn;
 	rmd.prot = prot;
