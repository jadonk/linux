/*
 * This file is subject to the terms and conditions of the GNU General Public
 * License.  See the file "COPYING" in the main directory of this archive
 * for more details.
 *
 * SGI UV APIC functions (note: not an Intel compatible APIC)
 *
 * Copyright (C) 2007-2010 Silicon Graphics, Inc. All rights reserved.
 */
#include <linux/cpumask.h>
#include <linux/hardirq.h>
#include <linux/proc_fs.h>
#include <linux/threads.h>
#include <linux/kernel.h>
#include <linux/module.h>
#include <linux/string.h>
#include <linux/ctype.h>
#include <linux/sched.h>
#include <linux/timer.h>
#include <linux/slab.h>
#include <linux/cpu.h>
#include <linux/init.h>
#include <linux/io.h>
#include <linux/pci.h>
#include <linux/kdebug.h>

#include <asm/uv/uv_mmrs.h>
#include <asm/uv/uv_hub.h>
#include <asm/current.h>
#include <asm/pgtable.h>
#include <asm/uv/bios.h>
#include <asm/uv/uv.h>
#include <asm/apic.h>
#include <asm/ipi.h>
#include <asm/smp.h>
#include <asm/x86_init.h>

DEFINE_PER_CPU(int, x2apic_extra_bits);

#define PR_DEVEL(fmt, args...)	pr_devel("%s: " fmt, __func__, args)

static enum uv_system_type uv_system_type;
static u64 gru_start_paddr, gru_end_paddr;
static union uvh_apicid uvh_apicid;
int uv_min_hub_revision_id;
EXPORT_SYMBOL_GPL(uv_min_hub_revision_id);
unsigned int uv_apicid_hibits;
EXPORT_SYMBOL_GPL(uv_apicid_hibits);
static DEFINE_SPINLOCK(uv_nmi_lock);

static inline bool is_GRU_range(u64 start, u64 end)
{
	return start >= gru_start_paddr && end <= gru_end_paddr;
}

static bool uv_is_untracked_pat_range(u64 start, u64 end)
{
	return is_ISA_range(start, end) || is_GRU_range(start, end);
}

static int early_get_nodeid(void)
{
	union uvh_node_id_u node_id;
	unsigned long *mmr;

	mmr = early_ioremap(UV_LOCAL_MMR_BASE | UVH_NODE_ID, sizeof(*mmr));
	node_id.v = *mmr;
	early_iounmap(mmr, sizeof(*mmr));

	/* Currently, all blades have same revision number */
	uv_min_hub_revision_id = node_id.s.revision;

	return node_id.s.node_id;
}

static void __init early_get_apic_pnode_shift(void)
{
	unsigned long *mmr;

	mmr = early_ioremap(UV_LOCAL_MMR_BASE | UVH_APICID, sizeof(*mmr));
	uvh_apicid.v = *mmr;
	early_iounmap(mmr, sizeof(*mmr));
	if (!uvh_apicid.v)
		/*
		 * Old bios, use default value
		 */
		uvh_apicid.s.pnode_shift = UV_APIC_PNODE_SHIFT;
}

<<<<<<< HEAD
=======
/*
 * Add an extra bit as dictated by bios to the destination apicid of
 * interrupts potentially passing through the UV HUB.  This prevents
 * a deadlock between interrupts and IO port operations.
 */
static void __init uv_set_apicid_hibit(void)
{
	union uvh_lb_target_physical_apic_id_mask_u apicid_mask;
	unsigned long *mmr;

	mmr = early_ioremap(UV_LOCAL_MMR_BASE |
		UVH_LB_TARGET_PHYSICAL_APIC_ID_MASK, sizeof(*mmr));
	apicid_mask.v = *mmr;
	early_iounmap(mmr, sizeof(*mmr));
	uv_apicid_hibits = apicid_mask.s.bit_enables & UV_APICID_HIBIT_MASK;
}

>>>>>>> e8a7e48b
static int __init uv_acpi_madt_oem_check(char *oem_id, char *oem_table_id)
{
	int nodeid;

	if (!strcmp(oem_id, "SGI")) {
		nodeid = early_get_nodeid();
		early_get_apic_pnode_shift();
		x86_platform.is_untracked_pat_range =  uv_is_untracked_pat_range;
		x86_platform.nmi_init = uv_nmi_init;
		if (!strcmp(oem_table_id, "UVL"))
			uv_system_type = UV_LEGACY_APIC;
		else if (!strcmp(oem_table_id, "UVX"))
			uv_system_type = UV_X2APIC;
		else if (!strcmp(oem_table_id, "UVH")) {
			__get_cpu_var(x2apic_extra_bits) =
				nodeid << (uvh_apicid.s.pnode_shift - 1);
			uv_system_type = UV_NON_UNIQUE_APIC;
			uv_set_apicid_hibit();
			return 1;
		}
	}
	return 0;
}

enum uv_system_type get_uv_system_type(void)
{
	return uv_system_type;
}

int is_uv_system(void)
{
	return uv_system_type != UV_NONE;
}
EXPORT_SYMBOL_GPL(is_uv_system);

DEFINE_PER_CPU(struct uv_hub_info_s, __uv_hub_info);
EXPORT_PER_CPU_SYMBOL_GPL(__uv_hub_info);

struct uv_blade_info *uv_blade_info;
EXPORT_SYMBOL_GPL(uv_blade_info);

short *uv_node_to_blade;
EXPORT_SYMBOL_GPL(uv_node_to_blade);

short *uv_cpu_to_blade;
EXPORT_SYMBOL_GPL(uv_cpu_to_blade);

short uv_possible_blades;
EXPORT_SYMBOL_GPL(uv_possible_blades);

unsigned long sn_rtc_cycles_per_second;
EXPORT_SYMBOL(sn_rtc_cycles_per_second);

static const struct cpumask *uv_target_cpus(void)
{
	return cpu_online_mask;
}

static void uv_vector_allocation_domain(int cpu, struct cpumask *retmask)
{
	cpumask_clear(retmask);
	cpumask_set_cpu(cpu, retmask);
}

static int __cpuinit uv_wakeup_secondary(int phys_apicid, unsigned long start_rip)
{
#ifdef CONFIG_SMP
	unsigned long val;
	int pnode;

	pnode = uv_apicid_to_pnode(phys_apicid);
	phys_apicid |= uv_apicid_hibits;
	val = (1UL << UVH_IPI_INT_SEND_SHFT) |
	    (phys_apicid << UVH_IPI_INT_APIC_ID_SHFT) |
	    ((start_rip << UVH_IPI_INT_VECTOR_SHFT) >> 12) |
	    APIC_DM_INIT;
	uv_write_global_mmr64(pnode, UVH_IPI_INT, val);
	mdelay(10);

	val = (1UL << UVH_IPI_INT_SEND_SHFT) |
	    (phys_apicid << UVH_IPI_INT_APIC_ID_SHFT) |
	    ((start_rip << UVH_IPI_INT_VECTOR_SHFT) >> 12) |
	    APIC_DM_STARTUP;
	uv_write_global_mmr64(pnode, UVH_IPI_INT, val);

	atomic_set(&init_deasserted, 1);
#endif
	return 0;
}

static void uv_send_IPI_one(int cpu, int vector)
{
	unsigned long apicid;
	int pnode;

	apicid = per_cpu(x86_cpu_to_apicid, cpu);
	pnode = uv_apicid_to_pnode(apicid);
	uv_hub_send_ipi(pnode, apicid, vector);
}

static void uv_send_IPI_mask(const struct cpumask *mask, int vector)
{
	unsigned int cpu;

	for_each_cpu(cpu, mask)
		uv_send_IPI_one(cpu, vector);
}

static void uv_send_IPI_mask_allbutself(const struct cpumask *mask, int vector)
{
	unsigned int this_cpu = smp_processor_id();
	unsigned int cpu;

	for_each_cpu(cpu, mask) {
		if (cpu != this_cpu)
			uv_send_IPI_one(cpu, vector);
	}
}

static void uv_send_IPI_allbutself(int vector)
{
	unsigned int this_cpu = smp_processor_id();
	unsigned int cpu;

	for_each_online_cpu(cpu) {
		if (cpu != this_cpu)
			uv_send_IPI_one(cpu, vector);
	}
}

static void uv_send_IPI_all(int vector)
{
	uv_send_IPI_mask(cpu_online_mask, vector);
}

static int uv_apic_id_registered(void)
{
	return 1;
}

static void uv_init_apic_ldr(void)
{
}

static unsigned int uv_cpu_mask_to_apicid(const struct cpumask *cpumask)
{
	/*
	 * We're using fixed IRQ delivery, can only return one phys APIC ID.
	 * May as well be the first.
	 */
	int cpu = cpumask_first(cpumask);

	if ((unsigned)cpu < nr_cpu_ids)
		return per_cpu(x86_cpu_to_apicid, cpu) | uv_apicid_hibits;
	else
		return BAD_APICID;
}

static unsigned int
uv_cpu_mask_to_apicid_and(const struct cpumask *cpumask,
			  const struct cpumask *andmask)
{
	int cpu;

	/*
	 * We're using fixed IRQ delivery, can only return one phys APIC ID.
	 * May as well be the first.
	 */
	for_each_cpu_and(cpu, cpumask, andmask) {
		if (cpumask_test_cpu(cpu, cpu_online_mask))
			break;
	}
	return per_cpu(x86_cpu_to_apicid, cpu) | uv_apicid_hibits;
}

static unsigned int x2apic_get_apic_id(unsigned long x)
{
	unsigned int id;

	WARN_ON(preemptible() && num_online_cpus() > 1);
	id = x | __get_cpu_var(x2apic_extra_bits);

	return id;
}

static unsigned long set_apic_id(unsigned int id)
{
	unsigned long x;

	/* maskout x2apic_extra_bits ? */
	x = id;
	return x;
}

static unsigned int uv_read_apic_id(void)
{

	return x2apic_get_apic_id(apic_read(APIC_ID));
}

static int uv_phys_pkg_id(int initial_apicid, int index_msb)
{
	return uv_read_apic_id() >> index_msb;
}

static void uv_send_IPI_self(int vector)
{
	apic_write(APIC_SELF_IPI, vector);
}

struct apic __refdata apic_x2apic_uv_x = {

	.name				= "UV large system",
	.probe				= NULL,
	.acpi_madt_oem_check		= uv_acpi_madt_oem_check,
	.apic_id_registered		= uv_apic_id_registered,

	.irq_delivery_mode		= dest_Fixed,
	.irq_dest_mode			= 0, /* physical */

	.target_cpus			= uv_target_cpus,
	.disable_esr			= 0,
	.dest_logical			= APIC_DEST_LOGICAL,
	.check_apicid_used		= NULL,
	.check_apicid_present		= NULL,

	.vector_allocation_domain	= uv_vector_allocation_domain,
	.init_apic_ldr			= uv_init_apic_ldr,

	.ioapic_phys_id_map		= NULL,
	.setup_apic_routing		= NULL,
	.multi_timer_check		= NULL,
	.apicid_to_node			= NULL,
	.cpu_to_logical_apicid		= NULL,
	.cpu_present_to_apicid		= default_cpu_present_to_apicid,
	.apicid_to_cpu_present		= NULL,
	.setup_portio_remap		= NULL,
	.check_phys_apicid_present	= default_check_phys_apicid_present,
	.enable_apic_mode		= NULL,
	.phys_pkg_id			= uv_phys_pkg_id,
	.mps_oem_check			= NULL,

	.get_apic_id			= x2apic_get_apic_id,
	.set_apic_id			= set_apic_id,
	.apic_id_mask			= 0xFFFFFFFFu,

	.cpu_mask_to_apicid		= uv_cpu_mask_to_apicid,
	.cpu_mask_to_apicid_and		= uv_cpu_mask_to_apicid_and,

	.send_IPI_mask			= uv_send_IPI_mask,
	.send_IPI_mask_allbutself	= uv_send_IPI_mask_allbutself,
	.send_IPI_allbutself		= uv_send_IPI_allbutself,
	.send_IPI_all			= uv_send_IPI_all,
	.send_IPI_self			= uv_send_IPI_self,

	.wakeup_secondary_cpu		= uv_wakeup_secondary,
	.trampoline_phys_low		= DEFAULT_TRAMPOLINE_PHYS_LOW,
	.trampoline_phys_high		= DEFAULT_TRAMPOLINE_PHYS_HIGH,
	.wait_for_init_deassert		= NULL,
	.smp_callin_clear_local_apic	= NULL,
	.inquire_remote_apic		= NULL,

	.read				= native_apic_msr_read,
	.write				= native_apic_msr_write,
	.icr_read			= native_x2apic_icr_read,
	.icr_write			= native_x2apic_icr_write,
	.wait_icr_idle			= native_x2apic_wait_icr_idle,
	.safe_wait_icr_idle		= native_safe_x2apic_wait_icr_idle,
};

static __cpuinit void set_x2apic_extra_bits(int pnode)
{
	__get_cpu_var(x2apic_extra_bits) = (pnode << 6);
}

/*
 * Called on boot cpu.
 */
static __init int boot_pnode_to_blade(int pnode)
{
	int blade;

	for (blade = 0; blade < uv_num_possible_blades(); blade++)
		if (pnode == uv_blade_info[blade].pnode)
			return blade;
	BUG();
}

struct redir_addr {
	unsigned long redirect;
	unsigned long alias;
};

#define DEST_SHIFT UVH_RH_GAM_ALIAS210_REDIRECT_CONFIG_0_MMR_DEST_BASE_SHFT

static __initdata struct redir_addr redir_addrs[] = {
	{UVH_RH_GAM_ALIAS210_REDIRECT_CONFIG_0_MMR, UVH_RH_GAM_ALIAS210_OVERLAY_CONFIG_0_MMR},
	{UVH_RH_GAM_ALIAS210_REDIRECT_CONFIG_1_MMR, UVH_RH_GAM_ALIAS210_OVERLAY_CONFIG_1_MMR},
	{UVH_RH_GAM_ALIAS210_REDIRECT_CONFIG_2_MMR, UVH_RH_GAM_ALIAS210_OVERLAY_CONFIG_2_MMR},
};

static __init void get_lowmem_redirect(unsigned long *base, unsigned long *size)
{
	union uvh_rh_gam_alias210_overlay_config_2_mmr_u alias;
	union uvh_rh_gam_alias210_redirect_config_2_mmr_u redirect;
	int i;

	for (i = 0; i < ARRAY_SIZE(redir_addrs); i++) {
		alias.v = uv_read_local_mmr(redir_addrs[i].alias);
		if (alias.s.enable && alias.s.base == 0) {
			*size = (1UL << alias.s.m_alias);
			redirect.v = uv_read_local_mmr(redir_addrs[i].redirect);
			*base = (unsigned long)redirect.s.dest_base << DEST_SHIFT;
			return;
		}
	}
	*base = *size = 0;
}

enum map_type {map_wb, map_uc};

static __init void map_high(char *id, unsigned long base, int pshift,
			int bshift, int max_pnode, enum map_type map_type)
{
	unsigned long bytes, paddr;

	paddr = base << pshift;
	bytes = (1UL << bshift) * (max_pnode + 1);
	printk(KERN_INFO "UV: Map %s_HI 0x%lx - 0x%lx\n", id, paddr,
						paddr + bytes);
	if (map_type == map_uc)
		init_extra_mapping_uc(paddr, bytes);
	else
		init_extra_mapping_wb(paddr, bytes);

}
static __init void map_gru_high(int max_pnode)
{
	union uvh_rh_gam_gru_overlay_config_mmr_u gru;
	int shift = UVH_RH_GAM_GRU_OVERLAY_CONFIG_MMR_BASE_SHFT;

	gru.v = uv_read_local_mmr(UVH_RH_GAM_GRU_OVERLAY_CONFIG_MMR);
	if (gru.s.enable) {
		map_high("GRU", gru.s.base, shift, shift, max_pnode, map_wb);
		gru_start_paddr = ((u64)gru.s.base << shift);
		gru_end_paddr = gru_start_paddr + (1UL << shift) * (max_pnode + 1);

	}
}

static __init void map_mmr_high(int max_pnode)
{
	union uvh_rh_gam_mmr_overlay_config_mmr_u mmr;
	int shift = UVH_RH_GAM_MMR_OVERLAY_CONFIG_MMR_BASE_SHFT;

	mmr.v = uv_read_local_mmr(UVH_RH_GAM_MMR_OVERLAY_CONFIG_MMR);
	if (mmr.s.enable)
		map_high("MMR", mmr.s.base, shift, shift, max_pnode, map_uc);
}

static __init void map_mmioh_high(int max_pnode)
{
	union uvh_rh_gam_mmioh_overlay_config_mmr_u mmioh;
	int shift = UVH_RH_GAM_MMIOH_OVERLAY_CONFIG_MMR_BASE_SHFT;

	mmioh.v = uv_read_local_mmr(UVH_RH_GAM_MMIOH_OVERLAY_CONFIG_MMR);
	if (mmioh.s.enable)
		map_high("MMIOH", mmioh.s.base, shift, mmioh.s.m_io,
			max_pnode, map_uc);
}

static __init void map_low_mmrs(void)
{
	init_extra_mapping_uc(UV_GLOBAL_MMR32_BASE, UV_GLOBAL_MMR32_SIZE);
	init_extra_mapping_uc(UV_LOCAL_MMR_BASE, UV_LOCAL_MMR_SIZE);
}

static __init void uv_rtc_init(void)
{
	long status;
	u64 ticks_per_sec;

	status = uv_bios_freq_base(BIOS_FREQ_BASE_REALTIME_CLOCK,
					&ticks_per_sec);
	if (status != BIOS_STATUS_SUCCESS || ticks_per_sec < 100000) {
		printk(KERN_WARNING
			"unable to determine platform RTC clock frequency, "
			"guessing.\n");
		/* BIOS gives wrong value for clock freq. so guess */
		sn_rtc_cycles_per_second = 1000000000000UL / 30000UL;
	} else
		sn_rtc_cycles_per_second = ticks_per_sec;
}

/*
 * percpu heartbeat timer
 */
static void uv_heartbeat(unsigned long ignored)
{
	struct timer_list *timer = &uv_hub_info->scir.timer;
	unsigned char bits = uv_hub_info->scir.state;

	/* flip heartbeat bit */
	bits ^= SCIR_CPU_HEARTBEAT;

	/* is this cpu idle? */
	if (idle_cpu(raw_smp_processor_id()))
		bits &= ~SCIR_CPU_ACTIVITY;
	else
		bits |= SCIR_CPU_ACTIVITY;

	/* update system controller interface reg */
	uv_set_scir_bits(bits);

	/* enable next timer period */
	mod_timer_pinned(timer, jiffies + SCIR_CPU_HB_INTERVAL);
}

static void __cpuinit uv_heartbeat_enable(int cpu)
{
	while (!uv_cpu_hub_info(cpu)->scir.enabled) {
		struct timer_list *timer = &uv_cpu_hub_info(cpu)->scir.timer;

		uv_set_cpu_scir_bits(cpu, SCIR_CPU_HEARTBEAT|SCIR_CPU_ACTIVITY);
		setup_timer(timer, uv_heartbeat, cpu);
		timer->expires = jiffies + SCIR_CPU_HB_INTERVAL;
		add_timer_on(timer, cpu);
		uv_cpu_hub_info(cpu)->scir.enabled = 1;

		/* also ensure that boot cpu is enabled */
		cpu = 0;
	}
}

#ifdef CONFIG_HOTPLUG_CPU
static void __cpuinit uv_heartbeat_disable(int cpu)
{
	if (uv_cpu_hub_info(cpu)->scir.enabled) {
		uv_cpu_hub_info(cpu)->scir.enabled = 0;
		del_timer(&uv_cpu_hub_info(cpu)->scir.timer);
	}
	uv_set_cpu_scir_bits(cpu, 0xff);
}

/*
 * cpu hotplug notifier
 */
static __cpuinit int uv_scir_cpu_notify(struct notifier_block *self,
				       unsigned long action, void *hcpu)
{
	long cpu = (long)hcpu;

	switch (action) {
	case CPU_ONLINE:
		uv_heartbeat_enable(cpu);
		break;
	case CPU_DOWN_PREPARE:
		uv_heartbeat_disable(cpu);
		break;
	default:
		break;
	}
	return NOTIFY_OK;
}

static __init void uv_scir_register_cpu_notifier(void)
{
	hotcpu_notifier(uv_scir_cpu_notify, 0);
}

#else /* !CONFIG_HOTPLUG_CPU */

static __init void uv_scir_register_cpu_notifier(void)
{
}

static __init int uv_init_heartbeat(void)
{
	int cpu;

	if (is_uv_system())
		for_each_online_cpu(cpu)
			uv_heartbeat_enable(cpu);
	return 0;
}

late_initcall(uv_init_heartbeat);

#endif /* !CONFIG_HOTPLUG_CPU */

/* Direct Legacy VGA I/O traffic to designated IOH */
int uv_set_vga_state(struct pci_dev *pdev, bool decode,
		      unsigned int command_bits, bool change_bridge)
{
	int domain, bus, rc;

	PR_DEVEL("devfn %x decode %d cmd %x chg_brdg %d\n",
			pdev->devfn, decode, command_bits, change_bridge);

	if (!change_bridge)
		return 0;

	if ((command_bits & PCI_COMMAND_IO) == 0)
		return 0;

	domain = pci_domain_nr(pdev->bus);
	bus = pdev->bus->number;

	rc = uv_bios_set_legacy_vga_target(decode, domain, bus);
	PR_DEVEL("vga decode %d %x:%x, rc: %d\n", decode, domain, bus, rc);

	return rc;
}

/*
 * Called on each cpu to initialize the per_cpu UV data area.
 * FIXME: hotplug not supported yet
 */
void __cpuinit uv_cpu_init(void)
{
	/* CPU 0 initilization will be done via uv_system_init. */
	if (!uv_blade_info)
		return;

	uv_blade_info[uv_numa_blade_id()].nr_online_cpus++;

	if (get_uv_system_type() == UV_NON_UNIQUE_APIC)
		set_x2apic_extra_bits(uv_hub_info->pnode);
}

/*
 * When NMI is received, print a stack trace.
 */
int uv_handle_nmi(struct notifier_block *self, unsigned long reason, void *data)
{
	if (reason != DIE_NMI_IPI)
		return NOTIFY_OK;

	if (in_crash_kexec)
		/* do nothing if entering the crash kernel */
		return NOTIFY_OK;
	/*
	 * Use a lock so only one cpu prints at a time
	 * to prevent intermixed output.
	 */
	spin_lock(&uv_nmi_lock);
	pr_info("NMI stack dump cpu %u:\n", smp_processor_id());
	dump_stack();
	spin_unlock(&uv_nmi_lock);

	return NOTIFY_STOP;
}

static struct notifier_block uv_dump_stack_nmi_nb = {
	.notifier_call	= uv_handle_nmi
};

void uv_register_nmi_notifier(void)
{
	if (register_die_notifier(&uv_dump_stack_nmi_nb))
		printk(KERN_WARNING "UV NMI handler failed to register\n");
}

void uv_nmi_init(void)
{
	unsigned int value;

	/*
	 * Unmask NMI on all cpus
	 */
	value = apic_read(APIC_LVT1) | APIC_DM_NMI;
	value &= ~APIC_LVT_MASKED;
	apic_write(APIC_LVT1, value);
}

void __init uv_system_init(void)
{
	union uvh_rh_gam_config_mmr_u  m_n_config;
	union uvh_node_id_u node_id;
	unsigned long gnode_upper, lowmem_redir_base, lowmem_redir_size;
	int bytes, nid, cpu, lcpu, pnode, blade, i, j, m_val, n_val;
	int gnode_extra, max_pnode = 0;
	unsigned long mmr_base, present, paddr;
	unsigned short pnode_mask;

	map_low_mmrs();

	m_n_config.v = uv_read_local_mmr(UVH_RH_GAM_CONFIG_MMR );
	m_val = m_n_config.s.m_skt;
	n_val = m_n_config.s.n_skt;
	mmr_base =
	    uv_read_local_mmr(UVH_RH_GAM_MMR_OVERLAY_CONFIG_MMR) &
	    ~UV_MMR_ENABLE;
	pnode_mask = (1 << n_val) - 1;
	node_id.v = uv_read_local_mmr(UVH_NODE_ID);
	gnode_extra = (node_id.s.node_id & ~((1 << n_val) - 1)) >> 1;
	gnode_upper = ((unsigned long)gnode_extra  << m_val);
	printk(KERN_DEBUG "UV: N %d, M %d, gnode_upper 0x%lx, gnode_extra 0x%x\n",
			n_val, m_val, gnode_upper, gnode_extra);

	printk(KERN_DEBUG "UV: global MMR base 0x%lx\n", mmr_base);

	for(i = 0; i < UVH_NODE_PRESENT_TABLE_DEPTH; i++)
		uv_possible_blades +=
		  hweight64(uv_read_local_mmr( UVH_NODE_PRESENT_TABLE + i * 8));
	printk(KERN_DEBUG "UV: Found %d blades\n", uv_num_possible_blades());

	bytes = sizeof(struct uv_blade_info) * uv_num_possible_blades();
	uv_blade_info = kmalloc(bytes, GFP_KERNEL);
	BUG_ON(!uv_blade_info);
	for (blade = 0; blade < uv_num_possible_blades(); blade++)
		uv_blade_info[blade].memory_nid = -1;

	get_lowmem_redirect(&lowmem_redir_base, &lowmem_redir_size);

	bytes = sizeof(uv_node_to_blade[0]) * num_possible_nodes();
	uv_node_to_blade = kmalloc(bytes, GFP_KERNEL);
	BUG_ON(!uv_node_to_blade);
	memset(uv_node_to_blade, 255, bytes);

	bytes = sizeof(uv_cpu_to_blade[0]) * num_possible_cpus();
	uv_cpu_to_blade = kmalloc(bytes, GFP_KERNEL);
	BUG_ON(!uv_cpu_to_blade);
	memset(uv_cpu_to_blade, 255, bytes);

	blade = 0;
	for (i = 0; i < UVH_NODE_PRESENT_TABLE_DEPTH; i++) {
		present = uv_read_local_mmr(UVH_NODE_PRESENT_TABLE + i * 8);
		for (j = 0; j < 64; j++) {
			if (!test_bit(j, &present))
				continue;
			pnode = (i * 64 + j);
			uv_blade_info[blade].pnode = pnode;
			uv_blade_info[blade].nr_possible_cpus = 0;
			uv_blade_info[blade].nr_online_cpus = 0;
			max_pnode = max(pnode, max_pnode);
			blade++;
		}
	}

	uv_bios_init();
	uv_bios_get_sn_info(0, &uv_type, &sn_partition_id, &sn_coherency_id,
			    &sn_region_size, &system_serial_number);
	uv_rtc_init();

	for_each_present_cpu(cpu) {
		int apicid = per_cpu(x86_cpu_to_apicid, cpu);

		nid = cpu_to_node(cpu);
		/*
		 * apic_pnode_shift must be set before calling uv_apicid_to_pnode();
		 */
		uv_cpu_hub_info(cpu)->apic_pnode_shift = uvh_apicid.s.pnode_shift;
		pnode = uv_apicid_to_pnode(apicid);
		blade = boot_pnode_to_blade(pnode);
		lcpu = uv_blade_info[blade].nr_possible_cpus;
		uv_blade_info[blade].nr_possible_cpus++;

		/* Any node on the blade, else will contain -1. */
		uv_blade_info[blade].memory_nid = nid;

		uv_cpu_hub_info(cpu)->lowmem_remap_base = lowmem_redir_base;
		uv_cpu_hub_info(cpu)->lowmem_remap_top = lowmem_redir_size;
		uv_cpu_hub_info(cpu)->m_val = m_val;
		uv_cpu_hub_info(cpu)->n_val = n_val;
		uv_cpu_hub_info(cpu)->numa_blade_id = blade;
		uv_cpu_hub_info(cpu)->blade_processor_id = lcpu;
		uv_cpu_hub_info(cpu)->pnode = pnode;
		uv_cpu_hub_info(cpu)->pnode_mask = pnode_mask;
		uv_cpu_hub_info(cpu)->gpa_mask = (1UL << (m_val + n_val)) - 1;
		uv_cpu_hub_info(cpu)->gnode_upper = gnode_upper;
		uv_cpu_hub_info(cpu)->gnode_extra = gnode_extra;
		uv_cpu_hub_info(cpu)->global_mmr_base = mmr_base;
		uv_cpu_hub_info(cpu)->coherency_domain_number = sn_coherency_id;
		uv_cpu_hub_info(cpu)->scir.offset = uv_scir_offset(apicid);
		uv_node_to_blade[nid] = blade;
		uv_cpu_to_blade[cpu] = blade;
	}

	/* Add blade/pnode info for nodes without cpus */
	for_each_online_node(nid) {
		if (uv_node_to_blade[nid] >= 0)
			continue;
		paddr = node_start_pfn(nid) << PAGE_SHIFT;
		paddr = uv_soc_phys_ram_to_gpa(paddr);
		pnode = (paddr >> m_val) & pnode_mask;
		blade = boot_pnode_to_blade(pnode);
		uv_node_to_blade[nid] = blade;
	}

	map_gru_high(max_pnode);
	map_mmr_high(max_pnode);
	map_mmioh_high(max_pnode);

	uv_cpu_init();
	uv_scir_register_cpu_notifier();
	uv_register_nmi_notifier();
	proc_mkdir("sgi_uv", NULL);

	/* register Legacy VGA I/O redirection handler */
	pci_register_set_vga_state(uv_set_vga_state);
}<|MERGE_RESOLUTION|>--- conflicted
+++ resolved
@@ -87,8 +87,6 @@
 		uvh_apicid.s.pnode_shift = UV_APIC_PNODE_SHIFT;
 }
 
-<<<<<<< HEAD
-=======
 /*
  * Add an extra bit as dictated by bios to the destination apicid of
  * interrupts potentially passing through the UV HUB.  This prevents
@@ -106,7 +104,6 @@
 	uv_apicid_hibits = apicid_mask.s.bit_enables & UV_APICID_HIBIT_MASK;
 }
 
->>>>>>> e8a7e48b
 static int __init uv_acpi_madt_oem_check(char *oem_id, char *oem_table_id)
 {
 	int nodeid;
