--- conflicted
+++ resolved
@@ -1388,11 +1388,7 @@
 	struct timer_list *t = &__get_cpu_var(mce_timer);
 	int *n = &__get_cpu_var(mce_next_interval);
 
-<<<<<<< HEAD
-	setup_timer(t, mcheck_timer, smp_processor_id());
-=======
 	setup_timer(t, mce_start_timer, smp_processor_id());
->>>>>>> 1f1d16a8
 
 	if (mce_ignore_ce)
 		return;
