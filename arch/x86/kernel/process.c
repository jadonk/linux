--- conflicted
+++ resolved
@@ -516,11 +516,7 @@
 #define MWAIT_ECX_EXTENDED_INFO		0x01
 #define MWAIT_EDX_C1			0xf0
 
-<<<<<<< HEAD
-int __cpuinit mwait_usable(const struct cpuinfo_x86 *c)
-=======
 int mwait_usable(const struct cpuinfo_x86 *c)
->>>>>>> 09f32278
 {
 	u32 eax, ebx, ecx, edx;
 
