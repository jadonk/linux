--- conflicted
+++ resolved
@@ -62,67 +62,6 @@
 	return true;
 }
 
-<<<<<<< HEAD
-#ifdef CONFIG_HOTPLUG_CPU
-/* A cpu has been removed from cpu_online_mask.  Reset irq affinities. */
-void fixup_irqs(void)
-{
-	unsigned int irq;
-	static int warned;
-	struct irq_desc *desc;
-
-	for_each_irq_desc(irq, desc) {
-		int break_affinity = 0;
-		int set_affinity = 1;
-		const struct cpumask *affinity;
-
-		if (!desc)
-			continue;
-		if (irq == 2)
-			continue;
-
-		/* interrupt's are disabled at this point */
-		atomic_spin_lock(&desc->lock);
-
-		affinity = desc->affinity;
-		if (!irq_has_action(irq) ||
-		    cpumask_equal(affinity, cpu_online_mask)) {
-			atomic_spin_unlock(&desc->lock);
-			continue;
-		}
-
-		if (cpumask_any_and(affinity, cpu_online_mask) >= nr_cpu_ids) {
-			break_affinity = 1;
-			affinity = cpu_all_mask;
-		}
-
-		if (desc->chip->mask)
-			desc->chip->mask(irq);
-
-		if (desc->chip->set_affinity)
-			desc->chip->set_affinity(irq, affinity);
-		else if (!(warned++))
-			set_affinity = 0;
-
-		if (desc->chip->unmask)
-			desc->chip->unmask(irq);
-
-		atomic_spin_unlock(&desc->lock);
-
-		if (break_affinity && set_affinity)
-			printk("Broke affinity for irq %i\n", irq);
-		else if (!set_affinity)
-			printk("Cannot set affinity for irq %i\n", irq);
-	}
-
-	/* That doesn't seem sufficient.  Give it 1ms. */
-	local_irq_enable();
-	mdelay(1);
-	local_irq_disable();
-}
-#endif
-=======
->>>>>>> 4ec62b2b
 
 extern void call_softirq(void);
 
