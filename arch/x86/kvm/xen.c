--- conflicted
+++ resolved
@@ -2311,32 +2311,6 @@
 	del_timer_sync(&vcpu->arch.xen.poll_timer);
 }
 
-<<<<<<< HEAD
-void kvm_xen_update_tsc_info(struct kvm_vcpu *vcpu)
-{
-	struct kvm_cpuid_entry2 *entry;
-	u32 function;
-
-	if (!vcpu->arch.xen.cpuid.base)
-		return;
-
-	function = vcpu->arch.xen.cpuid.base | XEN_CPUID_LEAF(3);
-	if (function > vcpu->arch.xen.cpuid.limit)
-		return;
-
-	entry = kvm_find_cpuid_entry_index(vcpu, function, 1);
-	if (entry) {
-		entry->ecx = vcpu->arch.pvclock_tsc_mul;
-		entry->edx = vcpu->arch.pvclock_tsc_shift;
-	}
-
-	entry = kvm_find_cpuid_entry_index(vcpu, function, 2);
-	if (entry)
-		entry->eax = vcpu->arch.hw_tsc_khz;
-}
-
-=======
->>>>>>> a2b00f85
 void kvm_xen_init_vm(struct kvm *kvm)
 {
 	mutex_init(&kvm->arch.xen.xen_lock);
