/*
 * Kernel-based Virtual Machine driver for Linux
 *
 * This module enables machines with Intel VT-x extensions to run virtual
 * machines without emulation or binary translation.
 *
 * MMU support
 *
 * Copyright (C) 2006 Qumranet, Inc.
 * Copyright 2010 Red Hat, Inc. and/or its affiliates.
 *
 * Authors:
 *   Yaniv Kamay  <yaniv@qumranet.com>
 *   Avi Kivity   <avi@qumranet.com>
 *
 * This work is licensed under the terms of the GNU GPL, version 2.  See
 * the COPYING file in the top-level directory.
 *
 */

/*
 * We need the mmu code to access both 32-bit and 64-bit guest ptes,
 * so the code in this file is compiled twice, once per pte size.
 */

#if PTTYPE == 64
	#define pt_element_t u64
	#define guest_walker guest_walker64
	#define FNAME(name) paging##64_##name
	#define PT_BASE_ADDR_MASK PT64_BASE_ADDR_MASK
	#define PT_LVL_ADDR_MASK(lvl) PT64_LVL_ADDR_MASK(lvl)
	#define PT_LVL_OFFSET_MASK(lvl) PT64_LVL_OFFSET_MASK(lvl)
	#define PT_INDEX(addr, level) PT64_INDEX(addr, level)
	#define PT_LEVEL_BITS PT64_LEVEL_BITS
	#ifdef CONFIG_X86_64
	#define PT_MAX_FULL_LEVELS 4
	#define CMPXCHG cmpxchg
	#else
	#define CMPXCHG cmpxchg64
	#define PT_MAX_FULL_LEVELS 2
	#endif
#elif PTTYPE == 32
	#define pt_element_t u32
	#define guest_walker guest_walker32
	#define FNAME(name) paging##32_##name
	#define PT_BASE_ADDR_MASK PT32_BASE_ADDR_MASK
	#define PT_LVL_ADDR_MASK(lvl) PT32_LVL_ADDR_MASK(lvl)
	#define PT_LVL_OFFSET_MASK(lvl) PT32_LVL_OFFSET_MASK(lvl)
	#define PT_INDEX(addr, level) PT32_INDEX(addr, level)
	#define PT_LEVEL_BITS PT32_LEVEL_BITS
	#define PT_MAX_FULL_LEVELS 2
	#define CMPXCHG cmpxchg
#else
	#error Invalid PTTYPE value
#endif

#define gpte_to_gfn_lvl FNAME(gpte_to_gfn_lvl)
#define gpte_to_gfn(pte) gpte_to_gfn_lvl((pte), PT_PAGE_TABLE_LEVEL)

/*
 * The guest_walker structure emulates the behavior of the hardware page
 * table walker.
 */
struct guest_walker {
	int level;
	gfn_t table_gfn[PT_MAX_FULL_LEVELS];
	pt_element_t ptes[PT_MAX_FULL_LEVELS];
	pt_element_t prefetch_ptes[PTE_PREFETCH_NUM];
	gpa_t pte_gpa[PT_MAX_FULL_LEVELS];
	unsigned pt_access;
	unsigned pte_access;
	gfn_t gfn;
	struct x86_exception fault;
};

static gfn_t gpte_to_gfn_lvl(pt_element_t gpte, int lvl)
{
	return (gpte & PT_LVL_ADDR_MASK(lvl)) >> PAGE_SHIFT;
}

static bool FNAME(cmpxchg_gpte)(struct kvm *kvm,
			 gfn_t table_gfn, unsigned index,
			 pt_element_t orig_pte, pt_element_t new_pte)
{
	pt_element_t ret;
	pt_element_t *table;
	struct page *page;

	page = gfn_to_page(kvm, table_gfn);

	table = kmap_atomic(page, KM_USER0);
	ret = CMPXCHG(&table[index], orig_pte, new_pte);
	kunmap_atomic(table, KM_USER0);

	kvm_release_page_dirty(page);

	return (ret != orig_pte);
}

static unsigned FNAME(gpte_access)(struct kvm_vcpu *vcpu, pt_element_t gpte)
{
	unsigned access;

	access = (gpte & (PT_WRITABLE_MASK | PT_USER_MASK)) | ACC_EXEC_MASK;
#if PTTYPE == 64
	if (vcpu->arch.mmu.nx)
		access &= ~(gpte >> PT64_NX_SHIFT);
#endif
	return access;
}

/*
 * Fetch a guest pte for a guest virtual address
 */
static int FNAME(walk_addr_generic)(struct guest_walker *walker,
				    struct kvm_vcpu *vcpu, struct kvm_mmu *mmu,
				    gva_t addr, u32 access)
{
	pt_element_t pte;
	gfn_t table_gfn;
	unsigned index, pt_access, uninitialized_var(pte_access);
	gpa_t pte_gpa;
	bool eperm, present, rsvd_fault;
	int offset, write_fault, user_fault, fetch_fault;

	write_fault = access & PFERR_WRITE_MASK;
	user_fault = access & PFERR_USER_MASK;
	fetch_fault = access & PFERR_FETCH_MASK;

	trace_kvm_mmu_pagetable_walk(addr, write_fault, user_fault,
				     fetch_fault);
walk:
	present = true;
	eperm = rsvd_fault = false;
	walker->level = mmu->root_level;
	pte           = mmu->get_cr3(vcpu);

#if PTTYPE == 64
	if (walker->level == PT32E_ROOT_LEVEL) {
		pte = kvm_pdptr_read_mmu(vcpu, mmu, (addr >> 30) & 3);
		trace_kvm_mmu_paging_element(pte, walker->level);
		if (!is_present_gpte(pte)) {
			present = false;
			goto error;
		}
		--walker->level;
	}
#endif
	ASSERT((!is_long_mode(vcpu) && is_pae(vcpu)) ||
	       (mmu->get_cr3(vcpu) & CR3_NONPAE_RESERVED_BITS) == 0);

	pt_access = ACC_ALL;

	for (;;) {
		index = PT_INDEX(addr, walker->level);

		table_gfn = gpte_to_gfn(pte);
		offset    = index * sizeof(pt_element_t);
		pte_gpa   = gfn_to_gpa(table_gfn) + offset;
		walker->table_gfn[walker->level - 1] = table_gfn;
		walker->pte_gpa[walker->level - 1] = pte_gpa;

		if (kvm_read_guest_page_mmu(vcpu, mmu, table_gfn, &pte,
					    offset, sizeof(pte),
					    PFERR_USER_MASK|PFERR_WRITE_MASK)) {
			present = false;
			break;
		}

		trace_kvm_mmu_paging_element(pte, walker->level);

		if (!is_present_gpte(pte)) {
			present = false;
			break;
		}

		if (is_rsvd_bits_set(&vcpu->arch.mmu, pte, walker->level)) {
			rsvd_fault = true;
			break;
		}

		if (write_fault && !is_writable_pte(pte))
			if (user_fault || is_write_protection(vcpu))
				eperm = true;

		if (user_fault && !(pte & PT_USER_MASK))
			eperm = true;

#if PTTYPE == 64
		if (fetch_fault && (pte & PT64_NX_MASK))
			eperm = true;
#endif

		if (!eperm && !rsvd_fault && !(pte & PT_ACCESSED_MASK)) {
			trace_kvm_mmu_set_accessed_bit(table_gfn, index,
						       sizeof(pte));
			if (FNAME(cmpxchg_gpte)(vcpu->kvm, table_gfn,
			    index, pte, pte|PT_ACCESSED_MASK))
				goto walk;
			mark_page_dirty(vcpu->kvm, table_gfn);
			pte |= PT_ACCESSED_MASK;
		}

		pte_access = pt_access & FNAME(gpte_access)(vcpu, pte);

		walker->ptes[walker->level - 1] = pte;

		if ((walker->level == PT_PAGE_TABLE_LEVEL) ||
		    ((walker->level == PT_DIRECTORY_LEVEL) &&
				is_large_pte(pte) &&
				(PTTYPE == 64 || is_pse(vcpu))) ||
		    ((walker->level == PT_PDPE_LEVEL) &&
				is_large_pte(pte) &&
				mmu->root_level == PT64_ROOT_LEVEL)) {
			int lvl = walker->level;
			gpa_t real_gpa;
			gfn_t gfn;
			u32 ac;

			gfn = gpte_to_gfn_lvl(pte, lvl);
			gfn += (addr & PT_LVL_OFFSET_MASK(lvl)) >> PAGE_SHIFT;

			if (PTTYPE == 32 &&
			    walker->level == PT_DIRECTORY_LEVEL &&
			    is_cpuid_PSE36())
				gfn += pse36_gfn_delta(pte);

			ac = write_fault | fetch_fault | user_fault;

			real_gpa = mmu->translate_gpa(vcpu, gfn_to_gpa(gfn),
						      ac);
			if (real_gpa == UNMAPPED_GVA)
				return 0;

			walker->gfn = real_gpa >> PAGE_SHIFT;

			break;
		}

		pt_access = pte_access;
		--walker->level;
	}

	if (!present || eperm || rsvd_fault)
		goto error;

	if (write_fault && !is_dirty_gpte(pte)) {
		bool ret;

		trace_kvm_mmu_set_dirty_bit(table_gfn, index, sizeof(pte));
		ret = FNAME(cmpxchg_gpte)(vcpu->kvm, table_gfn, index, pte,
			    pte|PT_DIRTY_MASK);
		if (ret)
			goto walk;
		mark_page_dirty(vcpu->kvm, table_gfn);
		pte |= PT_DIRTY_MASK;
		walker->ptes[walker->level - 1] = pte;
	}

	walker->pt_access = pt_access;
	walker->pte_access = pte_access;
	pgprintk("%s: pte %llx pte_access %x pt_access %x\n",
		 __func__, (u64)pte, pte_access, pt_access);
	return 1;

error:
	walker->fault.vector = PF_VECTOR;
	walker->fault.error_code_valid = true;
	walker->fault.error_code = 0;
	if (present)
		walker->fault.error_code |= PFERR_PRESENT_MASK;

	walker->fault.error_code |= write_fault | user_fault;

	if (fetch_fault && mmu->nx)
		walker->fault.error_code |= PFERR_FETCH_MASK;
	if (rsvd_fault)
		walker->fault.error_code |= PFERR_RSVD_MASK;

	walker->fault.address = addr;
	walker->fault.nested_page_fault = mmu != vcpu->arch.walk_mmu;

	trace_kvm_mmu_walker_error(walker->fault.error_code);
	return 0;
}

static int FNAME(walk_addr)(struct guest_walker *walker,
			    struct kvm_vcpu *vcpu, gva_t addr, u32 access)
{
	return FNAME(walk_addr_generic)(walker, vcpu, &vcpu->arch.mmu, addr,
					access);
}

static int FNAME(walk_addr_nested)(struct guest_walker *walker,
				   struct kvm_vcpu *vcpu, gva_t addr,
				   u32 access)
{
	return FNAME(walk_addr_generic)(walker, vcpu, &vcpu->arch.nested_mmu,
					addr, access);
}

static bool FNAME(prefetch_invalid_gpte)(struct kvm_vcpu *vcpu,
				    struct kvm_mmu_page *sp, u64 *spte,
				    pt_element_t gpte)
{
	u64 nonpresent = shadow_trap_nonpresent_pte;

	if (is_rsvd_bits_set(&vcpu->arch.mmu, gpte, PT_PAGE_TABLE_LEVEL))
		goto no_present;

	if (!is_present_gpte(gpte)) {
		if (!sp->unsync)
			nonpresent = shadow_notrap_nonpresent_pte;
		goto no_present;
	}

	if (!(gpte & PT_ACCESSED_MASK))
		goto no_present;

	return false;

no_present:
	drop_spte(vcpu->kvm, spte, nonpresent);
	return true;
}

static void FNAME(update_pte)(struct kvm_vcpu *vcpu, struct kvm_mmu_page *sp,
			      u64 *spte, const void *pte, unsigned long mmu_seq)
{
	pt_element_t gpte;
	unsigned pte_access;
	pfn_t pfn;

	gpte = *(const pt_element_t *)pte;
	if (FNAME(prefetch_invalid_gpte)(vcpu, sp, spte, gpte))
		return;

	pgprintk("%s: gpte %llx spte %p\n", __func__, (u64)gpte, spte);
	pte_access = sp->role.access & FNAME(gpte_access)(vcpu, gpte);
	pfn = gfn_to_pfn_atomic(vcpu->kvm, gpte_to_gfn(gpte));
	if (is_error_pfn(pfn)) {
		kvm_release_pfn_clean(pfn);
		return;
	}
	if (mmu_notifier_retry(vcpu, mmu_seq))
		return;

	/*
<<<<<<< HEAD
	 * we call mmu_set_spte() with host_writable = true beacuse that
=======
	 * we call mmu_set_spte() with host_writable = true because that
>>>>>>> 105e53f8
	 * vcpu->arch.update_pte.pfn was fetched from get_user_pages(write = 1).
	 */
	mmu_set_spte(vcpu, spte, sp->role.access, pte_access, 0, 0,
		     is_dirty_gpte(gpte), NULL, PT_PAGE_TABLE_LEVEL,
		     gpte_to_gfn(gpte), pfn, true, true);
}

static bool FNAME(gpte_changed)(struct kvm_vcpu *vcpu,
				struct guest_walker *gw, int level)
{
	pt_element_t curr_pte;
	gpa_t base_gpa, pte_gpa = gw->pte_gpa[level - 1];
	u64 mask;
	int r, index;

	if (level == PT_PAGE_TABLE_LEVEL) {
		mask = PTE_PREFETCH_NUM * sizeof(pt_element_t) - 1;
		base_gpa = pte_gpa & ~mask;
		index = (pte_gpa - base_gpa) / sizeof(pt_element_t);

		r = kvm_read_guest_atomic(vcpu->kvm, base_gpa,
				gw->prefetch_ptes, sizeof(gw->prefetch_ptes));
		curr_pte = gw->prefetch_ptes[index];
	} else
		r = kvm_read_guest_atomic(vcpu->kvm, pte_gpa,
				  &curr_pte, sizeof(curr_pte));

	return r || curr_pte != gw->ptes[level - 1];
}

static void FNAME(pte_prefetch)(struct kvm_vcpu *vcpu, struct guest_walker *gw,
				u64 *sptep)
{
	struct kvm_mmu_page *sp;
	pt_element_t *gptep = gw->prefetch_ptes;
	u64 *spte;
	int i;

	sp = page_header(__pa(sptep));

	if (sp->role.level > PT_PAGE_TABLE_LEVEL)
		return;

	if (sp->role.direct)
		return __direct_pte_prefetch(vcpu, sp, sptep);

	i = (sptep - sp->spt) & ~(PTE_PREFETCH_NUM - 1);
	spte = sp->spt + i;

	for (i = 0; i < PTE_PREFETCH_NUM; i++, spte++) {
		pt_element_t gpte;
		unsigned pte_access;
		gfn_t gfn;
		pfn_t pfn;
		bool dirty;

		if (spte == sptep)
			continue;

		if (*spte != shadow_trap_nonpresent_pte)
			continue;

		gpte = gptep[i];

		if (FNAME(prefetch_invalid_gpte)(vcpu, sp, spte, gpte))
			continue;

		pte_access = sp->role.access & FNAME(gpte_access)(vcpu, gpte);
		gfn = gpte_to_gfn(gpte);
		dirty = is_dirty_gpte(gpte);
		pfn = pte_prefetch_gfn_to_pfn(vcpu, gfn,
				      (pte_access & ACC_WRITE_MASK) && dirty);
		if (is_error_pfn(pfn)) {
			kvm_release_pfn_clean(pfn);
			break;
		}

		mmu_set_spte(vcpu, spte, sp->role.access, pte_access, 0, 0,
			     dirty, NULL, PT_PAGE_TABLE_LEVEL, gfn,
			     pfn, true, true);
	}
}

/*
 * Fetch a shadow pte for a specific level in the paging hierarchy.
 */
static u64 *FNAME(fetch)(struct kvm_vcpu *vcpu, gva_t addr,
			 struct guest_walker *gw,
			 int user_fault, int write_fault, int hlevel,
			 int *ptwrite, pfn_t pfn, bool map_writable,
			 bool prefault)
{
	unsigned access = gw->pt_access;
	struct kvm_mmu_page *sp = NULL;
	bool dirty = is_dirty_gpte(gw->ptes[gw->level - 1]);
	int top_level;
	unsigned direct_access;
	struct kvm_shadow_walk_iterator it;

	if (!is_present_gpte(gw->ptes[gw->level - 1]))
		return NULL;

	direct_access = gw->pt_access & gw->pte_access;
	if (!dirty)
		direct_access &= ~ACC_WRITE_MASK;

	top_level = vcpu->arch.mmu.root_level;
	if (top_level == PT32E_ROOT_LEVEL)
		top_level = PT32_ROOT_LEVEL;
	/*
	 * Verify that the top-level gpte is still there.  Since the page
	 * is a root page, it is either write protected (and cannot be
	 * changed from now on) or it is invalid (in which case, we don't
	 * really care if it changes underneath us after this point).
	 */
	if (FNAME(gpte_changed)(vcpu, gw, top_level))
		goto out_gpte_changed;

	for (shadow_walk_init(&it, vcpu, addr);
	     shadow_walk_okay(&it) && it.level > gw->level;
	     shadow_walk_next(&it)) {
		gfn_t table_gfn;

		drop_large_spte(vcpu, it.sptep);

		sp = NULL;
		if (!is_shadow_present_pte(*it.sptep)) {
			table_gfn = gw->table_gfn[it.level - 2];
			sp = kvm_mmu_get_page(vcpu, table_gfn, addr, it.level-1,
					      false, access, it.sptep);
		}

		/*
		 * Verify that the gpte in the page we've just write
		 * protected is still there.
		 */
		if (FNAME(gpte_changed)(vcpu, gw, it.level - 1))
			goto out_gpte_changed;

		if (sp)
			link_shadow_page(it.sptep, sp);
	}

	for (;
	     shadow_walk_okay(&it) && it.level > hlevel;
	     shadow_walk_next(&it)) {
		gfn_t direct_gfn;

		validate_direct_spte(vcpu, it.sptep, direct_access);

		drop_large_spte(vcpu, it.sptep);

		if (is_shadow_present_pte(*it.sptep))
			continue;

		direct_gfn = gw->gfn & ~(KVM_PAGES_PER_HPAGE(it.level) - 1);

		sp = kvm_mmu_get_page(vcpu, direct_gfn, addr, it.level-1,
				      true, direct_access, it.sptep);
		link_shadow_page(it.sptep, sp);
	}

	mmu_set_spte(vcpu, it.sptep, access, gw->pte_access & access,
		     user_fault, write_fault, dirty, ptwrite, it.level,
		     gw->gfn, pfn, prefault, map_writable);
	FNAME(pte_prefetch)(vcpu, gw, it.sptep);

	return it.sptep;

out_gpte_changed:
	if (sp)
		kvm_mmu_put_page(sp, it.sptep);
	kvm_release_pfn_clean(pfn);
	return NULL;
}

/*
 * Page fault handler.  There are several causes for a page fault:
 *   - there is no shadow pte for the guest pte
 *   - write access through a shadow pte marked read only so that we can set
 *     the dirty bit
 *   - write access to a shadow pte marked read only so we can update the page
 *     dirty bitmap, when userspace requests it
 *   - mmio access; in this case we will never install a present shadow pte
 *   - normal guest page fault due to the guest pte marked not present, not
 *     writable, or not executable
 *
 *  Returns: 1 if we need to emulate the instruction, 0 otherwise, or
 *           a negative value on error.
 */
static int FNAME(page_fault)(struct kvm_vcpu *vcpu, gva_t addr, u32 error_code,
			     bool prefault)
{
	int write_fault = error_code & PFERR_WRITE_MASK;
	int user_fault = error_code & PFERR_USER_MASK;
	struct guest_walker walker;
	u64 *sptep;
	int write_pt = 0;
	int r;
	pfn_t pfn;
	int level = PT_PAGE_TABLE_LEVEL;
	int force_pt_level;
	unsigned long mmu_seq;
	bool map_writable;

	pgprintk("%s: addr %lx err %x\n", __func__, addr, error_code);

	r = mmu_topup_memory_caches(vcpu);
	if (r)
		return r;

	/*
	 * Look up the guest pte for the faulting address.
	 */
	r = FNAME(walk_addr)(&walker, vcpu, addr, error_code);

	/*
	 * The page is not mapped by the guest.  Let the guest handle it.
	 */
	if (!r) {
		pgprintk("%s: guest page fault\n", __func__);
		if (!prefault) {
			inject_page_fault(vcpu, &walker.fault);
			/* reset fork detector */
			vcpu->arch.last_pt_write_count = 0;
		}
		return 0;
	}

	if (walker.level >= PT_DIRECTORY_LEVEL)
		force_pt_level = mapping_level_dirty_bitmap(vcpu, walker.gfn);
	else
		force_pt_level = 1;
	if (!force_pt_level) {
		level = min(walker.level, mapping_level(vcpu, walker.gfn));
		walker.gfn = walker.gfn & ~(KVM_PAGES_PER_HPAGE(level) - 1);
	}

	mmu_seq = vcpu->kvm->mmu_notifier_seq;
	smp_rmb();

	if (try_async_pf(vcpu, prefault, walker.gfn, addr, &pfn, write_fault,
			 &map_writable))
		return 0;

	/* mmio */
	if (is_error_pfn(pfn))
		return kvm_handle_bad_page(vcpu->kvm, walker.gfn, pfn);

	spin_lock(&vcpu->kvm->mmu_lock);
	if (mmu_notifier_retry(vcpu, mmu_seq))
		goto out_unlock;

	trace_kvm_mmu_audit(vcpu, AUDIT_PRE_PAGE_FAULT);
	kvm_mmu_free_some_pages(vcpu);
	if (!force_pt_level)
		transparent_hugepage_adjust(vcpu, &walker.gfn, &pfn, &level);
	sptep = FNAME(fetch)(vcpu, addr, &walker, user_fault, write_fault,
			     level, &write_pt, pfn, map_writable, prefault);
	(void)sptep;
	pgprintk("%s: shadow pte %p %llx ptwrite %d\n", __func__,
		 sptep, *sptep, write_pt);

	if (!write_pt)
		vcpu->arch.last_pt_write_count = 0; /* reset fork detector */

	++vcpu->stat.pf_fixed;
	trace_kvm_mmu_audit(vcpu, AUDIT_POST_PAGE_FAULT);
	spin_unlock(&vcpu->kvm->mmu_lock);

	return write_pt;

out_unlock:
	spin_unlock(&vcpu->kvm->mmu_lock);
	kvm_release_pfn_clean(pfn);
	return 0;
}

static void FNAME(invlpg)(struct kvm_vcpu *vcpu, gva_t gva)
{
	struct kvm_shadow_walk_iterator iterator;
	struct kvm_mmu_page *sp;
	gpa_t pte_gpa = -1;
	int level;
	u64 *sptep;
	int need_flush = 0;

	spin_lock(&vcpu->kvm->mmu_lock);

	for_each_shadow_entry(vcpu, gva, iterator) {
		level = iterator.level;
		sptep = iterator.sptep;

		sp = page_header(__pa(sptep));
		if (is_last_spte(*sptep, level)) {
			int offset, shift;

			if (!sp->unsync)
				break;

			shift = PAGE_SHIFT -
				  (PT_LEVEL_BITS - PT64_LEVEL_BITS) * level;
			offset = sp->role.quadrant << shift;

			pte_gpa = (sp->gfn << PAGE_SHIFT) + offset;
			pte_gpa += (sptep - sp->spt) * sizeof(pt_element_t);

			if (is_shadow_present_pte(*sptep)) {
				if (is_large_pte(*sptep))
					--vcpu->kvm->stat.lpages;
				drop_spte(vcpu->kvm, sptep,
					  shadow_trap_nonpresent_pte);
				need_flush = 1;
			} else
				__set_spte(sptep, shadow_trap_nonpresent_pte);
			break;
		}

		if (!is_shadow_present_pte(*sptep) || !sp->unsync_children)
			break;
	}

	if (need_flush)
		kvm_flush_remote_tlbs(vcpu->kvm);

	atomic_inc(&vcpu->kvm->arch.invlpg_counter);

	spin_unlock(&vcpu->kvm->mmu_lock);

	if (pte_gpa == -1)
		return;

	if (mmu_topup_memory_caches(vcpu))
		return;
	kvm_mmu_pte_write(vcpu, pte_gpa, NULL, sizeof(pt_element_t), 0);
}

static gpa_t FNAME(gva_to_gpa)(struct kvm_vcpu *vcpu, gva_t vaddr, u32 access,
			       struct x86_exception *exception)
{
	struct guest_walker walker;
	gpa_t gpa = UNMAPPED_GVA;
	int r;

	r = FNAME(walk_addr)(&walker, vcpu, vaddr, access);

	if (r) {
		gpa = gfn_to_gpa(walker.gfn);
		gpa |= vaddr & ~PAGE_MASK;
	} else if (exception)
		*exception = walker.fault;

	return gpa;
}

static gpa_t FNAME(gva_to_gpa_nested)(struct kvm_vcpu *vcpu, gva_t vaddr,
				      u32 access,
				      struct x86_exception *exception)
{
	struct guest_walker walker;
	gpa_t gpa = UNMAPPED_GVA;
	int r;

	r = FNAME(walk_addr_nested)(&walker, vcpu, vaddr, access);

	if (r) {
		gpa = gfn_to_gpa(walker.gfn);
		gpa |= vaddr & ~PAGE_MASK;
	} else if (exception)
		*exception = walker.fault;

	return gpa;
}

static void FNAME(prefetch_page)(struct kvm_vcpu *vcpu,
				 struct kvm_mmu_page *sp)
{
	int i, j, offset, r;
	pt_element_t pt[256 / sizeof(pt_element_t)];
	gpa_t pte_gpa;

	if (sp->role.direct
	    || (PTTYPE == 32 && sp->role.level > PT_PAGE_TABLE_LEVEL)) {
		nonpaging_prefetch_page(vcpu, sp);
		return;
	}

	pte_gpa = gfn_to_gpa(sp->gfn);
	if (PTTYPE == 32) {
		offset = sp->role.quadrant << PT64_LEVEL_BITS;
		pte_gpa += offset * sizeof(pt_element_t);
	}

	for (i = 0; i < PT64_ENT_PER_PAGE; i += ARRAY_SIZE(pt)) {
		r = kvm_read_guest_atomic(vcpu->kvm, pte_gpa, pt, sizeof pt);
		pte_gpa += ARRAY_SIZE(pt) * sizeof(pt_element_t);
		for (j = 0; j < ARRAY_SIZE(pt); ++j)
			if (r || is_present_gpte(pt[j]))
				sp->spt[i+j] = shadow_trap_nonpresent_pte;
			else
				sp->spt[i+j] = shadow_notrap_nonpresent_pte;
	}
}

/*
 * Using the cached information from sp->gfns is safe because:
 * - The spte has a reference to the struct page, so the pfn for a given gfn
 *   can't change unless all sptes pointing to it are nuked first.
 *
 * Note:
 *   We should flush all tlbs if spte is dropped even though guest is
 *   responsible for it. Since if we don't, kvm_mmu_notifier_invalidate_page
 *   and kvm_mmu_notifier_invalidate_range_start detect the mapping page isn't
 *   used by guest then tlbs are not flushed, so guest is allowed to access the
 *   freed pages.
 *   And we increase kvm->tlbs_dirty to delay tlbs flush in this case.
 */
static int FNAME(sync_page)(struct kvm_vcpu *vcpu, struct kvm_mmu_page *sp)
{
	int i, offset, nr_present;
	bool host_writable;
	gpa_t first_pte_gpa;

	offset = nr_present = 0;

	/* direct kvm_mmu_page can not be unsync. */
	BUG_ON(sp->role.direct);

	if (PTTYPE == 32)
		offset = sp->role.quadrant << PT64_LEVEL_BITS;

	first_pte_gpa = gfn_to_gpa(sp->gfn) + offset * sizeof(pt_element_t);

	for (i = 0; i < PT64_ENT_PER_PAGE; i++) {
		unsigned pte_access;
		pt_element_t gpte;
		gpa_t pte_gpa;
		gfn_t gfn;

		if (!is_shadow_present_pte(sp->spt[i]))
			continue;

		pte_gpa = first_pte_gpa + i * sizeof(pt_element_t);

		if (kvm_read_guest_atomic(vcpu->kvm, pte_gpa, &gpte,
					  sizeof(pt_element_t)))
			return -EINVAL;

		gfn = gpte_to_gfn(gpte);

		if (FNAME(prefetch_invalid_gpte)(vcpu, sp, &sp->spt[i], gpte)) {
			vcpu->kvm->tlbs_dirty++;
			continue;
		}

		if (gfn != sp->gfns[i]) {
			drop_spte(vcpu->kvm, &sp->spt[i],
				      shadow_trap_nonpresent_pte);
			vcpu->kvm->tlbs_dirty++;
			continue;
		}

		nr_present++;
		pte_access = sp->role.access & FNAME(gpte_access)(vcpu, gpte);
		host_writable = sp->spt[i] & SPTE_HOST_WRITEABLE;

		set_spte(vcpu, &sp->spt[i], pte_access, 0, 0,
			 is_dirty_gpte(gpte), PT_PAGE_TABLE_LEVEL, gfn,
			 spte_to_pfn(sp->spt[i]), true, false,
			 host_writable);
	}

	return !nr_present;
}

#undef pt_element_t
#undef guest_walker
#undef FNAME
#undef PT_BASE_ADDR_MASK
#undef PT_INDEX
#undef PT_LVL_ADDR_MASK
#undef PT_LVL_OFFSET_MASK
#undef PT_LEVEL_BITS
#undef PT_MAX_FULL_LEVELS
#undef gpte_to_gfn
#undef gpte_to_gfn_lvl
#undef CMPXCHG<|MERGE_RESOLUTION|>--- conflicted
+++ resolved
@@ -346,11 +346,7 @@
 		return;
 
 	/*
-<<<<<<< HEAD
-	 * we call mmu_set_spte() with host_writable = true beacuse that
-=======
 	 * we call mmu_set_spte() with host_writable = true because that
->>>>>>> 105e53f8
 	 * vcpu->arch.update_pte.pfn was fetched from get_user_pages(write = 1).
 	 */
 	mmu_set_spte(vcpu, spte, sp->role.access, pte_access, 0, 0,
