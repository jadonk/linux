--- conflicted
+++ resolved
@@ -187,19 +187,7 @@
 
 #ifdef CONFIG_ACPI_NUMA
 extern int acpi_numa;
-<<<<<<< HEAD
-extern void acpi_get_nodes(struct bootnode *physnodes, unsigned long start,
-				unsigned long end);
-extern int acpi_scan_nodes(unsigned long start, unsigned long end);
-#define NR_NODE_MEMBLKS (MAX_NUMNODES*2)
-
-#ifdef CONFIG_NUMA_EMU
-extern void acpi_fake_nodes(const struct bootnode *fake_nodes,
-				   int num_nodes);
-#endif
-=======
 extern int x86_acpi_numa_init(void);
->>>>>>> 105e53f8
 #endif /* CONFIG_ACPI_NUMA */
 
 #define acpi_unlazy_tlb(x)	leave_mm(x)
