/*
 * Generic VM initialization for x86-64 NUMA setups.
 * Copyright 2002,2003 Andi Kleen, SuSE Labs.
 */
#include <linux/kernel.h>
#include <linux/mm.h>
#include <linux/string.h>
#include <linux/init.h>
#include <linux/bootmem.h>
#include <linux/memblock.h>
#include <linux/mmzone.h>
#include <linux/ctype.h>
#include <linux/module.h>
#include <linux/nodemask.h>
#include <linux/sched.h>
#include <linux/acpi.h>

#include <asm/e820.h>
#include <asm/proto.h>
#include <asm/dma.h>
#include <asm/acpi.h>
#include <asm/amd_nb.h>

#include "numa_internal.h"

struct pglist_data *node_data[MAX_NUMNODES] __read_mostly;
EXPORT_SYMBOL(node_data);

nodemask_t numa_nodes_parsed __initdata;

struct memnode memnode;

static unsigned long __initdata nodemap_addr;
static unsigned long __initdata nodemap_size;

static struct numa_meminfo numa_meminfo __initdata;

static int numa_distance_cnt;
static u8 *numa_distance;

/*
 * Given a shift value, try to populate memnodemap[]
 * Returns :
 * 1 if OK
 * 0 if memnodmap[] too small (of shift too small)
 * -1 if node overlap or lost ram (shift too big)
 */
static int __init populate_memnodemap(const struct numa_meminfo *mi, int shift)
{
	unsigned long addr, end;
	int i, res = -1;

	memset(memnodemap, 0xff, sizeof(s16)*memnodemapsize);
	for (i = 0; i < mi->nr_blks; i++) {
		addr = mi->blk[i].start;
		end = mi->blk[i].end;
		if (addr >= end)
			continue;
		if ((end >> shift) >= memnodemapsize)
			return 0;
		do {
			if (memnodemap[addr >> shift] != NUMA_NO_NODE)
				return -1;
			memnodemap[addr >> shift] = mi->blk[i].nid;
			addr += (1UL << shift);
		} while (addr < end);
		res = 1;
	}
	return res;
}

static int __init allocate_cachealigned_memnodemap(void)
{
	unsigned long addr;

	memnodemap = memnode.embedded_map;
	if (memnodemapsize <= ARRAY_SIZE(memnode.embedded_map))
		return 0;

	addr = 0x8000;
	nodemap_size = roundup(sizeof(s16) * memnodemapsize, L1_CACHE_BYTES);
	nodemap_addr = memblock_find_in_range(addr, get_max_mapped(),
				      nodemap_size, L1_CACHE_BYTES);
	if (nodemap_addr == MEMBLOCK_ERROR) {
		printk(KERN_ERR
		       "NUMA: Unable to allocate Memory to Node hash map\n");
		nodemap_addr = nodemap_size = 0;
		return -1;
	}
	memnodemap = phys_to_virt(nodemap_addr);
	memblock_x86_reserve_range(nodemap_addr, nodemap_addr + nodemap_size, "MEMNODEMAP");

	printk(KERN_DEBUG "NUMA: Allocated memnodemap from %lx - %lx\n",
	       nodemap_addr, nodemap_addr + nodemap_size);
	return 0;
}

/*
 * The LSB of all start and end addresses in the node map is the value of the
 * maximum possible shift.
 */
static int __init extract_lsb_from_nodes(const struct numa_meminfo *mi)
{
	int i, nodes_used = 0;
	unsigned long start, end;
	unsigned long bitfield = 0, memtop = 0;

	for (i = 0; i < mi->nr_blks; i++) {
		start = mi->blk[i].start;
		end = mi->blk[i].end;
		if (start >= end)
			continue;
		bitfield |= start;
		nodes_used++;
		if (end > memtop)
			memtop = end;
	}
	if (nodes_used <= 1)
		i = 63;
	else
		i = find_first_bit(&bitfield, sizeof(unsigned long)*8);
	memnodemapsize = (memtop >> i)+1;
	return i;
}

static int __init compute_hash_shift(const struct numa_meminfo *mi)
{
	int shift;

	shift = extract_lsb_from_nodes(mi);
	if (allocate_cachealigned_memnodemap())
		return -1;
	printk(KERN_DEBUG "NUMA: Using %d for the hash shift.\n",
		shift);

	if (populate_memnodemap(mi, shift) != 1) {
		printk(KERN_INFO "Your memory is not aligned you need to "
		       "rebuild your kernel with a bigger NODEMAPSIZE "
		       "shift=%d\n", shift);
		return -1;
	}
	return shift;
}

int __meminit  __early_pfn_to_nid(unsigned long pfn)
{
	return phys_to_nid(pfn << PAGE_SHIFT);
}

static void * __init early_node_mem(int nodeid, unsigned long start,
				    unsigned long end, unsigned long size,
				    unsigned long align)
{
	unsigned long mem;

	/*
	 * put it on high as possible
	 * something will go with NODE_DATA
	 */
	if (start < (MAX_DMA_PFN<<PAGE_SHIFT))
		start = MAX_DMA_PFN<<PAGE_SHIFT;
	if (start < (MAX_DMA32_PFN<<PAGE_SHIFT) &&
	    end > (MAX_DMA32_PFN<<PAGE_SHIFT))
		start = MAX_DMA32_PFN<<PAGE_SHIFT;
	mem = memblock_x86_find_in_range_node(nodeid, start, end, size, align);
	if (mem != MEMBLOCK_ERROR)
		return __va(mem);

	/* extend the search scope */
	end = max_pfn_mapped << PAGE_SHIFT;
	start = MAX_DMA_PFN << PAGE_SHIFT;
	mem = memblock_find_in_range(start, end, size, align);
	if (mem != MEMBLOCK_ERROR)
		return __va(mem);

	printk(KERN_ERR "Cannot find %lu bytes in node %d\n",
		       size, nodeid);

	return NULL;
}

static int __init numa_add_memblk_to(int nid, u64 start, u64 end,
				     struct numa_meminfo *mi)
{
	/* ignore zero length blks */
	if (start == end)
		return 0;

	/* whine about and ignore invalid blks */
	if (start > end || nid < 0 || nid >= MAX_NUMNODES) {
		pr_warning("NUMA: Warning: invalid memblk node %d (%Lx-%Lx)\n",
			   nid, start, end);
		return 0;
	}

	if (mi->nr_blks >= NR_NODE_MEMBLKS) {
		pr_err("NUMA: too many memblk ranges\n");
		return -EINVAL;
	}

	mi->blk[mi->nr_blks].start = start;
	mi->blk[mi->nr_blks].end = end;
	mi->blk[mi->nr_blks].nid = nid;
	mi->nr_blks++;
	return 0;
}

/**
 * numa_remove_memblk_from - Remove one numa_memblk from a numa_meminfo
 * @idx: Index of memblk to remove
 * @mi: numa_meminfo to remove memblk from
 *
 * Remove @idx'th numa_memblk from @mi by shifting @mi->blk[] and
 * decrementing @mi->nr_blks.
 */
void __init numa_remove_memblk_from(int idx, struct numa_meminfo *mi)
{
	mi->nr_blks--;
	memmove(&mi->blk[idx], &mi->blk[idx + 1],
		(mi->nr_blks - idx) * sizeof(mi->blk[0]));
}

/**
 * numa_add_memblk - Add one numa_memblk to numa_meminfo
 * @nid: NUMA node ID of the new memblk
 * @start: Start address of the new memblk
 * @end: End address of the new memblk
 *
 * Add a new memblk to the default numa_meminfo.
 *
 * RETURNS:
 * 0 on success, -errno on failure.
 */
int __init numa_add_memblk(int nid, u64 start, u64 end)
{
	return numa_add_memblk_to(nid, start, end, &numa_meminfo);
}

/* Initialize bootmem allocator for a node */
void __init
setup_node_bootmem(int nodeid, unsigned long start, unsigned long end)
{
	unsigned long start_pfn, last_pfn, nodedata_phys;
	const int pgdat_size = roundup(sizeof(pg_data_t), PAGE_SIZE);
	int nid;

	if (!end)
		return;

	/*
	 * Don't confuse VM with a node that doesn't have the
	 * minimum amount of memory:
	 */
	if (end && (end - start) < NODE_MIN_SIZE)
		return;

	start = roundup(start, ZONE_ALIGN);

	printk(KERN_INFO "Initmem setup node %d %016lx-%016lx\n", nodeid,
	       start, end);

	start_pfn = start >> PAGE_SHIFT;
	last_pfn = end >> PAGE_SHIFT;

	node_data[nodeid] = early_node_mem(nodeid, start, end, pgdat_size,
					   SMP_CACHE_BYTES);
	if (node_data[nodeid] == NULL)
		return;
	nodedata_phys = __pa(node_data[nodeid]);
	memblock_x86_reserve_range(nodedata_phys, nodedata_phys + pgdat_size, "NODE_DATA");
	printk(KERN_INFO "  NODE_DATA [%016lx - %016lx]\n", nodedata_phys,
		nodedata_phys + pgdat_size - 1);
	nid = phys_to_nid(nodedata_phys);
	if (nid != nodeid)
		printk(KERN_INFO "    NODE_DATA(%d) on node %d\n", nodeid, nid);

	memset(NODE_DATA(nodeid), 0, sizeof(pg_data_t));
	NODE_DATA(nodeid)->node_id = nodeid;
	NODE_DATA(nodeid)->node_start_pfn = start_pfn;
	NODE_DATA(nodeid)->node_spanned_pages = last_pfn - start_pfn;

	node_set_online(nodeid);
}

/**
 * numa_cleanup_meminfo - Cleanup a numa_meminfo
 * @mi: numa_meminfo to clean up
 *
 * Sanitize @mi by merging and removing unncessary memblks.  Also check for
 * conflicts and clear unused memblks.
 *
 * RETURNS:
 * 0 on success, -errno on failure.
 */
int __init numa_cleanup_meminfo(struct numa_meminfo *mi)
{
	const u64 low = 0;
	const u64 high = (u64)max_pfn << PAGE_SHIFT;
	int i, j, k;

	for (i = 0; i < mi->nr_blks; i++) {
		struct numa_memblk *bi = &mi->blk[i];

<<<<<<< HEAD
void __init numa_emu_cmdline(char *str)
{
	cmdline = str;
}

static int __init setup_physnodes(unsigned long start, unsigned long end,
					int acpi, int amd)
{
	int ret = 0;
	int i;
=======
		/* make sure all blocks are inside the limits */
		bi->start = max(bi->start, low);
		bi->end = min(bi->end, high);
>>>>>>> 0ce790e7

		/* and there's no empty block */
		if (bi->start == bi->end) {
			numa_remove_memblk_from(i--, mi);
			continue;
		}

		for (j = i + 1; j < mi->nr_blks; j++) {
			struct numa_memblk *bj = &mi->blk[j];
			unsigned long start, end;

			/*
			 * See whether there are overlapping blocks.  Whine
			 * about but allow overlaps of the same nid.  They
			 * will be merged below.
			 */
			if (bi->end > bj->start && bi->start < bj->end) {
				if (bi->nid != bj->nid) {
					pr_err("NUMA: node %d (%Lx-%Lx) overlaps with node %d (%Lx-%Lx)\n",
					       bi->nid, bi->start, bi->end,
					       bj->nid, bj->start, bj->end);
					return -EINVAL;
				}
				pr_warning("NUMA: Warning: node %d (%Lx-%Lx) overlaps with itself (%Lx-%Lx)\n",
					   bi->nid, bi->start, bi->end,
					   bj->start, bj->end);
			}

			/*
			 * Join together blocks on the same node, holes
			 * between which don't overlap with memory on other
			 * nodes.
			 */
			if (bi->nid != bj->nid)
				continue;
			start = max(min(bi->start, bj->start), low);
			end = min(max(bi->end, bj->end), high);
			for (k = 0; k < mi->nr_blks; k++) {
				struct numa_memblk *bk = &mi->blk[k];

				if (bi->nid == bk->nid)
					continue;
				if (start < bk->end && end > bk->start)
					break;
			}
			if (k < mi->nr_blks)
				continue;
			printk(KERN_INFO "NUMA: Node %d [%Lx,%Lx) + [%Lx,%Lx) -> [%lx,%lx)\n",
			       bi->nid, bi->start, bi->end, bj->start, bj->end,
			       start, end);
			bi->start = start;
			bi->end = end;
			numa_remove_memblk_from(j--, mi);
		}
	}

	for (i = mi->nr_blks; i < ARRAY_SIZE(mi->blk); i++) {
		mi->blk[i].start = mi->blk[i].end = 0;
		mi->blk[i].nid = NUMA_NO_NODE;
	}

	return 0;
}

/*
 * Set nodes, which have memory in @mi, in *@nodemask.
 */
static void __init numa_nodemask_from_meminfo(nodemask_t *nodemask,
					      const struct numa_meminfo *mi)
{
	int i;

	for (i = 0; i < ARRAY_SIZE(mi->blk); i++)
		if (mi->blk[i].start != mi->blk[i].end &&
		    mi->blk[i].nid != NUMA_NO_NODE)
			node_set(mi->blk[i].nid, *nodemask);
}

/**
 * numa_reset_distance - Reset NUMA distance table
 *
 * The current table is freed.  The next numa_set_distance() call will
 * create a new one.
 */
void __init numa_reset_distance(void)
{
	size_t size = numa_distance_cnt * numa_distance_cnt * sizeof(numa_distance[0]);

	/* numa_distance could be 1LU marking allocation failure, test cnt */
	if (numa_distance_cnt)
		memblock_x86_free_range(__pa(numa_distance),
					__pa(numa_distance) + size);
	numa_distance_cnt = 0;
	numa_distance = NULL;	/* enable table creation */
}

static int __init numa_alloc_distance(void)
{
	nodemask_t nodes_parsed;
	size_t size;
	int i, j, cnt = 0;
	u64 phys;

	/* size the new table and allocate it */
	nodes_parsed = numa_nodes_parsed;
	numa_nodemask_from_meminfo(&nodes_parsed, &numa_meminfo);

	for_each_node_mask(i, nodes_parsed)
		cnt = i;
	cnt++;
	size = cnt * cnt * sizeof(numa_distance[0]);

	phys = memblock_find_in_range(0, (u64)max_pfn_mapped << PAGE_SHIFT,
				      size, PAGE_SIZE);
	if (phys == MEMBLOCK_ERROR) {
		pr_warning("NUMA: Warning: can't allocate distance table!\n");
		/* don't retry until explicitly reset */
		numa_distance = (void *)1LU;
		return -ENOMEM;
	}
	memblock_x86_reserve_range(phys, phys + size, "NUMA DIST");

	numa_distance = __va(phys);
	numa_distance_cnt = cnt;

	/* fill with the default distances */
	for (i = 0; i < cnt; i++)
		for (j = 0; j < cnt; j++)
			numa_distance[i * cnt + j] = i == j ?
				LOCAL_DISTANCE : REMOTE_DISTANCE;
	printk(KERN_DEBUG "NUMA: Initialized distance table, cnt=%d\n", cnt);

	return 0;
}

/**
 * numa_set_distance - Set NUMA distance from one NUMA to another
 * @from: the 'from' node to set distance
 * @to: the 'to'  node to set distance
 * @distance: NUMA distance
 *
 * Set the distance from node @from to @to to @distance.  If distance table
 * doesn't exist, one which is large enough to accommodate all the currently
 * known nodes will be created.
 *
 * If such table cannot be allocated, a warning is printed and further
 * calls are ignored until the distance table is reset with
 * numa_reset_distance().
 *
 * If @from or @to is higher than the highest known node at the time of
 * table creation or @distance doesn't make sense, the call is ignored.
 * This is to allow simplification of specific NUMA config implementations.
 */
void __init numa_set_distance(int from, int to, int distance)
{
	if (!numa_distance && numa_alloc_distance() < 0)
		return;

	if (from >= numa_distance_cnt || to >= numa_distance_cnt) {
		printk_once(KERN_DEBUG "NUMA: Debug: distance out of bound, from=%d to=%d distance=%d\n",
			    from, to, distance);
		return;
	}

	if ((u8)distance != distance ||
	    (from == to && distance != LOCAL_DISTANCE)) {
		pr_warn_once("NUMA: Warning: invalid distance parameter, from=%d to=%d distance=%d\n",
			     from, to, distance);
		return;
	}

	numa_distance[from * numa_distance_cnt + to] = distance;
}

int __node_distance(int from, int to)
{
	if (from >= numa_distance_cnt || to >= numa_distance_cnt)
		return from == to ? LOCAL_DISTANCE : REMOTE_DISTANCE;
	return numa_distance[from * numa_distance_cnt + to];
}
EXPORT_SYMBOL(__node_distance);

/*
 * Sanity check to catch more bad NUMA configurations (they are amazingly
 * common).  Make sure the nodes cover all memory.
 */
static bool __init numa_meminfo_cover_memory(const struct numa_meminfo *mi)
{
	unsigned long numaram, e820ram;
	int i;

	numaram = 0;
	for (i = 0; i < mi->nr_blks; i++) {
		unsigned long s = mi->blk[i].start >> PAGE_SHIFT;
		unsigned long e = mi->blk[i].end >> PAGE_SHIFT;
		numaram += e - s;
		numaram -= __absent_pages_in_range(mi->blk[i].nid, s, e);
		if ((long)numaram < 0)
			numaram = 0;
	}

	e820ram = max_pfn - (memblock_x86_hole_size(0,
					max_pfn << PAGE_SHIFT) >> PAGE_SHIFT);
	/* We seem to lose 3 pages somewhere. Allow 1M of slack. */
	if ((long)(e820ram - numaram) >= (1 << (20 - PAGE_SHIFT))) {
		printk(KERN_ERR "NUMA: nodes only cover %luMB of your %luMB e820 RAM. Not used.\n",
		       (numaram << PAGE_SHIFT) >> 20,
		       (e820ram << PAGE_SHIFT) >> 20);
		return false;
	}
	return true;
}

<<<<<<< HEAD
#ifdef CONFIG_NUMA
=======
static int __init numa_register_memblks(struct numa_meminfo *mi)
{
	int i, nid;

	/* Account for nodes with cpus and no memory */
	node_possible_map = numa_nodes_parsed;
	numa_nodemask_from_meminfo(&node_possible_map, mi);
	if (WARN_ON(nodes_empty(node_possible_map)))
		return -EINVAL;

	memnode_shift = compute_hash_shift(mi);
	if (memnode_shift < 0) {
		printk(KERN_ERR "NUMA: No NUMA node hash function found. Contact maintainer\n");
		return -EINVAL;
	}
>>>>>>> 0ce790e7

	for (i = 0; i < mi->nr_blks; i++)
		memblock_x86_register_active_regions(mi->blk[i].nid,
					mi->blk[i].start >> PAGE_SHIFT,
					mi->blk[i].end >> PAGE_SHIFT);

	/* for out of order entries */
	sort_node_map();
	if (!numa_meminfo_cover_memory(mi))
		return -EINVAL;

	/* Finally register nodes. */
	for_each_node_mask(nid, node_possible_map) {
		u64 start = (u64)max_pfn << PAGE_SHIFT;
		u64 end = 0;

		for (i = 0; i < mi->nr_blks; i++) {
			if (nid != mi->blk[i].nid)
				continue;
			start = min(mi->blk[i].start, start);
			end = max(mi->blk[i].end, end);
		}

		if (start < end)
			setup_node_bootmem(nid, start, end);
	}

	return 0;
}

/**
 * dummy_numma_init - Fallback dummy NUMA init
 *
 * Used if there's no underlying NUMA architecture, NUMA initialization
 * fails, or NUMA is disabled on the command line.
 *
 * Must online at least one node and add memory blocks that cover all
 * allowed memory.  This function must not fail.
 */
static int __init dummy_numa_init(void)
{
	printk(KERN_INFO "%s\n",
	       numa_off ? "NUMA turned off" : "No NUMA configuration found");
	printk(KERN_INFO "Faking a node at %016lx-%016lx\n",
	       0LU, max_pfn << PAGE_SHIFT);

	node_set(0, numa_nodes_parsed);
	numa_add_memblk(0, 0, (u64)max_pfn << PAGE_SHIFT);

	return 0;
}

static int __init numa_init(int (*init_func)(void))
{
	int i;
	int ret;

	for (i = 0; i < MAX_LOCAL_APIC; i++)
		set_apicid_to_node(i, NUMA_NO_NODE);

	nodes_clear(numa_nodes_parsed);
	nodes_clear(node_possible_map);
	nodes_clear(node_online_map);
	memset(&numa_meminfo, 0, sizeof(numa_meminfo));
	remove_all_active_ranges();
	numa_reset_distance();

	ret = init_func();
	if (ret < 0)
		return ret;
	ret = numa_cleanup_meminfo(&numa_meminfo);
	if (ret < 0)
		return ret;

	numa_emulation(&numa_meminfo, numa_distance_cnt);

<<<<<<< HEAD
	nid = early_cpu_to_node(cpu);
	BUG_ON(nid == NUMA_NO_NODE || !node_online(nid));
=======
	ret = numa_register_memblks(&numa_meminfo);
	if (ret < 0)
		return ret;
>>>>>>> 0ce790e7

	for (i = 0; i < nr_cpu_ids; i++) {
		int nid = early_cpu_to_node(i);

		if (nid == NUMA_NO_NODE)
			continue;
		if (!node_online(nid))
			numa_clear_node(i);
	}
	numa_init_array();
	return 0;
}

void __init initmem_init(void)
{
	int ret;

	if (!numa_off) {
#ifdef CONFIG_ACPI_NUMA
		ret = numa_init(x86_acpi_numa_init);
		if (!ret)
			return;
#endif
#ifdef CONFIG_AMD_NUMA
		ret = numa_init(amd_numa_init);
		if (!ret)
			return;
#endif
	}

	numa_init(dummy_numa_init);
}

unsigned long __init numa_free_all_bootmem(void)
{
	unsigned long pages = 0;
	int i;

	for_each_online_node(i)
		pages += free_all_bootmem_node(NODE_DATA(i));

	pages += free_all_memory_core_early(MAX_NUMNODES);

	return pages;
}

int __cpuinit numa_cpu_node(int cpu)
{
	int apicid = early_per_cpu(x86_cpu_to_apicid, cpu);

	if (apicid != BAD_APICID)
		return __apicid_to_node[apicid];
	return NUMA_NO_NODE;
}<|MERGE_RESOLUTION|>--- conflicted
+++ resolved
@@ -301,22 +301,9 @@
 	for (i = 0; i < mi->nr_blks; i++) {
 		struct numa_memblk *bi = &mi->blk[i];
 
-<<<<<<< HEAD
-void __init numa_emu_cmdline(char *str)
-{
-	cmdline = str;
-}
-
-static int __init setup_physnodes(unsigned long start, unsigned long end,
-					int acpi, int amd)
-{
-	int ret = 0;
-	int i;
-=======
 		/* make sure all blocks are inside the limits */
 		bi->start = max(bi->start, low);
 		bi->end = min(bi->end, high);
->>>>>>> 0ce790e7
 
 		/* and there's no empty block */
 		if (bi->start == bi->end) {
@@ -530,9 +517,6 @@
 	return true;
 }
 
-<<<<<<< HEAD
-#ifdef CONFIG_NUMA
-=======
 static int __init numa_register_memblks(struct numa_meminfo *mi)
 {
 	int i, nid;
@@ -548,7 +532,6 @@
 		printk(KERN_ERR "NUMA: No NUMA node hash function found. Contact maintainer\n");
 		return -EINVAL;
 	}
->>>>>>> 0ce790e7
 
 	for (i = 0; i < mi->nr_blks; i++)
 		memblock_x86_register_active_regions(mi->blk[i].nid,
@@ -625,14 +608,9 @@
 
 	numa_emulation(&numa_meminfo, numa_distance_cnt);
 
-<<<<<<< HEAD
-	nid = early_cpu_to_node(cpu);
-	BUG_ON(nid == NUMA_NO_NODE || !node_online(nid));
-=======
 	ret = numa_register_memblks(&numa_meminfo);
 	if (ret < 0)
 		return ret;
->>>>>>> 0ce790e7
 
 	for (i = 0; i < nr_cpu_ids; i++) {
 		int nid = early_cpu_to_node(i);
