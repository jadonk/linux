/*
 * syscalls.h - Linux syscall interfaces (arch-specific)
 *
 * Copyright (c) 2008 Jaswinder Singh
 *
 * This file is released under the GPLv2.
 * See the file COPYING for more details.
 */

#ifndef _ASM_AVR32_SYSCALLS_H
#define _ASM_AVR32_SYSCALLS_H

#include <linux/compiler.h>
#include <linux/linkage.h>
#include <linux/types.h>
#include <linux/signal.h>

<<<<<<< HEAD
/* kernel/process.c */
asmlinkage int sys_fork(struct pt_regs *);
asmlinkage int sys_clone(unsigned long, unsigned long,
			 unsigned long, unsigned long,
			 struct pt_regs *);
asmlinkage int sys_vfork(struct pt_regs *);
asmlinkage int sys_execve(const char __user *, char __user *__user *,
			  char __user *__user *, struct pt_regs *);

/* kernel/signal.c */
asmlinkage int sys_sigaltstack(const stack_t __user *, stack_t __user *,
			       struct pt_regs *);
asmlinkage int sys_rt_sigreturn(struct pt_regs *);

=======
>>>>>>> 3cbea436
/* mm/cache.c */
asmlinkage int sys_cacheflush(int, void __user *, size_t);

#endif /* _ASM_AVR32_SYSCALLS_H */<|MERGE_RESOLUTION|>--- conflicted
+++ resolved
@@ -15,23 +15,6 @@
 #include <linux/types.h>
 #include <linux/signal.h>
 
-<<<<<<< HEAD
-/* kernel/process.c */
-asmlinkage int sys_fork(struct pt_regs *);
-asmlinkage int sys_clone(unsigned long, unsigned long,
-			 unsigned long, unsigned long,
-			 struct pt_regs *);
-asmlinkage int sys_vfork(struct pt_regs *);
-asmlinkage int sys_execve(const char __user *, char __user *__user *,
-			  char __user *__user *, struct pt_regs *);
-
-/* kernel/signal.c */
-asmlinkage int sys_sigaltstack(const stack_t __user *, stack_t __user *,
-			       struct pt_regs *);
-asmlinkage int sys_rt_sigreturn(struct pt_regs *);
-
-=======
->>>>>>> 3cbea436
 /* mm/cache.c */
 asmlinkage int sys_cacheflush(int, void __user *, size_t);
 
