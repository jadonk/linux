#ifndef __ASM_ALPHA_PERF_EVENT_H
#define __ASM_ALPHA_PERF_EVENT_H

<<<<<<< HEAD
/* Alpha only supports software events through this interface. */
extern void set_perf_event_pending(void);

#define PERF_EVENT_INDEX_OFFSET 0
=======
#ifdef CONFIG_PERF_EVENTS
extern void init_hw_perf_events(void);
#else
static inline void init_hw_perf_events(void)    { }
#endif
>>>>>>> 45f53cc9

#ifdef CONFIG_PERF_EVENTS
extern void init_hw_perf_events(void);
#else
static inline void init_hw_perf_events(void)    { }
#endif

#endif /* __ASM_ALPHA_PERF_EVENT_H */<|MERGE_RESOLUTION|>--- conflicted
+++ resolved
@@ -1,18 +1,5 @@
 #ifndef __ASM_ALPHA_PERF_EVENT_H
 #define __ASM_ALPHA_PERF_EVENT_H
-
-<<<<<<< HEAD
-/* Alpha only supports software events through this interface. */
-extern void set_perf_event_pending(void);
-
-#define PERF_EVENT_INDEX_OFFSET 0
-=======
-#ifdef CONFIG_PERF_EVENTS
-extern void init_hw_perf_events(void);
-#else
-static inline void init_hw_perf_events(void)    { }
-#endif
->>>>>>> 45f53cc9
 
 #ifdef CONFIG_PERF_EVENTS
 extern void init_hw_perf_events(void);
