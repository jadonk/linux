/*
 *	linux/arch/alpha/kernel/sys_titan.c
 *
 *	Copyright (C) 1995 David A Rusling
 *	Copyright (C) 1996, 1999 Jay A Estabrook
 *	Copyright (C) 1998, 1999 Richard Henderson
 *      Copyright (C) 1999, 2000 Jeff Wiedemeier
 *
 * Code supporting TITAN systems (EV6+TITAN), currently:
 *      Privateer
 *	Falcon
 *	Granite
 */

#include <linux/kernel.h>
#include <linux/types.h>
#include <linux/mm.h>
#include <linux/sched.h>
#include <linux/pci.h>
#include <linux/init.h>
#include <linux/bitops.h>

#include <asm/ptrace.h>
#include <asm/system.h>
#include <asm/dma.h>
#include <asm/irq.h>
#include <asm/mmu_context.h>
#include <asm/io.h>
#include <asm/pgtable.h>
#include <asm/core_titan.h>
#include <asm/hwrpb.h>
#include <asm/tlbflush.h>

#include "proto.h"
#include "irq_impl.h"
#include "pci_impl.h"
#include "machvec_impl.h"
#include "err_impl.h"


/*
 * Titan generic
 */

/*
 * Titan supports up to 4 CPUs
 */
static unsigned long titan_cpu_irq_affinity[4] = { ~0UL, ~0UL, ~0UL, ~0UL };

/*
 * Mask is set (1) if enabled
 */
static unsigned long titan_cached_irq_mask;

/*
 * Need SMP-safe access to interrupt CSRs
 */
DEFINE_SPINLOCK(titan_irq_lock);

static void
titan_update_irq_hw(unsigned long mask)
{
	register titan_cchip *cchip = TITAN_cchip;
	unsigned long isa_enable = 1UL << 55;
	register int bcpu = boot_cpuid;

#ifdef CONFIG_SMP
	cpumask_t cpm = cpu_present_map;
	volatile unsigned long *dim0, *dim1, *dim2, *dim3;
	unsigned long mask0, mask1, mask2, mask3, dummy;

	mask &= ~isa_enable;
	mask0 = mask & titan_cpu_irq_affinity[0];
	mask1 = mask & titan_cpu_irq_affinity[1];
	mask2 = mask & titan_cpu_irq_affinity[2];
	mask3 = mask & titan_cpu_irq_affinity[3];

	if (bcpu == 0) mask0 |= isa_enable;
	else if (bcpu == 1) mask1 |= isa_enable;
	else if (bcpu == 2) mask2 |= isa_enable;
	else mask3 |= isa_enable;

	dim0 = &cchip->dim0.csr;
	dim1 = &cchip->dim1.csr;
	dim2 = &cchip->dim2.csr;
	dim3 = &cchip->dim3.csr;
	if (!cpu_isset(0, cpm)) dim0 = &dummy;
	if (!cpu_isset(1, cpm)) dim1 = &dummy;
	if (!cpu_isset(2, cpm)) dim2 = &dummy;
	if (!cpu_isset(3, cpm)) dim3 = &dummy;

	*dim0 = mask0;
	*dim1 = mask1;
	*dim2 = mask2;
	*dim3 = mask3;
	mb();
	*dim0;
	*dim1;
	*dim2;
	*dim3;
#else
	volatile unsigned long *dimB;
	dimB = &cchip->dim0.csr;
	if (bcpu == 1) dimB = &cchip->dim1.csr;
	else if (bcpu == 2) dimB = &cchip->dim2.csr;
	else if (bcpu == 3) dimB = &cchip->dim3.csr;

	*dimB = mask | isa_enable;
	mb();
	*dimB;
#endif
}

static inline void
titan_enable_irq(struct irq_data *d)
{
	unsigned int irq = d->irq;
	spin_lock(&titan_irq_lock);
	titan_cached_irq_mask |= 1UL << (irq - 16);
	titan_update_irq_hw(titan_cached_irq_mask);
	spin_unlock(&titan_irq_lock);
}

static inline void
titan_disable_irq(struct irq_data *d)
{
	unsigned int irq = d->irq;
	spin_lock(&titan_irq_lock);
	titan_cached_irq_mask &= ~(1UL << (irq - 16));
	titan_update_irq_hw(titan_cached_irq_mask);
	spin_unlock(&titan_irq_lock);
}

static void
titan_cpu_set_irq_affinity(unsigned int irq, cpumask_t affinity)
{
	int cpu;

	for (cpu = 0; cpu < 4; cpu++) {
		if (cpu_isset(cpu, affinity))
			titan_cpu_irq_affinity[cpu] |= 1UL << irq;
		else
			titan_cpu_irq_affinity[cpu] &= ~(1UL << irq);
	}

}

static int
titan_set_irq_affinity(struct irq_data *d, const struct cpumask *affinity,
		       bool force)
{ 
	unsigned int irq = d->irq;
	spin_lock(&titan_irq_lock);
	titan_cpu_set_irq_affinity(irq - 16, *affinity);
	titan_update_irq_hw(titan_cached_irq_mask);
	spin_unlock(&titan_irq_lock);

	return 0;
}

static void
titan_device_interrupt(unsigned long vector)
{
	printk("titan_device_interrupt: NOT IMPLEMENTED YET!!\n");
}

static void 
titan_srm_device_interrupt(unsigned long vector)
{
	int irq;

	irq = (vector - 0x800) >> 4;
	handle_irq(irq);
}


static void __init
init_titan_irqs(struct irq_chip * ops, int imin, int imax)
{
	long i;
	for (i = imin; i <= imax; ++i) {
<<<<<<< HEAD
		irq_to_desc(i)->status |= IRQ_LEVEL;
		set_irq_chip_and_handler(i, ops, handle_level_irq);
=======
		irq_set_chip_and_handler(i, ops, handle_level_irq);
		irq_set_status_flags(i, IRQ_LEVEL);
>>>>>>> 105e53f8
	}
}

static struct irq_chip titan_irq_type = {
<<<<<<< HEAD
       .name		= "TITAN",
       .unmask		= titan_enable_irq,
       .mask		= titan_disable_irq,
       .mask_ack	= titan_disable_irq,
       .set_affinity	= titan_set_irq_affinity,
=======
       .name			= "TITAN",
       .irq_unmask		= titan_enable_irq,
       .irq_mask		= titan_disable_irq,
       .irq_mask_ack		= titan_disable_irq,
       .irq_set_affinity	= titan_set_irq_affinity,
>>>>>>> 105e53f8
};

static irqreturn_t
titan_intr_nop(int irq, void *dev_id)
{
      /*
       * This is a NOP interrupt handler for the purposes of
       * event counting -- just return.
       */                                                                     
       return IRQ_HANDLED;
}

static void __init
titan_init_irq(void)
{
	if (alpha_using_srm && !alpha_mv.device_interrupt)
		alpha_mv.device_interrupt = titan_srm_device_interrupt;
	if (!alpha_mv.device_interrupt)
		alpha_mv.device_interrupt = titan_device_interrupt;

	titan_update_irq_hw(0);

	init_titan_irqs(&titan_irq_type, 16, 63 + 16);
}
  
static void __init
titan_legacy_init_irq(void)
{
	/* init the legacy dma controller */
	outb(0, DMA1_RESET_REG);
	outb(0, DMA2_RESET_REG);
	outb(DMA_MODE_CASCADE, DMA2_MODE_REG);
	outb(0, DMA2_MASK_REG);

	/* init the legacy irq controller */
	init_i8259a_irqs();

	/* init the titan irqs */
	titan_init_irq();
}

void
titan_dispatch_irqs(u64 mask)
{
	unsigned long vector;

	/*
	 * Mask down to those interrupts which are enable on this processor
	 */
	mask &= titan_cpu_irq_affinity[smp_processor_id()];

	/*
	 * Dispatch all requested interrupts 
	 */
	while (mask) {
		/* convert to SRM vector... priority is <63> -> <0> */
		vector = 63 - __kernel_ctlz(mask);
		mask &= ~(1UL << vector);	/* clear it out 	 */
		vector = 0x900 + (vector << 4);	/* convert to SRM vector */
		
		/* dispatch it */
		alpha_mv.device_interrupt(vector);
	}
}
  

/*
 * Titan Family
 */
static void __init
titan_request_irq(unsigned int irq, irq_handler_t handler,
		  unsigned long irqflags, const char *devname,
		  void *dev_id)
{
	int err;
	err = request_irq(irq, handler, irqflags, devname, dev_id);
	if (err) {
		printk("titan_request_irq for IRQ %d returned %d; ignoring\n",
		       irq, err);
	}
}

static void __init
titan_late_init(void)
{
	/*
	 * Enable the system error interrupts. These interrupts are 
	 * all reported to the kernel as machine checks, so the handler
	 * is a nop so it can be called to count the individual events.
	 */
	titan_request_irq(63+16, titan_intr_nop, IRQF_DISABLED,
		    "CChip Error", NULL);
	titan_request_irq(62+16, titan_intr_nop, IRQF_DISABLED,
		    "PChip 0 H_Error", NULL);
	titan_request_irq(61+16, titan_intr_nop, IRQF_DISABLED,
		    "PChip 1 H_Error", NULL);
	titan_request_irq(60+16, titan_intr_nop, IRQF_DISABLED,
		    "PChip 0 C_Error", NULL);
	titan_request_irq(59+16, titan_intr_nop, IRQF_DISABLED,
		    "PChip 1 C_Error", NULL);

	/* 
	 * Register our error handlers.
	 */
	titan_register_error_handlers();

	/*
	 * Check if the console left us any error logs.
	 */
	cdl_check_console_data_log();

}

static int __devinit
titan_map_irq(struct pci_dev *dev, u8 slot, u8 pin)
{
	u8 intline;
	int irq;

 	/* Get the current intline.  */
	pci_read_config_byte(dev, PCI_INTERRUPT_LINE, &intline);
	irq = intline;

 	/* Is it explicitly routed through ISA?  */
 	if ((irq & 0xF0) == 0xE0)
 		return irq;
 
 	/* Offset by 16 to make room for ISA interrupts 0 - 15.  */
 	return irq + 16;
}

static void __init
titan_init_pci(void)
{
 	/*
 	 * This isn't really the right place, but there's some init
 	 * that needs to be done after everything is basically up.
 	 */
 	titan_late_init();
 
	pci_probe_only = 1;
	common_init_pci();
	SMC669_Init(0);
	locate_and_init_vga(NULL);
}


/*
 * Privateer
 */
static void __init
privateer_init_pci(void)
{
	/*
	 * Hook a couple of extra err interrupts that the
	 * common titan code won't.
	 */
	titan_request_irq(53+16, titan_intr_nop, IRQF_DISABLED,
		    "NMI", NULL);
	titan_request_irq(50+16, titan_intr_nop, IRQF_DISABLED,
		    "Temperature Warning", NULL);

	/*
	 * Finish with the common version.
	 */
	return titan_init_pci();
}


/*
 * The System Vectors.
 */
struct alpha_machine_vector titan_mv __initmv = {
	.vector_name		= "TITAN",
	DO_EV6_MMU,
	DO_DEFAULT_RTC,
	DO_TITAN_IO,
	.machine_check		= titan_machine_check,
	.max_isa_dma_address	= ALPHA_MAX_ISA_DMA_ADDRESS,
	.min_io_address		= DEFAULT_IO_BASE,
	.min_mem_address	= DEFAULT_MEM_BASE,
	.pci_dac_offset		= TITAN_DAC_OFFSET,

	.nr_irqs		= 80,	/* 64 + 16 */
	/* device_interrupt will be filled in by titan_init_irq */

	.agp_info		= titan_agp_info,

	.init_arch		= titan_init_arch,
	.init_irq		= titan_legacy_init_irq,
	.init_rtc		= common_init_rtc,
	.init_pci		= titan_init_pci,

	.kill_arch		= titan_kill_arch,
	.pci_map_irq		= titan_map_irq,
	.pci_swizzle		= common_swizzle,
};
ALIAS_MV(titan)

struct alpha_machine_vector privateer_mv __initmv = {
	.vector_name		= "PRIVATEER",
	DO_EV6_MMU,
	DO_DEFAULT_RTC,
	DO_TITAN_IO,
	.machine_check		= privateer_machine_check,
	.max_isa_dma_address	= ALPHA_MAX_ISA_DMA_ADDRESS,
	.min_io_address		= DEFAULT_IO_BASE,
	.min_mem_address	= DEFAULT_MEM_BASE,
	.pci_dac_offset		= TITAN_DAC_OFFSET,

	.nr_irqs		= 80,	/* 64 + 16 */
	/* device_interrupt will be filled in by titan_init_irq */

	.agp_info		= titan_agp_info,

	.init_arch		= titan_init_arch,
	.init_irq		= titan_legacy_init_irq,
	.init_rtc		= common_init_rtc,
	.init_pci		= privateer_init_pci,

	.kill_arch		= titan_kill_arch,
	.pci_map_irq		= titan_map_irq,
	.pci_swizzle		= common_swizzle,
};
/* No alpha_mv alias for privateer since we compile it 
   in unconditionally with titan; setup_arch knows how to cope. */<|MERGE_RESOLUTION|>--- conflicted
+++ resolved
@@ -180,30 +180,17 @@
 {
 	long i;
 	for (i = imin; i <= imax; ++i) {
-<<<<<<< HEAD
-		irq_to_desc(i)->status |= IRQ_LEVEL;
-		set_irq_chip_and_handler(i, ops, handle_level_irq);
-=======
 		irq_set_chip_and_handler(i, ops, handle_level_irq);
 		irq_set_status_flags(i, IRQ_LEVEL);
->>>>>>> 105e53f8
 	}
 }
 
 static struct irq_chip titan_irq_type = {
-<<<<<<< HEAD
-       .name		= "TITAN",
-       .unmask		= titan_enable_irq,
-       .mask		= titan_disable_irq,
-       .mask_ack	= titan_disable_irq,
-       .set_affinity	= titan_set_irq_affinity,
-=======
        .name			= "TITAN",
        .irq_unmask		= titan_enable_irq,
        .irq_mask		= titan_disable_irq,
        .irq_mask_ack		= titan_disable_irq,
        .irq_set_affinity	= titan_set_irq_affinity,
->>>>>>> 105e53f8
 };
 
 static irqreturn_t
