--- conflicted
+++ resolved
@@ -147,15 +147,9 @@
 
 static struct irq_chip wildfire_irq_type = {
 	.name		= "WILDFIRE",
-<<<<<<< HEAD
-	.unmask		= wildfire_enable_irq,
-	.mask		= wildfire_disable_irq,
-	.mask_ack	= wildfire_mask_and_ack_irq,
-=======
 	.irq_unmask	= wildfire_enable_irq,
 	.irq_mask	= wildfire_disable_irq,
 	.irq_mask_ack	= wildfire_mask_and_ack_irq,
->>>>>>> 105e53f8
 };
 
 static void __init
@@ -190,20 +184,6 @@
 	for (i = 0; i < 16; ++i) {
 		if (i == 2)
 			continue;
-<<<<<<< HEAD
-		irq_to_desc(i+irq_bias)->status |= IRQ_LEVEL;
-		set_irq_chip_and_handler(i+irq_bias, &wildfire_irq_type,
-			handle_level_irq);
-	}
-
-	irq_to_desc(36+irq_bias)->status |= IRQ_LEVEL;
-	set_irq_chip_and_handler(36+irq_bias, &wildfire_irq_type,
-		handle_level_irq);
-	for (i = 40; i < 64; ++i) {
-		irq_to_desc(i+irq_bias)->status |= IRQ_LEVEL;
-		set_irq_chip_and_handler(i+irq_bias, &wildfire_irq_type,
-			handle_level_irq);
-=======
 		irq_set_chip_and_handler(i + irq_bias, &wildfire_irq_type,
 					 handle_level_irq);
 		irq_set_status_flags(i + irq_bias, IRQ_LEVEL);
@@ -216,7 +196,6 @@
 		irq_set_chip_and_handler(i + irq_bias, &wildfire_irq_type,
 					 handle_level_irq);
 		irq_set_status_flags(i + irq_bias, IRQ_LEVEL);
->>>>>>> 105e53f8
 	}
 
 	setup_irq(32+irq_bias, &isa_enable);
