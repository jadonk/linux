--- conflicted
+++ resolved
@@ -56,24 +56,14 @@
 static void
 noritake_disable_irq(struct irq_data *d)
 {
-<<<<<<< HEAD
-	noritake_update_irq_hw(irq, cached_irq_mask &= ~(1 << (irq - 16)));
-=======
 	noritake_update_irq_hw(d->irq, cached_irq_mask &= ~(1 << (d->irq - 16)));
->>>>>>> 105e53f8
 }
 
 static struct irq_chip noritake_irq_type = {
 	.name		= "NORITAKE",
-<<<<<<< HEAD
-	.unmask		= noritake_enable_irq,
-	.mask		= noritake_disable_irq,
-	.mask_ack	= noritake_disable_irq,
-=======
 	.irq_unmask	= noritake_enable_irq,
 	.irq_mask	= noritake_disable_irq,
 	.irq_mask_ack	= noritake_disable_irq,
->>>>>>> 105e53f8
 };
 
 static void 
@@ -137,14 +127,9 @@
 	outw(0, 0x54c);
 
 	for (i = 16; i < 48; ++i) {
-<<<<<<< HEAD
-		irq_to_desc(i)->status |= IRQ_LEVEL;
-		set_irq_chip_and_handler(i, &noritake_irq_type, handle_level_irq);
-=======
 		irq_set_chip_and_handler(i, &noritake_irq_type,
 					 handle_level_irq);
 		irq_set_status_flags(i, IRQ_LEVEL);
->>>>>>> 105e53f8
 	}
 
 	init_i8259a_irqs();
