1/*
 * linux/arch/sh/kernel/irq.c
 *
 *	Copyright (C) 1992, 1998 Linus Torvalds, Ingo Molnar
 *
 *
 * SuperH version:  Copyright (C) 1999  Niibe Yutaka
 */
#include <linux/irq.h>
#include <linux/interrupt.h>
#include <linux/module.h>
#include <linux/kernel_stat.h>
#include <linux/seq_file.h>
#include <linux/ftrace.h>
#include <asm/processor.h>
#include <asm/machvec.h>
#include <asm/uaccess.h>
#include <asm/thread_info.h>
#include <cpu/mmu_context.h>

atomic_t irq_err_count;

/*
 * 'what should we do if we get a hw irq event on an illegal vector'.
 * each architecture has to answer this themselves, it doesn't deserve
 * a generic callback i think.
 */
void ack_bad_irq(unsigned int irq)
{
	atomic_inc(&irq_err_count);
	printk("unexpected IRQ trap at vector %02x\n", irq);
}

#if defined(CONFIG_PROC_FS)
/*
 * /proc/interrupts printing:
 */
static int show_other_interrupts(struct seq_file *p, int prec)
{
	int j;

	seq_printf(p, "%*s: ", prec, "NMI");
	for_each_online_cpu(j)
		seq_printf(p, "%10u ", irq_stat[j].__nmi_count);
	seq_printf(p, "  Non-maskable interrupts\n");

	seq_printf(p, "%*s: %10u\n", prec, "ERR", atomic_read(&irq_err_count));

	return 0;
}

int show_interrupts(struct seq_file *p, void *v)
{
	unsigned long flags, any_count = 0;
	int i = *(loff_t *)v, j, prec;
	struct irqaction *action;
	struct irq_desc *desc;

	if (i > nr_irqs)
		return 0;

	for (prec = 3, j = 1000; prec < 10 && j <= nr_irqs; ++prec)
		j *= 10;

	if (i == nr_irqs)
		return show_other_interrupts(p, prec);

	if (i == 0) {
		seq_printf(p, "%*s", prec + 8, "");
		for_each_online_cpu(j)
			seq_printf(p, "CPU%-8d", j);
		seq_putc(p, '\n');
	}

	desc = irq_to_desc(i);
	if (!desc)
		return 0;

<<<<<<< HEAD
	atomic_spin_lock_irqsave(&desc->lock, flags);
=======
	raw_spin_lock_irqsave(&desc->lock, flags);
>>>>>>> 4ec62b2b
	for_each_online_cpu(j)
		any_count |= kstat_irqs_cpu(i, j);
	action = desc->action;
	if (!action && !any_count)
		goto out;

	seq_printf(p, "%*d: ", prec, i);
	for_each_online_cpu(j)
		seq_printf(p, "%10u ", kstat_irqs_cpu(i, j));
	seq_printf(p, " %14s", desc->chip->name);
	seq_printf(p, "-%-8s", desc->name);

	if (action) {
		seq_printf(p, "  %s", action->name);
		while ((action = action->next) != NULL)
			seq_printf(p, ", %s", action->name);
	}

	seq_putc(p, '\n');
out:
<<<<<<< HEAD
	atomic_spin_unlock_irqrestore(&desc->lock, flags);
=======
	raw_spin_unlock_irqrestore(&desc->lock, flags);
>>>>>>> 4ec62b2b
	return 0;
}
#endif

#ifdef CONFIG_IRQSTACKS
/*
 * per-CPU IRQ handling contexts (thread information and stack)
 */
union irq_ctx {
	struct thread_info	tinfo;
	u32			stack[THREAD_SIZE/sizeof(u32)];
};

static union irq_ctx *hardirq_ctx[NR_CPUS] __read_mostly;
static union irq_ctx *softirq_ctx[NR_CPUS] __read_mostly;
#endif

asmlinkage __irq_entry int do_IRQ(unsigned int irq, struct pt_regs *regs)
{
	struct pt_regs *old_regs = set_irq_regs(regs);
#ifdef CONFIG_IRQSTACKS
	union irq_ctx *curctx, *irqctx;
#endif

	irq_enter();
	irq = irq_demux(irq);

#ifdef CONFIG_IRQSTACKS
	curctx = (union irq_ctx *)current_thread_info();
	irqctx = hardirq_ctx[smp_processor_id()];

	/*
	 * this is where we switch to the IRQ stack. However, if we are
	 * already using the IRQ stack (because we interrupted a hardirq
	 * handler) we can't do that and just have to keep using the
	 * current stack (which is the irq stack already after all)
	 */
	if (curctx != irqctx) {
		u32 *isp;

		isp = (u32 *)((char *)irqctx + sizeof(*irqctx));
		irqctx->tinfo.task = curctx->tinfo.task;
		irqctx->tinfo.previous_sp = current_stack_pointer;

		/*
		 * Copy the softirq bits in preempt_count so that the
		 * softirq checks work in the hardirq context.
		 */
		irqctx->tinfo.preempt_count =
			(irqctx->tinfo.preempt_count & ~SOFTIRQ_MASK) |
			(curctx->tinfo.preempt_count & SOFTIRQ_MASK);

		__asm__ __volatile__ (
			"mov	%0, r4		\n"
			"mov	r15, r8		\n"
			"jsr	@%1		\n"
			/* swith to the irq stack */
			" mov	%2, r15		\n"
			/* restore the stack (ring zero) */
			"mov	r8, r15		\n"
			: /* no outputs */
			: "r" (irq), "r" (generic_handle_irq), "r" (isp)
			: "memory", "r0", "r1", "r2", "r3", "r4",
			  "r5", "r6", "r7", "r8", "t", "pr"
		);
	} else
#endif
		generic_handle_irq(irq);

	irq_exit();

	set_irq_regs(old_regs);
	return 1;
}

#ifdef CONFIG_IRQSTACKS
static char softirq_stack[NR_CPUS * THREAD_SIZE] __page_aligned_bss;

static char hardirq_stack[NR_CPUS * THREAD_SIZE] __page_aligned_bss;

/*
 * allocate per-cpu stacks for hardirq and for softirq processing
 */
void irq_ctx_init(int cpu)
{
	union irq_ctx *irqctx;

	if (hardirq_ctx[cpu])
		return;

	irqctx = (union irq_ctx *)&hardirq_stack[cpu * THREAD_SIZE];
	irqctx->tinfo.task		= NULL;
	irqctx->tinfo.exec_domain	= NULL;
	irqctx->tinfo.cpu		= cpu;
	irqctx->tinfo.preempt_count	= HARDIRQ_OFFSET;
	irqctx->tinfo.addr_limit	= MAKE_MM_SEG(0);

	hardirq_ctx[cpu] = irqctx;

	irqctx = (union irq_ctx *)&softirq_stack[cpu * THREAD_SIZE];
	irqctx->tinfo.task		= NULL;
	irqctx->tinfo.exec_domain	= NULL;
	irqctx->tinfo.cpu		= cpu;
	irqctx->tinfo.preempt_count	= 0;
	irqctx->tinfo.addr_limit	= MAKE_MM_SEG(0);

	softirq_ctx[cpu] = irqctx;

	printk("CPU %u irqstacks, hard=%p soft=%p\n",
		cpu, hardirq_ctx[cpu], softirq_ctx[cpu]);
}

void irq_ctx_exit(int cpu)
{
	hardirq_ctx[cpu] = NULL;
}

asmlinkage void do_softirq(void)
{
	unsigned long flags;
	struct thread_info *curctx;
	union irq_ctx *irqctx;
	u32 *isp;

	if (in_interrupt())
		return;

	local_irq_save(flags);

	if (local_softirq_pending()) {
		curctx = current_thread_info();
		irqctx = softirq_ctx[smp_processor_id()];
		irqctx->tinfo.task = curctx->task;
		irqctx->tinfo.previous_sp = current_stack_pointer;

		/* build the stack frame on the softirq stack */
		isp = (u32 *)((char *)irqctx + sizeof(*irqctx));

		__asm__ __volatile__ (
			"mov	r15, r9		\n"
			"jsr	@%0		\n"
			/* switch to the softirq stack */
			" mov	%1, r15		\n"
			/* restore the thread stack */
			"mov	r9, r15		\n"
			: /* no outputs */
			: "r" (__do_softirq), "r" (isp)
			: "memory", "r0", "r1", "r2", "r3", "r4",
			  "r5", "r6", "r7", "r8", "r9", "r15", "t", "pr"
		);

		/*
		 * Shouldnt happen, we returned above if in_interrupt():
		 */
		WARN_ON_ONCE(softirq_count());
	}

	local_irq_restore(flags);
}
#endif

void __init init_IRQ(void)
{
	plat_irq_setup();

	/*
	 * Pin any of the legacy IRQ vectors that haven't already been
	 * grabbed by the platform
	 */
	reserve_irq_legacy();

	/* Perform the machine specific initialisation */
	if (sh_mv.mv_init_irq)
		sh_mv.mv_init_irq();

	irq_ctx_init(smp_processor_id());
}

#ifdef CONFIG_SPARSE_IRQ
int __init arch_probe_nr_irqs(void)
{
	nr_irqs = sh_mv.mv_nr_irqs;
	return 0;
}
#endif<|MERGE_RESOLUTION|>--- conflicted
+++ resolved
@@ -1,4 +1,4 @@
-1/*
+/*
  * linux/arch/sh/kernel/irq.c
  *
  *	Copyright (C) 1992, 1998 Linus Torvalds, Ingo Molnar
@@ -76,11 +76,7 @@
 	if (!desc)
 		return 0;
 
-<<<<<<< HEAD
-	atomic_spin_lock_irqsave(&desc->lock, flags);
-=======
 	raw_spin_lock_irqsave(&desc->lock, flags);
->>>>>>> 4ec62b2b
 	for_each_online_cpu(j)
 		any_count |= kstat_irqs_cpu(i, j);
 	action = desc->action;
@@ -101,11 +97,7 @@
 
 	seq_putc(p, '\n');
 out:
-<<<<<<< HEAD
-	atomic_spin_unlock_irqrestore(&desc->lock, flags);
-=======
 	raw_spin_unlock_irqrestore(&desc->lock, flags);
->>>>>>> 4ec62b2b
 	return 0;
 }
 #endif
