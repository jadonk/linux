menu "Board support"

config SOLUTION_ENGINE
	bool

config SH_ALPHA_BOARD
	bool

config SH_SOLUTION_ENGINE
	bool "SolutionEngine"
	select SOLUTION_ENGINE
	select CPU_HAS_IPR_IRQ
	depends on CPU_SUBTYPE_SH7705 || CPU_SUBTYPE_SH7709 || CPU_SUBTYPE_SH7710 || \
	  CPU_SUBTYPE_SH7712 || CPU_SUBTYPE_SH7750 || CPU_SUBTYPE_SH7750S || \
	  CPU_SUBTYPE_SH7750R 
	help
	  Select SolutionEngine if configuring for a Hitachi SH7705, SH7709,
	  SH7710, SH7712, SH7750, SH7750S or SH7750R evaluation board.

config SH_7206_SOLUTION_ENGINE
	bool "SolutionEngine7206"
	select SOLUTION_ENGINE
	depends on CPU_SUBTYPE_SH7206
	help
	  Select 7206 SolutionEngine if configuring for a Hitachi SH7206
	  evaluation board.

config SH_7619_SOLUTION_ENGINE
	bool "SolutionEngine7619"
	select SOLUTION_ENGINE
	depends on CPU_SUBTYPE_SH7619
	help
	  Select 7619 SolutionEngine if configuring for a Hitachi SH7619
	  evaluation board.
	
config SH_7721_SOLUTION_ENGINE
	bool "SolutionEngine7721"
	select SOLUTION_ENGINE
	depends on CPU_SUBTYPE_SH7721
	help
	  Select 7721 SolutionEngine if configuring for a Hitachi SH7721
	  evaluation board.

config SH_7722_SOLUTION_ENGINE
	bool "SolutionEngine7722"
	select SOLUTION_ENGINE
	depends on CPU_SUBTYPE_SH7722
	help
	  Select 7722 SolutionEngine if configuring for a Hitachi SH772
	  evaluation board.

config SH_7724_SOLUTION_ENGINE
	bool "SolutionEngine7724"
	select SOLUTION_ENGINE
	depends on CPU_SUBTYPE_SH7724
	select ARCH_REQUIRE_GPIOLIB
	help
	  Select 7724 SolutionEngine if configuring for a Hitachi SH7724
	  evaluation board.

config SH_7751_SOLUTION_ENGINE
	bool "SolutionEngine7751"
	select SOLUTION_ENGINE
	select CPU_HAS_IPR_IRQ
	depends on CPU_SUBTYPE_SH7751
	help
	  Select 7751 SolutionEngine if configuring for a Hitachi SH7751
	  evaluation board.
	  
config SH_7780_SOLUTION_ENGINE
	bool "SolutionEngine7780"
	select SOLUTION_ENGINE
	select SYS_SUPPORTS_PCI
	depends on CPU_SUBTYPE_SH7780
	help
	  Select 7780 SolutionEngine if configuring for a Renesas SH7780
	  evaluation board.

config SH_7343_SOLUTION_ENGINE
	bool "SolutionEngine7343"
	select SOLUTION_ENGINE
	depends on CPU_SUBTYPE_SH7343
	help
	  Select 7343 SolutionEngine if configuring for a Hitachi
	  SH7343 (SH-Mobile 3AS) evaluation board.

config SH_HP6XX
	bool "HP6XX"
	select SYS_SUPPORTS_APM_EMULATION
	select HD6446X_SERIES
	depends on CPU_SUBTYPE_SH7709
	help
	  Select HP6XX if configuring for a HP jornada HP6xx.
	  More information (hardware only) at
	  <http://www.hp.com/jornada/>.

config SH_DREAMCAST
	bool "Dreamcast"
	select SYS_SUPPORTS_PCI
	depends on CPU_SUBTYPE_SH7091
	help
	  Select Dreamcast if configuring for a SEGA Dreamcast.
	  More information at <http://www.linux-sh.org>

config SH_SH03
	bool "Interface CTP/PCI-SH03"
	depends on CPU_SUBTYPE_SH7751
	select CPU_HAS_IPR_IRQ
	select SYS_SUPPORTS_PCI
	help
	  CTP/PCI-SH03 is a CPU module computer that is produced
	  by Interface Corporation.
	  More information at <http://www.interface.co.jp>

config SH_SECUREEDGE5410
	bool "SecureEdge5410"
	depends on CPU_SUBTYPE_SH7751R
	select CPU_HAS_IPR_IRQ
	select SYS_SUPPORTS_PCI
	help
	  Select SecureEdge5410 if configuring for a SnapGear SH board.
	  This includes both the OEM SecureEdge products as well as the
	  SME product line.

config SH_RTS7751R2D
	bool "RTS7751R2D"
	depends on CPU_SUBTYPE_SH7751R
	select SYS_SUPPORTS_PCI
	select IO_TRAPPED if MMU
	help
	  Select RTS7751R2D if configuring for a Renesas Technology
	  Sales SH-Graphics board.

config SH_RSK
	bool "Renesas Starter Kit"
	depends on CPU_SUBTYPE_SH7201 || CPU_SUBTYPE_SH7203
	help
	 Select this option if configuring for any of the RSK+ MCU
	 evaluation platforms.

config SH_SDK7780
	bool "SDK7780R3"
	depends on CPU_SUBTYPE_SH7780
	select SYS_SUPPORTS_PCI
	help
	  Select SDK7780 if configuring for a Renesas SH7780 SDK7780R3
	  evaluation board.

config SH_SDK7786
	bool "SDK7786"
	depends on CPU_SUBTYPE_SH7786
	select SYS_SUPPORTS_PCI
	select NO_IOPORT if !PCI
	select ARCH_WANT_OPTIONAL_GPIOLIB
	select HAVE_SRAM_POOL
	help
	  Select SDK7786 if configuring for a Renesas Technology Europe
	  SH7786-65nm board.

config SH_HIGHLANDER
	bool "Highlander"
	depends on CPU_SUBTYPE_SH7780 || CPU_SUBTYPE_SH7785
	select SYS_SUPPORTS_PCI
	select IO_TRAPPED if MMU

config SH_SH7757LCR
	bool "SH7757LCR"
	depends on CPU_SUBTYPE_SH7757
	select ARCH_REQUIRE_GPIOLIB

config SH_SH7785LCR
	bool "SH7785LCR"
	depends on CPU_SUBTYPE_SH7785
	select SYS_SUPPORTS_PCI

config SH_SH7785LCR_29BIT_PHYSMAPS
	bool "SH7785LCR 29bit physmaps"
	depends on SH_SH7785LCR && 29BIT
	default y
	help
	  This board has 2 physical memory maps. It can be changed with
	  DIP switch(S2-5). If you set the DIP switch for S2-5 = ON,
	  you can access all on-board device in 29bit address mode.

config SH_SH7785LCR_PT
	bool "SH7785LCR prototype board on 32-bit MMU mode"
	depends on SH_SH7785LCR && 32BIT
	default n
	help
	  If you use prototype board, this option is enabled.

config SH_URQUELL
	bool "Urquell"
	depends on CPU_SUBTYPE_SH7786
	select ARCH_REQUIRE_GPIOLIB
	select SYS_SUPPORTS_PCI
	select NO_IOPORT if !PCI

config SH_MIGOR
	bool "Migo-R"
	depends on CPU_SUBTYPE_SH7722
	select ARCH_REQUIRE_GPIOLIB
	help
	  Select Migo-R if configuring for the SH7722 Migo-R platform
          by Renesas System Solutions Asia Pte. Ltd.

config SH_AP325RXA
	bool "AP-325RXA"
	depends on CPU_SUBTYPE_SH7723
	select ARCH_REQUIRE_GPIOLIB
	help
	  Renesas "AP-325RXA" support.
	  Compatible with ALGO SYSTEM CO.,LTD. "AP-320A"

config SH_KFR2R09
	bool "KFR2R09"
	depends on CPU_SUBTYPE_SH7724
	select ARCH_REQUIRE_GPIOLIB
	help
	  "Kit For R2R for 2009" support.

config SH_ECOVEC
	bool "EcoVec"
	depends on CPU_SUBTYPE_SH7724
	select ARCH_REQUIRE_GPIOLIB
	help
	  Renesas "R0P7724LC0011/21RL (EcoVec)" support.

config SH_SH7763RDP
	bool "SH7763RDP"
	depends on CPU_SUBTYPE_SH7763
	help
	  Select SH7763RDP if configuring for a Renesas SH7763
	  evaluation board.

config SH_ESPT
	bool "ESPT"
	depends on CPU_SUBTYPE_SH7763
	help
	  Select ESPT if configuring for a Renesas SH7763
	  with gigabit ether evaluation board.

config SH_EDOSK7705
	bool "EDOSK7705"
	depends on CPU_SUBTYPE_SH7705

config SH_EDOSK7760
	bool "EDOSK7760"
	depends on CPU_SUBTYPE_SH7760
	help
	  Select if configuring for a Renesas EDOSK7760
	  evaluation board.

config SH_SH4202_MICRODEV
	bool "SH4-202 MicroDev"
	depends on CPU_SUBTYPE_SH4_202
	help
	  Select SH4-202 MicroDev if configuring for a SuperH MicroDev board
	  with an SH4-202 CPU.

config SH_LANDISK
	bool "LANDISK"
	depends on CPU_SUBTYPE_SH7751R
	select SYS_SUPPORTS_PCI
	help
	  I-O DATA DEVICE, INC. "LANDISK Series" support.

config SH_TITAN
	bool "TITAN"
	depends on CPU_SUBTYPE_SH7751R
	select CPU_HAS_IPR_IRQ
	select SYS_SUPPORTS_PCI
	help
	  Select Titan if you are configuring for a Nimble Microsystems
	  NetEngine NP51R.

config SH_SHMIN
	bool "SHMIN"
	depends on CPU_SUBTYPE_SH7706
	select CPU_HAS_IPR_IRQ
	help
	  Select SHMIN if configuring for the SHMIN board.

config SH_LBOX_RE2
	bool "L-BOX RE2"
	depends on CPU_SUBTYPE_SH7751R
	select SYS_SUPPORTS_PCI
	help
	  Select L-BOX RE2 if configuring for the NTT COMWARE L-BOX RE2.

config SH_X3PROTO
	bool "SH-X3 Prototype board"
	depends on CPU_SUBTYPE_SHX3
	select NO_IOPORT if !PCI

config SH_MAGIC_PANEL_R2
	bool "Magic Panel R2"
	depends on CPU_SUBTYPE_SH7720
	select ARCH_REQUIRE_GPIOLIB
	help
	  Select Magic Panel R2 if configuring for Magic Panel R2.

config SH_CAYMAN
	bool "Hitachi Cayman"
	depends on CPU_SUBTYPE_SH5_101 || CPU_SUBTYPE_SH5_103
	select SYS_SUPPORTS_PCI

config SH_POLARIS
	bool "SMSC Polaris"
	select CPU_HAS_IPR_IRQ
	depends on CPU_SUBTYPE_SH7709
	help
	  Select if configuring for an SMSC Polaris development board

config SH_SH2007
	bool "SH-2007 board"
	select NO_IOPORT
	depends on CPU_SUBTYPE_SH7780
	help
	  SH-2007 is a single-board computer based around SH7780 chip
	  intended for embedded applications.
	  It has an Ethernet interface (SMC9118), direct connected
	  Compact Flash socket, two serial ports and PC-104 bus.
	  More information at <http://sh2000.sh-linux.org>.

<<<<<<< HEAD
=======
config SH_APSH4A3A
	bool "AP-SH4A-3A"
	select SH_ALPHA_BOARD
	depends on CPU_SUBTYPE_SH7785
	help
	  Select AP-SH4A-3A if configuring for an ALPHAPROJECT AP-SH4A-3A.

config SH_APSH4AD0A
	bool "AP-SH4AD-0A"
	select SH_ALPHA_BOARD
	select SYS_SUPPORTS_PCI
	depends on CPU_SUBTYPE_SH7786
	help
	  Select AP-SH4AD-0A if configuring for an ALPHAPROJECT AP-SH4AD-0A.

>>>>>>> 3cbea436
endmenu

source "arch/sh/boards/mach-r2d/Kconfig"
source "arch/sh/boards/mach-highlander/Kconfig"
source "arch/sh/boards/mach-sdk7780/Kconfig"
source "arch/sh/boards/mach-migor/Kconfig"
source "arch/sh/boards/mach-rsk/Kconfig"

if SH_MAGIC_PANEL_R2

menu "Magic Panel R2 options"

config SH_MAGIC_PANEL_R2_VERSION
	int SH_MAGIC_PANEL_R2_VERSION
	default "3"
	help
	  Set the version of the Magic Panel R2

endmenu

endif<|MERGE_RESOLUTION|>--- conflicted
+++ resolved
@@ -323,8 +323,6 @@
 	  Compact Flash socket, two serial ports and PC-104 bus.
 	  More information at <http://sh2000.sh-linux.org>.
 
-<<<<<<< HEAD
-=======
 config SH_APSH4A3A
 	bool "AP-SH4A-3A"
 	select SH_ALPHA_BOARD
@@ -340,7 +338,6 @@
 	help
 	  Select AP-SH4AD-0A if configuring for an ALPHAPROJECT AP-SH4AD-0A.
 
->>>>>>> 3cbea436
 endmenu
 
 source "arch/sh/boards/mach-r2d/Kconfig"
