--- conflicted
+++ resolved
@@ -38,10 +38,7 @@
 #include <linux/clocksource.h>
 #include <linux/clockchips.h>
 #include <linux/gfp.h>
-<<<<<<< HEAD
-=======
 #include <linux/kprobes.h>
->>>>>>> 3cbea436
 #include <asm/uaccess.h>
 #include <asm/delay.h>
 #include <asm/s390_ext.h>
@@ -175,10 +172,7 @@
 static void timing_alert_interrupt(unsigned int ext_int_code,
 				   unsigned int param32, unsigned long param64)
 {
-<<<<<<< HEAD
-=======
 	kstat_cpu(smp_processor_id()).irqs[EXTINT_TLA]++;
->>>>>>> 3cbea436
 	if (param32 & 0x00c40000)
 		etr_timing_alert((struct etr_irq_parm *) &param32);
 	if (param32 & 0x00038000)
