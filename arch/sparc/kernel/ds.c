--- conflicted
+++ resolved
@@ -1256,15 +1256,6 @@
 {
 	unsigned long hv_ret, major, minor;
 
-<<<<<<< HEAD
-	hv_ret = sun4v_get_version(HV_GRP_REBOOT_DATA, &major, &minor);
-	if (hv_ret == HV_EOK) {
-		pr_info("SUN4V: Reboot data supported (maj=%lu,min=%lu).\n",
-			major, minor);
-		reboot_data_supported = 1;
-	}
-
-=======
 	if (tlb_type == hypervisor) {
 		hv_ret = sun4v_get_version(HV_GRP_REBOOT_DATA, &major, &minor);
 		if (hv_ret == HV_EOK) {
@@ -1273,7 +1264,6 @@
 			reboot_data_supported = 1;
 		}
 	}
->>>>>>> 93ee7a93
 	kthread_run(ds_thread, NULL, "kldomd");
 
 	return vio_register_driver(&ds_driver);
