/* irq.c: UltraSparc IRQ handling/init/registry.
 *
 * Copyright (C) 1997, 2007, 2008 David S. Miller (davem@davemloft.net)
 * Copyright (C) 1998  Eddie C. Dost    (ecd@skynet.be)
 * Copyright (C) 1998  Jakub Jelinek    (jj@ultra.linux.cz)
 */

#include <linux/module.h>
#include <linux/sched.h>
#include <linux/linkage.h>
#include <linux/ptrace.h>
#include <linux/errno.h>
#include <linux/kernel_stat.h>
#include <linux/signal.h>
#include <linux/mm.h>
#include <linux/interrupt.h>
#include <linux/slab.h>
#include <linux/random.h>
#include <linux/init.h>
#include <linux/delay.h>
#include <linux/proc_fs.h>
#include <linux/seq_file.h>
#include <linux/ftrace.h>
#include <linux/irq.h>
#include <linux/kmemleak.h>

#include <asm/ptrace.h>
#include <asm/processor.h>
#include <asm/atomic.h>
#include <asm/system.h>
#include <asm/irq.h>
#include <asm/io.h>
#include <asm/iommu.h>
#include <asm/upa.h>
#include <asm/oplib.h>
#include <asm/prom.h>
#include <asm/timer.h>
#include <asm/smp.h>
#include <asm/starfire.h>
#include <asm/uaccess.h>
#include <asm/cache.h>
#include <asm/cpudata.h>
#include <asm/auxio.h>
#include <asm/head.h>
#include <asm/hypervisor.h>
#include <asm/cacheflush.h>

#include "entry.h"
#include "cpumap.h"
#include "kstack.h"

#define NUM_IVECS	(IMAP_INR + 1)

struct ino_bucket *ivector_table;
unsigned long ivector_table_pa;

/* On several sun4u processors, it is illegal to mix bypass and
 * non-bypass accesses.  Therefore we access all INO buckets
 * using bypass accesses only.
 */
static unsigned long bucket_get_chain_pa(unsigned long bucket_pa)
{
	unsigned long ret;

	__asm__ __volatile__("ldxa	[%1] %2, %0"
			     : "=&r" (ret)
			     : "r" (bucket_pa +
				    offsetof(struct ino_bucket,
					     __irq_chain_pa)),
			       "i" (ASI_PHYS_USE_EC));

	return ret;
}

static void bucket_clear_chain_pa(unsigned long bucket_pa)
{
	__asm__ __volatile__("stxa	%%g0, [%0] %1"
			     : /* no outputs */
			     : "r" (bucket_pa +
				    offsetof(struct ino_bucket,
					     __irq_chain_pa)),
			       "i" (ASI_PHYS_USE_EC));
}

static unsigned int bucket_get_virt_irq(unsigned long bucket_pa)
{
	unsigned int ret;

	__asm__ __volatile__("lduwa	[%1] %2, %0"
			     : "=&r" (ret)
			     : "r" (bucket_pa +
				    offsetof(struct ino_bucket,
					     __virt_irq)),
			       "i" (ASI_PHYS_USE_EC));

	return ret;
}

static void bucket_set_virt_irq(unsigned long bucket_pa,
				unsigned int virt_irq)
{
	__asm__ __volatile__("stwa	%0, [%1] %2"
			     : /* no outputs */
			     : "r" (virt_irq),
			       "r" (bucket_pa +
				    offsetof(struct ino_bucket,
					     __virt_irq)),
			       "i" (ASI_PHYS_USE_EC));
}

#define irq_work_pa(__cpu)	&(trap_block[(__cpu)].irq_worklist_pa)

static struct {
	unsigned int dev_handle;
	unsigned int dev_ino;
	unsigned int in_use;
} virt_irq_table[NR_IRQS];
static DEFINE_SPINLOCK(virt_irq_alloc_lock);

unsigned char virt_irq_alloc(unsigned int dev_handle,
			     unsigned int dev_ino)
{
	unsigned long flags;
	unsigned char ent;

	BUILD_BUG_ON(NR_IRQS >= 256);

	spin_lock_irqsave(&virt_irq_alloc_lock, flags);

	for (ent = 1; ent < NR_IRQS; ent++) {
		if (!virt_irq_table[ent].in_use)
			break;
	}
	if (ent >= NR_IRQS) {
		printk(KERN_ERR "IRQ: Out of virtual IRQs.\n");
		ent = 0;
	} else {
		virt_irq_table[ent].dev_handle = dev_handle;
		virt_irq_table[ent].dev_ino = dev_ino;
		virt_irq_table[ent].in_use = 1;
	}

	spin_unlock_irqrestore(&virt_irq_alloc_lock, flags);

	return ent;
}

#ifdef CONFIG_PCI_MSI
void virt_irq_free(unsigned int virt_irq)
{
	unsigned long flags;

	if (virt_irq >= NR_IRQS)
		return;

	spin_lock_irqsave(&virt_irq_alloc_lock, flags);

	virt_irq_table[virt_irq].in_use = 0;

	spin_unlock_irqrestore(&virt_irq_alloc_lock, flags);
}
#endif

/*
 * /proc/interrupts printing:
 */

int show_interrupts(struct seq_file *p, void *v)
{
	int i = *(loff_t *) v, j;
	struct irqaction * action;
	unsigned long flags;

	if (i == 0) {
		seq_printf(p, "           ");
		for_each_online_cpu(j)
			seq_printf(p, "CPU%d       ",j);
		seq_putc(p, '\n');
	}

	if (i < NR_IRQS) {
		raw_spin_lock_irqsave(&irq_desc[i].lock, flags);
		action = irq_desc[i].action;
		if (!action)
			goto skip;
		seq_printf(p, "%3d: ",i);
#ifndef CONFIG_SMP
		seq_printf(p, "%10u ", kstat_irqs(i));
#else
		for_each_online_cpu(j)
			seq_printf(p, "%10u ", kstat_irqs_cpu(i, j));
#endif
		seq_printf(p, " %9s", irq_desc[i].chip->name);
		seq_printf(p, "  %s", action->name);

		for (action=action->next; action; action = action->next)
			seq_printf(p, ", %s", action->name);

		seq_putc(p, '\n');
skip:
		raw_spin_unlock_irqrestore(&irq_desc[i].lock, flags);
	} else if (i == NR_IRQS) {
		seq_printf(p, "NMI: ");
		for_each_online_cpu(j)
			seq_printf(p, "%10u ", cpu_data(j).__nmi_count);
		seq_printf(p, "     Non-maskable interrupts\n");
	}
	return 0;
}

static unsigned int sun4u_compute_tid(unsigned long imap, unsigned long cpuid)
{
	unsigned int tid;

	if (this_is_starfire) {
		tid = starfire_translate(imap, cpuid);
		tid <<= IMAP_TID_SHIFT;
		tid &= IMAP_TID_UPA;
	} else {
		if (tlb_type == cheetah || tlb_type == cheetah_plus) {
			unsigned long ver;

			__asm__ ("rdpr %%ver, %0" : "=r" (ver));
			if ((ver >> 32UL) == __JALAPENO_ID ||
			    (ver >> 32UL) == __SERRANO_ID) {
				tid = cpuid << IMAP_TID_SHIFT;
				tid &= IMAP_TID_JBUS;
			} else {
				unsigned int a = cpuid & 0x1f;
				unsigned int n = (cpuid >> 5) & 0x1f;

				tid = ((a << IMAP_AID_SHIFT) |
				       (n << IMAP_NID_SHIFT));
				tid &= (IMAP_AID_SAFARI |
					IMAP_NID_SAFARI);
			}
		} else {
			tid = cpuid << IMAP_TID_SHIFT;
			tid &= IMAP_TID_UPA;
		}
	}

	return tid;
}

struct irq_handler_data {
	unsigned long	iclr;
	unsigned long	imap;

	void		(*pre_handler)(unsigned int, void *, void *);
	void		*arg1;
	void		*arg2;
};

#ifdef CONFIG_SMP
static int irq_choose_cpu(unsigned int virt_irq, const struct cpumask *affinity)
{
	cpumask_t mask;
	int cpuid;

	cpumask_copy(&mask, affinity);
	if (cpus_equal(mask, cpu_online_map)) {
		cpuid = map_to_cpu(virt_irq);
	} else {
		cpumask_t tmp;

		cpus_and(tmp, cpu_online_map, mask);
		cpuid = cpus_empty(tmp) ? map_to_cpu(virt_irq) : first_cpu(tmp);
	}

	return cpuid;
}
#else
#define irq_choose_cpu(virt_irq, affinity)	\
	real_hard_smp_processor_id()
#endif

static void sun4u_irq_enable(unsigned int virt_irq)
{
	struct irq_handler_data *data = get_irq_chip_data(virt_irq);

	if (likely(data)) {
		unsigned long cpuid, imap, val;
		unsigned int tid;

		cpuid = irq_choose_cpu(virt_irq,
				       irq_desc[virt_irq].affinity);
		imap = data->imap;

		tid = sun4u_compute_tid(imap, cpuid);

		val = upa_readq(imap);
		val &= ~(IMAP_TID_UPA | IMAP_TID_JBUS |
			 IMAP_AID_SAFARI | IMAP_NID_SAFARI);
		val |= tid | IMAP_VALID;
		upa_writeq(val, imap);
		upa_writeq(ICLR_IDLE, data->iclr);
	}
}

static int sun4u_set_affinity(unsigned int virt_irq,
			       const struct cpumask *mask)
{
	struct irq_handler_data *data = get_irq_chip_data(virt_irq);

	if (likely(data)) {
		unsigned long cpuid, imap, val;
		unsigned int tid;

		cpuid = irq_choose_cpu(virt_irq, mask);
		imap = data->imap;

		tid = sun4u_compute_tid(imap, cpuid);

		val = upa_readq(imap);
		val &= ~(IMAP_TID_UPA | IMAP_TID_JBUS |
			 IMAP_AID_SAFARI | IMAP_NID_SAFARI);
		val |= tid | IMAP_VALID;
		upa_writeq(val, imap);
		upa_writeq(ICLR_IDLE, data->iclr);
	}

	return 0;
}

/* Don't do anything.  The desc->status check for IRQ_DISABLED in
 * handler_irq() will skip the handler call and that will leave the
 * interrupt in the sent state.  The next ->enable() call will hit the
 * ICLR register to reset the state machine.
 *
 * This scheme is necessary, instead of clearing the Valid bit in the
 * IMAP register, to handle the case of IMAP registers being shared by
 * multiple INOs (and thus ICLR registers).  Since we use a different
 * virtual IRQ for each shared IMAP instance, the generic code thinks
 * there is only one user so it prematurely calls ->disable() on
 * free_irq().
 *
 * We have to provide an explicit ->disable() method instead of using
 * NULL to get the default.  The reason is that if the generic code
 * sees that, it also hooks up a default ->shutdown method which
 * invokes ->mask() which we do not want.  See irq_chip_set_defaults().
 */
static void sun4u_irq_disable(unsigned int virt_irq)
{
}

static void sun4u_irq_eoi(unsigned int virt_irq)
{
	struct irq_handler_data *data = get_irq_chip_data(virt_irq);
	struct irq_desc *desc = irq_desc + virt_irq;

	if (unlikely(desc->status & (IRQ_DISABLED|IRQ_INPROGRESS)))
		return;

	if (likely(data))
		upa_writeq(ICLR_IDLE, data->iclr);
}

static void sun4v_irq_enable(unsigned int virt_irq)
{
	unsigned int ino = virt_irq_table[virt_irq].dev_ino;
	unsigned long cpuid = irq_choose_cpu(virt_irq,
					     irq_desc[virt_irq].affinity);
	int err;

	err = sun4v_intr_settarget(ino, cpuid);
	if (err != HV_EOK)
		printk(KERN_ERR "sun4v_intr_settarget(%x,%lu): "
		       "err(%d)\n", ino, cpuid, err);
	err = sun4v_intr_setstate(ino, HV_INTR_STATE_IDLE);
	if (err != HV_EOK)
		printk(KERN_ERR "sun4v_intr_setstate(%x): "
		       "err(%d)\n", ino, err);
	err = sun4v_intr_setenabled(ino, HV_INTR_ENABLED);
	if (err != HV_EOK)
		printk(KERN_ERR "sun4v_intr_setenabled(%x): err(%d)\n",
		       ino, err);
}

static int sun4v_set_affinity(unsigned int virt_irq,
			       const struct cpumask *mask)
{
	unsigned int ino = virt_irq_table[virt_irq].dev_ino;
	unsigned long cpuid = irq_choose_cpu(virt_irq, mask);
	int err;

	err = sun4v_intr_settarget(ino, cpuid);
	if (err != HV_EOK)
		printk(KERN_ERR "sun4v_intr_settarget(%x,%lu): "
		       "err(%d)\n", ino, cpuid, err);

	return 0;
}

static void sun4v_irq_disable(unsigned int virt_irq)
{
	unsigned int ino = virt_irq_table[virt_irq].dev_ino;
	int err;

	err = sun4v_intr_setenabled(ino, HV_INTR_DISABLED);
	if (err != HV_EOK)
		printk(KERN_ERR "sun4v_intr_setenabled(%x): "
		       "err(%d)\n", ino, err);
}

static void sun4v_irq_eoi(unsigned int virt_irq)
{
	unsigned int ino = virt_irq_table[virt_irq].dev_ino;
	struct irq_desc *desc = irq_desc + virt_irq;
	int err;

	if (unlikely(desc->status & (IRQ_DISABLED|IRQ_INPROGRESS)))
		return;

	err = sun4v_intr_setstate(ino, HV_INTR_STATE_IDLE);
	if (err != HV_EOK)
		printk(KERN_ERR "sun4v_intr_setstate(%x): "
		       "err(%d)\n", ino, err);
}

static void sun4v_virq_enable(unsigned int virt_irq)
{
	unsigned long cpuid, dev_handle, dev_ino;
	int err;

	cpuid = irq_choose_cpu(virt_irq, irq_desc[virt_irq].affinity);

	dev_handle = virt_irq_table[virt_irq].dev_handle;
	dev_ino = virt_irq_table[virt_irq].dev_ino;

	err = sun4v_vintr_set_target(dev_handle, dev_ino, cpuid);
	if (err != HV_EOK)
		printk(KERN_ERR "sun4v_vintr_set_target(%lx,%lx,%lu): "
		       "err(%d)\n",
		       dev_handle, dev_ino, cpuid, err);
	err = sun4v_vintr_set_state(dev_handle, dev_ino,
				    HV_INTR_STATE_IDLE);
	if (err != HV_EOK)
		printk(KERN_ERR "sun4v_vintr_set_state(%lx,%lx,"
		       "HV_INTR_STATE_IDLE): err(%d)\n",
		       dev_handle, dev_ino, err);
	err = sun4v_vintr_set_valid(dev_handle, dev_ino,
				    HV_INTR_ENABLED);
	if (err != HV_EOK)
		printk(KERN_ERR "sun4v_vintr_set_state(%lx,%lx,"
		       "HV_INTR_ENABLED): err(%d)\n",
		       dev_handle, dev_ino, err);
}

static int sun4v_virt_set_affinity(unsigned int virt_irq,
				    const struct cpumask *mask)
{
	unsigned long cpuid, dev_handle, dev_ino;
	int err;

	cpuid = irq_choose_cpu(virt_irq, mask);

	dev_handle = virt_irq_table[virt_irq].dev_handle;
	dev_ino = virt_irq_table[virt_irq].dev_ino;

	err = sun4v_vintr_set_target(dev_handle, dev_ino, cpuid);
	if (err != HV_EOK)
		printk(KERN_ERR "sun4v_vintr_set_target(%lx,%lx,%lu): "
		       "err(%d)\n",
		       dev_handle, dev_ino, cpuid, err);

	return 0;
}

static void sun4v_virq_disable(unsigned int virt_irq)
{
	unsigned long dev_handle, dev_ino;
	int err;

	dev_handle = virt_irq_table[virt_irq].dev_handle;
	dev_ino = virt_irq_table[virt_irq].dev_ino;

	err = sun4v_vintr_set_valid(dev_handle, dev_ino,
				    HV_INTR_DISABLED);
	if (err != HV_EOK)
		printk(KERN_ERR "sun4v_vintr_set_state(%lx,%lx,"
		       "HV_INTR_DISABLED): err(%d)\n",
		       dev_handle, dev_ino, err);
}

static void sun4v_virq_eoi(unsigned int virt_irq)
{
	struct irq_desc *desc = irq_desc + virt_irq;
	unsigned long dev_handle, dev_ino;
	int err;

	if (unlikely(desc->status & (IRQ_DISABLED|IRQ_INPROGRESS)))
		return;

	dev_handle = virt_irq_table[virt_irq].dev_handle;
	dev_ino = virt_irq_table[virt_irq].dev_ino;

	err = sun4v_vintr_set_state(dev_handle, dev_ino,
				    HV_INTR_STATE_IDLE);
	if (err != HV_EOK)
		printk(KERN_ERR "sun4v_vintr_set_state(%lx,%lx,"
		       "HV_INTR_STATE_IDLE): err(%d)\n",
		       dev_handle, dev_ino, err);
}

static struct irq_chip sun4u_irq = {
	.name		= "sun4u",
	.enable		= sun4u_irq_enable,
	.disable	= sun4u_irq_disable,
	.eoi		= sun4u_irq_eoi,
	.set_affinity	= sun4u_set_affinity,
};

static struct irq_chip sun4v_irq = {
	.name		= "sun4v",
	.enable		= sun4v_irq_enable,
	.disable	= sun4v_irq_disable,
	.eoi		= sun4v_irq_eoi,
	.set_affinity	= sun4v_set_affinity,
};

static struct irq_chip sun4v_virq = {
	.name		= "vsun4v",
	.enable		= sun4v_virq_enable,
	.disable	= sun4v_virq_disable,
	.eoi		= sun4v_virq_eoi,
	.set_affinity	= sun4v_virt_set_affinity,
};

static void pre_flow_handler(unsigned int virt_irq,
				      struct irq_desc *desc)
{
	struct irq_handler_data *data = get_irq_chip_data(virt_irq);
	unsigned int ino = virt_irq_table[virt_irq].dev_ino;

	data->pre_handler(ino, data->arg1, data->arg2);

	handle_fasteoi_irq(virt_irq, desc);
}

void irq_install_pre_handler(int virt_irq,
			     void (*func)(unsigned int, void *, void *),
			     void *arg1, void *arg2)
{
	struct irq_handler_data *data = get_irq_chip_data(virt_irq);
	struct irq_desc *desc = irq_desc + virt_irq;

	data->pre_handler = func;
	data->arg1 = arg1;
	data->arg2 = arg2;

	desc->handle_irq = pre_flow_handler;
}

unsigned int build_irq(int inofixup, unsigned long iclr, unsigned long imap)
{
	struct ino_bucket *bucket;
	struct irq_handler_data *data;
	unsigned int virt_irq;
	int ino;

	BUG_ON(tlb_type == hypervisor);

	ino = (upa_readq(imap) & (IMAP_IGN | IMAP_INO)) + inofixup;
	bucket = &ivector_table[ino];
	virt_irq = bucket_get_virt_irq(__pa(bucket));
	if (!virt_irq) {
		virt_irq = virt_irq_alloc(0, ino);
		bucket_set_virt_irq(__pa(bucket), virt_irq);
		set_irq_chip_and_handler_name(virt_irq,
					      &sun4u_irq,
					      handle_fasteoi_irq,
					      "IVEC");
	}

	data = get_irq_chip_data(virt_irq);
	if (unlikely(data))
		goto out;

	data = kzalloc(sizeof(struct irq_handler_data), GFP_ATOMIC);
	if (unlikely(!data)) {
		prom_printf("IRQ: kzalloc(irq_handler_data) failed.\n");
		prom_halt();
	}
	set_irq_chip_data(virt_irq, data);

	data->imap  = imap;
	data->iclr  = iclr;

out:
	return virt_irq;
}

static unsigned int sun4v_build_common(unsigned long sysino,
				       struct irq_chip *chip)
{
	struct ino_bucket *bucket;
	struct irq_handler_data *data;
	unsigned int virt_irq;

	BUG_ON(tlb_type != hypervisor);

	bucket = &ivector_table[sysino];
	virt_irq = bucket_get_virt_irq(__pa(bucket));
	if (!virt_irq) {
		virt_irq = virt_irq_alloc(0, sysino);
		bucket_set_virt_irq(__pa(bucket), virt_irq);
		set_irq_chip_and_handler_name(virt_irq, chip,
					      handle_fasteoi_irq,
					      "IVEC");
	}

	data = get_irq_chip_data(virt_irq);
	if (unlikely(data))
		goto out;

	data = kzalloc(sizeof(struct irq_handler_data), GFP_ATOMIC);
	if (unlikely(!data)) {
		prom_printf("IRQ: kzalloc(irq_handler_data) failed.\n");
		prom_halt();
	}
	set_irq_chip_data(virt_irq, data);

	/* Catch accidental accesses to these things.  IMAP/ICLR handling
	 * is done by hypervisor calls on sun4v platforms, not by direct
	 * register accesses.
	 */
	data->imap = ~0UL;
	data->iclr = ~0UL;

out:
	return virt_irq;
}

unsigned int sun4v_build_irq(u32 devhandle, unsigned int devino)
{
	unsigned long sysino = sun4v_devino_to_sysino(devhandle, devino);

	return sun4v_build_common(sysino, &sun4v_irq);
}

unsigned int sun4v_build_virq(u32 devhandle, unsigned int devino)
{
	struct irq_handler_data *data;
	unsigned long hv_err, cookie;
	struct ino_bucket *bucket;
	struct irq_desc *desc;
	unsigned int virt_irq;

	bucket = kzalloc(sizeof(struct ino_bucket), GFP_ATOMIC);
	if (unlikely(!bucket))
		return 0;

	/* The only reference we store to the IRQ bucket is
	 * by physical address which kmemleak can't see, tell
	 * it that this object explicitly is not a leak and
	 * should be scanned.
	 */
	kmemleak_not_leak(bucket);

	__flush_dcache_range((unsigned long) bucket,
			     ((unsigned long) bucket +
			      sizeof(struct ino_bucket)));

	virt_irq = virt_irq_alloc(devhandle, devino);
	bucket_set_virt_irq(__pa(bucket), virt_irq);

	set_irq_chip_and_handler_name(virt_irq, &sun4v_virq,
				      handle_fasteoi_irq,
				      "IVEC");

	data = kzalloc(sizeof(struct irq_handler_data), GFP_ATOMIC);
	if (unlikely(!data))
		return 0;

	/* In order to make the LDC channel startup sequence easier,
	 * especially wrt. locking, we do not let request_irq() enable
	 * the interrupt.
	 */
	desc = irq_desc + virt_irq;
	desc->status |= IRQ_NOAUTOEN;

	set_irq_chip_data(virt_irq, data);

	/* Catch accidental accesses to these things.  IMAP/ICLR handling
	 * is done by hypervisor calls on sun4v platforms, not by direct
	 * register accesses.
	 */
	data->imap = ~0UL;
	data->iclr = ~0UL;

	cookie = ~__pa(bucket);
	hv_err = sun4v_vintr_set_cookie(devhandle, devino, cookie);
	if (hv_err) {
		prom_printf("IRQ: Fatal, cannot set cookie for [%x:%x] "
			    "err=%lu\n", devhandle, devino, hv_err);
		prom_halt();
	}

	return virt_irq;
}

void ack_bad_irq(unsigned int virt_irq)
{
	unsigned int ino = virt_irq_table[virt_irq].dev_ino;

	if (!ino)
		ino = 0xdeadbeef;

	printk(KERN_CRIT "Unexpected IRQ from ino[%x] virt_irq[%u]\n",
	       ino, virt_irq);
}

void *hardirq_stack[NR_CPUS];
void *softirq_stack[NR_CPUS];

<<<<<<< HEAD
static __attribute__((always_inline)) void *set_hardirq_stack(void)
{
	void *orig_sp, *sp = hardirq_stack[smp_processor_id()];

	__asm__ __volatile__("mov %%sp, %0" : "=r" (orig_sp));
	if (orig_sp < sp ||
	    orig_sp > (sp + THREAD_SIZE)) {
		sp += THREAD_SIZE - 192 - STACK_BIAS;
		__asm__ __volatile__("mov %0, %%sp" : : "r" (sp));
	}

	return orig_sp;
}
static __attribute__((always_inline)) void restore_hardirq_stack(void *orig_sp)
{
	__asm__ __volatile__("mov %0, %%sp" : : "r" (orig_sp));
}

=======
>>>>>>> 9fe17b5d
void __irq_entry handler_irq(int irq, struct pt_regs *regs)
{
	unsigned long pstate, bucket_pa;
	struct pt_regs *old_regs;
	void *orig_sp;

	clear_softint(1 << irq);

	old_regs = set_irq_regs(regs);
	irq_enter();

	/* Grab an atomic snapshot of the pending IVECs.  */
	__asm__ __volatile__("rdpr	%%pstate, %0\n\t"
			     "wrpr	%0, %3, %%pstate\n\t"
			     "ldx	[%2], %1\n\t"
			     "stx	%%g0, [%2]\n\t"
			     "wrpr	%0, 0x0, %%pstate\n\t"
			     : "=&r" (pstate), "=&r" (bucket_pa)
			     : "r" (irq_work_pa(smp_processor_id())),
			       "i" (PSTATE_IE)
			     : "memory");

	orig_sp = set_hardirq_stack();

	while (bucket_pa) {
		struct irq_desc *desc;
		unsigned long next_pa;
		unsigned int virt_irq;

		next_pa = bucket_get_chain_pa(bucket_pa);
		virt_irq = bucket_get_virt_irq(bucket_pa);
		bucket_clear_chain_pa(bucket_pa);

		desc = irq_desc + virt_irq;

		if (!(desc->status & IRQ_DISABLED))
			desc->handle_irq(virt_irq, desc);

		bucket_pa = next_pa;
	}

	restore_hardirq_stack(orig_sp);

	irq_exit();
	set_irq_regs(old_regs);
}

void do_softirq(void)
{
	unsigned long flags;

	if (in_interrupt())
		return;

	local_irq_save(flags);

	if (local_softirq_pending()) {
		void *orig_sp, *sp = softirq_stack[smp_processor_id()];

		sp += THREAD_SIZE - 192 - STACK_BIAS;

		__asm__ __volatile__("mov %%sp, %0\n\t"
				     "mov %1, %%sp"
				     : "=&r" (orig_sp)
				     : "r" (sp));
		__do_softirq();
		__asm__ __volatile__("mov %0, %%sp"
				     : : "r" (orig_sp));
	}

	local_irq_restore(flags);
}

#ifdef CONFIG_HOTPLUG_CPU
void fixup_irqs(void)
{
	unsigned int irq;

	for (irq = 0; irq < NR_IRQS; irq++) {
		unsigned long flags;

		raw_spin_lock_irqsave(&irq_desc[irq].lock, flags);
		if (irq_desc[irq].action &&
		    !(irq_desc[irq].status & IRQ_PER_CPU)) {
			if (irq_desc[irq].chip->set_affinity)
				irq_desc[irq].chip->set_affinity(irq,
					irq_desc[irq].affinity);
		}
		raw_spin_unlock_irqrestore(&irq_desc[irq].lock, flags);
	}

	tick_ops->disable_irq();
}
#endif

struct sun5_timer {
	u64	count0;
	u64	limit0;
	u64	count1;
	u64	limit1;
};

static struct sun5_timer *prom_timers;
static u64 prom_limit0, prom_limit1;

static void map_prom_timers(void)
{
	struct device_node *dp;
	const unsigned int *addr;

	/* PROM timer node hangs out in the top level of device siblings... */
	dp = of_find_node_by_path("/");
	dp = dp->child;
	while (dp) {
		if (!strcmp(dp->name, "counter-timer"))
			break;
		dp = dp->sibling;
	}

	/* Assume if node is not present, PROM uses different tick mechanism
	 * which we should not care about.
	 */
	if (!dp) {
		prom_timers = (struct sun5_timer *) 0;
		return;
	}

	/* If PROM is really using this, it must be mapped by him. */
	addr = of_get_property(dp, "address", NULL);
	if (!addr) {
		prom_printf("PROM does not have timer mapped, trying to continue.\n");
		prom_timers = (struct sun5_timer *) 0;
		return;
	}
	prom_timers = (struct sun5_timer *) ((unsigned long)addr[0]);
}

static void kill_prom_timer(void)
{
	if (!prom_timers)
		return;

	/* Save them away for later. */
	prom_limit0 = prom_timers->limit0;
	prom_limit1 = prom_timers->limit1;

	/* Just as in sun4c/sun4m PROM uses timer which ticks at IRQ 14.
	 * We turn both off here just to be paranoid.
	 */
	prom_timers->limit0 = 0;
	prom_timers->limit1 = 0;

	/* Wheee, eat the interrupt packet too... */
	__asm__ __volatile__(
"	mov	0x40, %%g2\n"
"	ldxa	[%%g0] %0, %%g1\n"
"	ldxa	[%%g2] %1, %%g1\n"
"	stxa	%%g0, [%%g0] %0\n"
"	membar	#Sync\n"
	: /* no outputs */
	: "i" (ASI_INTR_RECEIVE), "i" (ASI_INTR_R)
	: "g1", "g2");
}

void notrace init_irqwork_curcpu(void)
{
	int cpu = hard_smp_processor_id();

	trap_block[cpu].irq_worklist_pa = 0UL;
}

/* Please be very careful with register_one_mondo() and
 * sun4v_register_mondo_queues().
 *
 * On SMP this gets invoked from the CPU trampoline before
 * the cpu has fully taken over the trap table from OBP,
 * and it's kernel stack + %g6 thread register state is
 * not fully cooked yet.
 *
 * Therefore you cannot make any OBP calls, not even prom_printf,
 * from these two routines.
 */
static void __cpuinit notrace register_one_mondo(unsigned long paddr, unsigned long type, unsigned long qmask)
{
	unsigned long num_entries = (qmask + 1) / 64;
	unsigned long status;

	status = sun4v_cpu_qconf(type, paddr, num_entries);
	if (status != HV_EOK) {
		prom_printf("SUN4V: sun4v_cpu_qconf(%lu:%lx:%lu) failed, "
			    "err %lu\n", type, paddr, num_entries, status);
		prom_halt();
	}
}

void __cpuinit notrace sun4v_register_mondo_queues(int this_cpu)
{
	struct trap_per_cpu *tb = &trap_block[this_cpu];

	register_one_mondo(tb->cpu_mondo_pa, HV_CPU_QUEUE_CPU_MONDO,
			   tb->cpu_mondo_qmask);
	register_one_mondo(tb->dev_mondo_pa, HV_CPU_QUEUE_DEVICE_MONDO,
			   tb->dev_mondo_qmask);
	register_one_mondo(tb->resum_mondo_pa, HV_CPU_QUEUE_RES_ERROR,
			   tb->resum_qmask);
	register_one_mondo(tb->nonresum_mondo_pa, HV_CPU_QUEUE_NONRES_ERROR,
			   tb->nonresum_qmask);
}

/* Each queue region must be a power of 2 multiple of 64 bytes in
 * size.  The base real address must be aligned to the size of the
 * region.  Thus, an 8KB queue must be 8KB aligned, for example.
 */
static void __init alloc_one_queue(unsigned long *pa_ptr, unsigned long qmask)
{
	unsigned long size = PAGE_ALIGN(qmask + 1);
	unsigned long order = get_order(size);
	unsigned long p;

	p = __get_free_pages(GFP_KERNEL, order);
	if (!p) {
		prom_printf("SUN4V: Error, cannot allocate queue.\n");
		prom_halt();
	}

	*pa_ptr = __pa(p);
}

static void __init init_cpu_send_mondo_info(struct trap_per_cpu *tb)
{
#ifdef CONFIG_SMP
	unsigned long page;

	BUILD_BUG_ON((NR_CPUS * sizeof(u16)) > (PAGE_SIZE - 64));

	page = get_zeroed_page(GFP_KERNEL);
	if (!page) {
		prom_printf("SUN4V: Error, cannot allocate cpu mondo page.\n");
		prom_halt();
	}

	tb->cpu_mondo_block_pa = __pa(page);
	tb->cpu_list_pa = __pa(page + 64);
#endif
}

/* Allocate mondo and error queues for all possible cpus.  */
static void __init sun4v_init_mondo_queues(void)
{
	int cpu;

	for_each_possible_cpu(cpu) {
		struct trap_per_cpu *tb = &trap_block[cpu];

		alloc_one_queue(&tb->cpu_mondo_pa, tb->cpu_mondo_qmask);
		alloc_one_queue(&tb->dev_mondo_pa, tb->dev_mondo_qmask);
		alloc_one_queue(&tb->resum_mondo_pa, tb->resum_qmask);
		alloc_one_queue(&tb->resum_kernel_buf_pa, tb->resum_qmask);
		alloc_one_queue(&tb->nonresum_mondo_pa, tb->nonresum_qmask);
		alloc_one_queue(&tb->nonresum_kernel_buf_pa,
				tb->nonresum_qmask);
	}
}

static void __init init_send_mondo_info(void)
{
	int cpu;

	for_each_possible_cpu(cpu) {
		struct trap_per_cpu *tb = &trap_block[cpu];

		init_cpu_send_mondo_info(tb);
	}
}

static struct irqaction timer_irq_action = {
	.name = "timer",
};

/* Only invoked on boot processor. */
void __init init_IRQ(void)
{
	unsigned long size;

	map_prom_timers();
	kill_prom_timer();

	size = sizeof(struct ino_bucket) * NUM_IVECS;
	ivector_table = kzalloc(size, GFP_KERNEL);
	if (!ivector_table) {
		prom_printf("Fatal error, cannot allocate ivector_table\n");
		prom_halt();
	}
	__flush_dcache_range((unsigned long) ivector_table,
			     ((unsigned long) ivector_table) + size);

	ivector_table_pa = __pa(ivector_table);

	if (tlb_type == hypervisor)
		sun4v_init_mondo_queues();

	init_send_mondo_info();

	if (tlb_type == hypervisor) {
		/* Load up the boot cpu's entries.  */
		sun4v_register_mondo_queues(hard_smp_processor_id());
	}

	/* We need to clear any IRQ's pending in the soft interrupt
	 * registers, a spurious one could be left around from the
	 * PROM timer which we just disabled.
	 */
	clear_softint(get_softint());

	/* Now that ivector table is initialized, it is safe
	 * to receive IRQ vector traps.  We will normally take
	 * one or two right now, in case some device PROM used
	 * to boot us wants to speak to us.  We just ignore them.
	 */
	__asm__ __volatile__("rdpr	%%pstate, %%g1\n\t"
			     "or	%%g1, %0, %%g1\n\t"
			     "wrpr	%%g1, 0x0, %%pstate"
			     : /* No outputs */
			     : "i" (PSTATE_IE)
			     : "g1");

	irq_desc[0].action = &timer_irq_action;
}<|MERGE_RESOLUTION|>--- conflicted
+++ resolved
@@ -714,27 +714,6 @@
 void *hardirq_stack[NR_CPUS];
 void *softirq_stack[NR_CPUS];
 
-<<<<<<< HEAD
-static __attribute__((always_inline)) void *set_hardirq_stack(void)
-{
-	void *orig_sp, *sp = hardirq_stack[smp_processor_id()];
-
-	__asm__ __volatile__("mov %%sp, %0" : "=r" (orig_sp));
-	if (orig_sp < sp ||
-	    orig_sp > (sp + THREAD_SIZE)) {
-		sp += THREAD_SIZE - 192 - STACK_BIAS;
-		__asm__ __volatile__("mov %0, %%sp" : : "r" (sp));
-	}
-
-	return orig_sp;
-}
-static __attribute__((always_inline)) void restore_hardirq_stack(void *orig_sp)
-{
-	__asm__ __volatile__("mov %0, %%sp" : : "r" (orig_sp));
-}
-
-=======
->>>>>>> 9fe17b5d
 void __irq_entry handler_irq(int irq, struct pt_regs *regs)
 {
 	unsigned long pstate, bucket_pa;
