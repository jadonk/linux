/* Performance event support for sparc64.
 *
 * Copyright (C) 2009, 2010 David S. Miller <davem@davemloft.net>
 *
 * This code is based almost entirely upon the x86 perf event
 * code, which is:
 *
 *  Copyright (C) 2008 Thomas Gleixner <tglx@linutronix.de>
 *  Copyright (C) 2008-2009 Red Hat, Inc., Ingo Molnar
 *  Copyright (C) 2009 Jaswinder Singh Rajput
 *  Copyright (C) 2009 Advanced Micro Devices, Inc., Robert Richter
 *  Copyright (C) 2008-2009 Red Hat, Inc., Peter Zijlstra <pzijlstr@redhat.com>
 */

#include <linux/perf_event.h>
#include <linux/kprobes.h>
#include <linux/kernel.h>
#include <linux/kdebug.h>
#include <linux/mutex.h>

#include <asm/stacktrace.h>
#include <asm/cpudata.h>
#include <asm/uaccess.h>
#include <asm/atomic.h>
#include <asm/nmi.h>
#include <asm/pcr.h>

#include "kstack.h"

/* Sparc64 chips have two performance counters, 32-bits each, with
 * overflow interrupts generated on transition from 0xffffffff to 0.
 * The counters are accessed in one go using a 64-bit register.
 *
 * Both counters are controlled using a single control register.  The
 * only way to stop all sampling is to clear all of the context (user,
 * supervisor, hypervisor) sampling enable bits.  But these bits apply
 * to both counters, thus the two counters can't be enabled/disabled
 * individually.
 *
 * The control register has two event fields, one for each of the two
 * counters.  It's thus nearly impossible to have one counter going
 * while keeping the other one stopped.  Therefore it is possible to
 * get overflow interrupts for counters not currently "in use" and
 * that condition must be checked in the overflow interrupt handler.
 *
 * So we use a hack, in that we program inactive counters with the
 * "sw_count0" and "sw_count1" events.  These count how many times
 * the instruction "sethi %hi(0xfc000), %g0" is executed.  It's an
 * unusual way to encode a NOP and therefore will not trigger in
 * normal code.
 */

#define MAX_HWEVENTS			2
#define MAX_PERIOD			((1UL << 32) - 1)

#define PIC_UPPER_INDEX			0
#define PIC_LOWER_INDEX			1
#define PIC_NO_INDEX			-1

struct cpu_hw_events {
	/* Number of events currently scheduled onto this cpu.
	 * This tells how many entries in the arrays below
	 * are valid.
	 */
	int			n_events;

	/* Number of new events added since the last hw_perf_disable().
	 * This works because the perf event layer always adds new
	 * events inside of a perf_{disable,enable}() sequence.
	 */
	int			n_added;

	/* Array of events current scheduled on this cpu.  */
	struct perf_event	*event[MAX_HWEVENTS];

	/* Array of encoded longs, specifying the %pcr register
	 * encoding and the mask of PIC counters this even can
	 * be scheduled on.  See perf_event_encode() et al.
	 */
	unsigned long		events[MAX_HWEVENTS];

	/* The current counter index assigned to an event.  When the
	 * event hasn't been programmed into the cpu yet, this will
	 * hold PIC_NO_INDEX.  The event->hw.idx value tells us where
	 * we ought to schedule the event.
	 */
	int			current_idx[MAX_HWEVENTS];

	/* Software copy of %pcr register on this cpu.  */
	u64			pcr;

	/* Enabled/disable state.  */
	int			enabled;
};
DEFINE_PER_CPU(struct cpu_hw_events, cpu_hw_events) = { .enabled = 1, };

/* An event map describes the characteristics of a performance
 * counter event.  In particular it gives the encoding as well as
 * a mask telling which counters the event can be measured on.
 */
struct perf_event_map {
	u16	encoding;
	u8	pic_mask;
#define PIC_NONE	0x00
#define PIC_UPPER	0x01
#define PIC_LOWER	0x02
};

/* Encode a perf_event_map entry into a long.  */
static unsigned long perf_event_encode(const struct perf_event_map *pmap)
{
	return ((unsigned long) pmap->encoding << 16) | pmap->pic_mask;
}

static u8 perf_event_get_msk(unsigned long val)
{
	return val & 0xff;
}

static u64 perf_event_get_enc(unsigned long val)
{
	return val >> 16;
}

#define C(x) PERF_COUNT_HW_CACHE_##x

#define CACHE_OP_UNSUPPORTED	0xfffe
#define CACHE_OP_NONSENSE	0xffff

typedef struct perf_event_map cache_map_t
				[PERF_COUNT_HW_CACHE_MAX]
				[PERF_COUNT_HW_CACHE_OP_MAX]
				[PERF_COUNT_HW_CACHE_RESULT_MAX];

struct sparc_pmu {
	const struct perf_event_map	*(*event_map)(int);
	const cache_map_t		*cache_map;
	int				max_events;
	int				upper_shift;
	int				lower_shift;
	int				event_mask;
	int				hv_bit;
	int				irq_bit;
	int				upper_nop;
	int				lower_nop;
};

static const struct perf_event_map ultra3_perfmon_event_map[] = {
	[PERF_COUNT_HW_CPU_CYCLES] = { 0x0000, PIC_UPPER | PIC_LOWER },
	[PERF_COUNT_HW_INSTRUCTIONS] = { 0x0001, PIC_UPPER | PIC_LOWER },
	[PERF_COUNT_HW_CACHE_REFERENCES] = { 0x0009, PIC_LOWER },
	[PERF_COUNT_HW_CACHE_MISSES] = { 0x0009, PIC_UPPER },
};

static const struct perf_event_map *ultra3_event_map(int event_id)
{
	return &ultra3_perfmon_event_map[event_id];
}

static const cache_map_t ultra3_cache_map = {
[C(L1D)] = {
	[C(OP_READ)] = {
		[C(RESULT_ACCESS)] = { 0x09, PIC_LOWER, },
		[C(RESULT_MISS)] = { 0x09, PIC_UPPER, },
	},
	[C(OP_WRITE)] = {
		[C(RESULT_ACCESS)] = { 0x0a, PIC_LOWER },
		[C(RESULT_MISS)] = { 0x0a, PIC_UPPER },
	},
	[C(OP_PREFETCH)] = {
		[C(RESULT_ACCESS)] = { CACHE_OP_UNSUPPORTED },
		[C(RESULT_MISS)] = { CACHE_OP_UNSUPPORTED },
	},
},
[C(L1I)] = {
	[C(OP_READ)] = {
		[C(RESULT_ACCESS)] = { 0x09, PIC_LOWER, },
		[C(RESULT_MISS)] = { 0x09, PIC_UPPER, },
	},
	[ C(OP_WRITE) ] = {
		[ C(RESULT_ACCESS) ] = { CACHE_OP_NONSENSE },
		[ C(RESULT_MISS)   ] = { CACHE_OP_NONSENSE },
	},
	[ C(OP_PREFETCH) ] = {
		[ C(RESULT_ACCESS) ] = { CACHE_OP_UNSUPPORTED },
		[ C(RESULT_MISS)   ] = { CACHE_OP_UNSUPPORTED },
	},
},
[C(LL)] = {
	[C(OP_READ)] = {
		[C(RESULT_ACCESS)] = { 0x0c, PIC_LOWER, },
		[C(RESULT_MISS)] = { 0x0c, PIC_UPPER, },
	},
	[C(OP_WRITE)] = {
		[C(RESULT_ACCESS)] = { 0x0c, PIC_LOWER },
		[C(RESULT_MISS)] = { 0x0c, PIC_UPPER },
	},
	[C(OP_PREFETCH)] = {
		[C(RESULT_ACCESS)] = { CACHE_OP_UNSUPPORTED },
		[C(RESULT_MISS)] = { CACHE_OP_UNSUPPORTED },
	},
},
[C(DTLB)] = {
	[C(OP_READ)] = {
		[C(RESULT_ACCESS)] = { CACHE_OP_UNSUPPORTED },
		[C(RESULT_MISS)] = { 0x12, PIC_UPPER, },
	},
	[ C(OP_WRITE) ] = {
		[ C(RESULT_ACCESS) ] = { CACHE_OP_UNSUPPORTED },
		[ C(RESULT_MISS)   ] = { CACHE_OP_UNSUPPORTED },
	},
	[ C(OP_PREFETCH) ] = {
		[ C(RESULT_ACCESS) ] = { CACHE_OP_UNSUPPORTED },
		[ C(RESULT_MISS)   ] = { CACHE_OP_UNSUPPORTED },
	},
},
[C(ITLB)] = {
	[C(OP_READ)] = {
		[C(RESULT_ACCESS)] = { CACHE_OP_UNSUPPORTED },
		[C(RESULT_MISS)] = { 0x11, PIC_UPPER, },
	},
	[ C(OP_WRITE) ] = {
		[ C(RESULT_ACCESS) ] = { CACHE_OP_UNSUPPORTED },
		[ C(RESULT_MISS)   ] = { CACHE_OP_UNSUPPORTED },
	},
	[ C(OP_PREFETCH) ] = {
		[ C(RESULT_ACCESS) ] = { CACHE_OP_UNSUPPORTED },
		[ C(RESULT_MISS)   ] = { CACHE_OP_UNSUPPORTED },
	},
},
[C(BPU)] = {
	[C(OP_READ)] = {
		[C(RESULT_ACCESS)] = { CACHE_OP_UNSUPPORTED },
		[C(RESULT_MISS)] = { CACHE_OP_UNSUPPORTED },
	},
	[ C(OP_WRITE) ] = {
		[ C(RESULT_ACCESS) ] = { CACHE_OP_UNSUPPORTED },
		[ C(RESULT_MISS)   ] = { CACHE_OP_UNSUPPORTED },
	},
	[ C(OP_PREFETCH) ] = {
		[ C(RESULT_ACCESS) ] = { CACHE_OP_UNSUPPORTED },
		[ C(RESULT_MISS)   ] = { CACHE_OP_UNSUPPORTED },
	},
},
};

static const struct sparc_pmu ultra3_pmu = {
	.event_map	= ultra3_event_map,
	.cache_map	= &ultra3_cache_map,
	.max_events	= ARRAY_SIZE(ultra3_perfmon_event_map),
	.upper_shift	= 11,
	.lower_shift	= 4,
	.event_mask	= 0x3f,
	.upper_nop	= 0x1c,
	.lower_nop	= 0x14,
};

/* Niagara1 is very limited.  The upper PIC is hard-locked to count
 * only instructions, so it is free running which creates all kinds of
 * problems.  Some hardware designs make one wonder if the creator
 * even looked at how this stuff gets used by software.
 */
static const struct perf_event_map niagara1_perfmon_event_map[] = {
	[PERF_COUNT_HW_CPU_CYCLES] = { 0x00, PIC_UPPER },
	[PERF_COUNT_HW_INSTRUCTIONS] = { 0x00, PIC_UPPER },
	[PERF_COUNT_HW_CACHE_REFERENCES] = { 0, PIC_NONE },
	[PERF_COUNT_HW_CACHE_MISSES] = { 0x03, PIC_LOWER },
};

static const struct perf_event_map *niagara1_event_map(int event_id)
{
	return &niagara1_perfmon_event_map[event_id];
}

static const cache_map_t niagara1_cache_map = {
[C(L1D)] = {
	[C(OP_READ)] = {
		[C(RESULT_ACCESS)] = { CACHE_OP_UNSUPPORTED },
		[C(RESULT_MISS)] = { 0x03, PIC_LOWER, },
	},
	[C(OP_WRITE)] = {
		[C(RESULT_ACCESS)] = { CACHE_OP_UNSUPPORTED },
		[C(RESULT_MISS)] = { 0x03, PIC_LOWER, },
	},
	[C(OP_PREFETCH)] = {
		[C(RESULT_ACCESS)] = { CACHE_OP_UNSUPPORTED },
		[C(RESULT_MISS)] = { CACHE_OP_UNSUPPORTED },
	},
},
[C(L1I)] = {
	[C(OP_READ)] = {
		[C(RESULT_ACCESS)] = { 0x00, PIC_UPPER },
		[C(RESULT_MISS)] = { 0x02, PIC_LOWER, },
	},
	[ C(OP_WRITE) ] = {
		[ C(RESULT_ACCESS) ] = { CACHE_OP_NONSENSE },
		[ C(RESULT_MISS)   ] = { CACHE_OP_NONSENSE },
	},
	[ C(OP_PREFETCH) ] = {
		[ C(RESULT_ACCESS) ] = { CACHE_OP_UNSUPPORTED },
		[ C(RESULT_MISS)   ] = { CACHE_OP_UNSUPPORTED },
	},
},
[C(LL)] = {
	[C(OP_READ)] = {
		[C(RESULT_ACCESS)] = { CACHE_OP_UNSUPPORTED },
		[C(RESULT_MISS)] = { 0x07, PIC_LOWER, },
	},
	[C(OP_WRITE)] = {
		[C(RESULT_ACCESS)] = { CACHE_OP_UNSUPPORTED },
		[C(RESULT_MISS)] = { 0x07, PIC_LOWER, },
	},
	[C(OP_PREFETCH)] = {
		[C(RESULT_ACCESS)] = { CACHE_OP_UNSUPPORTED },
		[C(RESULT_MISS)] = { CACHE_OP_UNSUPPORTED },
	},
},
[C(DTLB)] = {
	[C(OP_READ)] = {
		[C(RESULT_ACCESS)] = { CACHE_OP_UNSUPPORTED },
		[C(RESULT_MISS)] = { 0x05, PIC_LOWER, },
	},
	[ C(OP_WRITE) ] = {
		[ C(RESULT_ACCESS) ] = { CACHE_OP_UNSUPPORTED },
		[ C(RESULT_MISS)   ] = { CACHE_OP_UNSUPPORTED },
	},
	[ C(OP_PREFETCH) ] = {
		[ C(RESULT_ACCESS) ] = { CACHE_OP_UNSUPPORTED },
		[ C(RESULT_MISS)   ] = { CACHE_OP_UNSUPPORTED },
	},
},
[C(ITLB)] = {
	[C(OP_READ)] = {
		[C(RESULT_ACCESS)] = { CACHE_OP_UNSUPPORTED },
		[C(RESULT_MISS)] = { 0x04, PIC_LOWER, },
	},
	[ C(OP_WRITE) ] = {
		[ C(RESULT_ACCESS) ] = { CACHE_OP_UNSUPPORTED },
		[ C(RESULT_MISS)   ] = { CACHE_OP_UNSUPPORTED },
	},
	[ C(OP_PREFETCH) ] = {
		[ C(RESULT_ACCESS) ] = { CACHE_OP_UNSUPPORTED },
		[ C(RESULT_MISS)   ] = { CACHE_OP_UNSUPPORTED },
	},
},
[C(BPU)] = {
	[C(OP_READ)] = {
		[C(RESULT_ACCESS)] = { CACHE_OP_UNSUPPORTED },
		[C(RESULT_MISS)] = { CACHE_OP_UNSUPPORTED },
	},
	[ C(OP_WRITE) ] = {
		[ C(RESULT_ACCESS) ] = { CACHE_OP_UNSUPPORTED },
		[ C(RESULT_MISS)   ] = { CACHE_OP_UNSUPPORTED },
	},
	[ C(OP_PREFETCH) ] = {
		[ C(RESULT_ACCESS) ] = { CACHE_OP_UNSUPPORTED },
		[ C(RESULT_MISS)   ] = { CACHE_OP_UNSUPPORTED },
	},
},
};

static const struct sparc_pmu niagara1_pmu = {
	.event_map	= niagara1_event_map,
	.cache_map	= &niagara1_cache_map,
	.max_events	= ARRAY_SIZE(niagara1_perfmon_event_map),
	.upper_shift	= 0,
	.lower_shift	= 4,
	.event_mask	= 0x7,
	.upper_nop	= 0x0,
	.lower_nop	= 0x0,
};

static const struct perf_event_map niagara2_perfmon_event_map[] = {
	[PERF_COUNT_HW_CPU_CYCLES] = { 0x02ff, PIC_UPPER | PIC_LOWER },
	[PERF_COUNT_HW_INSTRUCTIONS] = { 0x02ff, PIC_UPPER | PIC_LOWER },
	[PERF_COUNT_HW_CACHE_REFERENCES] = { 0x0208, PIC_UPPER | PIC_LOWER },
	[PERF_COUNT_HW_CACHE_MISSES] = { 0x0302, PIC_UPPER | PIC_LOWER },
	[PERF_COUNT_HW_BRANCH_INSTRUCTIONS] = { 0x0201, PIC_UPPER | PIC_LOWER },
	[PERF_COUNT_HW_BRANCH_MISSES] = { 0x0202, PIC_UPPER | PIC_LOWER },
};

static const struct perf_event_map *niagara2_event_map(int event_id)
{
	return &niagara2_perfmon_event_map[event_id];
}

static const cache_map_t niagara2_cache_map = {
[C(L1D)] = {
	[C(OP_READ)] = {
		[C(RESULT_ACCESS)] = { 0x0208, PIC_UPPER | PIC_LOWER, },
		[C(RESULT_MISS)] = { 0x0302, PIC_UPPER | PIC_LOWER, },
	},
	[C(OP_WRITE)] = {
		[C(RESULT_ACCESS)] = { 0x0210, PIC_UPPER | PIC_LOWER, },
		[C(RESULT_MISS)] = { 0x0302, PIC_UPPER | PIC_LOWER, },
	},
	[C(OP_PREFETCH)] = {
		[C(RESULT_ACCESS)] = { CACHE_OP_UNSUPPORTED },
		[C(RESULT_MISS)] = { CACHE_OP_UNSUPPORTED },
	},
},
[C(L1I)] = {
	[C(OP_READ)] = {
		[C(RESULT_ACCESS)] = { 0x02ff, PIC_UPPER | PIC_LOWER, },
		[C(RESULT_MISS)] = { 0x0301, PIC_UPPER | PIC_LOWER, },
	},
	[ C(OP_WRITE) ] = {
		[ C(RESULT_ACCESS) ] = { CACHE_OP_NONSENSE },
		[ C(RESULT_MISS)   ] = { CACHE_OP_NONSENSE },
	},
	[ C(OP_PREFETCH) ] = {
		[ C(RESULT_ACCESS) ] = { CACHE_OP_UNSUPPORTED },
		[ C(RESULT_MISS)   ] = { CACHE_OP_UNSUPPORTED },
	},
},
[C(LL)] = {
	[C(OP_READ)] = {
		[C(RESULT_ACCESS)] = { 0x0208, PIC_UPPER | PIC_LOWER, },
		[C(RESULT_MISS)] = { 0x0330, PIC_UPPER | PIC_LOWER, },
	},
	[C(OP_WRITE)] = {
		[C(RESULT_ACCESS)] = { 0x0210, PIC_UPPER | PIC_LOWER, },
		[C(RESULT_MISS)] = { 0x0320, PIC_UPPER | PIC_LOWER, },
	},
	[C(OP_PREFETCH)] = {
		[C(RESULT_ACCESS)] = { CACHE_OP_UNSUPPORTED },
		[C(RESULT_MISS)] = { CACHE_OP_UNSUPPORTED },
	},
},
[C(DTLB)] = {
	[C(OP_READ)] = {
		[C(RESULT_ACCESS)] = { CACHE_OP_UNSUPPORTED },
		[C(RESULT_MISS)] = { 0x0b08, PIC_UPPER | PIC_LOWER, },
	},
	[ C(OP_WRITE) ] = {
		[ C(RESULT_ACCESS) ] = { CACHE_OP_UNSUPPORTED },
		[ C(RESULT_MISS)   ] = { CACHE_OP_UNSUPPORTED },
	},
	[ C(OP_PREFETCH) ] = {
		[ C(RESULT_ACCESS) ] = { CACHE_OP_UNSUPPORTED },
		[ C(RESULT_MISS)   ] = { CACHE_OP_UNSUPPORTED },
	},
},
[C(ITLB)] = {
	[C(OP_READ)] = {
		[C(RESULT_ACCESS)] = { CACHE_OP_UNSUPPORTED },
		[C(RESULT_MISS)] = { 0xb04, PIC_UPPER | PIC_LOWER, },
	},
	[ C(OP_WRITE) ] = {
		[ C(RESULT_ACCESS) ] = { CACHE_OP_UNSUPPORTED },
		[ C(RESULT_MISS)   ] = { CACHE_OP_UNSUPPORTED },
	},
	[ C(OP_PREFETCH) ] = {
		[ C(RESULT_ACCESS) ] = { CACHE_OP_UNSUPPORTED },
		[ C(RESULT_MISS)   ] = { CACHE_OP_UNSUPPORTED },
	},
},
[C(BPU)] = {
	[C(OP_READ)] = {
		[C(RESULT_ACCESS)] = { CACHE_OP_UNSUPPORTED },
		[C(RESULT_MISS)] = { CACHE_OP_UNSUPPORTED },
	},
	[ C(OP_WRITE) ] = {
		[ C(RESULT_ACCESS) ] = { CACHE_OP_UNSUPPORTED },
		[ C(RESULT_MISS)   ] = { CACHE_OP_UNSUPPORTED },
	},
	[ C(OP_PREFETCH) ] = {
		[ C(RESULT_ACCESS) ] = { CACHE_OP_UNSUPPORTED },
		[ C(RESULT_MISS)   ] = { CACHE_OP_UNSUPPORTED },
	},
},
};

static const struct sparc_pmu niagara2_pmu = {
	.event_map	= niagara2_event_map,
	.cache_map	= &niagara2_cache_map,
	.max_events	= ARRAY_SIZE(niagara2_perfmon_event_map),
	.upper_shift	= 19,
	.lower_shift	= 6,
	.event_mask	= 0xfff,
	.hv_bit		= 0x8,
	.irq_bit	= 0x30,
	.upper_nop	= 0x220,
	.lower_nop	= 0x220,
};

static const struct sparc_pmu *sparc_pmu __read_mostly;

static u64 event_encoding(u64 event_id, int idx)
{
	if (idx == PIC_UPPER_INDEX)
		event_id <<= sparc_pmu->upper_shift;
	else
		event_id <<= sparc_pmu->lower_shift;
	return event_id;
}

static u64 mask_for_index(int idx)
{
	return event_encoding(sparc_pmu->event_mask, idx);
}

static u64 nop_for_index(int idx)
{
	return event_encoding(idx == PIC_UPPER_INDEX ?
			      sparc_pmu->upper_nop :
			      sparc_pmu->lower_nop, idx);
}

static inline void sparc_pmu_enable_event(struct cpu_hw_events *cpuc, struct hw_perf_event *hwc, int idx)
{
	u64 val, mask = mask_for_index(idx);

	val = cpuc->pcr;
	val &= ~mask;
	val |= hwc->config;
	cpuc->pcr = val;

	pcr_ops->write(cpuc->pcr);
}

static inline void sparc_pmu_disable_event(struct cpu_hw_events *cpuc, struct hw_perf_event *hwc, int idx)
{
	u64 mask = mask_for_index(idx);
	u64 nop = nop_for_index(idx);
	u64 val;

	val = cpuc->pcr;
	val &= ~mask;
	val |= nop;
	cpuc->pcr = val;

	pcr_ops->write(cpuc->pcr);
}

static u32 read_pmc(int idx)
{
	u64 val;

	read_pic(val);
	if (idx == PIC_UPPER_INDEX)
		val >>= 32;

	return val & 0xffffffff;
}

static void write_pmc(int idx, u64 val)
{
	u64 shift, mask, pic;

	shift = 0;
	if (idx == PIC_UPPER_INDEX)
		shift = 32;

	mask = ((u64) 0xffffffff) << shift;
	val <<= shift;

	read_pic(pic);
	pic &= ~mask;
	pic |= val;
	write_pic(pic);
}

static u64 sparc_perf_event_update(struct perf_event *event,
				   struct hw_perf_event *hwc, int idx)
{
	int shift = 64 - 32;
	u64 prev_raw_count, new_raw_count;
	s64 delta;

again:
	prev_raw_count = atomic64_read(&hwc->prev_count);
	new_raw_count = read_pmc(idx);

	if (atomic64_cmpxchg(&hwc->prev_count, prev_raw_count,
			     new_raw_count) != prev_raw_count)
		goto again;

	delta = (new_raw_count << shift) - (prev_raw_count << shift);
	delta >>= shift;

	atomic64_add(delta, &event->count);
	atomic64_sub(delta, &hwc->period_left);

	return new_raw_count;
}

static int sparc_perf_event_set_period(struct perf_event *event,
				       struct hw_perf_event *hwc, int idx)
{
	s64 left = atomic64_read(&hwc->period_left);
	s64 period = hwc->sample_period;
	int ret = 0;

	if (unlikely(left <= -period)) {
		left = period;
		atomic64_set(&hwc->period_left, left);
		hwc->last_period = period;
		ret = 1;
	}

	if (unlikely(left <= 0)) {
		left += period;
		atomic64_set(&hwc->period_left, left);
		hwc->last_period = period;
		ret = 1;
	}
	if (left > MAX_PERIOD)
		left = MAX_PERIOD;

	atomic64_set(&hwc->prev_count, (u64)-left);

	write_pmc(idx, (u64)(-left) & 0xffffffff);

	perf_event_update_userpage(event);

	return ret;
}

/* If performance event entries have been added, move existing
 * events around (if necessary) and then assign new entries to
 * counters.
 */
static u64 maybe_change_configuration(struct cpu_hw_events *cpuc, u64 pcr)
{
	int i;

	if (!cpuc->n_added)
		goto out;

	/* Read in the counters which are moving.  */
	for (i = 0; i < cpuc->n_events; i++) {
		struct perf_event *cp = cpuc->event[i];

		if (cpuc->current_idx[i] != PIC_NO_INDEX &&
		    cpuc->current_idx[i] != cp->hw.idx) {
			sparc_perf_event_update(cp, &cp->hw,
						cpuc->current_idx[i]);
			cpuc->current_idx[i] = PIC_NO_INDEX;
		}
	}

	/* Assign to counters all unassigned events.  */
	for (i = 0; i < cpuc->n_events; i++) {
		struct perf_event *cp = cpuc->event[i];
		struct hw_perf_event *hwc = &cp->hw;
		int idx = hwc->idx;
		u64 enc;

		if (cpuc->current_idx[i] != PIC_NO_INDEX)
			continue;

		sparc_perf_event_set_period(cp, hwc, idx);
		cpuc->current_idx[i] = idx;

		enc = perf_event_get_enc(cpuc->events[i]);
		pcr |= event_encoding(enc, idx);
	}
out:
	return pcr;
}

void hw_perf_enable(void)
{
	struct cpu_hw_events *cpuc = &__get_cpu_var(cpu_hw_events);
	u64 pcr;

	if (cpuc->enabled)
		return;

	cpuc->enabled = 1;
	barrier();

	pcr = cpuc->pcr;
	if (!cpuc->n_events) {
		pcr = 0;
	} else {
		pcr = maybe_change_configuration(cpuc, pcr);

		/* We require that all of the events have the same
		 * configuration, so just fetch the settings from the
		 * first entry.
		 */
		cpuc->pcr = pcr | cpuc->event[0]->hw.config_base;
	}

	pcr_ops->write(cpuc->pcr);
}

void hw_perf_disable(void)
{
	struct cpu_hw_events *cpuc = &__get_cpu_var(cpu_hw_events);
	u64 val;

	if (!cpuc->enabled)
		return;

	cpuc->enabled = 0;
	cpuc->n_added = 0;

	val = cpuc->pcr;
	val &= ~(PCR_UTRACE | PCR_STRACE |
		 sparc_pmu->hv_bit | sparc_pmu->irq_bit);
	cpuc->pcr = val;

	pcr_ops->write(cpuc->pcr);
}

static void sparc_pmu_disable(struct perf_event *event)
{
	struct cpu_hw_events *cpuc = &__get_cpu_var(cpu_hw_events);
	struct hw_perf_event *hwc = &event->hw;
	unsigned long flags;
	int i;

	local_irq_save(flags);
	perf_disable();

	for (i = 0; i < cpuc->n_events; i++) {
		if (event == cpuc->event[i]) {
			int idx = cpuc->current_idx[i];

			/* Shift remaining entries down into
			 * the existing slot.
			 */
			while (++i < cpuc->n_events) {
				cpuc->event[i - 1] = cpuc->event[i];
				cpuc->events[i - 1] = cpuc->events[i];
				cpuc->current_idx[i - 1] =
					cpuc->current_idx[i];
			}

			/* Absorb the final count and turn off the
			 * event.
			 */
			sparc_pmu_disable_event(cpuc, hwc, idx);
			barrier();
			sparc_perf_event_update(event, hwc, idx);

			perf_event_update_userpage(event);

			cpuc->n_events--;
			break;
		}
	}

	perf_enable();
	local_irq_restore(flags);
}

static int active_event_index(struct cpu_hw_events *cpuc,
			      struct perf_event *event)
{
	int i;

	for (i = 0; i < cpuc->n_events; i++) {
		if (cpuc->event[i] == event)
			break;
	}
	BUG_ON(i == cpuc->n_events);
	return cpuc->current_idx[i];
}

static void sparc_pmu_read(struct perf_event *event)
{
	struct cpu_hw_events *cpuc = &__get_cpu_var(cpu_hw_events);
	int idx = active_event_index(cpuc, event);
	struct hw_perf_event *hwc = &event->hw;

	sparc_perf_event_update(event, hwc, idx);
}

static void sparc_pmu_unthrottle(struct perf_event *event)
{
	struct cpu_hw_events *cpuc = &__get_cpu_var(cpu_hw_events);
	int idx = active_event_index(cpuc, event);
	struct hw_perf_event *hwc = &event->hw;

	sparc_pmu_enable_event(cpuc, hwc, idx);
}

static atomic_t active_events = ATOMIC_INIT(0);
static DEFINE_MUTEX(pmc_grab_mutex);

static void perf_stop_nmi_watchdog(void *unused)
{
	struct cpu_hw_events *cpuc = &__get_cpu_var(cpu_hw_events);

	stop_nmi_watchdog(NULL);
	cpuc->pcr = pcr_ops->read();
}

void perf_event_grab_pmc(void)
{
	if (atomic_inc_not_zero(&active_events))
		return;

	mutex_lock(&pmc_grab_mutex);
	if (atomic_read(&active_events) == 0) {
		if (atomic_read(&nmi_active) > 0) {
			on_each_cpu(perf_stop_nmi_watchdog, NULL, 1);
			BUG_ON(atomic_read(&nmi_active) != 0);
		}
		atomic_inc(&active_events);
	}
	mutex_unlock(&pmc_grab_mutex);
}

void perf_event_release_pmc(void)
{
	if (atomic_dec_and_mutex_lock(&active_events, &pmc_grab_mutex)) {
		if (atomic_read(&nmi_active) == 0)
			on_each_cpu(start_nmi_watchdog, NULL, 1);
		mutex_unlock(&pmc_grab_mutex);
	}
}

static const struct perf_event_map *sparc_map_cache_event(u64 config)
{
	unsigned int cache_type, cache_op, cache_result;
	const struct perf_event_map *pmap;

	if (!sparc_pmu->cache_map)
		return ERR_PTR(-ENOENT);

	cache_type = (config >>  0) & 0xff;
	if (cache_type >= PERF_COUNT_HW_CACHE_MAX)
		return ERR_PTR(-EINVAL);

	cache_op = (config >>  8) & 0xff;
	if (cache_op >= PERF_COUNT_HW_CACHE_OP_MAX)
		return ERR_PTR(-EINVAL);

	cache_result = (config >> 16) & 0xff;
	if (cache_result >= PERF_COUNT_HW_CACHE_RESULT_MAX)
		return ERR_PTR(-EINVAL);

	pmap = &((*sparc_pmu->cache_map)[cache_type][cache_op][cache_result]);

	if (pmap->encoding == CACHE_OP_UNSUPPORTED)
		return ERR_PTR(-ENOENT);

	if (pmap->encoding == CACHE_OP_NONSENSE)
		return ERR_PTR(-EINVAL);

	return pmap;
}

static void hw_perf_event_destroy(struct perf_event *event)
{
	perf_event_release_pmc();
}

/* Make sure all events can be scheduled into the hardware at
 * the same time.  This is simplified by the fact that we only
 * need to support 2 simultaneous HW events.
 *
 * As a side effect, the evts[]->hw.idx values will be assigned
 * on success.  These are pending indexes.  When the events are
 * actually programmed into the chip, these values will propagate
 * to the per-cpu cpuc->current_idx[] slots, see the code in
 * maybe_change_configuration() for details.
 */
static int sparc_check_constraints(struct perf_event **evts,
				   unsigned long *events, int n_ev)
{
	u8 msk0 = 0, msk1 = 0;
	int idx0 = 0;

	/* This case is possible when we are invoked from
	 * hw_perf_group_sched_in().
	 */
	if (!n_ev)
		return 0;

	if (n_ev > perf_max_events)
		return -1;

	msk0 = perf_event_get_msk(events[0]);
	if (n_ev == 1) {
		if (msk0 & PIC_LOWER)
			idx0 = 1;
		goto success;
	}
	BUG_ON(n_ev != 2);
	msk1 = perf_event_get_msk(events[1]);

	/* If both events can go on any counter, OK.  */
	if (msk0 == (PIC_UPPER | PIC_LOWER) &&
	    msk1 == (PIC_UPPER | PIC_LOWER))
		goto success;

	/* If one event is limited to a specific counter,
	 * and the other can go on both, OK.
	 */
	if ((msk0 == PIC_UPPER || msk0 == PIC_LOWER) &&
	    msk1 == (PIC_UPPER | PIC_LOWER)) {
		if (msk0 & PIC_LOWER)
			idx0 = 1;
		goto success;
	}

	if ((msk1 == PIC_UPPER || msk1 == PIC_LOWER) &&
	    msk0 == (PIC_UPPER | PIC_LOWER)) {
		if (msk1 & PIC_UPPER)
			idx0 = 1;
		goto success;
	}

	/* If the events are fixed to different counters, OK.  */
	if ((msk0 == PIC_UPPER && msk1 == PIC_LOWER) ||
	    (msk0 == PIC_LOWER && msk1 == PIC_UPPER)) {
		if (msk0 & PIC_LOWER)
			idx0 = 1;
		goto success;
	}

	/* Otherwise, there is a conflict.  */
	return -1;

success:
	evts[0]->hw.idx = idx0;
	if (n_ev == 2)
		evts[1]->hw.idx = idx0 ^ 1;
	return 0;
}

static int check_excludes(struct perf_event **evts, int n_prev, int n_new)
{
	int eu = 0, ek = 0, eh = 0;
	struct perf_event *event;
	int i, n, first;

	n = n_prev + n_new;
	if (n <= 1)
		return 0;

	first = 1;
	for (i = 0; i < n; i++) {
		event = evts[i];
		if (first) {
			eu = event->attr.exclude_user;
			ek = event->attr.exclude_kernel;
			eh = event->attr.exclude_hv;
			first = 0;
		} else if (event->attr.exclude_user != eu ||
			   event->attr.exclude_kernel != ek ||
			   event->attr.exclude_hv != eh) {
			return -EAGAIN;
		}
	}

	return 0;
}

static int collect_events(struct perf_event *group, int max_count,
			  struct perf_event *evts[], unsigned long *events,
			  int *current_idx)
{
	struct perf_event *event;
	int n = 0;

	if (!is_software_event(group)) {
		if (n >= max_count)
			return -1;
		evts[n] = group;
		events[n] = group->hw.event_base;
		current_idx[n++] = PIC_NO_INDEX;
	}
	list_for_each_entry(event, &group->sibling_list, group_entry) {
		if (!is_software_event(event) &&
		    event->state != PERF_EVENT_STATE_OFF) {
			if (n >= max_count)
				return -1;
			evts[n] = event;
			events[n] = event->hw.event_base;
			current_idx[n++] = PIC_NO_INDEX;
		}
	}
	return n;
}

<<<<<<< HEAD
static void event_sched_in(struct perf_event *event, int cpu)
{
	event->state = PERF_EVENT_STATE_ACTIVE;
	event->oncpu = cpu;
=======
static void event_sched_in(struct perf_event *event)
{
	event->state = PERF_EVENT_STATE_ACTIVE;
	event->oncpu = smp_processor_id();
>>>>>>> 55c63bd2
	event->tstamp_running += event->ctx->time - event->tstamp_stopped;
	if (is_software_event(event))
		event->pmu->enable(event);
}

int hw_perf_group_sched_in(struct perf_event *group_leader,
			   struct perf_cpu_context *cpuctx,
<<<<<<< HEAD
			   struct perf_event_context *ctx, int cpu)
=======
			   struct perf_event_context *ctx)
>>>>>>> 55c63bd2
{
	struct cpu_hw_events *cpuc = &__get_cpu_var(cpu_hw_events);
	struct perf_event *sub;
	int n0, n;

	if (!sparc_pmu)
		return 0;

	n0 = cpuc->n_events;
	n = collect_events(group_leader, perf_max_events - n0,
			   &cpuc->event[n0], &cpuc->events[n0],
			   &cpuc->current_idx[n0]);
	if (n < 0)
		return -EAGAIN;
	if (check_excludes(cpuc->event, n0, n))
		return -EINVAL;
	if (sparc_check_constraints(cpuc->event, cpuc->events, n + n0))
		return -EAGAIN;
	cpuc->n_events = n0 + n;
	cpuc->n_added += n;

	cpuctx->active_oncpu += n;
	n = 1;
<<<<<<< HEAD
	event_sched_in(group_leader, cpu);
	list_for_each_entry(sub, &group_leader->sibling_list, group_entry) {
		if (sub->state != PERF_EVENT_STATE_OFF) {
			event_sched_in(sub, cpu);
=======
	event_sched_in(group_leader);
	list_for_each_entry(sub, &group_leader->sibling_list, group_entry) {
		if (sub->state != PERF_EVENT_STATE_OFF) {
			event_sched_in(sub);
>>>>>>> 55c63bd2
			n++;
		}
	}
	ctx->nr_active += n;

	return 1;
}

static int sparc_pmu_enable(struct perf_event *event)
{
	struct cpu_hw_events *cpuc = &__get_cpu_var(cpu_hw_events);
	int n0, ret = -EAGAIN;
	unsigned long flags;

	local_irq_save(flags);
	perf_disable();

	n0 = cpuc->n_events;
	if (n0 >= perf_max_events)
		goto out;

	cpuc->event[n0] = event;
	cpuc->events[n0] = event->hw.event_base;
	cpuc->current_idx[n0] = PIC_NO_INDEX;

	if (check_excludes(cpuc->event, n0, 1))
		goto out;
	if (sparc_check_constraints(cpuc->event, cpuc->events, n0 + 1))
		goto out;

	cpuc->n_events++;
	cpuc->n_added++;

	ret = 0;
out:
	perf_enable();
	local_irq_restore(flags);
	return ret;
}

static int __hw_perf_event_init(struct perf_event *event)
{
	struct perf_event_attr *attr = &event->attr;
	struct perf_event *evts[MAX_HWEVENTS];
	struct hw_perf_event *hwc = &event->hw;
	unsigned long events[MAX_HWEVENTS];
	int current_idx_dmy[MAX_HWEVENTS];
	const struct perf_event_map *pmap;
	int n;

	if (atomic_read(&nmi_active) < 0)
		return -ENODEV;

	if (attr->type == PERF_TYPE_HARDWARE) {
		if (attr->config >= sparc_pmu->max_events)
			return -EINVAL;
		pmap = sparc_pmu->event_map(attr->config);
	} else if (attr->type == PERF_TYPE_HW_CACHE) {
		pmap = sparc_map_cache_event(attr->config);
		if (IS_ERR(pmap))
			return PTR_ERR(pmap);
	} else
		return -EOPNOTSUPP;

	/* We save the enable bits in the config_base.  */
	hwc->config_base = sparc_pmu->irq_bit;
	if (!attr->exclude_user)
		hwc->config_base |= PCR_UTRACE;
	if (!attr->exclude_kernel)
		hwc->config_base |= PCR_STRACE;
	if (!attr->exclude_hv)
		hwc->config_base |= sparc_pmu->hv_bit;

	hwc->event_base = perf_event_encode(pmap);

	n = 0;
	if (event->group_leader != event) {
		n = collect_events(event->group_leader,
				   perf_max_events - 1,
				   evts, events, current_idx_dmy);
		if (n < 0)
			return -EINVAL;
	}
	events[n] = hwc->event_base;
	evts[n] = event;

	if (check_excludes(evts, n, 1))
		return -EINVAL;

	if (sparc_check_constraints(evts, events, n + 1))
		return -EINVAL;

	hwc->idx = PIC_NO_INDEX;

	/* Try to do all error checking before this point, as unwinding
	 * state after grabbing the PMC is difficult.
	 */
	perf_event_grab_pmc();
	event->destroy = hw_perf_event_destroy;

	if (!hwc->sample_period) {
		hwc->sample_period = MAX_PERIOD;
		hwc->last_period = hwc->sample_period;
		atomic64_set(&hwc->period_left, hwc->sample_period);
	}

	return 0;
}

static const struct pmu pmu = {
	.enable		= sparc_pmu_enable,
	.disable	= sparc_pmu_disable,
	.read		= sparc_pmu_read,
	.unthrottle	= sparc_pmu_unthrottle,
};

const struct pmu *hw_perf_event_init(struct perf_event *event)
{
	int err = __hw_perf_event_init(event);

	if (err)
		return ERR_PTR(err);
	return &pmu;
}

void perf_event_print_debug(void)
{
	unsigned long flags;
	u64 pcr, pic;
	int cpu;

	if (!sparc_pmu)
		return;

	local_irq_save(flags);

	cpu = smp_processor_id();

	pcr = pcr_ops->read();
	read_pic(pic);

	pr_info("\n");
	pr_info("CPU#%d: PCR[%016llx] PIC[%016llx]\n",
		cpu, pcr, pic);

	local_irq_restore(flags);
}

static int __kprobes perf_event_nmi_handler(struct notifier_block *self,
					    unsigned long cmd, void *__args)
{
	struct die_args *args = __args;
	struct perf_sample_data data;
	struct cpu_hw_events *cpuc;
	struct pt_regs *regs;
	int i;

	if (!atomic_read(&active_events))
		return NOTIFY_DONE;

	switch (cmd) {
	case DIE_NMI:
		break;

	default:
		return NOTIFY_DONE;
	}

	regs = args->regs;

	data.addr = 0;

	cpuc = &__get_cpu_var(cpu_hw_events);

	/* If the PMU has the TOE IRQ enable bits, we need to do a
	 * dummy write to the %pcr to clear the overflow bits and thus
	 * the interrupt.
	 *
	 * Do this before we peek at the counters to determine
	 * overflow so we don't lose any events.
	 */
	if (sparc_pmu->irq_bit)
		pcr_ops->write(cpuc->pcr);

	for (i = 0; i < cpuc->n_events; i++) {
		struct perf_event *event = cpuc->event[i];
		int idx = cpuc->current_idx[i];
		struct hw_perf_event *hwc;
		u64 val;

		hwc = &event->hw;
		val = sparc_perf_event_update(event, hwc, idx);
		if (val & (1ULL << 31))
			continue;

		data.period = event->hw.last_period;
		if (!sparc_perf_event_set_period(event, hwc, idx))
			continue;

		if (perf_event_overflow(event, 1, &data, regs))
			sparc_pmu_disable_event(cpuc, hwc, idx);
	}

	return NOTIFY_STOP;
}

static __read_mostly struct notifier_block perf_event_nmi_notifier = {
	.notifier_call		= perf_event_nmi_handler,
};

static bool __init supported_pmu(void)
{
	if (!strcmp(sparc_pmu_type, "ultra3") ||
	    !strcmp(sparc_pmu_type, "ultra3+") ||
	    !strcmp(sparc_pmu_type, "ultra3i") ||
	    !strcmp(sparc_pmu_type, "ultra4+")) {
		sparc_pmu = &ultra3_pmu;
		return true;
	}
	if (!strcmp(sparc_pmu_type, "niagara")) {
		sparc_pmu = &niagara1_pmu;
		return true;
	}
	if (!strcmp(sparc_pmu_type, "niagara2")) {
		sparc_pmu = &niagara2_pmu;
		return true;
	}
	return false;
}

void __init init_hw_perf_events(void)
{
	pr_info("Performance events: ");

	if (!supported_pmu()) {
		pr_cont("No support for PMU type '%s'\n", sparc_pmu_type);
		return;
	}

	pr_cont("Supported PMU type is '%s'\n", sparc_pmu_type);

	/* All sparc64 PMUs currently have 2 events.  */
	perf_max_events = 2;

	register_die_notifier(&perf_event_nmi_notifier);
}

static inline void callchain_store(struct perf_callchain_entry *entry, u64 ip)
{
	if (entry->nr < PERF_MAX_STACK_DEPTH)
		entry->ip[entry->nr++] = ip;
}

static void perf_callchain_kernel(struct pt_regs *regs,
				  struct perf_callchain_entry *entry)
{
	unsigned long ksp, fp;

	callchain_store(entry, PERF_CONTEXT_KERNEL);
	callchain_store(entry, regs->tpc);

	ksp = regs->u_regs[UREG_I6];
	fp = ksp + STACK_BIAS;
	do {
		struct sparc_stackf *sf;
		struct pt_regs *regs;
		unsigned long pc;

		if (!kstack_valid(current_thread_info(), fp))
			break;

		sf = (struct sparc_stackf *) fp;
		regs = (struct pt_regs *) (sf + 1);

		if (kstack_is_trap_frame(current_thread_info(), regs)) {
			if (user_mode(regs))
				break;
			pc = regs->tpc;
			fp = regs->u_regs[UREG_I6] + STACK_BIAS;
		} else {
			pc = sf->callers_pc;
			fp = (unsigned long)sf->fp + STACK_BIAS;
		}
		callchain_store(entry, pc);
	} while (entry->nr < PERF_MAX_STACK_DEPTH);
}

static void perf_callchain_user_64(struct pt_regs *regs,
				   struct perf_callchain_entry *entry)
{
	unsigned long ufp;

	callchain_store(entry, PERF_CONTEXT_USER);
	callchain_store(entry, regs->tpc);

	ufp = regs->u_regs[UREG_I6] + STACK_BIAS;
	do {
		struct sparc_stackf *usf, sf;
		unsigned long pc;

		usf = (struct sparc_stackf *) ufp;
		if (__copy_from_user_inatomic(&sf, usf, sizeof(sf)))
			break;

		pc = sf.callers_pc;
		ufp = (unsigned long)sf.fp + STACK_BIAS;
		callchain_store(entry, pc);
	} while (entry->nr < PERF_MAX_STACK_DEPTH);
}

static void perf_callchain_user_32(struct pt_regs *regs,
				   struct perf_callchain_entry *entry)
{
	unsigned long ufp;

	callchain_store(entry, PERF_CONTEXT_USER);
	callchain_store(entry, regs->tpc);

	ufp = regs->u_regs[UREG_I6];
	do {
		struct sparc_stackf32 *usf, sf;
		unsigned long pc;

		usf = (struct sparc_stackf32 *) ufp;
		if (__copy_from_user_inatomic(&sf, usf, sizeof(sf)))
			break;

		pc = sf.callers_pc;
		ufp = (unsigned long)sf.fp;
		callchain_store(entry, pc);
	} while (entry->nr < PERF_MAX_STACK_DEPTH);
}

/* Like powerpc we can't get PMU interrupts within the PMU handler,
 * so no need for seperate NMI and IRQ chains as on x86.
 */
static DEFINE_PER_CPU(struct perf_callchain_entry, callchain);

struct perf_callchain_entry *perf_callchain(struct pt_regs *regs)
{
	struct perf_callchain_entry *entry = &__get_cpu_var(callchain);

	entry->nr = 0;
	if (!user_mode(regs)) {
		stack_trace_flush();
		perf_callchain_kernel(regs, entry);
		if (current->mm)
			regs = task_pt_regs(current);
		else
			regs = NULL;
	}
	if (regs) {
		flushw_user();
		if (test_thread_flag(TIF_32BIT))
			perf_callchain_user_32(regs, entry);
		else
			perf_callchain_user_64(regs, entry);
	}
	return entry;
}<|MERGE_RESOLUTION|>--- conflicted
+++ resolved
@@ -980,17 +980,10 @@
 	return n;
 }
 
-<<<<<<< HEAD
-static void event_sched_in(struct perf_event *event, int cpu)
-{
-	event->state = PERF_EVENT_STATE_ACTIVE;
-	event->oncpu = cpu;
-=======
 static void event_sched_in(struct perf_event *event)
 {
 	event->state = PERF_EVENT_STATE_ACTIVE;
 	event->oncpu = smp_processor_id();
->>>>>>> 55c63bd2
 	event->tstamp_running += event->ctx->time - event->tstamp_stopped;
 	if (is_software_event(event))
 		event->pmu->enable(event);
@@ -998,11 +991,7 @@
 
 int hw_perf_group_sched_in(struct perf_event *group_leader,
 			   struct perf_cpu_context *cpuctx,
-<<<<<<< HEAD
-			   struct perf_event_context *ctx, int cpu)
-=======
 			   struct perf_event_context *ctx)
->>>>>>> 55c63bd2
 {
 	struct cpu_hw_events *cpuc = &__get_cpu_var(cpu_hw_events);
 	struct perf_event *sub;
@@ -1026,17 +1015,10 @@
 
 	cpuctx->active_oncpu += n;
 	n = 1;
-<<<<<<< HEAD
-	event_sched_in(group_leader, cpu);
-	list_for_each_entry(sub, &group_leader->sibling_list, group_entry) {
-		if (sub->state != PERF_EVENT_STATE_OFF) {
-			event_sched_in(sub, cpu);
-=======
 	event_sched_in(group_leader);
 	list_for_each_entry(sub, &group_leader->sibling_list, group_entry) {
 		if (sub->state != PERF_EVENT_STATE_OFF) {
 			event_sched_in(sub);
->>>>>>> 55c63bd2
 			n++;
 		}
 	}
