#ifndef _SPARC_FB_H_
#define _SPARC_FB_H_
#include <linux/console.h>
#include <linux/fb.h>
#include <linux/fs.h>
#include <asm/page.h>
#include <asm/prom.h>

static inline void fb_pgprotect(struct file *file, struct vm_area_struct *vma,
				unsigned long off)
{
#ifdef CONFIG_SPARC64
	vma->vm_page_prot = pgprot_noncached(vma->vm_page_prot);
#endif
}

static inline int fb_is_primary_device(struct fb_info *info)
{
	struct device *dev = info->device;
	struct device_node *node;

<<<<<<< HEAD
=======
	if (console_set_on_cmdline)
		return 0;

>>>>>>> 062c1825
	node = dev->of_node;
	if (node &&
	    node == of_console_device)
		return 1;

	return 0;
}

#endif /* _SPARC_FB_H_ */<|MERGE_RESOLUTION|>--- conflicted
+++ resolved
@@ -19,12 +19,9 @@
 	struct device *dev = info->device;
 	struct device_node *node;
 
-<<<<<<< HEAD
-=======
 	if (console_set_on_cmdline)
 		return 0;
 
->>>>>>> 062c1825
 	node = dev->of_node;
 	if (node &&
 	    node == of_console_device)
