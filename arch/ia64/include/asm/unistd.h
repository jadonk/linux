--- conflicted
+++ resolved
@@ -320,19 +320,12 @@
 #define __NR_clock_adjtime		1328
 #define __NR_syncfs			1329
 #define __NR_setns			1330
-<<<<<<< HEAD
-=======
 #define __NR_sendmmsg			1331
->>>>>>> 59c5f46f
 
 #ifdef __KERNEL__
 
 
-<<<<<<< HEAD
-#define NR_syscalls			307 /* length of syscall table */
-=======
 #define NR_syscalls			308 /* length of syscall table */
->>>>>>> 59c5f46f
 
 /*
  * The following defines stop scripts/checksyscalls.sh from complaining about
