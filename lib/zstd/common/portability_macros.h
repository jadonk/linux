--- conflicted
+++ resolved
@@ -61,13 +61,8 @@
 #ifndef DYNAMIC_BMI2
 #  if ((defined(__clang__) && __has_attribute(__target__)) \
       || (defined(__GNUC__) \
-<<<<<<< HEAD
           && (__GNUC__ >= 11))) \
-      && (defined(__x86_64__) || defined(_M_X64)) \
-=======
-          && (__GNUC__ >= 5 || (__GNUC__ == 4 && __GNUC_MINOR__ >= 8)))) \
       && (defined(__i386__) || defined(__x86_64__) || defined(_M_IX86) || defined(_M_X64)) \
->>>>>>> 65d1f550
       && !defined(__BMI2__)
 #    define DYNAMIC_BMI2 1
 #  else
