/*
 * lib/bitmap.c
 * Helper functions for bitmap.h.
 *
 * This source code is licensed under the GNU General Public License,
 * Version 2.  See the file COPYING for more details.
 */
#include <linux/module.h>
#include <linux/ctype.h>
#include <linux/errno.h>
#include <linux/bitmap.h>
#include <linux/bitops.h>
#include <asm/uaccess.h>

/*
 * bitmaps provide an array of bits, implemented using an an
 * array of unsigned longs.  The number of valid bits in a
 * given bitmap does _not_ need to be an exact multiple of
 * BITS_PER_LONG.
 *
 * The possible unused bits in the last, partially used word
 * of a bitmap are 'don't care'.  The implementation makes
 * no particular effort to keep them zero.  It ensures that
 * their value will not affect the results of any operation.
 * The bitmap operations that return Boolean (bitmap_empty,
 * for example) or scalar (bitmap_weight, for example) results
 * carefully filter out these unused bits from impacting their
 * results.
 *
 * These operations actually hold to a slightly stronger rule:
 * if you don't input any bitmaps to these ops that have some
 * unused bits set, then they won't output any set unused bits
 * in output bitmaps.
 *
 * The byte ordering of bitmaps is more natural on little
 * endian architectures.  See the big-endian headers
 * include/asm-ppc64/bitops.h and include/asm-s390/bitops.h
 * for the best explanations of this ordering.
 */

int __bitmap_empty(const unsigned long *bitmap, int bits)
{
	int k, lim = bits/BITS_PER_LONG;
	for (k = 0; k < lim; ++k)
		if (bitmap[k])
			return 0;

	if (bits % BITS_PER_LONG)
		if (bitmap[k] & BITMAP_LAST_WORD_MASK(bits))
			return 0;

	return 1;
}
EXPORT_SYMBOL(__bitmap_empty);

int __bitmap_full(const unsigned long *bitmap, int bits)
{
	int k, lim = bits/BITS_PER_LONG;
	for (k = 0; k < lim; ++k)
		if (~bitmap[k])
			return 0;

	if (bits % BITS_PER_LONG)
		if (~bitmap[k] & BITMAP_LAST_WORD_MASK(bits))
			return 0;

	return 1;
}
EXPORT_SYMBOL(__bitmap_full);

int __bitmap_equal(const unsigned long *bitmap1,
		const unsigned long *bitmap2, int bits)
{
	int k, lim = bits/BITS_PER_LONG;
	for (k = 0; k < lim; ++k)
		if (bitmap1[k] != bitmap2[k])
			return 0;

	if (bits % BITS_PER_LONG)
		if ((bitmap1[k] ^ bitmap2[k]) & BITMAP_LAST_WORD_MASK(bits))
			return 0;

	return 1;
}
EXPORT_SYMBOL(__bitmap_equal);

void __bitmap_complement(unsigned long *dst, const unsigned long *src, int bits)
{
	int k, lim = bits/BITS_PER_LONG;
	for (k = 0; k < lim; ++k)
		dst[k] = ~src[k];

	if (bits % BITS_PER_LONG)
		dst[k] = ~src[k] & BITMAP_LAST_WORD_MASK(bits);
}
EXPORT_SYMBOL(__bitmap_complement);

/**
 * __bitmap_shift_right - logical right shift of the bits in a bitmap
 *   @dst : destination bitmap
 *   @src : source bitmap
 *   @shift : shift by this many bits
 *   @bits : bitmap size, in bits
 *
 * Shifting right (dividing) means moving bits in the MS -> LS bit
 * direction.  Zeros are fed into the vacated MS positions and the
 * LS bits shifted off the bottom are lost.
 */
void __bitmap_shift_right(unsigned long *dst,
			const unsigned long *src, int shift, int bits)
{
	int k, lim = BITS_TO_LONGS(bits), left = bits % BITS_PER_LONG;
	int off = shift/BITS_PER_LONG, rem = shift % BITS_PER_LONG;
	unsigned long mask = (1UL << left) - 1;
	for (k = 0; off + k < lim; ++k) {
		unsigned long upper, lower;

		/*
		 * If shift is not word aligned, take lower rem bits of
		 * word above and make them the top rem bits of result.
		 */
		if (!rem || off + k + 1 >= lim)
			upper = 0;
		else {
			upper = src[off + k + 1];
			if (off + k + 1 == lim - 1 && left)
				upper &= mask;
		}
		lower = src[off + k];
		if (left && off + k == lim - 1)
			lower &= mask;
		dst[k] = upper << (BITS_PER_LONG - rem) | lower >> rem;
		if (left && k == lim - 1)
			dst[k] &= mask;
	}
	if (off)
		memset(&dst[lim - off], 0, off*sizeof(unsigned long));
}
EXPORT_SYMBOL(__bitmap_shift_right);


/**
 * __bitmap_shift_left - logical left shift of the bits in a bitmap
 *   @dst : destination bitmap
 *   @src : source bitmap
 *   @shift : shift by this many bits
 *   @bits : bitmap size, in bits
 *
 * Shifting left (multiplying) means moving bits in the LS -> MS
 * direction.  Zeros are fed into the vacated LS bit positions
 * and those MS bits shifted off the top are lost.
 */

void __bitmap_shift_left(unsigned long *dst,
			const unsigned long *src, int shift, int bits)
{
	int k, lim = BITS_TO_LONGS(bits), left = bits % BITS_PER_LONG;
	int off = shift/BITS_PER_LONG, rem = shift % BITS_PER_LONG;
	for (k = lim - off - 1; k >= 0; --k) {
		unsigned long upper, lower;

		/*
		 * If shift is not word aligned, take upper rem bits of
		 * word below and make them the bottom rem bits of result.
		 */
		if (rem && k > 0)
			lower = src[k - 1];
		else
			lower = 0;
		upper = src[k];
		if (left && k == lim - 1)
			upper &= (1UL << left) - 1;
		dst[k + off] = lower  >> (BITS_PER_LONG - rem) | upper << rem;
		if (left && k + off == lim - 1)
			dst[k + off] &= (1UL << left) - 1;
	}
	if (off)
		memset(dst, 0, off*sizeof(unsigned long));
}
EXPORT_SYMBOL(__bitmap_shift_left);

int __bitmap_and(unsigned long *dst, const unsigned long *bitmap1,
				const unsigned long *bitmap2, int bits)
{
	int k;
	int nr = BITS_TO_LONGS(bits);
	unsigned long result = 0;

	for (k = 0; k < nr; k++)
		result |= (dst[k] = bitmap1[k] & bitmap2[k]);
	return result != 0;
}
EXPORT_SYMBOL(__bitmap_and);

void __bitmap_or(unsigned long *dst, const unsigned long *bitmap1,
				const unsigned long *bitmap2, int bits)
{
	int k;
	int nr = BITS_TO_LONGS(bits);

	for (k = 0; k < nr; k++)
		dst[k] = bitmap1[k] | bitmap2[k];
}
EXPORT_SYMBOL(__bitmap_or);

void __bitmap_xor(unsigned long *dst, const unsigned long *bitmap1,
				const unsigned long *bitmap2, int bits)
{
	int k;
	int nr = BITS_TO_LONGS(bits);

	for (k = 0; k < nr; k++)
		dst[k] = bitmap1[k] ^ bitmap2[k];
}
EXPORT_SYMBOL(__bitmap_xor);

int __bitmap_andnot(unsigned long *dst, const unsigned long *bitmap1,
				const unsigned long *bitmap2, int bits)
{
	int k;
	int nr = BITS_TO_LONGS(bits);
	unsigned long result = 0;

	for (k = 0; k < nr; k++)
		result |= (dst[k] = bitmap1[k] & ~bitmap2[k]);
	return result != 0;
}
EXPORT_SYMBOL(__bitmap_andnot);

int __bitmap_intersects(const unsigned long *bitmap1,
				const unsigned long *bitmap2, int bits)
{
	int k, lim = bits/BITS_PER_LONG;
	for (k = 0; k < lim; ++k)
		if (bitmap1[k] & bitmap2[k])
			return 1;

	if (bits % BITS_PER_LONG)
		if ((bitmap1[k] & bitmap2[k]) & BITMAP_LAST_WORD_MASK(bits))
			return 1;
	return 0;
}
EXPORT_SYMBOL(__bitmap_intersects);

int __bitmap_subset(const unsigned long *bitmap1,
				const unsigned long *bitmap2, int bits)
{
	int k, lim = bits/BITS_PER_LONG;
	for (k = 0; k < lim; ++k)
		if (bitmap1[k] & ~bitmap2[k])
			return 0;

	if (bits % BITS_PER_LONG)
		if ((bitmap1[k] & ~bitmap2[k]) & BITMAP_LAST_WORD_MASK(bits))
			return 0;
	return 1;
}
EXPORT_SYMBOL(__bitmap_subset);

int __bitmap_weight(const unsigned long *bitmap, int bits)
{
	int k, w = 0, lim = bits/BITS_PER_LONG;

	for (k = 0; k < lim; k++)
		w += hweight_long(bitmap[k]);

	if (bits % BITS_PER_LONG)
		w += hweight_long(bitmap[k] & BITMAP_LAST_WORD_MASK(bits));

	return w;
}
EXPORT_SYMBOL(__bitmap_weight);

#define BITMAP_FIRST_WORD_MASK(start) (~0UL << ((start) % BITS_PER_LONG))

void bitmap_set(unsigned long *map, int start, int nr)
{
	unsigned long *p = map + BIT_WORD(start);
	const int size = start + nr;
	int bits_to_set = BITS_PER_LONG - (start % BITS_PER_LONG);
	unsigned long mask_to_set = BITMAP_FIRST_WORD_MASK(start);

	while (nr - bits_to_set >= 0) {
		*p |= mask_to_set;
		nr -= bits_to_set;
		bits_to_set = BITS_PER_LONG;
		mask_to_set = ~0UL;
		p++;
	}
	if (nr) {
		mask_to_set &= BITMAP_LAST_WORD_MASK(size);
		*p |= mask_to_set;
	}
}
EXPORT_SYMBOL(bitmap_set);

void bitmap_clear(unsigned long *map, int start, int nr)
{
	unsigned long *p = map + BIT_WORD(start);
	const int size = start + nr;
	int bits_to_clear = BITS_PER_LONG - (start % BITS_PER_LONG);
	unsigned long mask_to_clear = BITMAP_FIRST_WORD_MASK(start);

	while (nr - bits_to_clear >= 0) {
		*p &= ~mask_to_clear;
		nr -= bits_to_clear;
		bits_to_clear = BITS_PER_LONG;
		mask_to_clear = ~0UL;
		p++;
	}
	if (nr) {
		mask_to_clear &= BITMAP_LAST_WORD_MASK(size);
		*p &= ~mask_to_clear;
	}
}
EXPORT_SYMBOL(bitmap_clear);

/*
 * bitmap_find_next_zero_area - find a contiguous aligned zero area
 * @map: The address to base the search on
 * @size: The bitmap size in bits
 * @start: The bitnumber to start searching at
 * @nr: The number of zeroed bits we're looking for
 * @align_mask: Alignment mask for zero area
 *
 * The @align_mask should be one less than a power of 2; the effect is that
 * the bit offset of all zero areas this function finds is multiples of that
 * power of 2. A @align_mask of 0 means no alignment is required.
 */
unsigned long bitmap_find_next_zero_area(unsigned long *map,
					 unsigned long size,
					 unsigned long start,
					 unsigned int nr,
					 unsigned long align_mask)
{
	unsigned long index, end, i;
again:
	index = find_next_zero_bit(map, size, start);

	/* Align allocation */
	index = __ALIGN_MASK(index, align_mask);

	end = index + nr;
	if (end > size)
		return end;
	i = find_next_bit(map, end, index);
	if (i < end) {
		start = i + 1;
		goto again;
	}
	return index;
}
EXPORT_SYMBOL(bitmap_find_next_zero_area);

/*
 * Bitmap printing & parsing functions: first version by Bill Irwin,
 * second version by Paul Jackson, third by Joe Korty.
 */

#define CHUNKSZ				32
#define nbits_to_hold_value(val)	fls(val)
#define BASEDEC 10		/* fancier cpuset lists input in decimal */

/**
 * bitmap_scnprintf - convert bitmap to an ASCII hex string.
 * @buf: byte buffer into which string is placed
 * @buflen: reserved size of @buf, in bytes
 * @maskp: pointer to bitmap to convert
 * @nmaskbits: size of bitmap, in bits
 *
 * Exactly @nmaskbits bits are displayed.  Hex digits are grouped into
 * comma-separated sets of eight digits per set.
 */
int bitmap_scnprintf(char *buf, unsigned int buflen,
	const unsigned long *maskp, int nmaskbits)
{
	int i, word, bit, len = 0;
	unsigned long val;
	const char *sep = "";
	int chunksz;
	u32 chunkmask;

	chunksz = nmaskbits & (CHUNKSZ - 1);
	if (chunksz == 0)
		chunksz = CHUNKSZ;

	i = ALIGN(nmaskbits, CHUNKSZ) - CHUNKSZ;
	for (; i >= 0; i -= CHUNKSZ) {
		chunkmask = ((1ULL << chunksz) - 1);
		word = i / BITS_PER_LONG;
		bit = i % BITS_PER_LONG;
		val = (maskp[word] >> bit) & chunkmask;
		len += scnprintf(buf+len, buflen-len, "%s%0*lx", sep,
			(chunksz+3)/4, val);
		chunksz = CHUNKSZ;
		sep = ",";
	}
	return len;
}
EXPORT_SYMBOL(bitmap_scnprintf);

/**
 * __bitmap_parse - convert an ASCII hex string into a bitmap.
 * @buf: pointer to buffer containing string.
 * @buflen: buffer size in bytes.  If string is smaller than this
 *    then it must be terminated with a \0.
 * @is_user: location of buffer, 0 indicates kernel space
 * @maskp: pointer to bitmap array that will contain result.
 * @nmaskbits: size of bitmap, in bits.
 *
 * Commas group hex digits into chunks.  Each chunk defines exactly 32
 * bits of the resultant bitmask.  No chunk may specify a value larger
 * than 32 bits (%-EOVERFLOW), and if a chunk specifies a smaller value
 * then leading 0-bits are prepended.  %-EINVAL is returned for illegal
 * characters and for grouping errors such as "1,,5", ",44", "," and "".
 * Leading and trailing whitespace accepted, but not embedded whitespace.
 */
int __bitmap_parse(const char *buf, unsigned int buflen,
		int is_user, unsigned long *maskp,
		int nmaskbits)
{
	int c, old_c, totaldigits, ndigits, nchunks, nbits;
	u32 chunk;
	const char __user *ubuf = buf;

	bitmap_zero(maskp, nmaskbits);

	nchunks = nbits = totaldigits = c = 0;
	do {
		chunk = ndigits = 0;

		/* Get the next chunk of the bitmap */
		while (buflen) {
			old_c = c;
			if (is_user) {
				if (__get_user(c, ubuf++))
					return -EFAULT;
			}
			else
				c = *buf++;
			buflen--;
			if (isspace(c))
				continue;

			/*
			 * If the last character was a space and the current
			 * character isn't '\0', we've got embedded whitespace.
			 * This is a no-no, so throw an error.
			 */
			if (totaldigits && c && isspace(old_c))
				return -EINVAL;

			/* A '\0' or a ',' signal the end of the chunk */
			if (c == '\0' || c == ',')
				break;

			if (!isxdigit(c))
				return -EINVAL;

			/*
			 * Make sure there are at least 4 free bits in 'chunk'.
			 * If not, this hexdigit will overflow 'chunk', so
			 * throw an error.
			 */
			if (chunk & ~((1UL << (CHUNKSZ - 4)) - 1))
				return -EOVERFLOW;

			chunk = (chunk << 4) | hex_to_bin(c);
			ndigits++; totaldigits++;
		}
		if (ndigits == 0)
			return -EINVAL;
		if (nchunks == 0 && chunk == 0)
			continue;

		__bitmap_shift_left(maskp, maskp, CHUNKSZ, nmaskbits);
		*maskp |= chunk;
		nchunks++;
		nbits += (nchunks == 1) ? nbits_to_hold_value(chunk) : CHUNKSZ;
		if (nbits > nmaskbits)
			return -EOVERFLOW;
	} while (buflen && c == ',');

	return 0;
}
EXPORT_SYMBOL(__bitmap_parse);

/**
 * bitmap_parse_user - convert an ASCII hex string in a user buffer into a bitmap
 *
 * @ubuf: pointer to user buffer containing string.
 * @ulen: buffer size in bytes.  If string is smaller than this
 *    then it must be terminated with a \0.
 * @maskp: pointer to bitmap array that will contain result.
 * @nmaskbits: size of bitmap, in bits.
 *
 * Wrapper for __bitmap_parse(), providing it with user buffer.
 *
 * We cannot have this as an inline function in bitmap.h because it needs
 * linux/uaccess.h to get the access_ok() declaration and this causes
 * cyclic dependencies.
 */
int bitmap_parse_user(const char __user *ubuf,
			unsigned int ulen, unsigned long *maskp,
			int nmaskbits)
{
	if (!access_ok(VERIFY_READ, ubuf, ulen))
		return -EFAULT;
	return __bitmap_parse((const char *)ubuf, ulen, 1, maskp, nmaskbits);
}
EXPORT_SYMBOL(bitmap_parse_user);

/*
 * bscnl_emit(buf, buflen, rbot, rtop, bp)
 *
 * Helper routine for bitmap_scnlistprintf().  Write decimal number
 * or range to buf, suppressing output past buf+buflen, with optional
 * comma-prefix.  Return len of what would be written to buf, if it
 * all fit.
 */
static inline int bscnl_emit(char *buf, int buflen, int rbot, int rtop, int len)
{
	if (len > 0)
		len += scnprintf(buf + len, buflen - len, ",");
	if (rbot == rtop)
		len += scnprintf(buf + len, buflen - len, "%d", rbot);
	else
		len += scnprintf(buf + len, buflen - len, "%d-%d", rbot, rtop);
	return len;
}

/**
 * bitmap_scnlistprintf - convert bitmap to list format ASCII string
 * @buf: byte buffer into which string is placed
 * @buflen: reserved size of @buf, in bytes
 * @maskp: pointer to bitmap to convert
 * @nmaskbits: size of bitmap, in bits
 *
 * Output format is a comma-separated list of decimal numbers and
 * ranges.  Consecutively set bits are shown as two hyphen-separated
 * decimal numbers, the smallest and largest bit numbers set in
 * the range.  Output format is compatible with the format
 * accepted as input by bitmap_parselist().
 *
 * The return value is the number of characters which would be
 * generated for the given input, excluding the trailing '\0', as
 * per ISO C99.
 */
int bitmap_scnlistprintf(char *buf, unsigned int buflen,
	const unsigned long *maskp, int nmaskbits)
{
	int len = 0;
	/* current bit is 'cur', most recently seen range is [rbot, rtop] */
	int cur, rbot, rtop;

	if (buflen == 0)
		return 0;
	buf[0] = 0;

	rbot = cur = find_first_bit(maskp, nmaskbits);
	while (cur < nmaskbits) {
		rtop = cur;
		cur = find_next_bit(maskp, nmaskbits, cur+1);
		if (cur >= nmaskbits || cur > rtop + 1) {
			len = bscnl_emit(buf, buflen, rbot, rtop, len);
			rbot = cur;
		}
	}
	return len;
}
EXPORT_SYMBOL(bitmap_scnlistprintf);

/**
 * __bitmap_parselist - convert list format ASCII string to bitmap
<<<<<<< HEAD
 * @bp: read nul-terminated user string from this buffer
=======
 * @buf: read nul-terminated user string from this buffer
>>>>>>> 56299378
 * @buflen: buffer size in bytes.  If string is smaller than this
 *    then it must be terminated with a \0.
 * @is_user: location of buffer, 0 indicates kernel space
 * @maskp: write resulting mask here
 * @nmaskbits: number of bits in mask to be written
 *
 * Input format is a comma-separated list of decimal numbers and
 * ranges.  Consecutively set bits are shown as two hyphen-separated
 * decimal numbers, the smallest and largest bit numbers set in
 * the range.
 *
 * Returns 0 on success, -errno on invalid input strings.
 * Error values:
 *    %-EINVAL: second number in range smaller than first
 *    %-EINVAL: invalid character in string
 *    %-ERANGE: bit number specified too large for mask
 */
static int __bitmap_parselist(const char *buf, unsigned int buflen,
		int is_user, unsigned long *maskp,
		int nmaskbits)
{
	unsigned a, b;
	int c, old_c, totaldigits;
	const char __user *ubuf = buf;
	int exp_digit, in_range;

	totaldigits = c = 0;
	bitmap_zero(maskp, nmaskbits);
	do {
		exp_digit = 1;
		in_range = 0;
		a = b = 0;

		/* Get the next cpu# or a range of cpu#'s */
		while (buflen) {
			old_c = c;
			if (is_user) {
				if (__get_user(c, ubuf++))
					return -EFAULT;
			} else
				c = *buf++;
			buflen--;
			if (isspace(c))
				continue;

			/*
			 * If the last character was a space and the current
			 * character isn't '\0', we've got embedded whitespace.
			 * This is a no-no, so throw an error.
			 */
			if (totaldigits && c && isspace(old_c))
				return -EINVAL;

			/* A '\0' or a ',' signal the end of a cpu# or range */
			if (c == '\0' || c == ',')
				break;

			if (c == '-') {
				if (exp_digit || in_range)
					return -EINVAL;
				b = 0;
				in_range = 1;
				exp_digit = 1;
				continue;
			}

			if (!isdigit(c))
				return -EINVAL;

			b = b * 10 + (c - '0');
			if (!in_range)
				a = b;
			exp_digit = 0;
			totaldigits++;
		}
		if (!(a <= b))
			return -EINVAL;
		if (b >= nmaskbits)
			return -ERANGE;
		while (a <= b) {
			set_bit(a, maskp);
			a++;
		}
	} while (buflen && c == ',');
	return 0;
}

int bitmap_parselist(const char *bp, unsigned long *maskp, int nmaskbits)
{
	char *nl  = strchr(bp, '\n');
	int len;

	if (nl)
		len = nl - bp;
	else
		len = strlen(bp);

	return __bitmap_parselist(bp, len, 0, maskp, nmaskbits);
}
EXPORT_SYMBOL(bitmap_parselist);


/**
 * bitmap_parselist_user()
 *
 * @ubuf: pointer to user buffer containing string.
 * @ulen: buffer size in bytes.  If string is smaller than this
 *    then it must be terminated with a \0.
 * @maskp: pointer to bitmap array that will contain result.
 * @nmaskbits: size of bitmap, in bits.
 *
 * Wrapper for bitmap_parselist(), providing it with user buffer.
 *
 * We cannot have this as an inline function in bitmap.h because it needs
 * linux/uaccess.h to get the access_ok() declaration and this causes
 * cyclic dependencies.
 */
int bitmap_parselist_user(const char __user *ubuf,
			unsigned int ulen, unsigned long *maskp,
			int nmaskbits)
{
	if (!access_ok(VERIFY_READ, ubuf, ulen))
		return -EFAULT;
	return __bitmap_parselist((const char *)ubuf,
					ulen, 1, maskp, nmaskbits);
}
EXPORT_SYMBOL(bitmap_parselist_user);


/**
 * bitmap_pos_to_ord - find ordinal of set bit at given position in bitmap
 *	@buf: pointer to a bitmap
 *	@pos: a bit position in @buf (0 <= @pos < @bits)
 *	@bits: number of valid bit positions in @buf
 *
 * Map the bit at position @pos in @buf (of length @bits) to the
 * ordinal of which set bit it is.  If it is not set or if @pos
 * is not a valid bit position, map to -1.
 *
 * If for example, just bits 4 through 7 are set in @buf, then @pos
 * values 4 through 7 will get mapped to 0 through 3, respectively,
 * and other @pos values will get mapped to 0.  When @pos value 7
 * gets mapped to (returns) @ord value 3 in this example, that means
 * that bit 7 is the 3rd (starting with 0th) set bit in @buf.
 *
 * The bit positions 0 through @bits are valid positions in @buf.
 */
static int bitmap_pos_to_ord(const unsigned long *buf, int pos, int bits)
{
	int i, ord;

	if (pos < 0 || pos >= bits || !test_bit(pos, buf))
		return -1;

	i = find_first_bit(buf, bits);
	ord = 0;
	while (i < pos) {
		i = find_next_bit(buf, bits, i + 1);
	     	ord++;
	}
	BUG_ON(i != pos);

	return ord;
}

/**
 * bitmap_ord_to_pos - find position of n-th set bit in bitmap
 *	@buf: pointer to bitmap
 *	@ord: ordinal bit position (n-th set bit, n >= 0)
 *	@bits: number of valid bit positions in @buf
 *
 * Map the ordinal offset of bit @ord in @buf to its position in @buf.
 * Value of @ord should be in range 0 <= @ord < weight(buf), else
 * results are undefined.
 *
 * If for example, just bits 4 through 7 are set in @buf, then @ord
 * values 0 through 3 will get mapped to 4 through 7, respectively,
 * and all other @ord values return undefined values.  When @ord value 3
 * gets mapped to (returns) @pos value 7 in this example, that means
 * that the 3rd set bit (starting with 0th) is at position 7 in @buf.
 *
 * The bit positions 0 through @bits are valid positions in @buf.
 */
static int bitmap_ord_to_pos(const unsigned long *buf, int ord, int bits)
{
	int pos = 0;

	if (ord >= 0 && ord < bits) {
		int i;

		for (i = find_first_bit(buf, bits);
		     i < bits && ord > 0;
		     i = find_next_bit(buf, bits, i + 1))
	     		ord--;
		if (i < bits && ord == 0)
			pos = i;
	}

	return pos;
}

/**
 * bitmap_remap - Apply map defined by a pair of bitmaps to another bitmap
 *	@dst: remapped result
 *	@src: subset to be remapped
 *	@old: defines domain of map
 *	@new: defines range of map
 *	@bits: number of bits in each of these bitmaps
 *
 * Let @old and @new define a mapping of bit positions, such that
 * whatever position is held by the n-th set bit in @old is mapped
 * to the n-th set bit in @new.  In the more general case, allowing
 * for the possibility that the weight 'w' of @new is less than the
 * weight of @old, map the position of the n-th set bit in @old to
 * the position of the m-th set bit in @new, where m == n % w.
 *
 * If either of the @old and @new bitmaps are empty, or if @src and
 * @dst point to the same location, then this routine copies @src
 * to @dst.
 *
 * The positions of unset bits in @old are mapped to themselves
 * (the identify map).
 *
 * Apply the above specified mapping to @src, placing the result in
 * @dst, clearing any bits previously set in @dst.
 *
 * For example, lets say that @old has bits 4 through 7 set, and
 * @new has bits 12 through 15 set.  This defines the mapping of bit
 * position 4 to 12, 5 to 13, 6 to 14 and 7 to 15, and of all other
 * bit positions unchanged.  So if say @src comes into this routine
 * with bits 1, 5 and 7 set, then @dst should leave with bits 1,
 * 13 and 15 set.
 */
void bitmap_remap(unsigned long *dst, const unsigned long *src,
		const unsigned long *old, const unsigned long *new,
		int bits)
{
	int oldbit, w;

	if (dst == src)		/* following doesn't handle inplace remaps */
		return;
	bitmap_zero(dst, bits);

	w = bitmap_weight(new, bits);
	for_each_set_bit(oldbit, src, bits) {
	     	int n = bitmap_pos_to_ord(old, oldbit, bits);

		if (n < 0 || w == 0)
			set_bit(oldbit, dst);	/* identity map */
		else
			set_bit(bitmap_ord_to_pos(new, n % w, bits), dst);
	}
}
EXPORT_SYMBOL(bitmap_remap);

/**
 * bitmap_bitremap - Apply map defined by a pair of bitmaps to a single bit
 *	@oldbit: bit position to be mapped
 *	@old: defines domain of map
 *	@new: defines range of map
 *	@bits: number of bits in each of these bitmaps
 *
 * Let @old and @new define a mapping of bit positions, such that
 * whatever position is held by the n-th set bit in @old is mapped
 * to the n-th set bit in @new.  In the more general case, allowing
 * for the possibility that the weight 'w' of @new is less than the
 * weight of @old, map the position of the n-th set bit in @old to
 * the position of the m-th set bit in @new, where m == n % w.
 *
 * The positions of unset bits in @old are mapped to themselves
 * (the identify map).
 *
 * Apply the above specified mapping to bit position @oldbit, returning
 * the new bit position.
 *
 * For example, lets say that @old has bits 4 through 7 set, and
 * @new has bits 12 through 15 set.  This defines the mapping of bit
 * position 4 to 12, 5 to 13, 6 to 14 and 7 to 15, and of all other
 * bit positions unchanged.  So if say @oldbit is 5, then this routine
 * returns 13.
 */
int bitmap_bitremap(int oldbit, const unsigned long *old,
				const unsigned long *new, int bits)
{
	int w = bitmap_weight(new, bits);
	int n = bitmap_pos_to_ord(old, oldbit, bits);
	if (n < 0 || w == 0)
		return oldbit;
	else
		return bitmap_ord_to_pos(new, n % w, bits);
}
EXPORT_SYMBOL(bitmap_bitremap);

/**
 * bitmap_onto - translate one bitmap relative to another
 *	@dst: resulting translated bitmap
 * 	@orig: original untranslated bitmap
 * 	@relmap: bitmap relative to which translated
 *	@bits: number of bits in each of these bitmaps
 *
 * Set the n-th bit of @dst iff there exists some m such that the
 * n-th bit of @relmap is set, the m-th bit of @orig is set, and
 * the n-th bit of @relmap is also the m-th _set_ bit of @relmap.
 * (If you understood the previous sentence the first time your
 * read it, you're overqualified for your current job.)
 *
 * In other words, @orig is mapped onto (surjectively) @dst,
 * using the the map { <n, m> | the n-th bit of @relmap is the
 * m-th set bit of @relmap }.
 *
 * Any set bits in @orig above bit number W, where W is the
 * weight of (number of set bits in) @relmap are mapped nowhere.
 * In particular, if for all bits m set in @orig, m >= W, then
 * @dst will end up empty.  In situations where the possibility
 * of such an empty result is not desired, one way to avoid it is
 * to use the bitmap_fold() operator, below, to first fold the
 * @orig bitmap over itself so that all its set bits x are in the
 * range 0 <= x < W.  The bitmap_fold() operator does this by
 * setting the bit (m % W) in @dst, for each bit (m) set in @orig.
 *
 * Example [1] for bitmap_onto():
 *  Let's say @relmap has bits 30-39 set, and @orig has bits
 *  1, 3, 5, 7, 9 and 11 set.  Then on return from this routine,
 *  @dst will have bits 31, 33, 35, 37 and 39 set.
 *
 *  When bit 0 is set in @orig, it means turn on the bit in
 *  @dst corresponding to whatever is the first bit (if any)
 *  that is turned on in @relmap.  Since bit 0 was off in the
 *  above example, we leave off that bit (bit 30) in @dst.
 *
 *  When bit 1 is set in @orig (as in the above example), it
 *  means turn on the bit in @dst corresponding to whatever
 *  is the second bit that is turned on in @relmap.  The second
 *  bit in @relmap that was turned on in the above example was
 *  bit 31, so we turned on bit 31 in @dst.
 *
 *  Similarly, we turned on bits 33, 35, 37 and 39 in @dst,
 *  because they were the 4th, 6th, 8th and 10th set bits
 *  set in @relmap, and the 4th, 6th, 8th and 10th bits of
 *  @orig (i.e. bits 3, 5, 7 and 9) were also set.
 *
 *  When bit 11 is set in @orig, it means turn on the bit in
 *  @dst corresponding to whatever is the twelfth bit that is
 *  turned on in @relmap.  In the above example, there were
 *  only ten bits turned on in @relmap (30..39), so that bit
 *  11 was set in @orig had no affect on @dst.
 *
 * Example [2] for bitmap_fold() + bitmap_onto():
 *  Let's say @relmap has these ten bits set:
 *		40 41 42 43 45 48 53 61 74 95
 *  (for the curious, that's 40 plus the first ten terms of the
 *  Fibonacci sequence.)
 *
 *  Further lets say we use the following code, invoking
 *  bitmap_fold() then bitmap_onto, as suggested above to
 *  avoid the possitility of an empty @dst result:
 *
 *	unsigned long *tmp;	// a temporary bitmap's bits
 *
 *	bitmap_fold(tmp, orig, bitmap_weight(relmap, bits), bits);
 *	bitmap_onto(dst, tmp, relmap, bits);
 *
 *  Then this table shows what various values of @dst would be, for
 *  various @orig's.  I list the zero-based positions of each set bit.
 *  The tmp column shows the intermediate result, as computed by
 *  using bitmap_fold() to fold the @orig bitmap modulo ten
 *  (the weight of @relmap).
 *
 *      @orig           tmp            @dst
 *      0                0             40
 *      1                1             41
 *      9                9             95
 *      10               0             40 (*)
 *      1 3 5 7          1 3 5 7       41 43 48 61
 *      0 1 2 3 4        0 1 2 3 4     40 41 42 43 45
 *      0 9 18 27        0 9 8 7       40 61 74 95
 *      0 10 20 30       0             40
 *      0 11 22 33       0 1 2 3       40 41 42 43
 *      0 12 24 36       0 2 4 6       40 42 45 53
 *      78 102 211       1 2 8         41 42 74 (*)
 *
 * (*) For these marked lines, if we hadn't first done bitmap_fold()
 *     into tmp, then the @dst result would have been empty.
 *
 * If either of @orig or @relmap is empty (no set bits), then @dst
 * will be returned empty.
 *
 * If (as explained above) the only set bits in @orig are in positions
 * m where m >= W, (where W is the weight of @relmap) then @dst will
 * once again be returned empty.
 *
 * All bits in @dst not set by the above rule are cleared.
 */
void bitmap_onto(unsigned long *dst, const unsigned long *orig,
			const unsigned long *relmap, int bits)
{
	int n, m;       	/* same meaning as in above comment */

	if (dst == orig)	/* following doesn't handle inplace mappings */
		return;
	bitmap_zero(dst, bits);

	/*
	 * The following code is a more efficient, but less
	 * obvious, equivalent to the loop:
	 *	for (m = 0; m < bitmap_weight(relmap, bits); m++) {
	 *		n = bitmap_ord_to_pos(orig, m, bits);
	 *		if (test_bit(m, orig))
	 *			set_bit(n, dst);
	 *	}
	 */

	m = 0;
	for_each_set_bit(n, relmap, bits) {
		/* m == bitmap_pos_to_ord(relmap, n, bits) */
		if (test_bit(m, orig))
			set_bit(n, dst);
		m++;
	}
}
EXPORT_SYMBOL(bitmap_onto);

/**
 * bitmap_fold - fold larger bitmap into smaller, modulo specified size
 *	@dst: resulting smaller bitmap
 *	@orig: original larger bitmap
 *	@sz: specified size
 *	@bits: number of bits in each of these bitmaps
 *
 * For each bit oldbit in @orig, set bit oldbit mod @sz in @dst.
 * Clear all other bits in @dst.  See further the comment and
 * Example [2] for bitmap_onto() for why and how to use this.
 */
void bitmap_fold(unsigned long *dst, const unsigned long *orig,
			int sz, int bits)
{
	int oldbit;

	if (dst == orig)	/* following doesn't handle inplace mappings */
		return;
	bitmap_zero(dst, bits);

	for_each_set_bit(oldbit, orig, bits)
		set_bit(oldbit % sz, dst);
}
EXPORT_SYMBOL(bitmap_fold);

/*
 * Common code for bitmap_*_region() routines.
 *	bitmap: array of unsigned longs corresponding to the bitmap
 *	pos: the beginning of the region
 *	order: region size (log base 2 of number of bits)
 *	reg_op: operation(s) to perform on that region of bitmap
 *
 * Can set, verify and/or release a region of bits in a bitmap,
 * depending on which combination of REG_OP_* flag bits is set.
 *
 * A region of a bitmap is a sequence of bits in the bitmap, of
 * some size '1 << order' (a power of two), aligned to that same
 * '1 << order' power of two.
 *
 * Returns 1 if REG_OP_ISFREE succeeds (region is all zero bits).
 * Returns 0 in all other cases and reg_ops.
 */

enum {
	REG_OP_ISFREE,		/* true if region is all zero bits */
	REG_OP_ALLOC,		/* set all bits in region */
	REG_OP_RELEASE,		/* clear all bits in region */
};

static int __reg_op(unsigned long *bitmap, int pos, int order, int reg_op)
{
	int nbits_reg;		/* number of bits in region */
	int index;		/* index first long of region in bitmap */
	int offset;		/* bit offset region in bitmap[index] */
	int nlongs_reg;		/* num longs spanned by region in bitmap */
	int nbitsinlong;	/* num bits of region in each spanned long */
	unsigned long mask;	/* bitmask for one long of region */
	int i;			/* scans bitmap by longs */
	int ret = 0;		/* return value */

	/*
	 * Either nlongs_reg == 1 (for small orders that fit in one long)
	 * or (offset == 0 && mask == ~0UL) (for larger multiword orders.)
	 */
	nbits_reg = 1 << order;
	index = pos / BITS_PER_LONG;
	offset = pos - (index * BITS_PER_LONG);
	nlongs_reg = BITS_TO_LONGS(nbits_reg);
	nbitsinlong = min(nbits_reg,  BITS_PER_LONG);

	/*
	 * Can't do "mask = (1UL << nbitsinlong) - 1", as that
	 * overflows if nbitsinlong == BITS_PER_LONG.
	 */
	mask = (1UL << (nbitsinlong - 1));
	mask += mask - 1;
	mask <<= offset;

	switch (reg_op) {
	case REG_OP_ISFREE:
		for (i = 0; i < nlongs_reg; i++) {
			if (bitmap[index + i] & mask)
				goto done;
		}
		ret = 1;	/* all bits in region free (zero) */
		break;

	case REG_OP_ALLOC:
		for (i = 0; i < nlongs_reg; i++)
			bitmap[index + i] |= mask;
		break;

	case REG_OP_RELEASE:
		for (i = 0; i < nlongs_reg; i++)
			bitmap[index + i] &= ~mask;
		break;
	}
done:
	return ret;
}

/**
 * bitmap_find_free_region - find a contiguous aligned mem region
 *	@bitmap: array of unsigned longs corresponding to the bitmap
 *	@bits: number of bits in the bitmap
 *	@order: region size (log base 2 of number of bits) to find
 *
 * Find a region of free (zero) bits in a @bitmap of @bits bits and
 * allocate them (set them to one).  Only consider regions of length
 * a power (@order) of two, aligned to that power of two, which
 * makes the search algorithm much faster.
 *
 * Return the bit offset in bitmap of the allocated region,
 * or -errno on failure.
 */
int bitmap_find_free_region(unsigned long *bitmap, int bits, int order)
{
	int pos, end;		/* scans bitmap by regions of size order */

	for (pos = 0 ; (end = pos + (1 << order)) <= bits; pos = end) {
		if (!__reg_op(bitmap, pos, order, REG_OP_ISFREE))
			continue;
		__reg_op(bitmap, pos, order, REG_OP_ALLOC);
		return pos;
	}
	return -ENOMEM;
}
EXPORT_SYMBOL(bitmap_find_free_region);

/**
 * bitmap_release_region - release allocated bitmap region
 *	@bitmap: array of unsigned longs corresponding to the bitmap
 *	@pos: beginning of bit region to release
 *	@order: region size (log base 2 of number of bits) to release
 *
 * This is the complement to __bitmap_find_free_region() and releases
 * the found region (by clearing it in the bitmap).
 *
 * No return value.
 */
void bitmap_release_region(unsigned long *bitmap, int pos, int order)
{
	__reg_op(bitmap, pos, order, REG_OP_RELEASE);
}
EXPORT_SYMBOL(bitmap_release_region);

/**
 * bitmap_allocate_region - allocate bitmap region
 *	@bitmap: array of unsigned longs corresponding to the bitmap
 *	@pos: beginning of bit region to allocate
 *	@order: region size (log base 2 of number of bits) to allocate
 *
 * Allocate (set bits in) a specified region of a bitmap.
 *
 * Return 0 on success, or %-EBUSY if specified region wasn't
 * free (not all bits were zero).
 */
int bitmap_allocate_region(unsigned long *bitmap, int pos, int order)
{
	if (!__reg_op(bitmap, pos, order, REG_OP_ISFREE))
		return -EBUSY;
	__reg_op(bitmap, pos, order, REG_OP_ALLOC);
	return 0;
}
EXPORT_SYMBOL(bitmap_allocate_region);

/**
 * bitmap_copy_le - copy a bitmap, putting the bits into little-endian order.
 * @dst:   destination buffer
 * @src:   bitmap to copy
 * @nbits: number of bits in the bitmap
 *
 * Require nbits % BITS_PER_LONG == 0.
 */
void bitmap_copy_le(void *dst, const unsigned long *src, int nbits)
{
	unsigned long *d = dst;
	int i;

	for (i = 0; i < nbits/BITS_PER_LONG; i++) {
		if (BITS_PER_LONG == 64)
			d[i] = cpu_to_le64(src[i]);
		else
			d[i] = cpu_to_le32(src[i]);
	}
}
EXPORT_SYMBOL(bitmap_copy_le);<|MERGE_RESOLUTION|>--- conflicted
+++ resolved
@@ -572,11 +572,7 @@
 
 /**
  * __bitmap_parselist - convert list format ASCII string to bitmap
-<<<<<<< HEAD
- * @bp: read nul-terminated user string from this buffer
-=======
  * @buf: read nul-terminated user string from this buffer
->>>>>>> 56299378
  * @buflen: buffer size in bytes.  If string is smaller than this
  *    then it must be terminated with a \0.
  * @is_user: location of buffer, 0 indicates kernel space
