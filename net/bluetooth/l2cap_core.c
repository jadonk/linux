--- conflicted
+++ resolved
@@ -4221,22 +4221,13 @@
 					stat = L2CAP_CS_AUTHOR_PEND;
 					parent->sk_data_ready(parent, 0);
 				} else {
-<<<<<<< HEAD
-					sk->sk_state = BT_CONFIG;
-=======
 					l2cap_state_change(chan, BT_CONFIG);
->>>>>>> cd155987
 					res = L2CAP_CR_SUCCESS;
 					stat = L2CAP_CS_NO_INFO;
 				}
 			} else {
-<<<<<<< HEAD
-				sk->sk_state = BT_DISCONN;
-				l2cap_chan_set_timer(chan, HZ / 10);
-=======
 				l2cap_state_change(chan, BT_DISCONN);
 				__set_chan_timer(chan, HZ / 10);
->>>>>>> cd155987
 				res = L2CAP_CR_SEC_BLOCK;
 				stat = L2CAP_CS_NO_INFO;
 			}
