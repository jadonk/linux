/*
   BlueZ - Bluetooth protocol stack for Linux
   Copyright (C) 2000-2001 Qualcomm Incorporated

   Written 2000,2001 by Maxim Krasnyansky <maxk@qualcomm.com>

   This program is free software; you can redistribute it and/or modify
   it under the terms of the GNU General Public License version 2 as
   published by the Free Software Foundation;

   THE SOFTWARE IS PROVIDED "AS IS", WITHOUT WARRANTY OF ANY KIND, EXPRESS
   OR IMPLIED, INCLUDING BUT NOT LIMITED TO THE WARRANTIES OF MERCHANTABILITY,
   FITNESS FOR A PARTICULAR PURPOSE AND NONINFRINGEMENT OF THIRD PARTY RIGHTS.
   IN NO EVENT SHALL THE COPYRIGHT HOLDER(S) AND AUTHOR(S) BE LIABLE FOR ANY
   CLAIM, OR ANY SPECIAL INDIRECT OR CONSEQUENTIAL DAMAGES, OR ANY DAMAGES
   WHATSOEVER RESULTING FROM LOSS OF USE, DATA OR PROFITS, WHETHER IN AN
   ACTION OF CONTRACT, NEGLIGENCE OR OTHER TORTIOUS ACTION, ARISING OUT OF
   OR IN CONNECTION WITH THE USE OR PERFORMANCE OF THIS SOFTWARE.

   ALL LIABILITY, INCLUDING LIABILITY FOR INFRINGEMENT OF ANY PATENTS,
   COPYRIGHTS, TRADEMARKS OR OTHER RIGHTS, RELATING TO USE OF THIS
   SOFTWARE IS DISCLAIMED.
*/

/* Bluetooth HCI core. */

#include <linux/jiffies.h>
#include <linux/module.h>
#include <linux/kmod.h>

#include <linux/types.h>
#include <linux/errno.h>
#include <linux/kernel.h>
#include <linux/sched.h>
#include <linux/slab.h>
#include <linux/poll.h>
#include <linux/fcntl.h>
#include <linux/init.h>
#include <linux/skbuff.h>
#include <linux/workqueue.h>
#include <linux/interrupt.h>
#include <linux/notifier.h>
#include <linux/rfkill.h>
#include <linux/timer.h>
#include <net/sock.h>

#include <asm/system.h>
#include <linux/uaccess.h>
#include <asm/unaligned.h>

#include <net/bluetooth/bluetooth.h>
#include <net/bluetooth/hci_core.h>

#define AUTO_OFF_TIMEOUT 2000

static void hci_cmd_task(unsigned long arg);
static void hci_rx_task(unsigned long arg);
static void hci_tx_task(unsigned long arg);
static void hci_notify(struct hci_dev *hdev, int event);

static DEFINE_RWLOCK(hci_task_lock);

/* HCI device list */
LIST_HEAD(hci_dev_list);
DEFINE_RWLOCK(hci_dev_list_lock);

/* HCI callback list */
LIST_HEAD(hci_cb_list);
DEFINE_RWLOCK(hci_cb_list_lock);

/* HCI protocols */
#define HCI_MAX_PROTO	2
struct hci_proto *hci_proto[HCI_MAX_PROTO];

/* HCI notifiers list */
static ATOMIC_NOTIFIER_HEAD(hci_notifier);

/* ---- HCI notifications ---- */

int hci_register_notifier(struct notifier_block *nb)
{
	return atomic_notifier_chain_register(&hci_notifier, nb);
}

int hci_unregister_notifier(struct notifier_block *nb)
{
	return atomic_notifier_chain_unregister(&hci_notifier, nb);
}

static void hci_notify(struct hci_dev *hdev, int event)
{
	atomic_notifier_call_chain(&hci_notifier, event, hdev);
}

/* ---- HCI requests ---- */

void hci_req_complete(struct hci_dev *hdev, __u16 cmd, int result)
{
	BT_DBG("%s command 0x%04x result 0x%2.2x", hdev->name, cmd, result);

	/* If this is the init phase check if the completed command matches
	 * the last init command, and if not just return.
	 */
	if (test_bit(HCI_INIT, &hdev->flags) && hdev->init_last_cmd != cmd)
		return;

	if (hdev->req_status == HCI_REQ_PEND) {
		hdev->req_result = result;
		hdev->req_status = HCI_REQ_DONE;
		wake_up_interruptible(&hdev->req_wait_q);
	}
}

static void hci_req_cancel(struct hci_dev *hdev, int err)
{
	BT_DBG("%s err 0x%2.2x", hdev->name, err);

	if (hdev->req_status == HCI_REQ_PEND) {
		hdev->req_result = err;
		hdev->req_status = HCI_REQ_CANCELED;
		wake_up_interruptible(&hdev->req_wait_q);
	}
}

/* Execute request and wait for completion. */
static int __hci_request(struct hci_dev *hdev, void (*req)(struct hci_dev *hdev, unsigned long opt),
					unsigned long opt, __u32 timeout)
{
	DECLARE_WAITQUEUE(wait, current);
	int err = 0;

	BT_DBG("%s start", hdev->name);

	hdev->req_status = HCI_REQ_PEND;

	add_wait_queue(&hdev->req_wait_q, &wait);
	set_current_state(TASK_INTERRUPTIBLE);

	req(hdev, opt);
	schedule_timeout(timeout);

	remove_wait_queue(&hdev->req_wait_q, &wait);

	if (signal_pending(current))
		return -EINTR;

	switch (hdev->req_status) {
	case HCI_REQ_DONE:
		err = -bt_err(hdev->req_result);
		break;

	case HCI_REQ_CANCELED:
		err = -hdev->req_result;
		break;

	default:
		err = -ETIMEDOUT;
		break;
	}

	hdev->req_status = hdev->req_result = 0;

	BT_DBG("%s end: err %d", hdev->name, err);

	return err;
}

static inline int hci_request(struct hci_dev *hdev, void (*req)(struct hci_dev *hdev, unsigned long opt),
					unsigned long opt, __u32 timeout)
{
	int ret;

	if (!test_bit(HCI_UP, &hdev->flags))
		return -ENETDOWN;

	/* Serialize all requests */
	hci_req_lock(hdev);
	ret = __hci_request(hdev, req, opt, timeout);
	hci_req_unlock(hdev);

	return ret;
}

static void hci_reset_req(struct hci_dev *hdev, unsigned long opt)
{
	BT_DBG("%s %ld", hdev->name, opt);

	/* Reset device */
	hci_send_cmd(hdev, HCI_OP_RESET, 0, NULL);
}

static void hci_init_req(struct hci_dev *hdev, unsigned long opt)
{
	struct hci_cp_delete_stored_link_key cp;
	struct sk_buff *skb;
	__le16 param;
	__u8 flt_type;

	BT_DBG("%s %ld", hdev->name, opt);

	/* Driver initialization */

	/* Special commands */
	while ((skb = skb_dequeue(&hdev->driver_init))) {
		bt_cb(skb)->pkt_type = HCI_COMMAND_PKT;
		skb->dev = (void *) hdev;

		skb_queue_tail(&hdev->cmd_q, skb);
		tasklet_schedule(&hdev->cmd_task);
	}
	skb_queue_purge(&hdev->driver_init);

	/* Mandatory initialization */

	/* Reset */
	if (!test_bit(HCI_QUIRK_NO_RESET, &hdev->quirks))
			hci_send_cmd(hdev, HCI_OP_RESET, 0, NULL);

	/* Read Local Supported Features */
	hci_send_cmd(hdev, HCI_OP_READ_LOCAL_FEATURES, 0, NULL);

	/* Read Local Version */
	hci_send_cmd(hdev, HCI_OP_READ_LOCAL_VERSION, 0, NULL);

	/* Read Buffer Size (ACL mtu, max pkt, etc.) */
	hci_send_cmd(hdev, HCI_OP_READ_BUFFER_SIZE, 0, NULL);

#if 0
	/* Host buffer size */
	{
		struct hci_cp_host_buffer_size cp;
		cp.acl_mtu = cpu_to_le16(HCI_MAX_ACL_SIZE);
		cp.sco_mtu = HCI_MAX_SCO_SIZE;
		cp.acl_max_pkt = cpu_to_le16(0xffff);
		cp.sco_max_pkt = cpu_to_le16(0xffff);
		hci_send_cmd(hdev, HCI_OP_HOST_BUFFER_SIZE, sizeof(cp), &cp);
	}
#endif

	/* Read BD Address */
	hci_send_cmd(hdev, HCI_OP_READ_BD_ADDR, 0, NULL);

	/* Read Class of Device */
	hci_send_cmd(hdev, HCI_OP_READ_CLASS_OF_DEV, 0, NULL);

	/* Read Local Name */
	hci_send_cmd(hdev, HCI_OP_READ_LOCAL_NAME, 0, NULL);

	/* Read Voice Setting */
	hci_send_cmd(hdev, HCI_OP_READ_VOICE_SETTING, 0, NULL);

	/* Optional initialization */

	/* Clear Event Filters */
	flt_type = HCI_FLT_CLEAR_ALL;
	hci_send_cmd(hdev, HCI_OP_SET_EVENT_FLT, 1, &flt_type);

	/* Connection accept timeout ~20 secs */
	param = cpu_to_le16(0x7d00);
	hci_send_cmd(hdev, HCI_OP_WRITE_CA_TIMEOUT, 2, &param);

	bacpy(&cp.bdaddr, BDADDR_ANY);
	cp.delete_all = 1;
	hci_send_cmd(hdev, HCI_OP_DELETE_STORED_LINK_KEY, sizeof(cp), &cp);
<<<<<<< HEAD
=======
}

static void hci_le_init_req(struct hci_dev *hdev, unsigned long opt)
{
	BT_DBG("%s", hdev->name);

	/* Read LE buffer size */
	hci_send_cmd(hdev, HCI_OP_LE_READ_BUFFER_SIZE, 0, NULL);
>>>>>>> b67afe7f
}

static void hci_scan_req(struct hci_dev *hdev, unsigned long opt)
{
	__u8 scan = opt;

	BT_DBG("%s %x", hdev->name, scan);

	/* Inquiry and Page scans */
	hci_send_cmd(hdev, HCI_OP_WRITE_SCAN_ENABLE, 1, &scan);
}

static void hci_auth_req(struct hci_dev *hdev, unsigned long opt)
{
	__u8 auth = opt;

	BT_DBG("%s %x", hdev->name, auth);

	/* Authentication */
	hci_send_cmd(hdev, HCI_OP_WRITE_AUTH_ENABLE, 1, &auth);
}

static void hci_encrypt_req(struct hci_dev *hdev, unsigned long opt)
{
	__u8 encrypt = opt;

	BT_DBG("%s %x", hdev->name, encrypt);

	/* Encryption */
	hci_send_cmd(hdev, HCI_OP_WRITE_ENCRYPT_MODE, 1, &encrypt);
}

static void hci_linkpol_req(struct hci_dev *hdev, unsigned long opt)
{
	__le16 policy = cpu_to_le16(opt);

	BT_DBG("%s %x", hdev->name, policy);

	/* Default link policy */
	hci_send_cmd(hdev, HCI_OP_WRITE_DEF_LINK_POLICY, 2, &policy);
}

/* Get HCI device by index.
 * Device is held on return. */
struct hci_dev *hci_dev_get(int index)
{
	struct hci_dev *hdev = NULL;
	struct list_head *p;

	BT_DBG("%d", index);

	if (index < 0)
		return NULL;

	read_lock(&hci_dev_list_lock);
	list_for_each(p, &hci_dev_list) {
		struct hci_dev *d = list_entry(p, struct hci_dev, list);
		if (d->id == index) {
			hdev = hci_dev_hold(d);
			break;
		}
	}
	read_unlock(&hci_dev_list_lock);
	return hdev;
}

/* ---- Inquiry support ---- */
static void inquiry_cache_flush(struct hci_dev *hdev)
{
	struct inquiry_cache *cache = &hdev->inq_cache;
	struct inquiry_entry *next  = cache->list, *e;

	BT_DBG("cache %p", cache);

	cache->list = NULL;
	while ((e = next)) {
		next = e->next;
		kfree(e);
	}
}

struct inquiry_entry *hci_inquiry_cache_lookup(struct hci_dev *hdev, bdaddr_t *bdaddr)
{
	struct inquiry_cache *cache = &hdev->inq_cache;
	struct inquiry_entry *e;

	BT_DBG("cache %p, %s", cache, batostr(bdaddr));

	for (e = cache->list; e; e = e->next)
		if (!bacmp(&e->data.bdaddr, bdaddr))
			break;
	return e;
}

void hci_inquiry_cache_update(struct hci_dev *hdev, struct inquiry_data *data)
{
	struct inquiry_cache *cache = &hdev->inq_cache;
	struct inquiry_entry *ie;

	BT_DBG("cache %p, %s", cache, batostr(&data->bdaddr));

	ie = hci_inquiry_cache_lookup(hdev, &data->bdaddr);
	if (!ie) {
		/* Entry not in the cache. Add new one. */
		ie = kzalloc(sizeof(struct inquiry_entry), GFP_ATOMIC);
		if (!ie)
			return;

		ie->next = cache->list;
		cache->list = ie;
	}

	memcpy(&ie->data, data, sizeof(*data));
	ie->timestamp = jiffies;
	cache->timestamp = jiffies;
}

static int inquiry_cache_dump(struct hci_dev *hdev, int num, __u8 *buf)
{
	struct inquiry_cache *cache = &hdev->inq_cache;
	struct inquiry_info *info = (struct inquiry_info *) buf;
	struct inquiry_entry *e;
	int copied = 0;

	for (e = cache->list; e && copied < num; e = e->next, copied++) {
		struct inquiry_data *data = &e->data;
		bacpy(&info->bdaddr, &data->bdaddr);
		info->pscan_rep_mode	= data->pscan_rep_mode;
		info->pscan_period_mode	= data->pscan_period_mode;
		info->pscan_mode	= data->pscan_mode;
		memcpy(info->dev_class, data->dev_class, 3);
		info->clock_offset	= data->clock_offset;
		info++;
	}

	BT_DBG("cache %p, copied %d", cache, copied);
	return copied;
}

static void hci_inq_req(struct hci_dev *hdev, unsigned long opt)
{
	struct hci_inquiry_req *ir = (struct hci_inquiry_req *) opt;
	struct hci_cp_inquiry cp;

	BT_DBG("%s", hdev->name);

	if (test_bit(HCI_INQUIRY, &hdev->flags))
		return;

	/* Start Inquiry */
	memcpy(&cp.lap, &ir->lap, 3);
	cp.length  = ir->length;
	cp.num_rsp = ir->num_rsp;
	hci_send_cmd(hdev, HCI_OP_INQUIRY, sizeof(cp), &cp);
}

int hci_inquiry(void __user *arg)
{
	__u8 __user *ptr = arg;
	struct hci_inquiry_req ir;
	struct hci_dev *hdev;
	int err = 0, do_inquiry = 0, max_rsp;
	long timeo;
	__u8 *buf;

	if (copy_from_user(&ir, ptr, sizeof(ir)))
		return -EFAULT;

	hdev = hci_dev_get(ir.dev_id);
	if (!hdev)
		return -ENODEV;

	hci_dev_lock_bh(hdev);
	if (inquiry_cache_age(hdev) > INQUIRY_CACHE_AGE_MAX ||
				inquiry_cache_empty(hdev) ||
				ir.flags & IREQ_CACHE_FLUSH) {
		inquiry_cache_flush(hdev);
		do_inquiry = 1;
	}
	hci_dev_unlock_bh(hdev);

	timeo = ir.length * msecs_to_jiffies(2000);

	if (do_inquiry) {
		err = hci_request(hdev, hci_inq_req, (unsigned long)&ir, timeo);
		if (err < 0)
			goto done;
	}

	/* for unlimited number of responses we will use buffer with 255 entries */
	max_rsp = (ir.num_rsp == 0) ? 255 : ir.num_rsp;

	/* cache_dump can't sleep. Therefore we allocate temp buffer and then
	 * copy it to the user space.
	 */
	buf = kmalloc(sizeof(struct inquiry_info) * max_rsp, GFP_KERNEL);
	if (!buf) {
		err = -ENOMEM;
		goto done;
	}

	hci_dev_lock_bh(hdev);
	ir.num_rsp = inquiry_cache_dump(hdev, max_rsp, buf);
	hci_dev_unlock_bh(hdev);

	BT_DBG("num_rsp %d", ir.num_rsp);

	if (!copy_to_user(ptr, &ir, sizeof(ir))) {
		ptr += sizeof(ir);
		if (copy_to_user(ptr, buf, sizeof(struct inquiry_info) *
					ir.num_rsp))
			err = -EFAULT;
	} else
		err = -EFAULT;

	kfree(buf);

done:
	hci_dev_put(hdev);
	return err;
}

/* ---- HCI ioctl helpers ---- */

int hci_dev_open(__u16 dev)
{
	struct hci_dev *hdev;
	int ret = 0;

	hdev = hci_dev_get(dev);
	if (!hdev)
		return -ENODEV;

	BT_DBG("%s %p", hdev->name, hdev);

	hci_req_lock(hdev);

	if (hdev->rfkill && rfkill_blocked(hdev->rfkill)) {
		ret = -ERFKILL;
		goto done;
	}

	if (test_bit(HCI_UP, &hdev->flags)) {
		ret = -EALREADY;
		goto done;
	}

	if (test_bit(HCI_QUIRK_RAW_DEVICE, &hdev->quirks))
		set_bit(HCI_RAW, &hdev->flags);

	/* Treat all non BR/EDR controllers as raw devices for now */
	if (hdev->dev_type != HCI_BREDR)
		set_bit(HCI_RAW, &hdev->flags);

	if (hdev->open(hdev)) {
		ret = -EIO;
		goto done;
	}

	if (!test_bit(HCI_RAW, &hdev->flags)) {
		atomic_set(&hdev->cmd_cnt, 1);
		set_bit(HCI_INIT, &hdev->flags);
		hdev->init_last_cmd = 0;

		ret = __hci_request(hdev, hci_init_req, 0,
					msecs_to_jiffies(HCI_INIT_TIMEOUT));

		if (lmp_le_capable(hdev))
			ret = __hci_request(hdev, hci_le_init_req, 0,
					msecs_to_jiffies(HCI_INIT_TIMEOUT));

		clear_bit(HCI_INIT, &hdev->flags);
	}

	if (!ret) {
		hci_dev_hold(hdev);
		set_bit(HCI_UP, &hdev->flags);
		hci_notify(hdev, HCI_DEV_UP);
		if (!test_bit(HCI_SETUP, &hdev->flags))
			mgmt_powered(hdev->id, 1);
	} else {
		/* Init failed, cleanup */
		tasklet_kill(&hdev->rx_task);
		tasklet_kill(&hdev->tx_task);
		tasklet_kill(&hdev->cmd_task);

		skb_queue_purge(&hdev->cmd_q);
		skb_queue_purge(&hdev->rx_q);

		if (hdev->flush)
			hdev->flush(hdev);

		if (hdev->sent_cmd) {
			kfree_skb(hdev->sent_cmd);
			hdev->sent_cmd = NULL;
		}

		hdev->close(hdev);
		hdev->flags = 0;
	}

done:
	hci_req_unlock(hdev);
	hci_dev_put(hdev);
	return ret;
}

static int hci_dev_do_close(struct hci_dev *hdev)
{
	BT_DBG("%s %p", hdev->name, hdev);

	hci_req_cancel(hdev, ENODEV);
	hci_req_lock(hdev);

	if (!test_and_clear_bit(HCI_UP, &hdev->flags)) {
		hci_req_unlock(hdev);
		return 0;
	}

	/* Kill RX and TX tasks */
	tasklet_kill(&hdev->rx_task);
	tasklet_kill(&hdev->tx_task);

	hci_dev_lock_bh(hdev);
	inquiry_cache_flush(hdev);
	hci_conn_hash_flush(hdev);
	hci_dev_unlock_bh(hdev);

	hci_notify(hdev, HCI_DEV_DOWN);

	if (hdev->flush)
		hdev->flush(hdev);

	/* Reset device */
	skb_queue_purge(&hdev->cmd_q);
	atomic_set(&hdev->cmd_cnt, 1);
	if (!test_bit(HCI_RAW, &hdev->flags)) {
		set_bit(HCI_INIT, &hdev->flags);
		__hci_request(hdev, hci_reset_req, 0,
					msecs_to_jiffies(250));
		clear_bit(HCI_INIT, &hdev->flags);
	}

	/* Kill cmd task */
	tasklet_kill(&hdev->cmd_task);

	/* Drop queues */
	skb_queue_purge(&hdev->rx_q);
	skb_queue_purge(&hdev->cmd_q);
	skb_queue_purge(&hdev->raw_q);

	/* Drop last sent command */
	if (hdev->sent_cmd) {
		del_timer_sync(&hdev->cmd_timer);
		kfree_skb(hdev->sent_cmd);
		hdev->sent_cmd = NULL;
	}

	/* After this point our queues are empty
	 * and no tasks are scheduled. */
	hdev->close(hdev);

	mgmt_powered(hdev->id, 0);

	/* Clear flags */
	hdev->flags = 0;

	hci_req_unlock(hdev);

	hci_dev_put(hdev);
	return 0;
}

int hci_dev_close(__u16 dev)
{
	struct hci_dev *hdev;
	int err;

	hdev = hci_dev_get(dev);
	if (!hdev)
		return -ENODEV;
	err = hci_dev_do_close(hdev);
	hci_dev_put(hdev);
	return err;
}

int hci_dev_reset(__u16 dev)
{
	struct hci_dev *hdev;
	int ret = 0;

	hdev = hci_dev_get(dev);
	if (!hdev)
		return -ENODEV;

	hci_req_lock(hdev);
	tasklet_disable(&hdev->tx_task);

	if (!test_bit(HCI_UP, &hdev->flags))
		goto done;

	/* Drop queues */
	skb_queue_purge(&hdev->rx_q);
	skb_queue_purge(&hdev->cmd_q);

	hci_dev_lock_bh(hdev);
	inquiry_cache_flush(hdev);
	hci_conn_hash_flush(hdev);
	hci_dev_unlock_bh(hdev);

	if (hdev->flush)
		hdev->flush(hdev);

	atomic_set(&hdev->cmd_cnt, 1);
	hdev->acl_cnt = 0; hdev->sco_cnt = 0; hdev->le_cnt = 0;

	if (!test_bit(HCI_RAW, &hdev->flags))
		ret = __hci_request(hdev, hci_reset_req, 0,
					msecs_to_jiffies(HCI_INIT_TIMEOUT));

done:
	tasklet_enable(&hdev->tx_task);
	hci_req_unlock(hdev);
	hci_dev_put(hdev);
	return ret;
}

int hci_dev_reset_stat(__u16 dev)
{
	struct hci_dev *hdev;
	int ret = 0;

	hdev = hci_dev_get(dev);
	if (!hdev)
		return -ENODEV;

	memset(&hdev->stat, 0, sizeof(struct hci_dev_stats));

	hci_dev_put(hdev);

	return ret;
}

int hci_dev_cmd(unsigned int cmd, void __user *arg)
{
	struct hci_dev *hdev;
	struct hci_dev_req dr;
	int err = 0;

	if (copy_from_user(&dr, arg, sizeof(dr)))
		return -EFAULT;

	hdev = hci_dev_get(dr.dev_id);
	if (!hdev)
		return -ENODEV;

	switch (cmd) {
	case HCISETAUTH:
		err = hci_request(hdev, hci_auth_req, dr.dev_opt,
					msecs_to_jiffies(HCI_INIT_TIMEOUT));
		break;

	case HCISETENCRYPT:
		if (!lmp_encrypt_capable(hdev)) {
			err = -EOPNOTSUPP;
			break;
		}

		if (!test_bit(HCI_AUTH, &hdev->flags)) {
			/* Auth must be enabled first */
			err = hci_request(hdev, hci_auth_req, dr.dev_opt,
					msecs_to_jiffies(HCI_INIT_TIMEOUT));
			if (err)
				break;
		}

		err = hci_request(hdev, hci_encrypt_req, dr.dev_opt,
					msecs_to_jiffies(HCI_INIT_TIMEOUT));
		break;

	case HCISETSCAN:
		err = hci_request(hdev, hci_scan_req, dr.dev_opt,
					msecs_to_jiffies(HCI_INIT_TIMEOUT));
		break;

	case HCISETLINKPOL:
		err = hci_request(hdev, hci_linkpol_req, dr.dev_opt,
					msecs_to_jiffies(HCI_INIT_TIMEOUT));
		break;

	case HCISETLINKMODE:
		hdev->link_mode = ((__u16) dr.dev_opt) &
					(HCI_LM_MASTER | HCI_LM_ACCEPT);
		break;

	case HCISETPTYPE:
		hdev->pkt_type = (__u16) dr.dev_opt;
		break;

	case HCISETACLMTU:
		hdev->acl_mtu  = *((__u16 *) &dr.dev_opt + 1);
		hdev->acl_pkts = *((__u16 *) &dr.dev_opt + 0);
		break;

	case HCISETSCOMTU:
		hdev->sco_mtu  = *((__u16 *) &dr.dev_opt + 1);
		hdev->sco_pkts = *((__u16 *) &dr.dev_opt + 0);
		break;

	default:
		err = -EINVAL;
		break;
	}

	hci_dev_put(hdev);
	return err;
}

int hci_get_dev_list(void __user *arg)
{
	struct hci_dev_list_req *dl;
	struct hci_dev_req *dr;
	struct list_head *p;
	int n = 0, size, err;
	__u16 dev_num;

	if (get_user(dev_num, (__u16 __user *) arg))
		return -EFAULT;

	if (!dev_num || dev_num > (PAGE_SIZE * 2) / sizeof(*dr))
		return -EINVAL;

	size = sizeof(*dl) + dev_num * sizeof(*dr);

	dl = kzalloc(size, GFP_KERNEL);
	if (!dl)
		return -ENOMEM;

	dr = dl->dev_req;

	read_lock_bh(&hci_dev_list_lock);
	list_for_each(p, &hci_dev_list) {
		struct hci_dev *hdev;

		hdev = list_entry(p, struct hci_dev, list);

		hci_del_off_timer(hdev);

		if (!test_bit(HCI_MGMT, &hdev->flags))
			set_bit(HCI_PAIRABLE, &hdev->flags);

		(dr + n)->dev_id  = hdev->id;
		(dr + n)->dev_opt = hdev->flags;

		if (++n >= dev_num)
			break;
	}
	read_unlock_bh(&hci_dev_list_lock);

	dl->dev_num = n;
	size = sizeof(*dl) + n * sizeof(*dr);

	err = copy_to_user(arg, dl, size);
	kfree(dl);

	return err ? -EFAULT : 0;
}

int hci_get_dev_info(void __user *arg)
{
	struct hci_dev *hdev;
	struct hci_dev_info di;
	int err = 0;

	if (copy_from_user(&di, arg, sizeof(di)))
		return -EFAULT;

	hdev = hci_dev_get(di.dev_id);
	if (!hdev)
		return -ENODEV;

	hci_del_off_timer(hdev);

	if (!test_bit(HCI_MGMT, &hdev->flags))
		set_bit(HCI_PAIRABLE, &hdev->flags);

	strcpy(di.name, hdev->name);
	di.bdaddr   = hdev->bdaddr;
	di.type     = (hdev->bus & 0x0f) | (hdev->dev_type << 4);
	di.flags    = hdev->flags;
	di.pkt_type = hdev->pkt_type;
	di.acl_mtu  = hdev->acl_mtu;
	di.acl_pkts = hdev->acl_pkts;
	di.sco_mtu  = hdev->sco_mtu;
	di.sco_pkts = hdev->sco_pkts;
	di.link_policy = hdev->link_policy;
	di.link_mode   = hdev->link_mode;

	memcpy(&di.stat, &hdev->stat, sizeof(di.stat));
	memcpy(&di.features, &hdev->features, sizeof(di.features));

	if (copy_to_user(arg, &di, sizeof(di)))
		err = -EFAULT;

	hci_dev_put(hdev);

	return err;
}

/* ---- Interface to HCI drivers ---- */

static int hci_rfkill_set_block(void *data, bool blocked)
{
	struct hci_dev *hdev = data;

	BT_DBG("%p name %s blocked %d", hdev, hdev->name, blocked);

	if (!blocked)
		return 0;

	hci_dev_do_close(hdev);

	return 0;
}

static const struct rfkill_ops hci_rfkill_ops = {
	.set_block = hci_rfkill_set_block,
};

/* Alloc HCI device */
struct hci_dev *hci_alloc_dev(void)
{
	struct hci_dev *hdev;

	hdev = kzalloc(sizeof(struct hci_dev), GFP_KERNEL);
	if (!hdev)
		return NULL;

	skb_queue_head_init(&hdev->driver_init);

	return hdev;
}
EXPORT_SYMBOL(hci_alloc_dev);

/* Free HCI device */
void hci_free_dev(struct hci_dev *hdev)
{
	skb_queue_purge(&hdev->driver_init);

	/* will free via device release */
	put_device(&hdev->dev);
}
EXPORT_SYMBOL(hci_free_dev);

static void hci_power_on(struct work_struct *work)
{
	struct hci_dev *hdev = container_of(work, struct hci_dev, power_on);

	BT_DBG("%s", hdev->name);

	if (hci_dev_open(hdev->id) < 0)
		return;

	if (test_bit(HCI_AUTO_OFF, &hdev->flags))
		mod_timer(&hdev->off_timer,
				jiffies + msecs_to_jiffies(AUTO_OFF_TIMEOUT));

	if (test_and_clear_bit(HCI_SETUP, &hdev->flags))
		mgmt_index_added(hdev->id);
}

static void hci_power_off(struct work_struct *work)
{
	struct hci_dev *hdev = container_of(work, struct hci_dev, power_off);

	BT_DBG("%s", hdev->name);

	hci_dev_close(hdev->id);
}

static void hci_auto_off(unsigned long data)
{
	struct hci_dev *hdev = (struct hci_dev *) data;

	BT_DBG("%s", hdev->name);

	clear_bit(HCI_AUTO_OFF, &hdev->flags);

	queue_work(hdev->workqueue, &hdev->power_off);
}

void hci_del_off_timer(struct hci_dev *hdev)
{
	BT_DBG("%s", hdev->name);

	clear_bit(HCI_AUTO_OFF, &hdev->flags);
	del_timer(&hdev->off_timer);
}

int hci_uuids_clear(struct hci_dev *hdev)
{
	struct list_head *p, *n;

	list_for_each_safe(p, n, &hdev->uuids) {
		struct bt_uuid *uuid;

		uuid = list_entry(p, struct bt_uuid, list);

		list_del(p);
		kfree(uuid);
	}

	return 0;
}

int hci_link_keys_clear(struct hci_dev *hdev)
{
	struct list_head *p, *n;

	list_for_each_safe(p, n, &hdev->link_keys) {
		struct link_key *key;

		key = list_entry(p, struct link_key, list);

		list_del(p);
		kfree(key);
	}

	return 0;
}

struct link_key *hci_find_link_key(struct hci_dev *hdev, bdaddr_t *bdaddr)
{
	struct list_head *p;

	list_for_each(p, &hdev->link_keys) {
		struct link_key *k;

		k = list_entry(p, struct link_key, list);

		if (bacmp(bdaddr, &k->bdaddr) == 0)
			return k;
	}

	return NULL;
}

int hci_add_link_key(struct hci_dev *hdev, int new_key, bdaddr_t *bdaddr,
						u8 *val, u8 type, u8 pin_len)
{
	struct link_key *key, *old_key;
	u8 old_key_type;

	old_key = hci_find_link_key(hdev, bdaddr);
	if (old_key) {
		old_key_type = old_key->type;
		key = old_key;
	} else {
		old_key_type = 0xff;
		key = kzalloc(sizeof(*key), GFP_ATOMIC);
		if (!key)
			return -ENOMEM;
		list_add(&key->list, &hdev->link_keys);
	}

	BT_DBG("%s key for %s type %u", hdev->name, batostr(bdaddr), type);

	bacpy(&key->bdaddr, bdaddr);
	memcpy(key->val, val, 16);
	key->type = type;
	key->pin_len = pin_len;

	if (new_key)
		mgmt_new_key(hdev->id, key, old_key_type);

	if (type == 0x06)
		key->type = old_key_type;

	return 0;
}

int hci_remove_link_key(struct hci_dev *hdev, bdaddr_t *bdaddr)
{
	struct link_key *key;

	key = hci_find_link_key(hdev, bdaddr);
	if (!key)
		return -ENOENT;

	BT_DBG("%s removing %s", hdev->name, batostr(bdaddr));

	list_del(&key->list);
	kfree(key);

	return 0;
}

<<<<<<< HEAD
=======
/* HCI command timer function */
static void hci_cmd_timer(unsigned long arg)
{
	struct hci_dev *hdev = (void *) arg;

	BT_ERR("%s command tx timeout", hdev->name);
	atomic_set(&hdev->cmd_cnt, 1);
	tasklet_schedule(&hdev->cmd_task);
}

>>>>>>> b67afe7f
/* Register HCI device */
int hci_register_dev(struct hci_dev *hdev)
{
	struct list_head *head = &hci_dev_list, *p;
	int i, id = 0;

	BT_DBG("%p name %s bus %d owner %p", hdev, hdev->name,
						hdev->bus, hdev->owner);

	if (!hdev->open || !hdev->close || !hdev->destruct)
		return -EINVAL;

	write_lock_bh(&hci_dev_list_lock);

	/* Find first available device id */
	list_for_each(p, &hci_dev_list) {
		if (list_entry(p, struct hci_dev, list)->id != id)
			break;
		head = p; id++;
	}

	sprintf(hdev->name, "hci%d", id);
	hdev->id = id;
	list_add(&hdev->list, head);

	atomic_set(&hdev->refcnt, 1);
	spin_lock_init(&hdev->lock);

	hdev->flags = 0;
	hdev->pkt_type  = (HCI_DM1 | HCI_DH1 | HCI_HV1);
	hdev->esco_type = (ESCO_HV1);
	hdev->link_mode = (HCI_LM_ACCEPT);
	hdev->io_capability = 0x03; /* No Input No Output */

	hdev->idle_timeout = 0;
	hdev->sniff_max_interval = 800;
	hdev->sniff_min_interval = 80;

	tasklet_init(&hdev->cmd_task, hci_cmd_task, (unsigned long) hdev);
	tasklet_init(&hdev->rx_task, hci_rx_task, (unsigned long) hdev);
	tasklet_init(&hdev->tx_task, hci_tx_task, (unsigned long) hdev);

	skb_queue_head_init(&hdev->rx_q);
	skb_queue_head_init(&hdev->cmd_q);
	skb_queue_head_init(&hdev->raw_q);

	setup_timer(&hdev->cmd_timer, hci_cmd_timer, (unsigned long) hdev);

	for (i = 0; i < NUM_REASSEMBLY; i++)
		hdev->reassembly[i] = NULL;

	init_waitqueue_head(&hdev->req_wait_q);
	mutex_init(&hdev->req_lock);

	inquiry_cache_init(hdev);

	hci_conn_hash_init(hdev);

	INIT_LIST_HEAD(&hdev->blacklist);

	INIT_LIST_HEAD(&hdev->uuids);

	INIT_LIST_HEAD(&hdev->link_keys);

	INIT_WORK(&hdev->power_on, hci_power_on);
	INIT_WORK(&hdev->power_off, hci_power_off);
	setup_timer(&hdev->off_timer, hci_auto_off, (unsigned long) hdev);

	memset(&hdev->stat, 0, sizeof(struct hci_dev_stats));

	atomic_set(&hdev->promisc, 0);

	write_unlock_bh(&hci_dev_list_lock);

	hdev->workqueue = create_singlethread_workqueue(hdev->name);
	if (!hdev->workqueue)
		goto nomem;

	hci_register_sysfs(hdev);

	hdev->rfkill = rfkill_alloc(hdev->name, &hdev->dev,
				RFKILL_TYPE_BLUETOOTH, &hci_rfkill_ops, hdev);
	if (hdev->rfkill) {
		if (rfkill_register(hdev->rfkill) < 0) {
			rfkill_destroy(hdev->rfkill);
			hdev->rfkill = NULL;
		}
	}

	set_bit(HCI_AUTO_OFF, &hdev->flags);
	set_bit(HCI_SETUP, &hdev->flags);
	queue_work(hdev->workqueue, &hdev->power_on);

	hci_notify(hdev, HCI_DEV_REG);

	return id;

nomem:
	write_lock_bh(&hci_dev_list_lock);
	list_del(&hdev->list);
	write_unlock_bh(&hci_dev_list_lock);

	return -ENOMEM;
}
EXPORT_SYMBOL(hci_register_dev);

/* Unregister HCI device */
int hci_unregister_dev(struct hci_dev *hdev)
{
	int i;

	BT_DBG("%p name %s bus %d", hdev, hdev->name, hdev->bus);

	write_lock_bh(&hci_dev_list_lock);
	list_del(&hdev->list);
	write_unlock_bh(&hci_dev_list_lock);

	hci_dev_do_close(hdev);

	for (i = 0; i < NUM_REASSEMBLY; i++)
		kfree_skb(hdev->reassembly[i]);

	if (!test_bit(HCI_INIT, &hdev->flags) &&
					!test_bit(HCI_SETUP, &hdev->flags))
		mgmt_index_removed(hdev->id);

	hci_notify(hdev, HCI_DEV_UNREG);

	if (hdev->rfkill) {
		rfkill_unregister(hdev->rfkill);
		rfkill_destroy(hdev->rfkill);
	}

	hci_unregister_sysfs(hdev);

	hci_del_off_timer(hdev);

	destroy_workqueue(hdev->workqueue);

	hci_dev_lock_bh(hdev);
	hci_blacklist_clear(hdev);
	hci_uuids_clear(hdev);
	hci_link_keys_clear(hdev);
	hci_dev_unlock_bh(hdev);

	__hci_dev_put(hdev);

	return 0;
}
EXPORT_SYMBOL(hci_unregister_dev);

/* Suspend HCI device */
int hci_suspend_dev(struct hci_dev *hdev)
{
	hci_notify(hdev, HCI_DEV_SUSPEND);
	return 0;
}
EXPORT_SYMBOL(hci_suspend_dev);

/* Resume HCI device */
int hci_resume_dev(struct hci_dev *hdev)
{
	hci_notify(hdev, HCI_DEV_RESUME);
	return 0;
}
EXPORT_SYMBOL(hci_resume_dev);

/* Receive frame from HCI drivers */
int hci_recv_frame(struct sk_buff *skb)
{
	struct hci_dev *hdev = (struct hci_dev *) skb->dev;
	if (!hdev || (!test_bit(HCI_UP, &hdev->flags)
				&& !test_bit(HCI_INIT, &hdev->flags))) {
		kfree_skb(skb);
		return -ENXIO;
	}

	/* Incomming skb */
	bt_cb(skb)->incoming = 1;

	/* Time stamp */
	__net_timestamp(skb);

	/* Queue frame for rx task */
	skb_queue_tail(&hdev->rx_q, skb);
	tasklet_schedule(&hdev->rx_task);

	return 0;
}
EXPORT_SYMBOL(hci_recv_frame);

static int hci_reassembly(struct hci_dev *hdev, int type, void *data,
			  int count, __u8 index, gfp_t gfp_mask)
{
	int len = 0;
	int hlen = 0;
	int remain = count;
	struct sk_buff *skb;
	struct bt_skb_cb *scb;

	if ((type < HCI_ACLDATA_PKT || type > HCI_EVENT_PKT) ||
				index >= NUM_REASSEMBLY)
		return -EILSEQ;

	skb = hdev->reassembly[index];

	if (!skb) {
		switch (type) {
		case HCI_ACLDATA_PKT:
			len = HCI_MAX_FRAME_SIZE;
			hlen = HCI_ACL_HDR_SIZE;
			break;
		case HCI_EVENT_PKT:
			len = HCI_MAX_EVENT_SIZE;
			hlen = HCI_EVENT_HDR_SIZE;
			break;
		case HCI_SCODATA_PKT:
			len = HCI_MAX_SCO_SIZE;
			hlen = HCI_SCO_HDR_SIZE;
			break;
		}

		skb = bt_skb_alloc(len, gfp_mask);
		if (!skb)
			return -ENOMEM;

		scb = (void *) skb->cb;
		scb->expect = hlen;
		scb->pkt_type = type;

		skb->dev = (void *) hdev;
		hdev->reassembly[index] = skb;
	}

	while (count) {
		scb = (void *) skb->cb;
		len = min(scb->expect, (__u16)count);

		memcpy(skb_put(skb, len), data, len);

		count -= len;
		data += len;
		scb->expect -= len;
		remain = count;

		switch (type) {
		case HCI_EVENT_PKT:
			if (skb->len == HCI_EVENT_HDR_SIZE) {
				struct hci_event_hdr *h = hci_event_hdr(skb);
				scb->expect = h->plen;

				if (skb_tailroom(skb) < scb->expect) {
					kfree_skb(skb);
					hdev->reassembly[index] = NULL;
					return -ENOMEM;
				}
			}
			break;

		case HCI_ACLDATA_PKT:
			if (skb->len  == HCI_ACL_HDR_SIZE) {
				struct hci_acl_hdr *h = hci_acl_hdr(skb);
				scb->expect = __le16_to_cpu(h->dlen);

				if (skb_tailroom(skb) < scb->expect) {
					kfree_skb(skb);
					hdev->reassembly[index] = NULL;
					return -ENOMEM;
				}
			}
			break;

		case HCI_SCODATA_PKT:
			if (skb->len == HCI_SCO_HDR_SIZE) {
				struct hci_sco_hdr *h = hci_sco_hdr(skb);
				scb->expect = h->dlen;

				if (skb_tailroom(skb) < scb->expect) {
					kfree_skb(skb);
					hdev->reassembly[index] = NULL;
					return -ENOMEM;
				}
			}
			break;
		}

		if (scb->expect == 0) {
			/* Complete frame */

			bt_cb(skb)->pkt_type = type;
			hci_recv_frame(skb);

			hdev->reassembly[index] = NULL;
			return remain;
		}
	}

	return remain;
}

int hci_recv_fragment(struct hci_dev *hdev, int type, void *data, int count)
{
	int rem = 0;

	if (type < HCI_ACLDATA_PKT || type > HCI_EVENT_PKT)
		return -EILSEQ;

	while (count) {
		rem = hci_reassembly(hdev, type, data, count,
						type - 1, GFP_ATOMIC);
		if (rem < 0)
			return rem;

		data += (count - rem);
		count = rem;
	};

	return rem;
}
EXPORT_SYMBOL(hci_recv_fragment);

#define STREAM_REASSEMBLY 0

int hci_recv_stream_fragment(struct hci_dev *hdev, void *data, int count)
{
	int type;
	int rem = 0;

	while (count) {
		struct sk_buff *skb = hdev->reassembly[STREAM_REASSEMBLY];

		if (!skb) {
			struct { char type; } *pkt;

			/* Start of the frame */
			pkt = data;
			type = pkt->type;

			data++;
			count--;
		} else
			type = bt_cb(skb)->pkt_type;

		rem = hci_reassembly(hdev, type, data,
					count, STREAM_REASSEMBLY, GFP_ATOMIC);
		if (rem < 0)
			return rem;

		data += (count - rem);
		count = rem;
	};

	return rem;
}
EXPORT_SYMBOL(hci_recv_stream_fragment);

/* ---- Interface to upper protocols ---- */

/* Register/Unregister protocols.
 * hci_task_lock is used to ensure that no tasks are running. */
int hci_register_proto(struct hci_proto *hp)
{
	int err = 0;

	BT_DBG("%p name %s id %d", hp, hp->name, hp->id);

	if (hp->id >= HCI_MAX_PROTO)
		return -EINVAL;

	write_lock_bh(&hci_task_lock);

	if (!hci_proto[hp->id])
		hci_proto[hp->id] = hp;
	else
		err = -EEXIST;

	write_unlock_bh(&hci_task_lock);

	return err;
}
EXPORT_SYMBOL(hci_register_proto);

int hci_unregister_proto(struct hci_proto *hp)
{
	int err = 0;

	BT_DBG("%p name %s id %d", hp, hp->name, hp->id);

	if (hp->id >= HCI_MAX_PROTO)
		return -EINVAL;

	write_lock_bh(&hci_task_lock);

	if (hci_proto[hp->id])
		hci_proto[hp->id] = NULL;
	else
		err = -ENOENT;

	write_unlock_bh(&hci_task_lock);

	return err;
}
EXPORT_SYMBOL(hci_unregister_proto);

int hci_register_cb(struct hci_cb *cb)
{
	BT_DBG("%p name %s", cb, cb->name);

	write_lock_bh(&hci_cb_list_lock);
	list_add(&cb->list, &hci_cb_list);
	write_unlock_bh(&hci_cb_list_lock);

	return 0;
}
EXPORT_SYMBOL(hci_register_cb);

int hci_unregister_cb(struct hci_cb *cb)
{
	BT_DBG("%p name %s", cb, cb->name);

	write_lock_bh(&hci_cb_list_lock);
	list_del(&cb->list);
	write_unlock_bh(&hci_cb_list_lock);

	return 0;
}
EXPORT_SYMBOL(hci_unregister_cb);

static int hci_send_frame(struct sk_buff *skb)
{
	struct hci_dev *hdev = (struct hci_dev *) skb->dev;

	if (!hdev) {
		kfree_skb(skb);
		return -ENODEV;
	}

	BT_DBG("%s type %d len %d", hdev->name, bt_cb(skb)->pkt_type, skb->len);

	if (atomic_read(&hdev->promisc)) {
		/* Time stamp */
		__net_timestamp(skb);

		hci_send_to_sock(hdev, skb, NULL);
	}

	/* Get rid of skb owner, prior to sending to the driver. */
	skb_orphan(skb);

	return hdev->send(skb);
}

/* Send HCI command */
int hci_send_cmd(struct hci_dev *hdev, __u16 opcode, __u32 plen, void *param)
{
	int len = HCI_COMMAND_HDR_SIZE + plen;
	struct hci_command_hdr *hdr;
	struct sk_buff *skb;

	BT_DBG("%s opcode 0x%x plen %d", hdev->name, opcode, plen);

	skb = bt_skb_alloc(len, GFP_ATOMIC);
	if (!skb) {
		BT_ERR("%s no memory for command", hdev->name);
		return -ENOMEM;
	}

	hdr = (struct hci_command_hdr *) skb_put(skb, HCI_COMMAND_HDR_SIZE);
	hdr->opcode = cpu_to_le16(opcode);
	hdr->plen   = plen;

	if (plen)
		memcpy(skb_put(skb, plen), param, plen);

	BT_DBG("skb len %d", skb->len);

	bt_cb(skb)->pkt_type = HCI_COMMAND_PKT;
	skb->dev = (void *) hdev;

	if (test_bit(HCI_INIT, &hdev->flags))
		hdev->init_last_cmd = opcode;

	skb_queue_tail(&hdev->cmd_q, skb);
	tasklet_schedule(&hdev->cmd_task);

	return 0;
}

/* Get data from the previously sent command */
void *hci_sent_cmd_data(struct hci_dev *hdev, __u16 opcode)
{
	struct hci_command_hdr *hdr;

	if (!hdev->sent_cmd)
		return NULL;

	hdr = (void *) hdev->sent_cmd->data;

	if (hdr->opcode != cpu_to_le16(opcode))
		return NULL;

	BT_DBG("%s opcode 0x%x", hdev->name, opcode);

	return hdev->sent_cmd->data + HCI_COMMAND_HDR_SIZE;
}

/* Send ACL data */
static void hci_add_acl_hdr(struct sk_buff *skb, __u16 handle, __u16 flags)
{
	struct hci_acl_hdr *hdr;
	int len = skb->len;

	skb_push(skb, HCI_ACL_HDR_SIZE);
	skb_reset_transport_header(skb);
	hdr = (struct hci_acl_hdr *)skb_transport_header(skb);
	hdr->handle = cpu_to_le16(hci_handle_pack(handle, flags));
	hdr->dlen   = cpu_to_le16(len);
}

void hci_send_acl(struct hci_conn *conn, struct sk_buff *skb, __u16 flags)
{
	struct hci_dev *hdev = conn->hdev;
	struct sk_buff *list;

	BT_DBG("%s conn %p flags 0x%x", hdev->name, conn, flags);

	skb->dev = (void *) hdev;
	bt_cb(skb)->pkt_type = HCI_ACLDATA_PKT;
	hci_add_acl_hdr(skb, conn->handle, flags);

	list = skb_shinfo(skb)->frag_list;
	if (!list) {
		/* Non fragmented */
		BT_DBG("%s nonfrag skb %p len %d", hdev->name, skb, skb->len);

		skb_queue_tail(&conn->data_q, skb);
	} else {
		/* Fragmented */
		BT_DBG("%s frag %p len %d", hdev->name, skb, skb->len);

		skb_shinfo(skb)->frag_list = NULL;

		/* Queue all fragments atomically */
		spin_lock_bh(&conn->data_q.lock);

		__skb_queue_tail(&conn->data_q, skb);

		flags &= ~ACL_START;
		flags |= ACL_CONT;
		do {
			skb = list; list = list->next;

			skb->dev = (void *) hdev;
			bt_cb(skb)->pkt_type = HCI_ACLDATA_PKT;
			hci_add_acl_hdr(skb, conn->handle, flags);

			BT_DBG("%s frag %p len %d", hdev->name, skb, skb->len);

			__skb_queue_tail(&conn->data_q, skb);
		} while (list);

		spin_unlock_bh(&conn->data_q.lock);
	}

	tasklet_schedule(&hdev->tx_task);
}
EXPORT_SYMBOL(hci_send_acl);

/* Send SCO data */
void hci_send_sco(struct hci_conn *conn, struct sk_buff *skb)
{
	struct hci_dev *hdev = conn->hdev;
	struct hci_sco_hdr hdr;

	BT_DBG("%s len %d", hdev->name, skb->len);

	hdr.handle = cpu_to_le16(conn->handle);
	hdr.dlen   = skb->len;

	skb_push(skb, HCI_SCO_HDR_SIZE);
	skb_reset_transport_header(skb);
	memcpy(skb_transport_header(skb), &hdr, HCI_SCO_HDR_SIZE);

	skb->dev = (void *) hdev;
	bt_cb(skb)->pkt_type = HCI_SCODATA_PKT;

	skb_queue_tail(&conn->data_q, skb);
	tasklet_schedule(&hdev->tx_task);
}
EXPORT_SYMBOL(hci_send_sco);

/* ---- HCI TX task (outgoing data) ---- */

/* HCI Connection scheduler */
static inline struct hci_conn *hci_low_sent(struct hci_dev *hdev, __u8 type, int *quote)
{
	struct hci_conn_hash *h = &hdev->conn_hash;
	struct hci_conn *conn = NULL;
	int num = 0, min = ~0;
	struct list_head *p;

	/* We don't have to lock device here. Connections are always
	 * added and removed with TX task disabled. */
	list_for_each(p, &h->list) {
		struct hci_conn *c;
		c = list_entry(p, struct hci_conn, list);

		if (c->type != type || skb_queue_empty(&c->data_q))
			continue;

		if (c->state != BT_CONNECTED && c->state != BT_CONFIG)
			continue;

		num++;

		if (c->sent < min) {
			min  = c->sent;
			conn = c;
		}
	}

	if (conn) {
		int cnt, q;

		switch (conn->type) {
		case ACL_LINK:
			cnt = hdev->acl_cnt;
			break;
		case SCO_LINK:
		case ESCO_LINK:
			cnt = hdev->sco_cnt;
			break;
		case LE_LINK:
			cnt = hdev->le_mtu ? hdev->le_cnt : hdev->acl_cnt;
			break;
		default:
			cnt = 0;
			BT_ERR("Unknown link type");
		}

		q = cnt / num;
		*quote = q ? q : 1;
	} else
		*quote = 0;

	BT_DBG("conn %p quote %d", conn, *quote);
	return conn;
}

static inline void hci_link_tx_to(struct hci_dev *hdev, __u8 type)
{
	struct hci_conn_hash *h = &hdev->conn_hash;
	struct list_head *p;
	struct hci_conn  *c;

	BT_ERR("%s link tx timeout", hdev->name);

	/* Kill stalled connections */
	list_for_each(p, &h->list) {
		c = list_entry(p, struct hci_conn, list);
		if (c->type == type && c->sent) {
			BT_ERR("%s killing stalled connection %s",
				hdev->name, batostr(&c->dst));
			hci_acl_disconn(c, 0x13);
		}
	}
}

static inline void hci_sched_acl(struct hci_dev *hdev)
{
	struct hci_conn *conn;
	struct sk_buff *skb;
	int quote;

	BT_DBG("%s", hdev->name);

	if (!test_bit(HCI_RAW, &hdev->flags)) {
		/* ACL tx timeout must be longer than maximum
		 * link supervision timeout (40.9 seconds) */
		if (!hdev->acl_cnt && time_after(jiffies, hdev->acl_last_tx + HZ * 45))
			hci_link_tx_to(hdev, ACL_LINK);
	}

	while (hdev->acl_cnt && (conn = hci_low_sent(hdev, ACL_LINK, &quote))) {
		while (quote-- && (skb = skb_dequeue(&conn->data_q))) {
			BT_DBG("skb %p len %d", skb, skb->len);

			hci_conn_enter_active_mode(conn);

			hci_send_frame(skb);
			hdev->acl_last_tx = jiffies;

			hdev->acl_cnt--;
			conn->sent++;
		}
	}
}

/* Schedule SCO */
static inline void hci_sched_sco(struct hci_dev *hdev)
{
	struct hci_conn *conn;
	struct sk_buff *skb;
	int quote;

	BT_DBG("%s", hdev->name);

	while (hdev->sco_cnt && (conn = hci_low_sent(hdev, SCO_LINK, &quote))) {
		while (quote-- && (skb = skb_dequeue(&conn->data_q))) {
			BT_DBG("skb %p len %d", skb, skb->len);
			hci_send_frame(skb);

			conn->sent++;
			if (conn->sent == ~0)
				conn->sent = 0;
		}
	}
}

static inline void hci_sched_esco(struct hci_dev *hdev)
{
	struct hci_conn *conn;
	struct sk_buff *skb;
	int quote;

	BT_DBG("%s", hdev->name);

	while (hdev->sco_cnt && (conn = hci_low_sent(hdev, ESCO_LINK, &quote))) {
		while (quote-- && (skb = skb_dequeue(&conn->data_q))) {
			BT_DBG("skb %p len %d", skb, skb->len);
			hci_send_frame(skb);

			conn->sent++;
			if (conn->sent == ~0)
				conn->sent = 0;
		}
	}
}

static inline void hci_sched_le(struct hci_dev *hdev)
{
	struct hci_conn *conn;
	struct sk_buff *skb;
	int quote, cnt;

	BT_DBG("%s", hdev->name);

	if (!test_bit(HCI_RAW, &hdev->flags)) {
		/* LE tx timeout must be longer than maximum
		 * link supervision timeout (40.9 seconds) */
		if (!hdev->le_cnt && hdev->le_pkts &&
				time_after(jiffies, hdev->le_last_tx + HZ * 45))
			hci_link_tx_to(hdev, LE_LINK);
	}

	cnt = hdev->le_pkts ? hdev->le_cnt : hdev->acl_cnt;
	while (cnt && (conn = hci_low_sent(hdev, LE_LINK, &quote))) {
		while (quote-- && (skb = skb_dequeue(&conn->data_q))) {
			BT_DBG("skb %p len %d", skb, skb->len);

			hci_send_frame(skb);
			hdev->le_last_tx = jiffies;

			cnt--;
			conn->sent++;
		}
	}
	if (hdev->le_pkts)
		hdev->le_cnt = cnt;
	else
		hdev->acl_cnt = cnt;
}

static void hci_tx_task(unsigned long arg)
{
	struct hci_dev *hdev = (struct hci_dev *) arg;
	struct sk_buff *skb;

	read_lock(&hci_task_lock);

	BT_DBG("%s acl %d sco %d le %d", hdev->name, hdev->acl_cnt,
		hdev->sco_cnt, hdev->le_cnt);

	/* Schedule queues and send stuff to HCI driver */

	hci_sched_acl(hdev);

	hci_sched_sco(hdev);

	hci_sched_esco(hdev);

	hci_sched_le(hdev);

	/* Send next queued raw (unknown type) packet */
	while ((skb = skb_dequeue(&hdev->raw_q)))
		hci_send_frame(skb);

	read_unlock(&hci_task_lock);
}

/* ----- HCI RX task (incoming data proccessing) ----- */

/* ACL data packet */
static inline void hci_acldata_packet(struct hci_dev *hdev, struct sk_buff *skb)
{
	struct hci_acl_hdr *hdr = (void *) skb->data;
	struct hci_conn *conn;
	__u16 handle, flags;

	skb_pull(skb, HCI_ACL_HDR_SIZE);

	handle = __le16_to_cpu(hdr->handle);
	flags  = hci_flags(handle);
	handle = hci_handle(handle);

	BT_DBG("%s len %d handle 0x%x flags 0x%x", hdev->name, skb->len, handle, flags);

	hdev->stat.acl_rx++;

	hci_dev_lock(hdev);
	conn = hci_conn_hash_lookup_handle(hdev, handle);
	hci_dev_unlock(hdev);

	if (conn) {
		register struct hci_proto *hp;

		hci_conn_enter_active_mode(conn);

		/* Send to upper protocol */
		hp = hci_proto[HCI_PROTO_L2CAP];
		if (hp && hp->recv_acldata) {
			hp->recv_acldata(conn, skb, flags);
			return;
		}
	} else {
		BT_ERR("%s ACL packet for unknown connection handle %d",
			hdev->name, handle);
	}

	kfree_skb(skb);
}

/* SCO data packet */
static inline void hci_scodata_packet(struct hci_dev *hdev, struct sk_buff *skb)
{
	struct hci_sco_hdr *hdr = (void *) skb->data;
	struct hci_conn *conn;
	__u16 handle;

	skb_pull(skb, HCI_SCO_HDR_SIZE);

	handle = __le16_to_cpu(hdr->handle);

	BT_DBG("%s len %d handle 0x%x", hdev->name, skb->len, handle);

	hdev->stat.sco_rx++;

	hci_dev_lock(hdev);
	conn = hci_conn_hash_lookup_handle(hdev, handle);
	hci_dev_unlock(hdev);

	if (conn) {
		register struct hci_proto *hp;

		/* Send to upper protocol */
		hp = hci_proto[HCI_PROTO_SCO];
		if (hp && hp->recv_scodata) {
			hp->recv_scodata(conn, skb);
			return;
		}
	} else {
		BT_ERR("%s SCO packet for unknown connection handle %d",
			hdev->name, handle);
	}

	kfree_skb(skb);
}

static void hci_rx_task(unsigned long arg)
{
	struct hci_dev *hdev = (struct hci_dev *) arg;
	struct sk_buff *skb;

	BT_DBG("%s", hdev->name);

	read_lock(&hci_task_lock);

	while ((skb = skb_dequeue(&hdev->rx_q))) {
		if (atomic_read(&hdev->promisc)) {
			/* Send copy to the sockets */
			hci_send_to_sock(hdev, skb, NULL);
		}

		if (test_bit(HCI_RAW, &hdev->flags)) {
			kfree_skb(skb);
			continue;
		}

		if (test_bit(HCI_INIT, &hdev->flags)) {
			/* Don't process data packets in this states. */
			switch (bt_cb(skb)->pkt_type) {
			case HCI_ACLDATA_PKT:
			case HCI_SCODATA_PKT:
				kfree_skb(skb);
				continue;
			}
		}

		/* Process frame */
		switch (bt_cb(skb)->pkt_type) {
		case HCI_EVENT_PKT:
			hci_event_packet(hdev, skb);
			break;

		case HCI_ACLDATA_PKT:
			BT_DBG("%s ACL data packet", hdev->name);
			hci_acldata_packet(hdev, skb);
			break;

		case HCI_SCODATA_PKT:
			BT_DBG("%s SCO data packet", hdev->name);
			hci_scodata_packet(hdev, skb);
			break;

		default:
			kfree_skb(skb);
			break;
		}
	}

	read_unlock(&hci_task_lock);
}

static void hci_cmd_task(unsigned long arg)
{
	struct hci_dev *hdev = (struct hci_dev *) arg;
	struct sk_buff *skb;

	BT_DBG("%s cmd %d", hdev->name, atomic_read(&hdev->cmd_cnt));

	/* Send queued commands */
	if (atomic_read(&hdev->cmd_cnt)) {
		skb = skb_dequeue(&hdev->cmd_q);
		if (!skb)
			return;

		kfree_skb(hdev->sent_cmd);

		hdev->sent_cmd = skb_clone(skb, GFP_ATOMIC);
		if (hdev->sent_cmd) {
			atomic_dec(&hdev->cmd_cnt);
			hci_send_frame(skb);
			mod_timer(&hdev->cmd_timer,
				  jiffies + msecs_to_jiffies(HCI_CMD_TIMEOUT));
		} else {
			skb_queue_head(&hdev->cmd_q, skb);
			tasklet_schedule(&hdev->cmd_task);
		}
	}
}<|MERGE_RESOLUTION|>--- conflicted
+++ resolved
@@ -262,8 +262,6 @@
 	bacpy(&cp.bdaddr, BDADDR_ANY);
 	cp.delete_all = 1;
 	hci_send_cmd(hdev, HCI_OP_DELETE_STORED_LINK_KEY, sizeof(cp), &cp);
-<<<<<<< HEAD
-=======
 }
 
 static void hci_le_init_req(struct hci_dev *hdev, unsigned long opt)
@@ -272,7 +270,6 @@
 
 	/* Read LE buffer size */
 	hci_send_cmd(hdev, HCI_OP_LE_READ_BUFFER_SIZE, 0, NULL);
->>>>>>> b67afe7f
 }
 
 static void hci_scan_req(struct hci_dev *hdev, unsigned long opt)
@@ -1070,8 +1067,6 @@
 	return 0;
 }
 
-<<<<<<< HEAD
-=======
 /* HCI command timer function */
 static void hci_cmd_timer(unsigned long arg)
 {
@@ -1082,7 +1077,6 @@
 	tasklet_schedule(&hdev->cmd_task);
 }
 
->>>>>>> b67afe7f
 /* Register HCI device */
 int hci_register_dev(struct hci_dev *hdev)
 {
