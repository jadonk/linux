--- conflicted
+++ resolved
@@ -755,13 +755,10 @@
 
 	nla_nest_end(msg, nl_cmds);
 
-<<<<<<< HEAD
-=======
 	if (dev->ops->remain_on_channel)
 		NLA_PUT_U32(msg, NL80211_ATTR_MAX_REMAIN_ON_CHANNEL_DURATION,
 			    dev->wiphy.max_remain_on_channel_duration);
 
->>>>>>> 38cd6b4f
 	/* for now at least assume all drivers have it */
 	if (dev->ops->mgmt_tx)
 		NLA_PUT_FLAG(msg, NL80211_ATTR_OFFCHANNEL_TX_OK);
