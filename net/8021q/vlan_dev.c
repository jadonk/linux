--- conflicted
+++ resolved
@@ -872,10 +872,7 @@
 	.ndo_fcoe_enable	= vlan_dev_fcoe_enable,
 	.ndo_fcoe_disable	= vlan_dev_fcoe_disable,
 	.ndo_fcoe_get_wwn	= vlan_dev_fcoe_get_wwn,
-<<<<<<< HEAD
-=======
 	.ndo_fcoe_ddp_target	= vlan_dev_fcoe_ddp_target,
->>>>>>> 105e53f8
 #endif
 };
 
