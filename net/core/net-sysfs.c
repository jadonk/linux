--- conflicted
+++ resolved
@@ -712,14 +712,6 @@
 
 
 	map = rcu_dereference_raw(queue->rps_map);
-<<<<<<< HEAD
-	if (map)
-		call_rcu(&map->rcu, rps_map_release);
-
-	flow_table = rcu_dereference_raw(queue->rps_flow_table);
-	if (flow_table)
-		call_rcu(&flow_table->rcu, rps_dev_flow_table_release);
-=======
 	if (map) {
 		RCU_INIT_POINTER(queue->rps_map, NULL);
 		call_rcu(&map->rcu, rps_map_release);
@@ -730,7 +722,6 @@
 		RCU_INIT_POINTER(queue->rps_flow_table, NULL);
 		call_rcu(&flow_table->rcu, rps_dev_flow_table_release);
 	}
->>>>>>> 3561d43f
 
 	if (atomic_dec_and_test(&first->count))
 		kfree(first);
