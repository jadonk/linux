--- conflicted
+++ resolved
@@ -589,11 +589,7 @@
 EXPORT_SYMBOL(sk_chk_filter);
 
 /**
-<<<<<<< HEAD
- * 	sk_filter_rcu_release - Release a socket filter by rcu_head
-=======
  * 	sk_filter_release_rcu - Release a socket filter by rcu_head
->>>>>>> b0c3844d
  *	@rcu: rcu_head that contains the sk_filter to free
  */
 void sk_filter_release_rcu(struct rcu_head *rcu)
