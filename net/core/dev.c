/*
 * 	NET3	Protocol independent device support routines.
 *
 *		This program is free software; you can redistribute it and/or
 *		modify it under the terms of the GNU General Public License
 *		as published by the Free Software Foundation; either version
 *		2 of the License, or (at your option) any later version.
 *
 *	Derived from the non IP parts of dev.c 1.0.19
 * 		Authors:	Ross Biro
 *				Fred N. van Kempen, <waltje@uWalt.NL.Mugnet.ORG>
 *				Mark Evans, <evansmp@uhura.aston.ac.uk>
 *
 *	Additional Authors:
 *		Florian la Roche <rzsfl@rz.uni-sb.de>
 *		Alan Cox <gw4pts@gw4pts.ampr.org>
 *		David Hinds <dahinds@users.sourceforge.net>
 *		Alexey Kuznetsov <kuznet@ms2.inr.ac.ru>
 *		Adam Sulmicki <adam@cfar.umd.edu>
 *              Pekka Riikonen <priikone@poesidon.pspt.fi>
 *
 *	Changes:
 *              D.J. Barrow     :       Fixed bug where dev->refcnt gets set
 *              			to 2 if register_netdev gets called
 *              			before net_dev_init & also removed a
 *              			few lines of code in the process.
 *		Alan Cox	:	device private ioctl copies fields back.
 *		Alan Cox	:	Transmit queue code does relevant
 *					stunts to keep the queue safe.
 *		Alan Cox	:	Fixed double lock.
 *		Alan Cox	:	Fixed promisc NULL pointer trap
 *		????????	:	Support the full private ioctl range
 *		Alan Cox	:	Moved ioctl permission check into
 *					drivers
 *		Tim Kordas	:	SIOCADDMULTI/SIOCDELMULTI
 *		Alan Cox	:	100 backlog just doesn't cut it when
 *					you start doing multicast video 8)
 *		Alan Cox	:	Rewrote net_bh and list manager.
 *		Alan Cox	: 	Fix ETH_P_ALL echoback lengths.
 *		Alan Cox	:	Took out transmit every packet pass
 *					Saved a few bytes in the ioctl handler
 *		Alan Cox	:	Network driver sets packet type before
 *					calling netif_rx. Saves a function
 *					call a packet.
 *		Alan Cox	:	Hashed net_bh()
 *		Richard Kooijman:	Timestamp fixes.
 *		Alan Cox	:	Wrong field in SIOCGIFDSTADDR
 *		Alan Cox	:	Device lock protection.
 *		Alan Cox	: 	Fixed nasty side effect of device close
 *					changes.
 *		Rudi Cilibrasi	:	Pass the right thing to
 *					set_mac_address()
 *		Dave Miller	:	32bit quantity for the device lock to
 *					make it work out on a Sparc.
 *		Bjorn Ekwall	:	Added KERNELD hack.
 *		Alan Cox	:	Cleaned up the backlog initialise.
 *		Craig Metz	:	SIOCGIFCONF fix if space for under
 *					1 device.
 *	    Thomas Bogendoerfer :	Return ENODEV for dev_open, if there
 *					is no device open function.
 *		Andi Kleen	:	Fix error reporting for SIOCGIFCONF
 *	    Michael Chastain	:	Fix signed/unsigned for SIOCGIFCONF
 *		Cyrus Durgin	:	Cleaned for KMOD
 *		Adam Sulmicki   :	Bug Fix : Network Device Unload
 *					A network device unload needs to purge
 *					the backlog queue.
 *	Paul Rusty Russell	:	SIOCSIFNAME
 *              Pekka Riikonen  :	Netdev boot-time settings code
 *              Andrew Morton   :       Make unregister_netdevice wait
 *              			indefinitely on dev->refcnt
 * 		J Hadi Salim	:	- Backlog queue sampling
 *				        - netif_rx() feedback
 */

#include <asm/uaccess.h>
#include <asm/system.h>
#include <linux/bitops.h>
#include <linux/capability.h>
#include <linux/cpu.h>
#include <linux/types.h>
#include <linux/kernel.h>
#include <linux/hash.h>
#include <linux/slab.h>
#include <linux/sched.h>
#include <linux/mutex.h>
#include <linux/string.h>
#include <linux/mm.h>
#include <linux/socket.h>
#include <linux/sockios.h>
#include <linux/errno.h>
#include <linux/interrupt.h>
#include <linux/if_ether.h>
#include <linux/netdevice.h>
#include <linux/etherdevice.h>
#include <linux/ethtool.h>
#include <linux/notifier.h>
#include <linux/skbuff.h>
#include <net/net_namespace.h>
#include <net/sock.h>
#include <linux/rtnetlink.h>
#include <linux/proc_fs.h>
#include <linux/seq_file.h>
#include <linux/stat.h>
#include <linux/if_bridge.h>
#include <linux/if_macvlan.h>
#include <net/dst.h>
#include <net/pkt_sched.h>
#include <net/checksum.h>
#include <net/xfrm.h>
#include <linux/highmem.h>
#include <linux/init.h>
#include <linux/kmod.h>
#include <linux/module.h>
#include <linux/netpoll.h>
#include <linux/rcupdate.h>
#include <linux/delay.h>
#include <net/wext.h>
#include <net/iw_handler.h>
#include <asm/current.h>
#include <linux/audit.h>
#include <linux/dmaengine.h>
#include <linux/err.h>
#include <linux/ctype.h>
#include <linux/if_arp.h>
#include <linux/if_vlan.h>
#include <linux/ip.h>
#include <net/ip.h>
#include <linux/ipv6.h>
#include <linux/in.h>
#include <linux/jhash.h>
#include <linux/random.h>
#include <trace/events/napi.h>
#include <linux/pci.h>

#include "net-sysfs.h"

/* Instead of increasing this, you should create a hash table. */
#define MAX_GRO_SKBS 8

/* This should be increased if a protocol with a bigger head is added. */
#define GRO_MAX_HEAD (MAX_HEADER + 128)

/*
 *	The list of packet types we will receive (as opposed to discard)
 *	and the routines to invoke.
 *
 *	Why 16. Because with 16 the only overlap we get on a hash of the
 *	low nibble of the protocol value is RARP/SNAP/X.25.
 *
 *      NOTE:  That is no longer true with the addition of VLAN tags.  Not
 *             sure which should go first, but I bet it won't make much
 *             difference if we are running VLANs.  The good news is that
 *             this protocol won't be in the list unless compiled in, so
 *             the average user (w/out VLANs) will not be adversely affected.
 *             --BLG
 *
 *		0800	IP
 *		8100    802.1Q VLAN
 *		0001	802.3
 *		0002	AX.25
 *		0004	802.2
 *		8035	RARP
 *		0005	SNAP
 *		0805	X.25
 *		0806	ARP
 *		8137	IPX
 *		0009	Localtalk
 *		86DD	IPv6
 */

#define PTYPE_HASH_SIZE	(16)
#define PTYPE_HASH_MASK	(PTYPE_HASH_SIZE - 1)

static DEFINE_SPINLOCK(ptype_lock);
static struct list_head ptype_base[PTYPE_HASH_SIZE] __read_mostly;
static struct list_head ptype_all __read_mostly;	/* Taps */

/*
 * The @dev_base_head list is protected by @dev_base_lock and the rtnl
 * semaphore.
 *
 * Pure readers hold dev_base_lock for reading, or rcu_read_lock()
 *
 * Writers must hold the rtnl semaphore while they loop through the
 * dev_base_head list, and hold dev_base_lock for writing when they do the
 * actual updates.  This allows pure readers to access the list even
 * while a writer is preparing to update it.
 *
 * To put it another way, dev_base_lock is held for writing only to
 * protect against pure readers; the rtnl semaphore provides the
 * protection against other writers.
 *
 * See, for example usages, register_netdevice() and
 * unregister_netdevice(), which must be called with the rtnl
 * semaphore held.
 */
DEFINE_RWLOCK(dev_base_lock);
EXPORT_SYMBOL(dev_base_lock);

static inline struct hlist_head *dev_name_hash(struct net *net, const char *name)
{
	unsigned hash = full_name_hash(name, strnlen(name, IFNAMSIZ));
	return &net->dev_name_head[hash_32(hash, NETDEV_HASHBITS)];
}

static inline struct hlist_head *dev_index_hash(struct net *net, int ifindex)
{
	return &net->dev_index_head[ifindex & (NETDEV_HASHENTRIES - 1)];
}

static inline void rps_lock(struct softnet_data *sd)
{
#ifdef CONFIG_RPS
	spin_lock(&sd->input_pkt_queue.lock);
#endif
}

static inline void rps_unlock(struct softnet_data *sd)
{
#ifdef CONFIG_RPS
	spin_unlock(&sd->input_pkt_queue.lock);
#endif
}

/* Device list insertion */
static int list_netdevice(struct net_device *dev)
{
	struct net *net = dev_net(dev);

	ASSERT_RTNL();

	write_lock_bh(&dev_base_lock);
	list_add_tail_rcu(&dev->dev_list, &net->dev_base_head);
	hlist_add_head_rcu(&dev->name_hlist, dev_name_hash(net, dev->name));
	hlist_add_head_rcu(&dev->index_hlist,
			   dev_index_hash(net, dev->ifindex));
	write_unlock_bh(&dev_base_lock);
	return 0;
}

/* Device list removal
 * caller must respect a RCU grace period before freeing/reusing dev
 */
static void unlist_netdevice(struct net_device *dev)
{
	ASSERT_RTNL();

	/* Unlink dev from the device chain */
	write_lock_bh(&dev_base_lock);
	list_del_rcu(&dev->dev_list);
	hlist_del_rcu(&dev->name_hlist);
	hlist_del_rcu(&dev->index_hlist);
	write_unlock_bh(&dev_base_lock);
}

/*
 *	Our notifier list
 */

static RAW_NOTIFIER_HEAD(netdev_chain);

/*
 *	Device drivers call our routines to queue packets here. We empty the
 *	queue in the local softnet handler.
 */

DEFINE_PER_CPU_ALIGNED(struct softnet_data, softnet_data);
EXPORT_PER_CPU_SYMBOL(softnet_data);

#ifdef CONFIG_LOCKDEP
/*
 * register_netdevice() inits txq->_xmit_lock and sets lockdep class
 * according to dev->type
 */
static const unsigned short netdev_lock_type[] =
	{ARPHRD_NETROM, ARPHRD_ETHER, ARPHRD_EETHER, ARPHRD_AX25,
	 ARPHRD_PRONET, ARPHRD_CHAOS, ARPHRD_IEEE802, ARPHRD_ARCNET,
	 ARPHRD_APPLETLK, ARPHRD_DLCI, ARPHRD_ATM, ARPHRD_METRICOM,
	 ARPHRD_IEEE1394, ARPHRD_EUI64, ARPHRD_INFINIBAND, ARPHRD_SLIP,
	 ARPHRD_CSLIP, ARPHRD_SLIP6, ARPHRD_CSLIP6, ARPHRD_RSRVD,
	 ARPHRD_ADAPT, ARPHRD_ROSE, ARPHRD_X25, ARPHRD_HWX25,
	 ARPHRD_PPP, ARPHRD_CISCO, ARPHRD_LAPB, ARPHRD_DDCMP,
	 ARPHRD_RAWHDLC, ARPHRD_TUNNEL, ARPHRD_TUNNEL6, ARPHRD_FRAD,
	 ARPHRD_SKIP, ARPHRD_LOOPBACK, ARPHRD_LOCALTLK, ARPHRD_FDDI,
	 ARPHRD_BIF, ARPHRD_SIT, ARPHRD_IPDDP, ARPHRD_IPGRE,
	 ARPHRD_PIMREG, ARPHRD_HIPPI, ARPHRD_ASH, ARPHRD_ECONET,
	 ARPHRD_IRDA, ARPHRD_FCPP, ARPHRD_FCAL, ARPHRD_FCPL,
	 ARPHRD_FCFABRIC, ARPHRD_IEEE802_TR, ARPHRD_IEEE80211,
	 ARPHRD_IEEE80211_PRISM, ARPHRD_IEEE80211_RADIOTAP, ARPHRD_PHONET,
	 ARPHRD_PHONET_PIPE, ARPHRD_IEEE802154,
	 ARPHRD_VOID, ARPHRD_NONE};

static const char *const netdev_lock_name[] =
	{"_xmit_NETROM", "_xmit_ETHER", "_xmit_EETHER", "_xmit_AX25",
	 "_xmit_PRONET", "_xmit_CHAOS", "_xmit_IEEE802", "_xmit_ARCNET",
	 "_xmit_APPLETLK", "_xmit_DLCI", "_xmit_ATM", "_xmit_METRICOM",
	 "_xmit_IEEE1394", "_xmit_EUI64", "_xmit_INFINIBAND", "_xmit_SLIP",
	 "_xmit_CSLIP", "_xmit_SLIP6", "_xmit_CSLIP6", "_xmit_RSRVD",
	 "_xmit_ADAPT", "_xmit_ROSE", "_xmit_X25", "_xmit_HWX25",
	 "_xmit_PPP", "_xmit_CISCO", "_xmit_LAPB", "_xmit_DDCMP",
	 "_xmit_RAWHDLC", "_xmit_TUNNEL", "_xmit_TUNNEL6", "_xmit_FRAD",
	 "_xmit_SKIP", "_xmit_LOOPBACK", "_xmit_LOCALTLK", "_xmit_FDDI",
	 "_xmit_BIF", "_xmit_SIT", "_xmit_IPDDP", "_xmit_IPGRE",
	 "_xmit_PIMREG", "_xmit_HIPPI", "_xmit_ASH", "_xmit_ECONET",
	 "_xmit_IRDA", "_xmit_FCPP", "_xmit_FCAL", "_xmit_FCPL",
	 "_xmit_FCFABRIC", "_xmit_IEEE802_TR", "_xmit_IEEE80211",
	 "_xmit_IEEE80211_PRISM", "_xmit_IEEE80211_RADIOTAP", "_xmit_PHONET",
	 "_xmit_PHONET_PIPE", "_xmit_IEEE802154",
	 "_xmit_VOID", "_xmit_NONE"};

static struct lock_class_key netdev_xmit_lock_key[ARRAY_SIZE(netdev_lock_type)];
static struct lock_class_key netdev_addr_lock_key[ARRAY_SIZE(netdev_lock_type)];

static inline unsigned short netdev_lock_pos(unsigned short dev_type)
{
	int i;

	for (i = 0; i < ARRAY_SIZE(netdev_lock_type); i++)
		if (netdev_lock_type[i] == dev_type)
			return i;
	/* the last key is used by default */
	return ARRAY_SIZE(netdev_lock_type) - 1;
}

static inline void netdev_set_xmit_lockdep_class(spinlock_t *lock,
						 unsigned short dev_type)
{
	int i;

	i = netdev_lock_pos(dev_type);
	lockdep_set_class_and_name(lock, &netdev_xmit_lock_key[i],
				   netdev_lock_name[i]);
}

static inline void netdev_set_addr_lockdep_class(struct net_device *dev)
{
	int i;

	i = netdev_lock_pos(dev->type);
	lockdep_set_class_and_name(&dev->addr_list_lock,
				   &netdev_addr_lock_key[i],
				   netdev_lock_name[i]);
}
#else
static inline void netdev_set_xmit_lockdep_class(spinlock_t *lock,
						 unsigned short dev_type)
{
}
static inline void netdev_set_addr_lockdep_class(struct net_device *dev)
{
}
#endif

/*******************************************************************************

		Protocol management and registration routines

*******************************************************************************/

/*
 *	Add a protocol ID to the list. Now that the input handler is
 *	smarter we can dispense with all the messy stuff that used to be
 *	here.
 *
 *	BEWARE!!! Protocol handlers, mangling input packets,
 *	MUST BE last in hash buckets and checking protocol handlers
 *	MUST start from promiscuous ptype_all chain in net_bh.
 *	It is true now, do not change it.
 *	Explanation follows: if protocol handler, mangling packet, will
 *	be the first on list, it is not able to sense, that packet
 *	is cloned and should be copied-on-write, so that it will
 *	change it and subsequent readers will get broken packet.
 *							--ANK (980803)
 */

/**
 *	dev_add_pack - add packet handler
 *	@pt: packet type declaration
 *
 *	Add a protocol handler to the networking stack. The passed &packet_type
 *	is linked into kernel lists and may not be freed until it has been
 *	removed from the kernel lists.
 *
 *	This call does not sleep therefore it can not
 *	guarantee all CPU's that are in middle of receiving packets
 *	will see the new packet type (until the next received packet).
 */

void dev_add_pack(struct packet_type *pt)
{
	int hash;

	spin_lock_bh(&ptype_lock);
	if (pt->type == htons(ETH_P_ALL))
		list_add_rcu(&pt->list, &ptype_all);
	else {
		hash = ntohs(pt->type) & PTYPE_HASH_MASK;
		list_add_rcu(&pt->list, &ptype_base[hash]);
	}
	spin_unlock_bh(&ptype_lock);
}
EXPORT_SYMBOL(dev_add_pack);

/**
 *	__dev_remove_pack	 - remove packet handler
 *	@pt: packet type declaration
 *
 *	Remove a protocol handler that was previously added to the kernel
 *	protocol handlers by dev_add_pack(). The passed &packet_type is removed
 *	from the kernel lists and can be freed or reused once this function
 *	returns.
 *
 *      The packet type might still be in use by receivers
 *	and must not be freed until after all the CPU's have gone
 *	through a quiescent state.
 */
void __dev_remove_pack(struct packet_type *pt)
{
	struct list_head *head;
	struct packet_type *pt1;

	spin_lock_bh(&ptype_lock);

	if (pt->type == htons(ETH_P_ALL))
		head = &ptype_all;
	else
		head = &ptype_base[ntohs(pt->type) & PTYPE_HASH_MASK];

	list_for_each_entry(pt1, head, list) {
		if (pt == pt1) {
			list_del_rcu(&pt->list);
			goto out;
		}
	}

	printk(KERN_WARNING "dev_remove_pack: %p not found.\n", pt);
out:
	spin_unlock_bh(&ptype_lock);
}
EXPORT_SYMBOL(__dev_remove_pack);

/**
 *	dev_remove_pack	 - remove packet handler
 *	@pt: packet type declaration
 *
 *	Remove a protocol handler that was previously added to the kernel
 *	protocol handlers by dev_add_pack(). The passed &packet_type is removed
 *	from the kernel lists and can be freed or reused once this function
 *	returns.
 *
 *	This call sleeps to guarantee that no CPU is looking at the packet
 *	type after return.
 */
void dev_remove_pack(struct packet_type *pt)
{
	__dev_remove_pack(pt);

	synchronize_net();
}
EXPORT_SYMBOL(dev_remove_pack);

/******************************************************************************

		      Device Boot-time Settings Routines

*******************************************************************************/

/* Boot time configuration table */
static struct netdev_boot_setup dev_boot_setup[NETDEV_BOOT_SETUP_MAX];

/**
 *	netdev_boot_setup_add	- add new setup entry
 *	@name: name of the device
 *	@map: configured settings for the device
 *
 *	Adds new setup entry to the dev_boot_setup list.  The function
 *	returns 0 on error and 1 on success.  This is a generic routine to
 *	all netdevices.
 */
static int netdev_boot_setup_add(char *name, struct ifmap *map)
{
	struct netdev_boot_setup *s;
	int i;

	s = dev_boot_setup;
	for (i = 0; i < NETDEV_BOOT_SETUP_MAX; i++) {
		if (s[i].name[0] == '\0' || s[i].name[0] == ' ') {
			memset(s[i].name, 0, sizeof(s[i].name));
			strlcpy(s[i].name, name, IFNAMSIZ);
			memcpy(&s[i].map, map, sizeof(s[i].map));
			break;
		}
	}

	return i >= NETDEV_BOOT_SETUP_MAX ? 0 : 1;
}

/**
 *	netdev_boot_setup_check	- check boot time settings
 *	@dev: the netdevice
 *
 * 	Check boot time settings for the device.
 *	The found settings are set for the device to be used
 *	later in the device probing.
 *	Returns 0 if no settings found, 1 if they are.
 */
int netdev_boot_setup_check(struct net_device *dev)
{
	struct netdev_boot_setup *s = dev_boot_setup;
	int i;

	for (i = 0; i < NETDEV_BOOT_SETUP_MAX; i++) {
		if (s[i].name[0] != '\0' && s[i].name[0] != ' ' &&
		    !strcmp(dev->name, s[i].name)) {
			dev->irq 	= s[i].map.irq;
			dev->base_addr 	= s[i].map.base_addr;
			dev->mem_start 	= s[i].map.mem_start;
			dev->mem_end 	= s[i].map.mem_end;
			return 1;
		}
	}
	return 0;
}
EXPORT_SYMBOL(netdev_boot_setup_check);


/**
 *	netdev_boot_base	- get address from boot time settings
 *	@prefix: prefix for network device
 *	@unit: id for network device
 *
 * 	Check boot time settings for the base address of device.
 *	The found settings are set for the device to be used
 *	later in the device probing.
 *	Returns 0 if no settings found.
 */
unsigned long netdev_boot_base(const char *prefix, int unit)
{
	const struct netdev_boot_setup *s = dev_boot_setup;
	char name[IFNAMSIZ];
	int i;

	sprintf(name, "%s%d", prefix, unit);

	/*
	 * If device already registered then return base of 1
	 * to indicate not to probe for this interface
	 */
	if (__dev_get_by_name(&init_net, name))
		return 1;

	for (i = 0; i < NETDEV_BOOT_SETUP_MAX; i++)
		if (!strcmp(name, s[i].name))
			return s[i].map.base_addr;
	return 0;
}

/*
 * Saves at boot time configured settings for any netdevice.
 */
int __init netdev_boot_setup(char *str)
{
	int ints[5];
	struct ifmap map;

	str = get_options(str, ARRAY_SIZE(ints), ints);
	if (!str || !*str)
		return 0;

	/* Save settings */
	memset(&map, 0, sizeof(map));
	if (ints[0] > 0)
		map.irq = ints[1];
	if (ints[0] > 1)
		map.base_addr = ints[2];
	if (ints[0] > 2)
		map.mem_start = ints[3];
	if (ints[0] > 3)
		map.mem_end = ints[4];

	/* Add new entry to the list */
	return netdev_boot_setup_add(str, &map);
}

__setup("netdev=", netdev_boot_setup);

/*******************************************************************************

			    Device Interface Subroutines

*******************************************************************************/

/**
 *	__dev_get_by_name	- find a device by its name
 *	@net: the applicable net namespace
 *	@name: name to find
 *
 *	Find an interface by name. Must be called under RTNL semaphore
 *	or @dev_base_lock. If the name is found a pointer to the device
 *	is returned. If the name is not found then %NULL is returned. The
 *	reference counters are not incremented so the caller must be
 *	careful with locks.
 */

struct net_device *__dev_get_by_name(struct net *net, const char *name)
{
	struct hlist_node *p;
	struct net_device *dev;
	struct hlist_head *head = dev_name_hash(net, name);

	hlist_for_each_entry(dev, p, head, name_hlist)
		if (!strncmp(dev->name, name, IFNAMSIZ))
			return dev;

	return NULL;
}
EXPORT_SYMBOL(__dev_get_by_name);

/**
 *	dev_get_by_name_rcu	- find a device by its name
 *	@net: the applicable net namespace
 *	@name: name to find
 *
 *	Find an interface by name.
 *	If the name is found a pointer to the device is returned.
 * 	If the name is not found then %NULL is returned.
 *	The reference counters are not incremented so the caller must be
 *	careful with locks. The caller must hold RCU lock.
 */

struct net_device *dev_get_by_name_rcu(struct net *net, const char *name)
{
	struct hlist_node *p;
	struct net_device *dev;
	struct hlist_head *head = dev_name_hash(net, name);

	hlist_for_each_entry_rcu(dev, p, head, name_hlist)
		if (!strncmp(dev->name, name, IFNAMSIZ))
			return dev;

	return NULL;
}
EXPORT_SYMBOL(dev_get_by_name_rcu);

/**
 *	dev_get_by_name		- find a device by its name
 *	@net: the applicable net namespace
 *	@name: name to find
 *
 *	Find an interface by name. This can be called from any
 *	context and does its own locking. The returned handle has
 *	the usage count incremented and the caller must use dev_put() to
 *	release it when it is no longer needed. %NULL is returned if no
 *	matching device is found.
 */

struct net_device *dev_get_by_name(struct net *net, const char *name)
{
	struct net_device *dev;

	rcu_read_lock();
	dev = dev_get_by_name_rcu(net, name);
	if (dev)
		dev_hold(dev);
	rcu_read_unlock();
	return dev;
}
EXPORT_SYMBOL(dev_get_by_name);

/**
 *	__dev_get_by_index - find a device by its ifindex
 *	@net: the applicable net namespace
 *	@ifindex: index of device
 *
 *	Search for an interface by index. Returns %NULL if the device
 *	is not found or a pointer to the device. The device has not
 *	had its reference counter increased so the caller must be careful
 *	about locking. The caller must hold either the RTNL semaphore
 *	or @dev_base_lock.
 */

struct net_device *__dev_get_by_index(struct net *net, int ifindex)
{
	struct hlist_node *p;
	struct net_device *dev;
	struct hlist_head *head = dev_index_hash(net, ifindex);

	hlist_for_each_entry(dev, p, head, index_hlist)
		if (dev->ifindex == ifindex)
			return dev;

	return NULL;
}
EXPORT_SYMBOL(__dev_get_by_index);

/**
 *	dev_get_by_index_rcu - find a device by its ifindex
 *	@net: the applicable net namespace
 *	@ifindex: index of device
 *
 *	Search for an interface by index. Returns %NULL if the device
 *	is not found or a pointer to the device. The device has not
 *	had its reference counter increased so the caller must be careful
 *	about locking. The caller must hold RCU lock.
 */

struct net_device *dev_get_by_index_rcu(struct net *net, int ifindex)
{
	struct hlist_node *p;
	struct net_device *dev;
	struct hlist_head *head = dev_index_hash(net, ifindex);

	hlist_for_each_entry_rcu(dev, p, head, index_hlist)
		if (dev->ifindex == ifindex)
			return dev;

	return NULL;
}
EXPORT_SYMBOL(dev_get_by_index_rcu);


/**
 *	dev_get_by_index - find a device by its ifindex
 *	@net: the applicable net namespace
 *	@ifindex: index of device
 *
 *	Search for an interface by index. Returns NULL if the device
 *	is not found or a pointer to the device. The device returned has
 *	had a reference added and the pointer is safe until the user calls
 *	dev_put to indicate they have finished with it.
 */

struct net_device *dev_get_by_index(struct net *net, int ifindex)
{
	struct net_device *dev;

	rcu_read_lock();
	dev = dev_get_by_index_rcu(net, ifindex);
	if (dev)
		dev_hold(dev);
	rcu_read_unlock();
	return dev;
}
EXPORT_SYMBOL(dev_get_by_index);

/**
 *	dev_getbyhwaddr - find a device by its hardware address
 *	@net: the applicable net namespace
 *	@type: media type of device
 *	@ha: hardware address
 *
 *	Search for an interface by MAC address. Returns NULL if the device
 *	is not found or a pointer to the device. The caller must hold the
 *	rtnl semaphore. The returned device has not had its ref count increased
 *	and the caller must therefore be careful about locking
 *
 *	BUGS:
 *	If the API was consistent this would be __dev_get_by_hwaddr
 */

struct net_device *dev_getbyhwaddr(struct net *net, unsigned short type, char *ha)
{
	struct net_device *dev;

	ASSERT_RTNL();

	for_each_netdev(net, dev)
		if (dev->type == type &&
		    !memcmp(dev->dev_addr, ha, dev->addr_len))
			return dev;

	return NULL;
}
EXPORT_SYMBOL(dev_getbyhwaddr);

struct net_device *__dev_getfirstbyhwtype(struct net *net, unsigned short type)
{
	struct net_device *dev;

	ASSERT_RTNL();
	for_each_netdev(net, dev)
		if (dev->type == type)
			return dev;

	return NULL;
}
EXPORT_SYMBOL(__dev_getfirstbyhwtype);

struct net_device *dev_getfirstbyhwtype(struct net *net, unsigned short type)
{
	struct net_device *dev, *ret = NULL;

	rcu_read_lock();
	for_each_netdev_rcu(net, dev)
		if (dev->type == type) {
			dev_hold(dev);
			ret = dev;
			break;
		}
	rcu_read_unlock();
	return ret;
}
EXPORT_SYMBOL(dev_getfirstbyhwtype);

/**
 *	dev_get_by_flags - find any device with given flags
 *	@net: the applicable net namespace
 *	@if_flags: IFF_* values
 *	@mask: bitmask of bits in if_flags to check
 *
 *	Search for any interface with the given flags. Returns NULL if a device
 *	is not found or a pointer to the device. The device returned has
 *	had a reference added and the pointer is safe until the user calls
 *	dev_put to indicate they have finished with it.
 */

struct net_device *dev_get_by_flags(struct net *net, unsigned short if_flags,
				    unsigned short mask)
{
	struct net_device *dev, *ret;

	ret = NULL;
	rcu_read_lock();
	for_each_netdev_rcu(net, dev) {
		if (((dev->flags ^ if_flags) & mask) == 0) {
			dev_hold(dev);
			ret = dev;
			break;
		}
	}
	rcu_read_unlock();
	return ret;
}
EXPORT_SYMBOL(dev_get_by_flags);

/**
 *	dev_valid_name - check if name is okay for network device
 *	@name: name string
 *
 *	Network device names need to be valid file names to
 *	to allow sysfs to work.  We also disallow any kind of
 *	whitespace.
 */
int dev_valid_name(const char *name)
{
	if (*name == '\0')
		return 0;
	if (strlen(name) >= IFNAMSIZ)
		return 0;
	if (!strcmp(name, ".") || !strcmp(name, ".."))
		return 0;

	while (*name) {
		if (*name == '/' || isspace(*name))
			return 0;
		name++;
	}
	return 1;
}
EXPORT_SYMBOL(dev_valid_name);

/**
 *	__dev_alloc_name - allocate a name for a device
 *	@net: network namespace to allocate the device name in
 *	@name: name format string
 *	@buf:  scratch buffer and result name string
 *
 *	Passed a format string - eg "lt%d" it will try and find a suitable
 *	id. It scans list of devices to build up a free map, then chooses
 *	the first empty slot. The caller must hold the dev_base or rtnl lock
 *	while allocating the name and adding the device in order to avoid
 *	duplicates.
 *	Limited to bits_per_byte * page size devices (ie 32K on most platforms).
 *	Returns the number of the unit assigned or a negative errno code.
 */

static int __dev_alloc_name(struct net *net, const char *name, char *buf)
{
	int i = 0;
	const char *p;
	const int max_netdevices = 8*PAGE_SIZE;
	unsigned long *inuse;
	struct net_device *d;

	p = strnchr(name, IFNAMSIZ-1, '%');
	if (p) {
		/*
		 * Verify the string as this thing may have come from
		 * the user.  There must be either one "%d" and no other "%"
		 * characters.
		 */
		if (p[1] != 'd' || strchr(p + 2, '%'))
			return -EINVAL;

		/* Use one page as a bit array of possible slots */
		inuse = (unsigned long *) get_zeroed_page(GFP_ATOMIC);
		if (!inuse)
			return -ENOMEM;

		for_each_netdev(net, d) {
			if (!sscanf(d->name, name, &i))
				continue;
			if (i < 0 || i >= max_netdevices)
				continue;

			/*  avoid cases where sscanf is not exact inverse of printf */
			snprintf(buf, IFNAMSIZ, name, i);
			if (!strncmp(buf, d->name, IFNAMSIZ))
				set_bit(i, inuse);
		}

		i = find_first_zero_bit(inuse, max_netdevices);
		free_page((unsigned long) inuse);
	}

	if (buf != name)
		snprintf(buf, IFNAMSIZ, name, i);
	if (!__dev_get_by_name(net, buf))
		return i;

	/* It is possible to run out of possible slots
	 * when the name is long and there isn't enough space left
	 * for the digits, or if all bits are used.
	 */
	return -ENFILE;
}

/**
 *	dev_alloc_name - allocate a name for a device
 *	@dev: device
 *	@name: name format string
 *
 *	Passed a format string - eg "lt%d" it will try and find a suitable
 *	id. It scans list of devices to build up a free map, then chooses
 *	the first empty slot. The caller must hold the dev_base or rtnl lock
 *	while allocating the name and adding the device in order to avoid
 *	duplicates.
 *	Limited to bits_per_byte * page size devices (ie 32K on most platforms).
 *	Returns the number of the unit assigned or a negative errno code.
 */

int dev_alloc_name(struct net_device *dev, const char *name)
{
	char buf[IFNAMSIZ];
	struct net *net;
	int ret;

	BUG_ON(!dev_net(dev));
	net = dev_net(dev);
	ret = __dev_alloc_name(net, name, buf);
	if (ret >= 0)
		strlcpy(dev->name, buf, IFNAMSIZ);
	return ret;
}
EXPORT_SYMBOL(dev_alloc_name);

static int dev_get_valid_name(struct net_device *dev, const char *name, bool fmt)
{
	struct net *net;

	BUG_ON(!dev_net(dev));
	net = dev_net(dev);

	if (!dev_valid_name(name))
		return -EINVAL;

	if (fmt && strchr(name, '%'))
		return dev_alloc_name(dev, name);
	else if (__dev_get_by_name(net, name))
		return -EEXIST;
	else if (dev->name != name)
		strlcpy(dev->name, name, IFNAMSIZ);

	return 0;
}

/**
 *	dev_change_name - change name of a device
 *	@dev: device
 *	@newname: name (or format string) must be at least IFNAMSIZ
 *
 *	Change name of a device, can pass format strings "eth%d".
 *	for wildcarding.
 */
int dev_change_name(struct net_device *dev, const char *newname)
{
	char oldname[IFNAMSIZ];
	int err = 0;
	int ret;
	struct net *net;

	ASSERT_RTNL();
	BUG_ON(!dev_net(dev));

	net = dev_net(dev);
	if (dev->flags & IFF_UP)
		return -EBUSY;

	if (strncmp(newname, dev->name, IFNAMSIZ) == 0)
		return 0;

	memcpy(oldname, dev->name, IFNAMSIZ);

	err = dev_get_valid_name(dev, newname, 1);
	if (err < 0)
		return err;

rollback:
	ret = device_rename(&dev->dev, dev->name);
	if (ret) {
		memcpy(dev->name, oldname, IFNAMSIZ);
		return ret;
	}

	write_lock_bh(&dev_base_lock);
	hlist_del(&dev->name_hlist);
	write_unlock_bh(&dev_base_lock);

	synchronize_rcu();

	write_lock_bh(&dev_base_lock);
	hlist_add_head_rcu(&dev->name_hlist, dev_name_hash(net, dev->name));
	write_unlock_bh(&dev_base_lock);

	ret = call_netdevice_notifiers(NETDEV_CHANGENAME, dev);
	ret = notifier_to_errno(ret);

	if (ret) {
		/* err >= 0 after dev_alloc_name() or stores the first errno */
		if (err >= 0) {
			err = ret;
			memcpy(dev->name, oldname, IFNAMSIZ);
			goto rollback;
		} else {
			printk(KERN_ERR
			       "%s: name change rollback failed: %d.\n",
			       dev->name, ret);
		}
	}

	return err;
}

/**
 *	dev_set_alias - change ifalias of a device
 *	@dev: device
 *	@alias: name up to IFALIASZ
 *	@len: limit of bytes to copy from info
 *
 *	Set ifalias for a device,
 */
int dev_set_alias(struct net_device *dev, const char *alias, size_t len)
{
	ASSERT_RTNL();

	if (len >= IFALIASZ)
		return -EINVAL;

	if (!len) {
		if (dev->ifalias) {
			kfree(dev->ifalias);
			dev->ifalias = NULL;
		}
		return 0;
	}

	dev->ifalias = krealloc(dev->ifalias, len + 1, GFP_KERNEL);
	if (!dev->ifalias)
		return -ENOMEM;

	strlcpy(dev->ifalias, alias, len+1);
	return len;
}


/**
 *	netdev_features_change - device changes features
 *	@dev: device to cause notification
 *
 *	Called to indicate a device has changed features.
 */
void netdev_features_change(struct net_device *dev)
{
	call_netdevice_notifiers(NETDEV_FEAT_CHANGE, dev);
}
EXPORT_SYMBOL(netdev_features_change);

/**
 *	netdev_state_change - device changes state
 *	@dev: device to cause notification
 *
 *	Called to indicate a device has changed state. This function calls
 *	the notifier chains for netdev_chain and sends a NEWLINK message
 *	to the routing socket.
 */
void netdev_state_change(struct net_device *dev)
{
	if (dev->flags & IFF_UP) {
		call_netdevice_notifiers(NETDEV_CHANGE, dev);
		rtmsg_ifinfo(RTM_NEWLINK, dev, 0);
	}
}
EXPORT_SYMBOL(netdev_state_change);

int netdev_bonding_change(struct net_device *dev, unsigned long event)
{
	return call_netdevice_notifiers(event, dev);
}
EXPORT_SYMBOL(netdev_bonding_change);

/**
 *	dev_load 	- load a network module
 *	@net: the applicable net namespace
 *	@name: name of interface
 *
 *	If a network interface is not present and the process has suitable
 *	privileges this function loads the module. If module loading is not
 *	available in this kernel then it becomes a nop.
 */

void dev_load(struct net *net, const char *name)
{
	struct net_device *dev;

	rcu_read_lock();
	dev = dev_get_by_name_rcu(net, name);
	rcu_read_unlock();

	if (!dev && capable(CAP_NET_ADMIN))
		request_module("%s", name);
}
EXPORT_SYMBOL(dev_load);

static int __dev_open(struct net_device *dev)
{
	const struct net_device_ops *ops = dev->netdev_ops;
	int ret;

	ASSERT_RTNL();

	/*
	 *	Is it even present?
	 */
	if (!netif_device_present(dev))
		return -ENODEV;

	ret = call_netdevice_notifiers(NETDEV_PRE_UP, dev);
	ret = notifier_to_errno(ret);
	if (ret)
		return ret;

	/*
	 *	Call device private open method
	 */
	set_bit(__LINK_STATE_START, &dev->state);

	if (ops->ndo_validate_addr)
		ret = ops->ndo_validate_addr(dev);

	if (!ret && ops->ndo_open)
		ret = ops->ndo_open(dev);

	/*
	 *	If it went open OK then:
	 */

	if (ret)
		clear_bit(__LINK_STATE_START, &dev->state);
	else {
		/*
		 *	Set the flags.
		 */
		dev->flags |= IFF_UP;

		/*
		 *	Enable NET_DMA
		 */
		net_dmaengine_get();

		/*
		 *	Initialize multicasting status
		 */
		dev_set_rx_mode(dev);

		/*
		 *	Wakeup transmit queue engine
		 */
		dev_activate(dev);
	}

	return ret;
}

/**
 *	dev_open	- prepare an interface for use.
 *	@dev:	device to open
 *
 *	Takes a device from down to up state. The device's private open
 *	function is invoked and then the multicast lists are loaded. Finally
 *	the device is moved into the up state and a %NETDEV_UP message is
 *	sent to the netdev notifier chain.
 *
 *	Calling this function on an active interface is a nop. On a failure
 *	a negative errno code is returned.
 */
int dev_open(struct net_device *dev)
{
	int ret;

	/*
	 *	Is it already up?
	 */
	if (dev->flags & IFF_UP)
		return 0;

	/*
	 *	Open device
	 */
	ret = __dev_open(dev);
	if (ret < 0)
		return ret;

	/*
	 *	... and announce new interface.
	 */
	rtmsg_ifinfo(RTM_NEWLINK, dev, IFF_UP|IFF_RUNNING);
	call_netdevice_notifiers(NETDEV_UP, dev);

	return ret;
}
EXPORT_SYMBOL(dev_open);

static int __dev_close(struct net_device *dev)
{
	const struct net_device_ops *ops = dev->netdev_ops;

	ASSERT_RTNL();
	might_sleep();

	/*
	 *	Tell people we are going down, so that they can
	 *	prepare to death, when device is still operating.
	 */
	call_netdevice_notifiers(NETDEV_GOING_DOWN, dev);

	clear_bit(__LINK_STATE_START, &dev->state);

	/* Synchronize to scheduled poll. We cannot touch poll list,
	 * it can be even on different cpu. So just clear netif_running().
	 *
	 * dev->stop() will invoke napi_disable() on all of it's
	 * napi_struct instances on this device.
	 */
	smp_mb__after_clear_bit(); /* Commit netif_running(). */

	dev_deactivate(dev);

	/*
	 *	Call the device specific close. This cannot fail.
	 *	Only if device is UP
	 *
	 *	We allow it to be called even after a DETACH hot-plug
	 *	event.
	 */
	if (ops->ndo_stop)
		ops->ndo_stop(dev);

	/*
	 *	Device is now down.
	 */

	dev->flags &= ~IFF_UP;

	/*
	 *	Shutdown NET_DMA
	 */
	net_dmaengine_put();

	return 0;
}

/**
 *	dev_close - shutdown an interface.
 *	@dev: device to shutdown
 *
 *	This function moves an active device into down state. A
 *	%NETDEV_GOING_DOWN is sent to the netdev notifier chain. The device
 *	is then deactivated and finally a %NETDEV_DOWN is sent to the notifier
 *	chain.
 */
int dev_close(struct net_device *dev)
{
	if (!(dev->flags & IFF_UP))
		return 0;

	__dev_close(dev);

	/*
	 * Tell people we are down
	 */
	rtmsg_ifinfo(RTM_NEWLINK, dev, IFF_UP|IFF_RUNNING);
	call_netdevice_notifiers(NETDEV_DOWN, dev);

	return 0;
}
EXPORT_SYMBOL(dev_close);


/**
 *	dev_disable_lro - disable Large Receive Offload on a device
 *	@dev: device
 *
 *	Disable Large Receive Offload (LRO) on a net device.  Must be
 *	called under RTNL.  This is needed if received packets may be
 *	forwarded to another interface.
 */
void dev_disable_lro(struct net_device *dev)
{
	if (dev->ethtool_ops && dev->ethtool_ops->get_flags &&
	    dev->ethtool_ops->set_flags) {
		u32 flags = dev->ethtool_ops->get_flags(dev);
		if (flags & ETH_FLAG_LRO) {
			flags &= ~ETH_FLAG_LRO;
			dev->ethtool_ops->set_flags(dev, flags);
		}
	}
	WARN_ON(dev->features & NETIF_F_LRO);
}
EXPORT_SYMBOL(dev_disable_lro);


static int dev_boot_phase = 1;

/*
 *	Device change register/unregister. These are not inline or static
 *	as we export them to the world.
 */

/**
 *	register_netdevice_notifier - register a network notifier block
 *	@nb: notifier
 *
 *	Register a notifier to be called when network device events occur.
 *	The notifier passed is linked into the kernel structures and must
 *	not be reused until it has been unregistered. A negative errno code
 *	is returned on a failure.
 *
 * 	When registered all registration and up events are replayed
 *	to the new notifier to allow device to have a race free
 *	view of the network device list.
 */

int register_netdevice_notifier(struct notifier_block *nb)
{
	struct net_device *dev;
	struct net_device *last;
	struct net *net;
	int err;

	rtnl_lock();
	err = raw_notifier_chain_register(&netdev_chain, nb);
	if (err)
		goto unlock;
	if (dev_boot_phase)
		goto unlock;
	for_each_net(net) {
		for_each_netdev(net, dev) {
			err = nb->notifier_call(nb, NETDEV_REGISTER, dev);
			err = notifier_to_errno(err);
			if (err)
				goto rollback;

			if (!(dev->flags & IFF_UP))
				continue;

			nb->notifier_call(nb, NETDEV_UP, dev);
		}
	}

unlock:
	rtnl_unlock();
	return err;

rollback:
	last = dev;
	for_each_net(net) {
		for_each_netdev(net, dev) {
			if (dev == last)
				break;

			if (dev->flags & IFF_UP) {
				nb->notifier_call(nb, NETDEV_GOING_DOWN, dev);
				nb->notifier_call(nb, NETDEV_DOWN, dev);
			}
			nb->notifier_call(nb, NETDEV_UNREGISTER, dev);
			nb->notifier_call(nb, NETDEV_UNREGISTER_BATCH, dev);
		}
	}

	raw_notifier_chain_unregister(&netdev_chain, nb);
	goto unlock;
}
EXPORT_SYMBOL(register_netdevice_notifier);

/**
 *	unregister_netdevice_notifier - unregister a network notifier block
 *	@nb: notifier
 *
 *	Unregister a notifier previously registered by
 *	register_netdevice_notifier(). The notifier is unlinked into the
 *	kernel structures and may then be reused. A negative errno code
 *	is returned on a failure.
 */

int unregister_netdevice_notifier(struct notifier_block *nb)
{
	int err;

	rtnl_lock();
	err = raw_notifier_chain_unregister(&netdev_chain, nb);
	rtnl_unlock();
	return err;
}
EXPORT_SYMBOL(unregister_netdevice_notifier);

/**
 *	call_netdevice_notifiers - call all network notifier blocks
 *      @val: value passed unmodified to notifier function
 *      @dev: net_device pointer passed unmodified to notifier function
 *
 *	Call all network notifier blocks.  Parameters and return value
 *	are as for raw_notifier_call_chain().
 */

int call_netdevice_notifiers(unsigned long val, struct net_device *dev)
{
	ASSERT_RTNL();
	return raw_notifier_call_chain(&netdev_chain, val, dev);
}

/* When > 0 there are consumers of rx skb time stamps */
static atomic_t netstamp_needed = ATOMIC_INIT(0);

void net_enable_timestamp(void)
{
	atomic_inc(&netstamp_needed);
}
EXPORT_SYMBOL(net_enable_timestamp);

void net_disable_timestamp(void)
{
	atomic_dec(&netstamp_needed);
}
EXPORT_SYMBOL(net_disable_timestamp);

static inline void net_timestamp_set(struct sk_buff *skb)
{
	if (atomic_read(&netstamp_needed))
		__net_timestamp(skb);
	else
		skb->tstamp.tv64 = 0;
}

static inline void net_timestamp_check(struct sk_buff *skb)
{
	if (!skb->tstamp.tv64 && atomic_read(&netstamp_needed))
		__net_timestamp(skb);
}

/**
 * dev_forward_skb - loopback an skb to another netif
 *
 * @dev: destination network device
 * @skb: buffer to forward
 *
 * return values:
 *	NET_RX_SUCCESS	(no congestion)
 *	NET_RX_DROP     (packet was dropped, but freed)
 *
 * dev_forward_skb can be used for injecting an skb from the
 * start_xmit function of one device into the receive queue
 * of another device.
 *
 * The receiving device may be in another namespace, so
 * we have to clear all information in the skb that could
 * impact namespace isolation.
 */
int dev_forward_skb(struct net_device *dev, struct sk_buff *skb)
{
	skb_orphan(skb);
	nf_reset(skb);

	if (!(dev->flags & IFF_UP) ||
	    (skb->len > (dev->mtu + dev->hard_header_len))) {
		kfree_skb(skb);
		return NET_RX_DROP;
	}
	skb_set_dev(skb, dev);
	skb->tstamp.tv64 = 0;
	skb->pkt_type = PACKET_HOST;
	skb->protocol = eth_type_trans(skb, dev);
	return netif_rx(skb);
}
EXPORT_SYMBOL_GPL(dev_forward_skb);

/*
 *	Support routine. Sends outgoing frames to any network
 *	taps currently in use.
 */

static void dev_queue_xmit_nit(struct sk_buff *skb, struct net_device *dev)
{
	struct packet_type *ptype;

#ifdef CONFIG_NET_CLS_ACT
	if (!(skb->tstamp.tv64 && (G_TC_FROM(skb->tc_verd) & AT_INGRESS)))
		net_timestamp_set(skb);
#else
	net_timestamp_set(skb);
#endif

	rcu_read_lock();
	list_for_each_entry_rcu(ptype, &ptype_all, list) {
		/* Never send packets back to the socket
		 * they originated from - MvS (miquels@drinkel.ow.org)
		 */
		if ((ptype->dev == dev || !ptype->dev) &&
		    (ptype->af_packet_priv == NULL ||
		     (struct sock *)ptype->af_packet_priv != skb->sk)) {
			struct sk_buff *skb2 = skb_clone(skb, GFP_ATOMIC);
			if (!skb2)
				break;

			/* skb->nh should be correctly
			   set by sender, so that the second statement is
			   just protection against buggy protocols.
			 */
			skb_reset_mac_header(skb2);

			if (skb_network_header(skb2) < skb2->data ||
			    skb2->network_header > skb2->tail) {
				if (net_ratelimit())
					printk(KERN_CRIT "protocol %04x is "
					       "buggy, dev %s\n",
					       skb2->protocol, dev->name);
				skb_reset_network_header(skb2);
			}

			skb2->transport_header = skb2->network_header;
			skb2->pkt_type = PACKET_OUTGOING;
			ptype->func(skb2, skb->dev, ptype, skb->dev);
		}
	}
	rcu_read_unlock();
}

/*
 * Routine to help set real_num_tx_queues. To avoid skbs mapped to queues
 * greater then real_num_tx_queues stale skbs on the qdisc must be flushed.
 */
void netif_set_real_num_tx_queues(struct net_device *dev, unsigned int txq)
{
	unsigned int real_num = dev->real_num_tx_queues;

	if (unlikely(txq > dev->num_tx_queues))
		;
	else if (txq > real_num)
		dev->real_num_tx_queues = txq;
	else if (txq < real_num) {
		dev->real_num_tx_queues = txq;
		qdisc_reset_all_tx_gt(dev, txq);
	}
}
EXPORT_SYMBOL(netif_set_real_num_tx_queues);

static inline void __netif_reschedule(struct Qdisc *q)
{
	struct softnet_data *sd;
	unsigned long flags;

	local_irq_save(flags);
	sd = &__get_cpu_var(softnet_data);
	q->next_sched = NULL;
	*sd->output_queue_tailp = q;
	sd->output_queue_tailp = &q->next_sched;
	raise_softirq_irqoff(NET_TX_SOFTIRQ);
	local_irq_restore(flags);
}

void __netif_schedule(struct Qdisc *q)
{
	if (!test_and_set_bit(__QDISC_STATE_SCHED, &q->state))
		__netif_reschedule(q);
}
EXPORT_SYMBOL(__netif_schedule);

void dev_kfree_skb_irq(struct sk_buff *skb)
{
	if (atomic_dec_and_test(&skb->users)) {
		struct softnet_data *sd;
		unsigned long flags;

		local_irq_save(flags);
		sd = &__get_cpu_var(softnet_data);
		skb->next = sd->completion_queue;
		sd->completion_queue = skb;
		raise_softirq_irqoff(NET_TX_SOFTIRQ);
		local_irq_restore(flags);
	}
}
EXPORT_SYMBOL(dev_kfree_skb_irq);

void dev_kfree_skb_any(struct sk_buff *skb)
{
	if (in_irq() || irqs_disabled())
		dev_kfree_skb_irq(skb);
	else
		dev_kfree_skb(skb);
}
EXPORT_SYMBOL(dev_kfree_skb_any);


/**
 * netif_device_detach - mark device as removed
 * @dev: network device
 *
 * Mark device as removed from system and therefore no longer available.
 */
void netif_device_detach(struct net_device *dev)
{
	if (test_and_clear_bit(__LINK_STATE_PRESENT, &dev->state) &&
	    netif_running(dev)) {
		netif_tx_stop_all_queues(dev);
	}
}
EXPORT_SYMBOL(netif_device_detach);

/**
 * netif_device_attach - mark device as attached
 * @dev: network device
 *
 * Mark device as attached from system and restart if needed.
 */
void netif_device_attach(struct net_device *dev)
{
	if (!test_and_set_bit(__LINK_STATE_PRESENT, &dev->state) &&
	    netif_running(dev)) {
		netif_tx_wake_all_queues(dev);
		__netdev_watchdog_up(dev);
	}
}
EXPORT_SYMBOL(netif_device_attach);

static bool can_checksum_protocol(unsigned long features, __be16 protocol)
{
	return ((features & NETIF_F_GEN_CSUM) ||
		((features & NETIF_F_IP_CSUM) &&
		 protocol == htons(ETH_P_IP)) ||
		((features & NETIF_F_IPV6_CSUM) &&
		 protocol == htons(ETH_P_IPV6)) ||
		((features & NETIF_F_FCOE_CRC) &&
		 protocol == htons(ETH_P_FCOE)));
}

static bool dev_can_checksum(struct net_device *dev, struct sk_buff *skb)
{
	if (can_checksum_protocol(dev->features, skb->protocol))
		return true;

	if (skb->protocol == htons(ETH_P_8021Q)) {
		struct vlan_ethhdr *veh = (struct vlan_ethhdr *)skb->data;
		if (can_checksum_protocol(dev->features & dev->vlan_features,
					  veh->h_vlan_encapsulated_proto))
			return true;
	}

	return false;
}

/**
 * skb_dev_set -- assign a new device to a buffer
 * @skb: buffer for the new device
 * @dev: network device
 *
 * If an skb is owned by a device already, we have to reset
 * all data private to the namespace a device belongs to
 * before assigning it a new device.
 */
#ifdef CONFIG_NET_NS
void skb_set_dev(struct sk_buff *skb, struct net_device *dev)
{
	skb_dst_drop(skb);
	if (skb->dev && !net_eq(dev_net(skb->dev), dev_net(dev))) {
		secpath_reset(skb);
		nf_reset(skb);
		skb_init_secmark(skb);
		skb->mark = 0;
		skb->priority = 0;
		skb->nf_trace = 0;
		skb->ipvs_property = 0;
#ifdef CONFIG_NET_SCHED
		skb->tc_index = 0;
#endif
	}
	skb->dev = dev;
}
EXPORT_SYMBOL(skb_set_dev);
#endif /* CONFIG_NET_NS */

/*
 * Invalidate hardware checksum when packet is to be mangled, and
 * complete checksum manually on outgoing path.
 */
int skb_checksum_help(struct sk_buff *skb)
{
	__wsum csum;
	int ret = 0, offset;

	if (skb->ip_summed == CHECKSUM_COMPLETE)
		goto out_set_summed;

	if (unlikely(skb_shinfo(skb)->gso_size)) {
		/* Let GSO fix up the checksum. */
		goto out_set_summed;
	}

	offset = skb->csum_start - skb_headroom(skb);
	BUG_ON(offset >= skb_headlen(skb));
	csum = skb_checksum(skb, offset, skb->len - offset, 0);

	offset += skb->csum_offset;
	BUG_ON(offset + sizeof(__sum16) > skb_headlen(skb));

	if (skb_cloned(skb) &&
	    !skb_clone_writable(skb, offset + sizeof(__sum16))) {
		ret = pskb_expand_head(skb, 0, 0, GFP_ATOMIC);
		if (ret)
			goto out;
	}

	*(__sum16 *)(skb->data + offset) = csum_fold(csum);
out_set_summed:
	skb->ip_summed = CHECKSUM_NONE;
out:
	return ret;
}
EXPORT_SYMBOL(skb_checksum_help);

/**
 *	skb_gso_segment - Perform segmentation on skb.
 *	@skb: buffer to segment
 *	@features: features for the output path (see dev->features)
 *
 *	This function segments the given skb and returns a list of segments.
 *
 *	It may return NULL if the skb requires no segmentation.  This is
 *	only possible when GSO is used for verifying header integrity.
 */
struct sk_buff *skb_gso_segment(struct sk_buff *skb, int features)
{
	struct sk_buff *segs = ERR_PTR(-EPROTONOSUPPORT);
	struct packet_type *ptype;
	__be16 type = skb->protocol;
	int err;

	skb_reset_mac_header(skb);
	skb->mac_len = skb->network_header - skb->mac_header;
	__skb_pull(skb, skb->mac_len);

	if (unlikely(skb->ip_summed != CHECKSUM_PARTIAL)) {
		struct net_device *dev = skb->dev;
		struct ethtool_drvinfo info = {};

		if (dev && dev->ethtool_ops && dev->ethtool_ops->get_drvinfo)
			dev->ethtool_ops->get_drvinfo(dev, &info);

		WARN(1, "%s: caps=(0x%lx, 0x%lx) len=%d data_len=%d "
			"ip_summed=%d",
		     info.driver, dev ? dev->features : 0L,
		     skb->sk ? skb->sk->sk_route_caps : 0L,
		     skb->len, skb->data_len, skb->ip_summed);

		if (skb_header_cloned(skb) &&
		    (err = pskb_expand_head(skb, 0, 0, GFP_ATOMIC)))
			return ERR_PTR(err);
	}

	rcu_read_lock();
	list_for_each_entry_rcu(ptype,
			&ptype_base[ntohs(type) & PTYPE_HASH_MASK], list) {
		if (ptype->type == type && !ptype->dev && ptype->gso_segment) {
			if (unlikely(skb->ip_summed != CHECKSUM_PARTIAL)) {
				err = ptype->gso_send_check(skb);
				segs = ERR_PTR(err);
				if (err || skb_gso_ok(skb, features))
					break;
				__skb_push(skb, (skb->data -
						 skb_network_header(skb)));
			}
			segs = ptype->gso_segment(skb, features);
			break;
		}
	}
	rcu_read_unlock();

	__skb_push(skb, skb->data - skb_mac_header(skb));

	return segs;
}
EXPORT_SYMBOL(skb_gso_segment);

/* Take action when hardware reception checksum errors are detected. */
#ifdef CONFIG_BUG
void netdev_rx_csum_fault(struct net_device *dev)
{
	if (net_ratelimit()) {
		printk(KERN_ERR "%s: hw csum failure.\n",
			dev ? dev->name : "<unknown>");
		dump_stack();
	}
}
EXPORT_SYMBOL(netdev_rx_csum_fault);
#endif

/* Actually, we should eliminate this check as soon as we know, that:
 * 1. IOMMU is present and allows to map all the memory.
 * 2. No high memory really exists on this machine.
 */

static int illegal_highdma(struct net_device *dev, struct sk_buff *skb)
{
#ifdef CONFIG_HIGHMEM
	int i;
	if (!(dev->features & NETIF_F_HIGHDMA)) {
		for (i = 0; i < skb_shinfo(skb)->nr_frags; i++)
			if (PageHighMem(skb_shinfo(skb)->frags[i].page))
				return 1;
	}

	if (PCI_DMA_BUS_IS_PHYS) {
		struct device *pdev = dev->dev.parent;

		if (!pdev)
			return 0;
		for (i = 0; i < skb_shinfo(skb)->nr_frags; i++) {
			dma_addr_t addr = page_to_phys(skb_shinfo(skb)->frags[i].page);
			if (!pdev->dma_mask || addr + PAGE_SIZE - 1 > *pdev->dma_mask)
				return 1;
		}
	}
#endif
	return 0;
}

struct dev_gso_cb {
	void (*destructor)(struct sk_buff *skb);
};

#define DEV_GSO_CB(skb) ((struct dev_gso_cb *)(skb)->cb)

static void dev_gso_skb_destructor(struct sk_buff *skb)
{
	struct dev_gso_cb *cb;

	do {
		struct sk_buff *nskb = skb->next;

		skb->next = nskb->next;
		nskb->next = NULL;
		kfree_skb(nskb);
	} while (skb->next);

	cb = DEV_GSO_CB(skb);
	if (cb->destructor)
		cb->destructor(skb);
}

/**
 *	dev_gso_segment - Perform emulated hardware segmentation on skb.
 *	@skb: buffer to segment
 *
 *	This function segments the given skb and stores the list of segments
 *	in skb->next.
 */
static int dev_gso_segment(struct sk_buff *skb)
{
	struct net_device *dev = skb->dev;
	struct sk_buff *segs;
	int features = dev->features & ~(illegal_highdma(dev, skb) ?
					 NETIF_F_SG : 0);

	segs = skb_gso_segment(skb, features);

	/* Verifying header integrity only. */
	if (!segs)
		return 0;

	if (IS_ERR(segs))
		return PTR_ERR(segs);

	skb->next = segs;
	DEV_GSO_CB(skb)->destructor = skb->destructor;
	skb->destructor = dev_gso_skb_destructor;

	return 0;
}

/*
 * Try to orphan skb early, right before transmission by the device.
 * We cannot orphan skb if tx timestamp is requested, since
 * drivers need to call skb_tstamp_tx() to send the timestamp.
 */
static inline void skb_orphan_try(struct sk_buff *skb)
{
<<<<<<< HEAD
	if (!skb_tx(skb)->flags)
		skb_orphan(skb);
=======
	struct sock *sk = skb->sk;

	if (sk && !skb_tx(skb)->flags) {
		/* skb_tx_hash() wont be able to get sk.
		 * We copy sk_hash into skb->rxhash
		 */
		if (!skb->rxhash)
			skb->rxhash = sk->sk_hash;
		skb_orphan(skb);
	}
>>>>>>> 772320e8
}

int dev_hard_start_xmit(struct sk_buff *skb, struct net_device *dev,
			struct netdev_queue *txq)
{
	const struct net_device_ops *ops = dev->netdev_ops;
	int rc = NETDEV_TX_OK;

	if (likely(!skb->next)) {
		if (!list_empty(&ptype_all))
			dev_queue_xmit_nit(skb, dev);

		/*
		 * If device doesnt need skb->dst, release it right now while
		 * its hot in this cpu cache
		 */
		if (dev->priv_flags & IFF_XMIT_DST_RELEASE)
			skb_dst_drop(skb);

		skb_orphan_try(skb);

		if (netif_needs_gso(dev, skb)) {
			if (unlikely(dev_gso_segment(skb)))
				goto out_kfree_skb;
			if (skb->next)
				goto gso;
		}

		rc = ops->ndo_start_xmit(skb, dev);
		if (rc == NETDEV_TX_OK)
			txq_trans_update(txq);
		return rc;
	}

gso:
	do {
		struct sk_buff *nskb = skb->next;

		skb->next = nskb->next;
		nskb->next = NULL;

		/*
		 * If device doesnt need nskb->dst, release it right now while
		 * its hot in this cpu cache
		 */
		if (dev->priv_flags & IFF_XMIT_DST_RELEASE)
			skb_dst_drop(nskb);

		rc = ops->ndo_start_xmit(nskb, dev);
		if (unlikely(rc != NETDEV_TX_OK)) {
			if (rc & ~NETDEV_TX_MASK)
				goto out_kfree_gso_skb;
			nskb->next = skb->next;
			skb->next = nskb;
			return rc;
		}
		txq_trans_update(txq);
		if (unlikely(netif_tx_queue_stopped(txq) && skb->next))
			return NETDEV_TX_BUSY;
	} while (skb->next);

out_kfree_gso_skb:
	if (likely(skb->next == NULL))
		skb->destructor = DEV_GSO_CB(skb)->destructor;
out_kfree_skb:
	kfree_skb(skb);
	return rc;
}

static u32 hashrnd __read_mostly;

u16 skb_tx_hash(const struct net_device *dev, const struct sk_buff *skb)
{
	u32 hash;

	if (skb_rx_queue_recorded(skb)) {
		hash = skb_get_rx_queue(skb);
		while (unlikely(hash >= dev->real_num_tx_queues))
			hash -= dev->real_num_tx_queues;
		return hash;
	}

	if (skb->sk && skb->sk->sk_hash)
		hash = skb->sk->sk_hash;
	else
<<<<<<< HEAD
		hash = (__force u16) skb->protocol;

=======
		hash = (__force u16) skb->protocol ^ skb->rxhash;
>>>>>>> 772320e8
	hash = jhash_1word(hash, hashrnd);

	return (u16) (((u64) hash * dev->real_num_tx_queues) >> 32);
}
EXPORT_SYMBOL(skb_tx_hash);

static inline u16 dev_cap_txqueue(struct net_device *dev, u16 queue_index)
{
	if (unlikely(queue_index >= dev->real_num_tx_queues)) {
		if (net_ratelimit()) {
			pr_warning("%s selects TX queue %d, but "
				"real number of TX queues is %d\n",
				dev->name, queue_index, dev->real_num_tx_queues);
		}
		return 0;
	}
	return queue_index;
}

static struct netdev_queue *dev_pick_tx(struct net_device *dev,
					struct sk_buff *skb)
{
	int queue_index;
	struct sock *sk = skb->sk;

	queue_index = sk_tx_queue_get(sk);
	if (queue_index < 0) {
		const struct net_device_ops *ops = dev->netdev_ops;

		if (ops->ndo_select_queue) {
			queue_index = ops->ndo_select_queue(dev, skb);
			queue_index = dev_cap_txqueue(dev, queue_index);
		} else {
			queue_index = 0;
			if (dev->real_num_tx_queues > 1)
				queue_index = skb_tx_hash(dev, skb);

			if (sk) {
				struct dst_entry *dst = rcu_dereference_check(sk->sk_dst_cache, 1);

				if (dst && skb_dst(skb) == dst)
					sk_tx_queue_set(sk, queue_index);
			}
		}
	}

	skb_set_queue_mapping(skb, queue_index);
	return netdev_get_tx_queue(dev, queue_index);
}

static inline int __dev_xmit_skb(struct sk_buff *skb, struct Qdisc *q,
				 struct net_device *dev,
				 struct netdev_queue *txq)
{
	spinlock_t *root_lock = qdisc_lock(q);
	int rc;

	spin_lock(root_lock);
	if (unlikely(test_bit(__QDISC_STATE_DEACTIVATED, &q->state))) {
		kfree_skb(skb);
		rc = NET_XMIT_DROP;
	} else if ((q->flags & TCQ_F_CAN_BYPASS) && !qdisc_qlen(q) &&
		   !test_and_set_bit(__QDISC_STATE_RUNNING, &q->state)) {
		/*
		 * This is a work-conserving queue; there are no old skbs
		 * waiting to be sent out; and the qdisc is not running -
		 * xmit the skb directly.
		 */
		if (!(dev->priv_flags & IFF_XMIT_DST_RELEASE))
			skb_dst_force(skb);
		__qdisc_update_bstats(q, skb->len);
		if (sch_direct_xmit(skb, q, dev, txq, root_lock))
			__qdisc_run(q);
		else
			clear_bit(__QDISC_STATE_RUNNING, &q->state);

		rc = NET_XMIT_SUCCESS;
	} else {
		skb_dst_force(skb);
		rc = qdisc_enqueue_root(skb, q);
		qdisc_run(q);
	}
	spin_unlock(root_lock);

	return rc;
}

/*
 * Returns true if either:
 *	1. skb has frag_list and the device doesn't support FRAGLIST, or
 *	2. skb is fragmented and the device does not support SG, or if
 *	   at least one of fragments is in highmem and device does not
 *	   support DMA from it.
 */
static inline int skb_needs_linearize(struct sk_buff *skb,
				      struct net_device *dev)
{
	return (skb_has_frags(skb) && !(dev->features & NETIF_F_FRAGLIST)) ||
	       (skb_shinfo(skb)->nr_frags && (!(dev->features & NETIF_F_SG) ||
					      illegal_highdma(dev, skb)));
}

/**
 *	dev_queue_xmit - transmit a buffer
 *	@skb: buffer to transmit
 *
 *	Queue a buffer for transmission to a network device. The caller must
 *	have set the device and priority and built the buffer before calling
 *	this function. The function can be called from an interrupt.
 *
 *	A negative errno code is returned on a failure. A success does not
 *	guarantee the frame will be transmitted as it may be dropped due
 *	to congestion or traffic shaping.
 *
 * -----------------------------------------------------------------------------------
 *      I notice this method can also return errors from the queue disciplines,
 *      including NET_XMIT_DROP, which is a positive value.  So, errors can also
 *      be positive.
 *
 *      Regardless of the return value, the skb is consumed, so it is currently
 *      difficult to retry a send to this method.  (You can bump the ref count
 *      before sending to hold a reference for retry if you are careful.)
 *
 *      When calling this method, interrupts MUST be enabled.  This is because
 *      the BH enable code must have IRQs enabled so that it will not deadlock.
 *          --BLG
 */
int dev_queue_xmit(struct sk_buff *skb)
{
	struct net_device *dev = skb->dev;
	struct netdev_queue *txq;
	struct Qdisc *q;
	int rc = -ENOMEM;

	/* GSO will handle the following emulations directly. */
	if (netif_needs_gso(dev, skb))
		goto gso;

	/* Convert a paged skb to linear, if required */
	if (skb_needs_linearize(skb, dev) && __skb_linearize(skb))
		goto out_kfree_skb;

	/* If packet is not checksummed and device does not support
	 * checksumming for this protocol, complete checksumming here.
	 */
	if (skb->ip_summed == CHECKSUM_PARTIAL) {
		skb_set_transport_header(skb, skb->csum_start -
					      skb_headroom(skb));
		if (!dev_can_checksum(dev, skb) && skb_checksum_help(skb))
			goto out_kfree_skb;
	}

gso:
	/* Disable soft irqs for various locks below. Also
	 * stops preemption for RCU.
	 */
	rcu_read_lock_bh();

	txq = dev_pick_tx(dev, skb);
	q = rcu_dereference_bh(txq->qdisc);

#ifdef CONFIG_NET_CLS_ACT
	skb->tc_verd = SET_TC_AT(skb->tc_verd, AT_EGRESS);
#endif
	if (q->enqueue) {
		rc = __dev_xmit_skb(skb, q, dev, txq);
		goto out;
	}

	/* The device has no queue. Common case for software devices:
	   loopback, all the sorts of tunnels...

	   Really, it is unlikely that netif_tx_lock protection is necessary
	   here.  (f.e. loopback and IP tunnels are clean ignoring statistics
	   counters.)
	   However, it is possible, that they rely on protection
	   made by us here.

	   Check this and shot the lock. It is not prone from deadlocks.
	   Either shot noqueue qdisc, it is even simpler 8)
	 */
	if (dev->flags & IFF_UP) {
		int cpu = smp_processor_id(); /* ok because BHs are off */

		if (txq->xmit_lock_owner != cpu) {

			HARD_TX_LOCK(dev, txq, cpu);

			if (!netif_tx_queue_stopped(txq)) {
				rc = dev_hard_start_xmit(skb, dev, txq);
				if (dev_xmit_complete(rc)) {
					HARD_TX_UNLOCK(dev, txq);
					goto out;
				}
			}
			HARD_TX_UNLOCK(dev, txq);
			if (net_ratelimit())
				printk(KERN_CRIT "Virtual device %s asks to "
				       "queue packet!\n", dev->name);
		} else {
			/* Recursion is detected! It is possible,
			 * unfortunately */
			if (net_ratelimit())
				printk(KERN_CRIT "Dead loop on virtual device "
				       "%s, fix it urgently!\n", dev->name);
		}
	}

	rc = -ENETDOWN;
	rcu_read_unlock_bh();

out_kfree_skb:
	kfree_skb(skb);
	return rc;
out:
	rcu_read_unlock_bh();
	return rc;
}
EXPORT_SYMBOL(dev_queue_xmit);


/*=======================================================================
			Receiver routines
  =======================================================================*/

int netdev_max_backlog __read_mostly = 1000;
int netdev_tstamp_prequeue __read_mostly = 1;
int netdev_budget __read_mostly = 300;
int weight_p __read_mostly = 64;            /* old backlog weight */

/* Called with irq disabled */
static inline void ____napi_schedule(struct softnet_data *sd,
				     struct napi_struct *napi)
{
	list_add_tail(&napi->poll_list, &sd->poll_list);
	__raise_softirq_irqoff(NET_RX_SOFTIRQ);
}

#ifdef CONFIG_RPS

/* One global table that all flow-based protocols share. */
struct rps_sock_flow_table *rps_sock_flow_table __read_mostly;
EXPORT_SYMBOL(rps_sock_flow_table);

/*
 * get_rps_cpu is called from netif_receive_skb and returns the target
 * CPU from the RPS map of the receiving queue for a given skb.
 * rcu_read_lock must be held on entry.
 */
static int get_rps_cpu(struct net_device *dev, struct sk_buff *skb,
		       struct rps_dev_flow **rflowp)
{
	struct ipv6hdr *ip6;
	struct iphdr *ip;
	struct netdev_rx_queue *rxqueue;
	struct rps_map *map;
	struct rps_dev_flow_table *flow_table;
	struct rps_sock_flow_table *sock_flow_table;
	int cpu = -1;
	u8 ip_proto;
	u16 tcpu;
	u32 addr1, addr2, ihl;
	union {
		u32 v32;
		u16 v16[2];
	} ports;

	if (skb_rx_queue_recorded(skb)) {
		u16 index = skb_get_rx_queue(skb);
		if (unlikely(index >= dev->num_rx_queues)) {
			WARN_ONCE(dev->num_rx_queues > 1, "%s received packet "
				"on queue %u, but number of RX queues is %u\n",
				dev->name, index, dev->num_rx_queues);
			goto done;
		}
		rxqueue = dev->_rx + index;
	} else
		rxqueue = dev->_rx;

	if (!rxqueue->rps_map && !rxqueue->rps_flow_table)
		goto done;

	if (skb->rxhash)
		goto got_hash; /* Skip hash computation on packet header */

	switch (skb->protocol) {
	case __constant_htons(ETH_P_IP):
		if (!pskb_may_pull(skb, sizeof(*ip)))
			goto done;

		ip = (struct iphdr *) skb->data;
		ip_proto = ip->protocol;
		addr1 = (__force u32) ip->saddr;
		addr2 = (__force u32) ip->daddr;
		ihl = ip->ihl;
		break;
	case __constant_htons(ETH_P_IPV6):
		if (!pskb_may_pull(skb, sizeof(*ip6)))
			goto done;

		ip6 = (struct ipv6hdr *) skb->data;
		ip_proto = ip6->nexthdr;
		addr1 = (__force u32) ip6->saddr.s6_addr32[3];
		addr2 = (__force u32) ip6->daddr.s6_addr32[3];
		ihl = (40 >> 2);
		break;
	default:
		goto done;
	}
	switch (ip_proto) {
	case IPPROTO_TCP:
	case IPPROTO_UDP:
	case IPPROTO_DCCP:
	case IPPROTO_ESP:
	case IPPROTO_AH:
	case IPPROTO_SCTP:
	case IPPROTO_UDPLITE:
		if (pskb_may_pull(skb, (ihl * 4) + 4)) {
			ports.v32 = * (__force u32 *) (skb->data + (ihl * 4));
			if (ports.v16[1] < ports.v16[0])
				swap(ports.v16[0], ports.v16[1]);
			break;
		}
	default:
		ports.v32 = 0;
		break;
	}

	/* get a consistent hash (same value on both flow directions) */
	if (addr2 < addr1)
		swap(addr1, addr2);
	skb->rxhash = jhash_3words(addr1, addr2, ports.v32, hashrnd);
	if (!skb->rxhash)
		skb->rxhash = 1;

got_hash:
	flow_table = rcu_dereference(rxqueue->rps_flow_table);
	sock_flow_table = rcu_dereference(rps_sock_flow_table);
	if (flow_table && sock_flow_table) {
		u16 next_cpu;
		struct rps_dev_flow *rflow;

		rflow = &flow_table->flows[skb->rxhash & flow_table->mask];
		tcpu = rflow->cpu;
<<<<<<< HEAD
=======

		next_cpu = sock_flow_table->ents[skb->rxhash &
		    sock_flow_table->mask];

		/*
		 * If the desired CPU (where last recvmsg was done) is
		 * different from current CPU (one in the rx-queue flow
		 * table entry), switch if one of the following holds:
		 *   - Current CPU is unset (equal to RPS_NO_CPU).
		 *   - Current CPU is offline.
		 *   - The current CPU's queue tail has advanced beyond the
		 *     last packet that was enqueued using this table entry.
		 *     This guarantees that all previous packets for the flow
		 *     have been dequeued, thus preserving in order delivery.
		 */
		if (unlikely(tcpu != next_cpu) &&
		    (tcpu == RPS_NO_CPU || !cpu_online(tcpu) ||
		     ((int)(per_cpu(softnet_data, tcpu).input_queue_head -
		      rflow->last_qtail)) >= 0)) {
			tcpu = rflow->cpu = next_cpu;
			if (tcpu != RPS_NO_CPU)
				rflow->last_qtail = per_cpu(softnet_data,
				    tcpu).input_queue_head;
		}
		if (tcpu != RPS_NO_CPU && cpu_online(tcpu)) {
			*rflowp = rflow;
			cpu = tcpu;
			goto done;
		}
	}

	map = rcu_dereference(rxqueue->rps_map);
	if (map) {
		tcpu = map->cpus[((u64) skb->rxhash * map->len) >> 32];

		if (cpu_online(tcpu)) {
			cpu = tcpu;
			goto done;
		}
	}

done:
	return cpu;
}

/* Called from hardirq (IPI) context */
static void rps_trigger_softirq(void *data)
{
	struct softnet_data *sd = data;

	____napi_schedule(sd, &sd->backlog);
	sd->received_rps++;
}

#endif /* CONFIG_RPS */

/*
 * Check if this softnet_data structure is another cpu one
 * If yes, queue it to our IPI list and return 1
 * If no, return 0
 */
static int rps_ipi_queued(struct softnet_data *sd)
{
#ifdef CONFIG_RPS
	struct softnet_data *mysd = &__get_cpu_var(softnet_data);

	if (sd != mysd) {
		sd->rps_ipi_next = mysd->rps_ipi_list;
		mysd->rps_ipi_list = sd;

		__raise_softirq_irqoff(NET_RX_SOFTIRQ);
		return 1;
	}
#endif /* CONFIG_RPS */
	return 0;
}

/*
 * enqueue_to_backlog is called to queue an skb to a per CPU backlog
 * queue (may be a remote CPU queue).
 */
static int enqueue_to_backlog(struct sk_buff *skb, int cpu,
			      unsigned int *qtail)
{
	struct softnet_data *sd;
	unsigned long flags;

	sd = &per_cpu(softnet_data, cpu);

	local_irq_save(flags);

	rps_lock(sd);
	if (skb_queue_len(&sd->input_pkt_queue) <= netdev_max_backlog) {
		if (skb_queue_len(&sd->input_pkt_queue)) {
enqueue:
			__skb_queue_tail(&sd->input_pkt_queue, skb);
			input_queue_tail_incr_save(sd, qtail);
			rps_unlock(sd);
			local_irq_restore(flags);
			return NET_RX_SUCCESS;
		}

		/* Schedule NAPI for backlog device
		 * We can use non atomic operation since we own the queue lock
		 */
		if (!__test_and_set_bit(NAPI_STATE_SCHED, &sd->backlog.state)) {
			if (!rps_ipi_queued(sd))
				____napi_schedule(sd, &sd->backlog);
		}
		goto enqueue;
	}

	sd->dropped++;
	rps_unlock(sd);

	local_irq_restore(flags);

	kfree_skb(skb);
	return NET_RX_DROP;
}

/**
 *	netif_rx	-	post buffer to the network code
 *	@skb: buffer to post
 *
 *	This function receives a packet from a device driver and queues it for
 *	the upper (protocol) levels to process.  It always succeeds. The buffer
 *	may be dropped during processing for congestion control or by the
 *	protocol layers.
 *
 *	return values:
 *	NET_RX_SUCCESS	(no congestion)
 *	NET_RX_DROP     (packet was dropped)
 *
 */

int netif_rx(struct sk_buff *skb)
{
	int ret;

	/* if netpoll wants it, pretend we never saw it */
	if (netpoll_rx(skb))
		return NET_RX_DROP;

	if (netdev_tstamp_prequeue)
		net_timestamp_check(skb);

#ifdef CONFIG_RPS
	{
		struct rps_dev_flow voidflow, *rflow = &voidflow;
		int cpu;

		rcu_read_lock();

		cpu = get_rps_cpu(skb->dev, skb, &rflow);
		if (cpu < 0)
			cpu = smp_processor_id();

		ret = enqueue_to_backlog(skb, cpu, &rflow->last_qtail);

		rcu_read_unlock();
	}
#else
	{
		unsigned int qtail;
		ret = enqueue_to_backlog(skb, get_cpu(), &qtail);
		put_cpu();
	}
#endif
	return ret;
}
EXPORT_SYMBOL(netif_rx);

int netif_rx_ni(struct sk_buff *skb)
{
	int err;
>>>>>>> 772320e8

		next_cpu = sock_flow_table->ents[skb->rxhash &
		    sock_flow_table->mask];

		/*
		 * If the desired CPU (where last recvmsg was done) is
		 * different from current CPU (one in the rx-queue flow
		 * table entry), switch if one of the following holds:
		 *   - Current CPU is unset (equal to RPS_NO_CPU).
		 *   - Current CPU is offline.
		 *   - The current CPU's queue tail has advanced beyond the
		 *     last packet that was enqueued using this table entry.
		 *     This guarantees that all previous packets for the flow
		 *     have been dequeued, thus preserving in order delivery.
		 */
		if (unlikely(tcpu != next_cpu) &&
		    (tcpu == RPS_NO_CPU || !cpu_online(tcpu) ||
		     ((int)(per_cpu(softnet_data, tcpu).input_queue_head -
		      rflow->last_qtail)) >= 0)) {
			tcpu = rflow->cpu = next_cpu;
			if (tcpu != RPS_NO_CPU)
				rflow->last_qtail = per_cpu(softnet_data,
				    tcpu).input_queue_head;
		}
		if (tcpu != RPS_NO_CPU && cpu_online(tcpu)) {
			*rflowp = rflow;
			cpu = tcpu;
			goto done;
		}
	}

	map = rcu_dereference(rxqueue->rps_map);
	if (map) {
		tcpu = map->cpus[((u64) skb->rxhash * map->len) >> 32];

		if (cpu_online(tcpu)) {
			cpu = tcpu;
			goto done;
		}
	}

done:
	return cpu;
}

/* Called from hardirq (IPI) context */
static void rps_trigger_softirq(void *data)
{
	struct softnet_data *sd = data;

	____napi_schedule(sd, &sd->backlog);
	sd->received_rps++;
}

#endif /* CONFIG_RPS */

/*
 * Check if this softnet_data structure is another cpu one
 * If yes, queue it to our IPI list and return 1
 * If no, return 0
 */
static int rps_ipi_queued(struct softnet_data *sd)
{
#ifdef CONFIG_RPS
	struct softnet_data *mysd = &__get_cpu_var(softnet_data);

	if (sd != mysd) {
		sd->rps_ipi_next = mysd->rps_ipi_list;
		mysd->rps_ipi_list = sd;

		__raise_softirq_irqoff(NET_RX_SOFTIRQ);
		return 1;
	}
#endif /* CONFIG_RPS */
	return 0;
}

/*
 * enqueue_to_backlog is called to queue an skb to a per CPU backlog
 * queue (may be a remote CPU queue).
 */
static int enqueue_to_backlog(struct sk_buff *skb, int cpu,
			      unsigned int *qtail)
{
	struct softnet_data *sd;
	unsigned long flags;

	sd = &per_cpu(softnet_data, cpu);

	local_irq_save(flags);

	rps_lock(sd);
	if (skb_queue_len(&sd->input_pkt_queue) <= netdev_max_backlog) {
		if (skb_queue_len(&sd->input_pkt_queue)) {
enqueue:
			__skb_queue_tail(&sd->input_pkt_queue, skb);
			input_queue_tail_incr_save(sd, qtail);
			rps_unlock(sd);
			local_irq_restore(flags);
			return NET_RX_SUCCESS;
		}

		/* Schedule NAPI for backlog device
		 * We can use non atomic operation since we own the queue lock
		 */
		if (!__test_and_set_bit(NAPI_STATE_SCHED, &sd->backlog.state)) {
			if (!rps_ipi_queued(sd))
				____napi_schedule(sd, &sd->backlog);
		}
		goto enqueue;
	}

	sd->dropped++;
	rps_unlock(sd);

	local_irq_restore(flags);

	kfree_skb(skb);
	return NET_RX_DROP;
}

/**
 *	netif_rx	-	post buffer to the network code
 *	@skb: buffer to post
 *
 *	This function receives a packet from a device driver and queues it for
 *	the upper (protocol) levels to process.  It always succeeds. The buffer
 *	may be dropped during processing for congestion control or by the
 *	protocol layers.
 *
 *	return values:
 *	NET_RX_SUCCESS	(no congestion)
 *	NET_RX_DROP     (packet was dropped)
 *
 */

int netif_rx(struct sk_buff *skb)
{
	int ret;

	/* if netpoll wants it, pretend we never saw it */
	if (netpoll_rx(skb))
		return NET_RX_DROP;

	if (netdev_tstamp_prequeue)
		net_timestamp_check(skb);

#ifdef CONFIG_RPS
	{
		struct rps_dev_flow voidflow, *rflow = &voidflow;
		int cpu;

		rcu_read_lock();

		cpu = get_rps_cpu(skb->dev, skb, &rflow);
		if (cpu < 0)
			cpu = smp_processor_id();

		ret = enqueue_to_backlog(skb, cpu, &rflow->last_qtail);

		rcu_read_unlock();
	}
#else
	{
		unsigned int qtail;
		ret = enqueue_to_backlog(skb, get_cpu(), &qtail);
		put_cpu();
	}
#endif
	return ret;
}
EXPORT_SYMBOL(netif_rx);

int netif_rx_ni(struct sk_buff *skb)
{
	int err;

	preempt_disable();
	err = netif_rx(skb);
	if (local_softirq_pending())
		do_softirq();
	preempt_enable();

	return err;
}
EXPORT_SYMBOL(netif_rx_ni);

static void net_tx_action(struct softirq_action *h)
{
	struct softnet_data *sd = &__get_cpu_var(softnet_data);

	if (sd->completion_queue) {
		struct sk_buff *clist;

		local_irq_disable();
		clist = sd->completion_queue;
		sd->completion_queue = NULL;
		local_irq_enable();

		while (clist) {
			struct sk_buff *skb = clist;
			clist = clist->next;

			WARN_ON(atomic_read(&skb->users));
			__kfree_skb(skb);
		}
	}

	if (sd->output_queue) {
		struct Qdisc *head;

		local_irq_disable();
		head = sd->output_queue;
		sd->output_queue = NULL;
		sd->output_queue_tailp = &sd->output_queue;
		local_irq_enable();

		while (head) {
			struct Qdisc *q = head;
			spinlock_t *root_lock;

			head = head->next_sched;

			root_lock = qdisc_lock(q);
			if (spin_trylock(root_lock)) {
				smp_mb__before_clear_bit();
				clear_bit(__QDISC_STATE_SCHED,
					  &q->state);
				qdisc_run(q);
				spin_unlock(root_lock);
			} else {
				if (!test_bit(__QDISC_STATE_DEACTIVATED,
					      &q->state)) {
					__netif_reschedule(q);
				} else {
					smp_mb__before_clear_bit();
					clear_bit(__QDISC_STATE_SCHED,
						  &q->state);
				}
			}
		}
	}
}

static inline int deliver_skb(struct sk_buff *skb,
			      struct packet_type *pt_prev,
			      struct net_device *orig_dev)
{
	atomic_inc(&skb->users);
	return pt_prev->func(skb, skb->dev, pt_prev, orig_dev);
}

#if defined(CONFIG_BRIDGE) || defined (CONFIG_BRIDGE_MODULE)

#if defined(CONFIG_ATM_LANE) || defined(CONFIG_ATM_LANE_MODULE)
/* This hook is defined here for ATM LANE */
int (*br_fdb_test_addr_hook)(struct net_device *dev,
			     unsigned char *addr) __read_mostly;
EXPORT_SYMBOL_GPL(br_fdb_test_addr_hook);
#endif

/*
 * If bridge module is loaded call bridging hook.
 *  returns NULL if packet was consumed.
 */
struct sk_buff *(*br_handle_frame_hook)(struct net_bridge_port *p,
					struct sk_buff *skb) __read_mostly;
EXPORT_SYMBOL_GPL(br_handle_frame_hook);

static inline struct sk_buff *handle_bridge(struct sk_buff *skb,
					    struct packet_type **pt_prev, int *ret,
					    struct net_device *orig_dev)
{
	struct net_bridge_port *port;

	if (skb->pkt_type == PACKET_LOOPBACK ||
	    (port = rcu_dereference(skb->dev->br_port)) == NULL)
		return skb;

	if (*pt_prev) {
		*ret = deliver_skb(skb, *pt_prev, orig_dev);
		*pt_prev = NULL;
	}

	return br_handle_frame_hook(port, skb);
}
#else
#define handle_bridge(skb, pt_prev, ret, orig_dev)	(skb)
#endif

#if defined(CONFIG_MACVLAN) || defined(CONFIG_MACVLAN_MODULE)
struct sk_buff *(*macvlan_handle_frame_hook)(struct macvlan_port *p,
					     struct sk_buff *skb) __read_mostly;
EXPORT_SYMBOL_GPL(macvlan_handle_frame_hook);

static inline struct sk_buff *handle_macvlan(struct sk_buff *skb,
					     struct packet_type **pt_prev,
					     int *ret,
					     struct net_device *orig_dev)
{
	struct macvlan_port *port;

	port = rcu_dereference(skb->dev->macvlan_port);
	if (!port)
		return skb;

	if (*pt_prev) {
		*ret = deliver_skb(skb, *pt_prev, orig_dev);
		*pt_prev = NULL;
	}
	return macvlan_handle_frame_hook(port, skb);
}
#else
#define handle_macvlan(skb, pt_prev, ret, orig_dev)	(skb)
#endif

#ifdef CONFIG_NET_CLS_ACT
/* TODO: Maybe we should just force sch_ingress to be compiled in
 * when CONFIG_NET_CLS_ACT is? otherwise some useless instructions
 * a compare and 2 stores extra right now if we dont have it on
 * but have CONFIG_NET_CLS_ACT
 * NOTE: This doesnt stop any functionality; if you dont have
 * the ingress scheduler, you just cant add policies on ingress.
 *
 */
static int ing_filter(struct sk_buff *skb)
{
	struct net_device *dev = skb->dev;
	u32 ttl = G_TC_RTTL(skb->tc_verd);
	struct netdev_queue *rxq;
	int result = TC_ACT_OK;
	struct Qdisc *q;

	if (MAX_RED_LOOP < ttl++) {
		printk(KERN_WARNING
		       "Redir loop detected Dropping packet (%d->%d)\n",
		       skb->skb_iif, dev->ifindex);
		return TC_ACT_SHOT;
	}

	skb->tc_verd = SET_TC_RTTL(skb->tc_verd, ttl);
	skb->tc_verd = SET_TC_AT(skb->tc_verd, AT_INGRESS);

	rxq = &dev->rx_queue;

	q = rxq->qdisc;
	if (q != &noop_qdisc) {
		spin_lock(qdisc_lock(q));
		if (likely(!test_bit(__QDISC_STATE_DEACTIVATED, &q->state)))
			result = qdisc_enqueue_root(skb, q);
		spin_unlock(qdisc_lock(q));
	}

	return result;
}

static inline struct sk_buff *handle_ing(struct sk_buff *skb,
					 struct packet_type **pt_prev,
					 int *ret, struct net_device *orig_dev)
{
	if (skb->dev->rx_queue.qdisc == &noop_qdisc)
		goto out;

	if (*pt_prev) {
		*ret = deliver_skb(skb, *pt_prev, orig_dev);
		*pt_prev = NULL;
	} else {
		/* Huh? Why does turning on AF_PACKET affect this? */
		skb->tc_verd = SET_TC_OK2MUNGE(skb->tc_verd);
	}

	switch (ing_filter(skb)) {
	case TC_ACT_SHOT:
	case TC_ACT_STOLEN:
		kfree_skb(skb);
		return NULL;
	}

out:
	skb->tc_verd = 0;
	return skb;
}
#endif

/*
 * 	netif_nit_deliver - deliver received packets to network taps
 * 	@skb: buffer
 *
 * 	This function is used to deliver incoming packets to network
 * 	taps. It should be used when the normal netif_receive_skb path
 * 	is bypassed, for example because of VLAN acceleration.
 */
void netif_nit_deliver(struct sk_buff *skb)
{
	struct packet_type *ptype;

	if (list_empty(&ptype_all))
		return;

	skb_reset_network_header(skb);
	skb_reset_transport_header(skb);
	skb->mac_len = skb->network_header - skb->mac_header;

	rcu_read_lock();
	list_for_each_entry_rcu(ptype, &ptype_all, list) {
		if (!ptype->dev || ptype->dev == skb->dev)
			deliver_skb(skb, ptype, skb->dev);
	}
	rcu_read_unlock();
}

static inline void skb_bond_set_mac_by_master(struct sk_buff *skb,
					      struct net_device *master)
{
	if (skb->pkt_type == PACKET_HOST) {
		u16 *dest = (u16 *) eth_hdr(skb)->h_dest;

		memcpy(dest, master->dev_addr, ETH_ALEN);
	}
}

/* On bonding slaves other than the currently active slave, suppress
 * duplicates except for 802.3ad ETH_P_SLOW, alb non-mcast/bcast, and
 * ARP on active-backup slaves with arp_validate enabled.
 */
int __skb_bond_should_drop(struct sk_buff *skb, struct net_device *master)
{
	struct net_device *dev = skb->dev;

	if (master->priv_flags & IFF_MASTER_ARPMON)
		dev->last_rx = jiffies;

	if ((master->priv_flags & IFF_MASTER_ALB) && master->br_port) {
		/* Do address unmangle. The local destination address
		 * will be always the one master has. Provides the right
		 * functionality in a bridge.
		 */
		skb_bond_set_mac_by_master(skb, master);
	}

	if (dev->priv_flags & IFF_SLAVE_INACTIVE) {
		if ((dev->priv_flags & IFF_SLAVE_NEEDARP) &&
		    skb->protocol == __cpu_to_be16(ETH_P_ARP))
			return 0;

		if (master->priv_flags & IFF_MASTER_ALB) {
			if (skb->pkt_type != PACKET_BROADCAST &&
			    skb->pkt_type != PACKET_MULTICAST)
				return 0;
		}
		if (master->priv_flags & IFF_MASTER_8023AD &&
		    skb->protocol == __cpu_to_be16(ETH_P_SLOW))
			return 0;

		return 1;
	}
	return 0;
}
EXPORT_SYMBOL(__skb_bond_should_drop);

static int __netif_receive_skb(struct sk_buff *skb)
{
	struct packet_type *ptype, *pt_prev;
	struct net_device *orig_dev;
	struct net_device *master;
	struct net_device *null_or_orig;
	struct net_device *orig_or_bond;
	int ret = NET_RX_DROP;
	__be16 type;

	if (!netdev_tstamp_prequeue)
		net_timestamp_check(skb);

	if (vlan_tx_tag_present(skb) && vlan_hwaccel_do_receive(skb))
		return NET_RX_SUCCESS;

	/* if we've gotten here through NAPI, check netpoll */
	if (netpoll_receive_skb(skb))
		return NET_RX_DROP;

	if (!skb->skb_iif)
		skb->skb_iif = skb->dev->ifindex;

	/*
	 * bonding note: skbs received on inactive slaves should only
	 * be delivered to pkt handlers that are exact matches.  Also
	 * the deliver_no_wcard flag will be set.  If packet handlers
	 * are sensitive to duplicate packets these skbs will need to
	 * be dropped at the handler.  The vlan accel path may have
	 * already set the deliver_no_wcard flag.
	 */
	null_or_orig = NULL;
	orig_dev = skb->dev;
	master = ACCESS_ONCE(orig_dev->master);
	if (skb->deliver_no_wcard)
		null_or_orig = orig_dev;
	else if (master) {
		if (skb_bond_should_drop(skb, master)) {
			skb->deliver_no_wcard = 1;
			null_or_orig = orig_dev; /* deliver only exact match */
		} else
			skb->dev = master;
	}

	__get_cpu_var(softnet_data).processed++;

	skb_reset_network_header(skb);
	skb_reset_transport_header(skb);
	skb->mac_len = skb->network_header - skb->mac_header;

	pt_prev = NULL;

	rcu_read_lock();

#ifdef CONFIG_NET_CLS_ACT
	if (skb->tc_verd & TC_NCLS) {
		skb->tc_verd = CLR_TC_NCLS(skb->tc_verd);
		goto ncls;
	}
#endif

	list_for_each_entry_rcu(ptype, &ptype_all, list) {
		if (ptype->dev == null_or_orig || ptype->dev == skb->dev ||
		    ptype->dev == orig_dev) {
			if (pt_prev)
				ret = deliver_skb(skb, pt_prev, orig_dev);
			pt_prev = ptype;
		}
	}

#ifdef CONFIG_NET_CLS_ACT
	skb = handle_ing(skb, &pt_prev, &ret, orig_dev);
	if (!skb)
		goto out;
ncls:
#endif

	skb = handle_bridge(skb, &pt_prev, &ret, orig_dev);
	if (!skb)
		goto out;
	skb = handle_macvlan(skb, &pt_prev, &ret, orig_dev);
	if (!skb)
		goto out;

	/*
	 * Make sure frames received on VLAN interfaces stacked on
	 * bonding interfaces still make their way to any base bonding
	 * device that may have registered for a specific ptype.  The
	 * handler may have to adjust skb->dev and orig_dev.
	 */
	orig_or_bond = orig_dev;
	if ((skb->dev->priv_flags & IFF_802_1Q_VLAN) &&
	    (vlan_dev_real_dev(skb->dev)->priv_flags & IFF_BONDING)) {
		orig_or_bond = vlan_dev_real_dev(skb->dev);
	}

	type = skb->protocol;
	list_for_each_entry_rcu(ptype,
			&ptype_base[ntohs(type) & PTYPE_HASH_MASK], list) {
		if (ptype->type == type && (ptype->dev == null_or_orig ||
		     ptype->dev == skb->dev || ptype->dev == orig_dev ||
		     ptype->dev == orig_or_bond)) {
			if (pt_prev)
				ret = deliver_skb(skb, pt_prev, orig_dev);
			pt_prev = ptype;
		}
	}

	if (pt_prev) {
		ret = pt_prev->func(skb, skb->dev, pt_prev, orig_dev);
	} else {
		kfree_skb(skb);
		/* Jamal, now you will not able to escape explaining
		 * me how you were going to use this. :-)
		 */
		ret = NET_RX_DROP;
	}

out:
	rcu_read_unlock();
	return ret;
}

/**
 *	netif_receive_skb - process receive buffer from network
 *	@skb: buffer to process
 *
 *	netif_receive_skb() is the main receive data processing function.
 *	It always succeeds. The buffer may be dropped during processing
 *	for congestion control or by the protocol layers.
 *
 *	This function may only be called from softirq context and interrupts
 *	should be enabled.
 *
 *	Return values (usually ignored):
 *	NET_RX_SUCCESS: no congestion
 *	NET_RX_DROP: packet was dropped
 */
int netif_receive_skb(struct sk_buff *skb)
{
	if (netdev_tstamp_prequeue)
		net_timestamp_check(skb);

#ifdef CONFIG_RPS
	{
		struct rps_dev_flow voidflow, *rflow = &voidflow;
		int cpu, ret;

		rcu_read_lock();

		cpu = get_rps_cpu(skb->dev, skb, &rflow);

		if (cpu >= 0) {
			ret = enqueue_to_backlog(skb, cpu, &rflow->last_qtail);
			rcu_read_unlock();
		} else {
			rcu_read_unlock();
			ret = __netif_receive_skb(skb);
		}

		return ret;
	}
#else
	return __netif_receive_skb(skb);
#endif
}
EXPORT_SYMBOL(netif_receive_skb);

/* Network device is going away, flush any packets still pending
 * Called with irqs disabled.
 */
static void flush_backlog(void *arg)
{
	struct net_device *dev = arg;
	struct softnet_data *sd = &__get_cpu_var(softnet_data);
	struct sk_buff *skb, *tmp;

	rps_lock(sd);
	skb_queue_walk_safe(&sd->input_pkt_queue, skb, tmp) {
		if (skb->dev == dev) {
			__skb_unlink(skb, &sd->input_pkt_queue);
			kfree_skb(skb);
			input_queue_head_incr(sd);
		}
	}
	rps_unlock(sd);

	skb_queue_walk_safe(&sd->process_queue, skb, tmp) {
		if (skb->dev == dev) {
			__skb_unlink(skb, &sd->process_queue);
			kfree_skb(skb);
			input_queue_head_incr(sd);
		}
	}
}

static int napi_gro_complete(struct sk_buff *skb)
{
	struct packet_type *ptype;
	__be16 type = skb->protocol;
	struct list_head *head = &ptype_base[ntohs(type) & PTYPE_HASH_MASK];
	int err = -ENOENT;

	if (NAPI_GRO_CB(skb)->count == 1) {
		skb_shinfo(skb)->gso_size = 0;
		goto out;
	}

	rcu_read_lock();
	list_for_each_entry_rcu(ptype, head, list) {
		if (ptype->type != type || ptype->dev || !ptype->gro_complete)
			continue;

		err = ptype->gro_complete(skb);
		break;
	}
	rcu_read_unlock();

	if (err) {
		WARN_ON(&ptype->list == head);
		kfree_skb(skb);
		return NET_RX_SUCCESS;
	}

out:
	return netif_receive_skb(skb);
}

static void napi_gro_flush(struct napi_struct *napi)
{
	struct sk_buff *skb, *next;

	for (skb = napi->gro_list; skb; skb = next) {
		next = skb->next;
		skb->next = NULL;
		napi_gro_complete(skb);
	}

	napi->gro_count = 0;
	napi->gro_list = NULL;
}

enum gro_result dev_gro_receive(struct napi_struct *napi, struct sk_buff *skb)
{
	struct sk_buff **pp = NULL;
	struct packet_type *ptype;
	__be16 type = skb->protocol;
	struct list_head *head = &ptype_base[ntohs(type) & PTYPE_HASH_MASK];
	int same_flow;
	int mac_len;
	enum gro_result ret;

	if (!(skb->dev->features & NETIF_F_GRO))
		goto normal;

	if (skb_is_gso(skb) || skb_has_frags(skb))
		goto normal;

	rcu_read_lock();
	list_for_each_entry_rcu(ptype, head, list) {
		if (ptype->type != type || ptype->dev || !ptype->gro_receive)
			continue;

		skb_set_network_header(skb, skb_gro_offset(skb));
		mac_len = skb->network_header - skb->mac_header;
		skb->mac_len = mac_len;
		NAPI_GRO_CB(skb)->same_flow = 0;
		NAPI_GRO_CB(skb)->flush = 0;
		NAPI_GRO_CB(skb)->free = 0;

		pp = ptype->gro_receive(&napi->gro_list, skb);
		break;
	}
	rcu_read_unlock();

	if (&ptype->list == head)
		goto normal;

	same_flow = NAPI_GRO_CB(skb)->same_flow;
	ret = NAPI_GRO_CB(skb)->free ? GRO_MERGED_FREE : GRO_MERGED;

	if (pp) {
		struct sk_buff *nskb = *pp;

		*pp = nskb->next;
		nskb->next = NULL;
		napi_gro_complete(nskb);
		napi->gro_count--;
	}

	if (same_flow)
		goto ok;

	if (NAPI_GRO_CB(skb)->flush || napi->gro_count >= MAX_GRO_SKBS)
		goto normal;

	napi->gro_count++;
	NAPI_GRO_CB(skb)->count = 1;
	skb_shinfo(skb)->gso_size = skb_gro_len(skb);
	skb->next = napi->gro_list;
	napi->gro_list = skb;
	ret = GRO_HELD;

pull:
	if (skb_headlen(skb) < skb_gro_offset(skb)) {
		int grow = skb_gro_offset(skb) - skb_headlen(skb);

		BUG_ON(skb->end - skb->tail < grow);

		memcpy(skb_tail_pointer(skb), NAPI_GRO_CB(skb)->frag0, grow);

		skb->tail += grow;
		skb->data_len -= grow;

		skb_shinfo(skb)->frags[0].page_offset += grow;
		skb_shinfo(skb)->frags[0].size -= grow;

		if (unlikely(!skb_shinfo(skb)->frags[0].size)) {
			put_page(skb_shinfo(skb)->frags[0].page);
			memmove(skb_shinfo(skb)->frags,
				skb_shinfo(skb)->frags + 1,
				--skb_shinfo(skb)->nr_frags);
		}
	}

ok:
	return ret;

normal:
	ret = GRO_NORMAL;
	goto pull;
}
EXPORT_SYMBOL(dev_gro_receive);

static gro_result_t
__napi_gro_receive(struct napi_struct *napi, struct sk_buff *skb)
{
	struct sk_buff *p;

	if (netpoll_rx_on(skb))
		return GRO_NORMAL;

	for (p = napi->gro_list; p; p = p->next) {
		NAPI_GRO_CB(p)->same_flow =
			(p->dev == skb->dev) &&
			!compare_ether_header(skb_mac_header(p),
					      skb_gro_mac_header(skb));
		NAPI_GRO_CB(p)->flush = 0;
	}

	return dev_gro_receive(napi, skb);
}

gro_result_t napi_skb_finish(gro_result_t ret, struct sk_buff *skb)
{
	switch (ret) {
	case GRO_NORMAL:
		if (netif_receive_skb(skb))
			ret = GRO_DROP;
		break;

	case GRO_DROP:
	case GRO_MERGED_FREE:
		kfree_skb(skb);
		break;

	case GRO_HELD:
	case GRO_MERGED:
		break;
	}

	return ret;
}
EXPORT_SYMBOL(napi_skb_finish);

void skb_gro_reset_offset(struct sk_buff *skb)
{
	NAPI_GRO_CB(skb)->data_offset = 0;
	NAPI_GRO_CB(skb)->frag0 = NULL;
	NAPI_GRO_CB(skb)->frag0_len = 0;

	if (skb->mac_header == skb->tail &&
	    !PageHighMem(skb_shinfo(skb)->frags[0].page)) {
		NAPI_GRO_CB(skb)->frag0 =
			page_address(skb_shinfo(skb)->frags[0].page) +
			skb_shinfo(skb)->frags[0].page_offset;
		NAPI_GRO_CB(skb)->frag0_len = skb_shinfo(skb)->frags[0].size;
	}
}
EXPORT_SYMBOL(skb_gro_reset_offset);

gro_result_t napi_gro_receive(struct napi_struct *napi, struct sk_buff *skb)
{
	skb_gro_reset_offset(skb);

	return napi_skb_finish(__napi_gro_receive(napi, skb), skb);
}
EXPORT_SYMBOL(napi_gro_receive);

void napi_reuse_skb(struct napi_struct *napi, struct sk_buff *skb)
{
	__skb_pull(skb, skb_headlen(skb));
	skb_reserve(skb, NET_IP_ALIGN - skb_headroom(skb));

	napi->skb = skb;
}
EXPORT_SYMBOL(napi_reuse_skb);

struct sk_buff *napi_get_frags(struct napi_struct *napi)
{
	struct sk_buff *skb = napi->skb;

	if (!skb) {
		skb = netdev_alloc_skb_ip_align(napi->dev, GRO_MAX_HEAD);
		if (skb)
			napi->skb = skb;
	}
	return skb;
}
EXPORT_SYMBOL(napi_get_frags);

gro_result_t napi_frags_finish(struct napi_struct *napi, struct sk_buff *skb,
			       gro_result_t ret)
{
	switch (ret) {
	case GRO_NORMAL:
	case GRO_HELD:
		skb->protocol = eth_type_trans(skb, skb->dev);

		if (ret == GRO_HELD)
			skb_gro_pull(skb, -ETH_HLEN);
		else if (netif_receive_skb(skb))
			ret = GRO_DROP;
		break;

	case GRO_DROP:
	case GRO_MERGED_FREE:
		napi_reuse_skb(napi, skb);
		break;

	case GRO_MERGED:
		break;
	}

	return ret;
}
EXPORT_SYMBOL(napi_frags_finish);

struct sk_buff *napi_frags_skb(struct napi_struct *napi)
{
	struct sk_buff *skb = napi->skb;
	struct ethhdr *eth;
	unsigned int hlen;
	unsigned int off;

	napi->skb = NULL;

	skb_reset_mac_header(skb);
	skb_gro_reset_offset(skb);

	off = skb_gro_offset(skb);
	hlen = off + sizeof(*eth);
	eth = skb_gro_header_fast(skb, off);
	if (skb_gro_header_hard(skb, hlen)) {
		eth = skb_gro_header_slow(skb, hlen, off);
		if (unlikely(!eth)) {
			napi_reuse_skb(napi, skb);
			skb = NULL;
			goto out;
		}
	}

	skb_gro_pull(skb, sizeof(*eth));

	/*
	 * This works because the only protocols we care about don't require
	 * special handling.  We'll fix it up properly at the end.
	 */
	skb->protocol = eth->h_proto;

out:
	return skb;
}
EXPORT_SYMBOL(napi_frags_skb);

gro_result_t napi_gro_frags(struct napi_struct *napi)
{
	struct sk_buff *skb = napi_frags_skb(napi);

	if (!skb)
		return GRO_DROP;

	return napi_frags_finish(napi, skb, __napi_gro_receive(napi, skb));
}
EXPORT_SYMBOL(napi_gro_frags);

/*
 * net_rps_action sends any pending IPI's for rps.
 * Note: called with local irq disabled, but exits with local irq enabled.
 */
static void net_rps_action_and_irq_enable(struct softnet_data *sd)
{
#ifdef CONFIG_RPS
	struct softnet_data *remsd = sd->rps_ipi_list;

	if (remsd) {
		sd->rps_ipi_list = NULL;

		local_irq_enable();

		/* Send pending IPI's to kick RPS processing on remote cpus. */
		while (remsd) {
			struct softnet_data *next = remsd->rps_ipi_next;

			if (cpu_online(remsd->cpu))
				__smp_call_function_single(remsd->cpu,
							   &remsd->csd, 0);
			remsd = next;
		}
	} else
#endif
		local_irq_enable();
}

static int process_backlog(struct napi_struct *napi, int quota)
{
	int work = 0;
	struct softnet_data *sd = container_of(napi, struct softnet_data, backlog);

#ifdef CONFIG_RPS
	/* Check if we have pending ipi, its better to send them now,
	 * not waiting net_rx_action() end.
	 */
	if (sd->rps_ipi_list) {
		local_irq_disable();
		net_rps_action_and_irq_enable(sd);
	}
#endif
	napi->weight = weight_p;
	local_irq_disable();
	while (work < quota) {
		struct sk_buff *skb;
		unsigned int qlen;

		while ((skb = __skb_dequeue(&sd->process_queue))) {
			local_irq_enable();
			__netif_receive_skb(skb);
			local_irq_disable();
			input_queue_head_incr(sd);
			if (++work >= quota) {
				local_irq_enable();
				return work;
			}
		}

		rps_lock(sd);
		qlen = skb_queue_len(&sd->input_pkt_queue);
		if (qlen)
			skb_queue_splice_tail_init(&sd->input_pkt_queue,
						   &sd->process_queue);

		if (qlen < quota - work) {
			/*
			 * Inline a custom version of __napi_complete().
			 * only current cpu owns and manipulates this napi,
			 * and NAPI_STATE_SCHED is the only possible flag set on backlog.
			 * we can use a plain write instead of clear_bit(),
			 * and we dont need an smp_mb() memory barrier.
			 */
			list_del(&napi->poll_list);
			napi->state = 0;

			quota = work + qlen;
		}
		rps_unlock(sd);
	}
	local_irq_enable();

	return work;
}

/**
 * __napi_schedule - schedule for receive
 * @n: entry to schedule
 *
 * The entry's receive function will be scheduled to run
 */
void __napi_schedule(struct napi_struct *n)
{
	unsigned long flags;

	local_irq_save(flags);
	____napi_schedule(&__get_cpu_var(softnet_data), n);
	local_irq_restore(flags);
}
EXPORT_SYMBOL(__napi_schedule);

void __napi_complete(struct napi_struct *n)
{
	BUG_ON(!test_bit(NAPI_STATE_SCHED, &n->state));
	BUG_ON(n->gro_list);

	list_del(&n->poll_list);
	smp_mb__before_clear_bit();
	clear_bit(NAPI_STATE_SCHED, &n->state);
}
EXPORT_SYMBOL(__napi_complete);

void napi_complete(struct napi_struct *n)
{
	unsigned long flags;

	/*
	 * don't let napi dequeue from the cpu poll list
	 * just in case its running on a different cpu
	 */
	if (unlikely(test_bit(NAPI_STATE_NPSVC, &n->state)))
		return;

	napi_gro_flush(n);
	local_irq_save(flags);
	__napi_complete(n);
	local_irq_restore(flags);
}
EXPORT_SYMBOL(napi_complete);

void netif_napi_add(struct net_device *dev, struct napi_struct *napi,
		    int (*poll)(struct napi_struct *, int), int weight)
{
	INIT_LIST_HEAD(&napi->poll_list);
	napi->gro_count = 0;
	napi->gro_list = NULL;
	napi->skb = NULL;
	napi->poll = poll;
	napi->weight = weight;
	list_add(&napi->dev_list, &dev->napi_list);
	napi->dev = dev;
#ifdef CONFIG_NETPOLL
	spin_lock_init(&napi->poll_lock);
	napi->poll_owner = -1;
#endif
	set_bit(NAPI_STATE_SCHED, &napi->state);
}
EXPORT_SYMBOL(netif_napi_add);

void netif_napi_del(struct napi_struct *napi)
{
	struct sk_buff *skb, *next;

	list_del_init(&napi->dev_list);
	napi_free_frags(napi);

	for (skb = napi->gro_list; skb; skb = next) {
		next = skb->next;
		skb->next = NULL;
		kfree_skb(skb);
	}

	napi->gro_list = NULL;
	napi->gro_count = 0;
}
EXPORT_SYMBOL(netif_napi_del);

static void net_rx_action(struct softirq_action *h)
{
	struct softnet_data *sd = &__get_cpu_var(softnet_data);
	unsigned long time_limit = jiffies + 2;
	int budget = netdev_budget;
	void *have;

	local_irq_disable();

	while (!list_empty(&sd->poll_list)) {
		struct napi_struct *n;
		int work, weight;

		/* If softirq window is exhuasted then punt.
		 * Allow this to run for 2 jiffies since which will allow
		 * an average latency of 1.5/HZ.
		 */
		if (unlikely(budget <= 0 || time_after(jiffies, time_limit)))
			goto softnet_break;

		local_irq_enable();

		/* Even though interrupts have been re-enabled, this
		 * access is safe because interrupts can only add new
		 * entries to the tail of this list, and only ->poll()
		 * calls can remove this head entry from the list.
		 */
		n = list_first_entry(&sd->poll_list, struct napi_struct, poll_list);

		have = netpoll_poll_lock(n);

		weight = n->weight;

		/* This NAPI_STATE_SCHED test is for avoiding a race
		 * with netpoll's poll_napi().  Only the entity which
		 * obtains the lock and sees NAPI_STATE_SCHED set will
		 * actually make the ->poll() call.  Therefore we avoid
		 * accidently calling ->poll() when NAPI is not scheduled.
		 */
		work = 0;
		if (test_bit(NAPI_STATE_SCHED, &n->state)) {
			work = n->poll(n, weight);
			trace_napi_poll(n);
		}

		WARN_ON_ONCE(work > weight);

		budget -= work;

		local_irq_disable();

		/* Drivers must not modify the NAPI state if they
		 * consume the entire weight.  In such cases this code
		 * still "owns" the NAPI instance and therefore can
		 * move the instance around on the list at-will.
		 */
		if (unlikely(work == weight)) {
			if (unlikely(napi_disable_pending(n))) {
				local_irq_enable();
				napi_complete(n);
				local_irq_disable();
			} else
				list_move_tail(&n->poll_list, &sd->poll_list);
		}

		netpoll_poll_unlock(have);
	}
out:
	net_rps_action_and_irq_enable(sd);

#ifdef CONFIG_NET_DMA
	/*
	 * There may not be any more sk_buffs coming right now, so push
	 * any pending DMA copies to hardware
	 */
	dma_issue_pending_all();
#endif

	return;

softnet_break:
	sd->time_squeeze++;
	__raise_softirq_irqoff(NET_RX_SOFTIRQ);
	goto out;
}

static gifconf_func_t *gifconf_list[NPROTO];

/**
 *	register_gifconf	-	register a SIOCGIF handler
 *	@family: Address family
 *	@gifconf: Function handler
 *
 *	Register protocol dependent address dumping routines. The handler
 *	that is passed must not be freed or reused until it has been replaced
 *	by another handler.
 */
int register_gifconf(unsigned int family, gifconf_func_t *gifconf)
{
	if (family >= NPROTO)
		return -EINVAL;
	gifconf_list[family] = gifconf;
	return 0;
}
EXPORT_SYMBOL(register_gifconf);


/*
 *	Map an interface index to its name (SIOCGIFNAME)
 */

/*
 *	We need this ioctl for efficient implementation of the
 *	if_indextoname() function required by the IPv6 API.  Without
 *	it, we would have to search all the interfaces to find a
 *	match.  --pb
 */

static int dev_ifname(struct net *net, struct ifreq __user *arg)
{
	struct net_device *dev;
	struct ifreq ifr;

	/*
	 *	Fetch the caller's info block.
	 */

	if (copy_from_user(&ifr, arg, sizeof(struct ifreq)))
		return -EFAULT;

	rcu_read_lock();
	dev = dev_get_by_index_rcu(net, ifr.ifr_ifindex);
	if (!dev) {
		rcu_read_unlock();
		return -ENODEV;
	}

	strcpy(ifr.ifr_name, dev->name);
	rcu_read_unlock();

	if (copy_to_user(arg, &ifr, sizeof(struct ifreq)))
		return -EFAULT;
	return 0;
}

/*
 *	Perform a SIOCGIFCONF call. This structure will change
 *	size eventually, and there is nothing I can do about it.
 *	Thus we will need a 'compatibility mode'.
 */

static int dev_ifconf(struct net *net, char __user *arg)
{
	struct ifconf ifc;
	struct net_device *dev;
	char __user *pos;
	int len;
	int total;
	int i;

	/*
	 *	Fetch the caller's info block.
	 */

	if (copy_from_user(&ifc, arg, sizeof(struct ifconf)))
		return -EFAULT;

	pos = ifc.ifc_buf;
	len = ifc.ifc_len;

	/*
	 *	Loop over the interfaces, and write an info block for each.
	 */

	total = 0;
	for_each_netdev(net, dev) {
		for (i = 0; i < NPROTO; i++) {
			if (gifconf_list[i]) {
				int done;
				if (!pos)
					done = gifconf_list[i](dev, NULL, 0);
				else
					done = gifconf_list[i](dev, pos + total,
							       len - total);
				if (done < 0)
					return -EFAULT;
				total += done;
			}
		}
	}

	/*
	 *	All done.  Write the updated control block back to the caller.
	 */
	ifc.ifc_len = total;

	/*
	 * 	Both BSD and Solaris return 0 here, so we do too.
	 */
	return copy_to_user(arg, &ifc, sizeof(struct ifconf)) ? -EFAULT : 0;
}

#ifdef CONFIG_PROC_FS
/*
 *	This is invoked by the /proc filesystem handler to display a device
 *	in detail.
 */
void *dev_seq_start(struct seq_file *seq, loff_t *pos)
	__acquires(RCU)
{
	struct net *net = seq_file_net(seq);
	loff_t off;
	struct net_device *dev;

	rcu_read_lock();
	if (!*pos)
		return SEQ_START_TOKEN;

	off = 1;
	for_each_netdev_rcu(net, dev)
		if (off++ == *pos)
			return dev;

	return NULL;
}

void *dev_seq_next(struct seq_file *seq, void *v, loff_t *pos)
{
	struct net_device *dev = (v == SEQ_START_TOKEN) ?
				  first_net_device(seq_file_net(seq)) :
				  next_net_device((struct net_device *)v);

	++*pos;
	return rcu_dereference(dev);
}

void dev_seq_stop(struct seq_file *seq, void *v)
	__releases(RCU)
{
	rcu_read_unlock();
}

static void dev_seq_printf_stats(struct seq_file *seq, struct net_device *dev)
{
	const struct net_device_stats *stats = dev_get_stats(dev);

	seq_printf(seq, "%6s: %7lu %7lu %4lu %4lu %4lu %5lu %10lu %9lu "
		   "%8lu %7lu %4lu %4lu %4lu %5lu %7lu %10lu\n",
		   dev->name, stats->rx_bytes, stats->rx_packets,
		   stats->rx_errors,
		   stats->rx_dropped + stats->rx_missed_errors,
		   stats->rx_fifo_errors,
		   stats->rx_length_errors + stats->rx_over_errors +
		    stats->rx_crc_errors + stats->rx_frame_errors,
		   stats->rx_compressed, stats->multicast,
		   stats->tx_bytes, stats->tx_packets,
		   stats->tx_errors, stats->tx_dropped,
		   stats->tx_fifo_errors, stats->collisions,
		   stats->tx_carrier_errors +
		    stats->tx_aborted_errors +
		    stats->tx_window_errors +
		    stats->tx_heartbeat_errors,
		   stats->tx_compressed);
}

/*
 *	Called from the PROCfs module. This now uses the new arbitrary sized
 *	/proc/net interface to create /proc/net/dev
 */
static int dev_seq_show(struct seq_file *seq, void *v)
{
	if (v == SEQ_START_TOKEN)
		seq_puts(seq, "Inter-|   Receive                            "
			      "                    |  Transmit\n"
			      " face |bytes    packets errs drop fifo frame "
			      "compressed multicast|bytes    packets errs "
			      "drop fifo colls carrier compressed\n");
	else
		dev_seq_printf_stats(seq, v);
	return 0;
}

static struct softnet_data *softnet_get_online(loff_t *pos)
{
	struct softnet_data *sd = NULL;

	while (*pos < nr_cpu_ids)
		if (cpu_online(*pos)) {
			sd = &per_cpu(softnet_data, *pos);
			break;
		} else
			++*pos;
	return sd;
}

static void *softnet_seq_start(struct seq_file *seq, loff_t *pos)
{
	return softnet_get_online(pos);
}

static void *softnet_seq_next(struct seq_file *seq, void *v, loff_t *pos)
{
	++*pos;
	return softnet_get_online(pos);
}

static void softnet_seq_stop(struct seq_file *seq, void *v)
{
}

static int softnet_seq_show(struct seq_file *seq, void *v)
{
	struct softnet_data *sd = v;

	seq_printf(seq, "%08x %08x %08x %08x %08x %08x %08x %08x %08x %08x\n",
		   sd->processed, sd->dropped, sd->time_squeeze, 0,
		   0, 0, 0, 0, /* was fastroute */
		   sd->cpu_collision, sd->received_rps);
	return 0;
}

static const struct seq_operations dev_seq_ops = {
	.start = dev_seq_start,
	.next  = dev_seq_next,
	.stop  = dev_seq_stop,
	.show  = dev_seq_show,
};

static int dev_seq_open(struct inode *inode, struct file *file)
{
	return seq_open_net(inode, file, &dev_seq_ops,
			    sizeof(struct seq_net_private));
}

static const struct file_operations dev_seq_fops = {
	.owner	 = THIS_MODULE,
	.open    = dev_seq_open,
	.read    = seq_read,
	.llseek  = seq_lseek,
	.release = seq_release_net,
};

static const struct seq_operations softnet_seq_ops = {
	.start = softnet_seq_start,
	.next  = softnet_seq_next,
	.stop  = softnet_seq_stop,
	.show  = softnet_seq_show,
};

static int softnet_seq_open(struct inode *inode, struct file *file)
{
	return seq_open(file, &softnet_seq_ops);
}

static const struct file_operations softnet_seq_fops = {
	.owner	 = THIS_MODULE,
	.open    = softnet_seq_open,
	.read    = seq_read,
	.llseek  = seq_lseek,
	.release = seq_release,
};

static void *ptype_get_idx(loff_t pos)
{
	struct packet_type *pt = NULL;
	loff_t i = 0;
	int t;

	list_for_each_entry_rcu(pt, &ptype_all, list) {
		if (i == pos)
			return pt;
		++i;
	}

	for (t = 0; t < PTYPE_HASH_SIZE; t++) {
		list_for_each_entry_rcu(pt, &ptype_base[t], list) {
			if (i == pos)
				return pt;
			++i;
		}
	}
	return NULL;
}

static void *ptype_seq_start(struct seq_file *seq, loff_t *pos)
	__acquires(RCU)
{
	rcu_read_lock();
	return *pos ? ptype_get_idx(*pos - 1) : SEQ_START_TOKEN;
}

static void *ptype_seq_next(struct seq_file *seq, void *v, loff_t *pos)
{
	struct packet_type *pt;
	struct list_head *nxt;
	int hash;

	++*pos;
	if (v == SEQ_START_TOKEN)
		return ptype_get_idx(0);

	pt = v;
	nxt = pt->list.next;
	if (pt->type == htons(ETH_P_ALL)) {
		if (nxt != &ptype_all)
			goto found;
		hash = 0;
		nxt = ptype_base[0].next;
	} else
		hash = ntohs(pt->type) & PTYPE_HASH_MASK;

	while (nxt == &ptype_base[hash]) {
		if (++hash >= PTYPE_HASH_SIZE)
			return NULL;
		nxt = ptype_base[hash].next;
	}
found:
	return list_entry(nxt, struct packet_type, list);
}

static void ptype_seq_stop(struct seq_file *seq, void *v)
	__releases(RCU)
{
	rcu_read_unlock();
}

static int ptype_seq_show(struct seq_file *seq, void *v)
{
	struct packet_type *pt = v;

	if (v == SEQ_START_TOKEN)
		seq_puts(seq, "Type Device      Function\n");
	else if (pt->dev == NULL || dev_net(pt->dev) == seq_file_net(seq)) {
		if (pt->type == htons(ETH_P_ALL))
			seq_puts(seq, "ALL ");
		else
			seq_printf(seq, "%04x", ntohs(pt->type));

		seq_printf(seq, " %-8s %pF\n",
			   pt->dev ? pt->dev->name : "", pt->func);
	}

	return 0;
}

static const struct seq_operations ptype_seq_ops = {
	.start = ptype_seq_start,
	.next  = ptype_seq_next,
	.stop  = ptype_seq_stop,
	.show  = ptype_seq_show,
};

static int ptype_seq_open(struct inode *inode, struct file *file)
{
	return seq_open_net(inode, file, &ptype_seq_ops,
			sizeof(struct seq_net_private));
}

static const struct file_operations ptype_seq_fops = {
	.owner	 = THIS_MODULE,
	.open    = ptype_seq_open,
	.read    = seq_read,
	.llseek  = seq_lseek,
	.release = seq_release_net,
};


static int __net_init dev_proc_net_init(struct net *net)
{
	int rc = -ENOMEM;

	if (!proc_net_fops_create(net, "dev", S_IRUGO, &dev_seq_fops))
		goto out;
	if (!proc_net_fops_create(net, "softnet_stat", S_IRUGO, &softnet_seq_fops))
		goto out_dev;
	if (!proc_net_fops_create(net, "ptype", S_IRUGO, &ptype_seq_fops))
		goto out_softnet;

	if (wext_proc_init(net))
		goto out_ptype;
	rc = 0;
out:
	return rc;
out_ptype:
	proc_net_remove(net, "ptype");
out_softnet:
	proc_net_remove(net, "softnet_stat");
out_dev:
	proc_net_remove(net, "dev");
	goto out;
}

static void __net_exit dev_proc_net_exit(struct net *net)
{
	wext_proc_exit(net);

	proc_net_remove(net, "ptype");
	proc_net_remove(net, "softnet_stat");
	proc_net_remove(net, "dev");
}

static struct pernet_operations __net_initdata dev_proc_ops = {
	.init = dev_proc_net_init,
	.exit = dev_proc_net_exit,
};

static int __init dev_proc_init(void)
{
	return register_pernet_subsys(&dev_proc_ops);
}
#else
#define dev_proc_init() 0
#endif	/* CONFIG_PROC_FS */


/**
 *	netdev_set_master	-	set up master/slave pair
 *	@slave: slave device
 *	@master: new master device
 *
 *	Changes the master device of the slave. Pass %NULL to break the
 *	bonding. The caller must hold the RTNL semaphore. On a failure
 *	a negative errno code is returned. On success the reference counts
 *	are adjusted, %RTM_NEWLINK is sent to the routing socket and the
 *	function returns zero.
 */
int netdev_set_master(struct net_device *slave, struct net_device *master)
{
	struct net_device *old = slave->master;

	ASSERT_RTNL();

	if (master) {
		if (old)
			return -EBUSY;
		dev_hold(master);
	}

	slave->master = master;

	if (old) {
		synchronize_net();
		dev_put(old);
	}
	if (master)
		slave->flags |= IFF_SLAVE;
	else
		slave->flags &= ~IFF_SLAVE;

	rtmsg_ifinfo(RTM_NEWLINK, slave, IFF_SLAVE);
	return 0;
}
EXPORT_SYMBOL(netdev_set_master);

static void dev_change_rx_flags(struct net_device *dev, int flags)
{
	const struct net_device_ops *ops = dev->netdev_ops;

	if ((dev->flags & IFF_UP) && ops->ndo_change_rx_flags)
		ops->ndo_change_rx_flags(dev, flags);
}

static int __dev_set_promiscuity(struct net_device *dev, int inc)
{
	unsigned short old_flags = dev->flags;
	uid_t uid;
	gid_t gid;

	ASSERT_RTNL();

	dev->flags |= IFF_PROMISC;
	dev->promiscuity += inc;
	if (dev->promiscuity == 0) {
		/*
		 * Avoid overflow.
		 * If inc causes overflow, untouch promisc and return error.
		 */
		if (inc < 0)
			dev->flags &= ~IFF_PROMISC;
		else {
			dev->promiscuity -= inc;
			printk(KERN_WARNING "%s: promiscuity touches roof, "
				"set promiscuity failed, promiscuity feature "
				"of device might be broken.\n", dev->name);
			return -EOVERFLOW;
		}
	}
	if (dev->flags != old_flags) {
		printk(KERN_INFO "device %s %s promiscuous mode\n",
		       dev->name, (dev->flags & IFF_PROMISC) ? "entered" :
							       "left");
		if (audit_enabled) {
			current_uid_gid(&uid, &gid);
			audit_log(current->audit_context, GFP_ATOMIC,
				AUDIT_ANOM_PROMISCUOUS,
				"dev=%s prom=%d old_prom=%d auid=%u uid=%u gid=%u ses=%u",
				dev->name, (dev->flags & IFF_PROMISC),
				(old_flags & IFF_PROMISC),
				audit_get_loginuid(current),
				uid, gid,
				audit_get_sessionid(current));
		}

		dev_change_rx_flags(dev, IFF_PROMISC);
	}
	return 0;
}

/**
 *	dev_set_promiscuity	- update promiscuity count on a device
 *	@dev: device
 *	@inc: modifier
 *
 *	Add or remove promiscuity from a device. While the count in the device
 *	remains above zero the interface remains promiscuous. Once it hits zero
 *	the device reverts back to normal filtering operation. A negative inc
 *	value is used to drop promiscuity on the device.
 *	Return 0 if successful or a negative errno code on error.
 */
int dev_set_promiscuity(struct net_device *dev, int inc)
{
	unsigned short old_flags = dev->flags;
	int err;

	err = __dev_set_promiscuity(dev, inc);
	if (err < 0)
		return err;
	if (dev->flags != old_flags)
		dev_set_rx_mode(dev);
	return err;
}
EXPORT_SYMBOL(dev_set_promiscuity);

/**
 *	dev_set_allmulti	- update allmulti count on a device
 *	@dev: device
 *	@inc: modifier
 *
 *	Add or remove reception of all multicast frames to a device. While the
 *	count in the device remains above zero the interface remains listening
 *	to all interfaces. Once it hits zero the device reverts back to normal
 *	filtering operation. A negative @inc value is used to drop the counter
 *	when releasing a resource needing all multicasts.
 *	Return 0 if successful or a negative errno code on error.
 */

int dev_set_allmulti(struct net_device *dev, int inc)
{
	unsigned short old_flags = dev->flags;

	ASSERT_RTNL();

	dev->flags |= IFF_ALLMULTI;
	dev->allmulti += inc;
	if (dev->allmulti == 0) {
		/*
		 * Avoid overflow.
		 * If inc causes overflow, untouch allmulti and return error.
		 */
		if (inc < 0)
			dev->flags &= ~IFF_ALLMULTI;
		else {
			dev->allmulti -= inc;
			printk(KERN_WARNING "%s: allmulti touches roof, "
				"set allmulti failed, allmulti feature of "
				"device might be broken.\n", dev->name);
			return -EOVERFLOW;
		}
	}
	if (dev->flags ^ old_flags) {
		dev_change_rx_flags(dev, IFF_ALLMULTI);
		dev_set_rx_mode(dev);
	}
	return 0;
}
EXPORT_SYMBOL(dev_set_allmulti);

/*
 *	Upload unicast and multicast address lists to device and
 *	configure RX filtering. When the device doesn't support unicast
 *	filtering it is put in promiscuous mode while unicast addresses
 *	are present.
 */
void __dev_set_rx_mode(struct net_device *dev)
{
	const struct net_device_ops *ops = dev->netdev_ops;

	/* dev_open will call this function so the list will stay sane. */
	if (!(dev->flags&IFF_UP))
		return;

	if (!netif_device_present(dev))
		return;

	if (ops->ndo_set_rx_mode)
		ops->ndo_set_rx_mode(dev);
	else {
		/* Unicast addresses changes may only happen under the rtnl,
		 * therefore calling __dev_set_promiscuity here is safe.
		 */
		if (!netdev_uc_empty(dev) && !dev->uc_promisc) {
			__dev_set_promiscuity(dev, 1);
			dev->uc_promisc = 1;
		} else if (netdev_uc_empty(dev) && dev->uc_promisc) {
			__dev_set_promiscuity(dev, -1);
			dev->uc_promisc = 0;
		}

		if (ops->ndo_set_multicast_list)
			ops->ndo_set_multicast_list(dev);
	}
}

void dev_set_rx_mode(struct net_device *dev)
{
	netif_addr_lock_bh(dev);
	__dev_set_rx_mode(dev);
	netif_addr_unlock_bh(dev);
}

/**
 *	dev_get_flags - get flags reported to userspace
 *	@dev: device
 *
 *	Get the combination of flag bits exported through APIs to userspace.
 */
unsigned dev_get_flags(const struct net_device *dev)
{
	unsigned flags;

	flags = (dev->flags & ~(IFF_PROMISC |
				IFF_ALLMULTI |
				IFF_RUNNING |
				IFF_LOWER_UP |
				IFF_DORMANT)) |
		(dev->gflags & (IFF_PROMISC |
				IFF_ALLMULTI));

	if (netif_running(dev)) {
		if (netif_oper_up(dev))
			flags |= IFF_RUNNING;
		if (netif_carrier_ok(dev))
			flags |= IFF_LOWER_UP;
		if (netif_dormant(dev))
			flags |= IFF_DORMANT;
	}

	return flags;
}
EXPORT_SYMBOL(dev_get_flags);

int __dev_change_flags(struct net_device *dev, unsigned int flags)
{
	int old_flags = dev->flags;
	int ret;

	ASSERT_RTNL();

	/*
	 *	Set the flags on our device.
	 */

	dev->flags = (flags & (IFF_DEBUG | IFF_NOTRAILERS | IFF_NOARP |
			       IFF_DYNAMIC | IFF_MULTICAST | IFF_PORTSEL |
			       IFF_AUTOMEDIA)) |
		     (dev->flags & (IFF_UP | IFF_VOLATILE | IFF_PROMISC |
				    IFF_ALLMULTI));

	/*
	 *	Load in the correct multicast list now the flags have changed.
	 */

	if ((old_flags ^ flags) & IFF_MULTICAST)
		dev_change_rx_flags(dev, IFF_MULTICAST);

	dev_set_rx_mode(dev);

	/*
	 *	Have we downed the interface. We handle IFF_UP ourselves
	 *	according to user attempts to set it, rather than blindly
	 *	setting it.
	 */

	ret = 0;
	if ((old_flags ^ flags) & IFF_UP) {	/* Bit is different  ? */
		ret = ((old_flags & IFF_UP) ? __dev_close : __dev_open)(dev);

		if (!ret)
			dev_set_rx_mode(dev);
	}

	if ((flags ^ dev->gflags) & IFF_PROMISC) {
		int inc = (flags & IFF_PROMISC) ? 1 : -1;

		dev->gflags ^= IFF_PROMISC;
		dev_set_promiscuity(dev, inc);
	}

	/* NOTE: order of synchronization of IFF_PROMISC and IFF_ALLMULTI
	   is important. Some (broken) drivers set IFF_PROMISC, when
	   IFF_ALLMULTI is requested not asking us and not reporting.
	 */
	if ((flags ^ dev->gflags) & IFF_ALLMULTI) {
		int inc = (flags & IFF_ALLMULTI) ? 1 : -1;

		dev->gflags ^= IFF_ALLMULTI;
		dev_set_allmulti(dev, inc);
	}

	return ret;
}

void __dev_notify_flags(struct net_device *dev, unsigned int old_flags)
{
	unsigned int changes = dev->flags ^ old_flags;

	if (changes & IFF_UP) {
		if (dev->flags & IFF_UP)
			call_netdevice_notifiers(NETDEV_UP, dev);
		else
			call_netdevice_notifiers(NETDEV_DOWN, dev);
	}

	if (dev->flags & IFF_UP &&
	    (changes & ~(IFF_UP | IFF_PROMISC | IFF_ALLMULTI | IFF_VOLATILE)))
		call_netdevice_notifiers(NETDEV_CHANGE, dev);
}

/**
 *	dev_change_flags - change device settings
 *	@dev: device
 *	@flags: device state flags
 *
 *	Change settings on device based state flags. The flags are
 *	in the userspace exported format.
 */
int dev_change_flags(struct net_device *dev, unsigned flags)
{
	int ret, changes;
	int old_flags = dev->flags;

	ret = __dev_change_flags(dev, flags);
	if (ret < 0)
		return ret;

	changes = old_flags ^ dev->flags;
	if (changes)
		rtmsg_ifinfo(RTM_NEWLINK, dev, changes);

	__dev_notify_flags(dev, old_flags);
	return ret;
}
EXPORT_SYMBOL(dev_change_flags);

/**
 *	dev_set_mtu - Change maximum transfer unit
 *	@dev: device
 *	@new_mtu: new transfer unit
 *
 *	Change the maximum transfer size of the network device.
 */
int dev_set_mtu(struct net_device *dev, int new_mtu)
{
	const struct net_device_ops *ops = dev->netdev_ops;
	int err;

	if (new_mtu == dev->mtu)
		return 0;

	/*	MTU must be positive.	 */
	if (new_mtu < 0)
		return -EINVAL;

	if (!netif_device_present(dev))
		return -ENODEV;

	err = 0;
	if (ops->ndo_change_mtu)
		err = ops->ndo_change_mtu(dev, new_mtu);
	else
		dev->mtu = new_mtu;

	if (!err && dev->flags & IFF_UP)
		call_netdevice_notifiers(NETDEV_CHANGEMTU, dev);
	return err;
}
EXPORT_SYMBOL(dev_set_mtu);

/**
 *	dev_set_mac_address - Change Media Access Control Address
 *	@dev: device
 *	@sa: new address
 *
 *	Change the hardware (MAC) address of the device
 */
int dev_set_mac_address(struct net_device *dev, struct sockaddr *sa)
{
	const struct net_device_ops *ops = dev->netdev_ops;
	int err;

	if (!ops->ndo_set_mac_address)
		return -EOPNOTSUPP;
	if (sa->sa_family != dev->type)
		return -EINVAL;
	if (!netif_device_present(dev))
		return -ENODEV;
	err = ops->ndo_set_mac_address(dev, sa);
	if (!err)
		call_netdevice_notifiers(NETDEV_CHANGEADDR, dev);
	return err;
}
EXPORT_SYMBOL(dev_set_mac_address);

/*
 *	Perform the SIOCxIFxxx calls, inside rcu_read_lock()
 */
static int dev_ifsioc_locked(struct net *net, struct ifreq *ifr, unsigned int cmd)
{
	int err;
	struct net_device *dev = dev_get_by_name_rcu(net, ifr->ifr_name);

	if (!dev)
		return -ENODEV;

	switch (cmd) {
	case SIOCGIFFLAGS:	/* Get interface flags */
		ifr->ifr_flags = (short) dev_get_flags(dev);
		return 0;

	case SIOCGIFMETRIC:	/* Get the metric on the interface
				   (currently unused) */
		ifr->ifr_metric = 0;
		return 0;

	case SIOCGIFMTU:	/* Get the MTU of a device */
		ifr->ifr_mtu = dev->mtu;
		return 0;

	case SIOCGIFHWADDR:
		if (!dev->addr_len)
			memset(ifr->ifr_hwaddr.sa_data, 0, sizeof ifr->ifr_hwaddr.sa_data);
		else
			memcpy(ifr->ifr_hwaddr.sa_data, dev->dev_addr,
			       min(sizeof ifr->ifr_hwaddr.sa_data, (size_t) dev->addr_len));
		ifr->ifr_hwaddr.sa_family = dev->type;
		return 0;

	case SIOCGIFSLAVE:
		err = -EINVAL;
		break;

	case SIOCGIFMAP:
		ifr->ifr_map.mem_start = dev->mem_start;
		ifr->ifr_map.mem_end   = dev->mem_end;
		ifr->ifr_map.base_addr = dev->base_addr;
		ifr->ifr_map.irq       = dev->irq;
		ifr->ifr_map.dma       = dev->dma;
		ifr->ifr_map.port      = dev->if_port;
		return 0;

	case SIOCGIFINDEX:
		ifr->ifr_ifindex = dev->ifindex;
		return 0;

	case SIOCGIFTXQLEN:
		ifr->ifr_qlen = dev->tx_queue_len;
		return 0;

	default:
		/* dev_ioctl() should ensure this case
		 * is never reached
		 */
		WARN_ON(1);
		err = -EINVAL;
		break;

	}
	return err;
}

/*
 *	Perform the SIOCxIFxxx calls, inside rtnl_lock()
 */
static int dev_ifsioc(struct net *net, struct ifreq *ifr, unsigned int cmd)
{
	int err;
	struct net_device *dev = __dev_get_by_name(net, ifr->ifr_name);
	const struct net_device_ops *ops;

	if (!dev)
		return -ENODEV;

	ops = dev->netdev_ops;

	switch (cmd) {
	case SIOCSIFFLAGS:	/* Set interface flags */
		return dev_change_flags(dev, ifr->ifr_flags);

	case SIOCSIFMETRIC:	/* Set the metric on the interface
				   (currently unused) */
		return -EOPNOTSUPP;

	case SIOCSIFMTU:	/* Set the MTU of a device */
		return dev_set_mtu(dev, ifr->ifr_mtu);

	case SIOCSIFHWADDR:
		return dev_set_mac_address(dev, &ifr->ifr_hwaddr);

	case SIOCSIFHWBROADCAST:
		if (ifr->ifr_hwaddr.sa_family != dev->type)
			return -EINVAL;
		memcpy(dev->broadcast, ifr->ifr_hwaddr.sa_data,
		       min(sizeof ifr->ifr_hwaddr.sa_data, (size_t) dev->addr_len));
		call_netdevice_notifiers(NETDEV_CHANGEADDR, dev);
		return 0;

	case SIOCSIFMAP:
		if (ops->ndo_set_config) {
			if (!netif_device_present(dev))
				return -ENODEV;
			return ops->ndo_set_config(dev, &ifr->ifr_map);
		}
		return -EOPNOTSUPP;

	case SIOCADDMULTI:
		if ((!ops->ndo_set_multicast_list && !ops->ndo_set_rx_mode) ||
		    ifr->ifr_hwaddr.sa_family != AF_UNSPEC)
			return -EINVAL;
		if (!netif_device_present(dev))
			return -ENODEV;
		return dev_mc_add_global(dev, ifr->ifr_hwaddr.sa_data);

	case SIOCDELMULTI:
		if ((!ops->ndo_set_multicast_list && !ops->ndo_set_rx_mode) ||
		    ifr->ifr_hwaddr.sa_family != AF_UNSPEC)
			return -EINVAL;
		if (!netif_device_present(dev))
			return -ENODEV;
		return dev_mc_del_global(dev, ifr->ifr_hwaddr.sa_data);

	case SIOCSIFTXQLEN:
		if (ifr->ifr_qlen < 0)
			return -EINVAL;
		dev->tx_queue_len = ifr->ifr_qlen;
		return 0;

	case SIOCSIFNAME:
		ifr->ifr_newname[IFNAMSIZ-1] = '\0';
		return dev_change_name(dev, ifr->ifr_newname);

	/*
	 *	Unknown or private ioctl
	 */
	default:
		if ((cmd >= SIOCDEVPRIVATE &&
		    cmd <= SIOCDEVPRIVATE + 15) ||
		    cmd == SIOCBONDENSLAVE ||
		    cmd == SIOCBONDRELEASE ||
		    cmd == SIOCBONDSETHWADDR ||
		    cmd == SIOCBONDSLAVEINFOQUERY ||
		    cmd == SIOCBONDINFOQUERY ||
		    cmd == SIOCBONDCHANGEACTIVE ||
		    cmd == SIOCGMIIPHY ||
		    cmd == SIOCGMIIREG ||
		    cmd == SIOCSMIIREG ||
		    cmd == SIOCBRADDIF ||
		    cmd == SIOCBRDELIF ||
		    cmd == SIOCSHWTSTAMP ||
		    cmd == SIOCWANDEV) {
			err = -EOPNOTSUPP;
			if (ops->ndo_do_ioctl) {
				if (netif_device_present(dev))
					err = ops->ndo_do_ioctl(dev, ifr, cmd);
				else
					err = -ENODEV;
			}
		} else
			err = -EINVAL;

	}
	return err;
}

/*
 *	This function handles all "interface"-type I/O control requests. The actual
 *	'doing' part of this is dev_ifsioc above.
 */

/**
 *	dev_ioctl	-	network device ioctl
 *	@net: the applicable net namespace
 *	@cmd: command to issue
 *	@arg: pointer to a struct ifreq in user space
 *
 *	Issue ioctl functions to devices. This is normally called by the
 *	user space syscall interfaces but can sometimes be useful for
 *	other purposes. The return value is the return from the syscall if
 *	positive or a negative errno code on error.
 */

int dev_ioctl(struct net *net, unsigned int cmd, void __user *arg)
{
	struct ifreq ifr;
	int ret;
	char *colon;

	/* One special case: SIOCGIFCONF takes ifconf argument
	   and requires shared lock, because it sleeps writing
	   to user space.
	 */

	if (cmd == SIOCGIFCONF) {
		rtnl_lock();
		ret = dev_ifconf(net, (char __user *) arg);
		rtnl_unlock();
		return ret;
	}
	if (cmd == SIOCGIFNAME)
		return dev_ifname(net, (struct ifreq __user *)arg);

	if (copy_from_user(&ifr, arg, sizeof(struct ifreq)))
		return -EFAULT;

	ifr.ifr_name[IFNAMSIZ-1] = 0;

	colon = strchr(ifr.ifr_name, ':');
	if (colon)
		*colon = 0;

	/*
	 *	See which interface the caller is talking about.
	 */

	switch (cmd) {
	/*
	 *	These ioctl calls:
	 *	- can be done by all.
	 *	- atomic and do not require locking.
	 *	- return a value
	 */
	case SIOCGIFFLAGS:
	case SIOCGIFMETRIC:
	case SIOCGIFMTU:
	case SIOCGIFHWADDR:
	case SIOCGIFSLAVE:
	case SIOCGIFMAP:
	case SIOCGIFINDEX:
	case SIOCGIFTXQLEN:
		dev_load(net, ifr.ifr_name);
		rcu_read_lock();
		ret = dev_ifsioc_locked(net, &ifr, cmd);
		rcu_read_unlock();
		if (!ret) {
			if (colon)
				*colon = ':';
			if (copy_to_user(arg, &ifr,
					 sizeof(struct ifreq)))
				ret = -EFAULT;
		}
		return ret;

	case SIOCETHTOOL:
		dev_load(net, ifr.ifr_name);
		rtnl_lock();
		ret = dev_ethtool(net, &ifr);
		rtnl_unlock();
		if (!ret) {
			if (colon)
				*colon = ':';
			if (copy_to_user(arg, &ifr,
					 sizeof(struct ifreq)))
				ret = -EFAULT;
		}
		return ret;

	/*
	 *	These ioctl calls:
	 *	- require superuser power.
	 *	- require strict serialization.
	 *	- return a value
	 */
	case SIOCGMIIPHY:
	case SIOCGMIIREG:
	case SIOCSIFNAME:
		if (!capable(CAP_NET_ADMIN))
			return -EPERM;
		dev_load(net, ifr.ifr_name);
		rtnl_lock();
		ret = dev_ifsioc(net, &ifr, cmd);
		rtnl_unlock();
		if (!ret) {
			if (colon)
				*colon = ':';
			if (copy_to_user(arg, &ifr,
					 sizeof(struct ifreq)))
				ret = -EFAULT;
		}
		return ret;

	/*
	 *	These ioctl calls:
	 *	- require superuser power.
	 *	- require strict serialization.
	 *	- do not return a value
	 */
	case SIOCSIFFLAGS:
	case SIOCSIFMETRIC:
	case SIOCSIFMTU:
	case SIOCSIFMAP:
	case SIOCSIFHWADDR:
	case SIOCSIFSLAVE:
	case SIOCADDMULTI:
	case SIOCDELMULTI:
	case SIOCSIFHWBROADCAST:
	case SIOCSIFTXQLEN:
	case SIOCSMIIREG:
	case SIOCBONDENSLAVE:
	case SIOCBONDRELEASE:
	case SIOCBONDSETHWADDR:
	case SIOCBONDCHANGEACTIVE:
	case SIOCBRADDIF:
	case SIOCBRDELIF:
	case SIOCSHWTSTAMP:
		if (!capable(CAP_NET_ADMIN))
			return -EPERM;
		/* fall through */
	case SIOCBONDSLAVEINFOQUERY:
	case SIOCBONDINFOQUERY:
		dev_load(net, ifr.ifr_name);
		rtnl_lock();
		ret = dev_ifsioc(net, &ifr, cmd);
		rtnl_unlock();
		return ret;

	case SIOCGIFMEM:
		/* Get the per device memory space. We can add this but
		 * currently do not support it */
	case SIOCSIFMEM:
		/* Set the per device memory buffer space.
		 * Not applicable in our case */
	case SIOCSIFLINK:
		return -EINVAL;

	/*
	 *	Unknown or private ioctl.
	 */
	default:
		if (cmd == SIOCWANDEV ||
		    (cmd >= SIOCDEVPRIVATE &&
		     cmd <= SIOCDEVPRIVATE + 15)) {
			dev_load(net, ifr.ifr_name);
			rtnl_lock();
			ret = dev_ifsioc(net, &ifr, cmd);
			rtnl_unlock();
			if (!ret && copy_to_user(arg, &ifr,
						 sizeof(struct ifreq)))
				ret = -EFAULT;
			return ret;
		}
		/* Take care of Wireless Extensions */
		if (cmd >= SIOCIWFIRST && cmd <= SIOCIWLAST)
			return wext_handle_ioctl(net, &ifr, cmd, arg);
		return -EINVAL;
	}
}


/**
 *	dev_new_index	-	allocate an ifindex
 *	@net: the applicable net namespace
 *
 *	Returns a suitable unique value for a new device interface
 *	number.  The caller must hold the rtnl semaphore or the
 *	dev_base_lock to be sure it remains unique.
 */
static int dev_new_index(struct net *net)
{
	static int ifindex;
	for (;;) {
		if (++ifindex <= 0)
			ifindex = 1;
		if (!__dev_get_by_index(net, ifindex))
			return ifindex;
	}
}

/* Delayed registration/unregisteration */
static LIST_HEAD(net_todo_list);

static void net_set_todo(struct net_device *dev)
{
	list_add_tail(&dev->todo_list, &net_todo_list);
}

static void rollback_registered_many(struct list_head *head)
{
	struct net_device *dev, *tmp;

	BUG_ON(dev_boot_phase);
	ASSERT_RTNL();

	list_for_each_entry_safe(dev, tmp, head, unreg_list) {
		/* Some devices call without registering
		 * for initialization unwind. Remove those
		 * devices and proceed with the remaining.
		 */
		if (dev->reg_state == NETREG_UNINITIALIZED) {
			pr_debug("unregister_netdevice: device %s/%p never "
				 "was registered\n", dev->name, dev);

			WARN_ON(1);
			list_del(&dev->unreg_list);
			continue;
		}

		BUG_ON(dev->reg_state != NETREG_REGISTERED);

		/* If device is running, close it first. */
		dev_close(dev);

		/* And unlink it from device chain. */
		unlist_netdevice(dev);

		dev->reg_state = NETREG_UNREGISTERING;
	}

	synchronize_net();

	list_for_each_entry(dev, head, unreg_list) {
		/* Shutdown queueing discipline. */
		dev_shutdown(dev);


		/* Notify protocols, that we are about to destroy
		   this device. They should clean all the things.
		*/
		call_netdevice_notifiers(NETDEV_UNREGISTER, dev);

		if (!dev->rtnl_link_ops ||
		    dev->rtnl_link_state == RTNL_LINK_INITIALIZED)
			rtmsg_ifinfo(RTM_DELLINK, dev, ~0U);

		/*
		 *	Flush the unicast and multicast chains
		 */
		dev_uc_flush(dev);
		dev_mc_flush(dev);

		if (dev->netdev_ops->ndo_uninit)
			dev->netdev_ops->ndo_uninit(dev);

		/* Notifier chain MUST detach us from master device. */
		WARN_ON(dev->master);

		/* Remove entries from kobject tree */
		netdev_unregister_kobject(dev);
	}

	/* Process any work delayed until the end of the batch */
	dev = list_first_entry(head, struct net_device, unreg_list);
	call_netdevice_notifiers(NETDEV_UNREGISTER_BATCH, dev);

	synchronize_net();

	list_for_each_entry(dev, head, unreg_list)
		dev_put(dev);
}

static void rollback_registered(struct net_device *dev)
{
	LIST_HEAD(single);

	list_add(&dev->unreg_list, &single);
	rollback_registered_many(&single);
}

static void __netdev_init_queue_locks_one(struct net_device *dev,
					  struct netdev_queue *dev_queue,
					  void *_unused)
{
	spin_lock_init(&dev_queue->_xmit_lock);
	netdev_set_xmit_lockdep_class(&dev_queue->_xmit_lock, dev->type);
	dev_queue->xmit_lock_owner = -1;
}

static void netdev_init_queue_locks(struct net_device *dev)
{
	netdev_for_each_tx_queue(dev, __netdev_init_queue_locks_one, NULL);
	__netdev_init_queue_locks_one(dev, &dev->rx_queue, NULL);
}

unsigned long netdev_fix_features(unsigned long features, const char *name)
{
	/* Fix illegal SG+CSUM combinations. */
	if ((features & NETIF_F_SG) &&
	    !(features & NETIF_F_ALL_CSUM)) {
		if (name)
			printk(KERN_NOTICE "%s: Dropping NETIF_F_SG since no "
			       "checksum feature.\n", name);
		features &= ~NETIF_F_SG;
	}

	/* TSO requires that SG is present as well. */
	if ((features & NETIF_F_TSO) && !(features & NETIF_F_SG)) {
		if (name)
			printk(KERN_NOTICE "%s: Dropping NETIF_F_TSO since no "
			       "SG feature.\n", name);
		features &= ~NETIF_F_TSO;
	}

	if (features & NETIF_F_UFO) {
		if (!(features & NETIF_F_GEN_CSUM)) {
			if (name)
				printk(KERN_ERR "%s: Dropping NETIF_F_UFO "
				       "since no NETIF_F_HW_CSUM feature.\n",
				       name);
			features &= ~NETIF_F_UFO;
		}

		if (!(features & NETIF_F_SG)) {
			if (name)
				printk(KERN_ERR "%s: Dropping NETIF_F_UFO "
				       "since no NETIF_F_SG feature.\n", name);
			features &= ~NETIF_F_UFO;
		}
	}

	return features;
}
EXPORT_SYMBOL(netdev_fix_features);

/**
 *	netif_stacked_transfer_operstate -	transfer operstate
 *	@rootdev: the root or lower level device to transfer state from
 *	@dev: the device to transfer operstate to
 *
 *	Transfer operational state from root to device. This is normally
 *	called when a stacking relationship exists between the root
 *	device and the device(a leaf device).
 */
void netif_stacked_transfer_operstate(const struct net_device *rootdev,
					struct net_device *dev)
{
	if (rootdev->operstate == IF_OPER_DORMANT)
		netif_dormant_on(dev);
	else
		netif_dormant_off(dev);

	if (netif_carrier_ok(rootdev)) {
		if (!netif_carrier_ok(dev))
			netif_carrier_on(dev);
	} else {
		if (netif_carrier_ok(dev))
			netif_carrier_off(dev);
	}
}
EXPORT_SYMBOL(netif_stacked_transfer_operstate);

/**
 *	register_netdevice	- register a network device
 *	@dev: device to register
 *
 *	Take a completed network device structure and add it to the kernel
 *	interfaces. A %NETDEV_REGISTER message is sent to the netdev notifier
 *	chain. 0 is returned on success. A negative errno code is returned
 *	on a failure to set up the device, or if the name is a duplicate.
 *
 *	Callers must hold the rtnl semaphore. You may want
 *	register_netdev() instead of this.
 *
 *	BUGS:
 *	The locking appears insufficient to guarantee two parallel registers
 *	will not get the same name.
 */

int register_netdevice(struct net_device *dev)
{
	int ret;
	struct net *net = dev_net(dev);

	BUG_ON(dev_boot_phase);
	ASSERT_RTNL();

	might_sleep();

	/* When net_device's are persistent, this will be fatal. */
	BUG_ON(dev->reg_state != NETREG_UNINITIALIZED);
	BUG_ON(!net);

	spin_lock_init(&dev->addr_list_lock);
	netdev_set_addr_lockdep_class(dev);
	netdev_init_queue_locks(dev);

	dev->iflink = -1;

#ifdef CONFIG_RPS
	if (!dev->num_rx_queues) {
		/*
		 * Allocate a single RX queue if driver never called
		 * alloc_netdev_mq
		 */

		dev->_rx = kzalloc(sizeof(struct netdev_rx_queue), GFP_KERNEL);
		if (!dev->_rx) {
			ret = -ENOMEM;
			goto out;
		}

		dev->_rx->first = dev->_rx;
		atomic_set(&dev->_rx->count, 1);
		dev->num_rx_queues = 1;
	}
#endif
	/* Init, if this function is available */
	if (dev->netdev_ops->ndo_init) {
		ret = dev->netdev_ops->ndo_init(dev);
		if (ret) {
			if (ret > 0)
				ret = -EIO;
			goto out;
		}
	}

	ret = dev_get_valid_name(dev, dev->name, 0);
	if (ret)
		goto err_uninit;

	dev->ifindex = dev_new_index(net);
	if (dev->iflink == -1)
		dev->iflink = dev->ifindex;

	/* Fix illegal checksum combinations */
	if ((dev->features & NETIF_F_HW_CSUM) &&
	    (dev->features & (NETIF_F_IP_CSUM|NETIF_F_IPV6_CSUM))) {
		printk(KERN_NOTICE "%s: mixed HW and IP checksum settings.\n",
		       dev->name);
		dev->features &= ~(NETIF_F_IP_CSUM|NETIF_F_IPV6_CSUM);
	}

	if ((dev->features & NETIF_F_NO_CSUM) &&
	    (dev->features & (NETIF_F_HW_CSUM|NETIF_F_IP_CSUM|NETIF_F_IPV6_CSUM))) {
		printk(KERN_NOTICE "%s: mixed no checksumming and other settings.\n",
		       dev->name);
		dev->features &= ~(NETIF_F_IP_CSUM|NETIF_F_IPV6_CSUM|NETIF_F_HW_CSUM);
	}

	dev->features = netdev_fix_features(dev->features, dev->name);

	/* Enable software GSO if SG is supported. */
	if (dev->features & NETIF_F_SG)
		dev->features |= NETIF_F_GSO;

	ret = call_netdevice_notifiers(NETDEV_POST_INIT, dev);
	ret = notifier_to_errno(ret);
	if (ret)
		goto err_uninit;

	ret = netdev_register_kobject(dev);
	if (ret)
		goto err_uninit;
	dev->reg_state = NETREG_REGISTERED;

	/*
	 *	Default initial state at registry is that the
	 *	device is present.
	 */

	set_bit(__LINK_STATE_PRESENT, &dev->state);

	dev_init_scheduler(dev);
	dev_hold(dev);
	list_netdevice(dev);

	/* Notify protocols, that a new device appeared. */
	ret = call_netdevice_notifiers(NETDEV_REGISTER, dev);
	ret = notifier_to_errno(ret);
	if (ret) {
		rollback_registered(dev);
		dev->reg_state = NETREG_UNREGISTERED;
	}
	/*
	 *	Prevent userspace races by waiting until the network
	 *	device is fully setup before sending notifications.
	 */
	if (!dev->rtnl_link_ops ||
	    dev->rtnl_link_state == RTNL_LINK_INITIALIZED)
		rtmsg_ifinfo(RTM_NEWLINK, dev, ~0U);

out:
	return ret;

err_uninit:
	if (dev->netdev_ops->ndo_uninit)
		dev->netdev_ops->ndo_uninit(dev);
	goto out;
}
EXPORT_SYMBOL(register_netdevice);

/**
 *	init_dummy_netdev	- init a dummy network device for NAPI
 *	@dev: device to init
 *
 *	This takes a network device structure and initialize the minimum
 *	amount of fields so it can be used to schedule NAPI polls without
 *	registering a full blown interface. This is to be used by drivers
 *	that need to tie several hardware interfaces to a single NAPI
 *	poll scheduler due to HW limitations.
 */
int init_dummy_netdev(struct net_device *dev)
{
	/* Clear everything. Note we don't initialize spinlocks
	 * are they aren't supposed to be taken by any of the
	 * NAPI code and this dummy netdev is supposed to be
	 * only ever used for NAPI polls
	 */
	memset(dev, 0, sizeof(struct net_device));

	/* make sure we BUG if trying to hit standard
	 * register/unregister code path
	 */
	dev->reg_state = NETREG_DUMMY;

	/* initialize the ref count */
	atomic_set(&dev->refcnt, 1);

	/* NAPI wants this */
	INIT_LIST_HEAD(&dev->napi_list);

	/* a dummy interface is started by default */
	set_bit(__LINK_STATE_PRESENT, &dev->state);
	set_bit(__LINK_STATE_START, &dev->state);

	return 0;
}
EXPORT_SYMBOL_GPL(init_dummy_netdev);


/**
 *	register_netdev	- register a network device
 *	@dev: device to register
 *
 *	Take a completed network device structure and add it to the kernel
 *	interfaces. A %NETDEV_REGISTER message is sent to the netdev notifier
 *	chain. 0 is returned on success. A negative errno code is returned
 *	on a failure to set up the device, or if the name is a duplicate.
 *
 *	This is a wrapper around register_netdevice that takes the rtnl semaphore
 *	and expands the device name if you passed a format string to
 *	alloc_netdev.
 */
int register_netdev(struct net_device *dev)
{
	int err;

	rtnl_lock();

	/*
	 * If the name is a format string the caller wants us to do a
	 * name allocation.
	 */
	if (strchr(dev->name, '%')) {
		err = dev_alloc_name(dev, dev->name);
		if (err < 0)
			goto out;
	}

	err = register_netdevice(dev);
out:
	rtnl_unlock();
	return err;
}
EXPORT_SYMBOL(register_netdev);

/*
 * netdev_wait_allrefs - wait until all references are gone.
 *
 * This is called when unregistering network devices.
 *
 * Any protocol or device that holds a reference should register
 * for netdevice notification, and cleanup and put back the
 * reference if they receive an UNREGISTER event.
 * We can get stuck here if buggy protocols don't correctly
 * call dev_put.
 */
static void netdev_wait_allrefs(struct net_device *dev)
{
	unsigned long rebroadcast_time, warning_time;

	linkwatch_forget_dev(dev);

	rebroadcast_time = warning_time = jiffies;
	while (atomic_read(&dev->refcnt) != 0) {
		if (time_after(jiffies, rebroadcast_time + 1 * HZ)) {
			rtnl_lock();

			/* Rebroadcast unregister notification */
			call_netdevice_notifiers(NETDEV_UNREGISTER, dev);
			/* don't resend NETDEV_UNREGISTER_BATCH, _BATCH users
			 * should have already handle it the first time */

			if (test_bit(__LINK_STATE_LINKWATCH_PENDING,
				     &dev->state)) {
				/* We must not have linkwatch events
				 * pending on unregister. If this
				 * happens, we simply run the queue
				 * unscheduled, resulting in a noop
				 * for this device.
				 */
				linkwatch_run_queue();
			}

			__rtnl_unlock();

			rebroadcast_time = jiffies;
		}

		msleep(250);

		if (time_after(jiffies, warning_time + 10 * HZ)) {
			printk(KERN_EMERG "unregister_netdevice: "
			       "waiting for %s to become free. Usage "
			       "count = %d\n",
			       dev->name, atomic_read(&dev->refcnt));
			warning_time = jiffies;
		}
	}
}

/* The sequence is:
 *
 *	rtnl_lock();
 *	...
 *	register_netdevice(x1);
 *	register_netdevice(x2);
 *	...
 *	unregister_netdevice(y1);
 *	unregister_netdevice(y2);
 *      ...
 *	rtnl_unlock();
 *	free_netdev(y1);
 *	free_netdev(y2);
 *
 * We are invoked by rtnl_unlock().
 * This allows us to deal with problems:
 * 1) We can delete sysfs objects which invoke hotplug
 *    without deadlocking with linkwatch via keventd.
 * 2) Since we run with the RTNL semaphore not held, we can sleep
 *    safely in order to wait for the netdev refcnt to drop to zero.
 *
 * We must not return until all unregister events added during
 * the interval the lock was held have been completed.
 */
void netdev_run_todo(void)
{
	struct list_head list;

	/* Snapshot list, allow later requests */
	list_replace_init(&net_todo_list, &list);

	__rtnl_unlock();

	while (!list_empty(&list)) {
		struct net_device *dev
			= list_first_entry(&list, struct net_device, todo_list);
		list_del(&dev->todo_list);

		if (unlikely(dev->reg_state != NETREG_UNREGISTERING)) {
			printk(KERN_ERR "network todo '%s' but state %d\n",
			       dev->name, dev->reg_state);
			dump_stack();
			continue;
		}

		dev->reg_state = NETREG_UNREGISTERED;

		on_each_cpu(flush_backlog, dev, 1);

		netdev_wait_allrefs(dev);

		/* paranoia */
		BUG_ON(atomic_read(&dev->refcnt));
		WARN_ON(dev->ip_ptr);
		WARN_ON(dev->ip6_ptr);
		WARN_ON(dev->dn_ptr);

		if (dev->destructor)
			dev->destructor(dev);

		/* Free network device */
		kobject_put(&dev->dev.kobj);
	}
}

/**
 *	dev_txq_stats_fold - fold tx_queues stats
 *	@dev: device to get statistics from
 *	@stats: struct net_device_stats to hold results
 */
void dev_txq_stats_fold(const struct net_device *dev,
			struct net_device_stats *stats)
{
	unsigned long tx_bytes = 0, tx_packets = 0, tx_dropped = 0;
	unsigned int i;
	struct netdev_queue *txq;

	for (i = 0; i < dev->num_tx_queues; i++) {
		txq = netdev_get_tx_queue(dev, i);
		tx_bytes   += txq->tx_bytes;
		tx_packets += txq->tx_packets;
		tx_dropped += txq->tx_dropped;
	}
	if (tx_bytes || tx_packets || tx_dropped) {
		stats->tx_bytes   = tx_bytes;
		stats->tx_packets = tx_packets;
		stats->tx_dropped = tx_dropped;
	}
}
EXPORT_SYMBOL(dev_txq_stats_fold);

/**
 *	dev_get_stats	- get network device statistics
 *	@dev: device to get statistics from
 *
 *	Get network statistics from device. The device driver may provide
 *	its own method by setting dev->netdev_ops->get_stats; otherwise
 *	the internal statistics structure is used.
 */
const struct net_device_stats *dev_get_stats(struct net_device *dev)
{
	const struct net_device_ops *ops = dev->netdev_ops;

	if (ops->ndo_get_stats)
		return ops->ndo_get_stats(dev);

	dev_txq_stats_fold(dev, &dev->stats);
	return &dev->stats;
}
EXPORT_SYMBOL(dev_get_stats);

static void netdev_init_one_queue(struct net_device *dev,
				  struct netdev_queue *queue,
				  void *_unused)
{
	queue->dev = dev;
}

static void netdev_init_queues(struct net_device *dev)
{
	netdev_init_one_queue(dev, &dev->rx_queue, NULL);
	netdev_for_each_tx_queue(dev, netdev_init_one_queue, NULL);
	spin_lock_init(&dev->tx_global_lock);
}

/**
 *	alloc_netdev_mq - allocate network device
 *	@sizeof_priv:	size of private data to allocate space for
 *	@name:		device name format string
 *	@setup:		callback to initialize device
 *	@queue_count:	the number of subqueues to allocate
 *
 *	Allocates a struct net_device with private data area for driver use
 *	and performs basic initialization.  Also allocates subquue structs
 *	for each queue on the device at the end of the netdevice.
 */
struct net_device *alloc_netdev_mq(int sizeof_priv, const char *name,
		void (*setup)(struct net_device *), unsigned int queue_count)
{
	struct netdev_queue *tx;
	struct net_device *dev;
	size_t alloc_size;
	struct net_device *p;
#ifdef CONFIG_RPS
	struct netdev_rx_queue *rx;
	int i;
#endif

	BUG_ON(strlen(name) >= sizeof(dev->name));

	alloc_size = sizeof(struct net_device);
	if (sizeof_priv) {
		/* ensure 32-byte alignment of private area */
		alloc_size = ALIGN(alloc_size, NETDEV_ALIGN);
		alloc_size += sizeof_priv;
	}
	/* ensure 32-byte alignment of whole construct */
	alloc_size += NETDEV_ALIGN - 1;

	p = kzalloc(alloc_size, GFP_KERNEL);
	if (!p) {
		printk(KERN_ERR "alloc_netdev: Unable to allocate device.\n");
		return NULL;
	}

	tx = kcalloc(queue_count, sizeof(struct netdev_queue), GFP_KERNEL);
	if (!tx) {
		printk(KERN_ERR "alloc_netdev: Unable to allocate "
		       "tx qdiscs.\n");
		goto free_p;
	}

#ifdef CONFIG_RPS
	rx = kcalloc(queue_count, sizeof(struct netdev_rx_queue), GFP_KERNEL);
	if (!rx) {
		printk(KERN_ERR "alloc_netdev: Unable to allocate "
		       "rx queues.\n");
		goto free_tx;
	}

	atomic_set(&rx->count, queue_count);

	/*
	 * Set a pointer to first element in the array which holds the
	 * reference count.
	 */
	for (i = 0; i < queue_count; i++)
		rx[i].first = rx;
#endif

	dev = PTR_ALIGN(p, NETDEV_ALIGN);
	dev->padded = (char *)dev - (char *)p;

	if (dev_addr_init(dev))
		goto free_rx;

	dev_mc_init(dev);
	dev_uc_init(dev);

	dev_net_set(dev, &init_net);

	dev->_tx = tx;
	dev->num_tx_queues = queue_count;
	dev->real_num_tx_queues = queue_count;

#ifdef CONFIG_RPS
	dev->_rx = rx;
	dev->num_rx_queues = queue_count;
#endif

	dev->gso_max_size = GSO_MAX_SIZE;

	netdev_init_queues(dev);

	INIT_LIST_HEAD(&dev->ethtool_ntuple_list.list);
	dev->ethtool_ntuple_list.count = 0;
	INIT_LIST_HEAD(&dev->napi_list);
	INIT_LIST_HEAD(&dev->unreg_list);
	INIT_LIST_HEAD(&dev->link_watch_list);
	dev->priv_flags = IFF_XMIT_DST_RELEASE;
	setup(dev);
	strcpy(dev->name, name);
	return dev;

free_rx:
#ifdef CONFIG_RPS
	kfree(rx);
free_tx:
#endif
	kfree(tx);
free_p:
	kfree(p);
	return NULL;
}
EXPORT_SYMBOL(alloc_netdev_mq);

/**
 *	free_netdev - free network device
 *	@dev: device
 *
 *	This function does the last stage of destroying an allocated device
 * 	interface. The reference to the device object is released.
 *	If this is the last reference then it will be freed.
 */
void free_netdev(struct net_device *dev)
{
	struct napi_struct *p, *n;

	release_net(dev_net(dev));

	kfree(dev->_tx);

	/* Flush device addresses */
	dev_addr_flush(dev);

	/* Clear ethtool n-tuple list */
	ethtool_ntuple_flush(dev);

	list_for_each_entry_safe(p, n, &dev->napi_list, dev_list)
		netif_napi_del(p);

	/*  Compatibility with error handling in drivers */
	if (dev->reg_state == NETREG_UNINITIALIZED) {
		kfree((char *)dev - dev->padded);
		return;
	}

	BUG_ON(dev->reg_state != NETREG_UNREGISTERED);
	dev->reg_state = NETREG_RELEASED;

	/* will free via device release */
	put_device(&dev->dev);
}
EXPORT_SYMBOL(free_netdev);

/**
 *	synchronize_net -  Synchronize with packet receive processing
 *
 *	Wait for packets currently being received to be done.
 *	Does not block later packets from starting.
 */
void synchronize_net(void)
{
	might_sleep();
	synchronize_rcu();
}
EXPORT_SYMBOL(synchronize_net);

/**
 *	unregister_netdevice_queue - remove device from the kernel
 *	@dev: device
 *	@head: list
 *
 *	This function shuts down a device interface and removes it
 *	from the kernel tables.
 *	If head not NULL, device is queued to be unregistered later.
 *
 *	Callers must hold the rtnl semaphore.  You may want
 *	unregister_netdev() instead of this.
 */

void unregister_netdevice_queue(struct net_device *dev, struct list_head *head)
{
	ASSERT_RTNL();

	if (head) {
		list_move_tail(&dev->unreg_list, head);
	} else {
		rollback_registered(dev);
		/* Finish processing unregister after unlock */
		net_set_todo(dev);
	}
}
EXPORT_SYMBOL(unregister_netdevice_queue);

/**
 *	unregister_netdevice_many - unregister many devices
 *	@head: list of devices
 */
void unregister_netdevice_many(struct list_head *head)
{
	struct net_device *dev;

	if (!list_empty(head)) {
		rollback_registered_many(head);
		list_for_each_entry(dev, head, unreg_list)
			net_set_todo(dev);
	}
}
EXPORT_SYMBOL(unregister_netdevice_many);

/**
 *	unregister_netdev - remove device from the kernel
 *	@dev: device
 *
 *	This function shuts down a device interface and removes it
 *	from the kernel tables.
 *
 *	This is just a wrapper for unregister_netdevice that takes
 *	the rtnl semaphore.  In general you want to use this and not
 *	unregister_netdevice.
 */
void unregister_netdev(struct net_device *dev)
{
	rtnl_lock();
	unregister_netdevice(dev);
	rtnl_unlock();
}
EXPORT_SYMBOL(unregister_netdev);

/**
 *	dev_change_net_namespace - move device to different nethost namespace
 *	@dev: device
 *	@net: network namespace
 *	@pat: If not NULL name pattern to try if the current device name
 *	      is already taken in the destination network namespace.
 *
 *	This function shuts down a device interface and moves it
 *	to a new network namespace. On success 0 is returned, on
 *	a failure a netagive errno code is returned.
 *
 *	Callers must hold the rtnl semaphore.
 */

int dev_change_net_namespace(struct net_device *dev, struct net *net, const char *pat)
{
	int err;

	ASSERT_RTNL();

	/* Don't allow namespace local devices to be moved. */
	err = -EINVAL;
	if (dev->features & NETIF_F_NETNS_LOCAL)
		goto out;

	/* Ensure the device has been registrered */
	err = -EINVAL;
	if (dev->reg_state != NETREG_REGISTERED)
		goto out;

	/* Get out if there is nothing todo */
	err = 0;
	if (net_eq(dev_net(dev), net))
		goto out;

	/* Pick the destination device name, and ensure
	 * we can use it in the destination network namespace.
	 */
	err = -EEXIST;
	if (__dev_get_by_name(net, dev->name)) {
		/* We get here if we can't use the current device name */
		if (!pat)
			goto out;
		if (dev_get_valid_name(dev, pat, 1))
			goto out;
	}

	/*
	 * And now a mini version of register_netdevice unregister_netdevice.
	 */

	/* If device is running close it first. */
	dev_close(dev);

	/* And unlink it from device chain */
	err = -ENODEV;
	unlist_netdevice(dev);

	synchronize_net();

	/* Shutdown queueing discipline. */
	dev_shutdown(dev);

	/* Notify protocols, that we are about to destroy
	   this device. They should clean all the things.
	*/
	call_netdevice_notifiers(NETDEV_UNREGISTER, dev);
	call_netdevice_notifiers(NETDEV_UNREGISTER_BATCH, dev);

	/*
	 *	Flush the unicast and multicast chains
	 */
	dev_uc_flush(dev);
	dev_mc_flush(dev);

	/* Actually switch the network namespace */
	dev_net_set(dev, net);

	/* If there is an ifindex conflict assign a new one */
	if (__dev_get_by_index(net, dev->ifindex)) {
		int iflink = (dev->iflink == dev->ifindex);
		dev->ifindex = dev_new_index(net);
		if (iflink)
			dev->iflink = dev->ifindex;
	}

	/* Fixup kobjects */
	err = device_rename(&dev->dev, dev->name);
	WARN_ON(err);

	/* Add the device back in the hashes */
	list_netdevice(dev);

	/* Notify protocols, that a new device appeared. */
	call_netdevice_notifiers(NETDEV_REGISTER, dev);

	/*
	 *	Prevent userspace races by waiting until the network
	 *	device is fully setup before sending notifications.
	 */
	rtmsg_ifinfo(RTM_NEWLINK, dev, ~0U);

	synchronize_net();
	err = 0;
out:
	return err;
}
EXPORT_SYMBOL_GPL(dev_change_net_namespace);

static int dev_cpu_callback(struct notifier_block *nfb,
			    unsigned long action,
			    void *ocpu)
{
	struct sk_buff **list_skb;
	struct sk_buff *skb;
	unsigned int cpu, oldcpu = (unsigned long)ocpu;
	struct softnet_data *sd, *oldsd;

	if (action != CPU_DEAD && action != CPU_DEAD_FROZEN)
		return NOTIFY_OK;

	local_irq_disable();
	cpu = smp_processor_id();
	sd = &per_cpu(softnet_data, cpu);
	oldsd = &per_cpu(softnet_data, oldcpu);

	/* Find end of our completion_queue. */
	list_skb = &sd->completion_queue;
	while (*list_skb)
		list_skb = &(*list_skb)->next;
	/* Append completion queue from offline CPU. */
	*list_skb = oldsd->completion_queue;
	oldsd->completion_queue = NULL;

	/* Append output queue from offline CPU. */
	if (oldsd->output_queue) {
		*sd->output_queue_tailp = oldsd->output_queue;
		sd->output_queue_tailp = oldsd->output_queue_tailp;
		oldsd->output_queue = NULL;
		oldsd->output_queue_tailp = &oldsd->output_queue;
	}

	raise_softirq_irqoff(NET_TX_SOFTIRQ);
	local_irq_enable();

	/* Process offline CPU's input_pkt_queue */
	while ((skb = __skb_dequeue(&oldsd->process_queue))) {
		netif_rx(skb);
		input_queue_head_incr(oldsd);
	}
	while ((skb = __skb_dequeue(&oldsd->input_pkt_queue))) {
		netif_rx(skb);
		input_queue_head_incr(oldsd);
	}

	return NOTIFY_OK;
}


/**
 *	netdev_increment_features - increment feature set by one
 *	@all: current feature set
 *	@one: new feature set
 *	@mask: mask feature set
 *
 *	Computes a new feature set after adding a device with feature set
 *	@one to the master device with current feature set @all.  Will not
 *	enable anything that is off in @mask. Returns the new feature set.
 */
unsigned long netdev_increment_features(unsigned long all, unsigned long one,
					unsigned long mask)
{
	/* If device needs checksumming, downgrade to it. */
	if (all & NETIF_F_NO_CSUM && !(one & NETIF_F_NO_CSUM))
		all ^= NETIF_F_NO_CSUM | (one & NETIF_F_ALL_CSUM);
	else if (mask & NETIF_F_ALL_CSUM) {
		/* If one device supports v4/v6 checksumming, set for all. */
		if (one & (NETIF_F_IP_CSUM | NETIF_F_IPV6_CSUM) &&
		    !(all & NETIF_F_GEN_CSUM)) {
			all &= ~NETIF_F_ALL_CSUM;
			all |= one & (NETIF_F_IP_CSUM | NETIF_F_IPV6_CSUM);
		}

		/* If one device supports hw checksumming, set for all. */
		if (one & NETIF_F_GEN_CSUM && !(all & NETIF_F_GEN_CSUM)) {
			all &= ~NETIF_F_ALL_CSUM;
			all |= NETIF_F_HW_CSUM;
		}
	}

	one |= NETIF_F_ALL_CSUM;

	one |= all & NETIF_F_ONE_FOR_ALL;
	all &= one | NETIF_F_LLTX | NETIF_F_GSO | NETIF_F_UFO;
	all |= one & mask & NETIF_F_ONE_FOR_ALL;

	return all;
}
EXPORT_SYMBOL(netdev_increment_features);

static struct hlist_head *netdev_create_hash(void)
{
	int i;
	struct hlist_head *hash;

	hash = kmalloc(sizeof(*hash) * NETDEV_HASHENTRIES, GFP_KERNEL);
	if (hash != NULL)
		for (i = 0; i < NETDEV_HASHENTRIES; i++)
			INIT_HLIST_HEAD(&hash[i]);

	return hash;
}

/* Initialize per network namespace state */
static int __net_init netdev_init(struct net *net)
{
	INIT_LIST_HEAD(&net->dev_base_head);

	net->dev_name_head = netdev_create_hash();
	if (net->dev_name_head == NULL)
		goto err_name;

	net->dev_index_head = netdev_create_hash();
	if (net->dev_index_head == NULL)
		goto err_idx;

	return 0;

err_idx:
	kfree(net->dev_name_head);
err_name:
	return -ENOMEM;
}

/**
 *	netdev_drivername - network driver for the device
 *	@dev: network device
 *	@buffer: buffer for resulting name
 *	@len: size of buffer
 *
 *	Determine network driver for device.
 */
char *netdev_drivername(const struct net_device *dev, char *buffer, int len)
{
	const struct device_driver *driver;
	const struct device *parent;

	if (len <= 0 || !buffer)
		return buffer;
	buffer[0] = 0;

	parent = dev->dev.parent;

	if (!parent)
		return buffer;

	driver = parent->driver;
	if (driver && driver->name)
		strlcpy(buffer, driver->name, len);
	return buffer;
}

static void __net_exit netdev_exit(struct net *net)
{
	kfree(net->dev_name_head);
	kfree(net->dev_index_head);
}

static struct pernet_operations __net_initdata netdev_net_ops = {
	.init = netdev_init,
	.exit = netdev_exit,
};

static void __net_exit default_device_exit(struct net *net)
{
	struct net_device *dev, *aux;
	/*
	 * Push all migratable network devices back to the
	 * initial network namespace
	 */
	rtnl_lock();
	for_each_netdev_safe(net, dev, aux) {
		int err;
		char fb_name[IFNAMSIZ];

		/* Ignore unmoveable devices (i.e. loopback) */
		if (dev->features & NETIF_F_NETNS_LOCAL)
			continue;

		/* Leave virtual devices for the generic cleanup */
		if (dev->rtnl_link_ops)
			continue;

		/* Push remaing network devices to init_net */
		snprintf(fb_name, IFNAMSIZ, "dev%d", dev->ifindex);
		err = dev_change_net_namespace(dev, &init_net, fb_name);
		if (err) {
			printk(KERN_EMERG "%s: failed to move %s to init_net: %d\n",
				__func__, dev->name, err);
			BUG();
		}
	}
	rtnl_unlock();
}

static void __net_exit default_device_exit_batch(struct list_head *net_list)
{
	/* At exit all network devices most be removed from a network
	 * namespace.  Do this in the reverse order of registeration.
	 * Do this across as many network namespaces as possible to
	 * improve batching efficiency.
	 */
	struct net_device *dev;
	struct net *net;
	LIST_HEAD(dev_kill_list);

	rtnl_lock();
	list_for_each_entry(net, net_list, exit_list) {
		for_each_netdev_reverse(net, dev) {
			if (dev->rtnl_link_ops)
				dev->rtnl_link_ops->dellink(dev, &dev_kill_list);
			else
				unregister_netdevice_queue(dev, &dev_kill_list);
		}
	}
	unregister_netdevice_many(&dev_kill_list);
	rtnl_unlock();
}

static struct pernet_operations __net_initdata default_device_ops = {
	.exit = default_device_exit,
	.exit_batch = default_device_exit_batch,
};

/*
 *	Initialize the DEV module. At boot time this walks the device list and
 *	unhooks any devices that fail to initialise (normally hardware not
 *	present) and leaves us with a valid list of present and active devices.
 *
 */

/*
 *       This is called single threaded during boot, so no need
 *       to take the rtnl semaphore.
 */
static int __init net_dev_init(void)
{
	int i, rc = -ENOMEM;

	BUG_ON(!dev_boot_phase);

	if (dev_proc_init())
		goto out;

	if (netdev_kobject_init())
		goto out;

	INIT_LIST_HEAD(&ptype_all);
	for (i = 0; i < PTYPE_HASH_SIZE; i++)
		INIT_LIST_HEAD(&ptype_base[i]);

	if (register_pernet_subsys(&netdev_net_ops))
		goto out;

	/*
	 *	Initialise the packet receive queues.
	 */

	for_each_possible_cpu(i) {
		struct softnet_data *sd = &per_cpu(softnet_data, i);

		memset(sd, 0, sizeof(*sd));
		skb_queue_head_init(&sd->input_pkt_queue);
		skb_queue_head_init(&sd->process_queue);
		sd->completion_queue = NULL;
		INIT_LIST_HEAD(&sd->poll_list);
		sd->output_queue = NULL;
		sd->output_queue_tailp = &sd->output_queue;
#ifdef CONFIG_RPS
		sd->csd.func = rps_trigger_softirq;
		sd->csd.info = sd;
		sd->csd.flags = 0;
		sd->cpu = i;
#endif

		sd->backlog.poll = process_backlog;
		sd->backlog.weight = weight_p;
		sd->backlog.gro_list = NULL;
		sd->backlog.gro_count = 0;
	}

	dev_boot_phase = 0;

	/* The loopback device is special if any other network devices
	 * is present in a network namespace the loopback device must
	 * be present. Since we now dynamically allocate and free the
	 * loopback device ensure this invariant is maintained by
	 * keeping the loopback device as the first device on the
	 * list of network devices.  Ensuring the loopback devices
	 * is the first device that appears and the last network device
	 * that disappears.
	 */
	if (register_pernet_device(&loopback_net_ops))
		goto out;

	if (register_pernet_device(&default_device_ops))
		goto out;

	open_softirq(NET_TX_SOFTIRQ, net_tx_action);
	open_softirq(NET_RX_SOFTIRQ, net_rx_action);

	hotcpu_notifier(dev_cpu_callback, 0);
	dst_init();
	dev_mcast_init();
	rc = 0;
out:
	return rc;
}

subsys_initcall(net_dev_init);

static int __init initialize_hashrnd(void)
{
	get_random_bytes(&hashrnd, sizeof(hashrnd));
	return 0;
}

late_initcall_sync(initialize_hashrnd);
<|MERGE_RESOLUTION|>--- conflicted
+++ resolved
@@ -1912,10 +1912,6 @@
  */
 static inline void skb_orphan_try(struct sk_buff *skb)
 {
-<<<<<<< HEAD
-	if (!skb_tx(skb)->flags)
-		skb_orphan(skb);
-=======
 	struct sock *sk = skb->sk;
 
 	if (sk && !skb_tx(skb)->flags) {
@@ -1926,7 +1922,6 @@
 			skb->rxhash = sk->sk_hash;
 		skb_orphan(skb);
 	}
->>>>>>> 772320e8
 }
 
 int dev_hard_start_xmit(struct sk_buff *skb, struct net_device *dev,
@@ -2012,12 +2007,7 @@
 	if (skb->sk && skb->sk->sk_hash)
 		hash = skb->sk->sk_hash;
 	else
-<<<<<<< HEAD
-		hash = (__force u16) skb->protocol;
-
-=======
 		hash = (__force u16) skb->protocol ^ skb->rxhash;
->>>>>>> 772320e8
 	hash = jhash_1word(hash, hashrnd);
 
 	return (u16) (((u64) hash * dev->real_num_tx_queues) >> 32);
@@ -2362,185 +2352,6 @@
 
 		rflow = &flow_table->flows[skb->rxhash & flow_table->mask];
 		tcpu = rflow->cpu;
-<<<<<<< HEAD
-=======
-
-		next_cpu = sock_flow_table->ents[skb->rxhash &
-		    sock_flow_table->mask];
-
-		/*
-		 * If the desired CPU (where last recvmsg was done) is
-		 * different from current CPU (one in the rx-queue flow
-		 * table entry), switch if one of the following holds:
-		 *   - Current CPU is unset (equal to RPS_NO_CPU).
-		 *   - Current CPU is offline.
-		 *   - The current CPU's queue tail has advanced beyond the
-		 *     last packet that was enqueued using this table entry.
-		 *     This guarantees that all previous packets for the flow
-		 *     have been dequeued, thus preserving in order delivery.
-		 */
-		if (unlikely(tcpu != next_cpu) &&
-		    (tcpu == RPS_NO_CPU || !cpu_online(tcpu) ||
-		     ((int)(per_cpu(softnet_data, tcpu).input_queue_head -
-		      rflow->last_qtail)) >= 0)) {
-			tcpu = rflow->cpu = next_cpu;
-			if (tcpu != RPS_NO_CPU)
-				rflow->last_qtail = per_cpu(softnet_data,
-				    tcpu).input_queue_head;
-		}
-		if (tcpu != RPS_NO_CPU && cpu_online(tcpu)) {
-			*rflowp = rflow;
-			cpu = tcpu;
-			goto done;
-		}
-	}
-
-	map = rcu_dereference(rxqueue->rps_map);
-	if (map) {
-		tcpu = map->cpus[((u64) skb->rxhash * map->len) >> 32];
-
-		if (cpu_online(tcpu)) {
-			cpu = tcpu;
-			goto done;
-		}
-	}
-
-done:
-	return cpu;
-}
-
-/* Called from hardirq (IPI) context */
-static void rps_trigger_softirq(void *data)
-{
-	struct softnet_data *sd = data;
-
-	____napi_schedule(sd, &sd->backlog);
-	sd->received_rps++;
-}
-
-#endif /* CONFIG_RPS */
-
-/*
- * Check if this softnet_data structure is another cpu one
- * If yes, queue it to our IPI list and return 1
- * If no, return 0
- */
-static int rps_ipi_queued(struct softnet_data *sd)
-{
-#ifdef CONFIG_RPS
-	struct softnet_data *mysd = &__get_cpu_var(softnet_data);
-
-	if (sd != mysd) {
-		sd->rps_ipi_next = mysd->rps_ipi_list;
-		mysd->rps_ipi_list = sd;
-
-		__raise_softirq_irqoff(NET_RX_SOFTIRQ);
-		return 1;
-	}
-#endif /* CONFIG_RPS */
-	return 0;
-}
-
-/*
- * enqueue_to_backlog is called to queue an skb to a per CPU backlog
- * queue (may be a remote CPU queue).
- */
-static int enqueue_to_backlog(struct sk_buff *skb, int cpu,
-			      unsigned int *qtail)
-{
-	struct softnet_data *sd;
-	unsigned long flags;
-
-	sd = &per_cpu(softnet_data, cpu);
-
-	local_irq_save(flags);
-
-	rps_lock(sd);
-	if (skb_queue_len(&sd->input_pkt_queue) <= netdev_max_backlog) {
-		if (skb_queue_len(&sd->input_pkt_queue)) {
-enqueue:
-			__skb_queue_tail(&sd->input_pkt_queue, skb);
-			input_queue_tail_incr_save(sd, qtail);
-			rps_unlock(sd);
-			local_irq_restore(flags);
-			return NET_RX_SUCCESS;
-		}
-
-		/* Schedule NAPI for backlog device
-		 * We can use non atomic operation since we own the queue lock
-		 */
-		if (!__test_and_set_bit(NAPI_STATE_SCHED, &sd->backlog.state)) {
-			if (!rps_ipi_queued(sd))
-				____napi_schedule(sd, &sd->backlog);
-		}
-		goto enqueue;
-	}
-
-	sd->dropped++;
-	rps_unlock(sd);
-
-	local_irq_restore(flags);
-
-	kfree_skb(skb);
-	return NET_RX_DROP;
-}
-
-/**
- *	netif_rx	-	post buffer to the network code
- *	@skb: buffer to post
- *
- *	This function receives a packet from a device driver and queues it for
- *	the upper (protocol) levels to process.  It always succeeds. The buffer
- *	may be dropped during processing for congestion control or by the
- *	protocol layers.
- *
- *	return values:
- *	NET_RX_SUCCESS	(no congestion)
- *	NET_RX_DROP     (packet was dropped)
- *
- */
-
-int netif_rx(struct sk_buff *skb)
-{
-	int ret;
-
-	/* if netpoll wants it, pretend we never saw it */
-	if (netpoll_rx(skb))
-		return NET_RX_DROP;
-
-	if (netdev_tstamp_prequeue)
-		net_timestamp_check(skb);
-
-#ifdef CONFIG_RPS
-	{
-		struct rps_dev_flow voidflow, *rflow = &voidflow;
-		int cpu;
-
-		rcu_read_lock();
-
-		cpu = get_rps_cpu(skb->dev, skb, &rflow);
-		if (cpu < 0)
-			cpu = smp_processor_id();
-
-		ret = enqueue_to_backlog(skb, cpu, &rflow->last_qtail);
-
-		rcu_read_unlock();
-	}
-#else
-	{
-		unsigned int qtail;
-		ret = enqueue_to_backlog(skb, get_cpu(), &qtail);
-		put_cpu();
-	}
-#endif
-	return ret;
-}
-EXPORT_SYMBOL(netif_rx);
-
-int netif_rx_ni(struct sk_buff *skb)
-{
-	int err;
->>>>>>> 772320e8
 
 		next_cpu = sock_flow_table->ents[skb->rxhash &
 		    sock_flow_table->mask];
