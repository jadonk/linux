/*
 * 	NET3	Protocol independent device support routines.
 *
 *		This program is free software; you can redistribute it and/or
 *		modify it under the terms of the GNU General Public License
 *		as published by the Free Software Foundation; either version
 *		2 of the License, or (at your option) any later version.
 *
 *	Derived from the non IP parts of dev.c 1.0.19
 * 		Authors:	Ross Biro
 *				Fred N. van Kempen, <waltje@uWalt.NL.Mugnet.ORG>
 *				Mark Evans, <evansmp@uhura.aston.ac.uk>
 *
 *	Additional Authors:
 *		Florian la Roche <rzsfl@rz.uni-sb.de>
 *		Alan Cox <gw4pts@gw4pts.ampr.org>
 *		David Hinds <dahinds@users.sourceforge.net>
 *		Alexey Kuznetsov <kuznet@ms2.inr.ac.ru>
 *		Adam Sulmicki <adam@cfar.umd.edu>
 *              Pekka Riikonen <priikone@poesidon.pspt.fi>
 *
 *	Changes:
 *              D.J. Barrow     :       Fixed bug where dev->refcnt gets set
 *              			to 2 if register_netdev gets called
 *              			before net_dev_init & also removed a
 *              			few lines of code in the process.
 *		Alan Cox	:	device private ioctl copies fields back.
 *		Alan Cox	:	Transmit queue code does relevant
 *					stunts to keep the queue safe.
 *		Alan Cox	:	Fixed double lock.
 *		Alan Cox	:	Fixed promisc NULL pointer trap
 *		????????	:	Support the full private ioctl range
 *		Alan Cox	:	Moved ioctl permission check into
 *					drivers
 *		Tim Kordas	:	SIOCADDMULTI/SIOCDELMULTI
 *		Alan Cox	:	100 backlog just doesn't cut it when
 *					you start doing multicast video 8)
 *		Alan Cox	:	Rewrote net_bh and list manager.
 *		Alan Cox	: 	Fix ETH_P_ALL echoback lengths.
 *		Alan Cox	:	Took out transmit every packet pass
 *					Saved a few bytes in the ioctl handler
 *		Alan Cox	:	Network driver sets packet type before
 *					calling netif_rx. Saves a function
 *					call a packet.
 *		Alan Cox	:	Hashed net_bh()
 *		Richard Kooijman:	Timestamp fixes.
 *		Alan Cox	:	Wrong field in SIOCGIFDSTADDR
 *		Alan Cox	:	Device lock protection.
 *		Alan Cox	: 	Fixed nasty side effect of device close
 *					changes.
 *		Rudi Cilibrasi	:	Pass the right thing to
 *					set_mac_address()
 *		Dave Miller	:	32bit quantity for the device lock to
 *					make it work out on a Sparc.
 *		Bjorn Ekwall	:	Added KERNELD hack.
 *		Alan Cox	:	Cleaned up the backlog initialise.
 *		Craig Metz	:	SIOCGIFCONF fix if space for under
 *					1 device.
 *	    Thomas Bogendoerfer :	Return ENODEV for dev_open, if there
 *					is no device open function.
 *		Andi Kleen	:	Fix error reporting for SIOCGIFCONF
 *	    Michael Chastain	:	Fix signed/unsigned for SIOCGIFCONF
 *		Cyrus Durgin	:	Cleaned for KMOD
 *		Adam Sulmicki   :	Bug Fix : Network Device Unload
 *					A network device unload needs to purge
 *					the backlog queue.
 *	Paul Rusty Russell	:	SIOCSIFNAME
 *              Pekka Riikonen  :	Netdev boot-time settings code
 *              Andrew Morton   :       Make unregister_netdevice wait
 *              			indefinitely on dev->refcnt
 * 		J Hadi Salim	:	- Backlog queue sampling
 *				        - netif_rx() feedback
 */

#include <asm/uaccess.h>
#include <asm/system.h>
#include <linux/bitops.h>
#include <linux/capability.h>
#include <linux/cpu.h>
#include <linux/types.h>
#include <linux/kernel.h>
#include <linux/sched.h>
#include <linux/mutex.h>
#include <linux/string.h>
#include <linux/mm.h>
#include <linux/socket.h>
#include <linux/sockios.h>
#include <linux/errno.h>
#include <linux/interrupt.h>
#include <linux/if_ether.h>
#include <linux/netdevice.h>
#include <linux/etherdevice.h>
#include <linux/ethtool.h>
#include <linux/notifier.h>
#include <linux/skbuff.h>
#include <net/net_namespace.h>
#include <net/sock.h>
#include <linux/rtnetlink.h>
#include <linux/proc_fs.h>
#include <linux/seq_file.h>
#include <linux/stat.h>
#include <linux/if_bridge.h>
#include <linux/if_macvlan.h>
#include <net/dst.h>
#include <net/pkt_sched.h>
#include <net/checksum.h>
#include <linux/highmem.h>
#include <linux/init.h>
#include <linux/kmod.h>
#include <linux/module.h>
#include <linux/netpoll.h>
#include <linux/rcupdate.h>
#include <linux/delay.h>
#include <net/wext.h>
#include <net/iw_handler.h>
#include <asm/current.h>
#include <linux/audit.h>
#include <linux/dmaengine.h>
#include <linux/err.h>
#include <linux/ctype.h>
#include <linux/if_arp.h>
#include <linux/if_vlan.h>
#include <linux/ip.h>
#include <net/ip.h>
#include <linux/ipv6.h>
#include <linux/in.h>
#include <linux/jhash.h>
#include <linux/random.h>

#include "net-sysfs.h"

/* Instead of increasing this, you should create a hash table. */
#define MAX_GRO_SKBS 8

/* This should be increased if a protocol with a bigger head is added. */
#define GRO_MAX_HEAD (MAX_HEADER + 128)

/*
 *	The list of packet types we will receive (as opposed to discard)
 *	and the routines to invoke.
 *
 *	Why 16. Because with 16 the only overlap we get on a hash of the
 *	low nibble of the protocol value is RARP/SNAP/X.25.
 *
 *      NOTE:  That is no longer true with the addition of VLAN tags.  Not
 *             sure which should go first, but I bet it won't make much
 *             difference if we are running VLANs.  The good news is that
 *             this protocol won't be in the list unless compiled in, so
 *             the average user (w/out VLANs) will not be adversely affected.
 *             --BLG
 *
 *		0800	IP
 *		8100    802.1Q VLAN
 *		0001	802.3
 *		0002	AX.25
 *		0004	802.2
 *		8035	RARP
 *		0005	SNAP
 *		0805	X.25
 *		0806	ARP
 *		8137	IPX
 *		0009	Localtalk
 *		86DD	IPv6
 */

#define PTYPE_HASH_SIZE	(16)
#define PTYPE_HASH_MASK	(PTYPE_HASH_SIZE - 1)

static DEFINE_SPINLOCK(ptype_lock);
static struct list_head ptype_base[PTYPE_HASH_SIZE] __read_mostly;
static struct list_head ptype_all __read_mostly;	/* Taps */

/*
 * The @dev_base_head list is protected by @dev_base_lock and the rtnl
 * semaphore.
 *
 * Pure readers hold dev_base_lock for reading.
 *
 * Writers must hold the rtnl semaphore while they loop through the
 * dev_base_head list, and hold dev_base_lock for writing when they do the
 * actual updates.  This allows pure readers to access the list even
 * while a writer is preparing to update it.
 *
 * To put it another way, dev_base_lock is held for writing only to
 * protect against pure readers; the rtnl semaphore provides the
 * protection against other writers.
 *
 * See, for example usages, register_netdevice() and
 * unregister_netdevice(), which must be called with the rtnl
 * semaphore held.
 */
DEFINE_RWLOCK(dev_base_lock);

EXPORT_SYMBOL(dev_base_lock);

#define NETDEV_HASHBITS	8
#define NETDEV_HASHENTRIES (1 << NETDEV_HASHBITS)

static inline struct hlist_head *dev_name_hash(struct net *net, const char *name)
{
	unsigned hash = full_name_hash(name, strnlen(name, IFNAMSIZ));
	return &net->dev_name_head[hash & ((1 << NETDEV_HASHBITS) - 1)];
}

static inline struct hlist_head *dev_index_hash(struct net *net, int ifindex)
{
	return &net->dev_index_head[ifindex & ((1 << NETDEV_HASHBITS) - 1)];
}

/* Device list insertion */
static int list_netdevice(struct net_device *dev)
{
	struct net *net = dev_net(dev);

	ASSERT_RTNL();

	write_lock_bh(&dev_base_lock);
	list_add_tail(&dev->dev_list, &net->dev_base_head);
	hlist_add_head(&dev->name_hlist, dev_name_hash(net, dev->name));
	hlist_add_head(&dev->index_hlist, dev_index_hash(net, dev->ifindex));
	write_unlock_bh(&dev_base_lock);
	return 0;
}

/* Device list removal */
static void unlist_netdevice(struct net_device *dev)
{
	ASSERT_RTNL();

	/* Unlink dev from the device chain */
	write_lock_bh(&dev_base_lock);
	list_del(&dev->dev_list);
	hlist_del(&dev->name_hlist);
	hlist_del(&dev->index_hlist);
	write_unlock_bh(&dev_base_lock);
}

/*
 *	Our notifier list
 */

static RAW_NOTIFIER_HEAD(netdev_chain);

/*
 *	Device drivers call our routines to queue packets here. We empty the
 *	queue in the local softnet handler.
 */

DEFINE_PER_CPU(struct softnet_data, softnet_data);

#ifdef CONFIG_LOCKDEP
/*
 * register_netdevice() inits txq->_xmit_lock and sets lockdep class
 * according to dev->type
 */
static const unsigned short netdev_lock_type[] =
	{ARPHRD_NETROM, ARPHRD_ETHER, ARPHRD_EETHER, ARPHRD_AX25,
	 ARPHRD_PRONET, ARPHRD_CHAOS, ARPHRD_IEEE802, ARPHRD_ARCNET,
	 ARPHRD_APPLETLK, ARPHRD_DLCI, ARPHRD_ATM, ARPHRD_METRICOM,
	 ARPHRD_IEEE1394, ARPHRD_EUI64, ARPHRD_INFINIBAND, ARPHRD_SLIP,
	 ARPHRD_CSLIP, ARPHRD_SLIP6, ARPHRD_CSLIP6, ARPHRD_RSRVD,
	 ARPHRD_ADAPT, ARPHRD_ROSE, ARPHRD_X25, ARPHRD_HWX25,
	 ARPHRD_PPP, ARPHRD_CISCO, ARPHRD_LAPB, ARPHRD_DDCMP,
	 ARPHRD_RAWHDLC, ARPHRD_TUNNEL, ARPHRD_TUNNEL6, ARPHRD_FRAD,
	 ARPHRD_SKIP, ARPHRD_LOOPBACK, ARPHRD_LOCALTLK, ARPHRD_FDDI,
	 ARPHRD_BIF, ARPHRD_SIT, ARPHRD_IPDDP, ARPHRD_IPGRE,
	 ARPHRD_PIMREG, ARPHRD_HIPPI, ARPHRD_ASH, ARPHRD_ECONET,
	 ARPHRD_IRDA, ARPHRD_FCPP, ARPHRD_FCAL, ARPHRD_FCPL,
	 ARPHRD_FCFABRIC, ARPHRD_IEEE802_TR, ARPHRD_IEEE80211,
	 ARPHRD_IEEE80211_PRISM, ARPHRD_IEEE80211_RADIOTAP, ARPHRD_PHONET,
	 ARPHRD_PHONET_PIPE, ARPHRD_VOID, ARPHRD_NONE};

static const char *netdev_lock_name[] =
	{"_xmit_NETROM", "_xmit_ETHER", "_xmit_EETHER", "_xmit_AX25",
	 "_xmit_PRONET", "_xmit_CHAOS", "_xmit_IEEE802", "_xmit_ARCNET",
	 "_xmit_APPLETLK", "_xmit_DLCI", "_xmit_ATM", "_xmit_METRICOM",
	 "_xmit_IEEE1394", "_xmit_EUI64", "_xmit_INFINIBAND", "_xmit_SLIP",
	 "_xmit_CSLIP", "_xmit_SLIP6", "_xmit_CSLIP6", "_xmit_RSRVD",
	 "_xmit_ADAPT", "_xmit_ROSE", "_xmit_X25", "_xmit_HWX25",
	 "_xmit_PPP", "_xmit_CISCO", "_xmit_LAPB", "_xmit_DDCMP",
	 "_xmit_RAWHDLC", "_xmit_TUNNEL", "_xmit_TUNNEL6", "_xmit_FRAD",
	 "_xmit_SKIP", "_xmit_LOOPBACK", "_xmit_LOCALTLK", "_xmit_FDDI",
	 "_xmit_BIF", "_xmit_SIT", "_xmit_IPDDP", "_xmit_IPGRE",
	 "_xmit_PIMREG", "_xmit_HIPPI", "_xmit_ASH", "_xmit_ECONET",
	 "_xmit_IRDA", "_xmit_FCPP", "_xmit_FCAL", "_xmit_FCPL",
	 "_xmit_FCFABRIC", "_xmit_IEEE802_TR", "_xmit_IEEE80211",
	 "_xmit_IEEE80211_PRISM", "_xmit_IEEE80211_RADIOTAP", "_xmit_PHONET",
	 "_xmit_PHONET_PIPE", "_xmit_VOID", "_xmit_NONE"};

static struct lock_class_key netdev_xmit_lock_key[ARRAY_SIZE(netdev_lock_type)];
static struct lock_class_key netdev_addr_lock_key[ARRAY_SIZE(netdev_lock_type)];

static inline unsigned short netdev_lock_pos(unsigned short dev_type)
{
	int i;

	for (i = 0; i < ARRAY_SIZE(netdev_lock_type); i++)
		if (netdev_lock_type[i] == dev_type)
			return i;
	/* the last key is used by default */
	return ARRAY_SIZE(netdev_lock_type) - 1;
}

static inline void netdev_set_xmit_lockdep_class(spinlock_t *lock,
						 unsigned short dev_type)
{
	int i;

	i = netdev_lock_pos(dev_type);
	lockdep_set_class_and_name(lock, &netdev_xmit_lock_key[i],
				   netdev_lock_name[i]);
}

static inline void netdev_set_addr_lockdep_class(struct net_device *dev)
{
	int i;

	i = netdev_lock_pos(dev->type);
	lockdep_set_class_and_name(&dev->addr_list_lock,
				   &netdev_addr_lock_key[i],
				   netdev_lock_name[i]);
}
#else
static inline void netdev_set_xmit_lockdep_class(spinlock_t *lock,
						 unsigned short dev_type)
{
}
static inline void netdev_set_addr_lockdep_class(struct net_device *dev)
{
}
#endif

/*******************************************************************************

		Protocol management and registration routines

*******************************************************************************/

/*
 *	Add a protocol ID to the list. Now that the input handler is
 *	smarter we can dispense with all the messy stuff that used to be
 *	here.
 *
 *	BEWARE!!! Protocol handlers, mangling input packets,
 *	MUST BE last in hash buckets and checking protocol handlers
 *	MUST start from promiscuous ptype_all chain in net_bh.
 *	It is true now, do not change it.
 *	Explanation follows: if protocol handler, mangling packet, will
 *	be the first on list, it is not able to sense, that packet
 *	is cloned and should be copied-on-write, so that it will
 *	change it and subsequent readers will get broken packet.
 *							--ANK (980803)
 */

/**
 *	dev_add_pack - add packet handler
 *	@pt: packet type declaration
 *
 *	Add a protocol handler to the networking stack. The passed &packet_type
 *	is linked into kernel lists and may not be freed until it has been
 *	removed from the kernel lists.
 *
 *	This call does not sleep therefore it can not
 *	guarantee all CPU's that are in middle of receiving packets
 *	will see the new packet type (until the next received packet).
 */

void dev_add_pack(struct packet_type *pt)
{
	int hash;

	spin_lock_bh(&ptype_lock);
	if (pt->type == htons(ETH_P_ALL))
		list_add_rcu(&pt->list, &ptype_all);
	else {
		hash = ntohs(pt->type) & PTYPE_HASH_MASK;
		list_add_rcu(&pt->list, &ptype_base[hash]);
	}
	spin_unlock_bh(&ptype_lock);
}

/**
 *	__dev_remove_pack	 - remove packet handler
 *	@pt: packet type declaration
 *
 *	Remove a protocol handler that was previously added to the kernel
 *	protocol handlers by dev_add_pack(). The passed &packet_type is removed
 *	from the kernel lists and can be freed or reused once this function
 *	returns.
 *
 *      The packet type might still be in use by receivers
 *	and must not be freed until after all the CPU's have gone
 *	through a quiescent state.
 */
void __dev_remove_pack(struct packet_type *pt)
{
	struct list_head *head;
	struct packet_type *pt1;

	spin_lock_bh(&ptype_lock);

	if (pt->type == htons(ETH_P_ALL))
		head = &ptype_all;
	else
		head = &ptype_base[ntohs(pt->type) & PTYPE_HASH_MASK];

	list_for_each_entry(pt1, head, list) {
		if (pt == pt1) {
			list_del_rcu(&pt->list);
			goto out;
		}
	}

	printk(KERN_WARNING "dev_remove_pack: %p not found.\n", pt);
out:
	spin_unlock_bh(&ptype_lock);
}
/**
 *	dev_remove_pack	 - remove packet handler
 *	@pt: packet type declaration
 *
 *	Remove a protocol handler that was previously added to the kernel
 *	protocol handlers by dev_add_pack(). The passed &packet_type is removed
 *	from the kernel lists and can be freed or reused once this function
 *	returns.
 *
 *	This call sleeps to guarantee that no CPU is looking at the packet
 *	type after return.
 */
void dev_remove_pack(struct packet_type *pt)
{
	__dev_remove_pack(pt);

	synchronize_net();
}

/******************************************************************************

		      Device Boot-time Settings Routines

*******************************************************************************/

/* Boot time configuration table */
static struct netdev_boot_setup dev_boot_setup[NETDEV_BOOT_SETUP_MAX];

/**
 *	netdev_boot_setup_add	- add new setup entry
 *	@name: name of the device
 *	@map: configured settings for the device
 *
 *	Adds new setup entry to the dev_boot_setup list.  The function
 *	returns 0 on error and 1 on success.  This is a generic routine to
 *	all netdevices.
 */
static int netdev_boot_setup_add(char *name, struct ifmap *map)
{
	struct netdev_boot_setup *s;
	int i;

	s = dev_boot_setup;
	for (i = 0; i < NETDEV_BOOT_SETUP_MAX; i++) {
		if (s[i].name[0] == '\0' || s[i].name[0] == ' ') {
			memset(s[i].name, 0, sizeof(s[i].name));
			strlcpy(s[i].name, name, IFNAMSIZ);
			memcpy(&s[i].map, map, sizeof(s[i].map));
			break;
		}
	}

	return i >= NETDEV_BOOT_SETUP_MAX ? 0 : 1;
}

/**
 *	netdev_boot_setup_check	- check boot time settings
 *	@dev: the netdevice
 *
 * 	Check boot time settings for the device.
 *	The found settings are set for the device to be used
 *	later in the device probing.
 *	Returns 0 if no settings found, 1 if they are.
 */
int netdev_boot_setup_check(struct net_device *dev)
{
	struct netdev_boot_setup *s = dev_boot_setup;
	int i;

	for (i = 0; i < NETDEV_BOOT_SETUP_MAX; i++) {
		if (s[i].name[0] != '\0' && s[i].name[0] != ' ' &&
		    !strcmp(dev->name, s[i].name)) {
			dev->irq 	= s[i].map.irq;
			dev->base_addr 	= s[i].map.base_addr;
			dev->mem_start 	= s[i].map.mem_start;
			dev->mem_end 	= s[i].map.mem_end;
			return 1;
		}
	}
	return 0;
}


/**
 *	netdev_boot_base	- get address from boot time settings
 *	@prefix: prefix for network device
 *	@unit: id for network device
 *
 * 	Check boot time settings for the base address of device.
 *	The found settings are set for the device to be used
 *	later in the device probing.
 *	Returns 0 if no settings found.
 */
unsigned long netdev_boot_base(const char *prefix, int unit)
{
	const struct netdev_boot_setup *s = dev_boot_setup;
	char name[IFNAMSIZ];
	int i;

	sprintf(name, "%s%d", prefix, unit);

	/*
	 * If device already registered then return base of 1
	 * to indicate not to probe for this interface
	 */
	if (__dev_get_by_name(&init_net, name))
		return 1;

	for (i = 0; i < NETDEV_BOOT_SETUP_MAX; i++)
		if (!strcmp(name, s[i].name))
			return s[i].map.base_addr;
	return 0;
}

/*
 * Saves at boot time configured settings for any netdevice.
 */
int __init netdev_boot_setup(char *str)
{
	int ints[5];
	struct ifmap map;

	str = get_options(str, ARRAY_SIZE(ints), ints);
	if (!str || !*str)
		return 0;

	/* Save settings */
	memset(&map, 0, sizeof(map));
	if (ints[0] > 0)
		map.irq = ints[1];
	if (ints[0] > 1)
		map.base_addr = ints[2];
	if (ints[0] > 2)
		map.mem_start = ints[3];
	if (ints[0] > 3)
		map.mem_end = ints[4];

	/* Add new entry to the list */
	return netdev_boot_setup_add(str, &map);
}

__setup("netdev=", netdev_boot_setup);

/*******************************************************************************

			    Device Interface Subroutines

*******************************************************************************/

/**
 *	__dev_get_by_name	- find a device by its name
 *	@net: the applicable net namespace
 *	@name: name to find
 *
 *	Find an interface by name. Must be called under RTNL semaphore
 *	or @dev_base_lock. If the name is found a pointer to the device
 *	is returned. If the name is not found then %NULL is returned. The
 *	reference counters are not incremented so the caller must be
 *	careful with locks.
 */

struct net_device *__dev_get_by_name(struct net *net, const char *name)
{
	struct hlist_node *p;

	hlist_for_each(p, dev_name_hash(net, name)) {
		struct net_device *dev
			= hlist_entry(p, struct net_device, name_hlist);
		if (!strncmp(dev->name, name, IFNAMSIZ))
			return dev;
	}
	return NULL;
}

/**
 *	dev_get_by_name		- find a device by its name
 *	@net: the applicable net namespace
 *	@name: name to find
 *
 *	Find an interface by name. This can be called from any
 *	context and does its own locking. The returned handle has
 *	the usage count incremented and the caller must use dev_put() to
 *	release it when it is no longer needed. %NULL is returned if no
 *	matching device is found.
 */

struct net_device *dev_get_by_name(struct net *net, const char *name)
{
	struct net_device *dev;

	read_lock(&dev_base_lock);
	dev = __dev_get_by_name(net, name);
	if (dev)
		dev_hold(dev);
	read_unlock(&dev_base_lock);
	return dev;
}

/**
 *	__dev_get_by_index - find a device by its ifindex
 *	@net: the applicable net namespace
 *	@ifindex: index of device
 *
 *	Search for an interface by index. Returns %NULL if the device
 *	is not found or a pointer to the device. The device has not
 *	had its reference counter increased so the caller must be careful
 *	about locking. The caller must hold either the RTNL semaphore
 *	or @dev_base_lock.
 */

struct net_device *__dev_get_by_index(struct net *net, int ifindex)
{
	struct hlist_node *p;

	hlist_for_each(p, dev_index_hash(net, ifindex)) {
		struct net_device *dev
			= hlist_entry(p, struct net_device, index_hlist);
		if (dev->ifindex == ifindex)
			return dev;
	}
	return NULL;
}


/**
 *	dev_get_by_index - find a device by its ifindex
 *	@net: the applicable net namespace
 *	@ifindex: index of device
 *
 *	Search for an interface by index. Returns NULL if the device
 *	is not found or a pointer to the device. The device returned has
 *	had a reference added and the pointer is safe until the user calls
 *	dev_put to indicate they have finished with it.
 */

struct net_device *dev_get_by_index(struct net *net, int ifindex)
{
	struct net_device *dev;

	read_lock(&dev_base_lock);
	dev = __dev_get_by_index(net, ifindex);
	if (dev)
		dev_hold(dev);
	read_unlock(&dev_base_lock);
	return dev;
}

/**
 *	dev_getbyhwaddr - find a device by its hardware address
 *	@net: the applicable net namespace
 *	@type: media type of device
 *	@ha: hardware address
 *
 *	Search for an interface by MAC address. Returns NULL if the device
 *	is not found or a pointer to the device. The caller must hold the
 *	rtnl semaphore. The returned device has not had its ref count increased
 *	and the caller must therefore be careful about locking
 *
 *	BUGS:
 *	If the API was consistent this would be __dev_get_by_hwaddr
 */

struct net_device *dev_getbyhwaddr(struct net *net, unsigned short type, char *ha)
{
	struct net_device *dev;

	ASSERT_RTNL();

	for_each_netdev(net, dev)
		if (dev->type == type &&
		    !memcmp(dev->dev_addr, ha, dev->addr_len))
			return dev;

	return NULL;
}

EXPORT_SYMBOL(dev_getbyhwaddr);

struct net_device *__dev_getfirstbyhwtype(struct net *net, unsigned short type)
{
	struct net_device *dev;

	ASSERT_RTNL();
	for_each_netdev(net, dev)
		if (dev->type == type)
			return dev;

	return NULL;
}

EXPORT_SYMBOL(__dev_getfirstbyhwtype);

struct net_device *dev_getfirstbyhwtype(struct net *net, unsigned short type)
{
	struct net_device *dev;

	rtnl_lock();
	dev = __dev_getfirstbyhwtype(net, type);
	if (dev)
		dev_hold(dev);
	rtnl_unlock();
	return dev;
}

EXPORT_SYMBOL(dev_getfirstbyhwtype);

/**
 *	dev_get_by_flags - find any device with given flags
 *	@net: the applicable net namespace
 *	@if_flags: IFF_* values
 *	@mask: bitmask of bits in if_flags to check
 *
 *	Search for any interface with the given flags. Returns NULL if a device
 *	is not found or a pointer to the device. The device returned has
 *	had a reference added and the pointer is safe until the user calls
 *	dev_put to indicate they have finished with it.
 */

struct net_device * dev_get_by_flags(struct net *net, unsigned short if_flags, unsigned short mask)
{
	struct net_device *dev, *ret;

	ret = NULL;
	read_lock(&dev_base_lock);
	for_each_netdev(net, dev) {
		if (((dev->flags ^ if_flags) & mask) == 0) {
			dev_hold(dev);
			ret = dev;
			break;
		}
	}
	read_unlock(&dev_base_lock);
	return ret;
}

/**
 *	dev_valid_name - check if name is okay for network device
 *	@name: name string
 *
 *	Network device names need to be valid file names to
 *	to allow sysfs to work.  We also disallow any kind of
 *	whitespace.
 */
int dev_valid_name(const char *name)
{
	if (*name == '\0')
		return 0;
	if (strlen(name) >= IFNAMSIZ)
		return 0;
	if (!strcmp(name, ".") || !strcmp(name, ".."))
		return 0;

	while (*name) {
		if (*name == '/' || isspace(*name))
			return 0;
		name++;
	}
	return 1;
}

/**
 *	__dev_alloc_name - allocate a name for a device
 *	@net: network namespace to allocate the device name in
 *	@name: name format string
 *	@buf:  scratch buffer and result name string
 *
 *	Passed a format string - eg "lt%d" it will try and find a suitable
 *	id. It scans list of devices to build up a free map, then chooses
 *	the first empty slot. The caller must hold the dev_base or rtnl lock
 *	while allocating the name and adding the device in order to avoid
 *	duplicates.
 *	Limited to bits_per_byte * page size devices (ie 32K on most platforms).
 *	Returns the number of the unit assigned or a negative errno code.
 */

static int __dev_alloc_name(struct net *net, const char *name, char *buf)
{
	int i = 0;
	const char *p;
	const int max_netdevices = 8*PAGE_SIZE;
	unsigned long *inuse;
	struct net_device *d;

	p = strnchr(name, IFNAMSIZ-1, '%');
	if (p) {
		/*
		 * Verify the string as this thing may have come from
		 * the user.  There must be either one "%d" and no other "%"
		 * characters.
		 */
		if (p[1] != 'd' || strchr(p + 2, '%'))
			return -EINVAL;

		/* Use one page as a bit array of possible slots */
		inuse = (unsigned long *) get_zeroed_page(GFP_ATOMIC);
		if (!inuse)
			return -ENOMEM;

		for_each_netdev(net, d) {
			if (!sscanf(d->name, name, &i))
				continue;
			if (i < 0 || i >= max_netdevices)
				continue;

			/*  avoid cases where sscanf is not exact inverse of printf */
			snprintf(buf, IFNAMSIZ, name, i);
			if (!strncmp(buf, d->name, IFNAMSIZ))
				set_bit(i, inuse);
		}

		i = find_first_zero_bit(inuse, max_netdevices);
		free_page((unsigned long) inuse);
	}

	snprintf(buf, IFNAMSIZ, name, i);
	if (!__dev_get_by_name(net, buf))
		return i;

	/* It is possible to run out of possible slots
	 * when the name is long and there isn't enough space left
	 * for the digits, or if all bits are used.
	 */
	return -ENFILE;
}

/**
 *	dev_alloc_name - allocate a name for a device
 *	@dev: device
 *	@name: name format string
 *
 *	Passed a format string - eg "lt%d" it will try and find a suitable
 *	id. It scans list of devices to build up a free map, then chooses
 *	the first empty slot. The caller must hold the dev_base or rtnl lock
 *	while allocating the name and adding the device in order to avoid
 *	duplicates.
 *	Limited to bits_per_byte * page size devices (ie 32K on most platforms).
 *	Returns the number of the unit assigned or a negative errno code.
 */

int dev_alloc_name(struct net_device *dev, const char *name)
{
	char buf[IFNAMSIZ];
	struct net *net;
	int ret;

	BUG_ON(!dev_net(dev));
	net = dev_net(dev);
	ret = __dev_alloc_name(net, name, buf);
	if (ret >= 0)
		strlcpy(dev->name, buf, IFNAMSIZ);
	return ret;
}


/**
 *	dev_change_name - change name of a device
 *	@dev: device
 *	@newname: name (or format string) must be at least IFNAMSIZ
 *
 *	Change name of a device, can pass format strings "eth%d".
 *	for wildcarding.
 */
int dev_change_name(struct net_device *dev, const char *newname)
{
	char oldname[IFNAMSIZ];
	int err = 0;
	int ret;
	struct net *net;

	ASSERT_RTNL();
	BUG_ON(!dev_net(dev));

	net = dev_net(dev);
	if (dev->flags & IFF_UP)
		return -EBUSY;

	if (!dev_valid_name(newname))
		return -EINVAL;

	if (strncmp(newname, dev->name, IFNAMSIZ) == 0)
		return 0;

	memcpy(oldname, dev->name, IFNAMSIZ);

	if (strchr(newname, '%')) {
		err = dev_alloc_name(dev, newname);
		if (err < 0)
			return err;
	}
	else if (__dev_get_by_name(net, newname))
		return -EEXIST;
	else
		strlcpy(dev->name, newname, IFNAMSIZ);

rollback:
	/* For now only devices in the initial network namespace
	 * are in sysfs.
	 */
	if (net == &init_net) {
		ret = device_rename(&dev->dev, dev->name);
		if (ret) {
			memcpy(dev->name, oldname, IFNAMSIZ);
			return ret;
		}
	}

	write_lock_bh(&dev_base_lock);
	hlist_del(&dev->name_hlist);
	hlist_add_head(&dev->name_hlist, dev_name_hash(net, dev->name));
	write_unlock_bh(&dev_base_lock);

	ret = call_netdevice_notifiers(NETDEV_CHANGENAME, dev);
	ret = notifier_to_errno(ret);

	if (ret) {
		if (err) {
			printk(KERN_ERR
			       "%s: name change rollback failed: %d.\n",
			       dev->name, ret);
		} else {
			err = ret;
			memcpy(dev->name, oldname, IFNAMSIZ);
			goto rollback;
		}
	}

	return err;
}

/**
 *	dev_set_alias - change ifalias of a device
 *	@dev: device
 *	@alias: name up to IFALIASZ
 *	@len: limit of bytes to copy from info
 *
 *	Set ifalias for a device,
 */
int dev_set_alias(struct net_device *dev, const char *alias, size_t len)
{
	ASSERT_RTNL();

	if (len >= IFALIASZ)
		return -EINVAL;

	if (!len) {
		if (dev->ifalias) {
			kfree(dev->ifalias);
			dev->ifalias = NULL;
		}
		return 0;
	}

	dev->ifalias = krealloc(dev->ifalias, len+1, GFP_KERNEL);
	if (!dev->ifalias)
		return -ENOMEM;

	strlcpy(dev->ifalias, alias, len+1);
	return len;
}


/**
 *	netdev_features_change - device changes features
 *	@dev: device to cause notification
 *
 *	Called to indicate a device has changed features.
 */
void netdev_features_change(struct net_device *dev)
{
	call_netdevice_notifiers(NETDEV_FEAT_CHANGE, dev);
}
EXPORT_SYMBOL(netdev_features_change);

/**
 *	netdev_state_change - device changes state
 *	@dev: device to cause notification
 *
 *	Called to indicate a device has changed state. This function calls
 *	the notifier chains for netdev_chain and sends a NEWLINK message
 *	to the routing socket.
 */
void netdev_state_change(struct net_device *dev)
{
	if (dev->flags & IFF_UP) {
		call_netdevice_notifiers(NETDEV_CHANGE, dev);
		rtmsg_ifinfo(RTM_NEWLINK, dev, 0);
	}
}

void netdev_bonding_change(struct net_device *dev)
{
	call_netdevice_notifiers(NETDEV_BONDING_FAILOVER, dev);
}
EXPORT_SYMBOL(netdev_bonding_change);

/**
 *	dev_load 	- load a network module
 *	@net: the applicable net namespace
 *	@name: name of interface
 *
 *	If a network interface is not present and the process has suitable
 *	privileges this function loads the module. If module loading is not
 *	available in this kernel then it becomes a nop.
 */

void dev_load(struct net *net, const char *name)
{
	struct net_device *dev;

	read_lock(&dev_base_lock);
	dev = __dev_get_by_name(net, name);
	read_unlock(&dev_base_lock);

	if (!dev && capable(CAP_SYS_MODULE))
		request_module("%s", name);
}

/**
 *	dev_open	- prepare an interface for use.
 *	@dev:	device to open
 *
 *	Takes a device from down to up state. The device's private open
 *	function is invoked and then the multicast lists are loaded. Finally
 *	the device is moved into the up state and a %NETDEV_UP message is
 *	sent to the netdev notifier chain.
 *
 *	Calling this function on an active interface is a nop. On a failure
 *	a negative errno code is returned.
 */
int dev_open(struct net_device *dev)
{
	const struct net_device_ops *ops = dev->netdev_ops;
	int ret = 0;

	ASSERT_RTNL();

	/*
	 *	Is it already up?
	 */

	if (dev->flags & IFF_UP)
		return 0;

	/*
	 *	Is it even present?
	 */
	if (!netif_device_present(dev))
		return -ENODEV;

	/*
	 *	Call device private open method
	 */
	set_bit(__LINK_STATE_START, &dev->state);

	if (ops->ndo_validate_addr)
		ret = ops->ndo_validate_addr(dev);

	if (!ret && ops->ndo_open)
		ret = ops->ndo_open(dev);

	/*
	 *	If it went open OK then:
	 */

	if (ret)
		clear_bit(__LINK_STATE_START, &dev->state);
	else {
		/*
		 *	Set the flags.
		 */
		dev->flags |= IFF_UP;

		/*
		 *	Enable NET_DMA
		 */
		net_dmaengine_get();

		/*
		 *	Initialize multicasting status
		 */
		dev_set_rx_mode(dev);

		/*
		 *	Wakeup transmit queue engine
		 */
		dev_activate(dev);

		/*
		 *	... and announce new interface.
		 */
		call_netdevice_notifiers(NETDEV_UP, dev);
	}

	return ret;
}

/**
 *	dev_close - shutdown an interface.
 *	@dev: device to shutdown
 *
 *	This function moves an active device into down state. A
 *	%NETDEV_GOING_DOWN is sent to the netdev notifier chain. The device
 *	is then deactivated and finally a %NETDEV_DOWN is sent to the notifier
 *	chain.
 */
int dev_close(struct net_device *dev)
{
	const struct net_device_ops *ops = dev->netdev_ops;
	ASSERT_RTNL();

	might_sleep();

	if (!(dev->flags & IFF_UP))
		return 0;

	/*
	 *	Tell people we are going down, so that they can
	 *	prepare to death, when device is still operating.
	 */
	call_netdevice_notifiers(NETDEV_GOING_DOWN, dev);

	clear_bit(__LINK_STATE_START, &dev->state);

	/* Synchronize to scheduled poll. We cannot touch poll list,
	 * it can be even on different cpu. So just clear netif_running().
	 *
	 * dev->stop() will invoke napi_disable() on all of it's
	 * napi_struct instances on this device.
	 */
	smp_mb__after_clear_bit(); /* Commit netif_running(). */

	dev_deactivate(dev);

	/*
	 *	Call the device specific close. This cannot fail.
	 *	Only if device is UP
	 *
	 *	We allow it to be called even after a DETACH hot-plug
	 *	event.
	 */
	if (ops->ndo_stop)
		ops->ndo_stop(dev);

	/*
	 *	Device is now down.
	 */

	dev->flags &= ~IFF_UP;

	/*
	 * Tell people we are down
	 */
	call_netdevice_notifiers(NETDEV_DOWN, dev);

	/*
	 *	Shutdown NET_DMA
	 */
	net_dmaengine_put();

	return 0;
}


/**
 *	dev_disable_lro - disable Large Receive Offload on a device
 *	@dev: device
 *
 *	Disable Large Receive Offload (LRO) on a net device.  Must be
 *	called under RTNL.  This is needed if received packets may be
 *	forwarded to another interface.
 */
void dev_disable_lro(struct net_device *dev)
{
	if (dev->ethtool_ops && dev->ethtool_ops->get_flags &&
	    dev->ethtool_ops->set_flags) {
		u32 flags = dev->ethtool_ops->get_flags(dev);
		if (flags & ETH_FLAG_LRO) {
			flags &= ~ETH_FLAG_LRO;
			dev->ethtool_ops->set_flags(dev, flags);
		}
	}
	WARN_ON(dev->features & NETIF_F_LRO);
}
EXPORT_SYMBOL(dev_disable_lro);


static int dev_boot_phase = 1;

/*
 *	Device change register/unregister. These are not inline or static
 *	as we export them to the world.
 */

/**
 *	register_netdevice_notifier - register a network notifier block
 *	@nb: notifier
 *
 *	Register a notifier to be called when network device events occur.
 *	The notifier passed is linked into the kernel structures and must
 *	not be reused until it has been unregistered. A negative errno code
 *	is returned on a failure.
 *
 * 	When registered all registration and up events are replayed
 *	to the new notifier to allow device to have a race free
 *	view of the network device list.
 */

int register_netdevice_notifier(struct notifier_block *nb)
{
	struct net_device *dev;
	struct net_device *last;
	struct net *net;
	int err;

	rtnl_lock();
	err = raw_notifier_chain_register(&netdev_chain, nb);
	if (err)
		goto unlock;
	if (dev_boot_phase)
		goto unlock;
	for_each_net(net) {
		for_each_netdev(net, dev) {
			err = nb->notifier_call(nb, NETDEV_REGISTER, dev);
			err = notifier_to_errno(err);
			if (err)
				goto rollback;

			if (!(dev->flags & IFF_UP))
				continue;

			nb->notifier_call(nb, NETDEV_UP, dev);
		}
	}

unlock:
	rtnl_unlock();
	return err;

rollback:
	last = dev;
	for_each_net(net) {
		for_each_netdev(net, dev) {
			if (dev == last)
				break;

			if (dev->flags & IFF_UP) {
				nb->notifier_call(nb, NETDEV_GOING_DOWN, dev);
				nb->notifier_call(nb, NETDEV_DOWN, dev);
			}
			nb->notifier_call(nb, NETDEV_UNREGISTER, dev);
		}
	}

	raw_notifier_chain_unregister(&netdev_chain, nb);
	goto unlock;
}

/**
 *	unregister_netdevice_notifier - unregister a network notifier block
 *	@nb: notifier
 *
 *	Unregister a notifier previously registered by
 *	register_netdevice_notifier(). The notifier is unlinked into the
 *	kernel structures and may then be reused. A negative errno code
 *	is returned on a failure.
 */

int unregister_netdevice_notifier(struct notifier_block *nb)
{
	int err;

	rtnl_lock();
	err = raw_notifier_chain_unregister(&netdev_chain, nb);
	rtnl_unlock();
	return err;
}

/**
 *	call_netdevice_notifiers - call all network notifier blocks
 *      @val: value passed unmodified to notifier function
 *      @dev: net_device pointer passed unmodified to notifier function
 *
 *	Call all network notifier blocks.  Parameters and return value
 *	are as for raw_notifier_call_chain().
 */

int call_netdevice_notifiers(unsigned long val, struct net_device *dev)
{
	return raw_notifier_call_chain(&netdev_chain, val, dev);
}

/* When > 0 there are consumers of rx skb time stamps */
static atomic_t netstamp_needed = ATOMIC_INIT(0);

void net_enable_timestamp(void)
{
	atomic_inc(&netstamp_needed);
}

void net_disable_timestamp(void)
{
	atomic_dec(&netstamp_needed);
}

static inline void net_timestamp(struct sk_buff *skb)
{
	if (atomic_read(&netstamp_needed))
		__net_timestamp(skb);
	else
		skb->tstamp.tv64 = 0;
}

/*
 *	Support routine. Sends outgoing frames to any network
 *	taps currently in use.
 */

static void dev_queue_xmit_nit(struct sk_buff *skb, struct net_device *dev)
{
	struct packet_type *ptype;

	net_timestamp(skb);

	rcu_read_lock();
	list_for_each_entry_rcu(ptype, &ptype_all, list) {
		/* Never send packets back to the socket
		 * they originated from - MvS (miquels@drinkel.ow.org)
		 */
		if ((ptype->dev == dev || !ptype->dev) &&
		    (ptype->af_packet_priv == NULL ||
		     (struct sock *)ptype->af_packet_priv != skb->sk)) {
			struct sk_buff *skb2= skb_clone(skb, GFP_ATOMIC);
			if (!skb2)
				break;

			/* skb->nh should be correctly
			   set by sender, so that the second statement is
			   just protection against buggy protocols.
			 */
			skb_reset_mac_header(skb2);

			if (skb_network_header(skb2) < skb2->data ||
			    skb2->network_header > skb2->tail) {
				if (net_ratelimit())
					printk(KERN_CRIT "protocol %04x is "
					       "buggy, dev %s\n",
					       skb2->protocol, dev->name);
				skb_reset_network_header(skb2);
			}

			skb2->transport_header = skb2->network_header;
			skb2->pkt_type = PACKET_OUTGOING;
			ptype->func(skb2, skb->dev, ptype, skb->dev);
		}
	}
	rcu_read_unlock();
}


static inline void __netif_reschedule(struct Qdisc *q)
{
	struct softnet_data *sd;
	unsigned long flags;

	local_irq_save(flags);
	sd = &__get_cpu_var(softnet_data);
	q->next_sched = sd->output_queue;
	sd->output_queue = q;
	raise_softirq_irqoff(NET_TX_SOFTIRQ);
	local_irq_restore(flags);
}

void __netif_schedule(struct Qdisc *q)
{
	if (!test_and_set_bit(__QDISC_STATE_SCHED, &q->state))
		__netif_reschedule(q);
}
EXPORT_SYMBOL(__netif_schedule);

void dev_kfree_skb_irq(struct sk_buff *skb)
{
	if (atomic_dec_and_test(&skb->users)) {
		struct softnet_data *sd;
		unsigned long flags;

		local_irq_save(flags);
		sd = &__get_cpu_var(softnet_data);
		skb->next = sd->completion_queue;
		sd->completion_queue = skb;
		raise_softirq_irqoff(NET_TX_SOFTIRQ);
		local_irq_restore(flags);
	}
}
EXPORT_SYMBOL(dev_kfree_skb_irq);

void dev_kfree_skb_any(struct sk_buff *skb)
{
	if (in_irq() || irqs_disabled())
		dev_kfree_skb_irq(skb);
	else
		dev_kfree_skb(skb);
}
EXPORT_SYMBOL(dev_kfree_skb_any);


/**
 * netif_device_detach - mark device as removed
 * @dev: network device
 *
 * Mark device as removed from system and therefore no longer available.
 */
void netif_device_detach(struct net_device *dev)
{
	if (test_and_clear_bit(__LINK_STATE_PRESENT, &dev->state) &&
	    netif_running(dev)) {
		netif_stop_queue(dev);
	}
}
EXPORT_SYMBOL(netif_device_detach);

/**
 * netif_device_attach - mark device as attached
 * @dev: network device
 *
 * Mark device as attached from system and restart if needed.
 */
void netif_device_attach(struct net_device *dev)
{
	if (!test_and_set_bit(__LINK_STATE_PRESENT, &dev->state) &&
	    netif_running(dev)) {
		netif_wake_queue(dev);
		__netdev_watchdog_up(dev);
	}
}
EXPORT_SYMBOL(netif_device_attach);

static bool can_checksum_protocol(unsigned long features, __be16 protocol)
{
	return ((features & NETIF_F_GEN_CSUM) ||
		((features & NETIF_F_IP_CSUM) &&
		 protocol == htons(ETH_P_IP)) ||
		((features & NETIF_F_IPV6_CSUM) &&
		 protocol == htons(ETH_P_IPV6)));
}

static bool dev_can_checksum(struct net_device *dev, struct sk_buff *skb)
{
	if (can_checksum_protocol(dev->features, skb->protocol))
		return true;

	if (skb->protocol == htons(ETH_P_8021Q)) {
		struct vlan_ethhdr *veh = (struct vlan_ethhdr *)skb->data;
		if (can_checksum_protocol(dev->features & dev->vlan_features,
					  veh->h_vlan_encapsulated_proto))
			return true;
	}

	return false;
}

/*
 * Invalidate hardware checksum when packet is to be mangled, and
 * complete checksum manually on outgoing path.
 */
int skb_checksum_help(struct sk_buff *skb)
{
	__wsum csum;
	int ret = 0, offset;

	if (skb->ip_summed == CHECKSUM_COMPLETE)
		goto out_set_summed;

	if (unlikely(skb_shinfo(skb)->gso_size)) {
		/* Let GSO fix up the checksum. */
		goto out_set_summed;
	}

	offset = skb->csum_start - skb_headroom(skb);
	BUG_ON(offset >= skb_headlen(skb));
	csum = skb_checksum(skb, offset, skb->len - offset, 0);

	offset += skb->csum_offset;
	BUG_ON(offset + sizeof(__sum16) > skb_headlen(skb));

	if (skb_cloned(skb) &&
	    !skb_clone_writable(skb, offset + sizeof(__sum16))) {
		ret = pskb_expand_head(skb, 0, 0, GFP_ATOMIC);
		if (ret)
			goto out;
	}

	*(__sum16 *)(skb->data + offset) = csum_fold(csum);
out_set_summed:
	skb->ip_summed = CHECKSUM_NONE;
out:
	return ret;
}

/**
 *	skb_gso_segment - Perform segmentation on skb.
 *	@skb: buffer to segment
 *	@features: features for the output path (see dev->features)
 *
 *	This function segments the given skb and returns a list of segments.
 *
 *	It may return NULL if the skb requires no segmentation.  This is
 *	only possible when GSO is used for verifying header integrity.
 */
struct sk_buff *skb_gso_segment(struct sk_buff *skb, int features)
{
	struct sk_buff *segs = ERR_PTR(-EPROTONOSUPPORT);
	struct packet_type *ptype;
	__be16 type = skb->protocol;
	int err;

	skb_reset_mac_header(skb);
	skb->mac_len = skb->network_header - skb->mac_header;
	__skb_pull(skb, skb->mac_len);

	if (unlikely(skb->ip_summed != CHECKSUM_PARTIAL)) {
		struct net_device *dev = skb->dev;
		struct ethtool_drvinfo info = {};

		if (dev && dev->ethtool_ops && dev->ethtool_ops->get_drvinfo)
			dev->ethtool_ops->get_drvinfo(dev, &info);

		WARN(1, "%s: caps=(0x%lx, 0x%lx) len=%d data_len=%d "
			"ip_summed=%d",
		     info.driver, dev ? dev->features : 0L,
		     skb->sk ? skb->sk->sk_route_caps : 0L,
		     skb->len, skb->data_len, skb->ip_summed);

		if (skb_header_cloned(skb) &&
		    (err = pskb_expand_head(skb, 0, 0, GFP_ATOMIC)))
			return ERR_PTR(err);
	}

	rcu_read_lock();
	list_for_each_entry_rcu(ptype,
			&ptype_base[ntohs(type) & PTYPE_HASH_MASK], list) {
		if (ptype->type == type && !ptype->dev && ptype->gso_segment) {
			if (unlikely(skb->ip_summed != CHECKSUM_PARTIAL)) {
				err = ptype->gso_send_check(skb);
				segs = ERR_PTR(err);
				if (err || skb_gso_ok(skb, features))
					break;
				__skb_push(skb, (skb->data -
						 skb_network_header(skb)));
			}
			segs = ptype->gso_segment(skb, features);
			break;
		}
	}
	rcu_read_unlock();

	__skb_push(skb, skb->data - skb_mac_header(skb));

	return segs;
}

EXPORT_SYMBOL(skb_gso_segment);

/* Take action when hardware reception checksum errors are detected. */
#ifdef CONFIG_BUG
void netdev_rx_csum_fault(struct net_device *dev)
{
	if (net_ratelimit()) {
		printk(KERN_ERR "%s: hw csum failure.\n",
			dev ? dev->name : "<unknown>");
		dump_stack();
	}
}
EXPORT_SYMBOL(netdev_rx_csum_fault);
#endif

/* Actually, we should eliminate this check as soon as we know, that:
 * 1. IOMMU is present and allows to map all the memory.
 * 2. No high memory really exists on this machine.
 */

static inline int illegal_highdma(struct net_device *dev, struct sk_buff *skb)
{
#ifdef CONFIG_HIGHMEM
	int i;

	if (dev->features & NETIF_F_HIGHDMA)
		return 0;

	for (i = 0; i < skb_shinfo(skb)->nr_frags; i++)
		if (PageHighMem(skb_shinfo(skb)->frags[i].page))
			return 1;

#endif
	return 0;
}

struct dev_gso_cb {
	void (*destructor)(struct sk_buff *skb);
};

#define DEV_GSO_CB(skb) ((struct dev_gso_cb *)(skb)->cb)

static void dev_gso_skb_destructor(struct sk_buff *skb)
{
	struct dev_gso_cb *cb;

	do {
		struct sk_buff *nskb = skb->next;

		skb->next = nskb->next;
		nskb->next = NULL;
		kfree_skb(nskb);
	} while (skb->next);

	cb = DEV_GSO_CB(skb);
	if (cb->destructor)
		cb->destructor(skb);
}

/**
 *	dev_gso_segment - Perform emulated hardware segmentation on skb.
 *	@skb: buffer to segment
 *
 *	This function segments the given skb and stores the list of segments
 *	in skb->next.
 */
static int dev_gso_segment(struct sk_buff *skb)
{
	struct net_device *dev = skb->dev;
	struct sk_buff *segs;
	int features = dev->features & ~(illegal_highdma(dev, skb) ?
					 NETIF_F_SG : 0);

	segs = skb_gso_segment(skb, features);

	/* Verifying header integrity only. */
	if (!segs)
		return 0;

	if (IS_ERR(segs))
		return PTR_ERR(segs);

	skb->next = segs;
	DEV_GSO_CB(skb)->destructor = skb->destructor;
	skb->destructor = dev_gso_skb_destructor;

	return 0;
}

int dev_hard_start_xmit(struct sk_buff *skb, struct net_device *dev,
			struct netdev_queue *txq)
{
	const struct net_device_ops *ops = dev->netdev_ops;

	prefetch(&dev->netdev_ops->ndo_start_xmit);
	if (likely(!skb->next)) {
		if (!list_empty(&ptype_all))
			dev_queue_xmit_nit(skb, dev);

		if (netif_needs_gso(dev, skb)) {
			if (unlikely(dev_gso_segment(skb)))
				goto out_kfree_skb;
			if (skb->next)
				goto gso;
		}

		return ops->ndo_start_xmit(skb, dev);
	}

gso:
	do {
		struct sk_buff *nskb = skb->next;
		int rc;

		skb->next = nskb->next;
		nskb->next = NULL;
		rc = ops->ndo_start_xmit(nskb, dev);
		if (unlikely(rc)) {
			nskb->next = skb->next;
			skb->next = nskb;
			return rc;
		}
		if (unlikely(netif_tx_queue_stopped(txq) && skb->next))
			return NETDEV_TX_BUSY;
	} while (skb->next);

	skb->destructor = DEV_GSO_CB(skb)->destructor;

out_kfree_skb:
	kfree_skb(skb);
	return 0;
}

static u32 simple_tx_hashrnd;
static int simple_tx_hashrnd_initialized = 0;

static u16 simple_tx_hash(struct net_device *dev, struct sk_buff *skb)
{
	u32 addr1, addr2, ports;
	u32 hash, ihl;
	u8 ip_proto = 0;

	if (unlikely(!simple_tx_hashrnd_initialized)) {
		get_random_bytes(&simple_tx_hashrnd, 4);
		simple_tx_hashrnd_initialized = 1;
	}

	switch (skb->protocol) {
	case htons(ETH_P_IP):
		if (!(ip_hdr(skb)->frag_off & htons(IP_MF | IP_OFFSET)))
			ip_proto = ip_hdr(skb)->protocol;
		addr1 = ip_hdr(skb)->saddr;
		addr2 = ip_hdr(skb)->daddr;
		ihl = ip_hdr(skb)->ihl;
		break;
	case htons(ETH_P_IPV6):
		ip_proto = ipv6_hdr(skb)->nexthdr;
		addr1 = ipv6_hdr(skb)->saddr.s6_addr32[3];
		addr2 = ipv6_hdr(skb)->daddr.s6_addr32[3];
		ihl = (40 >> 2);
		break;
	default:
		return 0;
	}


	switch (ip_proto) {
	case IPPROTO_TCP:
	case IPPROTO_UDP:
	case IPPROTO_DCCP:
	case IPPROTO_ESP:
	case IPPROTO_AH:
	case IPPROTO_SCTP:
	case IPPROTO_UDPLITE:
		ports = *((u32 *) (skb_network_header(skb) + (ihl * 4)));
		break;

	default:
		ports = 0;
		break;
	}

	hash = jhash_3words(addr1, addr2, ports, simple_tx_hashrnd);

	return (u16) (((u64) hash * dev->real_num_tx_queues) >> 32);
}

static struct netdev_queue *dev_pick_tx(struct net_device *dev,
					struct sk_buff *skb)
{
	const struct net_device_ops *ops = dev->netdev_ops;
	u16 queue_index = 0;

	if (ops->ndo_select_queue)
		queue_index = ops->ndo_select_queue(dev, skb);
	else if (dev->real_num_tx_queues > 1)
		queue_index = simple_tx_hash(dev, skb);

	skb_set_queue_mapping(skb, queue_index);
	return netdev_get_tx_queue(dev, queue_index);
}

/**
 *	dev_queue_xmit - transmit a buffer
 *	@skb: buffer to transmit
 *
 *	Queue a buffer for transmission to a network device. The caller must
 *	have set the device and priority and built the buffer before calling
 *	this function. The function can be called from an interrupt.
 *
 *	A negative errno code is returned on a failure. A success does not
 *	guarantee the frame will be transmitted as it may be dropped due
 *	to congestion or traffic shaping.
 *
 * -----------------------------------------------------------------------------------
 *      I notice this method can also return errors from the queue disciplines,
 *      including NET_XMIT_DROP, which is a positive value.  So, errors can also
 *      be positive.
 *
 *      Regardless of the return value, the skb is consumed, so it is currently
 *      difficult to retry a send to this method.  (You can bump the ref count
 *      before sending to hold a reference for retry if you are careful.)
 *
 *      When calling this method, interrupts MUST be enabled.  This is because
 *      the BH enable code must have IRQs enabled so that it will not deadlock.
 *          --BLG
 */
int dev_queue_xmit(struct sk_buff *skb)
{
	struct net_device *dev = skb->dev;
	struct netdev_queue *txq;
	struct Qdisc *q;
	int rc = -ENOMEM;

	/* GSO will handle the following emulations directly. */
	if (netif_needs_gso(dev, skb))
		goto gso;

	if (skb_shinfo(skb)->frag_list &&
	    !(dev->features & NETIF_F_FRAGLIST) &&
	    __skb_linearize(skb))
		goto out_kfree_skb;

	/* Fragmented skb is linearized if device does not support SG,
	 * or if at least one of fragments is in highmem and device
	 * does not support DMA from it.
	 */
	if (skb_shinfo(skb)->nr_frags &&
	    (!(dev->features & NETIF_F_SG) || illegal_highdma(dev, skb)) &&
	    __skb_linearize(skb))
		goto out_kfree_skb;

	/* If packet is not checksummed and device does not support
	 * checksumming for this protocol, complete checksumming here.
	 */
	if (skb->ip_summed == CHECKSUM_PARTIAL) {
		skb_set_transport_header(skb, skb->csum_start -
					      skb_headroom(skb));
		if (!dev_can_checksum(dev, skb) && skb_checksum_help(skb))
			goto out_kfree_skb;
	}

gso:
	/* Disable soft irqs for various locks below. Also
	 * stops preemption for RCU.
	 */
	rcu_read_lock_bh();

	txq = dev_pick_tx(dev, skb);
	q = rcu_dereference(txq->qdisc);

#ifdef CONFIG_NET_CLS_ACT
	skb->tc_verd = SET_TC_AT(skb->tc_verd,AT_EGRESS);
#endif
	if (q->enqueue) {
		spinlock_t *root_lock = qdisc_lock(q);

		spin_lock(root_lock);

		if (unlikely(test_bit(__QDISC_STATE_DEACTIVATED, &q->state))) {
			kfree_skb(skb);
			rc = NET_XMIT_DROP;
		} else {
			rc = qdisc_enqueue_root(skb, q);
			qdisc_run(q);
		}
		spin_unlock(root_lock);

		goto out;
	}

	/* The device has no queue. Common case for software devices:
	   loopback, all the sorts of tunnels...

	   Really, it is unlikely that netif_tx_lock protection is necessary
	   here.  (f.e. loopback and IP tunnels are clean ignoring statistics
	   counters.)
	   However, it is possible, that they rely on protection
	   made by us here.

	   Check this and shot the lock. It is not prone from deadlocks.
	   Either shot noqueue qdisc, it is even simpler 8)
	 */
	if (dev->flags & IFF_UP) {
		int cpu = smp_processor_id(); /* ok because BHs are off */

		if (txq->xmit_lock_owner != cpu) {

			HARD_TX_LOCK(dev, txq, cpu);

			if (!netif_tx_queue_stopped(txq)) {
				rc = 0;
				if (!dev_hard_start_xmit(skb, dev, txq)) {
					HARD_TX_UNLOCK(dev, txq);
					goto out;
				}
			}
			HARD_TX_UNLOCK(dev, txq);
			if (net_ratelimit())
				printk(KERN_CRIT "Virtual device %s asks to "
				       "queue packet!\n", dev->name);
		} else {
			/* Recursion is detected! It is possible,
			 * unfortunately */
			if (net_ratelimit())
				printk(KERN_CRIT "Dead loop on virtual device "
				       "%s, fix it urgently!\n", dev->name);
		}
	}

	rc = -ENETDOWN;
	rcu_read_unlock_bh();

out_kfree_skb:
	kfree_skb(skb);
	return rc;
out:
	rcu_read_unlock_bh();
	return rc;
}


/*=======================================================================
			Receiver routines
  =======================================================================*/

int netdev_max_backlog __read_mostly = 1000;
int netdev_budget __read_mostly = 300;
int weight_p __read_mostly = 64;            /* old backlog weight */

DEFINE_PER_CPU(struct netif_rx_stats, netdev_rx_stat) = { 0, };


/**
 *	netif_rx	-	post buffer to the network code
 *	@skb: buffer to post
 *
 *	This function receives a packet from a device driver and queues it for
 *	the upper (protocol) levels to process.  It always succeeds. The buffer
 *	may be dropped during processing for congestion control or by the
 *	protocol layers.
 *
 *	return values:
 *	NET_RX_SUCCESS	(no congestion)
 *	NET_RX_DROP     (packet was dropped)
 *
 */

int netif_rx(struct sk_buff *skb)
{
	struct softnet_data *queue;
	unsigned long flags;

	/* if netpoll wants it, pretend we never saw it */
	if (netpoll_rx(skb))
		return NET_RX_DROP;

	if (!skb->tstamp.tv64)
		net_timestamp(skb);

	/*
	 * The code is rearranged so that the path is the most
	 * short when CPU is congested, but is still operating.
	 */
	local_irq_save(flags);
	queue = &__get_cpu_var(softnet_data);

	__get_cpu_var(netdev_rx_stat).total++;
	if (queue->input_pkt_queue.qlen <= netdev_max_backlog) {
		if (queue->input_pkt_queue.qlen) {
enqueue:
			__skb_queue_tail(&queue->input_pkt_queue, skb);
			local_irq_restore(flags);
			return NET_RX_SUCCESS;
		}

		napi_schedule(&queue->backlog);
		goto enqueue;
	}

	__get_cpu_var(netdev_rx_stat).dropped++;
	local_irq_restore(flags);

	kfree_skb(skb);
	return NET_RX_DROP;
}

int netif_rx_ni(struct sk_buff *skb)
{
	int err;

	preempt_disable();
	err = netif_rx(skb);
	if (local_softirq_pending())
		do_softirq();
	preempt_enable();

	return err;
}

EXPORT_SYMBOL(netif_rx_ni);

static void net_tx_action(struct softirq_action *h)
{
	struct softnet_data *sd = &__get_cpu_var(softnet_data);

	if (sd->completion_queue) {
		struct sk_buff *clist;

		local_irq_disable();
		clist = sd->completion_queue;
		sd->completion_queue = NULL;
		local_irq_enable();

		while (clist) {
			struct sk_buff *skb = clist;
			clist = clist->next;

			WARN_ON(atomic_read(&skb->users));
			__kfree_skb(skb);
		}
	}

	if (sd->output_queue) {
		struct Qdisc *head;

		local_irq_disable();
		head = sd->output_queue;
		sd->output_queue = NULL;
		local_irq_enable();

		while (head) {
			struct Qdisc *q = head;
			spinlock_t *root_lock;

			head = head->next_sched;

			root_lock = qdisc_lock(q);
			if (spin_trylock(root_lock)) {
				smp_mb__before_clear_bit();
				clear_bit(__QDISC_STATE_SCHED,
					  &q->state);
				qdisc_run(q);
				spin_unlock(root_lock);
			} else {
				if (!test_bit(__QDISC_STATE_DEACTIVATED,
					      &q->state)) {
					__netif_reschedule(q);
				} else {
					smp_mb__before_clear_bit();
					clear_bit(__QDISC_STATE_SCHED,
						  &q->state);
				}
			}
		}
	}
}

static inline int deliver_skb(struct sk_buff *skb,
			      struct packet_type *pt_prev,
			      struct net_device *orig_dev)
{
	atomic_inc(&skb->users);
	return pt_prev->func(skb, skb->dev, pt_prev, orig_dev);
}

#if defined(CONFIG_BRIDGE) || defined (CONFIG_BRIDGE_MODULE)
/* These hooks defined here for ATM */
struct net_bridge;
struct net_bridge_fdb_entry *(*br_fdb_get_hook)(struct net_bridge *br,
						unsigned char *addr);
void (*br_fdb_put_hook)(struct net_bridge_fdb_entry *ent) __read_mostly;

/*
 * If bridge module is loaded call bridging hook.
 *  returns NULL if packet was consumed.
 */
struct sk_buff *(*br_handle_frame_hook)(struct net_bridge_port *p,
					struct sk_buff *skb) __read_mostly;
static inline struct sk_buff *handle_bridge(struct sk_buff *skb,
					    struct packet_type **pt_prev, int *ret,
					    struct net_device *orig_dev)
{
	struct net_bridge_port *port;

	if (skb->pkt_type == PACKET_LOOPBACK ||
	    (port = rcu_dereference(skb->dev->br_port)) == NULL)
		return skb;

	if (*pt_prev) {
		*ret = deliver_skb(skb, *pt_prev, orig_dev);
		*pt_prev = NULL;
	}

	return br_handle_frame_hook(port, skb);
}
#else
#define handle_bridge(skb, pt_prev, ret, orig_dev)	(skb)
#endif

#if defined(CONFIG_MACVLAN) || defined(CONFIG_MACVLAN_MODULE)
struct sk_buff *(*macvlan_handle_frame_hook)(struct sk_buff *skb) __read_mostly;
EXPORT_SYMBOL_GPL(macvlan_handle_frame_hook);

static inline struct sk_buff *handle_macvlan(struct sk_buff *skb,
					     struct packet_type **pt_prev,
					     int *ret,
					     struct net_device *orig_dev)
{
	if (skb->dev->macvlan_port == NULL)
		return skb;

	if (*pt_prev) {
		*ret = deliver_skb(skb, *pt_prev, orig_dev);
		*pt_prev = NULL;
	}
	return macvlan_handle_frame_hook(skb);
}
#else
#define handle_macvlan(skb, pt_prev, ret, orig_dev)	(skb)
#endif

#ifdef CONFIG_NET_CLS_ACT
/* TODO: Maybe we should just force sch_ingress to be compiled in
 * when CONFIG_NET_CLS_ACT is? otherwise some useless instructions
 * a compare and 2 stores extra right now if we dont have it on
 * but have CONFIG_NET_CLS_ACT
 * NOTE: This doesnt stop any functionality; if you dont have
 * the ingress scheduler, you just cant add policies on ingress.
 *
 */
static int ing_filter(struct sk_buff *skb)
{
	struct net_device *dev = skb->dev;
	u32 ttl = G_TC_RTTL(skb->tc_verd);
	struct netdev_queue *rxq;
	int result = TC_ACT_OK;
	struct Qdisc *q;

	if (MAX_RED_LOOP < ttl++) {
		printk(KERN_WARNING
		       "Redir loop detected Dropping packet (%d->%d)\n",
		       skb->iif, dev->ifindex);
		return TC_ACT_SHOT;
	}

	skb->tc_verd = SET_TC_RTTL(skb->tc_verd, ttl);
	skb->tc_verd = SET_TC_AT(skb->tc_verd, AT_INGRESS);

	rxq = &dev->rx_queue;

	q = rxq->qdisc;
	if (q != &noop_qdisc) {
		spin_lock(qdisc_lock(q));
		if (likely(!test_bit(__QDISC_STATE_DEACTIVATED, &q->state)))
			result = qdisc_enqueue_root(skb, q);
		spin_unlock(qdisc_lock(q));
	}

	return result;
}

static inline struct sk_buff *handle_ing(struct sk_buff *skb,
					 struct packet_type **pt_prev,
					 int *ret, struct net_device *orig_dev)
{
	if (skb->dev->rx_queue.qdisc == &noop_qdisc)
		goto out;

	if (*pt_prev) {
		*ret = deliver_skb(skb, *pt_prev, orig_dev);
		*pt_prev = NULL;
	} else {
		/* Huh? Why does turning on AF_PACKET affect this? */
		skb->tc_verd = SET_TC_OK2MUNGE(skb->tc_verd);
	}

	switch (ing_filter(skb)) {
	case TC_ACT_SHOT:
	case TC_ACT_STOLEN:
		kfree_skb(skb);
		return NULL;
	}

out:
	skb->tc_verd = 0;
	return skb;
}
#endif

/*
 * 	netif_nit_deliver - deliver received packets to network taps
 * 	@skb: buffer
 *
 * 	This function is used to deliver incoming packets to network
 * 	taps. It should be used when the normal netif_receive_skb path
 * 	is bypassed, for example because of VLAN acceleration.
 */
void netif_nit_deliver(struct sk_buff *skb)
{
	struct packet_type *ptype;

	if (list_empty(&ptype_all))
		return;

	skb_reset_network_header(skb);
	skb_reset_transport_header(skb);
	skb->mac_len = skb->network_header - skb->mac_header;

	rcu_read_lock();
	list_for_each_entry_rcu(ptype, &ptype_all, list) {
		if (!ptype->dev || ptype->dev == skb->dev)
			deliver_skb(skb, ptype, skb->dev);
	}
	rcu_read_unlock();
}

/**
 *	netif_receive_skb - process receive buffer from network
 *	@skb: buffer to process
 *
 *	netif_receive_skb() is the main receive data processing function.
 *	It always succeeds. The buffer may be dropped during processing
 *	for congestion control or by the protocol layers.
 *
 *	This function may only be called from softirq context and interrupts
 *	should be enabled.
 *
 *	Return values (usually ignored):
 *	NET_RX_SUCCESS: no congestion
 *	NET_RX_DROP: packet was dropped
 */
int netif_receive_skb(struct sk_buff *skb)
{
	struct packet_type *ptype, *pt_prev;
	struct net_device *orig_dev;
	struct net_device *null_or_orig;
	int ret = NET_RX_DROP;
	__be16 type;

	if (skb->vlan_tci && vlan_hwaccel_do_receive(skb))
		return NET_RX_SUCCESS;

	/* if we've gotten here through NAPI, check netpoll */
	if (netpoll_receive_skb(skb))
		return NET_RX_DROP;

	if (!skb->tstamp.tv64)
		net_timestamp(skb);

	if (!skb->iif)
		skb->iif = skb->dev->ifindex;

	null_or_orig = NULL;
	orig_dev = skb->dev;
	if (orig_dev->master) {
		if (skb_bond_should_drop(skb))
			null_or_orig = orig_dev; /* deliver only exact match */
		else
			skb->dev = orig_dev->master;
	}

	__get_cpu_var(netdev_rx_stat).total++;

	skb_reset_network_header(skb);
	skb_reset_transport_header(skb);
	skb->mac_len = skb->network_header - skb->mac_header;

	pt_prev = NULL;

	rcu_read_lock();

#ifdef CONFIG_NET_CLS_ACT
	if (skb->tc_verd & TC_NCLS) {
		skb->tc_verd = CLR_TC_NCLS(skb->tc_verd);
		goto ncls;
	}
#endif

	list_for_each_entry_rcu(ptype, &ptype_all, list) {
		if (ptype->dev == null_or_orig || ptype->dev == skb->dev ||
		    ptype->dev == orig_dev) {
			if (pt_prev)
				ret = deliver_skb(skb, pt_prev, orig_dev);
			pt_prev = ptype;
		}
	}

#ifdef CONFIG_NET_CLS_ACT
	skb = handle_ing(skb, &pt_prev, &ret, orig_dev);
	if (!skb)
		goto out;
ncls:
#endif

	skb = handle_bridge(skb, &pt_prev, &ret, orig_dev);
	if (!skb)
		goto out;
	skb = handle_macvlan(skb, &pt_prev, &ret, orig_dev);
	if (!skb)
		goto out;

	type = skb->protocol;
	list_for_each_entry_rcu(ptype,
			&ptype_base[ntohs(type) & PTYPE_HASH_MASK], list) {
		if (ptype->type == type &&
		    (ptype->dev == null_or_orig || ptype->dev == skb->dev ||
		     ptype->dev == orig_dev)) {
			if (pt_prev)
				ret = deliver_skb(skb, pt_prev, orig_dev);
			pt_prev = ptype;
		}
	}

	if (pt_prev) {
		ret = pt_prev->func(skb, skb->dev, pt_prev, orig_dev);
	} else {
		kfree_skb(skb);
		/* Jamal, now you will not able to escape explaining
		 * me how you were going to use this. :-)
		 */
		ret = NET_RX_DROP;
	}

out:
	rcu_read_unlock();
	return ret;
}

/* Network device is going away, flush any packets still pending  */
static void flush_backlog(void *arg)
{
	struct net_device *dev = arg;
	struct softnet_data *queue = &__get_cpu_var(softnet_data);
	struct sk_buff *skb, *tmp;

	skb_queue_walk_safe(&queue->input_pkt_queue, skb, tmp)
		if (skb->dev == dev) {
			__skb_unlink(skb, &queue->input_pkt_queue);
			kfree_skb(skb);
		}
}

static int napi_gro_complete(struct sk_buff *skb)
{
	struct packet_type *ptype;
	__be16 type = skb->protocol;
	struct list_head *head = &ptype_base[ntohs(type) & PTYPE_HASH_MASK];
	int err = -ENOENT;

	if (NAPI_GRO_CB(skb)->count == 1)
		goto out;

	rcu_read_lock();
	list_for_each_entry_rcu(ptype, head, list) {
		if (ptype->type != type || ptype->dev || !ptype->gro_complete)
			continue;

		err = ptype->gro_complete(skb);
		break;
	}
	rcu_read_unlock();

	if (err) {
		WARN_ON(&ptype->list == head);
		kfree_skb(skb);
		return NET_RX_SUCCESS;
	}

out:
	skb_shinfo(skb)->gso_size = 0;
	__skb_push(skb, -skb_network_offset(skb));
	return netif_receive_skb(skb);
}

void napi_gro_flush(struct napi_struct *napi)
{
	struct sk_buff *skb, *next;

	for (skb = napi->gro_list; skb; skb = next) {
		next = skb->next;
		skb->next = NULL;
		napi_gro_complete(skb);
	}

	napi->gro_list = NULL;
}
EXPORT_SYMBOL(napi_gro_flush);

int dev_gro_receive(struct napi_struct *napi, struct sk_buff *skb)
{
	struct sk_buff **pp = NULL;
	struct packet_type *ptype;
	__be16 type = skb->protocol;
	struct list_head *head = &ptype_base[ntohs(type) & PTYPE_HASH_MASK];
	int count = 0;
	int same_flow;
	int mac_len;
	int free;

	if (!(skb->dev->features & NETIF_F_GRO))
		goto normal;

	if (skb_is_gso(skb) || skb_shinfo(skb)->frag_list)
		goto normal;

	rcu_read_lock();
	list_for_each_entry_rcu(ptype, head, list) {
		struct sk_buff *p;

		if (ptype->type != type || ptype->dev || !ptype->gro_receive)
			continue;

		skb_reset_network_header(skb);
		mac_len = skb->network_header - skb->mac_header;
		skb->mac_len = mac_len;
		NAPI_GRO_CB(skb)->same_flow = 0;
		NAPI_GRO_CB(skb)->flush = 0;
		NAPI_GRO_CB(skb)->free = 0;

		for (p = napi->gro_list; p; p = p->next) {
			count++;

			if (!NAPI_GRO_CB(p)->same_flow)
				continue;

			if (p->mac_len != mac_len ||
			    memcmp(skb_mac_header(p), skb_mac_header(skb),
				   mac_len))
				NAPI_GRO_CB(p)->same_flow = 0;
		}

		pp = ptype->gro_receive(&napi->gro_list, skb);
		break;
	}
	rcu_read_unlock();

	if (&ptype->list == head)
		goto normal;

	same_flow = NAPI_GRO_CB(skb)->same_flow;
	free = NAPI_GRO_CB(skb)->free;

	if (pp) {
		struct sk_buff *nskb = *pp;

		*pp = nskb->next;
		nskb->next = NULL;
		napi_gro_complete(nskb);
		count--;
	}

	if (same_flow)
		goto ok;

	if (NAPI_GRO_CB(skb)->flush || count >= MAX_GRO_SKBS) {
		__skb_push(skb, -skb_network_offset(skb));
		goto normal;
	}

	NAPI_GRO_CB(skb)->count = 1;
	skb_shinfo(skb)->gso_size = skb->len;
	skb->next = napi->gro_list;
	napi->gro_list = skb;

ok:
	return free;

normal:
	return -1;
}
EXPORT_SYMBOL(dev_gro_receive);

static int __napi_gro_receive(struct napi_struct *napi, struct sk_buff *skb)
{
	struct sk_buff *p;

	for (p = napi->gro_list; p; p = p->next) {
		NAPI_GRO_CB(p)->same_flow = 1;
		NAPI_GRO_CB(p)->flush = 0;
	}

	return dev_gro_receive(napi, skb);
}

int napi_gro_receive(struct napi_struct *napi, struct sk_buff *skb)
{
	if (netpoll_receive_skb(skb))
		return NET_RX_DROP;

	switch (__napi_gro_receive(napi, skb)) {
	case -1:
		return netif_receive_skb(skb);

	case 1:
		kfree_skb(skb);
		break;
	}

	return NET_RX_SUCCESS;
}
EXPORT_SYMBOL(napi_gro_receive);

void napi_reuse_skb(struct napi_struct *napi, struct sk_buff *skb)
{
	__skb_pull(skb, skb_headlen(skb));
	skb_reserve(skb, NET_IP_ALIGN - skb_headroom(skb));

	napi->skb = skb;
}
EXPORT_SYMBOL(napi_reuse_skb);

struct sk_buff *napi_fraginfo_skb(struct napi_struct *napi,
				  struct napi_gro_fraginfo *info)
{
	struct net_device *dev = napi->dev;
	struct sk_buff *skb = napi->skb;

	napi->skb = NULL;

	if (!skb) {
		skb = netdev_alloc_skb(dev, GRO_MAX_HEAD + NET_IP_ALIGN);
		if (!skb)
			goto out;

		skb_reserve(skb, NET_IP_ALIGN);
	}

	BUG_ON(info->nr_frags > MAX_SKB_FRAGS);
	skb_shinfo(skb)->nr_frags = info->nr_frags;
	memcpy(skb_shinfo(skb)->frags, info->frags, sizeof(info->frags));

	skb->data_len = info->len;
	skb->len += info->len;
	skb->truesize += info->len;

	if (!pskb_may_pull(skb, ETH_HLEN)) {
		napi_reuse_skb(napi, skb);
		skb = NULL;
		goto out;
	}

	skb->protocol = eth_type_trans(skb, dev);

	skb->ip_summed = info->ip_summed;
	skb->csum = info->csum;

out:
	return skb;
}
EXPORT_SYMBOL(napi_fraginfo_skb);

int napi_gro_frags(struct napi_struct *napi, struct napi_gro_fraginfo *info)
{
	struct sk_buff *skb = napi_fraginfo_skb(napi, info);
	int err = NET_RX_DROP;

	if (!skb)
		goto out;

	if (netpoll_receive_skb(skb))
		goto out;

	err = NET_RX_SUCCESS;

	switch (__napi_gro_receive(napi, skb)) {
	case -1:
		return netif_receive_skb(skb);

	case 0:
		goto out;
	}

	napi_reuse_skb(napi, skb);

out:
	return err;
}
EXPORT_SYMBOL(napi_gro_frags);

static int process_backlog(struct napi_struct *napi, int quota)
{
	int work = 0;
	struct softnet_data *queue = &__get_cpu_var(softnet_data);
	unsigned long start_time = jiffies;

	napi->weight = weight_p;
	do {
		struct sk_buff *skb;

		local_irq_disable();
		skb = __skb_dequeue(&queue->input_pkt_queue);
		if (!skb) {
			__napi_complete(napi);
			local_irq_enable();
			break;
		}
		local_irq_enable();

		netif_receive_skb(skb);
	} while (++work < quota && jiffies == start_time);

<<<<<<< HEAD
	napi_gro_flush(napi);

=======
>>>>>>> 85269242
	return work;
}

/**
 * __napi_schedule - schedule for receive
 * @n: entry to schedule
 *
 * The entry's receive function will be scheduled to run
 */
void __napi_schedule(struct napi_struct *n)
{
	unsigned long flags;

	local_irq_save(flags);
	list_add_tail(&n->poll_list, &__get_cpu_var(softnet_data).poll_list);
	__raise_softirq_irqoff(NET_RX_SOFTIRQ);
	local_irq_restore(flags);
}
EXPORT_SYMBOL(__napi_schedule);

void __napi_complete(struct napi_struct *n)
{
	BUG_ON(!test_bit(NAPI_STATE_SCHED, &n->state));
	BUG_ON(n->gro_list);

	list_del(&n->poll_list);
	smp_mb__before_clear_bit();
	clear_bit(NAPI_STATE_SCHED, &n->state);
}
EXPORT_SYMBOL(__napi_complete);

void napi_complete(struct napi_struct *n)
{
	unsigned long flags;

	/*
	 * don't let napi dequeue from the cpu poll list
	 * just in case its running on a different cpu
	 */
	if (unlikely(test_bit(NAPI_STATE_NPSVC, &n->state)))
		return;

	napi_gro_flush(n);
	local_irq_save(flags);
	__napi_complete(n);
	local_irq_restore(flags);
}
EXPORT_SYMBOL(napi_complete);

void netif_napi_add(struct net_device *dev, struct napi_struct *napi,
		    int (*poll)(struct napi_struct *, int), int weight)
{
	INIT_LIST_HEAD(&napi->poll_list);
	napi->gro_list = NULL;
	napi->skb = NULL;
	napi->poll = poll;
	napi->weight = weight;
	list_add(&napi->dev_list, &dev->napi_list);
	napi->dev = dev;
#ifdef CONFIG_NETPOLL
	spin_lock_init(&napi->poll_lock);
	napi->poll_owner = -1;
#endif
	set_bit(NAPI_STATE_SCHED, &napi->state);
}
EXPORT_SYMBOL(netif_napi_add);

void netif_napi_del(struct napi_struct *napi)
{
	struct sk_buff *skb, *next;

	list_del_init(&napi->dev_list);
	kfree_skb(napi->skb);

	for (skb = napi->gro_list; skb; skb = next) {
		next = skb->next;
		skb->next = NULL;
		kfree_skb(skb);
	}

	napi->gro_list = NULL;
}
EXPORT_SYMBOL(netif_napi_del);


static void net_rx_action(struct softirq_action *h)
{
	struct list_head *list = &__get_cpu_var(softnet_data).poll_list;
	unsigned long time_limit = jiffies + 2;
	int budget = netdev_budget;
	void *have;

	local_irq_disable();

	while (!list_empty(list)) {
		struct napi_struct *n;
		int work, weight;

		/* If softirq window is exhuasted then punt.
		 * Allow this to run for 2 jiffies since which will allow
		 * an average latency of 1.5/HZ.
		 */
		if (unlikely(budget <= 0 || time_after(jiffies, time_limit)))
			goto softnet_break;

		local_irq_enable();

		/* Even though interrupts have been re-enabled, this
		 * access is safe because interrupts can only add new
		 * entries to the tail of this list, and only ->poll()
		 * calls can remove this head entry from the list.
		 */
		n = list_entry(list->next, struct napi_struct, poll_list);

		have = netpoll_poll_lock(n);

		weight = n->weight;

		/* This NAPI_STATE_SCHED test is for avoiding a race
		 * with netpoll's poll_napi().  Only the entity which
		 * obtains the lock and sees NAPI_STATE_SCHED set will
		 * actually make the ->poll() call.  Therefore we avoid
		 * accidently calling ->poll() when NAPI is not scheduled.
		 */
		work = 0;
		if (test_bit(NAPI_STATE_SCHED, &n->state))
			work = n->poll(n, weight);

		WARN_ON_ONCE(work > weight);

		budget -= work;

		local_irq_disable();

		/* Drivers must not modify the NAPI state if they
		 * consume the entire weight.  In such cases this code
		 * still "owns" the NAPI instance and therefore can
		 * move the instance around on the list at-will.
		 */
		if (unlikely(work == weight)) {
			if (unlikely(napi_disable_pending(n)))
				__napi_complete(n);
			else
				list_move_tail(&n->poll_list, list);
		}

		netpoll_poll_unlock(have);
	}
out:
	local_irq_enable();

#ifdef CONFIG_NET_DMA
	/*
	 * There may not be any more sk_buffs coming right now, so push
	 * any pending DMA copies to hardware
	 */
	dma_issue_pending_all();
#endif

	return;

softnet_break:
	__get_cpu_var(netdev_rx_stat).time_squeeze++;
	__raise_softirq_irqoff(NET_RX_SOFTIRQ);
	goto out;
}

static gifconf_func_t * gifconf_list [NPROTO];

/**
 *	register_gifconf	-	register a SIOCGIF handler
 *	@family: Address family
 *	@gifconf: Function handler
 *
 *	Register protocol dependent address dumping routines. The handler
 *	that is passed must not be freed or reused until it has been replaced
 *	by another handler.
 */
int register_gifconf(unsigned int family, gifconf_func_t * gifconf)
{
	if (family >= NPROTO)
		return -EINVAL;
	gifconf_list[family] = gifconf;
	return 0;
}


/*
 *	Map an interface index to its name (SIOCGIFNAME)
 */

/*
 *	We need this ioctl for efficient implementation of the
 *	if_indextoname() function required by the IPv6 API.  Without
 *	it, we would have to search all the interfaces to find a
 *	match.  --pb
 */

static int dev_ifname(struct net *net, struct ifreq __user *arg)
{
	struct net_device *dev;
	struct ifreq ifr;

	/*
	 *	Fetch the caller's info block.
	 */

	if (copy_from_user(&ifr, arg, sizeof(struct ifreq)))
		return -EFAULT;

	read_lock(&dev_base_lock);
	dev = __dev_get_by_index(net, ifr.ifr_ifindex);
	if (!dev) {
		read_unlock(&dev_base_lock);
		return -ENODEV;
	}

	strcpy(ifr.ifr_name, dev->name);
	read_unlock(&dev_base_lock);

	if (copy_to_user(arg, &ifr, sizeof(struct ifreq)))
		return -EFAULT;
	return 0;
}

/*
 *	Perform a SIOCGIFCONF call. This structure will change
 *	size eventually, and there is nothing I can do about it.
 *	Thus we will need a 'compatibility mode'.
 */

static int dev_ifconf(struct net *net, char __user *arg)
{
	struct ifconf ifc;
	struct net_device *dev;
	char __user *pos;
	int len;
	int total;
	int i;

	/*
	 *	Fetch the caller's info block.
	 */

	if (copy_from_user(&ifc, arg, sizeof(struct ifconf)))
		return -EFAULT;

	pos = ifc.ifc_buf;
	len = ifc.ifc_len;

	/*
	 *	Loop over the interfaces, and write an info block for each.
	 */

	total = 0;
	for_each_netdev(net, dev) {
		for (i = 0; i < NPROTO; i++) {
			if (gifconf_list[i]) {
				int done;
				if (!pos)
					done = gifconf_list[i](dev, NULL, 0);
				else
					done = gifconf_list[i](dev, pos + total,
							       len - total);
				if (done < 0)
					return -EFAULT;
				total += done;
			}
		}
	}

	/*
	 *	All done.  Write the updated control block back to the caller.
	 */
	ifc.ifc_len = total;

	/*
	 * 	Both BSD and Solaris return 0 here, so we do too.
	 */
	return copy_to_user(arg, &ifc, sizeof(struct ifconf)) ? -EFAULT : 0;
}

#ifdef CONFIG_PROC_FS
/*
 *	This is invoked by the /proc filesystem handler to display a device
 *	in detail.
 */
void *dev_seq_start(struct seq_file *seq, loff_t *pos)
	__acquires(dev_base_lock)
{
	struct net *net = seq_file_net(seq);
	loff_t off;
	struct net_device *dev;

	read_lock(&dev_base_lock);
	if (!*pos)
		return SEQ_START_TOKEN;

	off = 1;
	for_each_netdev(net, dev)
		if (off++ == *pos)
			return dev;

	return NULL;
}

void *dev_seq_next(struct seq_file *seq, void *v, loff_t *pos)
{
	struct net *net = seq_file_net(seq);
	++*pos;
	return v == SEQ_START_TOKEN ?
		first_net_device(net) : next_net_device((struct net_device *)v);
}

void dev_seq_stop(struct seq_file *seq, void *v)
	__releases(dev_base_lock)
{
	read_unlock(&dev_base_lock);
}

static void dev_seq_printf_stats(struct seq_file *seq, struct net_device *dev)
{
	const struct net_device_stats *stats = dev_get_stats(dev);

	seq_printf(seq, "%6s:%8lu %7lu %4lu %4lu %4lu %5lu %10lu %9lu "
		   "%8lu %7lu %4lu %4lu %4lu %5lu %7lu %10lu\n",
		   dev->name, stats->rx_bytes, stats->rx_packets,
		   stats->rx_errors,
		   stats->rx_dropped + stats->rx_missed_errors,
		   stats->rx_fifo_errors,
		   stats->rx_length_errors + stats->rx_over_errors +
		    stats->rx_crc_errors + stats->rx_frame_errors,
		   stats->rx_compressed, stats->multicast,
		   stats->tx_bytes, stats->tx_packets,
		   stats->tx_errors, stats->tx_dropped,
		   stats->tx_fifo_errors, stats->collisions,
		   stats->tx_carrier_errors +
		    stats->tx_aborted_errors +
		    stats->tx_window_errors +
		    stats->tx_heartbeat_errors,
		   stats->tx_compressed);
}

/*
 *	Called from the PROCfs module. This now uses the new arbitrary sized
 *	/proc/net interface to create /proc/net/dev
 */
static int dev_seq_show(struct seq_file *seq, void *v)
{
	if (v == SEQ_START_TOKEN)
		seq_puts(seq, "Inter-|   Receive                            "
			      "                    |  Transmit\n"
			      " face |bytes    packets errs drop fifo frame "
			      "compressed multicast|bytes    packets errs "
			      "drop fifo colls carrier compressed\n");
	else
		dev_seq_printf_stats(seq, v);
	return 0;
}

static struct netif_rx_stats *softnet_get_online(loff_t *pos)
{
	struct netif_rx_stats *rc = NULL;

	while (*pos < nr_cpu_ids)
		if (cpu_online(*pos)) {
			rc = &per_cpu(netdev_rx_stat, *pos);
			break;
		} else
			++*pos;
	return rc;
}

static void *softnet_seq_start(struct seq_file *seq, loff_t *pos)
{
	return softnet_get_online(pos);
}

static void *softnet_seq_next(struct seq_file *seq, void *v, loff_t *pos)
{
	++*pos;
	return softnet_get_online(pos);
}

static void softnet_seq_stop(struct seq_file *seq, void *v)
{
}

static int softnet_seq_show(struct seq_file *seq, void *v)
{
	struct netif_rx_stats *s = v;

	seq_printf(seq, "%08x %08x %08x %08x %08x %08x %08x %08x %08x\n",
		   s->total, s->dropped, s->time_squeeze, 0,
		   0, 0, 0, 0, /* was fastroute */
		   s->cpu_collision );
	return 0;
}

static const struct seq_operations dev_seq_ops = {
	.start = dev_seq_start,
	.next  = dev_seq_next,
	.stop  = dev_seq_stop,
	.show  = dev_seq_show,
};

static int dev_seq_open(struct inode *inode, struct file *file)
{
	return seq_open_net(inode, file, &dev_seq_ops,
			    sizeof(struct seq_net_private));
}

static const struct file_operations dev_seq_fops = {
	.owner	 = THIS_MODULE,
	.open    = dev_seq_open,
	.read    = seq_read,
	.llseek  = seq_lseek,
	.release = seq_release_net,
};

static const struct seq_operations softnet_seq_ops = {
	.start = softnet_seq_start,
	.next  = softnet_seq_next,
	.stop  = softnet_seq_stop,
	.show  = softnet_seq_show,
};

static int softnet_seq_open(struct inode *inode, struct file *file)
{
	return seq_open(file, &softnet_seq_ops);
}

static const struct file_operations softnet_seq_fops = {
	.owner	 = THIS_MODULE,
	.open    = softnet_seq_open,
	.read    = seq_read,
	.llseek  = seq_lseek,
	.release = seq_release,
};

static void *ptype_get_idx(loff_t pos)
{
	struct packet_type *pt = NULL;
	loff_t i = 0;
	int t;

	list_for_each_entry_rcu(pt, &ptype_all, list) {
		if (i == pos)
			return pt;
		++i;
	}

	for (t = 0; t < PTYPE_HASH_SIZE; t++) {
		list_for_each_entry_rcu(pt, &ptype_base[t], list) {
			if (i == pos)
				return pt;
			++i;
		}
	}
	return NULL;
}

static void *ptype_seq_start(struct seq_file *seq, loff_t *pos)
	__acquires(RCU)
{
	rcu_read_lock();
	return *pos ? ptype_get_idx(*pos - 1) : SEQ_START_TOKEN;
}

static void *ptype_seq_next(struct seq_file *seq, void *v, loff_t *pos)
{
	struct packet_type *pt;
	struct list_head *nxt;
	int hash;

	++*pos;
	if (v == SEQ_START_TOKEN)
		return ptype_get_idx(0);

	pt = v;
	nxt = pt->list.next;
	if (pt->type == htons(ETH_P_ALL)) {
		if (nxt != &ptype_all)
			goto found;
		hash = 0;
		nxt = ptype_base[0].next;
	} else
		hash = ntohs(pt->type) & PTYPE_HASH_MASK;

	while (nxt == &ptype_base[hash]) {
		if (++hash >= PTYPE_HASH_SIZE)
			return NULL;
		nxt = ptype_base[hash].next;
	}
found:
	return list_entry(nxt, struct packet_type, list);
}

static void ptype_seq_stop(struct seq_file *seq, void *v)
	__releases(RCU)
{
	rcu_read_unlock();
}

static int ptype_seq_show(struct seq_file *seq, void *v)
{
	struct packet_type *pt = v;

	if (v == SEQ_START_TOKEN)
		seq_puts(seq, "Type Device      Function\n");
	else if (pt->dev == NULL || dev_net(pt->dev) == seq_file_net(seq)) {
		if (pt->type == htons(ETH_P_ALL))
			seq_puts(seq, "ALL ");
		else
			seq_printf(seq, "%04x", ntohs(pt->type));

		seq_printf(seq, " %-8s %pF\n",
			   pt->dev ? pt->dev->name : "", pt->func);
	}

	return 0;
}

static const struct seq_operations ptype_seq_ops = {
	.start = ptype_seq_start,
	.next  = ptype_seq_next,
	.stop  = ptype_seq_stop,
	.show  = ptype_seq_show,
};

static int ptype_seq_open(struct inode *inode, struct file *file)
{
	return seq_open_net(inode, file, &ptype_seq_ops,
			sizeof(struct seq_net_private));
}

static const struct file_operations ptype_seq_fops = {
	.owner	 = THIS_MODULE,
	.open    = ptype_seq_open,
	.read    = seq_read,
	.llseek  = seq_lseek,
	.release = seq_release_net,
};


static int __net_init dev_proc_net_init(struct net *net)
{
	int rc = -ENOMEM;

	if (!proc_net_fops_create(net, "dev", S_IRUGO, &dev_seq_fops))
		goto out;
	if (!proc_net_fops_create(net, "softnet_stat", S_IRUGO, &softnet_seq_fops))
		goto out_dev;
	if (!proc_net_fops_create(net, "ptype", S_IRUGO, &ptype_seq_fops))
		goto out_softnet;

	if (wext_proc_init(net))
		goto out_ptype;
	rc = 0;
out:
	return rc;
out_ptype:
	proc_net_remove(net, "ptype");
out_softnet:
	proc_net_remove(net, "softnet_stat");
out_dev:
	proc_net_remove(net, "dev");
	goto out;
}

static void __net_exit dev_proc_net_exit(struct net *net)
{
	wext_proc_exit(net);

	proc_net_remove(net, "ptype");
	proc_net_remove(net, "softnet_stat");
	proc_net_remove(net, "dev");
}

static struct pernet_operations __net_initdata dev_proc_ops = {
	.init = dev_proc_net_init,
	.exit = dev_proc_net_exit,
};

static int __init dev_proc_init(void)
{
	return register_pernet_subsys(&dev_proc_ops);
}
#else
#define dev_proc_init() 0
#endif	/* CONFIG_PROC_FS */


/**
 *	netdev_set_master	-	set up master/slave pair
 *	@slave: slave device
 *	@master: new master device
 *
 *	Changes the master device of the slave. Pass %NULL to break the
 *	bonding. The caller must hold the RTNL semaphore. On a failure
 *	a negative errno code is returned. On success the reference counts
 *	are adjusted, %RTM_NEWLINK is sent to the routing socket and the
 *	function returns zero.
 */
int netdev_set_master(struct net_device *slave, struct net_device *master)
{
	struct net_device *old = slave->master;

	ASSERT_RTNL();

	if (master) {
		if (old)
			return -EBUSY;
		dev_hold(master);
	}

	slave->master = master;

	synchronize_net();

	if (old)
		dev_put(old);

	if (master)
		slave->flags |= IFF_SLAVE;
	else
		slave->flags &= ~IFF_SLAVE;

	rtmsg_ifinfo(RTM_NEWLINK, slave, IFF_SLAVE);
	return 0;
}

static void dev_change_rx_flags(struct net_device *dev, int flags)
{
	const struct net_device_ops *ops = dev->netdev_ops;

	if ((dev->flags & IFF_UP) && ops->ndo_change_rx_flags)
		ops->ndo_change_rx_flags(dev, flags);
}

static int __dev_set_promiscuity(struct net_device *dev, int inc)
{
	unsigned short old_flags = dev->flags;
	uid_t uid;
	gid_t gid;

	ASSERT_RTNL();

	dev->flags |= IFF_PROMISC;
	dev->promiscuity += inc;
	if (dev->promiscuity == 0) {
		/*
		 * Avoid overflow.
		 * If inc causes overflow, untouch promisc and return error.
		 */
		if (inc < 0)
			dev->flags &= ~IFF_PROMISC;
		else {
			dev->promiscuity -= inc;
			printk(KERN_WARNING "%s: promiscuity touches roof, "
				"set promiscuity failed, promiscuity feature "
				"of device might be broken.\n", dev->name);
			return -EOVERFLOW;
		}
	}
	if (dev->flags != old_flags) {
		printk(KERN_INFO "device %s %s promiscuous mode\n",
		       dev->name, (dev->flags & IFF_PROMISC) ? "entered" :
							       "left");
		if (audit_enabled) {
			current_uid_gid(&uid, &gid);
			audit_log(current->audit_context, GFP_ATOMIC,
				AUDIT_ANOM_PROMISCUOUS,
				"dev=%s prom=%d old_prom=%d auid=%u uid=%u gid=%u ses=%u",
				dev->name, (dev->flags & IFF_PROMISC),
				(old_flags & IFF_PROMISC),
				audit_get_loginuid(current),
				uid, gid,
				audit_get_sessionid(current));
		}

		dev_change_rx_flags(dev, IFF_PROMISC);
	}
	return 0;
}

/**
 *	dev_set_promiscuity	- update promiscuity count on a device
 *	@dev: device
 *	@inc: modifier
 *
 *	Add or remove promiscuity from a device. While the count in the device
 *	remains above zero the interface remains promiscuous. Once it hits zero
 *	the device reverts back to normal filtering operation. A negative inc
 *	value is used to drop promiscuity on the device.
 *	Return 0 if successful or a negative errno code on error.
 */
int dev_set_promiscuity(struct net_device *dev, int inc)
{
	unsigned short old_flags = dev->flags;
	int err;

	err = __dev_set_promiscuity(dev, inc);
	if (err < 0)
		return err;
	if (dev->flags != old_flags)
		dev_set_rx_mode(dev);
	return err;
}

/**
 *	dev_set_allmulti	- update allmulti count on a device
 *	@dev: device
 *	@inc: modifier
 *
 *	Add or remove reception of all multicast frames to a device. While the
 *	count in the device remains above zero the interface remains listening
 *	to all interfaces. Once it hits zero the device reverts back to normal
 *	filtering operation. A negative @inc value is used to drop the counter
 *	when releasing a resource needing all multicasts.
 *	Return 0 if successful or a negative errno code on error.
 */

int dev_set_allmulti(struct net_device *dev, int inc)
{
	unsigned short old_flags = dev->flags;

	ASSERT_RTNL();

	dev->flags |= IFF_ALLMULTI;
	dev->allmulti += inc;
	if (dev->allmulti == 0) {
		/*
		 * Avoid overflow.
		 * If inc causes overflow, untouch allmulti and return error.
		 */
		if (inc < 0)
			dev->flags &= ~IFF_ALLMULTI;
		else {
			dev->allmulti -= inc;
			printk(KERN_WARNING "%s: allmulti touches roof, "
				"set allmulti failed, allmulti feature of "
				"device might be broken.\n", dev->name);
			return -EOVERFLOW;
		}
	}
	if (dev->flags ^ old_flags) {
		dev_change_rx_flags(dev, IFF_ALLMULTI);
		dev_set_rx_mode(dev);
	}
	return 0;
}

/*
 *	Upload unicast and multicast address lists to device and
 *	configure RX filtering. When the device doesn't support unicast
 *	filtering it is put in promiscuous mode while unicast addresses
 *	are present.
 */
void __dev_set_rx_mode(struct net_device *dev)
{
	const struct net_device_ops *ops = dev->netdev_ops;

	/* dev_open will call this function so the list will stay sane. */
	if (!(dev->flags&IFF_UP))
		return;

	if (!netif_device_present(dev))
		return;

	if (ops->ndo_set_rx_mode)
		ops->ndo_set_rx_mode(dev);
	else {
		/* Unicast addresses changes may only happen under the rtnl,
		 * therefore calling __dev_set_promiscuity here is safe.
		 */
		if (dev->uc_count > 0 && !dev->uc_promisc) {
			__dev_set_promiscuity(dev, 1);
			dev->uc_promisc = 1;
		} else if (dev->uc_count == 0 && dev->uc_promisc) {
			__dev_set_promiscuity(dev, -1);
			dev->uc_promisc = 0;
		}

		if (ops->ndo_set_multicast_list)
			ops->ndo_set_multicast_list(dev);
	}
}

void dev_set_rx_mode(struct net_device *dev)
{
	netif_addr_lock_bh(dev);
	__dev_set_rx_mode(dev);
	netif_addr_unlock_bh(dev);
}

int __dev_addr_delete(struct dev_addr_list **list, int *count,
		      void *addr, int alen, int glbl)
{
	struct dev_addr_list *da;

	for (; (da = *list) != NULL; list = &da->next) {
		if (memcmp(da->da_addr, addr, da->da_addrlen) == 0 &&
		    alen == da->da_addrlen) {
			if (glbl) {
				int old_glbl = da->da_gusers;
				da->da_gusers = 0;
				if (old_glbl == 0)
					break;
			}
			if (--da->da_users)
				return 0;

			*list = da->next;
			kfree(da);
			(*count)--;
			return 0;
		}
	}
	return -ENOENT;
}

int __dev_addr_add(struct dev_addr_list **list, int *count,
		   void *addr, int alen, int glbl)
{
	struct dev_addr_list *da;

	for (da = *list; da != NULL; da = da->next) {
		if (memcmp(da->da_addr, addr, da->da_addrlen) == 0 &&
		    da->da_addrlen == alen) {
			if (glbl) {
				int old_glbl = da->da_gusers;
				da->da_gusers = 1;
				if (old_glbl)
					return 0;
			}
			da->da_users++;
			return 0;
		}
	}

	da = kzalloc(sizeof(*da), GFP_ATOMIC);
	if (da == NULL)
		return -ENOMEM;
	memcpy(da->da_addr, addr, alen);
	da->da_addrlen = alen;
	da->da_users = 1;
	da->da_gusers = glbl ? 1 : 0;
	da->next = *list;
	*list = da;
	(*count)++;
	return 0;
}

/**
 *	dev_unicast_delete	- Release secondary unicast address.
 *	@dev: device
 *	@addr: address to delete
 *	@alen: length of @addr
 *
 *	Release reference to a secondary unicast address and remove it
 *	from the device if the reference count drops to zero.
 *
 * 	The caller must hold the rtnl_mutex.
 */
int dev_unicast_delete(struct net_device *dev, void *addr, int alen)
{
	int err;

	ASSERT_RTNL();

	netif_addr_lock_bh(dev);
	err = __dev_addr_delete(&dev->uc_list, &dev->uc_count, addr, alen, 0);
	if (!err)
		__dev_set_rx_mode(dev);
	netif_addr_unlock_bh(dev);
	return err;
}
EXPORT_SYMBOL(dev_unicast_delete);

/**
 *	dev_unicast_add		- add a secondary unicast address
 *	@dev: device
 *	@addr: address to add
 *	@alen: length of @addr
 *
 *	Add a secondary unicast address to the device or increase
 *	the reference count if it already exists.
 *
 *	The caller must hold the rtnl_mutex.
 */
int dev_unicast_add(struct net_device *dev, void *addr, int alen)
{
	int err;

	ASSERT_RTNL();

	netif_addr_lock_bh(dev);
	err = __dev_addr_add(&dev->uc_list, &dev->uc_count, addr, alen, 0);
	if (!err)
		__dev_set_rx_mode(dev);
	netif_addr_unlock_bh(dev);
	return err;
}
EXPORT_SYMBOL(dev_unicast_add);

int __dev_addr_sync(struct dev_addr_list **to, int *to_count,
		    struct dev_addr_list **from, int *from_count)
{
	struct dev_addr_list *da, *next;
	int err = 0;

	da = *from;
	while (da != NULL) {
		next = da->next;
		if (!da->da_synced) {
			err = __dev_addr_add(to, to_count,
					     da->da_addr, da->da_addrlen, 0);
			if (err < 0)
				break;
			da->da_synced = 1;
			da->da_users++;
		} else if (da->da_users == 1) {
			__dev_addr_delete(to, to_count,
					  da->da_addr, da->da_addrlen, 0);
			__dev_addr_delete(from, from_count,
					  da->da_addr, da->da_addrlen, 0);
		}
		da = next;
	}
	return err;
}

void __dev_addr_unsync(struct dev_addr_list **to, int *to_count,
		       struct dev_addr_list **from, int *from_count)
{
	struct dev_addr_list *da, *next;

	da = *from;
	while (da != NULL) {
		next = da->next;
		if (da->da_synced) {
			__dev_addr_delete(to, to_count,
					  da->da_addr, da->da_addrlen, 0);
			da->da_synced = 0;
			__dev_addr_delete(from, from_count,
					  da->da_addr, da->da_addrlen, 0);
		}
		da = next;
	}
}

/**
 *	dev_unicast_sync - Synchronize device's unicast list to another device
 *	@to: destination device
 *	@from: source device
 *
 *	Add newly added addresses to the destination device and release
 *	addresses that have no users left. The source device must be
 *	locked by netif_tx_lock_bh.
 *
 *	This function is intended to be called from the dev->set_rx_mode
 *	function of layered software devices.
 */
int dev_unicast_sync(struct net_device *to, struct net_device *from)
{
	int err = 0;

	netif_addr_lock_bh(to);
	err = __dev_addr_sync(&to->uc_list, &to->uc_count,
			      &from->uc_list, &from->uc_count);
	if (!err)
		__dev_set_rx_mode(to);
	netif_addr_unlock_bh(to);
	return err;
}
EXPORT_SYMBOL(dev_unicast_sync);

/**
 *	dev_unicast_unsync - Remove synchronized addresses from the destination device
 *	@to: destination device
 *	@from: source device
 *
 *	Remove all addresses that were added to the destination device by
 *	dev_unicast_sync(). This function is intended to be called from the
 *	dev->stop function of layered software devices.
 */
void dev_unicast_unsync(struct net_device *to, struct net_device *from)
{
	netif_addr_lock_bh(from);
	netif_addr_lock(to);

	__dev_addr_unsync(&to->uc_list, &to->uc_count,
			  &from->uc_list, &from->uc_count);
	__dev_set_rx_mode(to);

	netif_addr_unlock(to);
	netif_addr_unlock_bh(from);
}
EXPORT_SYMBOL(dev_unicast_unsync);

static void __dev_addr_discard(struct dev_addr_list **list)
{
	struct dev_addr_list *tmp;

	while (*list != NULL) {
		tmp = *list;
		*list = tmp->next;
		if (tmp->da_users > tmp->da_gusers)
			printk("__dev_addr_discard: address leakage! "
			       "da_users=%d\n", tmp->da_users);
		kfree(tmp);
	}
}

static void dev_addr_discard(struct net_device *dev)
{
	netif_addr_lock_bh(dev);

	__dev_addr_discard(&dev->uc_list);
	dev->uc_count = 0;

	__dev_addr_discard(&dev->mc_list);
	dev->mc_count = 0;

	netif_addr_unlock_bh(dev);
}

/**
 *	dev_get_flags - get flags reported to userspace
 *	@dev: device
 *
 *	Get the combination of flag bits exported through APIs to userspace.
 */
unsigned dev_get_flags(const struct net_device *dev)
{
	unsigned flags;

	flags = (dev->flags & ~(IFF_PROMISC |
				IFF_ALLMULTI |
				IFF_RUNNING |
				IFF_LOWER_UP |
				IFF_DORMANT)) |
		(dev->gflags & (IFF_PROMISC |
				IFF_ALLMULTI));

	if (netif_running(dev)) {
		if (netif_oper_up(dev))
			flags |= IFF_RUNNING;
		if (netif_carrier_ok(dev))
			flags |= IFF_LOWER_UP;
		if (netif_dormant(dev))
			flags |= IFF_DORMANT;
	}

	return flags;
}

/**
 *	dev_change_flags - change device settings
 *	@dev: device
 *	@flags: device state flags
 *
 *	Change settings on device based state flags. The flags are
 *	in the userspace exported format.
 */
int dev_change_flags(struct net_device *dev, unsigned flags)
{
	int ret, changes;
	int old_flags = dev->flags;

	ASSERT_RTNL();

	/*
	 *	Set the flags on our device.
	 */

	dev->flags = (flags & (IFF_DEBUG | IFF_NOTRAILERS | IFF_NOARP |
			       IFF_DYNAMIC | IFF_MULTICAST | IFF_PORTSEL |
			       IFF_AUTOMEDIA)) |
		     (dev->flags & (IFF_UP | IFF_VOLATILE | IFF_PROMISC |
				    IFF_ALLMULTI));

	/*
	 *	Load in the correct multicast list now the flags have changed.
	 */

	if ((old_flags ^ flags) & IFF_MULTICAST)
		dev_change_rx_flags(dev, IFF_MULTICAST);

	dev_set_rx_mode(dev);

	/*
	 *	Have we downed the interface. We handle IFF_UP ourselves
	 *	according to user attempts to set it, rather than blindly
	 *	setting it.
	 */

	ret = 0;
	if ((old_flags ^ flags) & IFF_UP) {	/* Bit is different  ? */
		ret = ((old_flags & IFF_UP) ? dev_close : dev_open)(dev);

		if (!ret)
			dev_set_rx_mode(dev);
	}

	if (dev->flags & IFF_UP &&
	    ((old_flags ^ dev->flags) &~ (IFF_UP | IFF_PROMISC | IFF_ALLMULTI |
					  IFF_VOLATILE)))
		call_netdevice_notifiers(NETDEV_CHANGE, dev);

	if ((flags ^ dev->gflags) & IFF_PROMISC) {
		int inc = (flags & IFF_PROMISC) ? +1 : -1;
		dev->gflags ^= IFF_PROMISC;
		dev_set_promiscuity(dev, inc);
	}

	/* NOTE: order of synchronization of IFF_PROMISC and IFF_ALLMULTI
	   is important. Some (broken) drivers set IFF_PROMISC, when
	   IFF_ALLMULTI is requested not asking us and not reporting.
	 */
	if ((flags ^ dev->gflags) & IFF_ALLMULTI) {
		int inc = (flags & IFF_ALLMULTI) ? +1 : -1;
		dev->gflags ^= IFF_ALLMULTI;
		dev_set_allmulti(dev, inc);
	}

	/* Exclude state transition flags, already notified */
	changes = (old_flags ^ dev->flags) & ~(IFF_UP | IFF_RUNNING);
	if (changes)
		rtmsg_ifinfo(RTM_NEWLINK, dev, changes);

	return ret;
}

/**
 *	dev_set_mtu - Change maximum transfer unit
 *	@dev: device
 *	@new_mtu: new transfer unit
 *
 *	Change the maximum transfer size of the network device.
 */
int dev_set_mtu(struct net_device *dev, int new_mtu)
{
	const struct net_device_ops *ops = dev->netdev_ops;
	int err;

	if (new_mtu == dev->mtu)
		return 0;

	/*	MTU must be positive.	 */
	if (new_mtu < 0)
		return -EINVAL;

	if (!netif_device_present(dev))
		return -ENODEV;

	err = 0;
	if (ops->ndo_change_mtu)
		err = ops->ndo_change_mtu(dev, new_mtu);
	else
		dev->mtu = new_mtu;

	if (!err && dev->flags & IFF_UP)
		call_netdevice_notifiers(NETDEV_CHANGEMTU, dev);
	return err;
}

/**
 *	dev_set_mac_address - Change Media Access Control Address
 *	@dev: device
 *	@sa: new address
 *
 *	Change the hardware (MAC) address of the device
 */
int dev_set_mac_address(struct net_device *dev, struct sockaddr *sa)
{
	const struct net_device_ops *ops = dev->netdev_ops;
	int err;

	if (!ops->ndo_set_mac_address)
		return -EOPNOTSUPP;
	if (sa->sa_family != dev->type)
		return -EINVAL;
	if (!netif_device_present(dev))
		return -ENODEV;
	err = ops->ndo_set_mac_address(dev, sa);
	if (!err)
		call_netdevice_notifiers(NETDEV_CHANGEADDR, dev);
	return err;
}

/*
 *	Perform the SIOCxIFxxx calls, inside read_lock(dev_base_lock)
 */
static int dev_ifsioc_locked(struct net *net, struct ifreq *ifr, unsigned int cmd)
{
	int err;
	struct net_device *dev = __dev_get_by_name(net, ifr->ifr_name);

	if (!dev)
		return -ENODEV;

	switch (cmd) {
		case SIOCGIFFLAGS:	/* Get interface flags */
			ifr->ifr_flags = dev_get_flags(dev);
			return 0;

		case SIOCGIFMETRIC:	/* Get the metric on the interface
					   (currently unused) */
			ifr->ifr_metric = 0;
			return 0;

		case SIOCGIFMTU:	/* Get the MTU of a device */
			ifr->ifr_mtu = dev->mtu;
			return 0;

		case SIOCGIFHWADDR:
			if (!dev->addr_len)
				memset(ifr->ifr_hwaddr.sa_data, 0, sizeof ifr->ifr_hwaddr.sa_data);
			else
				memcpy(ifr->ifr_hwaddr.sa_data, dev->dev_addr,
				       min(sizeof ifr->ifr_hwaddr.sa_data, (size_t) dev->addr_len));
			ifr->ifr_hwaddr.sa_family = dev->type;
			return 0;

		case SIOCGIFSLAVE:
			err = -EINVAL;
			break;

		case SIOCGIFMAP:
			ifr->ifr_map.mem_start = dev->mem_start;
			ifr->ifr_map.mem_end   = dev->mem_end;
			ifr->ifr_map.base_addr = dev->base_addr;
			ifr->ifr_map.irq       = dev->irq;
			ifr->ifr_map.dma       = dev->dma;
			ifr->ifr_map.port      = dev->if_port;
			return 0;

		case SIOCGIFINDEX:
			ifr->ifr_ifindex = dev->ifindex;
			return 0;

		case SIOCGIFTXQLEN:
			ifr->ifr_qlen = dev->tx_queue_len;
			return 0;

		default:
			/* dev_ioctl() should ensure this case
			 * is never reached
			 */
			WARN_ON(1);
			err = -EINVAL;
			break;

	}
	return err;
}

/*
 *	Perform the SIOCxIFxxx calls, inside rtnl_lock()
 */
static int dev_ifsioc(struct net *net, struct ifreq *ifr, unsigned int cmd)
{
	int err;
	struct net_device *dev = __dev_get_by_name(net, ifr->ifr_name);
	const struct net_device_ops *ops;

	if (!dev)
		return -ENODEV;

	ops = dev->netdev_ops;

	switch (cmd) {
		case SIOCSIFFLAGS:	/* Set interface flags */
			return dev_change_flags(dev, ifr->ifr_flags);

		case SIOCSIFMETRIC:	/* Set the metric on the interface
					   (currently unused) */
			return -EOPNOTSUPP;

		case SIOCSIFMTU:	/* Set the MTU of a device */
			return dev_set_mtu(dev, ifr->ifr_mtu);

		case SIOCSIFHWADDR:
			return dev_set_mac_address(dev, &ifr->ifr_hwaddr);

		case SIOCSIFHWBROADCAST:
			if (ifr->ifr_hwaddr.sa_family != dev->type)
				return -EINVAL;
			memcpy(dev->broadcast, ifr->ifr_hwaddr.sa_data,
			       min(sizeof ifr->ifr_hwaddr.sa_data, (size_t) dev->addr_len));
			call_netdevice_notifiers(NETDEV_CHANGEADDR, dev);
			return 0;

		case SIOCSIFMAP:
			if (ops->ndo_set_config) {
				if (!netif_device_present(dev))
					return -ENODEV;
				return ops->ndo_set_config(dev, &ifr->ifr_map);
			}
			return -EOPNOTSUPP;

		case SIOCADDMULTI:
			if ((!ops->ndo_set_multicast_list && !ops->ndo_set_rx_mode) ||
			    ifr->ifr_hwaddr.sa_family != AF_UNSPEC)
				return -EINVAL;
			if (!netif_device_present(dev))
				return -ENODEV;
			return dev_mc_add(dev, ifr->ifr_hwaddr.sa_data,
					  dev->addr_len, 1);

		case SIOCDELMULTI:
			if ((!ops->ndo_set_multicast_list && !ops->ndo_set_rx_mode) ||
			    ifr->ifr_hwaddr.sa_family != AF_UNSPEC)
				return -EINVAL;
			if (!netif_device_present(dev))
				return -ENODEV;
			return dev_mc_delete(dev, ifr->ifr_hwaddr.sa_data,
					     dev->addr_len, 1);

		case SIOCSIFTXQLEN:
			if (ifr->ifr_qlen < 0)
				return -EINVAL;
			dev->tx_queue_len = ifr->ifr_qlen;
			return 0;

		case SIOCSIFNAME:
			ifr->ifr_newname[IFNAMSIZ-1] = '\0';
			return dev_change_name(dev, ifr->ifr_newname);

		/*
		 *	Unknown or private ioctl
		 */

		default:
			if ((cmd >= SIOCDEVPRIVATE &&
			    cmd <= SIOCDEVPRIVATE + 15) ||
			    cmd == SIOCBONDENSLAVE ||
			    cmd == SIOCBONDRELEASE ||
			    cmd == SIOCBONDSETHWADDR ||
			    cmd == SIOCBONDSLAVEINFOQUERY ||
			    cmd == SIOCBONDINFOQUERY ||
			    cmd == SIOCBONDCHANGEACTIVE ||
			    cmd == SIOCGMIIPHY ||
			    cmd == SIOCGMIIREG ||
			    cmd == SIOCSMIIREG ||
			    cmd == SIOCBRADDIF ||
			    cmd == SIOCBRDELIF ||
			    cmd == SIOCWANDEV) {
				err = -EOPNOTSUPP;
				if (ops->ndo_do_ioctl) {
					if (netif_device_present(dev))
						err = ops->ndo_do_ioctl(dev, ifr, cmd);
					else
						err = -ENODEV;
				}
			} else
				err = -EINVAL;

	}
	return err;
}

/*
 *	This function handles all "interface"-type I/O control requests. The actual
 *	'doing' part of this is dev_ifsioc above.
 */

/**
 *	dev_ioctl	-	network device ioctl
 *	@net: the applicable net namespace
 *	@cmd: command to issue
 *	@arg: pointer to a struct ifreq in user space
 *
 *	Issue ioctl functions to devices. This is normally called by the
 *	user space syscall interfaces but can sometimes be useful for
 *	other purposes. The return value is the return from the syscall if
 *	positive or a negative errno code on error.
 */

int dev_ioctl(struct net *net, unsigned int cmd, void __user *arg)
{
	struct ifreq ifr;
	int ret;
	char *colon;

	/* One special case: SIOCGIFCONF takes ifconf argument
	   and requires shared lock, because it sleeps writing
	   to user space.
	 */

	if (cmd == SIOCGIFCONF) {
		rtnl_lock();
		ret = dev_ifconf(net, (char __user *) arg);
		rtnl_unlock();
		return ret;
	}
	if (cmd == SIOCGIFNAME)
		return dev_ifname(net, (struct ifreq __user *)arg);

	if (copy_from_user(&ifr, arg, sizeof(struct ifreq)))
		return -EFAULT;

	ifr.ifr_name[IFNAMSIZ-1] = 0;

	colon = strchr(ifr.ifr_name, ':');
	if (colon)
		*colon = 0;

	/*
	 *	See which interface the caller is talking about.
	 */

	switch (cmd) {
		/*
		 *	These ioctl calls:
		 *	- can be done by all.
		 *	- atomic and do not require locking.
		 *	- return a value
		 */
		case SIOCGIFFLAGS:
		case SIOCGIFMETRIC:
		case SIOCGIFMTU:
		case SIOCGIFHWADDR:
		case SIOCGIFSLAVE:
		case SIOCGIFMAP:
		case SIOCGIFINDEX:
		case SIOCGIFTXQLEN:
			dev_load(net, ifr.ifr_name);
			read_lock(&dev_base_lock);
			ret = dev_ifsioc_locked(net, &ifr, cmd);
			read_unlock(&dev_base_lock);
			if (!ret) {
				if (colon)
					*colon = ':';
				if (copy_to_user(arg, &ifr,
						 sizeof(struct ifreq)))
					ret = -EFAULT;
			}
			return ret;

		case SIOCETHTOOL:
			dev_load(net, ifr.ifr_name);
			rtnl_lock();
			ret = dev_ethtool(net, &ifr);
			rtnl_unlock();
			if (!ret) {
				if (colon)
					*colon = ':';
				if (copy_to_user(arg, &ifr,
						 sizeof(struct ifreq)))
					ret = -EFAULT;
			}
			return ret;

		/*
		 *	These ioctl calls:
		 *	- require superuser power.
		 *	- require strict serialization.
		 *	- return a value
		 */
		case SIOCGMIIPHY:
		case SIOCGMIIREG:
		case SIOCSIFNAME:
			if (!capable(CAP_NET_ADMIN))
				return -EPERM;
			dev_load(net, ifr.ifr_name);
			rtnl_lock();
			ret = dev_ifsioc(net, &ifr, cmd);
			rtnl_unlock();
			if (!ret) {
				if (colon)
					*colon = ':';
				if (copy_to_user(arg, &ifr,
						 sizeof(struct ifreq)))
					ret = -EFAULT;
			}
			return ret;

		/*
		 *	These ioctl calls:
		 *	- require superuser power.
		 *	- require strict serialization.
		 *	- do not return a value
		 */
		case SIOCSIFFLAGS:
		case SIOCSIFMETRIC:
		case SIOCSIFMTU:
		case SIOCSIFMAP:
		case SIOCSIFHWADDR:
		case SIOCSIFSLAVE:
		case SIOCADDMULTI:
		case SIOCDELMULTI:
		case SIOCSIFHWBROADCAST:
		case SIOCSIFTXQLEN:
		case SIOCSMIIREG:
		case SIOCBONDENSLAVE:
		case SIOCBONDRELEASE:
		case SIOCBONDSETHWADDR:
		case SIOCBONDCHANGEACTIVE:
		case SIOCBRADDIF:
		case SIOCBRDELIF:
			if (!capable(CAP_NET_ADMIN))
				return -EPERM;
			/* fall through */
		case SIOCBONDSLAVEINFOQUERY:
		case SIOCBONDINFOQUERY:
			dev_load(net, ifr.ifr_name);
			rtnl_lock();
			ret = dev_ifsioc(net, &ifr, cmd);
			rtnl_unlock();
			return ret;

		case SIOCGIFMEM:
			/* Get the per device memory space. We can add this but
			 * currently do not support it */
		case SIOCSIFMEM:
			/* Set the per device memory buffer space.
			 * Not applicable in our case */
		case SIOCSIFLINK:
			return -EINVAL;

		/*
		 *	Unknown or private ioctl.
		 */
		default:
			if (cmd == SIOCWANDEV ||
			    (cmd >= SIOCDEVPRIVATE &&
			     cmd <= SIOCDEVPRIVATE + 15)) {
				dev_load(net, ifr.ifr_name);
				rtnl_lock();
				ret = dev_ifsioc(net, &ifr, cmd);
				rtnl_unlock();
				if (!ret && copy_to_user(arg, &ifr,
							 sizeof(struct ifreq)))
					ret = -EFAULT;
				return ret;
			}
			/* Take care of Wireless Extensions */
			if (cmd >= SIOCIWFIRST && cmd <= SIOCIWLAST)
				return wext_handle_ioctl(net, &ifr, cmd, arg);
			return -EINVAL;
	}
}


/**
 *	dev_new_index	-	allocate an ifindex
 *	@net: the applicable net namespace
 *
 *	Returns a suitable unique value for a new device interface
 *	number.  The caller must hold the rtnl semaphore or the
 *	dev_base_lock to be sure it remains unique.
 */
static int dev_new_index(struct net *net)
{
	static int ifindex;
	for (;;) {
		if (++ifindex <= 0)
			ifindex = 1;
		if (!__dev_get_by_index(net, ifindex))
			return ifindex;
	}
}

/* Delayed registration/unregisteration */
static LIST_HEAD(net_todo_list);

static void net_set_todo(struct net_device *dev)
{
	list_add_tail(&dev->todo_list, &net_todo_list);
}

static void rollback_registered(struct net_device *dev)
{
	BUG_ON(dev_boot_phase);
	ASSERT_RTNL();

	/* Some devices call without registering for initialization unwind. */
	if (dev->reg_state == NETREG_UNINITIALIZED) {
		printk(KERN_DEBUG "unregister_netdevice: device %s/%p never "
				  "was registered\n", dev->name, dev);

		WARN_ON(1);
		return;
	}

	BUG_ON(dev->reg_state != NETREG_REGISTERED);

	/* If device is running, close it first. */
	dev_close(dev);

	/* And unlink it from device chain. */
	unlist_netdevice(dev);

	dev->reg_state = NETREG_UNREGISTERING;

	synchronize_net();

	/* Shutdown queueing discipline. */
	dev_shutdown(dev);


	/* Notify protocols, that we are about to destroy
	   this device. They should clean all the things.
	*/
	call_netdevice_notifiers(NETDEV_UNREGISTER, dev);

	/*
	 *	Flush the unicast and multicast chains
	 */
	dev_addr_discard(dev);

	if (dev->netdev_ops->ndo_uninit)
		dev->netdev_ops->ndo_uninit(dev);

	/* Notifier chain MUST detach us from master device. */
	WARN_ON(dev->master);

	/* Remove entries from kobject tree */
	netdev_unregister_kobject(dev);

	synchronize_net();

	dev_put(dev);
}

static void __netdev_init_queue_locks_one(struct net_device *dev,
					  struct netdev_queue *dev_queue,
					  void *_unused)
{
	spin_lock_init(&dev_queue->_xmit_lock);
	netdev_set_xmit_lockdep_class(&dev_queue->_xmit_lock, dev->type);
	dev_queue->xmit_lock_owner = -1;
}

static void netdev_init_queue_locks(struct net_device *dev)
{
	netdev_for_each_tx_queue(dev, __netdev_init_queue_locks_one, NULL);
	__netdev_init_queue_locks_one(dev, &dev->rx_queue, NULL);
}

unsigned long netdev_fix_features(unsigned long features, const char *name)
{
	/* Fix illegal SG+CSUM combinations. */
	if ((features & NETIF_F_SG) &&
	    !(features & NETIF_F_ALL_CSUM)) {
		if (name)
			printk(KERN_NOTICE "%s: Dropping NETIF_F_SG since no "
			       "checksum feature.\n", name);
		features &= ~NETIF_F_SG;
	}

	/* TSO requires that SG is present as well. */
	if ((features & NETIF_F_TSO) && !(features & NETIF_F_SG)) {
		if (name)
			printk(KERN_NOTICE "%s: Dropping NETIF_F_TSO since no "
			       "SG feature.\n", name);
		features &= ~NETIF_F_TSO;
	}

	if (features & NETIF_F_UFO) {
		if (!(features & NETIF_F_GEN_CSUM)) {
			if (name)
				printk(KERN_ERR "%s: Dropping NETIF_F_UFO "
				       "since no NETIF_F_HW_CSUM feature.\n",
				       name);
			features &= ~NETIF_F_UFO;
		}

		if (!(features & NETIF_F_SG)) {
			if (name)
				printk(KERN_ERR "%s: Dropping NETIF_F_UFO "
				       "since no NETIF_F_SG feature.\n", name);
			features &= ~NETIF_F_UFO;
		}
	}

	return features;
}
EXPORT_SYMBOL(netdev_fix_features);

/* Some devices need to (re-)set their netdev_ops inside
 * ->init() or similar.  If that happens, we have to setup
 * the compat pointers again.
 */
void netdev_resync_ops(struct net_device *dev)
{
#ifdef CONFIG_COMPAT_NET_DEV_OPS
	const struct net_device_ops *ops = dev->netdev_ops;

	dev->init = ops->ndo_init;
	dev->uninit = ops->ndo_uninit;
	dev->open = ops->ndo_open;
	dev->change_rx_flags = ops->ndo_change_rx_flags;
	dev->set_rx_mode = ops->ndo_set_rx_mode;
	dev->set_multicast_list = ops->ndo_set_multicast_list;
	dev->set_mac_address = ops->ndo_set_mac_address;
	dev->validate_addr = ops->ndo_validate_addr;
	dev->do_ioctl = ops->ndo_do_ioctl;
	dev->set_config = ops->ndo_set_config;
	dev->change_mtu = ops->ndo_change_mtu;
	dev->neigh_setup = ops->ndo_neigh_setup;
	dev->tx_timeout = ops->ndo_tx_timeout;
	dev->get_stats = ops->ndo_get_stats;
	dev->vlan_rx_register = ops->ndo_vlan_rx_register;
	dev->vlan_rx_add_vid = ops->ndo_vlan_rx_add_vid;
	dev->vlan_rx_kill_vid = ops->ndo_vlan_rx_kill_vid;
#ifdef CONFIG_NET_POLL_CONTROLLER
	dev->poll_controller = ops->ndo_poll_controller;
#endif
#endif
}
EXPORT_SYMBOL(netdev_resync_ops);

/**
 *	register_netdevice	- register a network device
 *	@dev: device to register
 *
 *	Take a completed network device structure and add it to the kernel
 *	interfaces. A %NETDEV_REGISTER message is sent to the netdev notifier
 *	chain. 0 is returned on success. A negative errno code is returned
 *	on a failure to set up the device, or if the name is a duplicate.
 *
 *	Callers must hold the rtnl semaphore. You may want
 *	register_netdev() instead of this.
 *
 *	BUGS:
 *	The locking appears insufficient to guarantee two parallel registers
 *	will not get the same name.
 */

int register_netdevice(struct net_device *dev)
{
	struct hlist_head *head;
	struct hlist_node *p;
	int ret;
	struct net *net = dev_net(dev);

	BUG_ON(dev_boot_phase);
	ASSERT_RTNL();

	might_sleep();

	/* When net_device's are persistent, this will be fatal. */
	BUG_ON(dev->reg_state != NETREG_UNINITIALIZED);
	BUG_ON(!net);

	spin_lock_init(&dev->addr_list_lock);
	netdev_set_addr_lockdep_class(dev);
	netdev_init_queue_locks(dev);

	dev->iflink = -1;

#ifdef CONFIG_COMPAT_NET_DEV_OPS
	/* Netdevice_ops API compatiability support.
	 * This is temporary until all network devices are converted.
	 */
	if (dev->netdev_ops) {
		netdev_resync_ops(dev);
	} else {
		char drivername[64];
		pr_info("%s (%s): not using net_device_ops yet\n",
			dev->name, netdev_drivername(dev, drivername, 64));

		/* This works only because net_device_ops and the
		   compatiablity structure are the same. */
		dev->netdev_ops = (void *) &(dev->init);
	}
#endif

	/* Init, if this function is available */
	if (dev->netdev_ops->ndo_init) {
		ret = dev->netdev_ops->ndo_init(dev);
		if (ret) {
			if (ret > 0)
				ret = -EIO;
			goto out;
		}
	}

	if (!dev_valid_name(dev->name)) {
		ret = -EINVAL;
		goto err_uninit;
	}

	dev->ifindex = dev_new_index(net);
	if (dev->iflink == -1)
		dev->iflink = dev->ifindex;

	/* Check for existence of name */
	head = dev_name_hash(net, dev->name);
	hlist_for_each(p, head) {
		struct net_device *d
			= hlist_entry(p, struct net_device, name_hlist);
		if (!strncmp(d->name, dev->name, IFNAMSIZ)) {
			ret = -EEXIST;
			goto err_uninit;
		}
	}

	/* Fix illegal checksum combinations */
	if ((dev->features & NETIF_F_HW_CSUM) &&
	    (dev->features & (NETIF_F_IP_CSUM|NETIF_F_IPV6_CSUM))) {
		printk(KERN_NOTICE "%s: mixed HW and IP checksum settings.\n",
		       dev->name);
		dev->features &= ~(NETIF_F_IP_CSUM|NETIF_F_IPV6_CSUM);
	}

	if ((dev->features & NETIF_F_NO_CSUM) &&
	    (dev->features & (NETIF_F_HW_CSUM|NETIF_F_IP_CSUM|NETIF_F_IPV6_CSUM))) {
		printk(KERN_NOTICE "%s: mixed no checksumming and other settings.\n",
		       dev->name);
		dev->features &= ~(NETIF_F_IP_CSUM|NETIF_F_IPV6_CSUM|NETIF_F_HW_CSUM);
	}

	dev->features = netdev_fix_features(dev->features, dev->name);

	/* Enable software GSO if SG is supported. */
	if (dev->features & NETIF_F_SG)
		dev->features |= NETIF_F_GSO;

	netdev_initialize_kobject(dev);
	ret = netdev_register_kobject(dev);
	if (ret)
		goto err_uninit;
	dev->reg_state = NETREG_REGISTERED;

	/*
	 *	Default initial state at registry is that the
	 *	device is present.
	 */

	set_bit(__LINK_STATE_PRESENT, &dev->state);

	dev_init_scheduler(dev);
	dev_hold(dev);
	list_netdevice(dev);

	/* Notify protocols, that a new device appeared. */
	ret = call_netdevice_notifiers(NETDEV_REGISTER, dev);
	ret = notifier_to_errno(ret);
	if (ret) {
		rollback_registered(dev);
		dev->reg_state = NETREG_UNREGISTERED;
	}

out:
	return ret;

err_uninit:
	if (dev->netdev_ops->ndo_uninit)
		dev->netdev_ops->ndo_uninit(dev);
	goto out;
}

/**
 *	init_dummy_netdev	- init a dummy network device for NAPI
 *	@dev: device to init
 *
 *	This takes a network device structure and initialize the minimum
 *	amount of fields so it can be used to schedule NAPI polls without
 *	registering a full blown interface. This is to be used by drivers
 *	that need to tie several hardware interfaces to a single NAPI
 *	poll scheduler due to HW limitations.
 */
int init_dummy_netdev(struct net_device *dev)
{
	/* Clear everything. Note we don't initialize spinlocks
	 * are they aren't supposed to be taken by any of the
	 * NAPI code and this dummy netdev is supposed to be
	 * only ever used for NAPI polls
	 */
	memset(dev, 0, sizeof(struct net_device));

	/* make sure we BUG if trying to hit standard
	 * register/unregister code path
	 */
	dev->reg_state = NETREG_DUMMY;

	/* initialize the ref count */
	atomic_set(&dev->refcnt, 1);

	/* NAPI wants this */
	INIT_LIST_HEAD(&dev->napi_list);

	/* a dummy interface is started by default */
	set_bit(__LINK_STATE_PRESENT, &dev->state);
	set_bit(__LINK_STATE_START, &dev->state);

	return 0;
}
EXPORT_SYMBOL_GPL(init_dummy_netdev);


/**
 *	register_netdev	- register a network device
 *	@dev: device to register
 *
 *	Take a completed network device structure and add it to the kernel
 *	interfaces. A %NETDEV_REGISTER message is sent to the netdev notifier
 *	chain. 0 is returned on success. A negative errno code is returned
 *	on a failure to set up the device, or if the name is a duplicate.
 *
 *	This is a wrapper around register_netdevice that takes the rtnl semaphore
 *	and expands the device name if you passed a format string to
 *	alloc_netdev.
 */
int register_netdev(struct net_device *dev)
{
	int err;

	rtnl_lock();

	/*
	 * If the name is a format string the caller wants us to do a
	 * name allocation.
	 */
	if (strchr(dev->name, '%')) {
		err = dev_alloc_name(dev, dev->name);
		if (err < 0)
			goto out;
	}

	err = register_netdevice(dev);
out:
	rtnl_unlock();
	return err;
}
EXPORT_SYMBOL(register_netdev);

/*
 * netdev_wait_allrefs - wait until all references are gone.
 *
 * This is called when unregistering network devices.
 *
 * Any protocol or device that holds a reference should register
 * for netdevice notification, and cleanup and put back the
 * reference if they receive an UNREGISTER event.
 * We can get stuck here if buggy protocols don't correctly
 * call dev_put.
 */
static void netdev_wait_allrefs(struct net_device *dev)
{
	unsigned long rebroadcast_time, warning_time;

	rebroadcast_time = warning_time = jiffies;
	while (atomic_read(&dev->refcnt) != 0) {
		if (time_after(jiffies, rebroadcast_time + 1 * HZ)) {
			rtnl_lock();

			/* Rebroadcast unregister notification */
			call_netdevice_notifiers(NETDEV_UNREGISTER, dev);

			if (test_bit(__LINK_STATE_LINKWATCH_PENDING,
				     &dev->state)) {
				/* We must not have linkwatch events
				 * pending on unregister. If this
				 * happens, we simply run the queue
				 * unscheduled, resulting in a noop
				 * for this device.
				 */
				linkwatch_run_queue();
			}

			__rtnl_unlock();

			rebroadcast_time = jiffies;
		}

		msleep(250);

		if (time_after(jiffies, warning_time + 10 * HZ)) {
			printk(KERN_EMERG "unregister_netdevice: "
			       "waiting for %s to become free. Usage "
			       "count = %d\n",
			       dev->name, atomic_read(&dev->refcnt));
			warning_time = jiffies;
		}
	}
}

/* The sequence is:
 *
 *	rtnl_lock();
 *	...
 *	register_netdevice(x1);
 *	register_netdevice(x2);
 *	...
 *	unregister_netdevice(y1);
 *	unregister_netdevice(y2);
 *      ...
 *	rtnl_unlock();
 *	free_netdev(y1);
 *	free_netdev(y2);
 *
 * We are invoked by rtnl_unlock().
 * This allows us to deal with problems:
 * 1) We can delete sysfs objects which invoke hotplug
 *    without deadlocking with linkwatch via keventd.
 * 2) Since we run with the RTNL semaphore not held, we can sleep
 *    safely in order to wait for the netdev refcnt to drop to zero.
 *
 * We must not return until all unregister events added during
 * the interval the lock was held have been completed.
 */
void netdev_run_todo(void)
{
	struct list_head list;

	/* Snapshot list, allow later requests */
	list_replace_init(&net_todo_list, &list);

	__rtnl_unlock();

	while (!list_empty(&list)) {
		struct net_device *dev
			= list_entry(list.next, struct net_device, todo_list);
		list_del(&dev->todo_list);

		if (unlikely(dev->reg_state != NETREG_UNREGISTERING)) {
			printk(KERN_ERR "network todo '%s' but state %d\n",
			       dev->name, dev->reg_state);
			dump_stack();
			continue;
		}

		dev->reg_state = NETREG_UNREGISTERED;

		on_each_cpu(flush_backlog, dev, 1);

		netdev_wait_allrefs(dev);

		/* paranoia */
		BUG_ON(atomic_read(&dev->refcnt));
		WARN_ON(dev->ip_ptr);
		WARN_ON(dev->ip6_ptr);
		WARN_ON(dev->dn_ptr);

		if (dev->destructor)
			dev->destructor(dev);

		/* Free network device */
		kobject_put(&dev->dev.kobj);
	}
}

/**
 *	dev_get_stats	- get network device statistics
 *	@dev: device to get statistics from
 *
 *	Get network statistics from device. The device driver may provide
 *	its own method by setting dev->netdev_ops->get_stats; otherwise
 *	the internal statistics structure is used.
 */
const struct net_device_stats *dev_get_stats(struct net_device *dev)
 {
	const struct net_device_ops *ops = dev->netdev_ops;

	if (ops->ndo_get_stats)
		return ops->ndo_get_stats(dev);
	else
		return &dev->stats;
}
EXPORT_SYMBOL(dev_get_stats);

static void netdev_init_one_queue(struct net_device *dev,
				  struct netdev_queue *queue,
				  void *_unused)
{
	queue->dev = dev;
}

static void netdev_init_queues(struct net_device *dev)
{
	netdev_init_one_queue(dev, &dev->rx_queue, NULL);
	netdev_for_each_tx_queue(dev, netdev_init_one_queue, NULL);
	spin_lock_init(&dev->tx_global_lock);
}

/**
 *	alloc_netdev_mq - allocate network device
 *	@sizeof_priv:	size of private data to allocate space for
 *	@name:		device name format string
 *	@setup:		callback to initialize device
 *	@queue_count:	the number of subqueues to allocate
 *
 *	Allocates a struct net_device with private data area for driver use
 *	and performs basic initialization.  Also allocates subquue structs
 *	for each queue on the device at the end of the netdevice.
 */
struct net_device *alloc_netdev_mq(int sizeof_priv, const char *name,
		void (*setup)(struct net_device *), unsigned int queue_count)
{
	struct netdev_queue *tx;
	struct net_device *dev;
	size_t alloc_size;
	void *p;

	BUG_ON(strlen(name) >= sizeof(dev->name));

	alloc_size = sizeof(struct net_device);
	if (sizeof_priv) {
		/* ensure 32-byte alignment of private area */
		alloc_size = (alloc_size + NETDEV_ALIGN_CONST) & ~NETDEV_ALIGN_CONST;
		alloc_size += sizeof_priv;
	}
	/* ensure 32-byte alignment of whole construct */
	alloc_size += NETDEV_ALIGN_CONST;

	p = kzalloc(alloc_size, GFP_KERNEL);
	if (!p) {
		printk(KERN_ERR "alloc_netdev: Unable to allocate device.\n");
		return NULL;
	}

	tx = kcalloc(queue_count, sizeof(struct netdev_queue), GFP_KERNEL);
	if (!tx) {
		printk(KERN_ERR "alloc_netdev: Unable to allocate "
		       "tx qdiscs.\n");
		kfree(p);
		return NULL;
	}

	dev = (struct net_device *)
		(((long)p + NETDEV_ALIGN_CONST) & ~NETDEV_ALIGN_CONST);
	dev->padded = (char *)dev - (char *)p;
	dev_net_set(dev, &init_net);

	dev->_tx = tx;
	dev->num_tx_queues = queue_count;
	dev->real_num_tx_queues = queue_count;

	dev->gso_max_size = GSO_MAX_SIZE;

	netdev_init_queues(dev);

	INIT_LIST_HEAD(&dev->napi_list);
	setup(dev);
	strcpy(dev->name, name);
	return dev;
}
EXPORT_SYMBOL(alloc_netdev_mq);

/**
 *	free_netdev - free network device
 *	@dev: device
 *
 *	This function does the last stage of destroying an allocated device
 * 	interface. The reference to the device object is released.
 *	If this is the last reference then it will be freed.
 */
void free_netdev(struct net_device *dev)
{
	struct napi_struct *p, *n;

	release_net(dev_net(dev));

	kfree(dev->_tx);

	list_for_each_entry_safe(p, n, &dev->napi_list, dev_list)
		netif_napi_del(p);

	/*  Compatibility with error handling in drivers */
	if (dev->reg_state == NETREG_UNINITIALIZED) {
		kfree((char *)dev - dev->padded);
		return;
	}

	BUG_ON(dev->reg_state != NETREG_UNREGISTERED);
	dev->reg_state = NETREG_RELEASED;

	/* will free via device release */
	put_device(&dev->dev);
}

/**
 *	synchronize_net -  Synchronize with packet receive processing
 *
 *	Wait for packets currently being received to be done.
 *	Does not block later packets from starting.
 */
void synchronize_net(void)
{
	might_sleep();
	synchronize_rcu();
}

/**
 *	unregister_netdevice - remove device from the kernel
 *	@dev: device
 *
 *	This function shuts down a device interface and removes it
 *	from the kernel tables.
 *
 *	Callers must hold the rtnl semaphore.  You may want
 *	unregister_netdev() instead of this.
 */

void unregister_netdevice(struct net_device *dev)
{
	ASSERT_RTNL();

	rollback_registered(dev);
	/* Finish processing unregister after unlock */
	net_set_todo(dev);
}

/**
 *	unregister_netdev - remove device from the kernel
 *	@dev: device
 *
 *	This function shuts down a device interface and removes it
 *	from the kernel tables.
 *
 *	This is just a wrapper for unregister_netdevice that takes
 *	the rtnl semaphore.  In general you want to use this and not
 *	unregister_netdevice.
 */
void unregister_netdev(struct net_device *dev)
{
	rtnl_lock();
	unregister_netdevice(dev);
	rtnl_unlock();
}

EXPORT_SYMBOL(unregister_netdev);

/**
 *	dev_change_net_namespace - move device to different nethost namespace
 *	@dev: device
 *	@net: network namespace
 *	@pat: If not NULL name pattern to try if the current device name
 *	      is already taken in the destination network namespace.
 *
 *	This function shuts down a device interface and moves it
 *	to a new network namespace. On success 0 is returned, on
 *	a failure a netagive errno code is returned.
 *
 *	Callers must hold the rtnl semaphore.
 */

int dev_change_net_namespace(struct net_device *dev, struct net *net, const char *pat)
{
	char buf[IFNAMSIZ];
	const char *destname;
	int err;

	ASSERT_RTNL();

	/* Don't allow namespace local devices to be moved. */
	err = -EINVAL;
	if (dev->features & NETIF_F_NETNS_LOCAL)
		goto out;

#ifdef CONFIG_SYSFS
	/* Don't allow real devices to be moved when sysfs
	 * is enabled.
	 */
	err = -EINVAL;
	if (dev->dev.parent)
		goto out;
#endif

	/* Ensure the device has been registrered */
	err = -EINVAL;
	if (dev->reg_state != NETREG_REGISTERED)
		goto out;

	/* Get out if there is nothing todo */
	err = 0;
	if (net_eq(dev_net(dev), net))
		goto out;

	/* Pick the destination device name, and ensure
	 * we can use it in the destination network namespace.
	 */
	err = -EEXIST;
	destname = dev->name;
	if (__dev_get_by_name(net, destname)) {
		/* We get here if we can't use the current device name */
		if (!pat)
			goto out;
		if (!dev_valid_name(pat))
			goto out;
		if (strchr(pat, '%')) {
			if (__dev_alloc_name(net, pat, buf) < 0)
				goto out;
			destname = buf;
		} else
			destname = pat;
		if (__dev_get_by_name(net, destname))
			goto out;
	}

	/*
	 * And now a mini version of register_netdevice unregister_netdevice.
	 */

	/* If device is running close it first. */
	dev_close(dev);

	/* And unlink it from device chain */
	err = -ENODEV;
	unlist_netdevice(dev);

	synchronize_net();

	/* Shutdown queueing discipline. */
	dev_shutdown(dev);

	/* Notify protocols, that we are about to destroy
	   this device. They should clean all the things.
	*/
	call_netdevice_notifiers(NETDEV_UNREGISTER, dev);

	/*
	 *	Flush the unicast and multicast chains
	 */
	dev_addr_discard(dev);

	netdev_unregister_kobject(dev);

	/* Actually switch the network namespace */
	dev_net_set(dev, net);

	/* Assign the new device name */
	if (destname != dev->name)
		strcpy(dev->name, destname);

	/* If there is an ifindex conflict assign a new one */
	if (__dev_get_by_index(net, dev->ifindex)) {
		int iflink = (dev->iflink == dev->ifindex);
		dev->ifindex = dev_new_index(net);
		if (iflink)
			dev->iflink = dev->ifindex;
	}

	/* Fixup kobjects */
	err = netdev_register_kobject(dev);
	WARN_ON(err);

	/* Add the device back in the hashes */
	list_netdevice(dev);

	/* Notify protocols, that a new device appeared. */
	call_netdevice_notifiers(NETDEV_REGISTER, dev);

	synchronize_net();
	err = 0;
out:
	return err;
}

static int dev_cpu_callback(struct notifier_block *nfb,
			    unsigned long action,
			    void *ocpu)
{
	struct sk_buff **list_skb;
	struct Qdisc **list_net;
	struct sk_buff *skb;
	unsigned int cpu, oldcpu = (unsigned long)ocpu;
	struct softnet_data *sd, *oldsd;

	if (action != CPU_DEAD && action != CPU_DEAD_FROZEN)
		return NOTIFY_OK;

	local_irq_disable();
	cpu = smp_processor_id();
	sd = &per_cpu(softnet_data, cpu);
	oldsd = &per_cpu(softnet_data, oldcpu);

	/* Find end of our completion_queue. */
	list_skb = &sd->completion_queue;
	while (*list_skb)
		list_skb = &(*list_skb)->next;
	/* Append completion queue from offline CPU. */
	*list_skb = oldsd->completion_queue;
	oldsd->completion_queue = NULL;

	/* Find end of our output_queue. */
	list_net = &sd->output_queue;
	while (*list_net)
		list_net = &(*list_net)->next_sched;
	/* Append output queue from offline CPU. */
	*list_net = oldsd->output_queue;
	oldsd->output_queue = NULL;

	raise_softirq_irqoff(NET_TX_SOFTIRQ);
	local_irq_enable();

	/* Process offline CPU's input_pkt_queue */
	while ((skb = __skb_dequeue(&oldsd->input_pkt_queue)))
		netif_rx(skb);

	return NOTIFY_OK;
}


/**
 *	netdev_increment_features - increment feature set by one
 *	@all: current feature set
 *	@one: new feature set
 *	@mask: mask feature set
 *
 *	Computes a new feature set after adding a device with feature set
 *	@one to the master device with current feature set @all.  Will not
 *	enable anything that is off in @mask. Returns the new feature set.
 */
unsigned long netdev_increment_features(unsigned long all, unsigned long one,
					unsigned long mask)
{
	/* If device needs checksumming, downgrade to it. */
        if (all & NETIF_F_NO_CSUM && !(one & NETIF_F_NO_CSUM))
		all ^= NETIF_F_NO_CSUM | (one & NETIF_F_ALL_CSUM);
	else if (mask & NETIF_F_ALL_CSUM) {
		/* If one device supports v4/v6 checksumming, set for all. */
		if (one & (NETIF_F_IP_CSUM | NETIF_F_IPV6_CSUM) &&
		    !(all & NETIF_F_GEN_CSUM)) {
			all &= ~NETIF_F_ALL_CSUM;
			all |= one & (NETIF_F_IP_CSUM | NETIF_F_IPV6_CSUM);
		}

		/* If one device supports hw checksumming, set for all. */
		if (one & NETIF_F_GEN_CSUM && !(all & NETIF_F_GEN_CSUM)) {
			all &= ~NETIF_F_ALL_CSUM;
			all |= NETIF_F_HW_CSUM;
		}
	}

	one |= NETIF_F_ALL_CSUM;

	one |= all & NETIF_F_ONE_FOR_ALL;
	all &= one | NETIF_F_LLTX | NETIF_F_GSO;
	all |= one & mask & NETIF_F_ONE_FOR_ALL;

	return all;
}
EXPORT_SYMBOL(netdev_increment_features);

static struct hlist_head *netdev_create_hash(void)
{
	int i;
	struct hlist_head *hash;

	hash = kmalloc(sizeof(*hash) * NETDEV_HASHENTRIES, GFP_KERNEL);
	if (hash != NULL)
		for (i = 0; i < NETDEV_HASHENTRIES; i++)
			INIT_HLIST_HEAD(&hash[i]);

	return hash;
}

/* Initialize per network namespace state */
static int __net_init netdev_init(struct net *net)
{
	INIT_LIST_HEAD(&net->dev_base_head);

	net->dev_name_head = netdev_create_hash();
	if (net->dev_name_head == NULL)
		goto err_name;

	net->dev_index_head = netdev_create_hash();
	if (net->dev_index_head == NULL)
		goto err_idx;

	return 0;

err_idx:
	kfree(net->dev_name_head);
err_name:
	return -ENOMEM;
}

/**
 *	netdev_drivername - network driver for the device
 *	@dev: network device
 *	@buffer: buffer for resulting name
 *	@len: size of buffer
 *
 *	Determine network driver for device.
 */
char *netdev_drivername(const struct net_device *dev, char *buffer, int len)
{
	const struct device_driver *driver;
	const struct device *parent;

	if (len <= 0 || !buffer)
		return buffer;
	buffer[0] = 0;

	parent = dev->dev.parent;

	if (!parent)
		return buffer;

	driver = parent->driver;
	if (driver && driver->name)
		strlcpy(buffer, driver->name, len);
	return buffer;
}

static void __net_exit netdev_exit(struct net *net)
{
	kfree(net->dev_name_head);
	kfree(net->dev_index_head);
}

static struct pernet_operations __net_initdata netdev_net_ops = {
	.init = netdev_init,
	.exit = netdev_exit,
};

static void __net_exit default_device_exit(struct net *net)
{
	struct net_device *dev;
	/*
	 * Push all migratable of the network devices back to the
	 * initial network namespace
	 */
	rtnl_lock();
restart:
	for_each_netdev(net, dev) {
		int err;
		char fb_name[IFNAMSIZ];

		/* Ignore unmoveable devices (i.e. loopback) */
		if (dev->features & NETIF_F_NETNS_LOCAL)
			continue;

		/* Delete virtual devices */
		if (dev->rtnl_link_ops && dev->rtnl_link_ops->dellink) {
			dev->rtnl_link_ops->dellink(dev);
			goto restart;
		}

		/* Push remaing network devices to init_net */
		snprintf(fb_name, IFNAMSIZ, "dev%d", dev->ifindex);
		err = dev_change_net_namespace(dev, &init_net, fb_name);
		if (err) {
			printk(KERN_EMERG "%s: failed to move %s to init_net: %d\n",
				__func__, dev->name, err);
			BUG();
		}
		goto restart;
	}
	rtnl_unlock();
}

static struct pernet_operations __net_initdata default_device_ops = {
	.exit = default_device_exit,
};

/*
 *	Initialize the DEV module. At boot time this walks the device list and
 *	unhooks any devices that fail to initialise (normally hardware not
 *	present) and leaves us with a valid list of present and active devices.
 *
 */

/*
 *       This is called single threaded during boot, so no need
 *       to take the rtnl semaphore.
 */
static int __init net_dev_init(void)
{
	int i, rc = -ENOMEM;

	BUG_ON(!dev_boot_phase);

	if (dev_proc_init())
		goto out;

	if (netdev_kobject_init())
		goto out;

	INIT_LIST_HEAD(&ptype_all);
	for (i = 0; i < PTYPE_HASH_SIZE; i++)
		INIT_LIST_HEAD(&ptype_base[i]);

	if (register_pernet_subsys(&netdev_net_ops))
		goto out;

	/*
	 *	Initialise the packet receive queues.
	 */

	for_each_possible_cpu(i) {
		struct softnet_data *queue;

		queue = &per_cpu(softnet_data, i);
		skb_queue_head_init(&queue->input_pkt_queue);
		queue->completion_queue = NULL;
		INIT_LIST_HEAD(&queue->poll_list);

		queue->backlog.poll = process_backlog;
		queue->backlog.weight = weight_p;
		queue->backlog.gro_list = NULL;
	}

	dev_boot_phase = 0;

	/* The loopback device is special if any other network devices
	 * is present in a network namespace the loopback device must
	 * be present. Since we now dynamically allocate and free the
	 * loopback device ensure this invariant is maintained by
	 * keeping the loopback device as the first device on the
	 * list of network devices.  Ensuring the loopback devices
	 * is the first device that appears and the last network device
	 * that disappears.
	 */
	if (register_pernet_device(&loopback_net_ops))
		goto out;

	if (register_pernet_device(&default_device_ops))
		goto out;

	open_softirq(NET_TX_SOFTIRQ, net_tx_action);
	open_softirq(NET_RX_SOFTIRQ, net_rx_action);

	hotcpu_notifier(dev_cpu_callback, 0);
	dst_init();
	dev_mcast_init();
	rc = 0;
out:
	return rc;
}

subsys_initcall(net_dev_init);

EXPORT_SYMBOL(__dev_get_by_index);
EXPORT_SYMBOL(__dev_get_by_name);
EXPORT_SYMBOL(__dev_remove_pack);
EXPORT_SYMBOL(dev_valid_name);
EXPORT_SYMBOL(dev_add_pack);
EXPORT_SYMBOL(dev_alloc_name);
EXPORT_SYMBOL(dev_close);
EXPORT_SYMBOL(dev_get_by_flags);
EXPORT_SYMBOL(dev_get_by_index);
EXPORT_SYMBOL(dev_get_by_name);
EXPORT_SYMBOL(dev_open);
EXPORT_SYMBOL(dev_queue_xmit);
EXPORT_SYMBOL(dev_remove_pack);
EXPORT_SYMBOL(dev_set_allmulti);
EXPORT_SYMBOL(dev_set_promiscuity);
EXPORT_SYMBOL(dev_change_flags);
EXPORT_SYMBOL(dev_set_mtu);
EXPORT_SYMBOL(dev_set_mac_address);
EXPORT_SYMBOL(free_netdev);
EXPORT_SYMBOL(netdev_boot_setup_check);
EXPORT_SYMBOL(netdev_set_master);
EXPORT_SYMBOL(netdev_state_change);
EXPORT_SYMBOL(netif_receive_skb);
EXPORT_SYMBOL(netif_rx);
EXPORT_SYMBOL(register_gifconf);
EXPORT_SYMBOL(register_netdevice);
EXPORT_SYMBOL(register_netdevice_notifier);
EXPORT_SYMBOL(skb_checksum_help);
EXPORT_SYMBOL(synchronize_net);
EXPORT_SYMBOL(unregister_netdevice);
EXPORT_SYMBOL(unregister_netdevice_notifier);
EXPORT_SYMBOL(net_enable_timestamp);
EXPORT_SYMBOL(net_disable_timestamp);
EXPORT_SYMBOL(dev_get_flags);

#if defined(CONFIG_BRIDGE) || defined(CONFIG_BRIDGE_MODULE)
EXPORT_SYMBOL(br_handle_frame_hook);
EXPORT_SYMBOL(br_fdb_get_hook);
EXPORT_SYMBOL(br_fdb_put_hook);
#endif

EXPORT_SYMBOL(dev_load);

EXPORT_PER_CPU_SYMBOL(softnet_data);<|MERGE_RESOLUTION|>--- conflicted
+++ resolved
@@ -2597,11 +2597,6 @@
 		netif_receive_skb(skb);
 	} while (++work < quota && jiffies == start_time);
 
-<<<<<<< HEAD
-	napi_gro_flush(napi);
-
-=======
->>>>>>> 85269242
 	return work;
 }
 
