--- conflicted
+++ resolved
@@ -244,11 +244,7 @@
 }
 
 static int raw_setsockopt(struct sock *sk, int level, int optname,
-<<<<<<< HEAD
-		    char __user *optval, int optlen)
-=======
 		    char __user *optval, unsigned int optlen)
->>>>>>> 2a0f5cb3
 {
 	return -EOPNOTSUPP;
 }
