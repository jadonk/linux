/*
 * Copyright 2002-2005, Instant802 Networks, Inc.
 * Copyright 2005-2006, Devicescape Software, Inc.
 * Copyright 2006-2007	Jiri Benc <jbenc@suse.cz>
 * Copyright 2007-2008	Johannes Berg <johannes@sipsolutions.net>
 *
 * This program is free software; you can redistribute it and/or modify
 * it under the terms of the GNU General Public License version 2 as
 * published by the Free Software Foundation.
 */

#include <linux/if_ether.h>
#include <linux/etherdevice.h>
#include <linux/list.h>
#include <linux/rcupdate.h>
#include <linux/rtnetlink.h>
#include <linux/slab.h>
#include <net/mac80211.h>
#include "ieee80211_i.h"
#include "driver-ops.h"
#include "debugfs_key.h"
#include "aes_ccm.h"
#include "aes_cmac.h"


/**
 * DOC: Key handling basics
 *
 * Key handling in mac80211 is done based on per-interface (sub_if_data)
 * keys and per-station keys. Since each station belongs to an interface,
 * each station key also belongs to that interface.
 *
 * Hardware acceleration is done on a best-effort basis, for each key
 * that is eligible the hardware is asked to enable that key but if
 * it cannot do that they key is simply kept for software encryption.
 * There is currently no way of knowing this except by looking into
 * debugfs.
 *
 * All key operations are protected internally.
 *
 * Within mac80211, key references are, just as STA structure references,
 * protected by RCU. Note, however, that some things are unprotected,
 * namely the key->sta dereferences within the hardware acceleration
 * functions. This means that sta_info_destroy() must remove the key
 * which waits for an RCU grace period.
 */

static const u8 bcast_addr[ETH_ALEN] = { 0xFF, 0xFF, 0xFF, 0xFF, 0xFF, 0xFF };

static void assert_key_lock(struct ieee80211_local *local)
{
<<<<<<< HEAD
	WARN_ON(!mutex_is_locked(&local->key_mtx));
=======
	lockdep_assert_held(&local->key_mtx);
>>>>>>> 45f53cc9
}

static struct ieee80211_sta *get_sta_for_key(struct ieee80211_key *key)
{
	if (key->sta)
		return &key->sta->sta;

	return NULL;
}

static int ieee80211_key_enable_hw_accel(struct ieee80211_key *key)
{
	struct ieee80211_sub_if_data *sdata;
	struct ieee80211_sta *sta;
	int ret;

	might_sleep();

	if (!key->local->ops->set_key)
		goto out_unsupported;

	assert_key_lock(key->local);

	assert_key_lock(key->local);

	sta = get_sta_for_key(key);

	/*
	 * If this is a per-STA GTK, check if it
	 * is supported; if not, return.
	 */
	if (sta && !(key->conf.flags & IEEE80211_KEY_FLAG_PAIRWISE) &&
	    !(key->local->hw.flags & IEEE80211_HW_SUPPORTS_PER_STA_GTK))
		goto out_unsupported;

	sdata = key->sdata;
	if (sdata->vif.type == NL80211_IFTYPE_AP_VLAN)
		sdata = container_of(sdata->bss,
				     struct ieee80211_sub_if_data,
				     u.ap);

	ret = drv_set_key(key->local, SET_KEY, sdata, sta, &key->conf);

<<<<<<< HEAD
	if (!ret)
		key->flags |= KEY_FLAG_UPLOADED_TO_HARDWARE;
=======
	if (!ret) {
		key->flags |= KEY_FLAG_UPLOADED_TO_HARDWARE;
		return 0;
	}
>>>>>>> 45f53cc9

	if (ret != -ENOSPC && ret != -EOPNOTSUPP)
		wiphy_err(key->local->hw.wiphy,
			  "failed to set key (%d, %pM) to hardware (%d)\n",
			  key->conf.keyidx, sta ? sta->addr : bcast_addr, ret);

 out_unsupported:
	switch (key->conf.cipher) {
	case WLAN_CIPHER_SUITE_WEP40:
	case WLAN_CIPHER_SUITE_WEP104:
	case WLAN_CIPHER_SUITE_TKIP:
	case WLAN_CIPHER_SUITE_CCMP:
	case WLAN_CIPHER_SUITE_AES_CMAC:
		/* all of these we can do in software */
		return 0;
	default:
		return -EINVAL;
	}
}

static void ieee80211_key_disable_hw_accel(struct ieee80211_key *key)
{
	struct ieee80211_sub_if_data *sdata;
	struct ieee80211_sta *sta;
	int ret;

	might_sleep();

	if (!key || !key->local->ops->set_key)
		return;

	assert_key_lock(key->local);

	if (!(key->flags & KEY_FLAG_UPLOADED_TO_HARDWARE))
		return;

	sta = get_sta_for_key(key);
	sdata = key->sdata;

	if (sdata->vif.type == NL80211_IFTYPE_AP_VLAN)
		sdata = container_of(sdata->bss,
				     struct ieee80211_sub_if_data,
				     u.ap);

	ret = drv_set_key(key->local, DISABLE_KEY, sdata,
			  sta, &key->conf);

	if (ret)
		wiphy_err(key->local->hw.wiphy,
			  "failed to remove key (%d, %pM) from hardware (%d)\n",
			  key->conf.keyidx, sta ? sta->addr : bcast_addr, ret);

	key->flags &= ~KEY_FLAG_UPLOADED_TO_HARDWARE;
}

void ieee80211_key_removed(struct ieee80211_key_conf *key_conf)
{
	struct ieee80211_key *key;

	key = container_of(key_conf, struct ieee80211_key, conf);

	might_sleep();
	assert_key_lock(key->local);

	key->flags &= ~KEY_FLAG_UPLOADED_TO_HARDWARE;

	/*
	 * Flush TX path to avoid attempts to use this key
	 * after this function returns. Until then, drivers
	 * must be prepared to handle the key.
	 */
	synchronize_rcu();
}
EXPORT_SYMBOL_GPL(ieee80211_key_removed);

static void __ieee80211_set_default_key(struct ieee80211_sub_if_data *sdata,
					int idx)
{
	struct ieee80211_key *key = NULL;

	assert_key_lock(sdata->local);

	if (idx >= 0 && idx < NUM_DEFAULT_KEYS)
		key = sdata->keys[idx];

	rcu_assign_pointer(sdata->default_key, key);

	if (key) {
		ieee80211_debugfs_key_remove_default(key->sdata);
		ieee80211_debugfs_key_add_default(key->sdata);
	}
}

void ieee80211_set_default_key(struct ieee80211_sub_if_data *sdata, int idx)
{
	mutex_lock(&sdata->local->key_mtx);
	__ieee80211_set_default_key(sdata, idx);
	mutex_unlock(&sdata->local->key_mtx);
}

static void
__ieee80211_set_default_mgmt_key(struct ieee80211_sub_if_data *sdata, int idx)
{
	struct ieee80211_key *key = NULL;

	assert_key_lock(sdata->local);

	if (idx >= NUM_DEFAULT_KEYS &&
	    idx < NUM_DEFAULT_KEYS + NUM_DEFAULT_MGMT_KEYS)
		key = sdata->keys[idx];

	rcu_assign_pointer(sdata->default_mgmt_key, key);

	if (key) {
		ieee80211_debugfs_key_remove_mgmt_default(key->sdata);
		ieee80211_debugfs_key_add_mgmt_default(key->sdata);
	}
}

void ieee80211_set_default_mgmt_key(struct ieee80211_sub_if_data *sdata,
				    int idx)
{
	mutex_lock(&sdata->local->key_mtx);
	__ieee80211_set_default_mgmt_key(sdata, idx);
	mutex_unlock(&sdata->local->key_mtx);
}


static void __ieee80211_key_replace(struct ieee80211_sub_if_data *sdata,
				    struct sta_info *sta,
				    bool pairwise,
				    struct ieee80211_key *old,
				    struct ieee80211_key *new)
{
	int idx, defkey, defmgmtkey;

	if (new)
		list_add(&new->list, &sdata->key_list);

	if (sta && pairwise) {
		rcu_assign_pointer(sta->ptk, new);
	} else if (sta) {
		if (old)
			idx = old->conf.keyidx;
		else
			idx = new->conf.keyidx;
		rcu_assign_pointer(sta->gtk[idx], new);
	} else {
		WARN_ON(new && old && new->conf.keyidx != old->conf.keyidx);

		if (old)
			idx = old->conf.keyidx;
		else
			idx = new->conf.keyidx;

		defkey = old && sdata->default_key == old;
		defmgmtkey = old && sdata->default_mgmt_key == old;

		if (defkey && !new)
			__ieee80211_set_default_key(sdata, -1);
		if (defmgmtkey && !new)
			__ieee80211_set_default_mgmt_key(sdata, -1);

		rcu_assign_pointer(sdata->keys[idx], new);
		if (defkey && new)
			__ieee80211_set_default_key(sdata, new->conf.keyidx);
		if (defmgmtkey && new)
			__ieee80211_set_default_mgmt_key(sdata,
							 new->conf.keyidx);
	}

	if (old) {
		/*
		 * We'll use an empty list to indicate that the key
		 * has already been removed.
		 */
		list_del_init(&old->list);
	}
}

struct ieee80211_key *ieee80211_key_alloc(u32 cipher, int idx, size_t key_len,
					  const u8 *key_data,
					  size_t seq_len, const u8 *seq)
{
	struct ieee80211_key *key;
	int i, j, err;

	BUG_ON(idx < 0 || idx >= NUM_DEFAULT_KEYS + NUM_DEFAULT_MGMT_KEYS);

	key = kzalloc(sizeof(struct ieee80211_key) + key_len, GFP_KERNEL);
	if (!key)
		return ERR_PTR(-ENOMEM);

	/*
	 * Default to software encryption; we'll later upload the
	 * key to the hardware if possible.
	 */
	key->conf.flags = 0;
	key->flags = 0;

	key->conf.cipher = cipher;
	key->conf.keyidx = idx;
	key->conf.keylen = key_len;
	switch (cipher) {
	case WLAN_CIPHER_SUITE_WEP40:
	case WLAN_CIPHER_SUITE_WEP104:
		key->conf.iv_len = WEP_IV_LEN;
		key->conf.icv_len = WEP_ICV_LEN;
		break;
	case WLAN_CIPHER_SUITE_TKIP:
		key->conf.iv_len = TKIP_IV_LEN;
		key->conf.icv_len = TKIP_ICV_LEN;
		if (seq) {
			for (i = 0; i < NUM_RX_DATA_QUEUES; i++) {
				key->u.tkip.rx[i].iv32 =
					get_unaligned_le32(&seq[2]);
				key->u.tkip.rx[i].iv16 =
					get_unaligned_le16(seq);
			}
		}
		break;
	case WLAN_CIPHER_SUITE_CCMP:
		key->conf.iv_len = CCMP_HDR_LEN;
		key->conf.icv_len = CCMP_MIC_LEN;
		if (seq) {
			for (i = 0; i < NUM_RX_DATA_QUEUES + 1; i++)
				for (j = 0; j < CCMP_PN_LEN; j++)
					key->u.ccmp.rx_pn[i][j] =
						seq[CCMP_PN_LEN - j - 1];
		}
<<<<<<< HEAD
		break;
	case ALG_AES_CMAC:
		key->conf.iv_len = 0;
		key->conf.icv_len = sizeof(struct ieee80211_mmie);
		if (seq)
			for (j = 0; j < 6; j++)
				key->u.aes_cmac.rx_pn[j] = seq[6 - j - 1];
		break;
	}
	memcpy(key->conf.key, key_data, key_len);
	INIT_LIST_HEAD(&key->list);

	if (alg == ALG_CCMP) {
=======
>>>>>>> 45f53cc9
		/*
		 * Initialize AES key state here as an optimization so that
		 * it does not need to be initialized for every packet.
		 */
		key->u.ccmp.tfm = ieee80211_aes_key_setup_encrypt(key_data);
		if (IS_ERR(key->u.ccmp.tfm)) {
			err = PTR_ERR(key->u.ccmp.tfm);
			kfree(key);
			key = ERR_PTR(err);
		}
		break;
	case WLAN_CIPHER_SUITE_AES_CMAC:
		key->conf.iv_len = 0;
		key->conf.icv_len = sizeof(struct ieee80211_mmie);
		if (seq)
			for (j = 0; j < 6; j++)
				key->u.aes_cmac.rx_pn[j] = seq[6 - j - 1];
		/*
		 * Initialize AES key state here as an optimization so that
		 * it does not need to be initialized for every packet.
		 */
		key->u.aes_cmac.tfm =
			ieee80211_aes_cmac_key_setup(key_data);
		if (IS_ERR(key->u.aes_cmac.tfm)) {
			err = PTR_ERR(key->u.aes_cmac.tfm);
			kfree(key);
			key = ERR_PTR(err);
		}
		break;
	}
	memcpy(key->conf.key, key_data, key_len);
	INIT_LIST_HEAD(&key->list);

	return key;
}

static void __ieee80211_key_destroy(struct ieee80211_key *key)
{
	if (!key)
		return;

	if (key->local)
		ieee80211_key_disable_hw_accel(key);

<<<<<<< HEAD
	if (key->conf.alg == ALG_CCMP)
		ieee80211_aes_key_free(key->u.ccmp.tfm);
	if (key->conf.alg == ALG_AES_CMAC)
=======
	if (key->conf.cipher == WLAN_CIPHER_SUITE_CCMP)
		ieee80211_aes_key_free(key->u.ccmp.tfm);
	if (key->conf.cipher == WLAN_CIPHER_SUITE_AES_CMAC)
>>>>>>> 45f53cc9
		ieee80211_aes_cmac_key_free(key->u.aes_cmac.tfm);
	if (key->local)
		ieee80211_debugfs_key_remove(key);

	kfree(key);
}

<<<<<<< HEAD
void ieee80211_key_link(struct ieee80211_key *key,
			struct ieee80211_sub_if_data *sdata,
			struct sta_info *sta)
{
	struct ieee80211_key *old_key;
	int idx;
=======
int ieee80211_key_link(struct ieee80211_key *key,
		       struct ieee80211_sub_if_data *sdata,
		       struct sta_info *sta)
{
	struct ieee80211_key *old_key;
	int idx, ret;
	bool pairwise = key->conf.flags & IEEE80211_KEY_FLAG_PAIRWISE;
>>>>>>> 45f53cc9

	BUG_ON(!sdata);
	BUG_ON(!key);

	idx = key->conf.keyidx;
	key->local = sdata->local;
	key->sdata = sdata;
	key->sta = sta;

	if (sta) {
		/*
		 * some hardware cannot handle TKIP with QoS, so
		 * we indicate whether QoS could be in use.
		 */
		if (test_sta_flags(sta, WLAN_STA_WME))
			key->conf.flags |= IEEE80211_KEY_FLAG_WMM_STA;
	} else {
		if (sdata->vif.type == NL80211_IFTYPE_STATION) {
			struct sta_info *ap;

			/*
			 * We're getting a sta pointer in,
			 * so must be under RCU read lock.
			 */

			/* same here, the AP could be using QoS */
			ap = sta_info_get(key->sdata, key->sdata->u.mgd.bssid);
			if (ap) {
				if (test_sta_flags(ap, WLAN_STA_WME))
					key->conf.flags |=
						IEEE80211_KEY_FLAG_WMM_STA;
			}
		}
	}

	mutex_lock(&sdata->local->key_mtx);

	if (sta && pairwise)
		old_key = sta->ptk;
	else if (sta)
		old_key = sta->gtk[idx];
	else
		old_key = sdata->keys[idx];

<<<<<<< HEAD
	__ieee80211_key_replace(sdata, sta, old_key, key);
	__ieee80211_key_destroy(old_key);

	ieee80211_debugfs_key_add(key);

	ieee80211_key_enable_hw_accel(key);

	mutex_unlock(&sdata->local->key_mtx);
=======
	__ieee80211_key_replace(sdata, sta, pairwise, old_key, key);
	__ieee80211_key_destroy(old_key);

	ieee80211_debugfs_key_add(key);

	ret = ieee80211_key_enable_hw_accel(key);

	mutex_unlock(&sdata->local->key_mtx);

	return ret;
>>>>>>> 45f53cc9
}

static void __ieee80211_key_free(struct ieee80211_key *key)
{
	/*
	 * Replace key with nothingness if it was ever used.
	 */
	if (key->sdata)
		__ieee80211_key_replace(key->sdata, key->sta,
<<<<<<< HEAD
					key, NULL);
=======
				key->conf.flags & IEEE80211_KEY_FLAG_PAIRWISE,
				key, NULL);
>>>>>>> 45f53cc9
	__ieee80211_key_destroy(key);
}

void ieee80211_key_free(struct ieee80211_local *local,
			struct ieee80211_key *key)
{
	if (!key)
		return;

	mutex_lock(&local->key_mtx);
	__ieee80211_key_free(key);
	mutex_unlock(&local->key_mtx);
}

void ieee80211_enable_keys(struct ieee80211_sub_if_data *sdata)
{
	struct ieee80211_key *key;

	ASSERT_RTNL();

	if (WARN_ON(!ieee80211_sdata_running(sdata)))
		return;

	mutex_lock(&sdata->local->key_mtx);

	list_for_each_entry(key, &sdata->key_list, list)
		ieee80211_key_enable_hw_accel(key);

	mutex_unlock(&sdata->local->key_mtx);
}

void ieee80211_disable_keys(struct ieee80211_sub_if_data *sdata)
{
	struct ieee80211_key *key;

	ASSERT_RTNL();

	mutex_lock(&sdata->local->key_mtx);

	list_for_each_entry(key, &sdata->key_list, list)
		ieee80211_key_disable_hw_accel(key);

	mutex_unlock(&sdata->local->key_mtx);
}

void ieee80211_free_keys(struct ieee80211_sub_if_data *sdata)
{
	struct ieee80211_key *key, *tmp;

	mutex_lock(&sdata->local->key_mtx);

	ieee80211_debugfs_key_remove_default(sdata);
	ieee80211_debugfs_key_remove_mgmt_default(sdata);

	list_for_each_entry_safe(key, tmp, &sdata->key_list, list)
		__ieee80211_key_free(key);

	mutex_unlock(&sdata->local->key_mtx);
}<|MERGE_RESOLUTION|>--- conflicted
+++ resolved
@@ -49,11 +49,7 @@
 
 static void assert_key_lock(struct ieee80211_local *local)
 {
-<<<<<<< HEAD
-	WARN_ON(!mutex_is_locked(&local->key_mtx));
-=======
 	lockdep_assert_held(&local->key_mtx);
->>>>>>> 45f53cc9
 }
 
 static struct ieee80211_sta *get_sta_for_key(struct ieee80211_key *key)
@@ -74,8 +70,6 @@
 
 	if (!key->local->ops->set_key)
 		goto out_unsupported;
-
-	assert_key_lock(key->local);
 
 	assert_key_lock(key->local);
 
@@ -97,15 +91,10 @@
 
 	ret = drv_set_key(key->local, SET_KEY, sdata, sta, &key->conf);
 
-<<<<<<< HEAD
-	if (!ret)
-		key->flags |= KEY_FLAG_UPLOADED_TO_HARDWARE;
-=======
 	if (!ret) {
 		key->flags |= KEY_FLAG_UPLOADED_TO_HARDWARE;
 		return 0;
 	}
->>>>>>> 45f53cc9
 
 	if (ret != -ENOSPC && ret != -EOPNOTSUPP)
 		wiphy_err(key->local->hw.wiphy,
@@ -336,22 +325,6 @@
 					key->u.ccmp.rx_pn[i][j] =
 						seq[CCMP_PN_LEN - j - 1];
 		}
-<<<<<<< HEAD
-		break;
-	case ALG_AES_CMAC:
-		key->conf.iv_len = 0;
-		key->conf.icv_len = sizeof(struct ieee80211_mmie);
-		if (seq)
-			for (j = 0; j < 6; j++)
-				key->u.aes_cmac.rx_pn[j] = seq[6 - j - 1];
-		break;
-	}
-	memcpy(key->conf.key, key_data, key_len);
-	INIT_LIST_HEAD(&key->list);
-
-	if (alg == ALG_CCMP) {
-=======
->>>>>>> 45f53cc9
 		/*
 		 * Initialize AES key state here as an optimization so that
 		 * it does not need to be initialized for every packet.
@@ -396,15 +369,9 @@
 	if (key->local)
 		ieee80211_key_disable_hw_accel(key);
 
-<<<<<<< HEAD
-	if (key->conf.alg == ALG_CCMP)
-		ieee80211_aes_key_free(key->u.ccmp.tfm);
-	if (key->conf.alg == ALG_AES_CMAC)
-=======
 	if (key->conf.cipher == WLAN_CIPHER_SUITE_CCMP)
 		ieee80211_aes_key_free(key->u.ccmp.tfm);
 	if (key->conf.cipher == WLAN_CIPHER_SUITE_AES_CMAC)
->>>>>>> 45f53cc9
 		ieee80211_aes_cmac_key_free(key->u.aes_cmac.tfm);
 	if (key->local)
 		ieee80211_debugfs_key_remove(key);
@@ -412,14 +379,6 @@
 	kfree(key);
 }
 
-<<<<<<< HEAD
-void ieee80211_key_link(struct ieee80211_key *key,
-			struct ieee80211_sub_if_data *sdata,
-			struct sta_info *sta)
-{
-	struct ieee80211_key *old_key;
-	int idx;
-=======
 int ieee80211_key_link(struct ieee80211_key *key,
 		       struct ieee80211_sub_if_data *sdata,
 		       struct sta_info *sta)
@@ -427,7 +386,6 @@
 	struct ieee80211_key *old_key;
 	int idx, ret;
 	bool pairwise = key->conf.flags & IEEE80211_KEY_FLAG_PAIRWISE;
->>>>>>> 45f53cc9
 
 	BUG_ON(!sdata);
 	BUG_ON(!key);
@@ -472,16 +430,6 @@
 	else
 		old_key = sdata->keys[idx];
 
-<<<<<<< HEAD
-	__ieee80211_key_replace(sdata, sta, old_key, key);
-	__ieee80211_key_destroy(old_key);
-
-	ieee80211_debugfs_key_add(key);
-
-	ieee80211_key_enable_hw_accel(key);
-
-	mutex_unlock(&sdata->local->key_mtx);
-=======
 	__ieee80211_key_replace(sdata, sta, pairwise, old_key, key);
 	__ieee80211_key_destroy(old_key);
 
@@ -492,7 +440,6 @@
 	mutex_unlock(&sdata->local->key_mtx);
 
 	return ret;
->>>>>>> 45f53cc9
 }
 
 static void __ieee80211_key_free(struct ieee80211_key *key)
@@ -502,12 +449,8 @@
 	 */
 	if (key->sdata)
 		__ieee80211_key_replace(key->sdata, key->sta,
-<<<<<<< HEAD
-					key, NULL);
-=======
 				key->conf.flags & IEEE80211_KEY_FLAG_PAIRWISE,
 				key, NULL);
->>>>>>> 45f53cc9
 	__ieee80211_key_destroy(key);
 }
 
