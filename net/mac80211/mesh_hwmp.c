--- conflicted
+++ resolved
@@ -936,21 +936,12 @@
 	}
 
 	if (mpath->flags & MESH_PATH_ACTIVE) {
-<<<<<<< HEAD
-		if (time_after(jiffies, mpath->exp_time -
-			msecs_to_jiffies(sdata->u.mesh.mshcfg.path_refresh_time))
-				&& !memcmp(sdata->dev->dev_addr, hdr->addr4,
-					   ETH_ALEN)
-				&& !(mpath->flags & MESH_PATH_RESOLVING)
-				&& !(mpath->flags & MESH_PATH_FIXED)) {
-=======
 		if (time_after(jiffies,
 			       mpath->exp_time -
 			       msecs_to_jiffies(sdata->u.mesh.mshcfg.path_refresh_time)) &&
 		    !memcmp(sdata->dev->dev_addr, hdr->addr4, ETH_ALEN) &&
 		    !(mpath->flags & MESH_PATH_RESOLVING) &&
 		    !(mpath->flags & MESH_PATH_FIXED)) {
->>>>>>> 1f1d16a8
 			mesh_queue_preq(mpath,
 					PREQ_Q_F_START | PREQ_Q_F_REFRESH);
 		}
