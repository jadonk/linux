--- conflicted
+++ resolved
@@ -186,10 +186,7 @@
 	clear_bit(HT_AGG_STATE_OPERATIONAL, &tid_tx->state);
 
 	tid_tx->stop_initiator = initiator;
-<<<<<<< HEAD
-=======
 	tid_tx->tx_stop = tx;
->>>>>>> 45f53cc9
 
 	ret = drv_ampdu_action(local, sta->sdata,
 			       IEEE80211_AMPDU_TX_STOP,
@@ -454,7 +451,6 @@
 {
 	int queue = ieee80211_ac_from_tid(tid);
 	unsigned long flags;
-<<<<<<< HEAD
 
 	ieee80211_stop_queue_agg(local, tid);
 
@@ -462,15 +458,6 @@
 			  " from the pending queue\n", tid))
 		return;
 
-=======
-
-	ieee80211_stop_queue_agg(local, tid);
-
-	if (WARN(!tid_tx, "TID %d gone but expected when splicing aggregates"
-			  " from the pending queue\n", tid))
-		return;
-
->>>>>>> 45f53cc9
 	if (!skb_queue_empty(&tid_tx->pending)) {
 		spin_lock_irqsave(&local->queue_stop_reason_lock, flags);
 		/* copy over remaining packets */
@@ -598,19 +585,11 @@
 	int ret;
 
 	mutex_lock(&sta->ampdu_mlme.mtx);
-<<<<<<< HEAD
-=======
 
 	ret = ___ieee80211_stop_tx_ba_session(sta, tid, initiator, tx);
->>>>>>> 45f53cc9
 
 	mutex_unlock(&sta->ampdu_mlme.mtx);
 
-<<<<<<< HEAD
-	mutex_unlock(&sta->ampdu_mlme.mtx);
-
-=======
->>>>>>> 45f53cc9
 	return ret;
 }
 
@@ -696,11 +675,7 @@
 		goto unlock_sta;
 	}
 
-<<<<<<< HEAD
-	if (tid_tx->stop_initiator == WLAN_BACK_INITIATOR)
-=======
 	if (tid_tx->stop_initiator == WLAN_BACK_INITIATOR && tid_tx->tx_stop)
->>>>>>> 45f53cc9
 		ieee80211_send_delba(sta->sdata, ra, tid,
 			WLAN_BACK_INITIATOR, WLAN_REASON_QSTA_NOT_USE);
 
