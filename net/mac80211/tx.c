--- conflicted
+++ resolved
@@ -1432,16 +1432,7 @@
 	int headroom;
 	bool may_encrypt;
 
-<<<<<<< HEAD
-	dev_hold(sdata->dev);
-
-	if ((local->hw.flags & IEEE80211_HW_PS_NULLFUNC_STACK) &&
-	    local->hw.conf.dynamic_ps_timeout > 0 &&
-	    !local->quiescing &&
-	    !(local->scanning) && local->ps_sdata) {
-=======
 	if (need_dynamic_ps(local)) {
->>>>>>> 1f1d16a8
 		if (local->hw.conf.flags & IEEE80211_CONF_PS) {
 			ieee80211_stop_queues_by_reason(&local->hw,
 					IEEE80211_QUEUE_STOP_REASON_PS);
@@ -2296,15 +2287,6 @@
 	skb_set_network_header(skb, 0);
 	skb_set_transport_header(skb, 0);
 
-<<<<<<< HEAD
-	if (!encrypt)
-		info->flags |= IEEE80211_TX_INTFL_DONT_ENCRYPT;
-
-	/* send all internal mgmt frames on VO */
-	skb_set_queue_mapping(skb, 0);
-
-=======
->>>>>>> 1f1d16a8
 	/*
 	 * The other path calling ieee80211_xmit is from the tasklet,
 	 * and while we can handle concurrent transmissions locking
