--- conflicted
+++ resolved
@@ -1364,19 +1364,7 @@
 			info->control.sta = NULL;
 
 		fc = ((struct ieee80211_hdr *)skb->data)->frame_control;
-<<<<<<< HEAD
-		ret = drv_tx(local, skb);
-		if (WARN_ON(ret != NETDEV_TX_OK && skb->len != len)) {
-			dev_kfree_skb(skb);
-			ret = NETDEV_TX_OK;
-		}
-		if (ret != NETDEV_TX_OK) {
-			info->control.vif = &sdata->vif;
-			return IEEE80211_TX_AGAIN;
-		}
-=======
 		drv_tx(local, skb);
->>>>>>> 105e53f8
 
 		ieee80211_tpt_led_trig_tx(local, fc, len);
 		*skbp = skb = next;
@@ -1713,11 +1701,7 @@
 	__le16 fc;
 	struct ieee80211_hdr hdr;
 	struct ieee80211s_hdr mesh_hdr __maybe_unused;
-<<<<<<< HEAD
-	struct mesh_path *mppath = NULL;
-=======
 	struct mesh_path __maybe_unused *mppath = NULL;
->>>>>>> 105e53f8
 	const u8 *encaps_data;
 	int encaps_len, skip_header_bytes;
 	int nh_pos, h_pos;
@@ -1782,15 +1766,6 @@
 			mppath = mpp_path_lookup(skb->data, sdata);
 
 		/*
-<<<<<<< HEAD
-		 * Do not use address extension, if it is a packet from
-		 * the same interface and the destination is not being
-		 * proxied by any other mest point.
-		 */
-		if (compare_ether_addr(sdata->vif.addr,
-				       skb->data + ETH_ALEN) == 0 &&
-		    (!mppath || !compare_ether_addr(mppath->mpp, skb->data))) {
-=======
 		 * Use address extension if it is a packet from
 		 * another interface or if we know the destination
 		 * is being proxied by a portal (i.e. portal address
@@ -1799,16 +1774,11 @@
 		if (compare_ether_addr(sdata->vif.addr,
 				       skb->data + ETH_ALEN) == 0 &&
 		    !(mppath && compare_ether_addr(mppath->mpp, skb->data))) {
->>>>>>> 105e53f8
 			hdrlen = ieee80211_fill_mesh_addresses(&hdr, &fc,
 					skb->data, skb->data + ETH_ALEN);
 			meshhdrlen = ieee80211_new_mesh_header(&mesh_hdr,
 					sdata, NULL, NULL);
 		} else {
-<<<<<<< HEAD
-			/* packet from other interface */
-=======
->>>>>>> 105e53f8
 			int is_mesh_mcast = 1;
 			const u8 *mesh_da;
 
