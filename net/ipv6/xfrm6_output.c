/*
 * xfrm6_output.c - Common IPsec encapsulation code for IPv6.
 * Copyright (C) 2002 USAGI/WIDE Project
 * Copyright (c) 2004 Herbert Xu <herbert@gondor.apana.org.au>
 *
 * This program is free software; you can redistribute it and/or
 * modify it under the terms of the GNU General Public License
 * as published by the Free Software Foundation; either version
 * 2 of the License, or (at your option) any later version.
 */

#include <linux/if_ether.h>
#include <linux/kernel.h>
#include <linux/module.h>
#include <linux/skbuff.h>
#include <linux/icmpv6.h>
#include <linux/netfilter_ipv6.h>
#include <net/dst.h>
#include <net/ipv6.h>
#include <net/ip6_route.h>
#include <net/xfrm.h>

int xfrm6_find_1stfragopt(struct xfrm_state *x, struct sk_buff *skb,
			  u8 **prevhdr)
{
	return ip6_find_1stfragopt(skb, prevhdr);
}

EXPORT_SYMBOL(xfrm6_find_1stfragopt);

static int xfrm6_tunnel_check_size(struct sk_buff *skb)
{
	int mtu, ret = 0;
	struct dst_entry *dst = skb_dst(skb);

	mtu = dst_mtu(dst);
	if (mtu < IPV6_MIN_MTU)
		mtu = IPV6_MIN_MTU;

	if (!skb->local_df && skb->len > mtu) {
		skb->dev = dst->dev;
		icmpv6_send(skb, ICMPV6_PKT_TOOBIG, 0, mtu);
		ret = -EMSGSIZE;
	}

	return ret;
}

int xfrm6_extract_output(struct xfrm_state *x, struct sk_buff *skb)
{
	int err;

	err = xfrm6_tunnel_check_size(skb);
	if (err)
		return err;

	XFRM_MODE_SKB_CB(skb)->protocol = ipv6_hdr(skb)->nexthdr;

	return xfrm6_extract_header(skb);
}

int xfrm6_prepare_output(struct xfrm_state *x, struct sk_buff *skb)
{
	int err;

	err = xfrm_inner_extract_output(x, skb);
	if (err)
		return err;

	memset(IP6CB(skb), 0, sizeof(*IP6CB(skb)));
#ifdef CONFIG_NETFILTER
	IP6CB(skb)->flags |= IP6SKB_XFRM_TRANSFORMED;
#endif

	skb->protocol = htons(ETH_P_IPV6);
	skb->local_df = 1;

	return x->outer_mode->output2(x, skb);
}
EXPORT_SYMBOL(xfrm6_prepare_output);

static int xfrm6_output_finish(struct sk_buff *skb)
{
#ifdef CONFIG_NETFILTER
	IP6CB(skb)->flags |= IP6SKB_XFRM_TRANSFORMED;
#endif

	skb->protocol = htons(ETH_P_IPV6);
	return xfrm_output(skb);
}

static int __xfrm6_output(struct sk_buff *skb)
{
	struct dst_entry *dst = skb_dst(skb);
	struct xfrm_state *x = dst->xfrm;

	if ((x && x->props.mode == XFRM_MODE_TUNNEL) &&
	    ((skb->len > ip6_skb_dst_mtu(skb) && !skb_is_gso(skb)) ||
		dst_allfrag(skb_dst(skb)))) {
			return ip6_fragment(skb, xfrm6_output_finish);
	}
	return xfrm6_output_finish(skb);
}

int xfrm6_output(struct sk_buff *skb)
{
	return NF_HOOK(NFPROTO_IPV6, NF_INET_POST_ROUTING, skb, NULL,
<<<<<<< HEAD
		       skb_dst(skb)->dev, xfrm6_output_finish);
=======
		       skb_dst(skb)->dev, __xfrm6_output);
>>>>>>> 3cbea436
}<|MERGE_RESOLUTION|>--- conflicted
+++ resolved
@@ -105,9 +105,5 @@
 int xfrm6_output(struct sk_buff *skb)
 {
 	return NF_HOOK(NFPROTO_IPV6, NF_INET_POST_ROUTING, skb, NULL,
-<<<<<<< HEAD
-		       skb_dst(skb)->dev, xfrm6_output_finish);
-=======
 		       skb_dst(skb)->dev, __xfrm6_output);
->>>>>>> 3cbea436
 }