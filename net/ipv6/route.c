--- conflicted
+++ resolved
@@ -128,10 +128,7 @@
 	.destroy		=	ip6_dst_destroy,
 	.check			=	ip6_dst_check,
 	.default_mtu		=	ip6_blackhole_default_mtu,
-<<<<<<< HEAD
-=======
 	.default_advmss		=	ip6_default_advmss,
->>>>>>> 09f32278
 	.update_pmtu		=	ip6_rt_blackhole_update_pmtu,
 };
 
