/*
 *	TCP over IPv6
 *	Linux INET6 implementation
 *
 *	Authors:
 *	Pedro Roque		<roque@di.fc.ul.pt>
 *
 *	Based on:
 *	linux/net/ipv4/tcp.c
 *	linux/net/ipv4/tcp_input.c
 *	linux/net/ipv4/tcp_output.c
 *
 *	Fixes:
 *	Hideaki YOSHIFUJI	:	sin6_scope_id support
 *	YOSHIFUJI Hideaki @USAGI and:	Support IPV6_V6ONLY socket option, which
 *	Alexey Kuznetsov		allow both IPv4 and IPv6 sockets to bind
 *					a single port at the same time.
 *	YOSHIFUJI Hideaki @USAGI:	convert /proc/net/tcp6 to seq_file.
 *
 *	This program is free software; you can redistribute it and/or
 *      modify it under the terms of the GNU General Public License
 *      as published by the Free Software Foundation; either version
 *      2 of the License, or (at your option) any later version.
 */

#include <linux/bottom_half.h>
#include <linux/module.h>
#include <linux/errno.h>
#include <linux/types.h>
#include <linux/socket.h>
#include <linux/sockios.h>
#include <linux/net.h>
#include <linux/jiffies.h>
#include <linux/in.h>
#include <linux/in6.h>
#include <linux/netdevice.h>
#include <linux/init.h>
#include <linux/jhash.h>
#include <linux/ipsec.h>
#include <linux/times.h>
#include <linux/slab.h>

#include <linux/ipv6.h>
#include <linux/icmpv6.h>
#include <linux/random.h>

#include <net/tcp.h>
#include <net/ndisc.h>
#include <net/inet6_hashtables.h>
#include <net/inet6_connection_sock.h>
#include <net/ipv6.h>
#include <net/transp_v6.h>
#include <net/addrconf.h>
#include <net/ip6_route.h>
#include <net/ip6_checksum.h>
#include <net/inet_ecn.h>
#include <net/protocol.h>
#include <net/xfrm.h>
#include <net/snmp.h>
#include <net/dsfield.h>
#include <net/timewait_sock.h>
#include <net/netdma.h>
#include <net/inet_common.h>

#include <asm/uaccess.h>

#include <linux/proc_fs.h>
#include <linux/seq_file.h>

#include <linux/crypto.h>
#include <linux/scatterlist.h>

static void	tcp_v6_send_reset(struct sock *sk, struct sk_buff *skb);
static void	tcp_v6_reqsk_send_ack(struct sock *sk, struct sk_buff *skb,
				      struct request_sock *req);

static int	tcp_v6_do_rcv(struct sock *sk, struct sk_buff *skb);
static void	__tcp_v6_send_check(struct sk_buff *skb,
				    struct in6_addr *saddr,
				    struct in6_addr *daddr);

static const struct inet_connection_sock_af_ops ipv6_mapped;
static const struct inet_connection_sock_af_ops ipv6_specific;
#ifdef CONFIG_TCP_MD5SIG
static const struct tcp_sock_af_ops tcp_sock_ipv6_specific;
static const struct tcp_sock_af_ops tcp_sock_ipv6_mapped_specific;
#else
static struct tcp_md5sig_key *tcp_v6_md5_do_lookup(struct sock *sk,
						   struct in6_addr *addr)
{
	return NULL;
}
#endif

static void tcp_v6_hash(struct sock *sk)
{
	if (sk->sk_state != TCP_CLOSE) {
		if (inet_csk(sk)->icsk_af_ops == &ipv6_mapped) {
			tcp_prot.hash(sk);
			return;
		}
		local_bh_disable();
		__inet6_hash(sk, NULL);
		local_bh_enable();
	}
}

static __inline__ __sum16 tcp_v6_check(int len,
				   struct in6_addr *saddr,
				   struct in6_addr *daddr,
				   __wsum base)
{
	return csum_ipv6_magic(saddr, daddr, len, IPPROTO_TCP, base);
}

static __u32 tcp_v6_init_sequence(struct sk_buff *skb)
{
	return secure_tcpv6_sequence_number(ipv6_hdr(skb)->daddr.s6_addr32,
					    ipv6_hdr(skb)->saddr.s6_addr32,
					    tcp_hdr(skb)->dest,
					    tcp_hdr(skb)->source);
}

static int tcp_v6_connect(struct sock *sk, struct sockaddr *uaddr,
			  int addr_len)
{
	struct sockaddr_in6 *usin = (struct sockaddr_in6 *) uaddr;
	struct inet_sock *inet = inet_sk(sk);
	struct inet_connection_sock *icsk = inet_csk(sk);
	struct ipv6_pinfo *np = inet6_sk(sk);
	struct tcp_sock *tp = tcp_sk(sk);
	struct in6_addr *saddr = NULL, *final_p, final;
	struct rt6_info *rt;
<<<<<<< HEAD
	struct flowi fl;
=======
	struct flowi6 fl6;
>>>>>>> 105e53f8
	struct dst_entry *dst;
	int addr_type;
	int err;

	if (addr_len < SIN6_LEN_RFC2133)
		return -EINVAL;

	if (usin->sin6_family != AF_INET6)
		return -EAFNOSUPPORT;

	memset(&fl6, 0, sizeof(fl6));

	if (np->sndflow) {
		fl6.flowlabel = usin->sin6_flowinfo&IPV6_FLOWINFO_MASK;
		IP6_ECN_flow_init(fl6.flowlabel);
		if (fl6.flowlabel&IPV6_FLOWLABEL_MASK) {
			struct ip6_flowlabel *flowlabel;
			flowlabel = fl6_sock_lookup(sk, fl6.flowlabel);
			if (flowlabel == NULL)
				return -EINVAL;
			ipv6_addr_copy(&usin->sin6_addr, &flowlabel->dst);
			fl6_sock_release(flowlabel);
		}
	}

	/*
	 *	connect() to INADDR_ANY means loopback (BSD'ism).
	 */

	if(ipv6_addr_any(&usin->sin6_addr))
		usin->sin6_addr.s6_addr[15] = 0x1;

	addr_type = ipv6_addr_type(&usin->sin6_addr);

	if(addr_type & IPV6_ADDR_MULTICAST)
		return -ENETUNREACH;

	if (addr_type&IPV6_ADDR_LINKLOCAL) {
		if (addr_len >= sizeof(struct sockaddr_in6) &&
		    usin->sin6_scope_id) {
			/* If interface is set while binding, indices
			 * must coincide.
			 */
			if (sk->sk_bound_dev_if &&
			    sk->sk_bound_dev_if != usin->sin6_scope_id)
				return -EINVAL;

			sk->sk_bound_dev_if = usin->sin6_scope_id;
		}

		/* Connect to link-local address requires an interface */
		if (!sk->sk_bound_dev_if)
			return -EINVAL;
	}

	if (tp->rx_opt.ts_recent_stamp &&
	    !ipv6_addr_equal(&np->daddr, &usin->sin6_addr)) {
		tp->rx_opt.ts_recent = 0;
		tp->rx_opt.ts_recent_stamp = 0;
		tp->write_seq = 0;
	}

	ipv6_addr_copy(&np->daddr, &usin->sin6_addr);
	np->flow_label = fl6.flowlabel;

	/*
	 *	TCP over IPv4
	 */

	if (addr_type == IPV6_ADDR_MAPPED) {
		u32 exthdrlen = icsk->icsk_ext_hdr_len;
		struct sockaddr_in sin;

		SOCK_DEBUG(sk, "connect: ipv4 mapped\n");

		if (__ipv6_only_sock(sk))
			return -ENETUNREACH;

		sin.sin_family = AF_INET;
		sin.sin_port = usin->sin6_port;
		sin.sin_addr.s_addr = usin->sin6_addr.s6_addr32[3];

		icsk->icsk_af_ops = &ipv6_mapped;
		sk->sk_backlog_rcv = tcp_v4_do_rcv;
#ifdef CONFIG_TCP_MD5SIG
		tp->af_specific = &tcp_sock_ipv6_mapped_specific;
#endif

		err = tcp_v4_connect(sk, (struct sockaddr *)&sin, sizeof(sin));

		if (err) {
			icsk->icsk_ext_hdr_len = exthdrlen;
			icsk->icsk_af_ops = &ipv6_specific;
			sk->sk_backlog_rcv = tcp_v6_do_rcv;
#ifdef CONFIG_TCP_MD5SIG
			tp->af_specific = &tcp_sock_ipv6_specific;
#endif
			goto failure;
		} else {
			ipv6_addr_set_v4mapped(inet->inet_saddr, &np->saddr);
			ipv6_addr_set_v4mapped(inet->inet_rcv_saddr,
					       &np->rcv_saddr);
		}

		return err;
	}

	if (!ipv6_addr_any(&np->rcv_saddr))
		saddr = &np->rcv_saddr;

	fl6.flowi6_proto = IPPROTO_TCP;
	ipv6_addr_copy(&fl6.daddr, &np->daddr);
	ipv6_addr_copy(&fl6.saddr,
		       (saddr ? saddr : &np->saddr));
	fl6.flowi6_oif = sk->sk_bound_dev_if;
	fl6.flowi6_mark = sk->sk_mark;
	fl6.fl6_dport = usin->sin6_port;
	fl6.fl6_sport = inet->inet_sport;

	final_p = fl6_update_dst(&fl6, np->opt, &final);

	security_sk_classify_flow(sk, flowi6_to_flowi(&fl6));

	dst = ip6_dst_lookup_flow(sk, &fl6, final_p, true);
	if (IS_ERR(dst)) {
		err = PTR_ERR(dst);
		goto failure;
	}

	if (saddr == NULL) {
		saddr = &fl6.saddr;
		ipv6_addr_copy(&np->rcv_saddr, saddr);
	}

	/* set the source address */
	ipv6_addr_copy(&np->saddr, saddr);
	inet->inet_rcv_saddr = LOOPBACK4_IPV6;

	sk->sk_gso_type = SKB_GSO_TCPV6;
	__ip6_dst_store(sk, dst, NULL, NULL);

	rt = (struct rt6_info *) dst;
	if (tcp_death_row.sysctl_tw_recycle &&
	    !tp->rx_opt.ts_recent_stamp &&
	    ipv6_addr_equal(&rt->rt6i_dst.addr, &np->daddr)) {
		struct inet_peer *peer = rt6_get_peer(rt);
		/*
		 * VJ's idea. We save last timestamp seen from
		 * the destination in peer table, when entering state
		 * TIME-WAIT * and initialize rx_opt.ts_recent from it,
		 * when trying new connection.
		 */
		if (peer) {
			inet_peer_refcheck(peer);
			if ((u32)get_seconds() - peer->tcp_ts_stamp <= TCP_PAWS_MSL) {
				tp->rx_opt.ts_recent_stamp = peer->tcp_ts_stamp;
				tp->rx_opt.ts_recent = peer->tcp_ts;
			}
		}
	}

	icsk->icsk_ext_hdr_len = 0;
	if (np->opt)
		icsk->icsk_ext_hdr_len = (np->opt->opt_flen +
					  np->opt->opt_nflen);

	tp->rx_opt.mss_clamp = IPV6_MIN_MTU - sizeof(struct tcphdr) - sizeof(struct ipv6hdr);

	inet->inet_dport = usin->sin6_port;

	tcp_set_state(sk, TCP_SYN_SENT);
	err = inet6_hash_connect(&tcp_death_row, sk);
	if (err)
		goto late_failure;

	if (!tp->write_seq)
		tp->write_seq = secure_tcpv6_sequence_number(np->saddr.s6_addr32,
							     np->daddr.s6_addr32,
							     inet->inet_sport,
							     inet->inet_dport);

	err = tcp_connect(sk);
	if (err)
		goto late_failure;

	return 0;

late_failure:
	tcp_set_state(sk, TCP_CLOSE);
	__sk_dst_reset(sk);
failure:
	inet->inet_dport = 0;
	sk->sk_route_caps = 0;
	return err;
}

static void tcp_v6_err(struct sk_buff *skb, struct inet6_skb_parm *opt,
		u8 type, u8 code, int offset, __be32 info)
{
	struct ipv6hdr *hdr = (struct ipv6hdr*)skb->data;
	const struct tcphdr *th = (struct tcphdr *)(skb->data+offset);
	struct ipv6_pinfo *np;
	struct sock *sk;
	int err;
	struct tcp_sock *tp;
	__u32 seq;
	struct net *net = dev_net(skb->dev);

	sk = inet6_lookup(net, &tcp_hashinfo, &hdr->daddr,
			th->dest, &hdr->saddr, th->source, skb->dev->ifindex);

	if (sk == NULL) {
		ICMP6_INC_STATS_BH(net, __in6_dev_get(skb->dev),
				   ICMP6_MIB_INERRORS);
		return;
	}

	if (sk->sk_state == TCP_TIME_WAIT) {
		inet_twsk_put(inet_twsk(sk));
		return;
	}

	bh_lock_sock(sk);
	if (sock_owned_by_user(sk))
		NET_INC_STATS_BH(net, LINUX_MIB_LOCKDROPPEDICMPS);

	if (sk->sk_state == TCP_CLOSE)
		goto out;

	if (ipv6_hdr(skb)->hop_limit < inet6_sk(sk)->min_hopcount) {
		NET_INC_STATS_BH(net, LINUX_MIB_TCPMINTTLDROP);
		goto out;
	}

	tp = tcp_sk(sk);
	seq = ntohl(th->seq);
	if (sk->sk_state != TCP_LISTEN &&
	    !between(seq, tp->snd_una, tp->snd_nxt)) {
		NET_INC_STATS_BH(net, LINUX_MIB_OUTOFWINDOWICMPS);
		goto out;
	}

	np = inet6_sk(sk);

	if (type == ICMPV6_PKT_TOOBIG) {
		struct dst_entry *dst;

		if (sock_owned_by_user(sk))
			goto out;
		if ((1 << sk->sk_state) & (TCPF_LISTEN | TCPF_CLOSE))
			goto out;

		/* icmp should have updated the destination cache entry */
		dst = __sk_dst_check(sk, np->dst_cookie);

		if (dst == NULL) {
			struct inet_sock *inet = inet_sk(sk);
			struct flowi6 fl6;

			/* BUGGG_FUTURE: Again, it is not clear how
			   to handle rthdr case. Ignore this complexity
			   for now.
			 */
			memset(&fl6, 0, sizeof(fl6));
			fl6.flowi6_proto = IPPROTO_TCP;
			ipv6_addr_copy(&fl6.daddr, &np->daddr);
			ipv6_addr_copy(&fl6.saddr, &np->saddr);
			fl6.flowi6_oif = sk->sk_bound_dev_if;
			fl6.flowi6_mark = sk->sk_mark;
			fl6.fl6_dport = inet->inet_dport;
			fl6.fl6_sport = inet->inet_sport;
			security_skb_classify_flow(skb, flowi6_to_flowi(&fl6));

			dst = ip6_dst_lookup_flow(sk, &fl6, NULL, false);
			if (IS_ERR(dst)) {
				sk->sk_err_soft = -PTR_ERR(dst);
				goto out;
			}

		} else
			dst_hold(dst);

		if (inet_csk(sk)->icsk_pmtu_cookie > dst_mtu(dst)) {
			tcp_sync_mss(sk, dst_mtu(dst));
			tcp_simple_retransmit(sk);
		} /* else let the usual retransmit timer handle it */
		dst_release(dst);
		goto out;
	}

	icmpv6_err_convert(type, code, &err);

	/* Might be for an request_sock */
	switch (sk->sk_state) {
		struct request_sock *req, **prev;
	case TCP_LISTEN:
		if (sock_owned_by_user(sk))
			goto out;

		req = inet6_csk_search_req(sk, &prev, th->dest, &hdr->daddr,
					   &hdr->saddr, inet6_iif(skb));
		if (!req)
			goto out;

		/* ICMPs are not backlogged, hence we cannot get
		 * an established socket here.
		 */
		WARN_ON(req->sk != NULL);

		if (seq != tcp_rsk(req)->snt_isn) {
			NET_INC_STATS_BH(net, LINUX_MIB_OUTOFWINDOWICMPS);
			goto out;
		}

		inet_csk_reqsk_queue_drop(sk, req, prev);
		goto out;

	case TCP_SYN_SENT:
	case TCP_SYN_RECV:  /* Cannot happen.
			       It can, it SYNs are crossed. --ANK */
		if (!sock_owned_by_user(sk)) {
			sk->sk_err = err;
			sk->sk_error_report(sk);		/* Wake people up to see the error (see connect in sock.c) */

			tcp_done(sk);
		} else
			sk->sk_err_soft = err;
		goto out;
	}

	if (!sock_owned_by_user(sk) && np->recverr) {
		sk->sk_err = err;
		sk->sk_error_report(sk);
	} else
		sk->sk_err_soft = err;

out:
	bh_unlock_sock(sk);
	sock_put(sk);
}


static int tcp_v6_send_synack(struct sock *sk, struct request_sock *req,
			      struct request_values *rvp)
{
	struct inet6_request_sock *treq = inet6_rsk(req);
	struct ipv6_pinfo *np = inet6_sk(sk);
	struct sk_buff * skb;
	struct ipv6_txoptions *opt = NULL;
	struct in6_addr * final_p, final;
	struct flowi6 fl6;
	struct dst_entry *dst;
	int err;

	memset(&fl6, 0, sizeof(fl6));
	fl6.flowi6_proto = IPPROTO_TCP;
	ipv6_addr_copy(&fl6.daddr, &treq->rmt_addr);
	ipv6_addr_copy(&fl6.saddr, &treq->loc_addr);
	fl6.flowlabel = 0;
	fl6.flowi6_oif = treq->iif;
	fl6.flowi6_mark = sk->sk_mark;
	fl6.fl6_dport = inet_rsk(req)->rmt_port;
	fl6.fl6_sport = inet_rsk(req)->loc_port;
	security_req_classify_flow(req, flowi6_to_flowi(&fl6));

	opt = np->opt;
	final_p = fl6_update_dst(&fl6, opt, &final);

	dst = ip6_dst_lookup_flow(sk, &fl6, final_p, false);
	if (IS_ERR(dst)) {
		err = PTR_ERR(dst);
		dst = NULL;
		goto done;
	}
	skb = tcp_make_synack(sk, dst, req, rvp);
	err = -ENOMEM;
	if (skb) {
		__tcp_v6_send_check(skb, &treq->loc_addr, &treq->rmt_addr);

		ipv6_addr_copy(&fl6.daddr, &treq->rmt_addr);
		err = ip6_xmit(sk, skb, &fl6, opt);
		err = net_xmit_eval(err);
	}

done:
	if (opt && opt != np->opt)
		sock_kfree_s(sk, opt, opt->tot_len);
	dst_release(dst);
	return err;
}

static int tcp_v6_rtx_synack(struct sock *sk, struct request_sock *req,
			     struct request_values *rvp)
{
	TCP_INC_STATS_BH(sock_net(sk), TCP_MIB_RETRANSSEGS);
	return tcp_v6_send_synack(sk, req, rvp);
}

static inline void syn_flood_warning(struct sk_buff *skb)
{
#ifdef CONFIG_SYN_COOKIES
	if (sysctl_tcp_syncookies)
		printk(KERN_INFO
		       "TCPv6: Possible SYN flooding on port %d. "
		       "Sending cookies.\n", ntohs(tcp_hdr(skb)->dest));
	else
#endif
		printk(KERN_INFO
		       "TCPv6: Possible SYN flooding on port %d. "
		       "Dropping request.\n", ntohs(tcp_hdr(skb)->dest));
}

static void tcp_v6_reqsk_destructor(struct request_sock *req)
{
	kfree_skb(inet6_rsk(req)->pktopts);
}

#ifdef CONFIG_TCP_MD5SIG
static struct tcp_md5sig_key *tcp_v6_md5_do_lookup(struct sock *sk,
						   struct in6_addr *addr)
{
	struct tcp_sock *tp = tcp_sk(sk);
	int i;

	BUG_ON(tp == NULL);

	if (!tp->md5sig_info || !tp->md5sig_info->entries6)
		return NULL;

	for (i = 0; i < tp->md5sig_info->entries6; i++) {
		if (ipv6_addr_equal(&tp->md5sig_info->keys6[i].addr, addr))
			return &tp->md5sig_info->keys6[i].base;
	}
	return NULL;
}

static struct tcp_md5sig_key *tcp_v6_md5_lookup(struct sock *sk,
						struct sock *addr_sk)
{
	return tcp_v6_md5_do_lookup(sk, &inet6_sk(addr_sk)->daddr);
}

static struct tcp_md5sig_key *tcp_v6_reqsk_md5_lookup(struct sock *sk,
						      struct request_sock *req)
{
	return tcp_v6_md5_do_lookup(sk, &inet6_rsk(req)->rmt_addr);
}

static int tcp_v6_md5_do_add(struct sock *sk, struct in6_addr *peer,
			     char *newkey, u8 newkeylen)
{
	/* Add key to the list */
	struct tcp_md5sig_key *key;
	struct tcp_sock *tp = tcp_sk(sk);
	struct tcp6_md5sig_key *keys;

	key = tcp_v6_md5_do_lookup(sk, peer);
	if (key) {
		/* modify existing entry - just update that one */
		kfree(key->key);
		key->key = newkey;
		key->keylen = newkeylen;
	} else {
		/* reallocate new list if current one is full. */
		if (!tp->md5sig_info) {
			tp->md5sig_info = kzalloc(sizeof(*tp->md5sig_info), GFP_ATOMIC);
			if (!tp->md5sig_info) {
				kfree(newkey);
				return -ENOMEM;
			}
			sk_nocaps_add(sk, NETIF_F_GSO_MASK);
		}
		if (tcp_alloc_md5sig_pool(sk) == NULL) {
			kfree(newkey);
			return -ENOMEM;
		}
		if (tp->md5sig_info->alloced6 == tp->md5sig_info->entries6) {
			keys = kmalloc((sizeof (tp->md5sig_info->keys6[0]) *
				       (tp->md5sig_info->entries6 + 1)), GFP_ATOMIC);

			if (!keys) {
				tcp_free_md5sig_pool();
				kfree(newkey);
				return -ENOMEM;
			}

			if (tp->md5sig_info->entries6)
				memmove(keys, tp->md5sig_info->keys6,
					(sizeof (tp->md5sig_info->keys6[0]) *
					 tp->md5sig_info->entries6));

			kfree(tp->md5sig_info->keys6);
			tp->md5sig_info->keys6 = keys;
			tp->md5sig_info->alloced6++;
		}

		ipv6_addr_copy(&tp->md5sig_info->keys6[tp->md5sig_info->entries6].addr,
			       peer);
		tp->md5sig_info->keys6[tp->md5sig_info->entries6].base.key = newkey;
		tp->md5sig_info->keys6[tp->md5sig_info->entries6].base.keylen = newkeylen;

		tp->md5sig_info->entries6++;
	}
	return 0;
}

static int tcp_v6_md5_add_func(struct sock *sk, struct sock *addr_sk,
			       u8 *newkey, __u8 newkeylen)
{
	return tcp_v6_md5_do_add(sk, &inet6_sk(addr_sk)->daddr,
				 newkey, newkeylen);
}

static int tcp_v6_md5_do_del(struct sock *sk, struct in6_addr *peer)
{
	struct tcp_sock *tp = tcp_sk(sk);
	int i;

	for (i = 0; i < tp->md5sig_info->entries6; i++) {
		if (ipv6_addr_equal(&tp->md5sig_info->keys6[i].addr, peer)) {
			/* Free the key */
			kfree(tp->md5sig_info->keys6[i].base.key);
			tp->md5sig_info->entries6--;

			if (tp->md5sig_info->entries6 == 0) {
				kfree(tp->md5sig_info->keys6);
				tp->md5sig_info->keys6 = NULL;
				tp->md5sig_info->alloced6 = 0;
			} else {
				/* shrink the database */
				if (tp->md5sig_info->entries6 != i)
					memmove(&tp->md5sig_info->keys6[i],
						&tp->md5sig_info->keys6[i+1],
						(tp->md5sig_info->entries6 - i)
						* sizeof (tp->md5sig_info->keys6[0]));
			}
			tcp_free_md5sig_pool();
			return 0;
		}
	}
	return -ENOENT;
}

static void tcp_v6_clear_md5_list (struct sock *sk)
{
	struct tcp_sock *tp = tcp_sk(sk);
	int i;

	if (tp->md5sig_info->entries6) {
		for (i = 0; i < tp->md5sig_info->entries6; i++)
			kfree(tp->md5sig_info->keys6[i].base.key);
		tp->md5sig_info->entries6 = 0;
		tcp_free_md5sig_pool();
	}

	kfree(tp->md5sig_info->keys6);
	tp->md5sig_info->keys6 = NULL;
	tp->md5sig_info->alloced6 = 0;

	if (tp->md5sig_info->entries4) {
		for (i = 0; i < tp->md5sig_info->entries4; i++)
			kfree(tp->md5sig_info->keys4[i].base.key);
		tp->md5sig_info->entries4 = 0;
		tcp_free_md5sig_pool();
	}

	kfree(tp->md5sig_info->keys4);
	tp->md5sig_info->keys4 = NULL;
	tp->md5sig_info->alloced4 = 0;
}

static int tcp_v6_parse_md5_keys (struct sock *sk, char __user *optval,
				  int optlen)
{
	struct tcp_md5sig cmd;
	struct sockaddr_in6 *sin6 = (struct sockaddr_in6 *)&cmd.tcpm_addr;
	u8 *newkey;

	if (optlen < sizeof(cmd))
		return -EINVAL;

	if (copy_from_user(&cmd, optval, sizeof(cmd)))
		return -EFAULT;

	if (sin6->sin6_family != AF_INET6)
		return -EINVAL;

	if (!cmd.tcpm_keylen) {
		if (!tcp_sk(sk)->md5sig_info)
			return -ENOENT;
		if (ipv6_addr_v4mapped(&sin6->sin6_addr))
			return tcp_v4_md5_do_del(sk, sin6->sin6_addr.s6_addr32[3]);
		return tcp_v6_md5_do_del(sk, &sin6->sin6_addr);
	}

	if (cmd.tcpm_keylen > TCP_MD5SIG_MAXKEYLEN)
		return -EINVAL;

	if (!tcp_sk(sk)->md5sig_info) {
		struct tcp_sock *tp = tcp_sk(sk);
		struct tcp_md5sig_info *p;

		p = kzalloc(sizeof(struct tcp_md5sig_info), GFP_KERNEL);
		if (!p)
			return -ENOMEM;

		tp->md5sig_info = p;
		sk_nocaps_add(sk, NETIF_F_GSO_MASK);
	}

	newkey = kmemdup(cmd.tcpm_key, cmd.tcpm_keylen, GFP_KERNEL);
	if (!newkey)
		return -ENOMEM;
	if (ipv6_addr_v4mapped(&sin6->sin6_addr)) {
		return tcp_v4_md5_do_add(sk, sin6->sin6_addr.s6_addr32[3],
					 newkey, cmd.tcpm_keylen);
	}
	return tcp_v6_md5_do_add(sk, &sin6->sin6_addr, newkey, cmd.tcpm_keylen);
}

static int tcp_v6_md5_hash_pseudoheader(struct tcp_md5sig_pool *hp,
					struct in6_addr *daddr,
					struct in6_addr *saddr, int nbytes)
{
	struct tcp6_pseudohdr *bp;
	struct scatterlist sg;

	bp = &hp->md5_blk.ip6;
	/* 1. TCP pseudo-header (RFC2460) */
	ipv6_addr_copy(&bp->saddr, saddr);
	ipv6_addr_copy(&bp->daddr, daddr);
	bp->protocol = cpu_to_be32(IPPROTO_TCP);
	bp->len = cpu_to_be32(nbytes);

	sg_init_one(&sg, bp, sizeof(*bp));
	return crypto_hash_update(&hp->md5_desc, &sg, sizeof(*bp));
}

static int tcp_v6_md5_hash_hdr(char *md5_hash, struct tcp_md5sig_key *key,
			       struct in6_addr *daddr, struct in6_addr *saddr,
			       struct tcphdr *th)
{
	struct tcp_md5sig_pool *hp;
	struct hash_desc *desc;

	hp = tcp_get_md5sig_pool();
	if (!hp)
		goto clear_hash_noput;
	desc = &hp->md5_desc;

	if (crypto_hash_init(desc))
		goto clear_hash;
	if (tcp_v6_md5_hash_pseudoheader(hp, daddr, saddr, th->doff << 2))
		goto clear_hash;
	if (tcp_md5_hash_header(hp, th))
		goto clear_hash;
	if (tcp_md5_hash_key(hp, key))
		goto clear_hash;
	if (crypto_hash_final(desc, md5_hash))
		goto clear_hash;

	tcp_put_md5sig_pool();
	return 0;

clear_hash:
	tcp_put_md5sig_pool();
clear_hash_noput:
	memset(md5_hash, 0, 16);
	return 1;
}

static int tcp_v6_md5_hash_skb(char *md5_hash, struct tcp_md5sig_key *key,
			       struct sock *sk, struct request_sock *req,
			       struct sk_buff *skb)
{
	struct in6_addr *saddr, *daddr;
	struct tcp_md5sig_pool *hp;
	struct hash_desc *desc;
	struct tcphdr *th = tcp_hdr(skb);

	if (sk) {
		saddr = &inet6_sk(sk)->saddr;
		daddr = &inet6_sk(sk)->daddr;
	} else if (req) {
		saddr = &inet6_rsk(req)->loc_addr;
		daddr = &inet6_rsk(req)->rmt_addr;
	} else {
		struct ipv6hdr *ip6h = ipv6_hdr(skb);
		saddr = &ip6h->saddr;
		daddr = &ip6h->daddr;
	}

	hp = tcp_get_md5sig_pool();
	if (!hp)
		goto clear_hash_noput;
	desc = &hp->md5_desc;

	if (crypto_hash_init(desc))
		goto clear_hash;

	if (tcp_v6_md5_hash_pseudoheader(hp, daddr, saddr, skb->len))
		goto clear_hash;
	if (tcp_md5_hash_header(hp, th))
		goto clear_hash;
	if (tcp_md5_hash_skb_data(hp, skb, th->doff << 2))
		goto clear_hash;
	if (tcp_md5_hash_key(hp, key))
		goto clear_hash;
	if (crypto_hash_final(desc, md5_hash))
		goto clear_hash;

	tcp_put_md5sig_pool();
	return 0;

clear_hash:
	tcp_put_md5sig_pool();
clear_hash_noput:
	memset(md5_hash, 0, 16);
	return 1;
}

static int tcp_v6_inbound_md5_hash (struct sock *sk, struct sk_buff *skb)
{
	__u8 *hash_location = NULL;
	struct tcp_md5sig_key *hash_expected;
	struct ipv6hdr *ip6h = ipv6_hdr(skb);
	struct tcphdr *th = tcp_hdr(skb);
	int genhash;
	u8 newhash[16];

	hash_expected = tcp_v6_md5_do_lookup(sk, &ip6h->saddr);
	hash_location = tcp_parse_md5sig_option(th);

	/* We've parsed the options - do we have a hash? */
	if (!hash_expected && !hash_location)
		return 0;

	if (hash_expected && !hash_location) {
		NET_INC_STATS_BH(sock_net(sk), LINUX_MIB_TCPMD5NOTFOUND);
		return 1;
	}

	if (!hash_expected && hash_location) {
		NET_INC_STATS_BH(sock_net(sk), LINUX_MIB_TCPMD5UNEXPECTED);
		return 1;
	}

	/* check the signature */
	genhash = tcp_v6_md5_hash_skb(newhash,
				      hash_expected,
				      NULL, NULL, skb);

	if (genhash || memcmp(hash_location, newhash, 16) != 0) {
		if (net_ratelimit()) {
			printk(KERN_INFO "MD5 Hash %s for [%pI6c]:%u->[%pI6c]:%u\n",
			       genhash ? "failed" : "mismatch",
			       &ip6h->saddr, ntohs(th->source),
			       &ip6h->daddr, ntohs(th->dest));
		}
		return 1;
	}
	return 0;
}
#endif

struct request_sock_ops tcp6_request_sock_ops __read_mostly = {
	.family		=	AF_INET6,
	.obj_size	=	sizeof(struct tcp6_request_sock),
	.rtx_syn_ack	=	tcp_v6_rtx_synack,
	.send_ack	=	tcp_v6_reqsk_send_ack,
	.destructor	=	tcp_v6_reqsk_destructor,
	.send_reset	=	tcp_v6_send_reset,
	.syn_ack_timeout = 	tcp_syn_ack_timeout,
};

#ifdef CONFIG_TCP_MD5SIG
static const struct tcp_request_sock_ops tcp_request_sock_ipv6_ops = {
	.md5_lookup	=	tcp_v6_reqsk_md5_lookup,
	.calc_md5_hash	=	tcp_v6_md5_hash_skb,
};
#endif

static void __tcp_v6_send_check(struct sk_buff *skb,
				struct in6_addr *saddr, struct in6_addr *daddr)
{
	struct tcphdr *th = tcp_hdr(skb);

	if (skb->ip_summed == CHECKSUM_PARTIAL) {
		th->check = ~tcp_v6_check(skb->len, saddr, daddr, 0);
		skb->csum_start = skb_transport_header(skb) - skb->head;
		skb->csum_offset = offsetof(struct tcphdr, check);
	} else {
		th->check = tcp_v6_check(skb->len, saddr, daddr,
					 csum_partial(th, th->doff << 2,
						      skb->csum));
	}
}

static void tcp_v6_send_check(struct sock *sk, struct sk_buff *skb)
{
	struct ipv6_pinfo *np = inet6_sk(sk);

	__tcp_v6_send_check(skb, &np->saddr, &np->daddr);
}

static int tcp_v6_gso_send_check(struct sk_buff *skb)
{
	struct ipv6hdr *ipv6h;
	struct tcphdr *th;

	if (!pskb_may_pull(skb, sizeof(*th)))
		return -EINVAL;

	ipv6h = ipv6_hdr(skb);
	th = tcp_hdr(skb);

	th->check = 0;
	skb->ip_summed = CHECKSUM_PARTIAL;
	__tcp_v6_send_check(skb, &ipv6h->saddr, &ipv6h->daddr);
	return 0;
}

static struct sk_buff **tcp6_gro_receive(struct sk_buff **head,
					 struct sk_buff *skb)
{
	struct ipv6hdr *iph = skb_gro_network_header(skb);

	switch (skb->ip_summed) {
	case CHECKSUM_COMPLETE:
		if (!tcp_v6_check(skb_gro_len(skb), &iph->saddr, &iph->daddr,
				  skb->csum)) {
			skb->ip_summed = CHECKSUM_UNNECESSARY;
			break;
		}

		/* fall through */
	case CHECKSUM_NONE:
		NAPI_GRO_CB(skb)->flush = 1;
		return NULL;
	}

	return tcp_gro_receive(head, skb);
}

static int tcp6_gro_complete(struct sk_buff *skb)
{
	struct ipv6hdr *iph = ipv6_hdr(skb);
	struct tcphdr *th = tcp_hdr(skb);

	th->check = ~tcp_v6_check(skb->len - skb_transport_offset(skb),
				  &iph->saddr, &iph->daddr, 0);
	skb_shinfo(skb)->gso_type = SKB_GSO_TCPV6;

	return tcp_gro_complete(skb);
}

static void tcp_v6_send_response(struct sk_buff *skb, u32 seq, u32 ack, u32 win,
				 u32 ts, struct tcp_md5sig_key *key, int rst)
{
	struct tcphdr *th = tcp_hdr(skb), *t1;
	struct sk_buff *buff;
	struct flowi6 fl6;
	struct net *net = dev_net(skb_dst(skb)->dev);
	struct sock *ctl_sk = net->ipv6.tcp_sk;
	unsigned int tot_len = sizeof(struct tcphdr);
	struct dst_entry *dst;
	__be32 *topt;

	if (ts)
		tot_len += TCPOLEN_TSTAMP_ALIGNED;
#ifdef CONFIG_TCP_MD5SIG
	if (key)
		tot_len += TCPOLEN_MD5SIG_ALIGNED;
#endif

	buff = alloc_skb(MAX_HEADER + sizeof(struct ipv6hdr) + tot_len,
			 GFP_ATOMIC);
	if (buff == NULL)
		return;

	skb_reserve(buff, MAX_HEADER + sizeof(struct ipv6hdr) + tot_len);

	t1 = (struct tcphdr *) skb_push(buff, tot_len);
	skb_reset_transport_header(buff);

	/* Swap the send and the receive. */
	memset(t1, 0, sizeof(*t1));
	t1->dest = th->source;
	t1->source = th->dest;
	t1->doff = tot_len / 4;
	t1->seq = htonl(seq);
	t1->ack_seq = htonl(ack);
	t1->ack = !rst || !th->ack;
	t1->rst = rst;
	t1->window = htons(win);

	topt = (__be32 *)(t1 + 1);

	if (ts) {
		*topt++ = htonl((TCPOPT_NOP << 24) | (TCPOPT_NOP << 16) |
				(TCPOPT_TIMESTAMP << 8) | TCPOLEN_TIMESTAMP);
		*topt++ = htonl(tcp_time_stamp);
		*topt++ = htonl(ts);
	}

#ifdef CONFIG_TCP_MD5SIG
	if (key) {
		*topt++ = htonl((TCPOPT_NOP << 24) | (TCPOPT_NOP << 16) |
				(TCPOPT_MD5SIG << 8) | TCPOLEN_MD5SIG);
		tcp_v6_md5_hash_hdr((__u8 *)topt, key,
				    &ipv6_hdr(skb)->saddr,
				    &ipv6_hdr(skb)->daddr, t1);
	}
#endif

	memset(&fl6, 0, sizeof(fl6));
	ipv6_addr_copy(&fl6.daddr, &ipv6_hdr(skb)->saddr);
	ipv6_addr_copy(&fl6.saddr, &ipv6_hdr(skb)->daddr);

	buff->ip_summed = CHECKSUM_PARTIAL;
	buff->csum = 0;

	__tcp_v6_send_check(buff, &fl6.saddr, &fl6.daddr);

	fl6.flowi6_proto = IPPROTO_TCP;
	fl6.flowi6_oif = inet6_iif(skb);
	fl6.fl6_dport = t1->dest;
	fl6.fl6_sport = t1->source;
	security_skb_classify_flow(skb, flowi6_to_flowi(&fl6));

	/* Pass a socket to ip6_dst_lookup either it is for RST
	 * Underlying function will use this to retrieve the network
	 * namespace
	 */
	dst = ip6_dst_lookup_flow(ctl_sk, &fl6, NULL, false);
	if (!IS_ERR(dst)) {
		skb_dst_set(buff, dst);
		ip6_xmit(ctl_sk, buff, &fl6, NULL);
		TCP_INC_STATS_BH(net, TCP_MIB_OUTSEGS);
		if (rst)
			TCP_INC_STATS_BH(net, TCP_MIB_OUTRSTS);
		return;
	}

	kfree_skb(buff);
}

static void tcp_v6_send_reset(struct sock *sk, struct sk_buff *skb)
{
	struct tcphdr *th = tcp_hdr(skb);
	u32 seq = 0, ack_seq = 0;
	struct tcp_md5sig_key *key = NULL;

	if (th->rst)
		return;

	if (!ipv6_unicast_destination(skb))
		return;

#ifdef CONFIG_TCP_MD5SIG
	if (sk)
		key = tcp_v6_md5_do_lookup(sk, &ipv6_hdr(skb)->daddr);
#endif

	if (th->ack)
		seq = ntohl(th->ack_seq);
	else
		ack_seq = ntohl(th->seq) + th->syn + th->fin + skb->len -
			  (th->doff << 2);

	tcp_v6_send_response(skb, seq, ack_seq, 0, 0, key, 1);
}

static void tcp_v6_send_ack(struct sk_buff *skb, u32 seq, u32 ack, u32 win, u32 ts,
			    struct tcp_md5sig_key *key)
{
	tcp_v6_send_response(skb, seq, ack, win, ts, key, 0);
}

static void tcp_v6_timewait_ack(struct sock *sk, struct sk_buff *skb)
{
	struct inet_timewait_sock *tw = inet_twsk(sk);
	struct tcp_timewait_sock *tcptw = tcp_twsk(sk);

	tcp_v6_send_ack(skb, tcptw->tw_snd_nxt, tcptw->tw_rcv_nxt,
			tcptw->tw_rcv_wnd >> tw->tw_rcv_wscale,
			tcptw->tw_ts_recent, tcp_twsk_md5_key(tcptw));

	inet_twsk_put(tw);
}

static void tcp_v6_reqsk_send_ack(struct sock *sk, struct sk_buff *skb,
				  struct request_sock *req)
{
	tcp_v6_send_ack(skb, tcp_rsk(req)->snt_isn + 1, tcp_rsk(req)->rcv_isn + 1, req->rcv_wnd, req->ts_recent,
			tcp_v6_md5_do_lookup(sk, &ipv6_hdr(skb)->daddr));
}


static struct sock *tcp_v6_hnd_req(struct sock *sk,struct sk_buff *skb)
{
	struct request_sock *req, **prev;
	const struct tcphdr *th = tcp_hdr(skb);
	struct sock *nsk;

	/* Find possible connection requests. */
	req = inet6_csk_search_req(sk, &prev, th->source,
				   &ipv6_hdr(skb)->saddr,
				   &ipv6_hdr(skb)->daddr, inet6_iif(skb));
	if (req)
		return tcp_check_req(sk, skb, req, prev);

	nsk = __inet6_lookup_established(sock_net(sk), &tcp_hashinfo,
			&ipv6_hdr(skb)->saddr, th->source,
			&ipv6_hdr(skb)->daddr, ntohs(th->dest), inet6_iif(skb));

	if (nsk) {
		if (nsk->sk_state != TCP_TIME_WAIT) {
			bh_lock_sock(nsk);
			return nsk;
		}
		inet_twsk_put(inet_twsk(nsk));
		return NULL;
	}

#ifdef CONFIG_SYN_COOKIES
	if (!th->syn)
		sk = cookie_v6_check(sk, skb);
#endif
	return sk;
}

/* FIXME: this is substantially similar to the ipv4 code.
 * Can some kind of merge be done? -- erics
 */
static int tcp_v6_conn_request(struct sock *sk, struct sk_buff *skb)
{
	struct tcp_extend_values tmp_ext;
	struct tcp_options_received tmp_opt;
	u8 *hash_location;
	struct request_sock *req;
	struct inet6_request_sock *treq;
	struct ipv6_pinfo *np = inet6_sk(sk);
	struct tcp_sock *tp = tcp_sk(sk);
	__u32 isn = TCP_SKB_CB(skb)->when;
	struct dst_entry *dst = NULL;
#ifdef CONFIG_SYN_COOKIES
	int want_cookie = 0;
#else
#define want_cookie 0
#endif

	if (skb->protocol == htons(ETH_P_IP))
		return tcp_v4_conn_request(sk, skb);

	if (!ipv6_unicast_destination(skb))
		goto drop;

	if (inet_csk_reqsk_queue_is_full(sk) && !isn) {
		if (net_ratelimit())
			syn_flood_warning(skb);
#ifdef CONFIG_SYN_COOKIES
		if (sysctl_tcp_syncookies)
			want_cookie = 1;
		else
#endif
		goto drop;
	}

	if (sk_acceptq_is_full(sk) && inet_csk_reqsk_queue_young(sk) > 1)
		goto drop;

	req = inet6_reqsk_alloc(&tcp6_request_sock_ops);
	if (req == NULL)
		goto drop;

#ifdef CONFIG_TCP_MD5SIG
	tcp_rsk(req)->af_specific = &tcp_request_sock_ipv6_ops;
#endif

	tcp_clear_options(&tmp_opt);
	tmp_opt.mss_clamp = IPV6_MIN_MTU - sizeof(struct tcphdr) - sizeof(struct ipv6hdr);
	tmp_opt.user_mss = tp->rx_opt.user_mss;
	tcp_parse_options(skb, &tmp_opt, &hash_location, 0);

	if (tmp_opt.cookie_plus > 0 &&
	    tmp_opt.saw_tstamp &&
	    !tp->rx_opt.cookie_out_never &&
	    (sysctl_tcp_cookie_size > 0 ||
	     (tp->cookie_values != NULL &&
	      tp->cookie_values->cookie_desired > 0))) {
		u8 *c;
		u32 *d;
		u32 *mess = &tmp_ext.cookie_bakery[COOKIE_DIGEST_WORDS];
		int l = tmp_opt.cookie_plus - TCPOLEN_COOKIE_BASE;

		if (tcp_cookie_generator(&tmp_ext.cookie_bakery[0]) != 0)
			goto drop_and_free;

		/* Secret recipe starts with IP addresses */
		d = (__force u32 *)&ipv6_hdr(skb)->daddr.s6_addr32[0];
		*mess++ ^= *d++;
		*mess++ ^= *d++;
		*mess++ ^= *d++;
		*mess++ ^= *d++;
		d = (__force u32 *)&ipv6_hdr(skb)->saddr.s6_addr32[0];
		*mess++ ^= *d++;
		*mess++ ^= *d++;
		*mess++ ^= *d++;
		*mess++ ^= *d++;

		/* plus variable length Initiator Cookie */
		c = (u8 *)mess;
		while (l-- > 0)
			*c++ ^= *hash_location++;

#ifdef CONFIG_SYN_COOKIES
		want_cookie = 0;	/* not our kind of cookie */
#endif
		tmp_ext.cookie_out_never = 0; /* false */
		tmp_ext.cookie_plus = tmp_opt.cookie_plus;
	} else if (!tp->rx_opt.cookie_in_always) {
		/* redundant indications, but ensure initialization. */
		tmp_ext.cookie_out_never = 1; /* true */
		tmp_ext.cookie_plus = 0;
	} else {
		goto drop_and_free;
	}
	tmp_ext.cookie_in_always = tp->rx_opt.cookie_in_always;

	if (want_cookie && !tmp_opt.saw_tstamp)
		tcp_clear_options(&tmp_opt);

	tmp_opt.tstamp_ok = tmp_opt.saw_tstamp;
	tcp_openreq_init(req, &tmp_opt, skb);

	treq = inet6_rsk(req);
	ipv6_addr_copy(&treq->rmt_addr, &ipv6_hdr(skb)->saddr);
	ipv6_addr_copy(&treq->loc_addr, &ipv6_hdr(skb)->daddr);
	if (!want_cookie || tmp_opt.tstamp_ok)
		TCP_ECN_create_request(req, tcp_hdr(skb));

	if (!isn) {
		struct inet_peer *peer = NULL;

		if (ipv6_opt_accepted(sk, skb) ||
		    np->rxopt.bits.rxinfo || np->rxopt.bits.rxoinfo ||
		    np->rxopt.bits.rxhlim || np->rxopt.bits.rxohlim) {
			atomic_inc(&skb->users);
			treq->pktopts = skb;
		}
		treq->iif = sk->sk_bound_dev_if;

		/* So that link locals have meaning */
		if (!sk->sk_bound_dev_if &&
		    ipv6_addr_type(&treq->rmt_addr) & IPV6_ADDR_LINKLOCAL)
			treq->iif = inet6_iif(skb);

		if (want_cookie) {
			isn = cookie_v6_init_sequence(sk, skb, &req->mss);
			req->cookie_ts = tmp_opt.tstamp_ok;
			goto have_isn;
<<<<<<< HEAD
		}

		/* VJ's idea. We save last timestamp seen
		 * from the destination in peer table, when entering
		 * state TIME-WAIT, and check against it before
		 * accepting new connection request.
		 *
		 * If "isn" is not zero, this request hit alive
		 * timewait bucket, so that all the necessary checks
		 * are made in the function processing timewait state.
		 */
		if (tmp_opt.saw_tstamp &&
		    tcp_death_row.sysctl_tw_recycle &&
		    (dst = inet6_csk_route_req(sk, req)) != NULL &&
		    (peer = rt6_get_peer((struct rt6_info *)dst)) != NULL &&
		    ipv6_addr_equal((struct in6_addr *)peer->daddr.a6,
				    &treq->rmt_addr)) {
			inet_peer_refcheck(peer);
			if ((u32)get_seconds() - peer->tcp_ts_stamp < TCP_PAWS_MSL &&
			    (s32)(peer->tcp_ts - req->ts_recent) >
							TCP_PAWS_WINDOW) {
				NET_INC_STATS_BH(sock_net(sk), LINUX_MIB_PAWSPASSIVEREJECTED);
				goto drop_and_release;
			}
		}
		/* Kill the following clause, if you dislike this way. */
		else if (!sysctl_tcp_syncookies &&
			 (sysctl_max_syn_backlog - inet_csk_reqsk_queue_len(sk) <
			  (sysctl_max_syn_backlog >> 2)) &&
			 (!peer || !peer->tcp_ts_stamp) &&
			 (!dst || !dst_metric(dst, RTAX_RTT))) {
			/* Without syncookies last quarter of
			 * backlog is filled with destinations,
			 * proven to be alive.
			 * It means that we continue to communicate
			 * to destinations, already remembered
			 * to the moment of synflood.
			 */
			LIMIT_NETDEBUG(KERN_DEBUG "TCP: drop open request from %pI6/%u\n",
				       &treq->rmt_addr, ntohs(tcp_hdr(skb)->source));
			goto drop_and_release;
		}

=======
		}

		/* VJ's idea. We save last timestamp seen
		 * from the destination in peer table, when entering
		 * state TIME-WAIT, and check against it before
		 * accepting new connection request.
		 *
		 * If "isn" is not zero, this request hit alive
		 * timewait bucket, so that all the necessary checks
		 * are made in the function processing timewait state.
		 */
		if (tmp_opt.saw_tstamp &&
		    tcp_death_row.sysctl_tw_recycle &&
		    (dst = inet6_csk_route_req(sk, req)) != NULL &&
		    (peer = rt6_get_peer((struct rt6_info *)dst)) != NULL &&
		    ipv6_addr_equal((struct in6_addr *)peer->daddr.addr.a6,
				    &treq->rmt_addr)) {
			inet_peer_refcheck(peer);
			if ((u32)get_seconds() - peer->tcp_ts_stamp < TCP_PAWS_MSL &&
			    (s32)(peer->tcp_ts - req->ts_recent) >
							TCP_PAWS_WINDOW) {
				NET_INC_STATS_BH(sock_net(sk), LINUX_MIB_PAWSPASSIVEREJECTED);
				goto drop_and_release;
			}
		}
		/* Kill the following clause, if you dislike this way. */
		else if (!sysctl_tcp_syncookies &&
			 (sysctl_max_syn_backlog - inet_csk_reqsk_queue_len(sk) <
			  (sysctl_max_syn_backlog >> 2)) &&
			 (!peer || !peer->tcp_ts_stamp) &&
			 (!dst || !dst_metric(dst, RTAX_RTT))) {
			/* Without syncookies last quarter of
			 * backlog is filled with destinations,
			 * proven to be alive.
			 * It means that we continue to communicate
			 * to destinations, already remembered
			 * to the moment of synflood.
			 */
			LIMIT_NETDEBUG(KERN_DEBUG "TCP: drop open request from %pI6/%u\n",
				       &treq->rmt_addr, ntohs(tcp_hdr(skb)->source));
			goto drop_and_release;
		}

>>>>>>> 105e53f8
		isn = tcp_v6_init_sequence(skb);
	}
have_isn:
	tcp_rsk(req)->snt_isn = isn;

	security_inet_conn_request(sk, skb, req);

	if (tcp_v6_send_synack(sk, req,
			       (struct request_values *)&tmp_ext) ||
	    want_cookie)
		goto drop_and_free;

	inet6_csk_reqsk_queue_hash_add(sk, req, TCP_TIMEOUT_INIT);
	return 0;

drop_and_release:
	dst_release(dst);
drop_and_free:
	reqsk_free(req);
drop:
	return 0; /* don't send reset */
}

static struct sock * tcp_v6_syn_recv_sock(struct sock *sk, struct sk_buff *skb,
					  struct request_sock *req,
					  struct dst_entry *dst)
{
	struct inet6_request_sock *treq;
	struct ipv6_pinfo *newnp, *np = inet6_sk(sk);
	struct tcp6_sock *newtcp6sk;
	struct inet_sock *newinet;
	struct tcp_sock *newtp;
	struct sock *newsk;
	struct ipv6_txoptions *opt;
#ifdef CONFIG_TCP_MD5SIG
	struct tcp_md5sig_key *key;
#endif

	if (skb->protocol == htons(ETH_P_IP)) {
		/*
		 *	v6 mapped
		 */

		newsk = tcp_v4_syn_recv_sock(sk, skb, req, dst);

		if (newsk == NULL)
			return NULL;

		newtcp6sk = (struct tcp6_sock *)newsk;
		inet_sk(newsk)->pinet6 = &newtcp6sk->inet6;

		newinet = inet_sk(newsk);
		newnp = inet6_sk(newsk);
		newtp = tcp_sk(newsk);

		memcpy(newnp, np, sizeof(struct ipv6_pinfo));

		ipv6_addr_set_v4mapped(newinet->inet_daddr, &newnp->daddr);

		ipv6_addr_set_v4mapped(newinet->inet_saddr, &newnp->saddr);

		ipv6_addr_copy(&newnp->rcv_saddr, &newnp->saddr);

		inet_csk(newsk)->icsk_af_ops = &ipv6_mapped;
		newsk->sk_backlog_rcv = tcp_v4_do_rcv;
#ifdef CONFIG_TCP_MD5SIG
		newtp->af_specific = &tcp_sock_ipv6_mapped_specific;
#endif

		newnp->pktoptions  = NULL;
		newnp->opt	   = NULL;
		newnp->mcast_oif   = inet6_iif(skb);
		newnp->mcast_hops  = ipv6_hdr(skb)->hop_limit;

		/*
		 * No need to charge this sock to the relevant IPv6 refcnt debug socks count
		 * here, tcp_create_openreq_child now does this for us, see the comment in
		 * that function for the gory details. -acme
		 */

		/* It is tricky place. Until this moment IPv4 tcp
		   worked with IPv6 icsk.icsk_af_ops.
		   Sync it now.
		 */
		tcp_sync_mss(newsk, inet_csk(newsk)->icsk_pmtu_cookie);

		return newsk;
	}

	treq = inet6_rsk(req);
	opt = np->opt;

	if (sk_acceptq_is_full(sk))
		goto out_overflow;

	if (!dst) {
		dst = inet6_csk_route_req(sk, req);
		if (!dst)
			goto out;
	}

	newsk = tcp_create_openreq_child(sk, req, skb);
	if (newsk == NULL)
		goto out_nonewsk;

	/*
	 * No need to charge this sock to the relevant IPv6 refcnt debug socks
	 * count here, tcp_create_openreq_child now does this for us, see the
	 * comment in that function for the gory details. -acme
	 */

	newsk->sk_gso_type = SKB_GSO_TCPV6;
	__ip6_dst_store(newsk, dst, NULL, NULL);

	newtcp6sk = (struct tcp6_sock *)newsk;
	inet_sk(newsk)->pinet6 = &newtcp6sk->inet6;

	newtp = tcp_sk(newsk);
	newinet = inet_sk(newsk);
	newnp = inet6_sk(newsk);

	memcpy(newnp, np, sizeof(struct ipv6_pinfo));

	ipv6_addr_copy(&newnp->daddr, &treq->rmt_addr);
	ipv6_addr_copy(&newnp->saddr, &treq->loc_addr);
	ipv6_addr_copy(&newnp->rcv_saddr, &treq->loc_addr);
	newsk->sk_bound_dev_if = treq->iif;

	/* Now IPv6 options...

	   First: no IPv4 options.
	 */
	newinet->opt = NULL;
	newnp->ipv6_fl_list = NULL;

	/* Clone RX bits */
	newnp->rxopt.all = np->rxopt.all;

	/* Clone pktoptions received with SYN */
	newnp->pktoptions = NULL;
	if (treq->pktopts != NULL) {
		newnp->pktoptions = skb_clone(treq->pktopts, GFP_ATOMIC);
		kfree_skb(treq->pktopts);
		treq->pktopts = NULL;
		if (newnp->pktoptions)
			skb_set_owner_r(newnp->pktoptions, newsk);
	}
	newnp->opt	  = NULL;
	newnp->mcast_oif  = inet6_iif(skb);
	newnp->mcast_hops = ipv6_hdr(skb)->hop_limit;

	/* Clone native IPv6 options from listening socket (if any)

	   Yes, keeping reference count would be much more clever,
	   but we make one more one thing there: reattach optmem
	   to newsk.
	 */
	if (opt) {
		newnp->opt = ipv6_dup_options(newsk, opt);
		if (opt != np->opt)
			sock_kfree_s(sk, opt, opt->tot_len);
	}

	inet_csk(newsk)->icsk_ext_hdr_len = 0;
	if (newnp->opt)
		inet_csk(newsk)->icsk_ext_hdr_len = (newnp->opt->opt_nflen +
						     newnp->opt->opt_flen);

	tcp_mtup_init(newsk);
	tcp_sync_mss(newsk, dst_mtu(dst));
	newtp->advmss = dst_metric_advmss(dst);
	tcp_initialize_rcv_mss(newsk);

	newinet->inet_daddr = newinet->inet_saddr = LOOPBACK4_IPV6;
	newinet->inet_rcv_saddr = LOOPBACK4_IPV6;

#ifdef CONFIG_TCP_MD5SIG
	/* Copy over the MD5 key from the original socket */
	if ((key = tcp_v6_md5_do_lookup(sk, &newnp->daddr)) != NULL) {
		/* We're using one, so create a matching key
		 * on the newsk structure. If we fail to get
		 * memory, then we end up not copying the key
		 * across. Shucks.
		 */
		char *newkey = kmemdup(key->key, key->keylen, GFP_ATOMIC);
		if (newkey != NULL)
			tcp_v6_md5_do_add(newsk, &newnp->daddr,
					  newkey, key->keylen);
	}
#endif

	if (__inet_inherit_port(sk, newsk) < 0) {
		sock_put(newsk);
		goto out;
	}
	__inet6_hash(newsk, NULL);

	return newsk;

out_overflow:
	NET_INC_STATS_BH(sock_net(sk), LINUX_MIB_LISTENOVERFLOWS);
out_nonewsk:
	if (opt && opt != np->opt)
		sock_kfree_s(sk, opt, opt->tot_len);
	dst_release(dst);
out:
	NET_INC_STATS_BH(sock_net(sk), LINUX_MIB_LISTENDROPS);
	return NULL;
}

static __sum16 tcp_v6_checksum_init(struct sk_buff *skb)
{
	if (skb->ip_summed == CHECKSUM_COMPLETE) {
		if (!tcp_v6_check(skb->len, &ipv6_hdr(skb)->saddr,
				  &ipv6_hdr(skb)->daddr, skb->csum)) {
			skb->ip_summed = CHECKSUM_UNNECESSARY;
			return 0;
		}
	}

	skb->csum = ~csum_unfold(tcp_v6_check(skb->len,
					      &ipv6_hdr(skb)->saddr,
					      &ipv6_hdr(skb)->daddr, 0));

	if (skb->len <= 76) {
		return __skb_checksum_complete(skb);
	}
	return 0;
}

/* The socket must have it's spinlock held when we get
 * here.
 *
 * We have a potential double-lock case here, so even when
 * doing backlog processing we use the BH locking scheme.
 * This is because we cannot sleep with the original spinlock
 * held.
 */
static int tcp_v6_do_rcv(struct sock *sk, struct sk_buff *skb)
{
	struct ipv6_pinfo *np = inet6_sk(sk);
	struct tcp_sock *tp;
	struct sk_buff *opt_skb = NULL;

	/* Imagine: socket is IPv6. IPv4 packet arrives,
	   goes to IPv4 receive handler and backlogged.
	   From backlog it always goes here. Kerboom...
	   Fortunately, tcp_rcv_established and rcv_established
	   handle them correctly, but it is not case with
	   tcp_v6_hnd_req and tcp_v6_send_reset().   --ANK
	 */

	if (skb->protocol == htons(ETH_P_IP))
		return tcp_v4_do_rcv(sk, skb);

#ifdef CONFIG_TCP_MD5SIG
	if (tcp_v6_inbound_md5_hash (sk, skb))
		goto discard;
#endif

	if (sk_filter(sk, skb))
		goto discard;

	/*
	 *	socket locking is here for SMP purposes as backlog rcv
	 *	is currently called with bh processing disabled.
	 */

	/* Do Stevens' IPV6_PKTOPTIONS.

	   Yes, guys, it is the only place in our code, where we
	   may make it not affecting IPv4.
	   The rest of code is protocol independent,
	   and I do not like idea to uglify IPv4.

	   Actually, all the idea behind IPV6_PKTOPTIONS
	   looks not very well thought. For now we latch
	   options, received in the last packet, enqueued
	   by tcp. Feel free to propose better solution.
					       --ANK (980728)
	 */
	if (np->rxopt.all)
		opt_skb = skb_clone(skb, GFP_ATOMIC);

	if (sk->sk_state == TCP_ESTABLISHED) { /* Fast path */
		sock_rps_save_rxhash(sk, skb->rxhash);
		if (tcp_rcv_established(sk, skb, tcp_hdr(skb), skb->len))
			goto reset;
		if (opt_skb)
			goto ipv6_pktoptions;
		return 0;
	}

	if (skb->len < tcp_hdrlen(skb) || tcp_checksum_complete(skb))
		goto csum_err;

	if (sk->sk_state == TCP_LISTEN) {
		struct sock *nsk = tcp_v6_hnd_req(sk, skb);
		if (!nsk)
			goto discard;

		/*
		 * Queue it on the new socket if the new socket is active,
		 * otherwise we just shortcircuit this and continue with
		 * the new socket..
		 */
		if(nsk != sk) {
			if (tcp_child_process(sk, nsk, skb))
				goto reset;
			if (opt_skb)
				__kfree_skb(opt_skb);
			return 0;
		}
	} else
		sock_rps_save_rxhash(sk, skb->rxhash);

	if (tcp_rcv_state_process(sk, skb, tcp_hdr(skb), skb->len))
		goto reset;
	if (opt_skb)
		goto ipv6_pktoptions;
	return 0;

reset:
	tcp_v6_send_reset(sk, skb);
discard:
	if (opt_skb)
		__kfree_skb(opt_skb);
	kfree_skb(skb);
	return 0;
csum_err:
	TCP_INC_STATS_BH(sock_net(sk), TCP_MIB_INERRS);
	goto discard;


ipv6_pktoptions:
	/* Do you ask, what is it?

	   1. skb was enqueued by tcp.
	   2. skb is added to tail of read queue, rather than out of order.
	   3. socket is not in passive state.
	   4. Finally, it really contains options, which user wants to receive.
	 */
	tp = tcp_sk(sk);
	if (TCP_SKB_CB(opt_skb)->end_seq == tp->rcv_nxt &&
	    !((1 << sk->sk_state) & (TCPF_CLOSE | TCPF_LISTEN))) {
		if (np->rxopt.bits.rxinfo || np->rxopt.bits.rxoinfo)
			np->mcast_oif = inet6_iif(opt_skb);
		if (np->rxopt.bits.rxhlim || np->rxopt.bits.rxohlim)
			np->mcast_hops = ipv6_hdr(opt_skb)->hop_limit;
		if (ipv6_opt_accepted(sk, opt_skb)) {
			skb_set_owner_r(opt_skb, sk);
			opt_skb = xchg(&np->pktoptions, opt_skb);
		} else {
			__kfree_skb(opt_skb);
			opt_skb = xchg(&np->pktoptions, NULL);
		}
	}

	kfree_skb(opt_skb);
	return 0;
}

static int tcp_v6_rcv(struct sk_buff *skb)
{
	struct tcphdr *th;
	struct ipv6hdr *hdr;
	struct sock *sk;
	int ret;
	struct net *net = dev_net(skb->dev);

	if (skb->pkt_type != PACKET_HOST)
		goto discard_it;

	/*
	 *	Count it even if it's bad.
	 */
	TCP_INC_STATS_BH(net, TCP_MIB_INSEGS);

	if (!pskb_may_pull(skb, sizeof(struct tcphdr)))
		goto discard_it;

	th = tcp_hdr(skb);

	if (th->doff < sizeof(struct tcphdr)/4)
		goto bad_packet;
	if (!pskb_may_pull(skb, th->doff*4))
		goto discard_it;

	if (!skb_csum_unnecessary(skb) && tcp_v6_checksum_init(skb))
		goto bad_packet;

	th = tcp_hdr(skb);
	hdr = ipv6_hdr(skb);
	TCP_SKB_CB(skb)->seq = ntohl(th->seq);
	TCP_SKB_CB(skb)->end_seq = (TCP_SKB_CB(skb)->seq + th->syn + th->fin +
				    skb->len - th->doff*4);
	TCP_SKB_CB(skb)->ack_seq = ntohl(th->ack_seq);
	TCP_SKB_CB(skb)->when = 0;
	TCP_SKB_CB(skb)->flags = ipv6_get_dsfield(hdr);
	TCP_SKB_CB(skb)->sacked = 0;

	sk = __inet6_lookup_skb(&tcp_hashinfo, skb, th->source, th->dest);
	if (!sk)
		goto no_tcp_socket;

process:
	if (sk->sk_state == TCP_TIME_WAIT)
		goto do_time_wait;

	if (hdr->hop_limit < inet6_sk(sk)->min_hopcount) {
		NET_INC_STATS_BH(net, LINUX_MIB_TCPMINTTLDROP);
		goto discard_and_relse;
	}

	if (!xfrm6_policy_check(sk, XFRM_POLICY_IN, skb))
		goto discard_and_relse;

	if (sk_filter(sk, skb))
		goto discard_and_relse;

	skb->dev = NULL;

	bh_lock_sock_nested(sk);
	ret = 0;
	if (!sock_owned_by_user(sk)) {
#ifdef CONFIG_NET_DMA
		struct tcp_sock *tp = tcp_sk(sk);
		if (!tp->ucopy.dma_chan && tp->ucopy.pinned_list)
			tp->ucopy.dma_chan = dma_find_channel(DMA_MEMCPY);
		if (tp->ucopy.dma_chan)
			ret = tcp_v6_do_rcv(sk, skb);
		else
#endif
		{
			if (!tcp_prequeue(sk, skb))
				ret = tcp_v6_do_rcv(sk, skb);
		}
	} else if (unlikely(sk_add_backlog(sk, skb))) {
		bh_unlock_sock(sk);
		NET_INC_STATS_BH(net, LINUX_MIB_TCPBACKLOGDROP);
		goto discard_and_relse;
	}
	bh_unlock_sock(sk);

	sock_put(sk);
	return ret ? -1 : 0;

no_tcp_socket:
	if (!xfrm6_policy_check(NULL, XFRM_POLICY_IN, skb))
		goto discard_it;

	if (skb->len < (th->doff<<2) || tcp_checksum_complete(skb)) {
bad_packet:
		TCP_INC_STATS_BH(net, TCP_MIB_INERRS);
	} else {
		tcp_v6_send_reset(NULL, skb);
	}

discard_it:

	/*
	 *	Discard frame
	 */

	kfree_skb(skb);
	return 0;

discard_and_relse:
	sock_put(sk);
	goto discard_it;

do_time_wait:
	if (!xfrm6_policy_check(NULL, XFRM_POLICY_IN, skb)) {
		inet_twsk_put(inet_twsk(sk));
		goto discard_it;
	}

	if (skb->len < (th->doff<<2) || tcp_checksum_complete(skb)) {
		TCP_INC_STATS_BH(net, TCP_MIB_INERRS);
		inet_twsk_put(inet_twsk(sk));
		goto discard_it;
	}

	switch (tcp_timewait_state_process(inet_twsk(sk), skb, th)) {
	case TCP_TW_SYN:
	{
		struct sock *sk2;

		sk2 = inet6_lookup_listener(dev_net(skb->dev), &tcp_hashinfo,
					    &ipv6_hdr(skb)->daddr,
					    ntohs(th->dest), inet6_iif(skb));
		if (sk2 != NULL) {
			struct inet_timewait_sock *tw = inet_twsk(sk);
			inet_twsk_deschedule(tw, &tcp_death_row);
			inet_twsk_put(tw);
			sk = sk2;
			goto process;
		}
		/* Fall through to ACK */
	}
	case TCP_TW_ACK:
		tcp_v6_timewait_ack(sk, skb);
		break;
	case TCP_TW_RST:
		goto no_tcp_socket;
	case TCP_TW_SUCCESS:;
	}
	goto discard_it;
}

static struct inet_peer *tcp_v6_get_peer(struct sock *sk, bool *release_it)
{
	struct rt6_info *rt = (struct rt6_info *) __sk_dst_get(sk);
	struct ipv6_pinfo *np = inet6_sk(sk);
	struct inet_peer *peer;

	if (!rt ||
	    !ipv6_addr_equal(&np->daddr, &rt->rt6i_dst.addr)) {
		peer = inet_getpeer_v6(&np->daddr, 1);
		*release_it = true;
	} else {
		if (!rt->rt6i_peer)
			rt6_bind_peer(rt, 1);
		peer = rt->rt6i_peer;
		*release_it = false;
	}

	return peer;
}

static void *tcp_v6_tw_get_peer(struct sock *sk)
{
	struct inet6_timewait_sock *tw6 = inet6_twsk(sk);
	struct inet_timewait_sock *tw = inet_twsk(sk);

	if (tw->tw_family == AF_INET)
		return tcp_v4_tw_get_peer(sk);

	return inet_getpeer_v6(&tw6->tw_v6_daddr, 1);
}

static struct timewait_sock_ops tcp6_timewait_sock_ops = {
	.twsk_obj_size	= sizeof(struct tcp6_timewait_sock),
	.twsk_unique	= tcp_twsk_unique,
	.twsk_destructor= tcp_twsk_destructor,
	.twsk_getpeer	= tcp_v6_tw_get_peer,
};

static const struct inet_connection_sock_af_ops ipv6_specific = {
	.queue_xmit	   = inet6_csk_xmit,
	.send_check	   = tcp_v6_send_check,
	.rebuild_header	   = inet6_sk_rebuild_header,
	.conn_request	   = tcp_v6_conn_request,
	.syn_recv_sock	   = tcp_v6_syn_recv_sock,
	.get_peer	   = tcp_v6_get_peer,
	.net_header_len	   = sizeof(struct ipv6hdr),
	.setsockopt	   = ipv6_setsockopt,
	.getsockopt	   = ipv6_getsockopt,
	.addr2sockaddr	   = inet6_csk_addr2sockaddr,
	.sockaddr_len	   = sizeof(struct sockaddr_in6),
	.bind_conflict	   = inet6_csk_bind_conflict,
#ifdef CONFIG_COMPAT
	.compat_setsockopt = compat_ipv6_setsockopt,
	.compat_getsockopt = compat_ipv6_getsockopt,
#endif
};

#ifdef CONFIG_TCP_MD5SIG
static const struct tcp_sock_af_ops tcp_sock_ipv6_specific = {
	.md5_lookup	=	tcp_v6_md5_lookup,
	.calc_md5_hash	=	tcp_v6_md5_hash_skb,
	.md5_add	=	tcp_v6_md5_add_func,
	.md5_parse	=	tcp_v6_parse_md5_keys,
};
#endif

/*
 *	TCP over IPv4 via INET6 API
 */

static const struct inet_connection_sock_af_ops ipv6_mapped = {
	.queue_xmit	   = ip_queue_xmit,
	.send_check	   = tcp_v4_send_check,
	.rebuild_header	   = inet_sk_rebuild_header,
	.conn_request	   = tcp_v6_conn_request,
	.syn_recv_sock	   = tcp_v6_syn_recv_sock,
	.get_peer	   = tcp_v4_get_peer,
	.net_header_len	   = sizeof(struct iphdr),
	.setsockopt	   = ipv6_setsockopt,
	.getsockopt	   = ipv6_getsockopt,
	.addr2sockaddr	   = inet6_csk_addr2sockaddr,
	.sockaddr_len	   = sizeof(struct sockaddr_in6),
	.bind_conflict	   = inet6_csk_bind_conflict,
#ifdef CONFIG_COMPAT
	.compat_setsockopt = compat_ipv6_setsockopt,
	.compat_getsockopt = compat_ipv6_getsockopt,
#endif
};

#ifdef CONFIG_TCP_MD5SIG
static const struct tcp_sock_af_ops tcp_sock_ipv6_mapped_specific = {
	.md5_lookup	=	tcp_v4_md5_lookup,
	.calc_md5_hash	=	tcp_v4_md5_hash_skb,
	.md5_add	=	tcp_v6_md5_add_func,
	.md5_parse	=	tcp_v6_parse_md5_keys,
};
#endif

/* NOTE: A lot of things set to zero explicitly by call to
 *       sk_alloc() so need not be done here.
 */
static int tcp_v6_init_sock(struct sock *sk)
{
	struct inet_connection_sock *icsk = inet_csk(sk);
	struct tcp_sock *tp = tcp_sk(sk);

	skb_queue_head_init(&tp->out_of_order_queue);
	tcp_init_xmit_timers(sk);
	tcp_prequeue_init(tp);

	icsk->icsk_rto = TCP_TIMEOUT_INIT;
	tp->mdev = TCP_TIMEOUT_INIT;

	/* So many TCP implementations out there (incorrectly) count the
	 * initial SYN frame in their delayed-ACK and congestion control
	 * algorithms that we must have the following bandaid to talk
	 * efficiently to them.  -DaveM
	 */
	tp->snd_cwnd = 2;

	/* See draft-stevens-tcpca-spec-01 for discussion of the
	 * initialization of these values.
	 */
	tp->snd_ssthresh = TCP_INFINITE_SSTHRESH;
	tp->snd_cwnd_clamp = ~0;
	tp->mss_cache = TCP_MSS_DEFAULT;

	tp->reordering = sysctl_tcp_reordering;

	sk->sk_state = TCP_CLOSE;

	icsk->icsk_af_ops = &ipv6_specific;
	icsk->icsk_ca_ops = &tcp_init_congestion_ops;
	icsk->icsk_sync_mss = tcp_sync_mss;
	sk->sk_write_space = sk_stream_write_space;
	sock_set_flag(sk, SOCK_USE_WRITE_QUEUE);

#ifdef CONFIG_TCP_MD5SIG
	tp->af_specific = &tcp_sock_ipv6_specific;
#endif

	/* TCP Cookie Transactions */
	if (sysctl_tcp_cookie_size > 0) {
		/* Default, cookies without s_data_payload. */
		tp->cookie_values =
			kzalloc(sizeof(*tp->cookie_values),
				sk->sk_allocation);
		if (tp->cookie_values != NULL)
			kref_init(&tp->cookie_values->kref);
	}
	/* Presumed zeroed, in order of appearance:
	 *	cookie_in_always, cookie_out_never,
	 *	s_data_constant, s_data_in, s_data_out
	 */
	sk->sk_sndbuf = sysctl_tcp_wmem[1];
	sk->sk_rcvbuf = sysctl_tcp_rmem[1];

	local_bh_disable();
	percpu_counter_inc(&tcp_sockets_allocated);
	local_bh_enable();

	return 0;
}

static void tcp_v6_destroy_sock(struct sock *sk)
{
#ifdef CONFIG_TCP_MD5SIG
	/* Clean up the MD5 key list */
	if (tcp_sk(sk)->md5sig_info)
		tcp_v6_clear_md5_list(sk);
#endif
	tcp_v4_destroy_sock(sk);
	inet6_destroy_sock(sk);
}

#ifdef CONFIG_PROC_FS
/* Proc filesystem TCPv6 sock list dumping. */
static void get_openreq6(struct seq_file *seq,
			 struct sock *sk, struct request_sock *req, int i, int uid)
{
	int ttd = req->expires - jiffies;
	struct in6_addr *src = &inet6_rsk(req)->loc_addr;
	struct in6_addr *dest = &inet6_rsk(req)->rmt_addr;

	if (ttd < 0)
		ttd = 0;

	seq_printf(seq,
		   "%4d: %08X%08X%08X%08X:%04X %08X%08X%08X%08X:%04X "
		   "%02X %08X:%08X %02X:%08lX %08X %5d %8d %d %d %p\n",
		   i,
		   src->s6_addr32[0], src->s6_addr32[1],
		   src->s6_addr32[2], src->s6_addr32[3],
		   ntohs(inet_rsk(req)->loc_port),
		   dest->s6_addr32[0], dest->s6_addr32[1],
		   dest->s6_addr32[2], dest->s6_addr32[3],
		   ntohs(inet_rsk(req)->rmt_port),
		   TCP_SYN_RECV,
		   0,0, /* could print option size, but that is af dependent. */
		   1,   /* timers active (only the expire timer) */
		   jiffies_to_clock_t(ttd),
		   req->retrans,
		   uid,
		   0,  /* non standard timer */
		   0, /* open_requests have no inode */
		   0, req);
}

static void get_tcp6_sock(struct seq_file *seq, struct sock *sp, int i)
{
	struct in6_addr *dest, *src;
	__u16 destp, srcp;
	int timer_active;
	unsigned long timer_expires;
	struct inet_sock *inet = inet_sk(sp);
	struct tcp_sock *tp = tcp_sk(sp);
	const struct inet_connection_sock *icsk = inet_csk(sp);
	struct ipv6_pinfo *np = inet6_sk(sp);

	dest  = &np->daddr;
	src   = &np->rcv_saddr;
	destp = ntohs(inet->inet_dport);
	srcp  = ntohs(inet->inet_sport);

	if (icsk->icsk_pending == ICSK_TIME_RETRANS) {
		timer_active	= 1;
		timer_expires	= icsk->icsk_timeout;
	} else if (icsk->icsk_pending == ICSK_TIME_PROBE0) {
		timer_active	= 4;
		timer_expires	= icsk->icsk_timeout;
	} else if (timer_pending(&sp->sk_timer)) {
		timer_active	= 2;
		timer_expires	= sp->sk_timer.expires;
	} else {
		timer_active	= 0;
		timer_expires = jiffies;
	}

	seq_printf(seq,
		   "%4d: %08X%08X%08X%08X:%04X %08X%08X%08X%08X:%04X "
		   "%02X %08X:%08X %02X:%08lX %08X %5d %8d %lu %d %p %lu %lu %u %u %d\n",
		   i,
		   src->s6_addr32[0], src->s6_addr32[1],
		   src->s6_addr32[2], src->s6_addr32[3], srcp,
		   dest->s6_addr32[0], dest->s6_addr32[1],
		   dest->s6_addr32[2], dest->s6_addr32[3], destp,
		   sp->sk_state,
		   tp->write_seq-tp->snd_una,
		   (sp->sk_state == TCP_LISTEN) ? sp->sk_ack_backlog : (tp->rcv_nxt - tp->copied_seq),
		   timer_active,
		   jiffies_to_clock_t(timer_expires - jiffies),
		   icsk->icsk_retransmits,
		   sock_i_uid(sp),
		   icsk->icsk_probes_out,
		   sock_i_ino(sp),
		   atomic_read(&sp->sk_refcnt), sp,
		   jiffies_to_clock_t(icsk->icsk_rto),
		   jiffies_to_clock_t(icsk->icsk_ack.ato),
		   (icsk->icsk_ack.quick << 1 ) | icsk->icsk_ack.pingpong,
		   tp->snd_cwnd,
		   tcp_in_initial_slowstart(tp) ? -1 : tp->snd_ssthresh
		   );
}

static void get_timewait6_sock(struct seq_file *seq,
			       struct inet_timewait_sock *tw, int i)
{
	struct in6_addr *dest, *src;
	__u16 destp, srcp;
	struct inet6_timewait_sock *tw6 = inet6_twsk((struct sock *)tw);
	int ttd = tw->tw_ttd - jiffies;

	if (ttd < 0)
		ttd = 0;

	dest = &tw6->tw_v6_daddr;
	src  = &tw6->tw_v6_rcv_saddr;
	destp = ntohs(tw->tw_dport);
	srcp  = ntohs(tw->tw_sport);

	seq_printf(seq,
		   "%4d: %08X%08X%08X%08X:%04X %08X%08X%08X%08X:%04X "
		   "%02X %08X:%08X %02X:%08lX %08X %5d %8d %d %d %p\n",
		   i,
		   src->s6_addr32[0], src->s6_addr32[1],
		   src->s6_addr32[2], src->s6_addr32[3], srcp,
		   dest->s6_addr32[0], dest->s6_addr32[1],
		   dest->s6_addr32[2], dest->s6_addr32[3], destp,
		   tw->tw_substate, 0, 0,
		   3, jiffies_to_clock_t(ttd), 0, 0, 0, 0,
		   atomic_read(&tw->tw_refcnt), tw);
}

static int tcp6_seq_show(struct seq_file *seq, void *v)
{
	struct tcp_iter_state *st;

	if (v == SEQ_START_TOKEN) {
		seq_puts(seq,
			 "  sl  "
			 "local_address                         "
			 "remote_address                        "
			 "st tx_queue rx_queue tr tm->when retrnsmt"
			 "   uid  timeout inode\n");
		goto out;
	}
	st = seq->private;

	switch (st->state) {
	case TCP_SEQ_STATE_LISTENING:
	case TCP_SEQ_STATE_ESTABLISHED:
		get_tcp6_sock(seq, v, st->num);
		break;
	case TCP_SEQ_STATE_OPENREQ:
		get_openreq6(seq, st->syn_wait_sk, v, st->num, st->uid);
		break;
	case TCP_SEQ_STATE_TIME_WAIT:
		get_timewait6_sock(seq, v, st->num);
		break;
	}
out:
	return 0;
}

static struct tcp_seq_afinfo tcp6_seq_afinfo = {
	.name		= "tcp6",
	.family		= AF_INET6,
	.seq_fops	= {
		.owner		= THIS_MODULE,
	},
	.seq_ops	= {
		.show		= tcp6_seq_show,
	},
};

int __net_init tcp6_proc_init(struct net *net)
{
	return tcp_proc_register(net, &tcp6_seq_afinfo);
}

void tcp6_proc_exit(struct net *net)
{
	tcp_proc_unregister(net, &tcp6_seq_afinfo);
}
#endif

struct proto tcpv6_prot = {
	.name			= "TCPv6",
	.owner			= THIS_MODULE,
	.close			= tcp_close,
	.connect		= tcp_v6_connect,
	.disconnect		= tcp_disconnect,
	.accept			= inet_csk_accept,
	.ioctl			= tcp_ioctl,
	.init			= tcp_v6_init_sock,
	.destroy		= tcp_v6_destroy_sock,
	.shutdown		= tcp_shutdown,
	.setsockopt		= tcp_setsockopt,
	.getsockopt		= tcp_getsockopt,
	.recvmsg		= tcp_recvmsg,
	.sendmsg		= tcp_sendmsg,
	.sendpage		= tcp_sendpage,
	.backlog_rcv		= tcp_v6_do_rcv,
	.hash			= tcp_v6_hash,
	.unhash			= inet_unhash,
	.get_port		= inet_csk_get_port,
	.enter_memory_pressure	= tcp_enter_memory_pressure,
	.sockets_allocated	= &tcp_sockets_allocated,
	.memory_allocated	= &tcp_memory_allocated,
	.memory_pressure	= &tcp_memory_pressure,
	.orphan_count		= &tcp_orphan_count,
	.sysctl_mem		= sysctl_tcp_mem,
	.sysctl_wmem		= sysctl_tcp_wmem,
	.sysctl_rmem		= sysctl_tcp_rmem,
	.max_header		= MAX_TCP_HEADER,
	.obj_size		= sizeof(struct tcp6_sock),
	.slab_flags		= SLAB_DESTROY_BY_RCU,
	.twsk_prot		= &tcp6_timewait_sock_ops,
	.rsk_prot		= &tcp6_request_sock_ops,
	.h.hashinfo		= &tcp_hashinfo,
	.no_autobind		= true,
#ifdef CONFIG_COMPAT
	.compat_setsockopt	= compat_tcp_setsockopt,
	.compat_getsockopt	= compat_tcp_getsockopt,
#endif
};

static const struct inet6_protocol tcpv6_protocol = {
	.handler	=	tcp_v6_rcv,
	.err_handler	=	tcp_v6_err,
	.gso_send_check	=	tcp_v6_gso_send_check,
	.gso_segment	=	tcp_tso_segment,
	.gro_receive	=	tcp6_gro_receive,
	.gro_complete	=	tcp6_gro_complete,
	.flags		=	INET6_PROTO_NOPOLICY|INET6_PROTO_FINAL,
};

static struct inet_protosw tcpv6_protosw = {
	.type		=	SOCK_STREAM,
	.protocol	=	IPPROTO_TCP,
	.prot		=	&tcpv6_prot,
	.ops		=	&inet6_stream_ops,
	.no_check	=	0,
	.flags		=	INET_PROTOSW_PERMANENT |
				INET_PROTOSW_ICSK,
};

static int __net_init tcpv6_net_init(struct net *net)
{
	return inet_ctl_sock_create(&net->ipv6.tcp_sk, PF_INET6,
				    SOCK_RAW, IPPROTO_TCP, net);
}

static void __net_exit tcpv6_net_exit(struct net *net)
{
	inet_ctl_sock_destroy(net->ipv6.tcp_sk);
}

static void __net_exit tcpv6_net_exit_batch(struct list_head *net_exit_list)
{
	inet_twsk_purge(&tcp_hashinfo, &tcp_death_row, AF_INET6);
}

static struct pernet_operations tcpv6_net_ops = {
	.init	    = tcpv6_net_init,
	.exit	    = tcpv6_net_exit,
	.exit_batch = tcpv6_net_exit_batch,
};

int __init tcpv6_init(void)
{
	int ret;

	ret = inet6_add_protocol(&tcpv6_protocol, IPPROTO_TCP);
	if (ret)
		goto out;

	/* register inet6 protocol */
	ret = inet6_register_protosw(&tcpv6_protosw);
	if (ret)
		goto out_tcpv6_protocol;

	ret = register_pernet_subsys(&tcpv6_net_ops);
	if (ret)
		goto out_tcpv6_protosw;
out:
	return ret;

out_tcpv6_protocol:
	inet6_del_protocol(&tcpv6_protocol, IPPROTO_TCP);
out_tcpv6_protosw:
	inet6_unregister_protosw(&tcpv6_protosw);
	goto out;
}

void tcpv6_exit(void)
{
	unregister_pernet_subsys(&tcpv6_net_ops);
	inet6_unregister_protosw(&tcpv6_protosw);
	inet6_del_protocol(&tcpv6_protocol, IPPROTO_TCP);
}<|MERGE_RESOLUTION|>--- conflicted
+++ resolved
@@ -131,11 +131,7 @@
 	struct tcp_sock *tp = tcp_sk(sk);
 	struct in6_addr *saddr = NULL, *final_p, final;
 	struct rt6_info *rt;
-<<<<<<< HEAD
-	struct flowi fl;
-=======
 	struct flowi6 fl6;
->>>>>>> 105e53f8
 	struct dst_entry *dst;
 	int addr_type;
 	int err;
@@ -1298,51 +1294,6 @@
 			isn = cookie_v6_init_sequence(sk, skb, &req->mss);
 			req->cookie_ts = tmp_opt.tstamp_ok;
 			goto have_isn;
-<<<<<<< HEAD
-		}
-
-		/* VJ's idea. We save last timestamp seen
-		 * from the destination in peer table, when entering
-		 * state TIME-WAIT, and check against it before
-		 * accepting new connection request.
-		 *
-		 * If "isn" is not zero, this request hit alive
-		 * timewait bucket, so that all the necessary checks
-		 * are made in the function processing timewait state.
-		 */
-		if (tmp_opt.saw_tstamp &&
-		    tcp_death_row.sysctl_tw_recycle &&
-		    (dst = inet6_csk_route_req(sk, req)) != NULL &&
-		    (peer = rt6_get_peer((struct rt6_info *)dst)) != NULL &&
-		    ipv6_addr_equal((struct in6_addr *)peer->daddr.a6,
-				    &treq->rmt_addr)) {
-			inet_peer_refcheck(peer);
-			if ((u32)get_seconds() - peer->tcp_ts_stamp < TCP_PAWS_MSL &&
-			    (s32)(peer->tcp_ts - req->ts_recent) >
-							TCP_PAWS_WINDOW) {
-				NET_INC_STATS_BH(sock_net(sk), LINUX_MIB_PAWSPASSIVEREJECTED);
-				goto drop_and_release;
-			}
-		}
-		/* Kill the following clause, if you dislike this way. */
-		else if (!sysctl_tcp_syncookies &&
-			 (sysctl_max_syn_backlog - inet_csk_reqsk_queue_len(sk) <
-			  (sysctl_max_syn_backlog >> 2)) &&
-			 (!peer || !peer->tcp_ts_stamp) &&
-			 (!dst || !dst_metric(dst, RTAX_RTT))) {
-			/* Without syncookies last quarter of
-			 * backlog is filled with destinations,
-			 * proven to be alive.
-			 * It means that we continue to communicate
-			 * to destinations, already remembered
-			 * to the moment of synflood.
-			 */
-			LIMIT_NETDEBUG(KERN_DEBUG "TCP: drop open request from %pI6/%u\n",
-				       &treq->rmt_addr, ntohs(tcp_hdr(skb)->source));
-			goto drop_and_release;
-		}
-
-=======
 		}
 
 		/* VJ's idea. We save last timestamp seen
@@ -1386,7 +1337,6 @@
 			goto drop_and_release;
 		}
 
->>>>>>> 105e53f8
 		isn = tcp_v6_init_sequence(skb);
 	}
 have_isn:
