// SPDX-License-Identifier: GPL-2.0
/* Multipath TCP
 *
 * Copyright (c) 2017 - 2019, Intel Corporation.
 */

#define pr_fmt(fmt) "MPTCP: " fmt

#include <linux/kernel.h>
#include <linux/module.h>
#include <linux/netdevice.h>
#include <linux/sched/signal.h>
#include <linux/atomic.h>
#include <net/sock.h>
#include <net/inet_common.h>
#include <net/inet_hashtables.h>
#include <net/protocol.h>
#include <net/tcp.h>
#include <net/tcp_states.h>
#if IS_ENABLED(CONFIG_MPTCP_IPV6)
#include <net/transp_v6.h>
#endif
#include <net/mptcp.h>
#include <net/xfrm.h>
#include "protocol.h"
#include "mib.h"

#define CREATE_TRACE_POINTS
#include <trace/events/mptcp.h>

#if IS_ENABLED(CONFIG_MPTCP_IPV6)
struct mptcp6_sock {
	struct mptcp_sock msk;
	struct ipv6_pinfo np;
};
#endif

struct mptcp_skb_cb {
	u64 map_seq;
	u64 end_seq;
	u32 offset;
	u8  has_rxtstamp:1;
};

#define MPTCP_SKB_CB(__skb)	((struct mptcp_skb_cb *)&((__skb)->cb[0]))

enum {
	MPTCP_CMSG_TS = BIT(0),
};

static struct percpu_counter mptcp_sockets_allocated;

static void __mptcp_destroy_sock(struct sock *sk);
static void __mptcp_check_send_data_fin(struct sock *sk);

DEFINE_PER_CPU(struct mptcp_delegated_action, mptcp_delegated_actions);
static struct net_device mptcp_napi_dev;

/* If msk has an initial subflow socket, and the MP_CAPABLE handshake has not
 * completed yet or has failed, return the subflow socket.
 * Otherwise return NULL.
 */
struct socket *__mptcp_nmpc_socket(const struct mptcp_sock *msk)
{
	if (!msk->subflow || READ_ONCE(msk->can_ack))
		return NULL;

	return msk->subflow;
}

/* Returns end sequence number of the receiver's advertised window */
static u64 mptcp_wnd_end(const struct mptcp_sock *msk)
{
	return READ_ONCE(msk->wnd_end);
}

static bool mptcp_is_tcpsk(struct sock *sk)
{
	struct socket *sock = sk->sk_socket;

	if (unlikely(sk->sk_prot == &tcp_prot)) {
		/* we are being invoked after mptcp_accept() has
		 * accepted a non-mp-capable flow: sk is a tcp_sk,
		 * not an mptcp one.
		 *
		 * Hand the socket over to tcp so all further socket ops
		 * bypass mptcp.
		 */
		sock->ops = &inet_stream_ops;
		return true;
#if IS_ENABLED(CONFIG_MPTCP_IPV6)
	} else if (unlikely(sk->sk_prot == &tcpv6_prot)) {
		sock->ops = &inet6_stream_ops;
		return true;
#endif
	}

	return false;
}

static int __mptcp_socket_create(struct mptcp_sock *msk)
{
	struct mptcp_subflow_context *subflow;
	struct sock *sk = (struct sock *)msk;
	struct socket *ssock;
	int err;

	err = mptcp_subflow_create_socket(sk, &ssock);
	if (err)
		return err;

	msk->first = ssock->sk;
	msk->subflow = ssock;
	subflow = mptcp_subflow_ctx(ssock->sk);
	list_add(&subflow->node, &msk->conn_list);
	sock_hold(ssock->sk);
	subflow->request_mptcp = 1;
	mptcp_sock_graft(msk->first, sk->sk_socket);

	return 0;
}

static void mptcp_drop(struct sock *sk, struct sk_buff *skb)
{
	sk_drops_add(sk, skb);
	__kfree_skb(skb);
}

static void mptcp_rmem_charge(struct sock *sk, int size)
{
	mptcp_sk(sk)->rmem_fwd_alloc -= size;
}

static bool mptcp_try_coalesce(struct sock *sk, struct sk_buff *to,
			       struct sk_buff *from)
{
	bool fragstolen;
	int delta;

	if (MPTCP_SKB_CB(from)->offset ||
	    !skb_try_coalesce(to, from, &fragstolen, &delta))
		return false;

	pr_debug("colesced seq %llx into %llx new len %d new end seq %llx",
		 MPTCP_SKB_CB(from)->map_seq, MPTCP_SKB_CB(to)->map_seq,
		 to->len, MPTCP_SKB_CB(from)->end_seq);
	MPTCP_SKB_CB(to)->end_seq = MPTCP_SKB_CB(from)->end_seq;
	kfree_skb_partial(from, fragstolen);
	atomic_add(delta, &sk->sk_rmem_alloc);
	mptcp_rmem_charge(sk, delta);
	return true;
}

static bool mptcp_ooo_try_coalesce(struct mptcp_sock *msk, struct sk_buff *to,
				   struct sk_buff *from)
{
	if (MPTCP_SKB_CB(from)->map_seq != MPTCP_SKB_CB(to)->end_seq)
		return false;

	return mptcp_try_coalesce((struct sock *)msk, to, from);
}

static void __mptcp_rmem_reclaim(struct sock *sk, int amount)
{
	amount >>= SK_MEM_QUANTUM_SHIFT;
	mptcp_sk(sk)->rmem_fwd_alloc -= amount << SK_MEM_QUANTUM_SHIFT;
	__sk_mem_reduce_allocated(sk, amount);
}

static void mptcp_rmem_uncharge(struct sock *sk, int size)
{
	struct mptcp_sock *msk = mptcp_sk(sk);
	int reclaimable;

	msk->rmem_fwd_alloc += size;
	reclaimable = msk->rmem_fwd_alloc - sk_unused_reserved_mem(sk);

	/* see sk_mem_uncharge() for the rationale behind the following schema */
	if (unlikely(reclaimable >= SK_RECLAIM_THRESHOLD))
		__mptcp_rmem_reclaim(sk, SK_RECLAIM_CHUNK);
}

static void mptcp_rfree(struct sk_buff *skb)
{
	unsigned int len = skb->truesize;
	struct sock *sk = skb->sk;

	atomic_sub(len, &sk->sk_rmem_alloc);
	mptcp_rmem_uncharge(sk, len);
}

static void mptcp_set_owner_r(struct sk_buff *skb, struct sock *sk)
{
	skb_orphan(skb);
	skb->sk = sk;
	skb->destructor = mptcp_rfree;
	atomic_add(skb->truesize, &sk->sk_rmem_alloc);
	mptcp_rmem_charge(sk, skb->truesize);
}

/* "inspired" by tcp_data_queue_ofo(), main differences:
 * - use mptcp seqs
 * - don't cope with sacks
 */
static void mptcp_data_queue_ofo(struct mptcp_sock *msk, struct sk_buff *skb)
{
	struct sock *sk = (struct sock *)msk;
	struct rb_node **p, *parent;
	u64 seq, end_seq, max_seq;
	struct sk_buff *skb1;

	seq = MPTCP_SKB_CB(skb)->map_seq;
	end_seq = MPTCP_SKB_CB(skb)->end_seq;
	max_seq = READ_ONCE(msk->rcv_wnd_sent);

	pr_debug("msk=%p seq=%llx limit=%llx empty=%d", msk, seq, max_seq,
		 RB_EMPTY_ROOT(&msk->out_of_order_queue));
	if (after64(end_seq, max_seq)) {
		/* out of window */
		mptcp_drop(sk, skb);
		pr_debug("oow by %lld, rcv_wnd_sent %llu\n",
			 (unsigned long long)end_seq - (unsigned long)max_seq,
			 (unsigned long long)msk->rcv_wnd_sent);
		MPTCP_INC_STATS(sock_net(sk), MPTCP_MIB_NODSSWINDOW);
		return;
	}

	p = &msk->out_of_order_queue.rb_node;
	MPTCP_INC_STATS(sock_net(sk), MPTCP_MIB_OFOQUEUE);
	if (RB_EMPTY_ROOT(&msk->out_of_order_queue)) {
		rb_link_node(&skb->rbnode, NULL, p);
		rb_insert_color(&skb->rbnode, &msk->out_of_order_queue);
		msk->ooo_last_skb = skb;
		goto end;
	}

	/* with 2 subflows, adding at end of ooo queue is quite likely
	 * Use of ooo_last_skb avoids the O(Log(N)) rbtree lookup.
	 */
	if (mptcp_ooo_try_coalesce(msk, msk->ooo_last_skb, skb)) {
		MPTCP_INC_STATS(sock_net(sk), MPTCP_MIB_OFOMERGE);
		MPTCP_INC_STATS(sock_net(sk), MPTCP_MIB_OFOQUEUETAIL);
		return;
	}

	/* Can avoid an rbtree lookup if we are adding skb after ooo_last_skb */
	if (!before64(seq, MPTCP_SKB_CB(msk->ooo_last_skb)->end_seq)) {
		MPTCP_INC_STATS(sock_net(sk), MPTCP_MIB_OFOQUEUETAIL);
		parent = &msk->ooo_last_skb->rbnode;
		p = &parent->rb_right;
		goto insert;
	}

	/* Find place to insert this segment. Handle overlaps on the way. */
	parent = NULL;
	while (*p) {
		parent = *p;
		skb1 = rb_to_skb(parent);
		if (before64(seq, MPTCP_SKB_CB(skb1)->map_seq)) {
			p = &parent->rb_left;
			continue;
		}
		if (before64(seq, MPTCP_SKB_CB(skb1)->end_seq)) {
			if (!after64(end_seq, MPTCP_SKB_CB(skb1)->end_seq)) {
				/* All the bits are present. Drop. */
				mptcp_drop(sk, skb);
				MPTCP_INC_STATS(sock_net(sk), MPTCP_MIB_DUPDATA);
				return;
			}
			if (after64(seq, MPTCP_SKB_CB(skb1)->map_seq)) {
				/* partial overlap:
				 *     |     skb      |
				 *  |     skb1    |
				 * continue traversing
				 */
			} else {
				/* skb's seq == skb1's seq and skb covers skb1.
				 * Replace skb1 with skb.
				 */
				rb_replace_node(&skb1->rbnode, &skb->rbnode,
						&msk->out_of_order_queue);
				mptcp_drop(sk, skb1);
				MPTCP_INC_STATS(sock_net(sk), MPTCP_MIB_DUPDATA);
				goto merge_right;
			}
		} else if (mptcp_ooo_try_coalesce(msk, skb1, skb)) {
			MPTCP_INC_STATS(sock_net(sk), MPTCP_MIB_OFOMERGE);
			return;
		}
		p = &parent->rb_right;
	}

insert:
	/* Insert segment into RB tree. */
	rb_link_node(&skb->rbnode, parent, p);
	rb_insert_color(&skb->rbnode, &msk->out_of_order_queue);

merge_right:
	/* Remove other segments covered by skb. */
	while ((skb1 = skb_rb_next(skb)) != NULL) {
		if (before64(end_seq, MPTCP_SKB_CB(skb1)->end_seq))
			break;
		rb_erase(&skb1->rbnode, &msk->out_of_order_queue);
		mptcp_drop(sk, skb1);
		MPTCP_INC_STATS(sock_net(sk), MPTCP_MIB_DUPDATA);
	}
	/* If there is no skb after us, we are the last_skb ! */
	if (!skb1)
		msk->ooo_last_skb = skb;

end:
	skb_condense(skb);
	mptcp_set_owner_r(skb, sk);
}

static bool mptcp_rmem_schedule(struct sock *sk, struct sock *ssk, int size)
{
	struct mptcp_sock *msk = mptcp_sk(sk);
	int amt, amount;

	if (size < msk->rmem_fwd_alloc)
		return true;

	amt = sk_mem_pages(size);
	amount = amt << SK_MEM_QUANTUM_SHIFT;
	msk->rmem_fwd_alloc += amount;
	if (!__sk_mem_raise_allocated(sk, size, amt, SK_MEM_RECV)) {
		if (ssk->sk_forward_alloc < amount) {
			msk->rmem_fwd_alloc -= amount;
			return false;
		}

		ssk->sk_forward_alloc -= amount;
	}
	return true;
}

static bool __mptcp_move_skb(struct mptcp_sock *msk, struct sock *ssk,
			     struct sk_buff *skb, unsigned int offset,
			     size_t copy_len)
{
	struct mptcp_subflow_context *subflow = mptcp_subflow_ctx(ssk);
	struct sock *sk = (struct sock *)msk;
	struct sk_buff *tail;
	bool has_rxtstamp;

	__skb_unlink(skb, &ssk->sk_receive_queue);

	skb_ext_reset(skb);
	skb_orphan(skb);

	/* try to fetch required memory from subflow */
	if (!mptcp_rmem_schedule(sk, ssk, skb->truesize))
		goto drop;

	has_rxtstamp = TCP_SKB_CB(skb)->has_rxtstamp;

	has_rxtstamp = TCP_SKB_CB(skb)->has_rxtstamp;

	/* the skb map_seq accounts for the skb offset:
	 * mptcp_subflow_get_mapped_dsn() is based on the current tp->copied_seq
	 * value
	 */
	MPTCP_SKB_CB(skb)->map_seq = mptcp_subflow_get_mapped_dsn(subflow);
	MPTCP_SKB_CB(skb)->end_seq = MPTCP_SKB_CB(skb)->map_seq + copy_len;
	MPTCP_SKB_CB(skb)->offset = offset;
	MPTCP_SKB_CB(skb)->has_rxtstamp = has_rxtstamp;

	if (MPTCP_SKB_CB(skb)->map_seq == msk->ack_seq) {
		/* in sequence */
		WRITE_ONCE(msk->ack_seq, msk->ack_seq + copy_len);
		tail = skb_peek_tail(&sk->sk_receive_queue);
		if (tail && mptcp_try_coalesce(sk, tail, skb))
			return true;

		mptcp_set_owner_r(skb, sk);
		__skb_queue_tail(&sk->sk_receive_queue, skb);
		return true;
	} else if (after64(MPTCP_SKB_CB(skb)->map_seq, msk->ack_seq)) {
		mptcp_data_queue_ofo(msk, skb);
		return false;
	}

	/* old data, keep it simple and drop the whole pkt, sender
	 * will retransmit as needed, if needed.
	 */
	MPTCP_INC_STATS(sock_net(sk), MPTCP_MIB_DUPDATA);
drop:
	mptcp_drop(sk, skb);
	return false;
}

static void mptcp_stop_timer(struct sock *sk)
{
	struct inet_connection_sock *icsk = inet_csk(sk);

	sk_stop_timer(sk, &icsk->icsk_retransmit_timer);
	mptcp_sk(sk)->timer_ival = 0;
}

static void mptcp_close_wake_up(struct sock *sk)
{
	if (sock_flag(sk, SOCK_DEAD))
		return;

	sk->sk_state_change(sk);
	if (sk->sk_shutdown == SHUTDOWN_MASK ||
	    sk->sk_state == TCP_CLOSE)
		sk_wake_async(sk, SOCK_WAKE_WAITD, POLL_HUP);
	else
		sk_wake_async(sk, SOCK_WAKE_WAITD, POLL_IN);
}

static bool mptcp_pending_data_fin_ack(struct sock *sk)
{
	struct mptcp_sock *msk = mptcp_sk(sk);

	return !__mptcp_check_fallback(msk) &&
	       ((1 << sk->sk_state) &
		(TCPF_FIN_WAIT1 | TCPF_CLOSING | TCPF_LAST_ACK)) &&
	       msk->write_seq == READ_ONCE(msk->snd_una);
}

static void mptcp_check_data_fin_ack(struct sock *sk)
{
	struct mptcp_sock *msk = mptcp_sk(sk);

	/* Look for an acknowledged DATA_FIN */
	if (mptcp_pending_data_fin_ack(sk)) {
		WRITE_ONCE(msk->snd_data_fin_enable, 0);

		switch (sk->sk_state) {
		case TCP_FIN_WAIT1:
			inet_sk_state_store(sk, TCP_FIN_WAIT2);
			break;
		case TCP_CLOSING:
		case TCP_LAST_ACK:
			inet_sk_state_store(sk, TCP_CLOSE);
			break;
		}

		mptcp_close_wake_up(sk);
	}
}

static bool mptcp_pending_data_fin(struct sock *sk, u64 *seq)
{
	struct mptcp_sock *msk = mptcp_sk(sk);

	if (READ_ONCE(msk->rcv_data_fin) &&
	    ((1 << sk->sk_state) &
	     (TCPF_ESTABLISHED | TCPF_FIN_WAIT1 | TCPF_FIN_WAIT2))) {
		u64 rcv_data_fin_seq = READ_ONCE(msk->rcv_data_fin_seq);

		if (msk->ack_seq == rcv_data_fin_seq) {
			if (seq)
				*seq = rcv_data_fin_seq;

			return true;
		}
	}

	return false;
}

static void mptcp_set_datafin_timeout(const struct sock *sk)
{
	struct inet_connection_sock *icsk = inet_csk(sk);

	mptcp_sk(sk)->timer_ival = min(TCP_RTO_MAX,
				       TCP_RTO_MIN << icsk->icsk_retransmits);
}

static void __mptcp_set_timeout(struct sock *sk, long tout)
{
	mptcp_sk(sk)->timer_ival = tout > 0 ? tout : TCP_RTO_MIN;
}

static long mptcp_timeout_from_subflow(const struct mptcp_subflow_context *subflow)
{
	const struct sock *ssk = mptcp_subflow_tcp_sock(subflow);

	return inet_csk(ssk)->icsk_pending && !subflow->stale_count ?
	       inet_csk(ssk)->icsk_timeout - jiffies : 0;
}

static void mptcp_set_timeout(struct sock *sk)
{
	struct mptcp_subflow_context *subflow;
	long tout = 0;

	mptcp_for_each_subflow(mptcp_sk(sk), subflow)
		tout = max(tout, mptcp_timeout_from_subflow(subflow));
	__mptcp_set_timeout(sk, tout);
}

static bool tcp_can_send_ack(const struct sock *ssk)
{
	return !((1 << inet_sk_state_load(ssk)) &
	       (TCPF_SYN_SENT | TCPF_SYN_RECV | TCPF_TIME_WAIT | TCPF_CLOSE | TCPF_LISTEN));
}

void mptcp_subflow_send_ack(struct sock *ssk)
{
	bool slow;

	slow = lock_sock_fast(ssk);
	if (tcp_can_send_ack(ssk))
		tcp_send_ack(ssk);
	unlock_sock_fast(ssk, slow);
}

static void mptcp_send_ack(struct mptcp_sock *msk)
{
	struct mptcp_subflow_context *subflow;

	mptcp_for_each_subflow(msk, subflow)
		mptcp_subflow_send_ack(mptcp_subflow_tcp_sock(subflow));
}

static void mptcp_subflow_cleanup_rbuf(struct sock *ssk)
{
	bool slow;

	slow = lock_sock_fast(ssk);
	if (tcp_can_send_ack(ssk))
		tcp_cleanup_rbuf(ssk, 1);
	unlock_sock_fast(ssk, slow);
}

static bool mptcp_subflow_could_cleanup(const struct sock *ssk, bool rx_empty)
{
	const struct inet_connection_sock *icsk = inet_csk(ssk);
	u8 ack_pending = READ_ONCE(icsk->icsk_ack.pending);
	const struct tcp_sock *tp = tcp_sk(ssk);

	return (ack_pending & ICSK_ACK_SCHED) &&
		((READ_ONCE(tp->rcv_nxt) - READ_ONCE(tp->rcv_wup) >
		  READ_ONCE(icsk->icsk_ack.rcv_mss)) ||
		 (rx_empty && ack_pending &
			      (ICSK_ACK_PUSHED2 | ICSK_ACK_PUSHED)));
}

static void mptcp_cleanup_rbuf(struct mptcp_sock *msk)
{
	int old_space = READ_ONCE(msk->old_wspace);
	struct mptcp_subflow_context *subflow;
	struct sock *sk = (struct sock *)msk;
	int space =  __mptcp_space(sk);
	bool cleanup, rx_empty;

	cleanup = (space > 0) && (space >= (old_space << 1));
	rx_empty = !__mptcp_rmem(sk);

	mptcp_for_each_subflow(msk, subflow) {
		struct sock *ssk = mptcp_subflow_tcp_sock(subflow);

		if (cleanup || mptcp_subflow_could_cleanup(ssk, rx_empty))
			mptcp_subflow_cleanup_rbuf(ssk);
	}
}

static bool mptcp_check_data_fin(struct sock *sk)
{
	struct mptcp_sock *msk = mptcp_sk(sk);
	u64 rcv_data_fin_seq;
	bool ret = false;

	if (__mptcp_check_fallback(msk))
		return ret;

	/* Need to ack a DATA_FIN received from a peer while this side
	 * of the connection is in ESTABLISHED, FIN_WAIT1, or FIN_WAIT2.
	 * msk->rcv_data_fin was set when parsing the incoming options
	 * at the subflow level and the msk lock was not held, so this
	 * is the first opportunity to act on the DATA_FIN and change
	 * the msk state.
	 *
	 * If we are caught up to the sequence number of the incoming
	 * DATA_FIN, send the DATA_ACK now and do state transition.  If
	 * not caught up, do nothing and let the recv code send DATA_ACK
	 * when catching up.
	 */

	if (mptcp_pending_data_fin(sk, &rcv_data_fin_seq)) {
		WRITE_ONCE(msk->ack_seq, msk->ack_seq + 1);
		WRITE_ONCE(msk->rcv_data_fin, 0);

		sk->sk_shutdown |= RCV_SHUTDOWN;
		smp_mb__before_atomic(); /* SHUTDOWN must be visible first */

		switch (sk->sk_state) {
		case TCP_ESTABLISHED:
			inet_sk_state_store(sk, TCP_CLOSE_WAIT);
			break;
		case TCP_FIN_WAIT1:
			inet_sk_state_store(sk, TCP_CLOSING);
			break;
		case TCP_FIN_WAIT2:
			inet_sk_state_store(sk, TCP_CLOSE);
			break;
		default:
			/* Other states not expected */
			WARN_ON_ONCE(1);
			break;
		}

		ret = true;
		mptcp_send_ack(msk);
		mptcp_close_wake_up(sk);
	}
	return ret;
}

static bool __mptcp_move_skbs_from_subflow(struct mptcp_sock *msk,
					   struct sock *ssk,
					   unsigned int *bytes)
{
	struct mptcp_subflow_context *subflow = mptcp_subflow_ctx(ssk);
	struct sock *sk = (struct sock *)msk;
	unsigned int moved = 0;
	bool more_data_avail;
	struct tcp_sock *tp;
	bool done = false;
	int sk_rbuf;

	sk_rbuf = READ_ONCE(sk->sk_rcvbuf);

	if (!(sk->sk_userlocks & SOCK_RCVBUF_LOCK)) {
		int ssk_rbuf = READ_ONCE(ssk->sk_rcvbuf);

		if (unlikely(ssk_rbuf > sk_rbuf)) {
			WRITE_ONCE(sk->sk_rcvbuf, ssk_rbuf);
			sk_rbuf = ssk_rbuf;
		}
	}

	pr_debug("msk=%p ssk=%p", msk, ssk);
	tp = tcp_sk(ssk);
	do {
		u32 map_remaining, offset;
		u32 seq = tp->copied_seq;
		struct sk_buff *skb;
		bool fin;

		/* try to move as much data as available */
		map_remaining = subflow->map_data_len -
				mptcp_subflow_get_map_offset(subflow);

		skb = skb_peek(&ssk->sk_receive_queue);
		if (!skb) {
			/* if no data is found, a racing workqueue/recvmsg
			 * already processed the new data, stop here or we
			 * can enter an infinite loop
			 */
			if (!moved)
				done = true;
			break;
		}

		if (__mptcp_check_fallback(msk)) {
			/* if we are running under the workqueue, TCP could have
			 * collapsed skbs between dummy map creation and now
			 * be sure to adjust the size
			 */
			map_remaining = skb->len;
			subflow->map_data_len = skb->len;
		}

		offset = seq - TCP_SKB_CB(skb)->seq;
		fin = TCP_SKB_CB(skb)->tcp_flags & TCPHDR_FIN;
		if (fin) {
			done = true;
			seq++;
		}

		if (offset < skb->len) {
			size_t len = skb->len - offset;

			if (tp->urg_data)
				done = true;

			if (__mptcp_move_skb(msk, ssk, skb, offset, len))
				moved += len;
			seq += len;

			if (WARN_ON_ONCE(map_remaining < len))
				break;
		} else {
			WARN_ON_ONCE(!fin);
			sk_eat_skb(ssk, skb);
			done = true;
		}

		WRITE_ONCE(tp->copied_seq, seq);
		more_data_avail = mptcp_subflow_data_available(ssk);

		if (atomic_read(&sk->sk_rmem_alloc) > sk_rbuf) {
			done = true;
			break;
		}
	} while (more_data_avail);

	*bytes += moved;
	return done;
}

static bool __mptcp_ofo_queue(struct mptcp_sock *msk)
{
	struct sock *sk = (struct sock *)msk;
	struct sk_buff *skb, *tail;
	bool moved = false;
	struct rb_node *p;
	u64 end_seq;

	p = rb_first(&msk->out_of_order_queue);
	pr_debug("msk=%p empty=%d", msk, RB_EMPTY_ROOT(&msk->out_of_order_queue));
	while (p) {
		skb = rb_to_skb(p);
		if (after64(MPTCP_SKB_CB(skb)->map_seq, msk->ack_seq))
			break;

		p = rb_next(p);
		rb_erase(&skb->rbnode, &msk->out_of_order_queue);

		if (unlikely(!after64(MPTCP_SKB_CB(skb)->end_seq,
				      msk->ack_seq))) {
			mptcp_drop(sk, skb);
			MPTCP_INC_STATS(sock_net(sk), MPTCP_MIB_DUPDATA);
			continue;
		}

		end_seq = MPTCP_SKB_CB(skb)->end_seq;
		tail = skb_peek_tail(&sk->sk_receive_queue);
		if (!tail || !mptcp_ooo_try_coalesce(msk, tail, skb)) {
			int delta = msk->ack_seq - MPTCP_SKB_CB(skb)->map_seq;

			/* skip overlapping data, if any */
			pr_debug("uncoalesced seq=%llx ack seq=%llx delta=%d",
				 MPTCP_SKB_CB(skb)->map_seq, msk->ack_seq,
				 delta);
			MPTCP_SKB_CB(skb)->offset += delta;
			__skb_queue_tail(&sk->sk_receive_queue, skb);
		}
		msk->ack_seq = end_seq;
		moved = true;
	}
	return moved;
}

/* In most cases we will be able to lock the mptcp socket.  If its already
 * owned, we need to defer to the work queue to avoid ABBA deadlock.
 */
static bool move_skbs_to_msk(struct mptcp_sock *msk, struct sock *ssk)
{
	struct sock *sk = (struct sock *)msk;
	unsigned int moved = 0;

	__mptcp_move_skbs_from_subflow(msk, ssk, &moved);
	__mptcp_ofo_queue(msk);
	if (unlikely(ssk->sk_err)) {
		if (!sock_owned_by_user(sk))
			__mptcp_error_report(sk);
		else
			set_bit(MPTCP_ERROR_REPORT,  &msk->flags);
	}

	/* If the moves have caught up with the DATA_FIN sequence number
	 * it's time to ack the DATA_FIN and change socket state, but
	 * this is not a good place to change state. Let the workqueue
	 * do it.
	 */
	if (mptcp_pending_data_fin(sk, NULL))
		mptcp_schedule_work(sk);
	return moved > 0;
}

void mptcp_data_ready(struct sock *sk, struct sock *ssk)
{
	struct mptcp_subflow_context *subflow = mptcp_subflow_ctx(ssk);
	struct mptcp_sock *msk = mptcp_sk(sk);
	int sk_rbuf, ssk_rbuf;

	/* The peer can send data while we are shutting down this
	 * subflow at msk destruction time, but we must avoid enqueuing
	 * more data to the msk receive queue
	 */
	if (unlikely(subflow->disposable))
		return;

	ssk_rbuf = READ_ONCE(ssk->sk_rcvbuf);
	sk_rbuf = READ_ONCE(sk->sk_rcvbuf);
	if (unlikely(ssk_rbuf > sk_rbuf))
		sk_rbuf = ssk_rbuf;

	/* over limit? can't append more skbs to msk, Also, no need to wake-up*/
	if (__mptcp_rmem(sk) > sk_rbuf) {
		MPTCP_INC_STATS(sock_net(sk), MPTCP_MIB_RCVPRUNED);
		return;
	}

	/* Wake-up the reader only for in-sequence data */
	mptcp_data_lock(sk);
	if (move_skbs_to_msk(msk, ssk))
		sk->sk_data_ready(sk);

	mptcp_data_unlock(sk);
}

static bool mptcp_do_flush_join_list(struct mptcp_sock *msk)
{
	struct mptcp_subflow_context *subflow;
	bool ret = false;

	if (likely(list_empty(&msk->join_list)))
		return false;

	spin_lock_bh(&msk->join_list_lock);
	list_for_each_entry(subflow, &msk->join_list, node) {
		u32 sseq = READ_ONCE(subflow->setsockopt_seq);

		mptcp_propagate_sndbuf((struct sock *)msk, mptcp_subflow_tcp_sock(subflow));
		if (READ_ONCE(msk->setsockopt_seq) != sseq)
			ret = true;
	}
	list_splice_tail_init(&msk->join_list, &msk->conn_list);
	spin_unlock_bh(&msk->join_list_lock);

	return ret;
}

void __mptcp_flush_join_list(struct mptcp_sock *msk)
{
	if (likely(!mptcp_do_flush_join_list(msk)))
		return;

	if (!test_and_set_bit(MPTCP_WORK_SYNC_SETSOCKOPT, &msk->flags))
		mptcp_schedule_work((struct sock *)msk);
}

static void mptcp_flush_join_list(struct mptcp_sock *msk)
{
	bool sync_needed = test_and_clear_bit(MPTCP_WORK_SYNC_SETSOCKOPT, &msk->flags);

	might_sleep();

	if (!mptcp_do_flush_join_list(msk) && !sync_needed)
		return;

	mptcp_sockopt_sync_all(msk);
}

static bool mptcp_timer_pending(struct sock *sk)
{
	return timer_pending(&inet_csk(sk)->icsk_retransmit_timer);
}

static void mptcp_reset_timer(struct sock *sk)
{
	struct inet_connection_sock *icsk = inet_csk(sk);
	unsigned long tout;

	/* prevent rescheduling on close */
	if (unlikely(inet_sk_state_load(sk) == TCP_CLOSE))
		return;

	tout = mptcp_sk(sk)->timer_ival;
	sk_reset_timer(sk, &icsk->icsk_retransmit_timer, jiffies + tout);
}

bool mptcp_schedule_work(struct sock *sk)
{
	if (inet_sk_state_load(sk) != TCP_CLOSE &&
	    schedule_work(&mptcp_sk(sk)->work)) {
		/* each subflow already holds a reference to the sk, and the
		 * workqueue is invoked by a subflow, so sk can't go away here.
		 */
		sock_hold(sk);
		return true;
	}
	return false;
}

void mptcp_subflow_eof(struct sock *sk)
{
	if (!test_and_set_bit(MPTCP_WORK_EOF, &mptcp_sk(sk)->flags))
		mptcp_schedule_work(sk);
}

static void mptcp_check_for_eof(struct mptcp_sock *msk)
{
	struct mptcp_subflow_context *subflow;
	struct sock *sk = (struct sock *)msk;
	int receivers = 0;

	mptcp_for_each_subflow(msk, subflow)
		receivers += !subflow->rx_eof;
	if (receivers)
		return;

	if (!(sk->sk_shutdown & RCV_SHUTDOWN)) {
		/* hopefully temporary hack: propagate shutdown status
		 * to msk, when all subflows agree on it
		 */
		sk->sk_shutdown |= RCV_SHUTDOWN;

		smp_mb__before_atomic(); /* SHUTDOWN must be visible first */
		sk->sk_data_ready(sk);
	}

	switch (sk->sk_state) {
	case TCP_ESTABLISHED:
		inet_sk_state_store(sk, TCP_CLOSE_WAIT);
		break;
	case TCP_FIN_WAIT1:
		inet_sk_state_store(sk, TCP_CLOSING);
		break;
	case TCP_FIN_WAIT2:
		inet_sk_state_store(sk, TCP_CLOSE);
		break;
	default:
		return;
	}
	mptcp_close_wake_up(sk);
}

static struct sock *mptcp_subflow_recv_lookup(const struct mptcp_sock *msk)
{
	struct mptcp_subflow_context *subflow;
	struct sock *sk = (struct sock *)msk;

	sock_owned_by_me(sk);

	mptcp_for_each_subflow(msk, subflow) {
		if (READ_ONCE(subflow->data_avail))
			return mptcp_subflow_tcp_sock(subflow);
	}

	return NULL;
}

static bool mptcp_skb_can_collapse_to(u64 write_seq,
				      const struct sk_buff *skb,
				      const struct mptcp_ext *mpext)
{
	if (!tcp_skb_can_collapse_to(skb))
		return false;

	/* can collapse only if MPTCP level sequence is in order and this
	 * mapping has not been xmitted yet
	 */
	return mpext && mpext->data_seq + mpext->data_len == write_seq &&
	       !mpext->frozen;
}

/* we can append data to the given data frag if:
 * - there is space available in the backing page_frag
 * - the data frag tail matches the current page_frag free offset
 * - the data frag end sequence number matches the current write seq
 */
static bool mptcp_frag_can_collapse_to(const struct mptcp_sock *msk,
				       const struct page_frag *pfrag,
				       const struct mptcp_data_frag *df)
{
	return df && pfrag->page == df->page &&
		pfrag->size - pfrag->offset > 0 &&
		pfrag->offset == (df->offset + df->data_len) &&
		df->data_seq + df->data_len == msk->write_seq;
}

<<<<<<< HEAD
static int mptcp_wmem_with_overhead(int size)
{
	return size + ((sizeof(struct mptcp_data_frag) * size) >> PAGE_SHIFT);
}

static void __mptcp_wmem_reserve(struct sock *sk, int size)
{
	int amount = mptcp_wmem_with_overhead(size);
	struct mptcp_sock *msk = mptcp_sk(sk);

	WARN_ON_ONCE(msk->wmem_reserved);
	if (WARN_ON_ONCE(amount < 0))
		amount = 0;

	if (amount <= sk->sk_forward_alloc)
		goto reserve;

	/* under memory pressure try to reserve at most a single page
	 * otherwise try to reserve the full estimate and fallback
	 * to a single page before entering the error path
	 */
	if ((tcp_under_memory_pressure(sk) && amount > PAGE_SIZE) ||
	    !sk_wmem_schedule(sk, amount)) {
		if (amount <= PAGE_SIZE)
			goto nomem;

		amount = PAGE_SIZE;
		if (!sk_wmem_schedule(sk, amount))
			goto nomem;
	}

reserve:
	msk->wmem_reserved = amount;
	sk->sk_forward_alloc -= amount;
	return;

nomem:
	/* we will wait for memory on next allocation */
	msk->wmem_reserved = -1;
}

static void __mptcp_update_wmem(struct sock *sk)
=======
static void __mptcp_mem_reclaim_partial(struct sock *sk)
>>>>>>> df0cc57e
{
	int reclaimable = mptcp_sk(sk)->rmem_fwd_alloc - sk_unused_reserved_mem(sk);

	lockdep_assert_held_once(&sk->sk_lock.slock);

	__mptcp_rmem_reclaim(sk, reclaimable - 1);
	sk_mem_reclaim_partial(sk);
}

static void __mptcp_mem_reclaim_partial(struct sock *sk)
{
	lockdep_assert_held_once(&sk->sk_lock.slock);
	__mptcp_update_wmem(sk);
	sk_mem_reclaim_partial(sk);
}

static void mptcp_mem_reclaim_partial(struct sock *sk)
{
	mptcp_data_lock(sk);
	__mptcp_mem_reclaim_partial(sk);
	mptcp_data_unlock(sk);
}

static void dfrag_uncharge(struct sock *sk, int len)
{
	sk_mem_uncharge(sk, len);
	sk_wmem_queued_add(sk, -len);
}

static void dfrag_clear(struct sock *sk, struct mptcp_data_frag *dfrag)
{
	int len = dfrag->data_len + dfrag->overhead;

	list_del(&dfrag->list);
	dfrag_uncharge(sk, len);
	put_page(dfrag->page);
}

static void __mptcp_clean_una(struct sock *sk)
{
	struct mptcp_sock *msk = mptcp_sk(sk);
	struct mptcp_data_frag *dtmp, *dfrag;
	bool cleaned = false;
	u64 snd_una;

	/* on fallback we just need to ignore snd_una, as this is really
	 * plain TCP
	 */
	if (__mptcp_check_fallback(msk))
		msk->snd_una = READ_ONCE(msk->snd_nxt);

	snd_una = msk->snd_una;
	list_for_each_entry_safe(dfrag, dtmp, &msk->rtx_queue, list) {
		if (after64(dfrag->data_seq + dfrag->data_len, snd_una))
			break;

		if (unlikely(dfrag == msk->first_pending)) {
			/* in recovery mode can see ack after the current snd head */
			if (WARN_ON_ONCE(!msk->recovery))
				break;

			WRITE_ONCE(msk->first_pending, mptcp_send_next(sk));
		}

		dfrag_clear(sk, dfrag);
		cleaned = true;
	}

	dfrag = mptcp_rtx_head(sk);
	if (dfrag && after64(snd_una, dfrag->data_seq)) {
		u64 delta = snd_una - dfrag->data_seq;

		/* prevent wrap around in recovery mode */
		if (unlikely(delta > dfrag->already_sent)) {
			if (WARN_ON_ONCE(!msk->recovery))
				goto out;
			if (WARN_ON_ONCE(delta > dfrag->data_len))
				goto out;
			dfrag->already_sent += delta - dfrag->already_sent;
		}

		dfrag->data_seq += delta;
		dfrag->offset += delta;
		dfrag->data_len -= delta;
		dfrag->already_sent -= delta;

		dfrag_uncharge(sk, delta);
		cleaned = true;
	}

	/* all retransmitted data acked, recovery completed */
	if (unlikely(msk->recovery) && after64(msk->snd_una, msk->recovery_snd_nxt))
		msk->recovery = false;

out:
	if (cleaned && tcp_under_memory_pressure(sk))
		__mptcp_mem_reclaim_partial(sk);

<<<<<<< HEAD
	if (snd_una == READ_ONCE(msk->snd_nxt) && !msk->recovery) {
=======
	if (snd_una == READ_ONCE(msk->snd_nxt) &&
	    snd_una == READ_ONCE(msk->write_seq)) {
>>>>>>> df0cc57e
		if (mptcp_timer_pending(sk) && !mptcp_data_fin_enabled(msk))
			mptcp_stop_timer(sk);
	} else {
		mptcp_reset_timer(sk);
	}
}

static void __mptcp_clean_una_wakeup(struct sock *sk)
{
	lockdep_assert_held_once(&sk->sk_lock.slock);

	__mptcp_clean_una(sk);
	mptcp_write_space(sk);
}

static void mptcp_clean_una_wakeup(struct sock *sk)
{
	mptcp_data_lock(sk);
	__mptcp_clean_una_wakeup(sk);
	mptcp_data_unlock(sk);
}

static void mptcp_enter_memory_pressure(struct sock *sk)
{
	struct mptcp_subflow_context *subflow;
	struct mptcp_sock *msk = mptcp_sk(sk);
	bool first = true;

	sk_stream_moderate_sndbuf(sk);
	mptcp_for_each_subflow(msk, subflow) {
		struct sock *ssk = mptcp_subflow_tcp_sock(subflow);

		if (first)
			tcp_enter_memory_pressure(ssk);
		sk_stream_moderate_sndbuf(ssk);
		first = false;
	}
}

/* ensure we get enough memory for the frag hdr, beyond some minimal amount of
 * data
 */
static bool mptcp_page_frag_refill(struct sock *sk, struct page_frag *pfrag)
{
	if (likely(skb_page_frag_refill(32U + sizeof(struct mptcp_data_frag),
					pfrag, sk->sk_allocation)))
		return true;

	mptcp_enter_memory_pressure(sk);
	return false;
}

static struct mptcp_data_frag *
mptcp_carve_data_frag(const struct mptcp_sock *msk, struct page_frag *pfrag,
		      int orig_offset)
{
	int offset = ALIGN(orig_offset, sizeof(long));
	struct mptcp_data_frag *dfrag;

	dfrag = (struct mptcp_data_frag *)(page_to_virt(pfrag->page) + offset);
	dfrag->data_len = 0;
	dfrag->data_seq = msk->write_seq;
	dfrag->overhead = offset - orig_offset + sizeof(struct mptcp_data_frag);
	dfrag->offset = offset + sizeof(struct mptcp_data_frag);
	dfrag->already_sent = 0;
	dfrag->page = pfrag->page;

	return dfrag;
}

struct mptcp_sendmsg_info {
	int mss_now;
	int size_goal;
	u16 limit;
	u16 sent;
	unsigned int flags;
	bool data_lock_held;
};

static int mptcp_check_allowed_size(struct mptcp_sock *msk, u64 data_seq,
				    int avail_size)
{
	u64 window_end = mptcp_wnd_end(msk);

	if (__mptcp_check_fallback(msk))
		return avail_size;

	if (!before64(data_seq + avail_size, window_end)) {
		u64 allowed_size = window_end - data_seq;

		return min_t(unsigned int, allowed_size, avail_size);
	}

	return avail_size;
}

static bool __mptcp_add_ext(struct sk_buff *skb, gfp_t gfp)
{
	struct skb_ext *mpext = __skb_ext_alloc(gfp);

	if (!mpext)
		return false;
	__skb_ext_set(skb, SKB_EXT_MPTCP, mpext);
	return true;
}

static struct sk_buff *__mptcp_do_alloc_tx_skb(struct sock *sk, gfp_t gfp)
{
	struct sk_buff *skb;

	skb = alloc_skb_fclone(MAX_TCP_HEADER, gfp);
	if (likely(skb)) {
		if (likely(__mptcp_add_ext(skb, gfp))) {
			skb_reserve(skb, MAX_TCP_HEADER);
			skb->ip_summed = CHECKSUM_PARTIAL;
			INIT_LIST_HEAD(&skb->tcp_tsorted_anchor);
			return skb;
		}
		__kfree_skb(skb);
	} else {
		mptcp_enter_memory_pressure(sk);
	}
	return NULL;
}

<<<<<<< HEAD
static bool __mptcp_alloc_tx_skb(struct sock *sk, struct sock *ssk, gfp_t gfp)
{
	struct sk_buff *skb;

	if (ssk->sk_tx_skb_cache) {
		skb = ssk->sk_tx_skb_cache;
		if (unlikely(!skb_ext_find(skb, SKB_EXT_MPTCP) &&
			     !__mptcp_add_ext(skb, gfp)))
			return false;
		return true;
	}

=======
static struct sk_buff *__mptcp_alloc_tx_skb(struct sock *sk, struct sock *ssk, gfp_t gfp)
{
	struct sk_buff *skb;

>>>>>>> df0cc57e
	skb = __mptcp_do_alloc_tx_skb(sk, gfp);
	if (!skb)
		return NULL;

	if (likely(sk_wmem_schedule(ssk, skb->truesize))) {
		tcp_skb_entail(ssk, skb);
		return skb;
	}
	kfree_skb(skb);
	return NULL;
}

<<<<<<< HEAD
static bool mptcp_alloc_tx_skb(struct sock *sk, struct sock *ssk, bool data_lock_held)
=======
static struct sk_buff *mptcp_alloc_tx_skb(struct sock *sk, struct sock *ssk, bool data_lock_held)
>>>>>>> df0cc57e
{
	gfp_t gfp = data_lock_held ? GFP_ATOMIC : sk->sk_allocation;

	if (unlikely(tcp_under_memory_pressure(sk))) {
		if (data_lock_held)
			__mptcp_mem_reclaim_partial(sk);
		else
			mptcp_mem_reclaim_partial(sk);
	}
	return __mptcp_alloc_tx_skb(sk, ssk, gfp);
}

/* note: this always recompute the csum on the whole skb, even
 * if we just appended a single frag. More status info needed
 */
static void mptcp_update_data_checksum(struct sk_buff *skb, int added)
{
	struct mptcp_ext *mpext = mptcp_get_ext(skb);
	__wsum csum = ~csum_unfold(mpext->csum);
	int offset = skb->len - added;

	mpext->csum = csum_fold(csum_block_add(csum, skb_checksum(skb, offset, added, 0), offset));
}

static int mptcp_sendmsg_frag(struct sock *sk, struct sock *ssk,
			      struct mptcp_data_frag *dfrag,
			      struct mptcp_sendmsg_info *info)
{
	u64 data_seq = dfrag->data_seq + info->sent;
	int offset = dfrag->offset + info->sent;
	struct mptcp_sock *msk = mptcp_sk(sk);
	bool zero_window_probe = false;
	struct mptcp_ext *mpext = NULL;
<<<<<<< HEAD
	struct sk_buff *skb, *tail;
	bool must_collapse = false;
	int size_bias = 0;
	int avail_size;
	size_t ret = 0;
=======
	bool can_coalesce = false;
	bool reuse_skb = true;
	struct sk_buff *skb;
	size_t copy;
	int i;
>>>>>>> df0cc57e

	pr_debug("msk=%p ssk=%p sending dfrag at seq=%llu len=%u already sent=%u",
		 msk, ssk, dfrag->data_seq, dfrag->data_len, info->sent);

	if (WARN_ON_ONCE(info->sent > info->limit ||
			 info->limit > dfrag->data_len))
		return 0;

	/* compute send limit */
	info->mss_now = tcp_send_mss(ssk, &info->size_goal, info->flags);
<<<<<<< HEAD
	avail_size = info->size_goal;
=======
	copy = info->size_goal;

>>>>>>> df0cc57e
	skb = tcp_write_queue_tail(ssk);
	if (skb && copy > skb->len) {
		/* Limit the write to the size available in the
		 * current skb, if any, so that we create at most a new skb.
		 * Explicitly tells TCP internals to avoid collapsing on later
		 * queue management operation, to avoid breaking the ext <->
		 * SSN association set here
		 */
		mpext = skb_ext_find(skb, SKB_EXT_MPTCP);
		if (!mptcp_skb_can_collapse_to(data_seq, skb, mpext)) {
			TCP_SKB_CB(skb)->eor = 1;
			goto alloc_skb;
<<<<<<< HEAD
		}

		must_collapse = (info->size_goal > skb->len) &&
				(skb_shinfo(skb)->nr_frags < sysctl_max_skb_frags);
		if (must_collapse) {
			size_bias = skb->len;
			avail_size = info->size_goal - skb->len;
=======
>>>>>>> df0cc57e
		}

		i = skb_shinfo(skb)->nr_frags;
		can_coalesce = skb_can_coalesce(skb, i, dfrag->page, offset);
		if (!can_coalesce && i >= sysctl_max_skb_frags) {
			tcp_mark_push(tcp_sk(ssk), skb);
			goto alloc_skb;
		}

		copy -= skb->len;
	} else {
alloc_skb:
		skb = mptcp_alloc_tx_skb(sk, ssk, info->data_lock_held);
		if (!skb)
			return -ENOMEM;

		i = skb_shinfo(skb)->nr_frags;
		reuse_skb = false;
		mpext = skb_ext_find(skb, SKB_EXT_MPTCP);
	}

alloc_skb:
	if (!must_collapse &&
	    !mptcp_alloc_tx_skb(sk, ssk, info->data_lock_held))
		return 0;

	/* Zero window and all data acked? Probe. */
	copy = mptcp_check_allowed_size(msk, data_seq, copy);
	if (copy == 0) {
		u64 snd_una = READ_ONCE(msk->snd_una);

		if (snd_una != msk->snd_nxt) {
			tcp_remove_empty_skb(ssk);
			return 0;
		}

		zero_window_probe = true;
		data_seq = snd_una - 1;
		copy = 1;

		/* all mptcp-level data is acked, no skbs should be present into the
		 * ssk write queue
		 */
		WARN_ON_ONCE(reuse_skb);
	}

	copy = min_t(size_t, copy, info->limit - info->sent);
	if (!sk_wmem_schedule(ssk, copy)) {
		tcp_remove_empty_skb(ssk);
		return -ENOMEM;
	}

<<<<<<< HEAD
	/* if the tail skb is still the cached one, collapsing really happened.
	 */
	if (skb == tail) {
		TCP_SKB_CB(tail)->tcp_flags &= ~TCPHDR_PSH;
		mpext->data_len += ret;
=======
	if (can_coalesce) {
		skb_frag_size_add(&skb_shinfo(skb)->frags[i - 1], copy);
	} else {
		get_page(dfrag->page);
		skb_fill_page_desc(skb, i, dfrag->page, offset, copy);
	}

	skb->len += copy;
	skb->data_len += copy;
	skb->truesize += copy;
	sk_wmem_queued_add(ssk, copy);
	sk_mem_charge(ssk, copy);
	WRITE_ONCE(tcp_sk(ssk)->write_seq, tcp_sk(ssk)->write_seq + copy);
	TCP_SKB_CB(skb)->end_seq += copy;
	tcp_skb_pcount_set(skb, 0);

	/* on skb reuse we just need to update the DSS len */
	if (reuse_skb) {
		TCP_SKB_CB(skb)->tcp_flags &= ~TCPHDR_PSH;
		mpext->data_len += copy;
>>>>>>> df0cc57e
		WARN_ON_ONCE(zero_window_probe);
		goto out;
	}

	memset(mpext, 0, sizeof(*mpext));
	mpext->data_seq = data_seq;
	mpext->subflow_seq = mptcp_subflow_ctx(ssk)->rel_write_seq;
	mpext->data_len = copy;
	mpext->use_map = 1;
	mpext->dsn64 = 1;

	pr_debug("data_seq=%llu subflow_seq=%u data_len=%u dsn64=%d",
		 mpext->data_seq, mpext->subflow_seq, mpext->data_len,
		 mpext->dsn64);

	if (zero_window_probe) {
		mptcp_subflow_ctx(ssk)->rel_write_seq += copy;
		mpext->frozen = 1;
		if (READ_ONCE(msk->csum_enabled))
<<<<<<< HEAD
			mptcp_update_data_checksum(tail, ret);
=======
			mptcp_update_data_checksum(skb, copy);
>>>>>>> df0cc57e
		tcp_push_pending_frames(ssk);
		return 0;
	}
out:
	if (READ_ONCE(msk->csum_enabled))
<<<<<<< HEAD
		mptcp_update_data_checksum(tail, ret);
	mptcp_subflow_ctx(ssk)->rel_write_seq += ret;
	return ret;
=======
		mptcp_update_data_checksum(skb, copy);
	mptcp_subflow_ctx(ssk)->rel_write_seq += copy;
	return copy;
>>>>>>> df0cc57e
}

#define MPTCP_SEND_BURST_SIZE		((1 << 16) - \
					 sizeof(struct tcphdr) - \
					 MAX_TCP_OPTION_SPACE - \
					 sizeof(struct ipv6hdr) - \
					 sizeof(struct frag_hdr))

struct subflow_send_info {
	struct sock *ssk;
	u64 ratio;
};

void mptcp_subflow_set_active(struct mptcp_subflow_context *subflow)
{
	if (!subflow->stale)
		return;

	subflow->stale = 0;
	MPTCP_INC_STATS(sock_net(mptcp_subflow_tcp_sock(subflow)), MPTCP_MIB_SUBFLOWRECOVER);
}

bool mptcp_subflow_active(struct mptcp_subflow_context *subflow)
{
	if (unlikely(subflow->stale)) {
		u32 rcv_tstamp = READ_ONCE(tcp_sk(mptcp_subflow_tcp_sock(subflow))->rcv_tstamp);

		if (subflow->stale_rcv_tstamp == rcv_tstamp)
			return false;

		mptcp_subflow_set_active(subflow);
	}
	return __mptcp_subflow_active(subflow);
}

/* implement the mptcp packet scheduler;
 * returns the subflow that will transmit the next DSS
 * additionally updates the rtx timeout
 */
static struct sock *mptcp_subflow_get_send(struct mptcp_sock *msk)
{
	struct subflow_send_info send_info[2];
	struct mptcp_subflow_context *subflow;
	struct sock *sk = (struct sock *)msk;
	int i, nr_active = 0;
	struct sock *ssk;
	long tout = 0;
	u64 ratio;
	u32 pace;

	sock_owned_by_me(sk);

	if (__mptcp_check_fallback(msk)) {
		if (!msk->first)
			return NULL;
		return sk_stream_memory_free(msk->first) ? msk->first : NULL;
	}

	/* re-use last subflow, if the burst allow that */
	if (msk->last_snd && msk->snd_burst > 0 &&
	    sk_stream_memory_free(msk->last_snd) &&
	    mptcp_subflow_active(mptcp_subflow_ctx(msk->last_snd))) {
		mptcp_set_timeout(sk);
		return msk->last_snd;
	}

	/* pick the subflow with the lower wmem/wspace ratio */
	for (i = 0; i < 2; ++i) {
		send_info[i].ssk = NULL;
		send_info[i].ratio = -1;
	}
	mptcp_for_each_subflow(msk, subflow) {
		trace_mptcp_subflow_get_send(subflow);
		ssk =  mptcp_subflow_tcp_sock(subflow);
		if (!mptcp_subflow_active(subflow))
			continue;

		tout = max(tout, mptcp_timeout_from_subflow(subflow));
		nr_active += !subflow->backup;
		if (!sk_stream_memory_free(subflow->tcp_sock) || !tcp_sk(ssk)->snd_wnd)
			continue;

		pace = READ_ONCE(ssk->sk_pacing_rate);
		if (!pace)
			continue;

		ratio = div_u64((u64)READ_ONCE(ssk->sk_wmem_queued) << 32,
				pace);
		if (ratio < send_info[subflow->backup].ratio) {
			send_info[subflow->backup].ssk = ssk;
			send_info[subflow->backup].ratio = ratio;
		}
	}
	__mptcp_set_timeout(sk, tout);

	/* pick the best backup if no other subflow is active */
	if (!nr_active)
		send_info[0].ssk = send_info[1].ssk;

	if (send_info[0].ssk) {
		msk->last_snd = send_info[0].ssk;
		msk->snd_burst = min_t(int, MPTCP_SEND_BURST_SIZE,
				       tcp_sk(msk->last_snd)->snd_wnd);
		return msk->last_snd;
	}

	return NULL;
}

static void mptcp_push_release(struct sock *ssk, struct mptcp_sendmsg_info *info)
{
	tcp_push(ssk, 0, info->mss_now, tcp_sk(ssk)->nonagle, info->size_goal);
	release_sock(ssk);
}

<<<<<<< HEAD
=======
static void mptcp_update_post_push(struct mptcp_sock *msk,
				   struct mptcp_data_frag *dfrag,
				   u32 sent)
{
	u64 snd_nxt_new = dfrag->data_seq;

	dfrag->already_sent += sent;

	msk->snd_burst -= sent;

	snd_nxt_new += dfrag->already_sent;

	/* snd_nxt_new can be smaller than snd_nxt in case mptcp
	 * is recovering after a failover. In that event, this re-sends
	 * old segments.
	 *
	 * Thus compute snd_nxt_new candidate based on
	 * the dfrag->data_seq that was sent and the data
	 * that has been handed to the subflow for transmission
	 * and skip update in case it was old dfrag.
	 */
	if (likely(after64(snd_nxt_new, msk->snd_nxt)))
		msk->snd_nxt = snd_nxt_new;
}

static void mptcp_check_and_set_pending(struct sock *sk)
{
	if (mptcp_send_head(sk) &&
	    !test_bit(MPTCP_PUSH_PENDING, &mptcp_sk(sk)->flags))
		set_bit(MPTCP_PUSH_PENDING, &mptcp_sk(sk)->flags);
}

>>>>>>> df0cc57e
void __mptcp_push_pending(struct sock *sk, unsigned int flags)
{
	struct sock *prev_ssk = NULL, *ssk = NULL;
	struct mptcp_sock *msk = mptcp_sk(sk);
	struct mptcp_sendmsg_info info = {
				.flags = flags,
	};
	struct mptcp_data_frag *dfrag;
	int len, copied = 0;

	while ((dfrag = mptcp_send_head(sk))) {
		info.sent = dfrag->already_sent;
		info.limit = dfrag->data_len;
		len = dfrag->data_len - dfrag->already_sent;
		while (len > 0) {
			int ret = 0;

			prev_ssk = ssk;
			__mptcp_flush_join_list(msk);
			ssk = mptcp_subflow_get_send(msk);

			/* First check. If the ssk has changed since
			 * the last round, release prev_ssk
			 */
			if (ssk != prev_ssk && prev_ssk)
				mptcp_push_release(prev_ssk, &info);
			if (!ssk)
				goto out;

			/* Need to lock the new subflow only if different
			 * from the previous one, otherwise we are still
			 * helding the relevant lock
			 */
			if (ssk != prev_ssk)
				lock_sock(ssk);

			ret = mptcp_sendmsg_frag(sk, ssk, dfrag, &info);
			if (ret <= 0) {
				mptcp_push_release(ssk, &info);
				goto out;
			}

			info.sent += ret;
			copied += ret;
			len -= ret;

			mptcp_update_post_push(msk, dfrag, ret);
		}
		WRITE_ONCE(msk->first_pending, mptcp_send_next(sk));
	}

	/* at this point we held the socket lock for the last subflow we used */
	if (ssk)
		mptcp_push_release(ssk, &info);

out:
	/* ensure the rtx timer is running */
	if (!mptcp_timer_pending(sk))
		mptcp_reset_timer(sk);
	if (copied)
		__mptcp_check_send_data_fin(sk);
}

static void __mptcp_subflow_push_pending(struct sock *sk, struct sock *ssk)
{
	struct mptcp_sock *msk = mptcp_sk(sk);
	struct mptcp_sendmsg_info info = {
		.data_lock_held = true,
	};
	struct mptcp_data_frag *dfrag;
	struct sock *xmit_ssk;
	int len, copied = 0;
	bool first = true;

	info.flags = 0;
	while ((dfrag = mptcp_send_head(sk))) {
		info.sent = dfrag->already_sent;
		info.limit = dfrag->data_len;
		len = dfrag->data_len - dfrag->already_sent;
		while (len > 0) {
			int ret = 0;

			/* the caller already invoked the packet scheduler,
			 * check for a different subflow usage only after
			 * spooling the first chunk of data
			 */
			xmit_ssk = first ? ssk : mptcp_subflow_get_send(mptcp_sk(sk));
			if (!xmit_ssk)
				goto out;
			if (xmit_ssk != ssk) {
				mptcp_subflow_delegate(mptcp_subflow_ctx(xmit_ssk),
						       MPTCP_DELEGATE_SEND);
				goto out;
			}

			ret = mptcp_sendmsg_frag(sk, ssk, dfrag, &info);
			if (ret <= 0)
				goto out;

			info.sent += ret;
			copied += ret;
			len -= ret;
			first = false;

			mptcp_update_post_push(msk, dfrag, ret);
		}
		WRITE_ONCE(msk->first_pending, mptcp_send_next(sk));
	}

out:
	/* __mptcp_alloc_tx_skb could have released some wmem and we are
	 * not going to flush it via release_sock()
	 */
	if (copied) {
		tcp_push(ssk, 0, info.mss_now, tcp_sk(ssk)->nonagle,
			 info.size_goal);
		if (!mptcp_timer_pending(sk))
			mptcp_reset_timer(sk);

		if (msk->snd_data_fin_enable &&
		    msk->snd_nxt + 1 == msk->write_seq)
			mptcp_schedule_work(sk);
	}
}

static void mptcp_set_nospace(struct sock *sk)
{
	/* enable autotune */
	set_bit(SOCK_NOSPACE, &sk->sk_socket->flags);

	/* will be cleared on avail space */
	set_bit(MPTCP_NOSPACE, &mptcp_sk(sk)->flags);
}

static int mptcp_sendmsg(struct sock *sk, struct msghdr *msg, size_t len)
{
	struct mptcp_sock *msk = mptcp_sk(sk);
	struct page_frag *pfrag;
	size_t copied = 0;
	int ret = 0;
	long timeo;

	/* we don't support FASTOPEN yet */
	if (msg->msg_flags & MSG_FASTOPEN)
		return -EOPNOTSUPP;

	/* silently ignore everything else */
	msg->msg_flags &= MSG_MORE | MSG_DONTWAIT | MSG_NOSIGNAL;

	lock_sock(sk);

	timeo = sock_sndtimeo(sk, msg->msg_flags & MSG_DONTWAIT);

	if ((1 << sk->sk_state) & ~(TCPF_ESTABLISHED | TCPF_CLOSE_WAIT)) {
		ret = sk_stream_wait_connect(sk, &timeo);
		if (ret)
			goto out;
	}

	pfrag = sk_page_frag(sk);

	while (msg_data_left(msg)) {
		int total_ts, frag_truesize = 0;
		struct mptcp_data_frag *dfrag;
		bool dfrag_collapsed;
		size_t psize, offset;

		if (sk->sk_err || (sk->sk_shutdown & SEND_SHUTDOWN)) {
			ret = -EPIPE;
			goto out;
		}

		/* reuse tail pfrag, if possible, or carve a new one from the
		 * page allocator
		 */
		dfrag = mptcp_pending_tail(sk);
		dfrag_collapsed = mptcp_frag_can_collapse_to(msk, pfrag, dfrag);
		if (!dfrag_collapsed) {
			if (!sk_stream_memory_free(sk))
				goto wait_for_memory;

			if (!mptcp_page_frag_refill(sk, pfrag))
				goto wait_for_memory;

			dfrag = mptcp_carve_data_frag(msk, pfrag, pfrag->offset);
			frag_truesize = dfrag->overhead;
		}

		/* we do not bound vs wspace, to allow a single packet.
		 * memory accounting will prevent execessive memory usage
		 * anyway
		 */
		offset = dfrag->offset + dfrag->data_len;
		psize = pfrag->size - offset;
		psize = min_t(size_t, psize, msg_data_left(msg));
		total_ts = psize + frag_truesize;

<<<<<<< HEAD
		if (!mptcp_wmem_alloc(sk, total_ts))
=======
		if (!sk_wmem_schedule(sk, total_ts))
>>>>>>> df0cc57e
			goto wait_for_memory;

		if (copy_page_from_iter(dfrag->page, offset, psize,
					&msg->msg_iter) != psize) {
			ret = -EFAULT;
			goto out;
		}

		/* data successfully copied into the write queue */
		sk->sk_forward_alloc -= total_ts;
		copied += psize;
		dfrag->data_len += psize;
		frag_truesize += psize;
		pfrag->offset += frag_truesize;
		WRITE_ONCE(msk->write_seq, msk->write_seq + psize);

		/* charge data on mptcp pending queue to the msk socket
		 * Note: we charge such data both to sk and ssk
		 */
		sk_wmem_queued_add(sk, frag_truesize);
		if (!dfrag_collapsed) {
			get_page(dfrag->page);
			list_add_tail(&dfrag->list, &msk->rtx_queue);
			if (!msk->first_pending)
				WRITE_ONCE(msk->first_pending, dfrag);
		}
		pr_debug("msk=%p dfrag at seq=%llu len=%u sent=%u new=%d", msk,
			 dfrag->data_seq, dfrag->data_len, dfrag->already_sent,
			 !dfrag_collapsed);

		continue;

wait_for_memory:
		mptcp_set_nospace(sk);
		__mptcp_push_pending(sk, msg->msg_flags);
		ret = sk_stream_wait_memory(sk, &timeo);
		if (ret)
			goto out;
	}

	if (copied)
		__mptcp_push_pending(sk, msg->msg_flags);

out:
	release_sock(sk);
	return copied ? : ret;
}

static int __mptcp_recvmsg_mskq(struct mptcp_sock *msk,
				struct msghdr *msg,
				size_t len, int flags,
				struct scm_timestamping_internal *tss,
				int *cmsg_flags)
{
	struct sk_buff *skb, *tmp;
	int copied = 0;

	skb_queue_walk_safe(&msk->receive_queue, skb, tmp) {
		u32 offset = MPTCP_SKB_CB(skb)->offset;
		u32 data_len = skb->len - offset;
		u32 count = min_t(size_t, len - copied, data_len);
		int err;

		if (!(flags & MSG_TRUNC)) {
			err = skb_copy_datagram_msg(skb, offset, msg, count);
			if (unlikely(err < 0)) {
				if (!copied)
					return err;
				break;
			}
		}

		if (MPTCP_SKB_CB(skb)->has_rxtstamp) {
			tcp_update_recv_tstamps(skb, tss);
			*cmsg_flags |= MPTCP_CMSG_TS;
		}

		copied += count;

		if (count < data_len) {
			if (!(flags & MSG_PEEK))
				MPTCP_SKB_CB(skb)->offset += count;
			break;
		}

		if (!(flags & MSG_PEEK)) {
			/* we will bulk release the skb memory later */
			skb->destructor = NULL;
			WRITE_ONCE(msk->rmem_released, msk->rmem_released + skb->truesize);
			__skb_unlink(skb, &msk->receive_queue);
			__kfree_skb(skb);
		}

		if (copied >= len)
			break;
	}

	return copied;
}

/* receive buffer autotuning.  See tcp_rcv_space_adjust for more information.
 *
 * Only difference: Use highest rtt estimate of the subflows in use.
 */
static void mptcp_rcv_space_adjust(struct mptcp_sock *msk, int copied)
{
	struct mptcp_subflow_context *subflow;
	struct sock *sk = (struct sock *)msk;
	u32 time, advmss = 1;
	u64 rtt_us, mstamp;

	sock_owned_by_me(sk);

	if (copied <= 0)
		return;

	msk->rcvq_space.copied += copied;

	mstamp = div_u64(tcp_clock_ns(), NSEC_PER_USEC);
	time = tcp_stamp_us_delta(mstamp, msk->rcvq_space.time);

	rtt_us = msk->rcvq_space.rtt_us;
	if (rtt_us && time < (rtt_us >> 3))
		return;

	rtt_us = 0;
	mptcp_for_each_subflow(msk, subflow) {
		const struct tcp_sock *tp;
		u64 sf_rtt_us;
		u32 sf_advmss;

		tp = tcp_sk(mptcp_subflow_tcp_sock(subflow));

		sf_rtt_us = READ_ONCE(tp->rcv_rtt_est.rtt_us);
		sf_advmss = READ_ONCE(tp->advmss);

		rtt_us = max(sf_rtt_us, rtt_us);
		advmss = max(sf_advmss, advmss);
	}

	msk->rcvq_space.rtt_us = rtt_us;
	if (time < (rtt_us >> 3) || rtt_us == 0)
		return;

	if (msk->rcvq_space.copied <= msk->rcvq_space.space)
		goto new_measure;

	if (sock_net(sk)->ipv4.sysctl_tcp_moderate_rcvbuf &&
	    !(sk->sk_userlocks & SOCK_RCVBUF_LOCK)) {
		int rcvmem, rcvbuf;
		u64 rcvwin, grow;

		rcvwin = ((u64)msk->rcvq_space.copied << 1) + 16 * advmss;

		grow = rcvwin * (msk->rcvq_space.copied - msk->rcvq_space.space);

		do_div(grow, msk->rcvq_space.space);
		rcvwin += (grow << 1);

		rcvmem = SKB_TRUESIZE(advmss + MAX_TCP_HEADER);
		while (tcp_win_from_space(sk, rcvmem) < advmss)
			rcvmem += 128;

		do_div(rcvwin, advmss);
		rcvbuf = min_t(u64, rcvwin * rcvmem,
			       sock_net(sk)->ipv4.sysctl_tcp_rmem[2]);

		if (rcvbuf > sk->sk_rcvbuf) {
			u32 window_clamp;

			window_clamp = tcp_win_from_space(sk, rcvbuf);
			WRITE_ONCE(sk->sk_rcvbuf, rcvbuf);

			/* Make subflows follow along.  If we do not do this, we
			 * get drops at subflow level if skbs can't be moved to
			 * the mptcp rx queue fast enough (announced rcv_win can
			 * exceed ssk->sk_rcvbuf).
			 */
			mptcp_for_each_subflow(msk, subflow) {
				struct sock *ssk;
				bool slow;

				ssk = mptcp_subflow_tcp_sock(subflow);
				slow = lock_sock_fast(ssk);
				WRITE_ONCE(ssk->sk_rcvbuf, rcvbuf);
				tcp_sk(ssk)->window_clamp = window_clamp;
				tcp_cleanup_rbuf(ssk, 1);
				unlock_sock_fast(ssk, slow);
			}
		}
	}

	msk->rcvq_space.space = msk->rcvq_space.copied;
new_measure:
	msk->rcvq_space.copied = 0;
	msk->rcvq_space.time = mstamp;
}

static void __mptcp_update_rmem(struct sock *sk)
{
	struct mptcp_sock *msk = mptcp_sk(sk);

	if (!msk->rmem_released)
		return;

	atomic_sub(msk->rmem_released, &sk->sk_rmem_alloc);
<<<<<<< HEAD
	sk_mem_uncharge(sk, msk->rmem_released);
=======
	mptcp_rmem_uncharge(sk, msk->rmem_released);
>>>>>>> df0cc57e
	WRITE_ONCE(msk->rmem_released, 0);
}

static void __mptcp_splice_receive_queue(struct sock *sk)
{
	struct mptcp_sock *msk = mptcp_sk(sk);

	skb_queue_splice_tail_init(&sk->sk_receive_queue, &msk->receive_queue);
}

static bool __mptcp_move_skbs(struct mptcp_sock *msk)
{
	struct sock *sk = (struct sock *)msk;
	unsigned int moved = 0;
	bool ret, done;

	mptcp_flush_join_list(msk);
	do {
		struct sock *ssk = mptcp_subflow_recv_lookup(msk);
		bool slowpath;

		/* we can have data pending in the subflows only if the msk
		 * receive buffer was full at subflow_data_ready() time,
		 * that is an unlikely slow path.
		 */
		if (likely(!ssk))
			break;

		slowpath = lock_sock_fast(ssk);
		mptcp_data_lock(sk);
		__mptcp_update_rmem(sk);
		done = __mptcp_move_skbs_from_subflow(msk, ssk, &moved);
		mptcp_data_unlock(sk);

		if (unlikely(ssk->sk_err))
			__mptcp_error_report(sk);
		unlock_sock_fast(ssk, slowpath);
	} while (!done);

	/* acquire the data lock only if some input data is pending */
	ret = moved > 0;
	if (!RB_EMPTY_ROOT(&msk->out_of_order_queue) ||
	    !skb_queue_empty_lockless(&sk->sk_receive_queue)) {
		mptcp_data_lock(sk);
		__mptcp_update_rmem(sk);
		ret |= __mptcp_ofo_queue(msk);
		__mptcp_splice_receive_queue(sk);
		mptcp_data_unlock(sk);
	}
	if (ret)
		mptcp_check_data_fin((struct sock *)msk);
	return !skb_queue_empty(&msk->receive_queue);
}

static int mptcp_recvmsg(struct sock *sk, struct msghdr *msg, size_t len,
			 int nonblock, int flags, int *addr_len)
{
	struct mptcp_sock *msk = mptcp_sk(sk);
	struct scm_timestamping_internal tss;
	int copied = 0, cmsg_flags = 0;
	int target;
	long timeo;

	/* MSG_ERRQUEUE is really a no-op till we support IP_RECVERR */
	if (unlikely(flags & MSG_ERRQUEUE))
		return inet_recv_error(sk, msg, len, addr_len);

	lock_sock(sk);
	if (unlikely(sk->sk_state == TCP_LISTEN)) {
		copied = -ENOTCONN;
		goto out_err;
	}

	timeo = sock_rcvtimeo(sk, nonblock);

	len = min_t(size_t, len, INT_MAX);
	target = sock_rcvlowat(sk, flags & MSG_WAITALL, len);

	while (copied < len) {
		int bytes_read;

		bytes_read = __mptcp_recvmsg_mskq(msk, msg, len - copied, flags, &tss, &cmsg_flags);
		if (unlikely(bytes_read < 0)) {
			if (!copied)
				copied = bytes_read;
			goto out_err;
		}

		copied += bytes_read;

		/* be sure to advertise window change */
		mptcp_cleanup_rbuf(msk);

		if (skb_queue_empty(&msk->receive_queue) && __mptcp_move_skbs(msk))
			continue;

		/* only the master socket status is relevant here. The exit
		 * conditions mirror closely tcp_recvmsg()
		 */
		if (copied >= target)
			break;

		if (copied) {
			if (sk->sk_err ||
			    sk->sk_state == TCP_CLOSE ||
			    (sk->sk_shutdown & RCV_SHUTDOWN) ||
			    !timeo ||
			    signal_pending(current))
				break;
		} else {
			if (sk->sk_err) {
				copied = sock_error(sk);
				break;
			}

			if (test_and_clear_bit(MPTCP_WORK_EOF, &msk->flags))
				mptcp_check_for_eof(msk);

			if (sk->sk_shutdown & RCV_SHUTDOWN) {
				/* race breaker: the shutdown could be after the
				 * previous receive queue check
				 */
				if (__mptcp_move_skbs(msk))
					continue;
				break;
			}

			if (sk->sk_state == TCP_CLOSE) {
				copied = -ENOTCONN;
				break;
			}

			if (!timeo) {
				copied = -EAGAIN;
				break;
			}

			if (signal_pending(current)) {
				copied = sock_intr_errno(timeo);
				break;
			}
		}

		pr_debug("block timeout %ld", timeo);
		sk_wait_data(sk, &timeo, NULL);
	}

out_err:
	if (cmsg_flags && copied >= 0) {
		if (cmsg_flags & MPTCP_CMSG_TS)
			tcp_recv_timestamp(msg, sk, &tss);
	}

	pr_debug("msk=%p rx queue empty=%d:%d copied=%d",
		 msk, skb_queue_empty_lockless(&sk->sk_receive_queue),
		 skb_queue_empty(&msk->receive_queue), copied);
	if (!(flags & MSG_PEEK))
		mptcp_rcv_space_adjust(msk, copied);

	release_sock(sk);
	return copied;
}

static void mptcp_retransmit_timer(struct timer_list *t)
{
	struct inet_connection_sock *icsk = from_timer(icsk, t,
						       icsk_retransmit_timer);
	struct sock *sk = &icsk->icsk_inet.sk;
	struct mptcp_sock *msk = mptcp_sk(sk);

	bh_lock_sock(sk);
	if (!sock_owned_by_user(sk)) {
		/* we need a process context to retransmit */
		if (!test_and_set_bit(MPTCP_WORK_RTX, &msk->flags))
			mptcp_schedule_work(sk);
	} else {
		/* delegate our work to tcp_release_cb() */
		set_bit(MPTCP_RETRANSMIT, &msk->flags);
	}
	bh_unlock_sock(sk);
	sock_put(sk);
}

static void mptcp_timeout_timer(struct timer_list *t)
{
	struct sock *sk = from_timer(sk, t, sk_timer);

	mptcp_schedule_work(sk);
	sock_put(sk);
}

/* Find an idle subflow.  Return NULL if there is unacked data at tcp
 * level.
 *
 * A backup subflow is returned only if that is the only kind available.
 */
static struct sock *mptcp_subflow_get_retrans(struct mptcp_sock *msk)
{
	struct sock *backup = NULL, *pick = NULL;
	struct mptcp_subflow_context *subflow;
	int min_stale_count = INT_MAX;

	sock_owned_by_me((const struct sock *)msk);

	if (__mptcp_check_fallback(msk))
		return NULL;

	mptcp_for_each_subflow(msk, subflow) {
		struct sock *ssk = mptcp_subflow_tcp_sock(subflow);

		if (!__mptcp_subflow_active(subflow))
			continue;

		/* still data outstanding at TCP level? skip this */
		if (!tcp_rtx_and_write_queues_empty(ssk)) {
			mptcp_pm_subflow_chk_stale(msk, ssk);
			min_stale_count = min_t(int, min_stale_count, subflow->stale_count);
			continue;
		}

		if (subflow->backup) {
			if (!backup)
				backup = ssk;
			continue;
		}

		if (!pick)
			pick = ssk;
	}

	if (pick)
		return pick;

	/* use backup only if there are no progresses anywhere */
	return min_stale_count > 1 ? backup : NULL;
}

static void mptcp_dispose_initial_subflow(struct mptcp_sock *msk)
{
	if (msk->subflow) {
		iput(SOCK_INODE(msk->subflow));
		msk->subflow = NULL;
	}
}

bool __mptcp_retransmit_pending_data(struct sock *sk)
{
	struct mptcp_data_frag *cur, *rtx_head;
	struct mptcp_sock *msk = mptcp_sk(sk);

	if (__mptcp_check_fallback(mptcp_sk(sk)))
		return false;

	if (tcp_rtx_and_write_queues_empty(sk))
		return false;

	/* the closing socket has some data untransmitted and/or unacked:
	 * some data in the mptcp rtx queue has not really xmitted yet.
	 * keep it simple and re-inject the whole mptcp level rtx queue
	 */
	mptcp_data_lock(sk);
	__mptcp_clean_una_wakeup(sk);
	rtx_head = mptcp_rtx_head(sk);
	if (!rtx_head) {
		mptcp_data_unlock(sk);
		return false;
	}

<<<<<<< HEAD
	/* will accept ack for reijected data before re-sending them */
	if (!msk->recovery || after64(msk->snd_nxt, msk->recovery_snd_nxt))
		msk->recovery_snd_nxt = msk->snd_nxt;
=======
	msk->recovery_snd_nxt = msk->snd_nxt;
>>>>>>> df0cc57e
	msk->recovery = true;
	mptcp_data_unlock(sk);

	msk->first_pending = rtx_head;
<<<<<<< HEAD
	msk->tx_pending_data += msk->snd_nxt - rtx_head->data_seq;
	msk->snd_nxt = rtx_head->data_seq;
=======
>>>>>>> df0cc57e
	msk->snd_burst = 0;

	/* be sure to clear the "sent status" on all re-injected fragments */
	list_for_each_entry(cur, &msk->rtx_queue, list) {
		if (!cur->already_sent)
			break;
		cur->already_sent = 0;
	}

	return true;
}

/* subflow sockets can be either outgoing (connect) or incoming
 * (accept).
 *
 * Outgoing subflows use in-kernel sockets.
 * Incoming subflows do not have their own 'struct socket' allocated,
 * so we need to use tcp_close() after detaching them from the mptcp
 * parent socket.
 */
static void __mptcp_close_ssk(struct sock *sk, struct sock *ssk,
			      struct mptcp_subflow_context *subflow)
{
	struct mptcp_sock *msk = mptcp_sk(sk);
	bool need_push;

	list_del(&subflow->node);

	lock_sock_nested(ssk, SINGLE_DEPTH_NESTING);

	/* if we are invoked by the msk cleanup code, the subflow is
	 * already orphaned
	 */
	if (ssk->sk_socket)
		sock_orphan(ssk);

	need_push = __mptcp_retransmit_pending_data(sk);
	subflow->disposable = 1;

	/* if ssk hit tcp_done(), tcp_cleanup_ulp() cleared the related ops
	 * the ssk has been already destroyed, we just need to release the
	 * reference owned by msk;
	 */
	if (!inet_csk(ssk)->icsk_ulp_ops) {
		kfree_rcu(subflow, rcu);
	} else {
		/* otherwise tcp will dispose of the ssk and subflow ctx */
		__tcp_close(ssk, 0);

		/* close acquired an extra ref */
		__sock_put(ssk);
	}
	release_sock(ssk);

	sock_put(ssk);

	if (ssk == msk->last_snd)
		msk->last_snd = NULL;

	if (ssk == msk->first)
		msk->first = NULL;

	if (msk->subflow && ssk == msk->subflow->sk)
		mptcp_dispose_initial_subflow(msk);

	if (need_push)
		__mptcp_push_pending(sk, 0);
}

void mptcp_close_ssk(struct sock *sk, struct sock *ssk,
		     struct mptcp_subflow_context *subflow)
{
	if (sk->sk_state == TCP_ESTABLISHED)
		mptcp_event(MPTCP_EVENT_SUB_CLOSED, mptcp_sk(sk), ssk, GFP_KERNEL);
	__mptcp_close_ssk(sk, ssk, subflow);
}

static unsigned int mptcp_sync_mss(struct sock *sk, u32 pmtu)
{
	return 0;
}

static void __mptcp_close_subflow(struct mptcp_sock *msk)
{
	struct mptcp_subflow_context *subflow, *tmp;

	might_sleep();

	list_for_each_entry_safe(subflow, tmp, &msk->conn_list, node) {
		struct sock *ssk = mptcp_subflow_tcp_sock(subflow);

		if (inet_sk_state_load(ssk) != TCP_CLOSE)
			continue;

		/* 'subflow_data_ready' will re-sched once rx queue is empty */
		if (!skb_queue_empty_lockless(&ssk->sk_receive_queue))
			continue;

		mptcp_close_ssk((struct sock *)msk, ssk, subflow);
	}
}

static bool mptcp_check_close_timeout(const struct sock *sk)
{
	s32 delta = tcp_jiffies32 - inet_csk(sk)->icsk_mtup.probe_timestamp;
	struct mptcp_subflow_context *subflow;

	if (delta >= TCP_TIMEWAIT_LEN)
		return true;

	/* if all subflows are in closed status don't bother with additional
	 * timeout
	 */
	mptcp_for_each_subflow(mptcp_sk(sk), subflow) {
		if (inet_sk_state_load(mptcp_subflow_tcp_sock(subflow)) !=
		    TCP_CLOSE)
			return false;
	}
	return true;
}

static void mptcp_check_fastclose(struct mptcp_sock *msk)
{
	struct mptcp_subflow_context *subflow, *tmp;
	struct sock *sk = &msk->sk.icsk_inet.sk;

	if (likely(!READ_ONCE(msk->rcv_fastclose)))
		return;

	mptcp_token_destroy(msk);

	list_for_each_entry_safe(subflow, tmp, &msk->conn_list, node) {
		struct sock *tcp_sk = mptcp_subflow_tcp_sock(subflow);
		bool slow;

		slow = lock_sock_fast(tcp_sk);
		if (tcp_sk->sk_state != TCP_CLOSE) {
			tcp_send_active_reset(tcp_sk, GFP_ATOMIC);
			tcp_set_state(tcp_sk, TCP_CLOSE);
		}
		unlock_sock_fast(tcp_sk, slow);
	}

	inet_sk_state_store(sk, TCP_CLOSE);
	sk->sk_shutdown = SHUTDOWN_MASK;
	smp_mb__before_atomic(); /* SHUTDOWN must be visible first */
	set_bit(MPTCP_WORK_CLOSE_SUBFLOW, &msk->flags);

	mptcp_close_wake_up(sk);
}

static void __mptcp_retrans(struct sock *sk)
{
	struct mptcp_sock *msk = mptcp_sk(sk);
	struct mptcp_sendmsg_info info = {};
	struct mptcp_data_frag *dfrag;
	size_t copied = 0;
	struct sock *ssk;
	int ret;

	mptcp_clean_una_wakeup(sk);

	/* first check ssk: need to kick "stale" logic */
	ssk = mptcp_subflow_get_retrans(msk);
	dfrag = mptcp_rtx_head(sk);
	if (!dfrag) {
		if (mptcp_data_fin_enabled(msk)) {
			struct inet_connection_sock *icsk = inet_csk(sk);

			icsk->icsk_retransmits++;
			mptcp_set_datafin_timeout(sk);
			mptcp_send_ack(msk);

			goto reset_timer;
		}

		if (!mptcp_send_head(sk))
			return;

		goto reset_timer;
	}

	if (!ssk)
		goto reset_timer;

	lock_sock(ssk);

	/* limit retransmission to the bytes already sent on some subflows */
	info.sent = 0;
	info.limit = READ_ONCE(msk->csum_enabled) ? dfrag->data_len : dfrag->already_sent;
	while (info.sent < info.limit) {
		ret = mptcp_sendmsg_frag(sk, ssk, dfrag, &info);
		if (ret <= 0)
			break;

		MPTCP_INC_STATS(sock_net(sk), MPTCP_MIB_RETRANSSEGS);
		copied += ret;
		info.sent += ret;
	}
	if (copied) {
		dfrag->already_sent = max(dfrag->already_sent, info.sent);
		tcp_push(ssk, 0, info.mss_now, tcp_sk(ssk)->nonagle,
			 info.size_goal);
	}

	release_sock(ssk);

reset_timer:
	mptcp_check_and_set_pending(sk);

	if (!mptcp_timer_pending(sk))
		mptcp_reset_timer(sk);
}

static void mptcp_worker(struct work_struct *work)
{
	struct mptcp_sock *msk = container_of(work, struct mptcp_sock, work);
	struct sock *sk = &msk->sk.icsk_inet.sk;
	int state;

	lock_sock(sk);
	state = sk->sk_state;
	if (unlikely(state == TCP_CLOSE))
		goto unlock;

	mptcp_check_data_fin_ack(sk);
	mptcp_flush_join_list(msk);

	mptcp_check_fastclose(msk);

	if (msk->pm.status)
		mptcp_pm_nl_work(msk);

	if (test_and_clear_bit(MPTCP_WORK_EOF, &msk->flags))
		mptcp_check_for_eof(msk);

	__mptcp_check_send_data_fin(sk);
	mptcp_check_data_fin(sk);

	/* There is no point in keeping around an orphaned sk timedout or
	 * closed, but we need the msk around to reply to incoming DATA_FIN,
	 * even if it is orphaned and in FIN_WAIT2 state
	 */
	if (sock_flag(sk, SOCK_DEAD) &&
	    (mptcp_check_close_timeout(sk) || sk->sk_state == TCP_CLOSE)) {
		inet_sk_state_store(sk, TCP_CLOSE);
		__mptcp_destroy_sock(sk);
		goto unlock;
	}

	if (test_and_clear_bit(MPTCP_WORK_CLOSE_SUBFLOW, &msk->flags))
		__mptcp_close_subflow(msk);

	if (test_and_clear_bit(MPTCP_WORK_RTX, &msk->flags))
		__mptcp_retrans(sk);

unlock:
	release_sock(sk);
	sock_put(sk);
}

static int __mptcp_init_sock(struct sock *sk)
{
	struct mptcp_sock *msk = mptcp_sk(sk);

	spin_lock_init(&msk->join_list_lock);

	INIT_LIST_HEAD(&msk->conn_list);
	INIT_LIST_HEAD(&msk->join_list);
	INIT_LIST_HEAD(&msk->rtx_queue);
	INIT_WORK(&msk->work, mptcp_worker);
	__skb_queue_head_init(&msk->receive_queue);
	msk->out_of_order_queue = RB_ROOT;
	msk->first_pending = NULL;
<<<<<<< HEAD
	msk->wmem_reserved = 0;
	WRITE_ONCE(msk->rmem_released, 0);
	msk->tx_pending_data = 0;
=======
	msk->rmem_fwd_alloc = 0;
	WRITE_ONCE(msk->rmem_released, 0);
>>>>>>> df0cc57e
	msk->timer_ival = TCP_RTO_MIN;

	msk->first = NULL;
	inet_csk(sk)->icsk_sync_mss = mptcp_sync_mss;
	WRITE_ONCE(msk->csum_enabled, mptcp_is_checksum_enabled(sock_net(sk)));
	msk->recovery = false;

	mptcp_pm_data_init(msk);

	/* re-use the csk retrans timer for MPTCP-level retrans */
	timer_setup(&msk->sk.icsk_retransmit_timer, mptcp_retransmit_timer, 0);
	timer_setup(&sk->sk_timer, mptcp_timeout_timer, 0);

	return 0;
}

static int mptcp_init_sock(struct sock *sk)
{
	struct inet_connection_sock *icsk = inet_csk(sk);
	struct net *net = sock_net(sk);
	int ret;

	ret = __mptcp_init_sock(sk);
	if (ret)
		return ret;

	if (!mptcp_is_enabled(net))
		return -ENOPROTOOPT;

	if (unlikely(!net->mib.mptcp_statistics) && !mptcp_mib_alloc(net))
		return -ENOMEM;

	ret = __mptcp_socket_create(mptcp_sk(sk));
	if (ret)
		return ret;

	/* fetch the ca name; do it outside __mptcp_init_sock(), so that clone will
	 * propagate the correct value
	 */
	tcp_assign_congestion_control(sk);
	strcpy(mptcp_sk(sk)->ca_name, icsk->icsk_ca_ops->name);

	/* no need to keep a reference to the ops, the name will suffice */
	tcp_cleanup_congestion_control(sk);
	icsk->icsk_ca_ops = NULL;

	sk_sockets_allocated_inc(sk);
	sk->sk_rcvbuf = sock_net(sk)->ipv4.sysctl_tcp_rmem[1];
	sk->sk_sndbuf = sock_net(sk)->ipv4.sysctl_tcp_wmem[1];

	return 0;
}

static void __mptcp_clear_xmit(struct sock *sk)
{
	struct mptcp_sock *msk = mptcp_sk(sk);
	struct mptcp_data_frag *dtmp, *dfrag;

	WRITE_ONCE(msk->first_pending, NULL);
	list_for_each_entry_safe(dfrag, dtmp, &msk->rtx_queue, list)
		dfrag_clear(sk, dfrag);
}

static void mptcp_cancel_work(struct sock *sk)
{
	struct mptcp_sock *msk = mptcp_sk(sk);

	if (cancel_work_sync(&msk->work))
		__sock_put(sk);
}

void mptcp_subflow_shutdown(struct sock *sk, struct sock *ssk, int how)
{
	lock_sock(ssk);

	switch (ssk->sk_state) {
	case TCP_LISTEN:
		if (!(how & RCV_SHUTDOWN))
			break;
		fallthrough;
	case TCP_SYN_SENT:
		tcp_disconnect(ssk, O_NONBLOCK);
		break;
	default:
		if (__mptcp_check_fallback(mptcp_sk(sk))) {
			pr_debug("Fallback");
			ssk->sk_shutdown |= how;
			tcp_shutdown(ssk, how);
		} else {
			pr_debug("Sending DATA_FIN on subflow %p", ssk);
			tcp_send_ack(ssk);
			if (!mptcp_timer_pending(sk))
				mptcp_reset_timer(sk);
		}
		break;
	}

	release_sock(ssk);
}

static const unsigned char new_state[16] = {
	/* current state:     new state:      action:	*/
	[0 /* (Invalid) */] = TCP_CLOSE,
	[TCP_ESTABLISHED]   = TCP_FIN_WAIT1 | TCP_ACTION_FIN,
	[TCP_SYN_SENT]      = TCP_CLOSE,
	[TCP_SYN_RECV]      = TCP_FIN_WAIT1 | TCP_ACTION_FIN,
	[TCP_FIN_WAIT1]     = TCP_FIN_WAIT1,
	[TCP_FIN_WAIT2]     = TCP_FIN_WAIT2,
	[TCP_TIME_WAIT]     = TCP_CLOSE,	/* should not happen ! */
	[TCP_CLOSE]         = TCP_CLOSE,
	[TCP_CLOSE_WAIT]    = TCP_LAST_ACK  | TCP_ACTION_FIN,
	[TCP_LAST_ACK]      = TCP_LAST_ACK,
	[TCP_LISTEN]        = TCP_CLOSE,
	[TCP_CLOSING]       = TCP_CLOSING,
	[TCP_NEW_SYN_RECV]  = TCP_CLOSE,	/* should not happen ! */
};

static int mptcp_close_state(struct sock *sk)
{
	int next = (int)new_state[sk->sk_state];
	int ns = next & TCP_STATE_MASK;

	inet_sk_state_store(sk, ns);

	return next & TCP_ACTION_FIN;
}

static void __mptcp_check_send_data_fin(struct sock *sk)
{
	struct mptcp_subflow_context *subflow;
	struct mptcp_sock *msk = mptcp_sk(sk);

	pr_debug("msk=%p snd_data_fin_enable=%d pending=%d snd_nxt=%llu write_seq=%llu",
		 msk, msk->snd_data_fin_enable, !!mptcp_send_head(sk),
		 msk->snd_nxt, msk->write_seq);

	/* we still need to enqueue subflows or not really shutting down,
	 * skip this
	 */
	if (!msk->snd_data_fin_enable || msk->snd_nxt + 1 != msk->write_seq ||
	    mptcp_send_head(sk))
		return;

	WRITE_ONCE(msk->snd_nxt, msk->write_seq);

	/* fallback socket will not get data_fin/ack, can move to the next
	 * state now
	 */
	if (__mptcp_check_fallback(msk)) {
		if ((1 << sk->sk_state) & (TCPF_CLOSING | TCPF_LAST_ACK)) {
			inet_sk_state_store(sk, TCP_CLOSE);
			mptcp_close_wake_up(sk);
		} else if (sk->sk_state == TCP_FIN_WAIT1) {
			inet_sk_state_store(sk, TCP_FIN_WAIT2);
		}
	}

	mptcp_flush_join_list(msk);
	mptcp_for_each_subflow(msk, subflow) {
		struct sock *tcp_sk = mptcp_subflow_tcp_sock(subflow);

		mptcp_subflow_shutdown(sk, tcp_sk, SEND_SHUTDOWN);
	}
}

static void __mptcp_wr_shutdown(struct sock *sk)
{
	struct mptcp_sock *msk = mptcp_sk(sk);

	pr_debug("msk=%p snd_data_fin_enable=%d shutdown=%x state=%d pending=%d",
		 msk, msk->snd_data_fin_enable, sk->sk_shutdown, sk->sk_state,
		 !!mptcp_send_head(sk));

	/* will be ignored by fallback sockets */
	WRITE_ONCE(msk->write_seq, msk->write_seq + 1);
	WRITE_ONCE(msk->snd_data_fin_enable, 1);

	__mptcp_check_send_data_fin(sk);
}

static void __mptcp_destroy_sock(struct sock *sk)
{
	struct mptcp_subflow_context *subflow, *tmp;
	struct mptcp_sock *msk = mptcp_sk(sk);
	LIST_HEAD(conn_list);

	pr_debug("msk=%p", msk);

	might_sleep();

	/* be sure to always acquire the join list lock, to sync vs
	 * mptcp_finish_join().
	 */
	spin_lock_bh(&msk->join_list_lock);
	list_splice_tail_init(&msk->join_list, &msk->conn_list);
	spin_unlock_bh(&msk->join_list_lock);
	list_splice_init(&msk->conn_list, &conn_list);

	sk_stop_timer(sk, &msk->sk.icsk_retransmit_timer);
	sk_stop_timer(sk, &sk->sk_timer);
	msk->pm.status = 0;

	list_for_each_entry_safe(subflow, tmp, &conn_list, node) {
		struct sock *ssk = mptcp_subflow_tcp_sock(subflow);
		__mptcp_close_ssk(sk, ssk, subflow);
	}

	sk->sk_prot->destroy(sk);

	WARN_ON_ONCE(msk->rmem_fwd_alloc);
	WARN_ON_ONCE(msk->rmem_released);
	sk_stream_kill_queues(sk);
	xfrm_sk_free_policy(sk);

	sk_refcnt_debug_release(sk);
	mptcp_dispose_initial_subflow(msk);
	sock_put(sk);
}

static void mptcp_close(struct sock *sk, long timeout)
{
	struct mptcp_subflow_context *subflow;
	bool do_cancel_work = false;

	lock_sock(sk);
	sk->sk_shutdown = SHUTDOWN_MASK;

	if ((1 << sk->sk_state) & (TCPF_LISTEN | TCPF_CLOSE)) {
		inet_sk_state_store(sk, TCP_CLOSE);
		goto cleanup;
	}

	if (mptcp_close_state(sk))
		__mptcp_wr_shutdown(sk);

	sk_stream_wait_close(sk, timeout);

cleanup:
	/* orphan all the subflows */
	inet_csk(sk)->icsk_mtup.probe_timestamp = tcp_jiffies32;
	mptcp_for_each_subflow(mptcp_sk(sk), subflow) {
		struct sock *ssk = mptcp_subflow_tcp_sock(subflow);
		bool slow = lock_sock_fast_nested(ssk);

		sock_orphan(ssk);
		unlock_sock_fast(ssk, slow);
	}
	sock_orphan(sk);

	sock_hold(sk);
	pr_debug("msk=%p state=%d", sk, sk->sk_state);
	if (sk->sk_state == TCP_CLOSE) {
		__mptcp_destroy_sock(sk);
		do_cancel_work = true;
	} else {
		sk_reset_timer(sk, &sk->sk_timer, jiffies + TCP_TIMEWAIT_LEN);
	}
	release_sock(sk);
	if (do_cancel_work)
		mptcp_cancel_work(sk);

	if (mptcp_sk(sk)->token)
		mptcp_event(MPTCP_EVENT_CLOSED, mptcp_sk(sk), NULL, GFP_KERNEL);

	sock_put(sk);
}

static void mptcp_copy_inaddrs(struct sock *msk, const struct sock *ssk)
{
#if IS_ENABLED(CONFIG_MPTCP_IPV6)
	const struct ipv6_pinfo *ssk6 = inet6_sk(ssk);
	struct ipv6_pinfo *msk6 = inet6_sk(msk);

	msk->sk_v6_daddr = ssk->sk_v6_daddr;
	msk->sk_v6_rcv_saddr = ssk->sk_v6_rcv_saddr;

	if (msk6 && ssk6) {
		msk6->saddr = ssk6->saddr;
		msk6->flow_label = ssk6->flow_label;
	}
#endif

	inet_sk(msk)->inet_num = inet_sk(ssk)->inet_num;
	inet_sk(msk)->inet_dport = inet_sk(ssk)->inet_dport;
	inet_sk(msk)->inet_sport = inet_sk(ssk)->inet_sport;
	inet_sk(msk)->inet_daddr = inet_sk(ssk)->inet_daddr;
	inet_sk(msk)->inet_saddr = inet_sk(ssk)->inet_saddr;
	inet_sk(msk)->inet_rcv_saddr = inet_sk(ssk)->inet_rcv_saddr;
}

static int mptcp_disconnect(struct sock *sk, int flags)
{
	struct mptcp_subflow_context *subflow;
	struct mptcp_sock *msk = mptcp_sk(sk);

	mptcp_do_flush_join_list(msk);

	mptcp_for_each_subflow(msk, subflow) {
		struct sock *ssk = mptcp_subflow_tcp_sock(subflow);

		lock_sock(ssk);
		tcp_disconnect(ssk, flags);
		release_sock(ssk);
	}
	return 0;
}

#if IS_ENABLED(CONFIG_MPTCP_IPV6)
static struct ipv6_pinfo *mptcp_inet6_sk(const struct sock *sk)
{
	unsigned int offset = sizeof(struct mptcp6_sock) - sizeof(struct ipv6_pinfo);

	return (struct ipv6_pinfo *)(((u8 *)sk) + offset);
}
#endif

struct sock *mptcp_sk_clone(const struct sock *sk,
			    const struct mptcp_options_received *mp_opt,
			    struct request_sock *req)
{
	struct mptcp_subflow_request_sock *subflow_req = mptcp_subflow_rsk(req);
	struct sock *nsk = sk_clone_lock(sk, GFP_ATOMIC);
	struct mptcp_sock *msk;
	u64 ack_seq;

	if (!nsk)
		return NULL;

#if IS_ENABLED(CONFIG_MPTCP_IPV6)
	if (nsk->sk_family == AF_INET6)
		inet_sk(nsk)->pinet6 = mptcp_inet6_sk(nsk);
#endif

	__mptcp_init_sock(nsk);

	msk = mptcp_sk(nsk);
	msk->local_key = subflow_req->local_key;
	msk->token = subflow_req->token;
	msk->subflow = NULL;
	WRITE_ONCE(msk->fully_established, false);
	if (mp_opt->suboptions & OPTION_MPTCP_CSUMREQD)
		WRITE_ONCE(msk->csum_enabled, true);

	msk->write_seq = subflow_req->idsn + 1;
	msk->snd_nxt = msk->write_seq;
	msk->snd_una = msk->write_seq;
	msk->wnd_end = msk->snd_nxt + req->rsk_rcv_wnd;
	msk->setsockopt_seq = mptcp_sk(sk)->setsockopt_seq;

	if (mp_opt->suboptions & OPTIONS_MPTCP_MPC) {
		msk->can_ack = true;
		msk->remote_key = mp_opt->sndr_key;
		mptcp_crypto_key_sha(msk->remote_key, NULL, &ack_seq);
		ack_seq++;
		WRITE_ONCE(msk->ack_seq, ack_seq);
		WRITE_ONCE(msk->rcv_wnd_sent, ack_seq);
	}

	sock_reset_flag(nsk, SOCK_RCU_FREE);
	/* will be fully established after successful MPC subflow creation */
	inet_sk_state_store(nsk, TCP_SYN_RECV);

	security_inet_csk_clone(nsk, req);
	bh_unlock_sock(nsk);

	/* keep a single reference */
	__sock_put(nsk);
	return nsk;
}

void mptcp_rcv_space_init(struct mptcp_sock *msk, const struct sock *ssk)
{
	const struct tcp_sock *tp = tcp_sk(ssk);

	msk->rcvq_space.copied = 0;
	msk->rcvq_space.rtt_us = 0;

	msk->rcvq_space.time = tp->tcp_mstamp;

	/* initial rcv_space offering made to peer */
	msk->rcvq_space.space = min_t(u32, tp->rcv_wnd,
				      TCP_INIT_CWND * tp->advmss);
	if (msk->rcvq_space.space == 0)
		msk->rcvq_space.space = TCP_INIT_CWND * TCP_MSS_DEFAULT;

	WRITE_ONCE(msk->wnd_end, msk->snd_nxt + tcp_sk(ssk)->snd_wnd);
}

static struct sock *mptcp_accept(struct sock *sk, int flags, int *err,
				 bool kern)
{
	struct mptcp_sock *msk = mptcp_sk(sk);
	struct socket *listener;
	struct sock *newsk;

	listener = __mptcp_nmpc_socket(msk);
	if (WARN_ON_ONCE(!listener)) {
		*err = -EINVAL;
		return NULL;
	}

	pr_debug("msk=%p, listener=%p", msk, mptcp_subflow_ctx(listener->sk));
	newsk = inet_csk_accept(listener->sk, flags, err, kern);
	if (!newsk)
		return NULL;

	pr_debug("msk=%p, subflow is mptcp=%d", msk, sk_is_mptcp(newsk));
	if (sk_is_mptcp(newsk)) {
		struct mptcp_subflow_context *subflow;
		struct sock *new_mptcp_sock;

		subflow = mptcp_subflow_ctx(newsk);
		new_mptcp_sock = subflow->conn;

		/* is_mptcp should be false if subflow->conn is missing, see
		 * subflow_syn_recv_sock()
		 */
		if (WARN_ON_ONCE(!new_mptcp_sock)) {
			tcp_sk(newsk)->is_mptcp = 0;
			goto out;
		}

		/* acquire the 2nd reference for the owning socket */
		sock_hold(new_mptcp_sock);
		newsk = new_mptcp_sock;
		MPTCP_INC_STATS(sock_net(sk), MPTCP_MIB_MPCAPABLEPASSIVEACK);
	} else {
		MPTCP_INC_STATS(sock_net(sk),
				MPTCP_MIB_MPCAPABLEPASSIVEFALLBACK);
	}

out:
	newsk->sk_kern_sock = kern;
	return newsk;
}

void mptcp_destroy_common(struct mptcp_sock *msk)
{
	struct sock *sk = (struct sock *)msk;

	__mptcp_clear_xmit(sk);

	/* move to sk_receive_queue, sk_stream_kill_queues will purge it */
	skb_queue_splice_tail_init(&msk->receive_queue, &sk->sk_receive_queue);
	__skb_queue_purge(&sk->sk_receive_queue);
	skb_rbtree_purge(&msk->out_of_order_queue);

	/* move all the rx fwd alloc into the sk_mem_reclaim_final in
	 * inet_sock_destruct() will dispose it
	 */
	sk->sk_forward_alloc += msk->rmem_fwd_alloc;
	msk->rmem_fwd_alloc = 0;
	mptcp_token_destroy(msk);
	mptcp_pm_free_anno_list(msk);
}

static void mptcp_destroy(struct sock *sk)
{
	struct mptcp_sock *msk = mptcp_sk(sk);

	mptcp_destroy_common(msk);
	sk_sockets_allocated_dec(sk);
}

void __mptcp_data_acked(struct sock *sk)
{
	if (!sock_owned_by_user(sk))
		__mptcp_clean_una(sk);
	else
		set_bit(MPTCP_CLEAN_UNA, &mptcp_sk(sk)->flags);

	if (mptcp_pending_data_fin_ack(sk))
		mptcp_schedule_work(sk);
}

void __mptcp_check_push(struct sock *sk, struct sock *ssk)
{
	if (!mptcp_send_head(sk))
		return;

	if (!sock_owned_by_user(sk)) {
		struct sock *xmit_ssk = mptcp_subflow_get_send(mptcp_sk(sk));

		if (xmit_ssk == ssk)
			__mptcp_subflow_push_pending(sk, ssk);
		else if (xmit_ssk)
			mptcp_subflow_delegate(mptcp_subflow_ctx(xmit_ssk), MPTCP_DELEGATE_SEND);
	} else {
		set_bit(MPTCP_PUSH_PENDING, &mptcp_sk(sk)->flags);
	}
}

/* processes deferred events and flush wmem */
static void mptcp_release_cb(struct sock *sk)
{
	for (;;) {
		unsigned long flags = 0;

		if (test_and_clear_bit(MPTCP_PUSH_PENDING, &mptcp_sk(sk)->flags))
			flags |= BIT(MPTCP_PUSH_PENDING);
		if (test_and_clear_bit(MPTCP_RETRANSMIT, &mptcp_sk(sk)->flags))
			flags |= BIT(MPTCP_RETRANSMIT);
		if (!flags)
			break;

		/* the following actions acquire the subflow socket lock
		 *
		 * 1) can't be invoked in atomic scope
		 * 2) must avoid ABBA deadlock with msk socket spinlock: the RX
		 *    datapath acquires the msk socket spinlock while helding
		 *    the subflow socket lock
		 */

		spin_unlock_bh(&sk->sk_lock.slock);
		if (flags & BIT(MPTCP_PUSH_PENDING))
			__mptcp_push_pending(sk, 0);
		if (flags & BIT(MPTCP_RETRANSMIT))
			__mptcp_retrans(sk);

		cond_resched();
		spin_lock_bh(&sk->sk_lock.slock);
	}

	/* be sure to set the current sk state before tacking actions
	 * depending on sk_state
	 */
	if (test_and_clear_bit(MPTCP_CONNECTED, &mptcp_sk(sk)->flags))
		__mptcp_set_connected(sk);
	if (test_and_clear_bit(MPTCP_CLEAN_UNA, &mptcp_sk(sk)->flags))
		__mptcp_clean_una_wakeup(sk);
	if (test_and_clear_bit(MPTCP_ERROR_REPORT, &mptcp_sk(sk)->flags))
		__mptcp_error_report(sk);

	__mptcp_update_rmem(sk);
}

/* MP_JOIN client subflow must wait for 4th ack before sending any data:
 * TCP can't schedule delack timer before the subflow is fully established.
 * MPTCP uses the delack timer to do 3rd ack retransmissions
 */
static void schedule_3rdack_retransmission(struct sock *ssk)
{
	struct inet_connection_sock *icsk = inet_csk(ssk);
	struct tcp_sock *tp = tcp_sk(ssk);
	unsigned long timeout;

	if (mptcp_subflow_ctx(ssk)->fully_established)
		return;

	/* reschedule with a timeout above RTT, as we must look only for drop */
	if (tp->srtt_us)
		timeout = usecs_to_jiffies(tp->srtt_us >> (3 - 1));
	else
		timeout = TCP_TIMEOUT_INIT;
	timeout += jiffies;

	WARN_ON_ONCE(icsk->icsk_ack.pending & ICSK_ACK_TIMER);
	icsk->icsk_ack.pending |= ICSK_ACK_SCHED | ICSK_ACK_TIMER;
	icsk->icsk_ack.timeout = timeout;
	sk_reset_timer(ssk, &icsk->icsk_delack_timer, timeout);
}

void mptcp_subflow_process_delegated(struct sock *ssk)
{
	struct mptcp_subflow_context *subflow = mptcp_subflow_ctx(ssk);
	struct sock *sk = subflow->conn;

	if (test_bit(MPTCP_DELEGATE_SEND, &subflow->delegated_status)) {
		mptcp_data_lock(sk);
		if (!sock_owned_by_user(sk))
			__mptcp_subflow_push_pending(sk, ssk);
		else
			set_bit(MPTCP_PUSH_PENDING, &mptcp_sk(sk)->flags);
		mptcp_data_unlock(sk);
		mptcp_subflow_delegated_done(subflow, MPTCP_DELEGATE_SEND);
	}
	if (test_bit(MPTCP_DELEGATE_ACK, &subflow->delegated_status)) {
		schedule_3rdack_retransmission(ssk);
		mptcp_subflow_delegated_done(subflow, MPTCP_DELEGATE_ACK);
	}
}

static int mptcp_hash(struct sock *sk)
{
	/* should never be called,
	 * we hash the TCP subflows not the master socket
	 */
	WARN_ON_ONCE(1);
	return 0;
}

static void mptcp_unhash(struct sock *sk)
{
	/* called from sk_common_release(), but nothing to do here */
}

static int mptcp_get_port(struct sock *sk, unsigned short snum)
{
	struct mptcp_sock *msk = mptcp_sk(sk);
	struct socket *ssock;

	ssock = __mptcp_nmpc_socket(msk);
	pr_debug("msk=%p, subflow=%p", msk, ssock);
	if (WARN_ON_ONCE(!ssock))
		return -EINVAL;

	return inet_csk_get_port(ssock->sk, snum);
}

void mptcp_finish_connect(struct sock *ssk)
{
	struct mptcp_subflow_context *subflow;
	struct mptcp_sock *msk;
	struct sock *sk;
	u64 ack_seq;

	subflow = mptcp_subflow_ctx(ssk);
	sk = subflow->conn;
	msk = mptcp_sk(sk);

	pr_debug("msk=%p, token=%u", sk, subflow->token);

	mptcp_crypto_key_sha(subflow->remote_key, NULL, &ack_seq);
	ack_seq++;
	subflow->map_seq = ack_seq;
	subflow->map_subflow_seq = 1;

	/* the socket is not connected yet, no msk/subflow ops can access/race
	 * accessing the field below
	 */
	WRITE_ONCE(msk->remote_key, subflow->remote_key);
	WRITE_ONCE(msk->local_key, subflow->local_key);
	WRITE_ONCE(msk->write_seq, subflow->idsn + 1);
	WRITE_ONCE(msk->snd_nxt, msk->write_seq);
	WRITE_ONCE(msk->ack_seq, ack_seq);
	WRITE_ONCE(msk->rcv_wnd_sent, ack_seq);
	WRITE_ONCE(msk->can_ack, 1);
	WRITE_ONCE(msk->snd_una, msk->write_seq);

	mptcp_pm_new_connection(msk, ssk, 0);

	mptcp_rcv_space_init(msk, ssk);
}

void mptcp_sock_graft(struct sock *sk, struct socket *parent)
{
	write_lock_bh(&sk->sk_callback_lock);
	rcu_assign_pointer(sk->sk_wq, &parent->wq);
	sk_set_socket(sk, parent);
	sk->sk_uid = SOCK_INODE(parent)->i_uid;
	write_unlock_bh(&sk->sk_callback_lock);
}

bool mptcp_finish_join(struct sock *ssk)
{
	struct mptcp_subflow_context *subflow = mptcp_subflow_ctx(ssk);
	struct mptcp_sock *msk = mptcp_sk(subflow->conn);
	struct sock *parent = (void *)msk;
	struct socket *parent_sock;
	bool ret;

	pr_debug("msk=%p, subflow=%p", msk, subflow);

	/* mptcp socket already closing? */
	if (!mptcp_is_fully_established(parent)) {
		subflow->reset_reason = MPTCP_RST_EMPTCP;
		return false;
	}

	if (!msk->pm.server_side)
		goto out;

	if (!mptcp_pm_allow_new_subflow(msk)) {
		subflow->reset_reason = MPTCP_RST_EPROHIBIT;
		return false;
	}

	/* active connections are already on conn_list, and we can't acquire
	 * msk lock here.
	 * use the join list lock as synchronization point and double-check
	 * msk status to avoid racing with __mptcp_destroy_sock()
	 */
	spin_lock_bh(&msk->join_list_lock);
	ret = inet_sk_state_load(parent) == TCP_ESTABLISHED;
	if (ret && !WARN_ON_ONCE(!list_empty(&subflow->node))) {
		list_add_tail(&subflow->node, &msk->join_list);
		sock_hold(ssk);
	}
	spin_unlock_bh(&msk->join_list_lock);
	if (!ret) {
		subflow->reset_reason = MPTCP_RST_EPROHIBIT;
		return false;
	}

	/* attach to msk socket only after we are sure he will deal with us
	 * at close time
	 */
	parent_sock = READ_ONCE(parent->sk_socket);
	if (parent_sock && !ssk->sk_socket)
		mptcp_sock_graft(ssk, parent_sock);
	subflow->map_seq = READ_ONCE(msk->ack_seq);
out:
	mptcp_event(MPTCP_EVENT_SUB_ESTABLISHED, msk, ssk, GFP_ATOMIC);
	return true;
}

static void mptcp_shutdown(struct sock *sk, int how)
{
	pr_debug("sk=%p, how=%d", sk, how);

	if ((how & SEND_SHUTDOWN) && mptcp_close_state(sk))
		__mptcp_wr_shutdown(sk);
}

static int mptcp_forward_alloc_get(const struct sock *sk)
{
	return sk->sk_forward_alloc + mptcp_sk(sk)->rmem_fwd_alloc;
}

static struct proto mptcp_prot = {
	.name		= "MPTCP",
	.owner		= THIS_MODULE,
	.init		= mptcp_init_sock,
	.disconnect	= mptcp_disconnect,
	.close		= mptcp_close,
	.accept		= mptcp_accept,
	.setsockopt	= mptcp_setsockopt,
	.getsockopt	= mptcp_getsockopt,
	.shutdown	= mptcp_shutdown,
	.destroy	= mptcp_destroy,
	.sendmsg	= mptcp_sendmsg,
	.recvmsg	= mptcp_recvmsg,
	.release_cb	= mptcp_release_cb,
	.hash		= mptcp_hash,
	.unhash		= mptcp_unhash,
	.get_port	= mptcp_get_port,
	.forward_alloc_get	= mptcp_forward_alloc_get,
	.sockets_allocated	= &mptcp_sockets_allocated,
	.memory_allocated	= &tcp_memory_allocated,
	.memory_pressure	= &tcp_memory_pressure,
	.sysctl_wmem_offset	= offsetof(struct net, ipv4.sysctl_tcp_wmem),
	.sysctl_rmem_offset	= offsetof(struct net, ipv4.sysctl_tcp_rmem),
	.sysctl_mem	= sysctl_tcp_mem,
	.obj_size	= sizeof(struct mptcp_sock),
	.slab_flags	= SLAB_TYPESAFE_BY_RCU,
	.no_autobind	= true,
};

static int mptcp_bind(struct socket *sock, struct sockaddr *uaddr, int addr_len)
{
	struct mptcp_sock *msk = mptcp_sk(sock->sk);
	struct socket *ssock;
	int err;

	lock_sock(sock->sk);
	ssock = __mptcp_nmpc_socket(msk);
	if (!ssock) {
		err = -EINVAL;
		goto unlock;
	}

	err = ssock->ops->bind(ssock, uaddr, addr_len);
	if (!err)
		mptcp_copy_inaddrs(sock->sk, ssock->sk);

unlock:
	release_sock(sock->sk);
	return err;
}

static void mptcp_subflow_early_fallback(struct mptcp_sock *msk,
					 struct mptcp_subflow_context *subflow)
{
	subflow->request_mptcp = 0;
	__mptcp_do_fallback(msk);
}

static int mptcp_stream_connect(struct socket *sock, struct sockaddr *uaddr,
				int addr_len, int flags)
{
	struct mptcp_sock *msk = mptcp_sk(sock->sk);
	struct mptcp_subflow_context *subflow;
	struct socket *ssock;
	int err;

	lock_sock(sock->sk);
	if (sock->state != SS_UNCONNECTED && msk->subflow) {
		/* pending connection or invalid state, let existing subflow
		 * cope with that
		 */
		ssock = msk->subflow;
		goto do_connect;
	}

	ssock = __mptcp_nmpc_socket(msk);
	if (!ssock) {
		err = -EINVAL;
		goto unlock;
	}

	mptcp_token_destroy(msk);
	inet_sk_state_store(sock->sk, TCP_SYN_SENT);
	subflow = mptcp_subflow_ctx(ssock->sk);
#ifdef CONFIG_TCP_MD5SIG
	/* no MPTCP if MD5SIG is enabled on this socket or we may run out of
	 * TCP option space.
	 */
	if (rcu_access_pointer(tcp_sk(ssock->sk)->md5sig_info))
		mptcp_subflow_early_fallback(msk, subflow);
#endif
	if (subflow->request_mptcp && mptcp_token_new_connect(ssock->sk)) {
		MPTCP_INC_STATS(sock_net(ssock->sk), MPTCP_MIB_TOKENFALLBACKINIT);
		mptcp_subflow_early_fallback(msk, subflow);
	}
	if (likely(!__mptcp_check_fallback(msk)))
		MPTCP_INC_STATS(sock_net(sock->sk), MPTCP_MIB_MPCAPABLEACTIVE);

do_connect:
	err = ssock->ops->connect(ssock, uaddr, addr_len, flags);
	sock->state = ssock->state;

	/* on successful connect, the msk state will be moved to established by
	 * subflow_finish_connect()
	 */
	if (!err || err == -EINPROGRESS)
		mptcp_copy_inaddrs(sock->sk, ssock->sk);
	else
		inet_sk_state_store(sock->sk, inet_sk_state_load(ssock->sk));

unlock:
	release_sock(sock->sk);
	return err;
}

static int mptcp_listen(struct socket *sock, int backlog)
{
	struct mptcp_sock *msk = mptcp_sk(sock->sk);
	struct socket *ssock;
	int err;

	pr_debug("msk=%p", msk);

	lock_sock(sock->sk);
	ssock = __mptcp_nmpc_socket(msk);
	if (!ssock) {
		err = -EINVAL;
		goto unlock;
	}

	mptcp_token_destroy(msk);
	inet_sk_state_store(sock->sk, TCP_LISTEN);
	sock_set_flag(sock->sk, SOCK_RCU_FREE);

	err = ssock->ops->listen(ssock, backlog);
	inet_sk_state_store(sock->sk, inet_sk_state_load(ssock->sk));
	if (!err)
		mptcp_copy_inaddrs(sock->sk, ssock->sk);

unlock:
	release_sock(sock->sk);
	return err;
}

static int mptcp_stream_accept(struct socket *sock, struct socket *newsock,
			       int flags, bool kern)
{
	struct mptcp_sock *msk = mptcp_sk(sock->sk);
	struct socket *ssock;
	int err;

	pr_debug("msk=%p", msk);

	lock_sock(sock->sk);
	if (sock->sk->sk_state != TCP_LISTEN)
		goto unlock_fail;

	ssock = __mptcp_nmpc_socket(msk);
	if (!ssock)
		goto unlock_fail;

	clear_bit(MPTCP_DATA_READY, &msk->flags);
	sock_hold(ssock->sk);
	release_sock(sock->sk);

	err = ssock->ops->accept(sock, newsock, flags, kern);
	if (err == 0 && !mptcp_is_tcpsk(newsock->sk)) {
		struct mptcp_sock *msk = mptcp_sk(newsock->sk);
		struct mptcp_subflow_context *subflow;
		struct sock *newsk = newsock->sk;

		lock_sock(newsk);

		/* PM/worker can now acquire the first subflow socket
		 * lock without racing with listener queue cleanup,
		 * we can notify it, if needed.
		 *
		 * Even if remote has reset the initial subflow by now
		 * the refcnt is still at least one.
		 */
		subflow = mptcp_subflow_ctx(msk->first);
		list_add(&subflow->node, &msk->conn_list);
		sock_hold(msk->first);
		if (mptcp_is_fully_established(newsk))
			mptcp_pm_fully_established(msk, msk->first, GFP_KERNEL);

		mptcp_copy_inaddrs(newsk, msk->first);
		mptcp_rcv_space_init(msk, msk->first);
		mptcp_propagate_sndbuf(newsk, msk->first);

		/* set ssk->sk_socket of accept()ed flows to mptcp socket.
		 * This is needed so NOSPACE flag can be set from tcp stack.
		 */
		mptcp_flush_join_list(msk);
		mptcp_for_each_subflow(msk, subflow) {
			struct sock *ssk = mptcp_subflow_tcp_sock(subflow);

			if (!ssk->sk_socket)
				mptcp_sock_graft(ssk, newsock);
		}
		release_sock(newsk);
	}

	if (inet_csk_listen_poll(ssock->sk))
		set_bit(MPTCP_DATA_READY, &msk->flags);
	sock_put(ssock->sk);
	return err;

unlock_fail:
	release_sock(sock->sk);
	return -EINVAL;
}

static __poll_t mptcp_check_readable(struct mptcp_sock *msk)
{
	/* Concurrent splices from sk_receive_queue into receive_queue will
	 * always show at least one non-empty queue when checked in this order.
	 */
	if (skb_queue_empty_lockless(&((struct sock *)msk)->sk_receive_queue) &&
	    skb_queue_empty_lockless(&msk->receive_queue))
		return 0;

	return EPOLLIN | EPOLLRDNORM;
}

static __poll_t mptcp_check_writeable(struct mptcp_sock *msk)
{
	struct sock *sk = (struct sock *)msk;

	if (unlikely(sk->sk_shutdown & SEND_SHUTDOWN))
		return EPOLLOUT | EPOLLWRNORM;

	if (sk_stream_is_writeable(sk))
		return EPOLLOUT | EPOLLWRNORM;

	mptcp_set_nospace(sk);
	smp_mb__after_atomic(); /* msk->flags is changed by write_space cb */
	if (sk_stream_is_writeable(sk))
		return EPOLLOUT | EPOLLWRNORM;

	return 0;
}

static __poll_t mptcp_poll(struct file *file, struct socket *sock,
			   struct poll_table_struct *wait)
{
	struct sock *sk = sock->sk;
	struct mptcp_sock *msk;
	__poll_t mask = 0;
	int state;

	msk = mptcp_sk(sk);
	sock_poll_wait(file, sock, wait);

	state = inet_sk_state_load(sk);
	pr_debug("msk=%p state=%d flags=%lx", msk, state, msk->flags);
	if (state == TCP_LISTEN)
		return test_bit(MPTCP_DATA_READY, &msk->flags) ? EPOLLIN | EPOLLRDNORM : 0;

	if (state != TCP_SYN_SENT && state != TCP_SYN_RECV) {
		mask |= mptcp_check_readable(msk);
		mask |= mptcp_check_writeable(msk);
	}
	if (sk->sk_shutdown == SHUTDOWN_MASK || state == TCP_CLOSE)
		mask |= EPOLLHUP;
	if (sk->sk_shutdown & RCV_SHUTDOWN)
		mask |= EPOLLIN | EPOLLRDNORM | EPOLLRDHUP;

	/* This barrier is coupled with smp_wmb() in tcp_reset() */
	smp_rmb();
	if (sk->sk_err)
		mask |= EPOLLERR;

	return mask;
}

static const struct proto_ops mptcp_stream_ops = {
	.family		   = PF_INET,
	.owner		   = THIS_MODULE,
	.release	   = inet_release,
	.bind		   = mptcp_bind,
	.connect	   = mptcp_stream_connect,
	.socketpair	   = sock_no_socketpair,
	.accept		   = mptcp_stream_accept,
	.getname	   = inet_getname,
	.poll		   = mptcp_poll,
	.ioctl		   = inet_ioctl,
	.gettstamp	   = sock_gettstamp,
	.listen		   = mptcp_listen,
	.shutdown	   = inet_shutdown,
	.setsockopt	   = sock_common_setsockopt,
	.getsockopt	   = sock_common_getsockopt,
	.sendmsg	   = inet_sendmsg,
	.recvmsg	   = inet_recvmsg,
	.mmap		   = sock_no_mmap,
	.sendpage	   = inet_sendpage,
};

static struct inet_protosw mptcp_protosw = {
	.type		= SOCK_STREAM,
	.protocol	= IPPROTO_MPTCP,
	.prot		= &mptcp_prot,
	.ops		= &mptcp_stream_ops,
	.flags		= INET_PROTOSW_ICSK,
};

static int mptcp_napi_poll(struct napi_struct *napi, int budget)
{
	struct mptcp_delegated_action *delegated;
	struct mptcp_subflow_context *subflow;
	int work_done = 0;

	delegated = container_of(napi, struct mptcp_delegated_action, napi);
	while ((subflow = mptcp_subflow_delegated_next(delegated)) != NULL) {
		struct sock *ssk = mptcp_subflow_tcp_sock(subflow);

		bh_lock_sock_nested(ssk);
		if (!sock_owned_by_user(ssk) &&
		    mptcp_subflow_has_delegated_action(subflow))
			mptcp_subflow_process_delegated(ssk);
		/* ... elsewhere tcp_release_cb_override already processed
		 * the action or will do at next release_sock().
		 * In both case must dequeue the subflow here - on the same
		 * CPU that scheduled it.
		 */
		bh_unlock_sock(ssk);
		sock_put(ssk);

		if (++work_done == budget)
			return budget;
	}

	/* always provide a 0 'work_done' argument, so that napi_complete_done
	 * will not try accessing the NULL napi->dev ptr
	 */
	napi_complete_done(napi, 0);
	return work_done;
}

void __init mptcp_proto_init(void)
{
	struct mptcp_delegated_action *delegated;
	int cpu;

	mptcp_prot.h.hashinfo = tcp_prot.h.hashinfo;

	if (percpu_counter_init(&mptcp_sockets_allocated, 0, GFP_KERNEL))
		panic("Failed to allocate MPTCP pcpu counter\n");

	init_dummy_netdev(&mptcp_napi_dev);
	for_each_possible_cpu(cpu) {
		delegated = per_cpu_ptr(&mptcp_delegated_actions, cpu);
		INIT_LIST_HEAD(&delegated->head);
		netif_tx_napi_add(&mptcp_napi_dev, &delegated->napi, mptcp_napi_poll,
				  NAPI_POLL_WEIGHT);
		napi_enable(&delegated->napi);
	}

	mptcp_subflow_init();
	mptcp_pm_init();
	mptcp_token_init();

	if (proto_register(&mptcp_prot, 1) != 0)
		panic("Failed to register MPTCP proto.\n");

	inet_register_protosw(&mptcp_protosw);

	BUILD_BUG_ON(sizeof(struct mptcp_skb_cb) > sizeof_field(struct sk_buff, cb));
}

#if IS_ENABLED(CONFIG_MPTCP_IPV6)
static const struct proto_ops mptcp_v6_stream_ops = {
	.family		   = PF_INET6,
	.owner		   = THIS_MODULE,
	.release	   = inet6_release,
	.bind		   = mptcp_bind,
	.connect	   = mptcp_stream_connect,
	.socketpair	   = sock_no_socketpair,
	.accept		   = mptcp_stream_accept,
	.getname	   = inet6_getname,
	.poll		   = mptcp_poll,
	.ioctl		   = inet6_ioctl,
	.gettstamp	   = sock_gettstamp,
	.listen		   = mptcp_listen,
	.shutdown	   = inet_shutdown,
	.setsockopt	   = sock_common_setsockopt,
	.getsockopt	   = sock_common_getsockopt,
	.sendmsg	   = inet6_sendmsg,
	.recvmsg	   = inet6_recvmsg,
	.mmap		   = sock_no_mmap,
	.sendpage	   = inet_sendpage,
#ifdef CONFIG_COMPAT
	.compat_ioctl	   = inet6_compat_ioctl,
#endif
};

static struct proto mptcp_v6_prot;

static void mptcp_v6_destroy(struct sock *sk)
{
	mptcp_destroy(sk);
	inet6_destroy_sock(sk);
}

static struct inet_protosw mptcp_v6_protosw = {
	.type		= SOCK_STREAM,
	.protocol	= IPPROTO_MPTCP,
	.prot		= &mptcp_v6_prot,
	.ops		= &mptcp_v6_stream_ops,
	.flags		= INET_PROTOSW_ICSK,
};

int __init mptcp_proto_v6_init(void)
{
	int err;

	mptcp_v6_prot = mptcp_prot;
	strcpy(mptcp_v6_prot.name, "MPTCPv6");
	mptcp_v6_prot.slab = NULL;
	mptcp_v6_prot.destroy = mptcp_v6_destroy;
	mptcp_v6_prot.obj_size = sizeof(struct mptcp6_sock);

	err = proto_register(&mptcp_v6_prot, 1);
	if (err)
		return err;

	err = inet6_register_protosw(&mptcp_v6_protosw);
	if (err)
		proto_unregister(&mptcp_v6_prot);

	return err;
}
#endif<|MERGE_RESOLUTION|>--- conflicted
+++ resolved
@@ -355,8 +355,6 @@
 
 	has_rxtstamp = TCP_SKB_CB(skb)->has_rxtstamp;
 
-	has_rxtstamp = TCP_SKB_CB(skb)->has_rxtstamp;
-
 	/* the skb map_seq accounts for the skb offset:
 	 * mptcp_subflow_get_mapped_dsn() is based on the current tp->copied_seq
 	 * value
@@ -968,65 +966,13 @@
 		df->data_seq + df->data_len == msk->write_seq;
 }
 
-<<<<<<< HEAD
-static int mptcp_wmem_with_overhead(int size)
-{
-	return size + ((sizeof(struct mptcp_data_frag) * size) >> PAGE_SHIFT);
-}
-
-static void __mptcp_wmem_reserve(struct sock *sk, int size)
-{
-	int amount = mptcp_wmem_with_overhead(size);
-	struct mptcp_sock *msk = mptcp_sk(sk);
-
-	WARN_ON_ONCE(msk->wmem_reserved);
-	if (WARN_ON_ONCE(amount < 0))
-		amount = 0;
-
-	if (amount <= sk->sk_forward_alloc)
-		goto reserve;
-
-	/* under memory pressure try to reserve at most a single page
-	 * otherwise try to reserve the full estimate and fallback
-	 * to a single page before entering the error path
-	 */
-	if ((tcp_under_memory_pressure(sk) && amount > PAGE_SIZE) ||
-	    !sk_wmem_schedule(sk, amount)) {
-		if (amount <= PAGE_SIZE)
-			goto nomem;
-
-		amount = PAGE_SIZE;
-		if (!sk_wmem_schedule(sk, amount))
-			goto nomem;
-	}
-
-reserve:
-	msk->wmem_reserved = amount;
-	sk->sk_forward_alloc -= amount;
-	return;
-
-nomem:
-	/* we will wait for memory on next allocation */
-	msk->wmem_reserved = -1;
-}
-
-static void __mptcp_update_wmem(struct sock *sk)
-=======
 static void __mptcp_mem_reclaim_partial(struct sock *sk)
->>>>>>> df0cc57e
 {
 	int reclaimable = mptcp_sk(sk)->rmem_fwd_alloc - sk_unused_reserved_mem(sk);
 
 	lockdep_assert_held_once(&sk->sk_lock.slock);
 
 	__mptcp_rmem_reclaim(sk, reclaimable - 1);
-	sk_mem_reclaim_partial(sk);
-}
-
-static void __mptcp_mem_reclaim_partial(struct sock *sk)
-{
-	lockdep_assert_held_once(&sk->sk_lock.slock);
-	__mptcp_update_wmem(sk);
 	sk_mem_reclaim_partial(sk);
 }
 
@@ -1112,12 +1058,8 @@
 	if (cleaned && tcp_under_memory_pressure(sk))
 		__mptcp_mem_reclaim_partial(sk);
 
-<<<<<<< HEAD
-	if (snd_una == READ_ONCE(msk->snd_nxt) && !msk->recovery) {
-=======
 	if (snd_una == READ_ONCE(msk->snd_nxt) &&
 	    snd_una == READ_ONCE(msk->write_seq)) {
->>>>>>> df0cc57e
 		if (mptcp_timer_pending(sk) && !mptcp_data_fin_enabled(msk))
 			mptcp_stop_timer(sk);
 	} else {
@@ -1243,25 +1185,10 @@
 	return NULL;
 }
 
-<<<<<<< HEAD
-static bool __mptcp_alloc_tx_skb(struct sock *sk, struct sock *ssk, gfp_t gfp)
+static struct sk_buff *__mptcp_alloc_tx_skb(struct sock *sk, struct sock *ssk, gfp_t gfp)
 {
 	struct sk_buff *skb;
 
-	if (ssk->sk_tx_skb_cache) {
-		skb = ssk->sk_tx_skb_cache;
-		if (unlikely(!skb_ext_find(skb, SKB_EXT_MPTCP) &&
-			     !__mptcp_add_ext(skb, gfp)))
-			return false;
-		return true;
-	}
-
-=======
-static struct sk_buff *__mptcp_alloc_tx_skb(struct sock *sk, struct sock *ssk, gfp_t gfp)
-{
-	struct sk_buff *skb;
-
->>>>>>> df0cc57e
 	skb = __mptcp_do_alloc_tx_skb(sk, gfp);
 	if (!skb)
 		return NULL;
@@ -1274,11 +1201,7 @@
 	return NULL;
 }
 
-<<<<<<< HEAD
-static bool mptcp_alloc_tx_skb(struct sock *sk, struct sock *ssk, bool data_lock_held)
-=======
 static struct sk_buff *mptcp_alloc_tx_skb(struct sock *sk, struct sock *ssk, bool data_lock_held)
->>>>>>> df0cc57e
 {
 	gfp_t gfp = data_lock_held ? GFP_ATOMIC : sk->sk_allocation;
 
@@ -1312,19 +1235,11 @@
 	struct mptcp_sock *msk = mptcp_sk(sk);
 	bool zero_window_probe = false;
 	struct mptcp_ext *mpext = NULL;
-<<<<<<< HEAD
-	struct sk_buff *skb, *tail;
-	bool must_collapse = false;
-	int size_bias = 0;
-	int avail_size;
-	size_t ret = 0;
-=======
 	bool can_coalesce = false;
 	bool reuse_skb = true;
 	struct sk_buff *skb;
 	size_t copy;
 	int i;
->>>>>>> df0cc57e
 
 	pr_debug("msk=%p ssk=%p sending dfrag at seq=%llu len=%u already sent=%u",
 		 msk, ssk, dfrag->data_seq, dfrag->data_len, info->sent);
@@ -1335,12 +1250,8 @@
 
 	/* compute send limit */
 	info->mss_now = tcp_send_mss(ssk, &info->size_goal, info->flags);
-<<<<<<< HEAD
-	avail_size = info->size_goal;
-=======
 	copy = info->size_goal;
 
->>>>>>> df0cc57e
 	skb = tcp_write_queue_tail(ssk);
 	if (skb && copy > skb->len) {
 		/* Limit the write to the size available in the
@@ -1353,16 +1264,6 @@
 		if (!mptcp_skb_can_collapse_to(data_seq, skb, mpext)) {
 			TCP_SKB_CB(skb)->eor = 1;
 			goto alloc_skb;
-<<<<<<< HEAD
-		}
-
-		must_collapse = (info->size_goal > skb->len) &&
-				(skb_shinfo(skb)->nr_frags < sysctl_max_skb_frags);
-		if (must_collapse) {
-			size_bias = skb->len;
-			avail_size = info->size_goal - skb->len;
-=======
->>>>>>> df0cc57e
 		}
 
 		i = skb_shinfo(skb)->nr_frags;
@@ -1384,11 +1285,6 @@
 		mpext = skb_ext_find(skb, SKB_EXT_MPTCP);
 	}
 
-alloc_skb:
-	if (!must_collapse &&
-	    !mptcp_alloc_tx_skb(sk, ssk, info->data_lock_held))
-		return 0;
-
 	/* Zero window and all data acked? Probe. */
 	copy = mptcp_check_allowed_size(msk, data_seq, copy);
 	if (copy == 0) {
@@ -1415,13 +1311,6 @@
 		return -ENOMEM;
 	}
 
-<<<<<<< HEAD
-	/* if the tail skb is still the cached one, collapsing really happened.
-	 */
-	if (skb == tail) {
-		TCP_SKB_CB(tail)->tcp_flags &= ~TCPHDR_PSH;
-		mpext->data_len += ret;
-=======
 	if (can_coalesce) {
 		skb_frag_size_add(&skb_shinfo(skb)->frags[i - 1], copy);
 	} else {
@@ -1442,7 +1331,6 @@
 	if (reuse_skb) {
 		TCP_SKB_CB(skb)->tcp_flags &= ~TCPHDR_PSH;
 		mpext->data_len += copy;
->>>>>>> df0cc57e
 		WARN_ON_ONCE(zero_window_probe);
 		goto out;
 	}
@@ -1462,25 +1350,15 @@
 		mptcp_subflow_ctx(ssk)->rel_write_seq += copy;
 		mpext->frozen = 1;
 		if (READ_ONCE(msk->csum_enabled))
-<<<<<<< HEAD
-			mptcp_update_data_checksum(tail, ret);
-=======
 			mptcp_update_data_checksum(skb, copy);
->>>>>>> df0cc57e
 		tcp_push_pending_frames(ssk);
 		return 0;
 	}
 out:
 	if (READ_ONCE(msk->csum_enabled))
-<<<<<<< HEAD
-		mptcp_update_data_checksum(tail, ret);
-	mptcp_subflow_ctx(ssk)->rel_write_seq += ret;
-	return ret;
-=======
 		mptcp_update_data_checksum(skb, copy);
 	mptcp_subflow_ctx(ssk)->rel_write_seq += copy;
 	return copy;
->>>>>>> df0cc57e
 }
 
 #define MPTCP_SEND_BURST_SIZE		((1 << 16) - \
@@ -1596,8 +1474,6 @@
 	release_sock(ssk);
 }
 
-<<<<<<< HEAD
-=======
 static void mptcp_update_post_push(struct mptcp_sock *msk,
 				   struct mptcp_data_frag *dfrag,
 				   u32 sent)
@@ -1630,7 +1506,6 @@
 		set_bit(MPTCP_PUSH_PENDING, &mptcp_sk(sk)->flags);
 }
 
->>>>>>> df0cc57e
 void __mptcp_push_pending(struct sock *sk, unsigned int flags)
 {
 	struct sock *prev_ssk = NULL, *ssk = NULL;
@@ -1828,11 +1703,7 @@
 		psize = min_t(size_t, psize, msg_data_left(msg));
 		total_ts = psize + frag_truesize;
 
-<<<<<<< HEAD
-		if (!mptcp_wmem_alloc(sk, total_ts))
-=======
 		if (!sk_wmem_schedule(sk, total_ts))
->>>>>>> df0cc57e
 			goto wait_for_memory;
 
 		if (copy_page_from_iter(dfrag->page, offset, psize,
@@ -2039,11 +1910,7 @@
 		return;
 
 	atomic_sub(msk->rmem_released, &sk->sk_rmem_alloc);
-<<<<<<< HEAD
-	sk_mem_uncharge(sk, msk->rmem_released);
-=======
 	mptcp_rmem_uncharge(sk, msk->rmem_released);
->>>>>>> df0cc57e
 	WRITE_ONCE(msk->rmem_released, 0);
 }
 
@@ -2312,22 +2179,11 @@
 		return false;
 	}
 
-<<<<<<< HEAD
-	/* will accept ack for reijected data before re-sending them */
-	if (!msk->recovery || after64(msk->snd_nxt, msk->recovery_snd_nxt))
-		msk->recovery_snd_nxt = msk->snd_nxt;
-=======
 	msk->recovery_snd_nxt = msk->snd_nxt;
->>>>>>> df0cc57e
 	msk->recovery = true;
 	mptcp_data_unlock(sk);
 
 	msk->first_pending = rtx_head;
-<<<<<<< HEAD
-	msk->tx_pending_data += msk->snd_nxt - rtx_head->data_seq;
-	msk->snd_nxt = rtx_head->data_seq;
-=======
->>>>>>> df0cc57e
 	msk->snd_burst = 0;
 
 	/* be sure to clear the "sent status" on all re-injected fragments */
@@ -2602,14 +2458,8 @@
 	__skb_queue_head_init(&msk->receive_queue);
 	msk->out_of_order_queue = RB_ROOT;
 	msk->first_pending = NULL;
-<<<<<<< HEAD
-	msk->wmem_reserved = 0;
-	WRITE_ONCE(msk->rmem_released, 0);
-	msk->tx_pending_data = 0;
-=======
 	msk->rmem_fwd_alloc = 0;
 	WRITE_ONCE(msk->rmem_released, 0);
->>>>>>> df0cc57e
 	msk->timer_ival = TCP_RTO_MIN;
 
 	msk->first = NULL;
