/*
 * INET		An implementation of the TCP/IP protocol suite for the LINUX
 *		operating system.  INET is implemented using the  BSD Socket
 *		interface as the means of communication with the user level.
 *
 *		ROUTE - implementation of the IP router.
 *
 * Authors:	Ross Biro
 *		Fred N. van Kempen, <waltje@uWalt.NL.Mugnet.ORG>
 *		Alan Cox, <gw4pts@gw4pts.ampr.org>
 *		Linus Torvalds, <Linus.Torvalds@helsinki.fi>
 *		Alexey Kuznetsov, <kuznet@ms2.inr.ac.ru>
 *
 * Fixes:
 *		Alan Cox	:	Verify area fixes.
 *		Alan Cox	:	cli() protects routing changes
 *		Rui Oliveira	:	ICMP routing table updates
 *		(rco@di.uminho.pt)	Routing table insertion and update
 *		Linus Torvalds	:	Rewrote bits to be sensible
 *		Alan Cox	:	Added BSD route gw semantics
 *		Alan Cox	:	Super /proc >4K
 *		Alan Cox	:	MTU in route table
 *		Alan Cox	: 	MSS actually. Also added the window
 *					clamper.
 *		Sam Lantinga	:	Fixed route matching in rt_del()
 *		Alan Cox	:	Routing cache support.
 *		Alan Cox	:	Removed compatibility cruft.
 *		Alan Cox	:	RTF_REJECT support.
 *		Alan Cox	:	TCP irtt support.
 *		Jonathan Naylor	:	Added Metric support.
 *	Miquel van Smoorenburg	:	BSD API fixes.
 *	Miquel van Smoorenburg	:	Metrics.
 *		Alan Cox	:	Use __u32 properly
 *		Alan Cox	:	Aligned routing errors more closely with BSD
 *					our system is still very different.
 *		Alan Cox	:	Faster /proc handling
 *	Alexey Kuznetsov	:	Massive rework to support tree based routing,
 *					routing caches and better behaviour.
 *
 *		Olaf Erb	:	irtt wasn't being copied right.
 *		Bjorn Ekwall	:	Kerneld route support.
 *		Alan Cox	:	Multicast fixed (I hope)
 * 		Pavel Krauz	:	Limited broadcast fixed
 *		Mike McLagan	:	Routing by source
 *	Alexey Kuznetsov	:	End of old history. Split to fib.c and
 *					route.c and rewritten from scratch.
 *		Andi Kleen	:	Load-limit warning messages.
 *	Vitaly E. Lavrov	:	Transparent proxy revived after year coma.
 *	Vitaly E. Lavrov	:	Race condition in ip_route_input_slow.
 *	Tobias Ringstrom	:	Uninitialized res.type in ip_route_output_slow.
 *	Vladimir V. Ivanov	:	IP rule info (flowid) is really useful.
 *		Marc Boucher	:	routing by fwmark
 *	Robert Olsson		:	Added rt_cache statistics
 *	Arnaldo C. Melo		:	Convert proc stuff to seq_file
 *	Eric Dumazet		:	hashed spinlocks and rt_check_expire() fixes.
 * 	Ilia Sotnikov		:	Ignore TOS on PMTUD and Redirect
 * 	Ilia Sotnikov		:	Removed TOS from hash calculations
 *
 *		This program is free software; you can redistribute it and/or
 *		modify it under the terms of the GNU General Public License
 *		as published by the Free Software Foundation; either version
 *		2 of the License, or (at your option) any later version.
 */

#include <linux/module.h>
#include <asm/uaccess.h>
#include <asm/system.h>
#include <linux/bitops.h>
#include <linux/types.h>
#include <linux/kernel.h>
#include <linux/mm.h>
#include <linux/bootmem.h>
#include <linux/string.h>
#include <linux/socket.h>
#include <linux/sockios.h>
#include <linux/errno.h>
#include <linux/in.h>
#include <linux/inet.h>
#include <linux/netdevice.h>
#include <linux/proc_fs.h>
#include <linux/init.h>
#include <linux/workqueue.h>
#include <linux/skbuff.h>
#include <linux/inetdevice.h>
#include <linux/igmp.h>
#include <linux/pkt_sched.h>
#include <linux/mroute.h>
#include <linux/netfilter_ipv4.h>
#include <linux/random.h>
#include <linux/jhash.h>
#include <linux/rcupdate.h>
#include <linux/times.h>
#include <linux/slab.h>
#include <net/dst.h>
#include <net/net_namespace.h>
#include <net/protocol.h>
#include <net/ip.h>
#include <net/route.h>
#include <net/inetpeer.h>
#include <net/sock.h>
#include <net/ip_fib.h>
#include <net/arp.h>
#include <net/tcp.h>
#include <net/icmp.h>
#include <net/xfrm.h>
#include <net/netevent.h>
#include <net/rtnetlink.h>
#ifdef CONFIG_SYSCTL
#include <linux/sysctl.h>
#endif

#define RT_FL_TOS(oldflp4) \
    ((u32)(oldflp4->flowi4_tos & (IPTOS_RT_MASK | RTO_ONLINK)))

#define IP_MAX_MTU	0xFFF0

#define RT_GC_TIMEOUT (300*HZ)

static int ip_rt_max_size;
static int ip_rt_gc_timeout __read_mostly	= RT_GC_TIMEOUT;
static int ip_rt_gc_interval __read_mostly	= 60 * HZ;
static int ip_rt_gc_min_interval __read_mostly	= HZ / 2;
static int ip_rt_redirect_number __read_mostly	= 9;
static int ip_rt_redirect_load __read_mostly	= HZ / 50;
static int ip_rt_redirect_silence __read_mostly	= ((HZ / 50) << (9 + 1));
static int ip_rt_error_cost __read_mostly	= HZ;
static int ip_rt_error_burst __read_mostly	= 5 * HZ;
static int ip_rt_gc_elasticity __read_mostly	= 8;
static int ip_rt_mtu_expires __read_mostly	= 10 * 60 * HZ;
static int ip_rt_min_pmtu __read_mostly		= 512 + 20 + 20;
static int ip_rt_min_advmss __read_mostly	= 256;
static int rt_chain_length_max __read_mostly	= 20;

/*
 *	Interface to generic destination cache.
 */

static struct dst_entry *ipv4_dst_check(struct dst_entry *dst, u32 cookie);
static unsigned int	 ipv4_default_advmss(const struct dst_entry *dst);
static unsigned int	 ipv4_default_mtu(const struct dst_entry *dst);
static void		 ipv4_dst_destroy(struct dst_entry *dst);
static struct dst_entry *ipv4_negative_advice(struct dst_entry *dst);
static void		 ipv4_link_failure(struct sk_buff *skb);
static void		 ip_rt_update_pmtu(struct dst_entry *dst, u32 mtu);
static int rt_garbage_collect(struct dst_ops *ops);

static void ipv4_dst_ifdown(struct dst_entry *dst, struct net_device *dev,
			    int how)
{
}
<<<<<<< HEAD
=======

static u32 *ipv4_cow_metrics(struct dst_entry *dst, unsigned long old)
{
	struct rtable *rt = (struct rtable *) dst;
	struct inet_peer *peer;
	u32 *p = NULL;

	if (!rt->peer)
		rt_bind_peer(rt, 1);

	peer = rt->peer;
	if (peer) {
		u32 *old_p = __DST_METRICS_PTR(old);
		unsigned long prev, new;

		p = peer->metrics;
		if (inet_metrics_new(peer))
			memcpy(p, old_p, sizeof(u32) * RTAX_MAX);

		new = (unsigned long) p;
		prev = cmpxchg(&dst->_metrics, old, new);

		if (prev != old) {
			p = __DST_METRICS_PTR(prev);
			if (prev & DST_METRICS_READ_ONLY)
				p = NULL;
		} else {
			if (rt->fi) {
				fib_info_put(rt->fi);
				rt->fi = NULL;
			}
		}
	}
	return p;
}
>>>>>>> 105e53f8

static struct dst_ops ipv4_dst_ops = {
	.family =		AF_INET,
	.protocol =		cpu_to_be16(ETH_P_IP),
	.gc =			rt_garbage_collect,
	.check =		ipv4_dst_check,
	.default_advmss =	ipv4_default_advmss,
	.default_mtu =		ipv4_default_mtu,
<<<<<<< HEAD
=======
	.cow_metrics =		ipv4_cow_metrics,
>>>>>>> 105e53f8
	.destroy =		ipv4_dst_destroy,
	.ifdown =		ipv4_dst_ifdown,
	.negative_advice =	ipv4_negative_advice,
	.link_failure =		ipv4_link_failure,
	.update_pmtu =		ip_rt_update_pmtu,
	.local_out =		__ip_local_out,
};

#define ECN_OR_COST(class)	TC_PRIO_##class

const __u8 ip_tos2prio[16] = {
	TC_PRIO_BESTEFFORT,
	ECN_OR_COST(BESTEFFORT),
	TC_PRIO_BESTEFFORT,
	ECN_OR_COST(BESTEFFORT),
	TC_PRIO_BULK,
	ECN_OR_COST(BULK),
	TC_PRIO_BULK,
	ECN_OR_COST(BULK),
	TC_PRIO_INTERACTIVE,
	ECN_OR_COST(INTERACTIVE),
	TC_PRIO_INTERACTIVE,
	ECN_OR_COST(INTERACTIVE),
	TC_PRIO_INTERACTIVE_BULK,
	ECN_OR_COST(INTERACTIVE_BULK),
	TC_PRIO_INTERACTIVE_BULK,
	ECN_OR_COST(INTERACTIVE_BULK)
};


/*
 * Route cache.
 */

/* The locking scheme is rather straight forward:
 *
 * 1) Read-Copy Update protects the buckets of the central route hash.
 * 2) Only writers remove entries, and they hold the lock
 *    as they look at rtable reference counts.
 * 3) Only readers acquire references to rtable entries,
 *    they do so with atomic increments and with the
 *    lock held.
 */

struct rt_hash_bucket {
	struct rtable __rcu	*chain;
};

#if defined(CONFIG_SMP) || defined(CONFIG_DEBUG_SPINLOCK) || \
	defined(CONFIG_PROVE_LOCKING)
/*
 * Instead of using one spinlock for each rt_hash_bucket, we use a table of spinlocks
 * The size of this table is a power of two and depends on the number of CPUS.
 * (on lockdep we have a quite big spinlock_t, so keep the size down there)
 */
#ifdef CONFIG_LOCKDEP
# define RT_HASH_LOCK_SZ	256
#else
# if NR_CPUS >= 32
#  define RT_HASH_LOCK_SZ	4096
# elif NR_CPUS >= 16
#  define RT_HASH_LOCK_SZ	2048
# elif NR_CPUS >= 8
#  define RT_HASH_LOCK_SZ	1024
# elif NR_CPUS >= 4
#  define RT_HASH_LOCK_SZ	512
# else
#  define RT_HASH_LOCK_SZ	256
# endif
#endif

static spinlock_t	*rt_hash_locks;
# define rt_hash_lock_addr(slot) &rt_hash_locks[(slot) & (RT_HASH_LOCK_SZ - 1)]

static __init void rt_hash_lock_init(void)
{
	int i;

	rt_hash_locks = kmalloc(sizeof(spinlock_t) * RT_HASH_LOCK_SZ,
			GFP_KERNEL);
	if (!rt_hash_locks)
		panic("IP: failed to allocate rt_hash_locks\n");

	for (i = 0; i < RT_HASH_LOCK_SZ; i++)
		spin_lock_init(&rt_hash_locks[i]);
}
#else
# define rt_hash_lock_addr(slot) NULL

static inline void rt_hash_lock_init(void)
{
}
#endif

static struct rt_hash_bucket 	*rt_hash_table __read_mostly;
static unsigned			rt_hash_mask __read_mostly;
static unsigned int		rt_hash_log  __read_mostly;

static DEFINE_PER_CPU(struct rt_cache_stat, rt_cache_stat);
#define RT_CACHE_STAT_INC(field) __this_cpu_inc(rt_cache_stat.field)

static inline unsigned int rt_hash(__be32 daddr, __be32 saddr, int idx,
				   int genid)
{
	return jhash_3words((__force u32)daddr, (__force u32)saddr,
			    idx, genid)
		& rt_hash_mask;
}

static inline int rt_genid(struct net *net)
{
	return atomic_read(&net->ipv4.rt_genid);
}

#ifdef CONFIG_PROC_FS
struct rt_cache_iter_state {
	struct seq_net_private p;
	int bucket;
	int genid;
};

static struct rtable *rt_cache_get_first(struct seq_file *seq)
{
	struct rt_cache_iter_state *st = seq->private;
	struct rtable *r = NULL;

	for (st->bucket = rt_hash_mask; st->bucket >= 0; --st->bucket) {
		if (!rcu_dereference_raw(rt_hash_table[st->bucket].chain))
			continue;
		rcu_read_lock_bh();
		r = rcu_dereference_bh(rt_hash_table[st->bucket].chain);
		while (r) {
			if (dev_net(r->dst.dev) == seq_file_net(seq) &&
			    r->rt_genid == st->genid)
				return r;
			r = rcu_dereference_bh(r->dst.rt_next);
		}
		rcu_read_unlock_bh();
	}
	return r;
}

static struct rtable *__rt_cache_get_next(struct seq_file *seq,
					  struct rtable *r)
{
	struct rt_cache_iter_state *st = seq->private;

	r = rcu_dereference_bh(r->dst.rt_next);
	while (!r) {
		rcu_read_unlock_bh();
		do {
			if (--st->bucket < 0)
				return NULL;
		} while (!rcu_dereference_raw(rt_hash_table[st->bucket].chain));
		rcu_read_lock_bh();
		r = rcu_dereference_bh(rt_hash_table[st->bucket].chain);
	}
	return r;
}

static struct rtable *rt_cache_get_next(struct seq_file *seq,
					struct rtable *r)
{
	struct rt_cache_iter_state *st = seq->private;
	while ((r = __rt_cache_get_next(seq, r)) != NULL) {
		if (dev_net(r->dst.dev) != seq_file_net(seq))
			continue;
		if (r->rt_genid == st->genid)
			break;
	}
	return r;
}

static struct rtable *rt_cache_get_idx(struct seq_file *seq, loff_t pos)
{
	struct rtable *r = rt_cache_get_first(seq);

	if (r)
		while (pos && (r = rt_cache_get_next(seq, r)))
			--pos;
	return pos ? NULL : r;
}

static void *rt_cache_seq_start(struct seq_file *seq, loff_t *pos)
{
	struct rt_cache_iter_state *st = seq->private;
	if (*pos)
		return rt_cache_get_idx(seq, *pos - 1);
	st->genid = rt_genid(seq_file_net(seq));
	return SEQ_START_TOKEN;
}

static void *rt_cache_seq_next(struct seq_file *seq, void *v, loff_t *pos)
{
	struct rtable *r;

	if (v == SEQ_START_TOKEN)
		r = rt_cache_get_first(seq);
	else
		r = rt_cache_get_next(seq, v);
	++*pos;
	return r;
}

static void rt_cache_seq_stop(struct seq_file *seq, void *v)
{
	if (v && v != SEQ_START_TOKEN)
		rcu_read_unlock_bh();
}

static int rt_cache_seq_show(struct seq_file *seq, void *v)
{
	if (v == SEQ_START_TOKEN)
		seq_printf(seq, "%-127s\n",
			   "Iface\tDestination\tGateway \tFlags\t\tRefCnt\tUse\t"
			   "Metric\tSource\t\tMTU\tWindow\tIRTT\tTOS\tHHRef\t"
			   "HHUptod\tSpecDst");
	else {
		struct rtable *r = v;
		int len;

		seq_printf(seq, "%s\t%08X\t%08X\t%8X\t%d\t%u\t%d\t"
			      "%08X\t%d\t%u\t%u\t%02X\t%d\t%1d\t%08X%n",
			r->dst.dev ? r->dst.dev->name : "*",
			(__force u32)r->rt_dst,
			(__force u32)r->rt_gateway,
			r->rt_flags, atomic_read(&r->dst.__refcnt),
			r->dst.__use, 0, (__force u32)r->rt_src,
			dst_metric_advmss(&r->dst) + 40,
			dst_metric(&r->dst, RTAX_WINDOW),
			(int)((dst_metric(&r->dst, RTAX_RTT) >> 3) +
			      dst_metric(&r->dst, RTAX_RTTVAR)),
			r->rt_tos,
			r->dst.hh ? atomic_read(&r->dst.hh->hh_refcnt) : -1,
			r->dst.hh ? (r->dst.hh->hh_output ==
				       dev_queue_xmit) : 0,
			r->rt_spec_dst, &len);

		seq_printf(seq, "%*s\n", 127 - len, "");
	}
	return 0;
}

static const struct seq_operations rt_cache_seq_ops = {
	.start  = rt_cache_seq_start,
	.next   = rt_cache_seq_next,
	.stop   = rt_cache_seq_stop,
	.show   = rt_cache_seq_show,
};

static int rt_cache_seq_open(struct inode *inode, struct file *file)
{
	return seq_open_net(inode, file, &rt_cache_seq_ops,
			sizeof(struct rt_cache_iter_state));
}

static const struct file_operations rt_cache_seq_fops = {
	.owner	 = THIS_MODULE,
	.open	 = rt_cache_seq_open,
	.read	 = seq_read,
	.llseek	 = seq_lseek,
	.release = seq_release_net,
};


static void *rt_cpu_seq_start(struct seq_file *seq, loff_t *pos)
{
	int cpu;

	if (*pos == 0)
		return SEQ_START_TOKEN;

	for (cpu = *pos-1; cpu < nr_cpu_ids; ++cpu) {
		if (!cpu_possible(cpu))
			continue;
		*pos = cpu+1;
		return &per_cpu(rt_cache_stat, cpu);
	}
	return NULL;
}

static void *rt_cpu_seq_next(struct seq_file *seq, void *v, loff_t *pos)
{
	int cpu;

	for (cpu = *pos; cpu < nr_cpu_ids; ++cpu) {
		if (!cpu_possible(cpu))
			continue;
		*pos = cpu+1;
		return &per_cpu(rt_cache_stat, cpu);
	}
	return NULL;

}

static void rt_cpu_seq_stop(struct seq_file *seq, void *v)
{

}

static int rt_cpu_seq_show(struct seq_file *seq, void *v)
{
	struct rt_cache_stat *st = v;

	if (v == SEQ_START_TOKEN) {
		seq_printf(seq, "entries  in_hit in_slow_tot in_slow_mc in_no_route in_brd in_martian_dst in_martian_src  out_hit out_slow_tot out_slow_mc  gc_total gc_ignored gc_goal_miss gc_dst_overflow in_hlist_search out_hlist_search\n");
		return 0;
	}

	seq_printf(seq,"%08x  %08x %08x %08x %08x %08x %08x %08x "
		   " %08x %08x %08x %08x %08x %08x %08x %08x %08x \n",
		   dst_entries_get_slow(&ipv4_dst_ops),
		   st->in_hit,
		   st->in_slow_tot,
		   st->in_slow_mc,
		   st->in_no_route,
		   st->in_brd,
		   st->in_martian_dst,
		   st->in_martian_src,

		   st->out_hit,
		   st->out_slow_tot,
		   st->out_slow_mc,

		   st->gc_total,
		   st->gc_ignored,
		   st->gc_goal_miss,
		   st->gc_dst_overflow,
		   st->in_hlist_search,
		   st->out_hlist_search
		);
	return 0;
}

static const struct seq_operations rt_cpu_seq_ops = {
	.start  = rt_cpu_seq_start,
	.next   = rt_cpu_seq_next,
	.stop   = rt_cpu_seq_stop,
	.show   = rt_cpu_seq_show,
};


static int rt_cpu_seq_open(struct inode *inode, struct file *file)
{
	return seq_open(file, &rt_cpu_seq_ops);
}

static const struct file_operations rt_cpu_seq_fops = {
	.owner	 = THIS_MODULE,
	.open	 = rt_cpu_seq_open,
	.read	 = seq_read,
	.llseek	 = seq_lseek,
	.release = seq_release,
};

#ifdef CONFIG_IP_ROUTE_CLASSID
static int rt_acct_proc_show(struct seq_file *m, void *v)
{
	struct ip_rt_acct *dst, *src;
	unsigned int i, j;

	dst = kcalloc(256, sizeof(struct ip_rt_acct), GFP_KERNEL);
	if (!dst)
		return -ENOMEM;

	for_each_possible_cpu(i) {
		src = (struct ip_rt_acct *)per_cpu_ptr(ip_rt_acct, i);
		for (j = 0; j < 256; j++) {
			dst[j].o_bytes   += src[j].o_bytes;
			dst[j].o_packets += src[j].o_packets;
			dst[j].i_bytes   += src[j].i_bytes;
			dst[j].i_packets += src[j].i_packets;
		}
	}

	seq_write(m, dst, 256 * sizeof(struct ip_rt_acct));
	kfree(dst);
	return 0;
}

static int rt_acct_proc_open(struct inode *inode, struct file *file)
{
	return single_open(file, rt_acct_proc_show, NULL);
}

static const struct file_operations rt_acct_proc_fops = {
	.owner		= THIS_MODULE,
	.open		= rt_acct_proc_open,
	.read		= seq_read,
	.llseek		= seq_lseek,
	.release	= single_release,
};
#endif

static int __net_init ip_rt_do_proc_init(struct net *net)
{
	struct proc_dir_entry *pde;

	pde = proc_net_fops_create(net, "rt_cache", S_IRUGO,
			&rt_cache_seq_fops);
	if (!pde)
		goto err1;

	pde = proc_create("rt_cache", S_IRUGO,
			  net->proc_net_stat, &rt_cpu_seq_fops);
	if (!pde)
		goto err2;

#ifdef CONFIG_IP_ROUTE_CLASSID
	pde = proc_create("rt_acct", 0, net->proc_net, &rt_acct_proc_fops);
	if (!pde)
		goto err3;
#endif
	return 0;

#ifdef CONFIG_IP_ROUTE_CLASSID
err3:
	remove_proc_entry("rt_cache", net->proc_net_stat);
#endif
err2:
	remove_proc_entry("rt_cache", net->proc_net);
err1:
	return -ENOMEM;
}

static void __net_exit ip_rt_do_proc_exit(struct net *net)
{
	remove_proc_entry("rt_cache", net->proc_net_stat);
	remove_proc_entry("rt_cache", net->proc_net);
#ifdef CONFIG_IP_ROUTE_CLASSID
	remove_proc_entry("rt_acct", net->proc_net);
#endif
}

static struct pernet_operations ip_rt_proc_ops __net_initdata =  {
	.init = ip_rt_do_proc_init,
	.exit = ip_rt_do_proc_exit,
};

static int __init ip_rt_proc_init(void)
{
	return register_pernet_subsys(&ip_rt_proc_ops);
}

#else
static inline int ip_rt_proc_init(void)
{
	return 0;
}
#endif /* CONFIG_PROC_FS */

static inline void rt_free(struct rtable *rt)
{
	call_rcu_bh(&rt->dst.rcu_head, dst_rcu_free);
}

static inline void rt_drop(struct rtable *rt)
{
	ip_rt_put(rt);
	call_rcu_bh(&rt->dst.rcu_head, dst_rcu_free);
}

static inline int rt_fast_clean(struct rtable *rth)
{
	/* Kill broadcast/multicast entries very aggresively, if they
	   collide in hash table with more useful entries */
	return (rth->rt_flags & (RTCF_BROADCAST | RTCF_MULTICAST)) &&
		rt_is_input_route(rth) && rth->dst.rt_next;
}

static inline int rt_valuable(struct rtable *rth)
{
	return (rth->rt_flags & (RTCF_REDIRECTED | RTCF_NOTIFY)) ||
		(rth->peer && rth->peer->pmtu_expires);
}

static int rt_may_expire(struct rtable *rth, unsigned long tmo1, unsigned long tmo2)
{
	unsigned long age;
	int ret = 0;

	if (atomic_read(&rth->dst.__refcnt))
		goto out;

	age = jiffies - rth->dst.lastuse;
	if ((age <= tmo1 && !rt_fast_clean(rth)) ||
	    (age <= tmo2 && rt_valuable(rth)))
		goto out;
	ret = 1;
out:	return ret;
}

/* Bits of score are:
 * 31: very valuable
 * 30: not quite useless
 * 29..0: usage counter
 */
static inline u32 rt_score(struct rtable *rt)
{
	u32 score = jiffies - rt->dst.lastuse;

	score = ~score & ~(3<<30);

	if (rt_valuable(rt))
		score |= (1<<31);

	if (rt_is_output_route(rt) ||
	    !(rt->rt_flags & (RTCF_BROADCAST|RTCF_MULTICAST|RTCF_LOCAL)))
		score |= (1<<30);

	return score;
}

static inline bool rt_caching(const struct net *net)
{
	return net->ipv4.current_rt_cache_rebuild_count <=
		net->ipv4.sysctl_rt_cache_rebuild_count;
}

static inline bool compare_hash_inputs(const struct rtable *rt1,
				       const struct rtable *rt2)
{
<<<<<<< HEAD
	return ((((__force u32)fl1->fl4_dst ^ (__force u32)fl2->fl4_dst) |
		((__force u32)fl1->fl4_src ^ (__force u32)fl2->fl4_src) |
		(fl1->iif ^ fl2->iif)) == 0);
=======
	return ((((__force u32)rt1->rt_key_dst ^ (__force u32)rt2->rt_key_dst) |
		((__force u32)rt1->rt_key_src ^ (__force u32)rt2->rt_key_src) |
		(rt1->rt_iif ^ rt2->rt_iif)) == 0);
>>>>>>> 105e53f8
}

static inline int compare_keys(struct rtable *rt1, struct rtable *rt2)
{
<<<<<<< HEAD
	return (((__force u32)fl1->fl4_dst ^ (__force u32)fl2->fl4_dst) |
		((__force u32)fl1->fl4_src ^ (__force u32)fl2->fl4_src) |
		(fl1->mark ^ fl2->mark) |
		(*(u16 *)&fl1->fl4_tos ^ *(u16 *)&fl2->fl4_tos) |
		(fl1->oif ^ fl2->oif) |
		(fl1->iif ^ fl2->iif)) == 0;
=======
	return (((__force u32)rt1->rt_key_dst ^ (__force u32)rt2->rt_key_dst) |
		((__force u32)rt1->rt_key_src ^ (__force u32)rt2->rt_key_src) |
		(rt1->rt_mark ^ rt2->rt_mark) |
		(rt1->rt_tos ^ rt2->rt_tos) |
		(rt1->rt_oif ^ rt2->rt_oif) |
		(rt1->rt_iif ^ rt2->rt_iif)) == 0;
>>>>>>> 105e53f8
}

static inline int compare_netns(struct rtable *rt1, struct rtable *rt2)
{
	return net_eq(dev_net(rt1->dst.dev), dev_net(rt2->dst.dev));
}

static inline int rt_is_expired(struct rtable *rth)
{
	return rth->rt_genid != rt_genid(dev_net(rth->dst.dev));
}

/*
 * Perform a full scan of hash table and free all entries.
 * Can be called by a softirq or a process.
 * In the later case, we want to be reschedule if necessary
 */
static void rt_do_flush(struct net *net, int process_context)
{
	unsigned int i;
	struct rtable *rth, *next;

	for (i = 0; i <= rt_hash_mask; i++) {
		struct rtable __rcu **pprev;
		struct rtable *list;

		if (process_context && need_resched())
			cond_resched();
		rth = rcu_dereference_raw(rt_hash_table[i].chain);
		if (!rth)
			continue;

		spin_lock_bh(rt_hash_lock_addr(i));

		list = NULL;
		pprev = &rt_hash_table[i].chain;
		rth = rcu_dereference_protected(*pprev,
			lockdep_is_held(rt_hash_lock_addr(i)));

		while (rth) {
			next = rcu_dereference_protected(rth->dst.rt_next,
				lockdep_is_held(rt_hash_lock_addr(i)));

			if (!net ||
			    net_eq(dev_net(rth->dst.dev), net)) {
				rcu_assign_pointer(*pprev, next);
				rcu_assign_pointer(rth->dst.rt_next, list);
				list = rth;
			} else {
				pprev = &rth->dst.rt_next;
			}
			rth = next;
		}

		spin_unlock_bh(rt_hash_lock_addr(i));

		for (; list; list = next) {
			next = rcu_dereference_protected(list->dst.rt_next, 1);
			rt_free(list);
		}
	}
}

/*
 * While freeing expired entries, we compute average chain length
 * and standard deviation, using fixed-point arithmetic.
 * This to have an estimation of rt_chain_length_max
 *  rt_chain_length_max = max(elasticity, AVG + 4*SD)
 * We use 3 bits for frational part, and 29 (or 61) for magnitude.
 */

#define FRACT_BITS 3
#define ONE (1UL << FRACT_BITS)

/*
 * Given a hash chain and an item in this hash chain,
 * find if a previous entry has the same hash_inputs
 * (but differs on tos, mark or oif)
 * Returns 0 if an alias is found.
 * Returns ONE if rth has no alias before itself.
 */
static int has_noalias(const struct rtable *head, const struct rtable *rth)
{
	const struct rtable *aux = head;

	while (aux != rth) {
		if (compare_hash_inputs(aux, rth))
			return 0;
		aux = rcu_dereference_protected(aux->dst.rt_next, 1);
	}
	return ONE;
}

/*
 * Perturbation of rt_genid by a small quantity [1..256]
 * Using 8 bits of shuffling ensure we can call rt_cache_invalidate()
 * many times (2^24) without giving recent rt_genid.
 * Jenkins hash is strong enough that litle changes of rt_genid are OK.
 */
static void rt_cache_invalidate(struct net *net)
{
	unsigned char shuffle;

	get_random_bytes(&shuffle, sizeof(shuffle));
	atomic_add(shuffle + 1U, &net->ipv4.rt_genid);
}

/*
 * delay < 0  : invalidate cache (fast : entries will be deleted later)
 * delay >= 0 : invalidate & flush cache (can be long)
 */
void rt_cache_flush(struct net *net, int delay)
{
	rt_cache_invalidate(net);
	if (delay >= 0)
		rt_do_flush(net, !in_softirq());
}

/* Flush previous cache invalidated entries from the cache */
void rt_cache_flush_batch(struct net *net)
{
	rt_do_flush(net, !in_softirq());
}

static void rt_emergency_hash_rebuild(struct net *net)
{
	if (net_ratelimit())
		printk(KERN_WARNING "Route hash chain too long!\n");
	rt_cache_invalidate(net);
}

/*
   Short description of GC goals.

   We want to build algorithm, which will keep routing cache
   at some equilibrium point, when number of aged off entries
   is kept approximately equal to newly generated ones.

   Current expiration strength is variable "expire".
   We try to adjust it dynamically, so that if networking
   is idle expires is large enough to keep enough of warm entries,
   and when load increases it reduces to limit cache size.
 */

static int rt_garbage_collect(struct dst_ops *ops)
{
	static unsigned long expire = RT_GC_TIMEOUT;
	static unsigned long last_gc;
	static int rover;
	static int equilibrium;
	struct rtable *rth;
	struct rtable __rcu **rthp;
	unsigned long now = jiffies;
	int goal;
	int entries = dst_entries_get_fast(&ipv4_dst_ops);

	/*
	 * Garbage collection is pretty expensive,
	 * do not make it too frequently.
	 */

	RT_CACHE_STAT_INC(gc_total);

	if (now - last_gc < ip_rt_gc_min_interval &&
	    entries < ip_rt_max_size) {
		RT_CACHE_STAT_INC(gc_ignored);
		goto out;
	}

	entries = dst_entries_get_slow(&ipv4_dst_ops);
	/* Calculate number of entries, which we want to expire now. */
	goal = entries - (ip_rt_gc_elasticity << rt_hash_log);
	if (goal <= 0) {
		if (equilibrium < ipv4_dst_ops.gc_thresh)
			equilibrium = ipv4_dst_ops.gc_thresh;
		goal = entries - equilibrium;
		if (goal > 0) {
			equilibrium += min_t(unsigned int, goal >> 1, rt_hash_mask + 1);
			goal = entries - equilibrium;
		}
	} else {
		/* We are in dangerous area. Try to reduce cache really
		 * aggressively.
		 */
		goal = max_t(unsigned int, goal >> 1, rt_hash_mask + 1);
		equilibrium = entries - goal;
	}

	if (now - last_gc >= ip_rt_gc_min_interval)
		last_gc = now;

	if (goal <= 0) {
		equilibrium += goal;
		goto work_done;
	}

	do {
		int i, k;

		for (i = rt_hash_mask, k = rover; i >= 0; i--) {
			unsigned long tmo = expire;

			k = (k + 1) & rt_hash_mask;
			rthp = &rt_hash_table[k].chain;
			spin_lock_bh(rt_hash_lock_addr(k));
			while ((rth = rcu_dereference_protected(*rthp,
					lockdep_is_held(rt_hash_lock_addr(k)))) != NULL) {
				if (!rt_is_expired(rth) &&
					!rt_may_expire(rth, tmo, expire)) {
					tmo >>= 1;
					rthp = &rth->dst.rt_next;
					continue;
				}
				*rthp = rth->dst.rt_next;
				rt_free(rth);
				goal--;
			}
			spin_unlock_bh(rt_hash_lock_addr(k));
			if (goal <= 0)
				break;
		}
		rover = k;

		if (goal <= 0)
			goto work_done;

		/* Goal is not achieved. We stop process if:

		   - if expire reduced to zero. Otherwise, expire is halfed.
		   - if table is not full.
		   - if we are called from interrupt.
		   - jiffies check is just fallback/debug loop breaker.
		     We will not spin here for long time in any case.
		 */

		RT_CACHE_STAT_INC(gc_goal_miss);

		if (expire == 0)
			break;

		expire >>= 1;
#if RT_CACHE_DEBUG >= 2
		printk(KERN_DEBUG "expire>> %u %d %d %d\n", expire,
				dst_entries_get_fast(&ipv4_dst_ops), goal, i);
#endif

		if (dst_entries_get_fast(&ipv4_dst_ops) < ip_rt_max_size)
			goto out;
	} while (!in_softirq() && time_before_eq(jiffies, now));

	if (dst_entries_get_fast(&ipv4_dst_ops) < ip_rt_max_size)
		goto out;
	if (dst_entries_get_slow(&ipv4_dst_ops) < ip_rt_max_size)
		goto out;
	if (net_ratelimit())
		printk(KERN_WARNING "dst cache overflow\n");
	RT_CACHE_STAT_INC(gc_dst_overflow);
	return 1;

work_done:
	expire += ip_rt_gc_min_interval;
	if (expire > ip_rt_gc_timeout ||
	    dst_entries_get_fast(&ipv4_dst_ops) < ipv4_dst_ops.gc_thresh ||
	    dst_entries_get_slow(&ipv4_dst_ops) < ipv4_dst_ops.gc_thresh)
		expire = ip_rt_gc_timeout;
#if RT_CACHE_DEBUG >= 2
	printk(KERN_DEBUG "expire++ %u %d %d %d\n", expire,
			dst_entries_get_fast(&ipv4_dst_ops), goal, rover);
#endif
out:	return 0;
}

/*
 * Returns number of entries in a hash chain that have different hash_inputs
 */
static int slow_chain_length(const struct rtable *head)
{
	int length = 0;
	const struct rtable *rth = head;

	while (rth) {
		length += has_noalias(head, rth);
		rth = rcu_dereference_protected(rth->dst.rt_next, 1);
	}
	return length >> FRACT_BITS;
}

static struct rtable *rt_intern_hash(unsigned hash, struct rtable *rt,
				     struct sk_buff *skb, int ifindex)
{
	struct rtable	*rth, *cand;
	struct rtable __rcu **rthp, **candp;
	unsigned long	now;
	u32 		min_score;
	int		chain_length;
	int attempts = !in_softirq();

restart:
	chain_length = 0;
	min_score = ~(u32)0;
	cand = NULL;
	candp = NULL;
	now = jiffies;

	if (!rt_caching(dev_net(rt->dst.dev))) {
		/*
		 * If we're not caching, just tell the caller we
		 * were successful and don't touch the route.  The
		 * caller hold the sole reference to the cache entry, and
		 * it will be released when the caller is done with it.
		 * If we drop it here, the callers have no way to resolve routes
		 * when we're not caching.  Instead, just point *rp at rt, so
		 * the caller gets a single use out of the route
		 * Note that we do rt_free on this new route entry, so that
		 * once its refcount hits zero, we are still able to reap it
		 * (Thanks Alexey)
		 * Note: To avoid expensive rcu stuff for this uncached dst,
		 * we set DST_NOCACHE so that dst_release() can free dst without
		 * waiting a grace period.
		 */

		rt->dst.flags |= DST_NOCACHE;
		if (rt->rt_type == RTN_UNICAST || rt_is_output_route(rt)) {
			int err = arp_bind_neighbour(&rt->dst);
			if (err) {
				if (net_ratelimit())
					printk(KERN_WARNING
					    "Neighbour table failure & not caching routes.\n");
				ip_rt_put(rt);
				return ERR_PTR(err);
			}
		}

		goto skip_hashing;
	}

	rthp = &rt_hash_table[hash].chain;

	spin_lock_bh(rt_hash_lock_addr(hash));
	while ((rth = rcu_dereference_protected(*rthp,
			lockdep_is_held(rt_hash_lock_addr(hash)))) != NULL) {
		if (rt_is_expired(rth)) {
			*rthp = rth->dst.rt_next;
			rt_free(rth);
			continue;
		}
		if (compare_keys(rth, rt) && compare_netns(rth, rt)) {
			/* Put it first */
			*rthp = rth->dst.rt_next;
			/*
			 * Since lookup is lockfree, the deletion
			 * must be visible to another weakly ordered CPU before
			 * the insertion at the start of the hash chain.
			 */
			rcu_assign_pointer(rth->dst.rt_next,
					   rt_hash_table[hash].chain);
			/*
			 * Since lookup is lockfree, the update writes
			 * must be ordered for consistency on SMP.
			 */
			rcu_assign_pointer(rt_hash_table[hash].chain, rth);

			dst_use(&rth->dst, now);
			spin_unlock_bh(rt_hash_lock_addr(hash));

			rt_drop(rt);
			if (skb)
				skb_dst_set(skb, &rth->dst);
			return rth;
		}

		if (!atomic_read(&rth->dst.__refcnt)) {
			u32 score = rt_score(rth);

			if (score <= min_score) {
				cand = rth;
				candp = rthp;
				min_score = score;
			}
		}

		chain_length++;

		rthp = &rth->dst.rt_next;
	}

	if (cand) {
		/* ip_rt_gc_elasticity used to be average length of chain
		 * length, when exceeded gc becomes really aggressive.
		 *
		 * The second limit is less certain. At the moment it allows
		 * only 2 entries per bucket. We will see.
		 */
		if (chain_length > ip_rt_gc_elasticity) {
			*candp = cand->dst.rt_next;
			rt_free(cand);
		}
	} else {
		if (chain_length > rt_chain_length_max &&
		    slow_chain_length(rt_hash_table[hash].chain) > rt_chain_length_max) {
			struct net *net = dev_net(rt->dst.dev);
			int num = ++net->ipv4.current_rt_cache_rebuild_count;
			if (!rt_caching(net)) {
				printk(KERN_WARNING "%s: %d rebuilds is over limit, route caching disabled\n",
					rt->dst.dev->name, num);
			}
			rt_emergency_hash_rebuild(net);
			spin_unlock_bh(rt_hash_lock_addr(hash));

			hash = rt_hash(rt->rt_key_dst, rt->rt_key_src,
					ifindex, rt_genid(net));
			goto restart;
		}
	}

	/* Try to bind route to arp only if it is output
	   route or unicast forwarding path.
	 */
	if (rt->rt_type == RTN_UNICAST || rt_is_output_route(rt)) {
		int err = arp_bind_neighbour(&rt->dst);
		if (err) {
			spin_unlock_bh(rt_hash_lock_addr(hash));

			if (err != -ENOBUFS) {
				rt_drop(rt);
				return ERR_PTR(err);
			}

			/* Neighbour tables are full and nothing
			   can be released. Try to shrink route cache,
			   it is most likely it holds some neighbour records.
			 */
			if (attempts-- > 0) {
				int saved_elasticity = ip_rt_gc_elasticity;
				int saved_int = ip_rt_gc_min_interval;
				ip_rt_gc_elasticity	= 1;
				ip_rt_gc_min_interval	= 0;
				rt_garbage_collect(&ipv4_dst_ops);
				ip_rt_gc_min_interval	= saved_int;
				ip_rt_gc_elasticity	= saved_elasticity;
				goto restart;
			}

			if (net_ratelimit())
				printk(KERN_WARNING "ipv4: Neighbour table overflow.\n");
			rt_drop(rt);
			return ERR_PTR(-ENOBUFS);
		}
	}

	rt->dst.rt_next = rt_hash_table[hash].chain;

#if RT_CACHE_DEBUG >= 2
	if (rt->dst.rt_next) {
		struct rtable *trt;
		printk(KERN_DEBUG "rt_cache @%02x: %pI4",
		       hash, &rt->rt_dst);
		for (trt = rt->dst.rt_next; trt; trt = trt->dst.rt_next)
			printk(" . %pI4", &trt->rt_dst);
		printk("\n");
	}
#endif
	/*
	 * Since lookup is lockfree, we must make sure
	 * previous writes to rt are committed to memory
	 * before making rt visible to other CPUS.
	 */
	rcu_assign_pointer(rt_hash_table[hash].chain, rt);

	spin_unlock_bh(rt_hash_lock_addr(hash));

skip_hashing:
	if (skb)
		skb_dst_set(skb, &rt->dst);
	return rt;
}

static atomic_t __rt_peer_genid = ATOMIC_INIT(0);

static u32 rt_peer_genid(void)
{
	return atomic_read(&__rt_peer_genid);
}

void rt_bind_peer(struct rtable *rt, int create)
{
	struct inet_peer *peer;

	peer = inet_getpeer_v4(rt->rt_dst, create);

	if (peer && cmpxchg(&rt->peer, NULL, peer) != NULL)
		inet_putpeer(peer);
	else
		rt->rt_peer_genid = rt_peer_genid();
}

/*
 * Peer allocation may fail only in serious out-of-memory conditions.  However
 * we still can generate some output.
 * Random ID selection looks a bit dangerous because we have no chances to
 * select ID being unique in a reasonable period of time.
 * But broken packet identifier may be better than no packet at all.
 */
static void ip_select_fb_ident(struct iphdr *iph)
{
	static DEFINE_SPINLOCK(ip_fb_id_lock);
	static u32 ip_fallback_id;
	u32 salt;

	spin_lock_bh(&ip_fb_id_lock);
	salt = secure_ip_id((__force __be32)ip_fallback_id ^ iph->daddr);
	iph->id = htons(salt & 0xFFFF);
	ip_fallback_id = salt;
	spin_unlock_bh(&ip_fb_id_lock);
}

void __ip_select_ident(struct iphdr *iph, struct dst_entry *dst, int more)
{
	struct rtable *rt = (struct rtable *) dst;

	if (rt) {
		if (rt->peer == NULL)
			rt_bind_peer(rt, 1);

		/* If peer is attached to destination, it is never detached,
		   so that we need not to grab a lock to dereference it.
		 */
		if (rt->peer) {
			iph->id = htons(inet_getid(rt->peer, more));
			return;
		}
	} else
		printk(KERN_DEBUG "rt_bind_peer(0) @%p\n",
		       __builtin_return_address(0));

	ip_select_fb_ident(iph);
}
EXPORT_SYMBOL(__ip_select_ident);

static void rt_del(unsigned hash, struct rtable *rt)
{
	struct rtable __rcu **rthp;
	struct rtable *aux;

	rthp = &rt_hash_table[hash].chain;
	spin_lock_bh(rt_hash_lock_addr(hash));
	ip_rt_put(rt);
	while ((aux = rcu_dereference_protected(*rthp,
			lockdep_is_held(rt_hash_lock_addr(hash)))) != NULL) {
		if (aux == rt || rt_is_expired(aux)) {
			*rthp = aux->dst.rt_next;
			rt_free(aux);
			continue;
		}
		rthp = &aux->dst.rt_next;
	}
	spin_unlock_bh(rt_hash_lock_addr(hash));
}

/* called in rcu_read_lock() section */
void ip_rt_redirect(__be32 old_gw, __be32 daddr, __be32 new_gw,
		    __be32 saddr, struct net_device *dev)
{
	struct in_device *in_dev = __in_dev_get_rcu(dev);
	struct inet_peer *peer;
	struct net *net;

	if (!in_dev)
		return;

	net = dev_net(dev);
	if (new_gw == old_gw || !IN_DEV_RX_REDIRECTS(in_dev) ||
	    ipv4_is_multicast(new_gw) || ipv4_is_lbcast(new_gw) ||
	    ipv4_is_zeronet(new_gw))
		goto reject_redirect;

	if (!IN_DEV_SHARED_MEDIA(in_dev)) {
		if (!inet_addr_onlink(in_dev, new_gw, old_gw))
			goto reject_redirect;
		if (IN_DEV_SEC_REDIRECTS(in_dev) && ip_fib_check_default(new_gw, dev))
			goto reject_redirect;
	} else {
		if (inet_addr_type(net, new_gw) != RTN_UNICAST)
			goto reject_redirect;
	}

<<<<<<< HEAD
	for (i = 0; i < 2; i++) {
		for (k = 0; k < 2; k++) {
			unsigned hash = rt_hash(daddr, skeys[i], ikeys[k],
						rt_genid(net));

			rthp = &rt_hash_table[hash].chain;

			while ((rth = rcu_dereference(*rthp)) != NULL) {
				struct rtable *rt;

				if (rth->fl.fl4_dst != daddr ||
				    rth->fl.fl4_src != skeys[i] ||
				    rth->fl.oif != ikeys[k] ||
				    rt_is_input_route(rth) ||
				    rt_is_expired(rth) ||
				    !net_eq(dev_net(rth->dst.dev), net)) {
					rthp = &rth->dst.rt_next;
					continue;
				}

				if (rth->rt_dst != daddr ||
				    rth->rt_src != saddr ||
				    rth->dst.error ||
				    rth->rt_gateway != old_gw ||
				    rth->dst.dev != dev)
					break;

				dst_hold(&rth->dst);

				rt = dst_alloc(&ipv4_dst_ops);
				if (rt == NULL) {
					ip_rt_put(rth);
					return;
				}

				/* Copy all the information. */
				*rt = *rth;
				rt->dst.__use		= 1;
				atomic_set(&rt->dst.__refcnt, 1);
				rt->dst.child		= NULL;
				if (rt->dst.dev)
					dev_hold(rt->dst.dev);
				rt->dst.obsolete	= -1;
				rt->dst.lastuse	= jiffies;
				rt->dst.path		= &rt->dst;
				rt->dst.neighbour	= NULL;
				rt->dst.hh		= NULL;
#ifdef CONFIG_XFRM
				rt->dst.xfrm		= NULL;
#endif
				rt->rt_genid		= rt_genid(net);
				rt->rt_flags		|= RTCF_REDIRECTED;

				/* Gateway is different ... */
				rt->rt_gateway		= new_gw;

				/* Redirect received -> path was valid */
				dst_confirm(&rth->dst);

				if (rt->peer)
					atomic_inc(&rt->peer->refcnt);

				if (arp_bind_neighbour(&rt->dst) ||
				    !(rt->dst.neighbour->nud_state &
					    NUD_VALID)) {
					if (rt->dst.neighbour)
						neigh_event_send(rt->dst.neighbour, NULL);
					ip_rt_put(rth);
					rt_drop(rt);
					goto do_next;
				}
=======
	peer = inet_getpeer_v4(daddr, 1);
	if (peer) {
		peer->redirect_learned.a4 = new_gw;
>>>>>>> 105e53f8

		inet_putpeer(peer);

		atomic_inc(&__rt_peer_genid);
	}
	return;

reject_redirect:
#ifdef CONFIG_IP_ROUTE_VERBOSE
	if (IN_DEV_LOG_MARTIANS(in_dev) && net_ratelimit())
		printk(KERN_INFO "Redirect from %pI4 on %s about %pI4 ignored.\n"
			"  Advised path = %pI4 -> %pI4\n",
		       &old_gw, dev->name, &new_gw,
		       &saddr, &daddr);
#endif
	;
}

static struct dst_entry *ipv4_negative_advice(struct dst_entry *dst)
{
	struct rtable *rt = (struct rtable *)dst;
	struct dst_entry *ret = dst;

	if (rt) {
		if (dst->obsolete > 0) {
			ip_rt_put(rt);
			ret = NULL;
		} else if (rt->rt_flags & RTCF_REDIRECTED) {
			unsigned hash = rt_hash(rt->rt_key_dst, rt->rt_key_src,
						rt->rt_oif,
						rt_genid(dev_net(dst->dev)));
#if RT_CACHE_DEBUG >= 1
			printk(KERN_DEBUG "ipv4_negative_advice: redirect to %pI4/%02x dropped\n",
				&rt->rt_dst, rt->rt_tos);
#endif
			rt_del(hash, rt);
			ret = NULL;
		} else if (rt->peer &&
			   rt->peer->pmtu_expires &&
			   time_after_eq(jiffies, rt->peer->pmtu_expires)) {
			unsigned long orig = rt->peer->pmtu_expires;

			if (cmpxchg(&rt->peer->pmtu_expires, orig, 0) == orig)
				dst_metric_set(dst, RTAX_MTU,
					       rt->peer->pmtu_orig);
		}
	}
	return ret;
}

/*
 * Algorithm:
 *	1. The first ip_rt_redirect_number redirects are sent
 *	   with exponential backoff, then we stop sending them at all,
 *	   assuming that the host ignores our redirects.
 *	2. If we did not see packets requiring redirects
 *	   during ip_rt_redirect_silence, we assume that the host
 *	   forgot redirected route and start to send redirects again.
 *
 * This algorithm is much cheaper and more intelligent than dumb load limiting
 * in icmp.c.
 *
 * NOTE. Do not forget to inhibit load limiting for redirects (redundant)
 * and "frag. need" (breaks PMTU discovery) in icmp.c.
 */

void ip_rt_send_redirect(struct sk_buff *skb)
{
	struct rtable *rt = skb_rtable(skb);
	struct in_device *in_dev;
	struct inet_peer *peer;
	int log_martians;

	rcu_read_lock();
	in_dev = __in_dev_get_rcu(rt->dst.dev);
	if (!in_dev || !IN_DEV_TX_REDIRECTS(in_dev)) {
		rcu_read_unlock();
		return;
	}
	log_martians = IN_DEV_LOG_MARTIANS(in_dev);
	rcu_read_unlock();

	if (!rt->peer)
		rt_bind_peer(rt, 1);
	peer = rt->peer;
	if (!peer) {
		icmp_send(skb, ICMP_REDIRECT, ICMP_REDIR_HOST, rt->rt_gateway);
		return;
	}

	/* No redirected packets during ip_rt_redirect_silence;
	 * reset the algorithm.
	 */
	if (time_after(jiffies, peer->rate_last + ip_rt_redirect_silence))
		peer->rate_tokens = 0;

	/* Too many ignored redirects; do not send anything
	 * set dst.rate_last to the last seen redirected packet.
	 */
	if (peer->rate_tokens >= ip_rt_redirect_number) {
		peer->rate_last = jiffies;
		return;
	}

	/* Check for load limit; set rate_last to the latest sent
	 * redirect.
	 */
	if (peer->rate_tokens == 0 ||
	    time_after(jiffies,
		       (peer->rate_last +
			(ip_rt_redirect_load << peer->rate_tokens)))) {
		icmp_send(skb, ICMP_REDIRECT, ICMP_REDIR_HOST, rt->rt_gateway);
		peer->rate_last = jiffies;
		++peer->rate_tokens;
#ifdef CONFIG_IP_ROUTE_VERBOSE
		if (log_martians &&
		    peer->rate_tokens == ip_rt_redirect_number &&
		    net_ratelimit())
			printk(KERN_WARNING "host %pI4/if%d ignores redirects for %pI4 to %pI4.\n",
				&rt->rt_src, rt->rt_iif,
				&rt->rt_dst, &rt->rt_gateway);
#endif
	}
}

static int ip_error(struct sk_buff *skb)
{
	struct rtable *rt = skb_rtable(skb);
	struct inet_peer *peer;
	unsigned long now;
	bool send;
	int code;

	switch (rt->dst.error) {
		case EINVAL:
		default:
			goto out;
		case EHOSTUNREACH:
			code = ICMP_HOST_UNREACH;
			break;
		case ENETUNREACH:
			code = ICMP_NET_UNREACH;
			IP_INC_STATS_BH(dev_net(rt->dst.dev),
					IPSTATS_MIB_INNOROUTES);
			break;
		case EACCES:
			code = ICMP_PKT_FILTERED;
			break;
	}

	if (!rt->peer)
		rt_bind_peer(rt, 1);
	peer = rt->peer;

	send = true;
	if (peer) {
		now = jiffies;
		peer->rate_tokens += now - peer->rate_last;
		if (peer->rate_tokens > ip_rt_error_burst)
			peer->rate_tokens = ip_rt_error_burst;
		peer->rate_last = now;
		if (peer->rate_tokens >= ip_rt_error_cost)
			peer->rate_tokens -= ip_rt_error_cost;
		else
			send = false;
	}
	if (send)
		icmp_send(skb, ICMP_DEST_UNREACH, code, 0);

out:	kfree_skb(skb);
	return 0;
}

/*
 *	The last two values are not from the RFC but
 *	are needed for AMPRnet AX.25 paths.
 */

static const unsigned short mtu_plateau[] =
{32000, 17914, 8166, 4352, 2002, 1492, 576, 296, 216, 128 };

static inline unsigned short guess_mtu(unsigned short old_mtu)
{
	int i;

	for (i = 0; i < ARRAY_SIZE(mtu_plateau); i++)
		if (old_mtu > mtu_plateau[i])
			return mtu_plateau[i];
	return 68;
}

unsigned short ip_rt_frag_needed(struct net *net, struct iphdr *iph,
				 unsigned short new_mtu,
				 struct net_device *dev)
{
	unsigned short old_mtu = ntohs(iph->tot_len);
	unsigned short est_mtu = 0;
	struct inet_peer *peer;

<<<<<<< HEAD
	for (k = 0; k < 2; k++) {
		for (i = 0; i < 2; i++) {
			unsigned hash = rt_hash(daddr, skeys[i], ikeys[k],
						rt_genid(net));

			rcu_read_lock();
			for (rth = rcu_dereference(rt_hash_table[hash].chain); rth;
			     rth = rcu_dereference(rth->dst.rt_next)) {
				unsigned short mtu = new_mtu;

				if (rth->fl.fl4_dst != daddr ||
				    rth->fl.fl4_src != skeys[i] ||
				    rth->rt_dst != daddr ||
				    rth->rt_src != iph->saddr ||
				    rth->fl.oif != ikeys[k] ||
				    rt_is_input_route(rth) ||
				    dst_metric_locked(&rth->dst, RTAX_MTU) ||
				    !net_eq(dev_net(rth->dst.dev), net) ||
				    rt_is_expired(rth))
					continue;
=======
	peer = inet_getpeer_v4(iph->daddr, 1);
	if (peer) {
		unsigned short mtu = new_mtu;
>>>>>>> 105e53f8

		if (new_mtu < 68 || new_mtu >= old_mtu) {
			/* BSD 4.2 derived systems incorrectly adjust
			 * tot_len by the IP header length, and report
			 * a zero MTU in the ICMP message.
			 */
			if (mtu == 0 &&
			    old_mtu >= 68 + (iph->ihl << 2))
				old_mtu -= iph->ihl << 2;
			mtu = guess_mtu(old_mtu);
		}

		if (mtu < ip_rt_min_pmtu)
			mtu = ip_rt_min_pmtu;
		if (!peer->pmtu_expires || mtu < peer->pmtu_learned) {
			unsigned long pmtu_expires;

<<<<<<< HEAD
					mtu = guess_mtu(old_mtu);
				}
				if (mtu <= dst_mtu(&rth->dst)) {
					if (mtu < dst_mtu(&rth->dst)) {
						dst_confirm(&rth->dst);
						if (mtu < ip_rt_min_pmtu) {
							u32 lock = dst_metric(&rth->dst,
									      RTAX_LOCK);
							mtu = ip_rt_min_pmtu;
							lock |= (1 << RTAX_MTU);
							dst_metric_set(&rth->dst, RTAX_LOCK,
								       lock);
						}
						dst_metric_set(&rth->dst, RTAX_MTU, mtu);
						dst_set_expires(&rth->dst,
							ip_rt_mtu_expires);
					}
					est_mtu = mtu;
				}
			}
			rcu_read_unlock();
=======
			pmtu_expires = jiffies + ip_rt_mtu_expires;
			if (!pmtu_expires)
				pmtu_expires = 1UL;

			est_mtu = mtu;
			peer->pmtu_learned = mtu;
			peer->pmtu_expires = pmtu_expires;
>>>>>>> 105e53f8
		}

		inet_putpeer(peer);

		atomic_inc(&__rt_peer_genid);
	}
	return est_mtu ? : new_mtu;
}

static void check_peer_pmtu(struct dst_entry *dst, struct inet_peer *peer)
{
	unsigned long expires = peer->pmtu_expires;

	if (time_before(jiffies, expires)) {
		u32 orig_dst_mtu = dst_mtu(dst);
		if (peer->pmtu_learned < orig_dst_mtu) {
			if (!peer->pmtu_orig)
				peer->pmtu_orig = dst_metric_raw(dst, RTAX_MTU);
			dst_metric_set(dst, RTAX_MTU, peer->pmtu_learned);
		}
	} else if (cmpxchg(&peer->pmtu_expires, expires, 0) == expires)
		dst_metric_set(dst, RTAX_MTU, peer->pmtu_orig);
}

static void ip_rt_update_pmtu(struct dst_entry *dst, u32 mtu)
{
<<<<<<< HEAD
	if (dst_mtu(dst) > mtu && mtu >= 68 &&
	    !(dst_metric_locked(dst, RTAX_MTU))) {
		if (mtu < ip_rt_min_pmtu) {
			u32 lock = dst_metric(dst, RTAX_LOCK);
			mtu = ip_rt_min_pmtu;
			dst_metric_set(dst, RTAX_LOCK, lock | (1 << RTAX_MTU));
		}
		dst_metric_set(dst, RTAX_MTU, mtu);
		dst_set_expires(dst, ip_rt_mtu_expires);
		call_netevent_notifiers(NETEVENT_PMTU_UPDATE, dst);
=======
	struct rtable *rt = (struct rtable *) dst;
	struct inet_peer *peer;

	dst_confirm(dst);

	if (!rt->peer)
		rt_bind_peer(rt, 1);
	peer = rt->peer;
	if (peer) {
		if (mtu < ip_rt_min_pmtu)
			mtu = ip_rt_min_pmtu;
		if (!peer->pmtu_expires || mtu < peer->pmtu_learned) {
			unsigned long pmtu_expires;

			pmtu_expires = jiffies + ip_rt_mtu_expires;
			if (!pmtu_expires)
				pmtu_expires = 1UL;

			peer->pmtu_learned = mtu;
			peer->pmtu_expires = pmtu_expires;

			atomic_inc(&__rt_peer_genid);
			rt->rt_peer_genid = rt_peer_genid();
		}
		check_peer_pmtu(dst, peer);
	}
}

static int check_peer_redir(struct dst_entry *dst, struct inet_peer *peer)
{
	struct rtable *rt = (struct rtable *) dst;
	__be32 orig_gw = rt->rt_gateway;

	dst_confirm(&rt->dst);

	neigh_release(rt->dst.neighbour);
	rt->dst.neighbour = NULL;

	rt->rt_gateway = peer->redirect_learned.a4;
	if (arp_bind_neighbour(&rt->dst) ||
	    !(rt->dst.neighbour->nud_state & NUD_VALID)) {
		if (rt->dst.neighbour)
			neigh_event_send(rt->dst.neighbour, NULL);
		rt->rt_gateway = orig_gw;
		return -EAGAIN;
	} else {
		rt->rt_flags |= RTCF_REDIRECTED;
		call_netevent_notifiers(NETEVENT_NEIGH_UPDATE,
					rt->dst.neighbour);
>>>>>>> 105e53f8
	}
	return 0;
}

static struct dst_entry *ipv4_dst_check(struct dst_entry *dst, u32 cookie)
{
	struct rtable *rt = (struct rtable *) dst;

	if (rt_is_expired(rt))
		return NULL;
	if (rt->rt_peer_genid != rt_peer_genid()) {
		struct inet_peer *peer;

		if (!rt->peer)
			rt_bind_peer(rt, 0);

		peer = rt->peer;
		if (peer && peer->pmtu_expires)
			check_peer_pmtu(dst, peer);

		if (peer && peer->redirect_learned.a4 &&
		    peer->redirect_learned.a4 != rt->rt_gateway) {
			if (check_peer_redir(dst, peer))
				return NULL;
		}

		rt->rt_peer_genid = rt_peer_genid();
	}
	return dst;
}

static void ipv4_dst_destroy(struct dst_entry *dst)
{
	struct rtable *rt = (struct rtable *) dst;
	struct inet_peer *peer = rt->peer;

	if (rt->fi) {
		fib_info_put(rt->fi);
		rt->fi = NULL;
	}
	if (peer) {
		rt->peer = NULL;
		inet_putpeer(peer);
	}
}


static void ipv4_link_failure(struct sk_buff *skb)
{
	struct rtable *rt;

	icmp_send(skb, ICMP_DEST_UNREACH, ICMP_HOST_UNREACH, 0);

	rt = skb_rtable(skb);
	if (rt &&
	    rt->peer &&
	    rt->peer->pmtu_expires) {
		unsigned long orig = rt->peer->pmtu_expires;

		if (cmpxchg(&rt->peer->pmtu_expires, orig, 0) == orig)
			dst_metric_set(&rt->dst, RTAX_MTU, rt->peer->pmtu_orig);
	}
}

static int ip_rt_bug(struct sk_buff *skb)
{
	printk(KERN_DEBUG "ip_rt_bug: %pI4 -> %pI4, %s\n",
		&ip_hdr(skb)->saddr, &ip_hdr(skb)->daddr,
		skb->dev ? skb->dev->name : "?");
	kfree_skb(skb);
	return 0;
}

/*
   We do not cache source address of outgoing interface,
   because it is used only by IP RR, TS and SRR options,
   so that it out of fast path.

   BTW remember: "addr" is allowed to be not aligned
   in IP options!
 */

void ip_rt_get_source(u8 *addr, struct rtable *rt)
{
	__be32 src;
	struct fib_result res;

	if (rt_is_output_route(rt))
		src = rt->rt_src;
	else {
		struct flowi4 fl4 = {
			.daddr = rt->rt_key_dst,
			.saddr = rt->rt_key_src,
			.flowi4_tos = rt->rt_tos,
			.flowi4_oif = rt->rt_oif,
			.flowi4_iif = rt->rt_iif,
			.flowi4_mark = rt->rt_mark,
		};

		rcu_read_lock();
		if (fib_lookup(dev_net(rt->dst.dev), &fl4, &res) == 0)
			src = FIB_RES_PREFSRC(dev_net(rt->dst.dev), res);
		else
			src = inet_select_addr(rt->dst.dev, rt->rt_gateway,
					RT_SCOPE_UNIVERSE);
		rcu_read_unlock();
	}
	memcpy(addr, &src, 4);
}

#ifdef CONFIG_IP_ROUTE_CLASSID
static void set_class_tag(struct rtable *rt, u32 tag)
{
	if (!(rt->dst.tclassid & 0xFFFF))
		rt->dst.tclassid |= tag & 0xFFFF;
	if (!(rt->dst.tclassid & 0xFFFF0000))
		rt->dst.tclassid |= tag & 0xFFFF0000;
}
#endif

static unsigned int ipv4_default_advmss(const struct dst_entry *dst)
<<<<<<< HEAD
{
	unsigned int advmss = dst_metric_raw(dst, RTAX_ADVMSS);

	if (advmss == 0) {
		advmss = max_t(unsigned int, dst->dev->mtu - 40,
			       ip_rt_min_advmss);
		if (advmss > 65535 - 40)
			advmss = 65535 - 40;
	}
	return advmss;
}

static unsigned int ipv4_default_mtu(const struct dst_entry *dst)
{
	unsigned int mtu = dst->dev->mtu;

	if (unlikely(dst_metric_locked(dst, RTAX_MTU))) {
		const struct rtable *rt = (const struct rtable *) dst;

		if (rt->rt_gateway != rt->rt_dst && mtu > 576)
			mtu = 576;
	}

	if (mtu > IP_MAX_MTU)
		mtu = IP_MAX_MTU;

	return mtu;
}

static void rt_set_nexthop(struct rtable *rt, struct fib_result *res, u32 itag)
{
	struct dst_entry *dst = &rt->dst;
	struct fib_info *fi = res->fi;
=======
{
	unsigned int advmss = dst_metric_raw(dst, RTAX_ADVMSS);

	if (advmss == 0) {
		advmss = max_t(unsigned int, dst->dev->mtu - 40,
			       ip_rt_min_advmss);
		if (advmss > 65535 - 40)
			advmss = 65535 - 40;
	}
	return advmss;
}

static unsigned int ipv4_default_mtu(const struct dst_entry *dst)
{
	unsigned int mtu = dst->dev->mtu;

	if (unlikely(dst_metric_locked(dst, RTAX_MTU))) {
		const struct rtable *rt = (const struct rtable *) dst;

		if (rt->rt_gateway != rt->rt_dst && mtu > 576)
			mtu = 576;
	}

	if (mtu > IP_MAX_MTU)
		mtu = IP_MAX_MTU;

	return mtu;
}

static void rt_init_metrics(struct rtable *rt, const struct flowi4 *oldflp4,
			    struct fib_info *fi)
{
	struct inet_peer *peer;
	int create = 0;

	/* If a peer entry exists for this destination, we must hook
	 * it up in order to get at cached metrics.
	 */
	if (oldflp4 && (oldflp4->flowi4_flags & FLOWI_FLAG_PRECOW_METRICS))
		create = 1;

	rt->peer = peer = inet_getpeer_v4(rt->rt_dst, create);
	if (peer) {
		rt->rt_peer_genid = rt_peer_genid();
		if (inet_metrics_new(peer))
			memcpy(peer->metrics, fi->fib_metrics,
			       sizeof(u32) * RTAX_MAX);
		dst_init_metrics(&rt->dst, peer->metrics, false);

		if (peer->pmtu_expires)
			check_peer_pmtu(&rt->dst, peer);
		if (peer->redirect_learned.a4 &&
		    peer->redirect_learned.a4 != rt->rt_gateway) {
			rt->rt_gateway = peer->redirect_learned.a4;
			rt->rt_flags |= RTCF_REDIRECTED;
		}
	} else {
		if (fi->fib_metrics != (u32 *) dst_default_metrics) {
			rt->fi = fi;
			atomic_inc(&fi->fib_clntref);
		}
		dst_init_metrics(&rt->dst, fi->fib_metrics, true);
	}
}

static void rt_set_nexthop(struct rtable *rt, const struct flowi4 *oldflp4,
			   const struct fib_result *res,
			   struct fib_info *fi, u16 type, u32 itag)
{
	struct dst_entry *dst = &rt->dst;
>>>>>>> 105e53f8

	if (fi) {
		if (FIB_RES_GW(*res) &&
		    FIB_RES_NH(*res).nh_scope == RT_SCOPE_LINK)
			rt->rt_gateway = FIB_RES_GW(*res);
<<<<<<< HEAD
		dst_import_metrics(dst, fi->fib_metrics);
#ifdef CONFIG_NET_CLS_ROUTE
=======
		rt_init_metrics(rt, oldflp4, fi);
#ifdef CONFIG_IP_ROUTE_CLASSID
>>>>>>> 105e53f8
		dst->tclassid = FIB_RES_NH(*res).nh_tclassid;
#endif
	}

	if (dst_mtu(dst) > IP_MAX_MTU)
		dst_metric_set(dst, RTAX_MTU, IP_MAX_MTU);
	if (dst_metric_raw(dst, RTAX_ADVMSS) > 65535 - 40)
		dst_metric_set(dst, RTAX_ADVMSS, 65535 - 40);

<<<<<<< HEAD
#ifdef CONFIG_NET_CLS_ROUTE
=======
#ifdef CONFIG_IP_ROUTE_CLASSID
>>>>>>> 105e53f8
#ifdef CONFIG_IP_MULTIPLE_TABLES
	set_class_tag(rt, fib_rules_tclass(res));
#endif
	set_class_tag(rt, itag);
#endif
	rt->rt_type = type;
}

static struct rtable *rt_dst_alloc(bool nopolicy, bool noxfrm)
{
	struct rtable *rt = dst_alloc(&ipv4_dst_ops, 1);
	if (rt) {
		rt->dst.obsolete = -1;

		rt->dst.flags = DST_HOST |
			(nopolicy ? DST_NOPOLICY : 0) |
			(noxfrm ? DST_NOXFRM : 0);
	}
	return rt;
}

/* called in rcu_read_lock() section */
static int ip_route_input_mc(struct sk_buff *skb, __be32 daddr, __be32 saddr,
				u8 tos, struct net_device *dev, int our)
{
	unsigned int hash;
	struct rtable *rth;
	__be32 spec_dst;
	struct in_device *in_dev = __in_dev_get_rcu(dev);
	u32 itag = 0;
	int err;

	/* Primary sanity checks. */

	if (in_dev == NULL)
		return -EINVAL;

	if (ipv4_is_multicast(saddr) || ipv4_is_lbcast(saddr) ||
	    ipv4_is_loopback(saddr) || skb->protocol != htons(ETH_P_IP))
		goto e_inval;

	if (ipv4_is_zeronet(saddr)) {
		if (!ipv4_is_local_multicast(daddr))
			goto e_inval;
		spec_dst = inet_select_addr(dev, 0, RT_SCOPE_LINK);
	} else {
		err = fib_validate_source(saddr, 0, tos, 0, dev, &spec_dst,
					  &itag, 0);
		if (err < 0)
			goto e_err;
	}
	rth = rt_dst_alloc(IN_DEV_CONF_GET(in_dev, NOPOLICY), false);
	if (!rth)
		goto e_nobufs;

	rth->dst.output = ip_rt_bug;

	rth->rt_key_dst	= daddr;
	rth->rt_dst	= daddr;
	rth->rt_tos	= tos;
	rth->rt_mark    = skb->mark;
	rth->rt_key_src	= saddr;
	rth->rt_src	= saddr;
#ifdef CONFIG_IP_ROUTE_CLASSID
	rth->dst.tclassid = itag;
#endif
	rth->rt_route_iif = dev->ifindex;
	rth->rt_iif	= dev->ifindex;
	rth->dst.dev	= init_net.loopback_dev;
	dev_hold(rth->dst.dev);
<<<<<<< HEAD
	rth->fl.oif	= 0;
=======
	rth->rt_oif	= 0;
>>>>>>> 105e53f8
	rth->rt_gateway	= daddr;
	rth->rt_spec_dst= spec_dst;
	rth->rt_genid	= rt_genid(dev_net(dev));
	rth->rt_flags	= RTCF_MULTICAST;
	rth->rt_type	= RTN_MULTICAST;
	if (our) {
		rth->dst.input= ip_local_deliver;
		rth->rt_flags |= RTCF_LOCAL;
	}

#ifdef CONFIG_IP_MROUTE
	if (!ipv4_is_local_multicast(daddr) && IN_DEV_MFORWARD(in_dev))
		rth->dst.input = ip_mr_input;
#endif
	RT_CACHE_STAT_INC(in_slow_mc);

	hash = rt_hash(daddr, saddr, dev->ifindex, rt_genid(dev_net(dev)));
	rth = rt_intern_hash(hash, rth, skb, dev->ifindex);
	err = 0;
	if (IS_ERR(rth))
		err = PTR_ERR(rth);

e_nobufs:
	return -ENOBUFS;
e_inval:
	return -EINVAL;
e_err:
	return err;
}


static void ip_handle_martian_source(struct net_device *dev,
				     struct in_device *in_dev,
				     struct sk_buff *skb,
				     __be32 daddr,
				     __be32 saddr)
{
	RT_CACHE_STAT_INC(in_martian_src);
#ifdef CONFIG_IP_ROUTE_VERBOSE
	if (IN_DEV_LOG_MARTIANS(in_dev) && net_ratelimit()) {
		/*
		 *	RFC1812 recommendation, if source is martian,
		 *	the only hint is MAC header.
		 */
		printk(KERN_WARNING "martian source %pI4 from %pI4, on dev %s\n",
			&daddr, &saddr, dev->name);
		if (dev->hard_header_len && skb_mac_header_was_set(skb)) {
			int i;
			const unsigned char *p = skb_mac_header(skb);
			printk(KERN_WARNING "ll header: ");
			for (i = 0; i < dev->hard_header_len; i++, p++) {
				printk("%02x", *p);
				if (i < (dev->hard_header_len - 1))
					printk(":");
			}
			printk("\n");
		}
	}
#endif
}

/* called in rcu_read_lock() section */
static int __mkroute_input(struct sk_buff *skb,
			   const struct fib_result *res,
			   struct in_device *in_dev,
			   __be32 daddr, __be32 saddr, u32 tos,
			   struct rtable **result)
{
	struct rtable *rth;
	int err;
	struct in_device *out_dev;
	unsigned int flags = 0;
	__be32 spec_dst;
	u32 itag;

	/* get a working reference to the output device */
	out_dev = __in_dev_get_rcu(FIB_RES_DEV(*res));
	if (out_dev == NULL) {
		if (net_ratelimit())
			printk(KERN_CRIT "Bug in ip_route_input" \
			       "_slow(). Please, report\n");
		return -EINVAL;
	}


	err = fib_validate_source(saddr, daddr, tos, FIB_RES_OIF(*res),
				  in_dev->dev, &spec_dst, &itag, skb->mark);
	if (err < 0) {
		ip_handle_martian_source(in_dev->dev, in_dev, skb, daddr,
					 saddr);

		goto cleanup;
	}

	if (err)
		flags |= RTCF_DIRECTSRC;

	if (out_dev == in_dev && err &&
	    (IN_DEV_SHARED_MEDIA(out_dev) ||
	     inet_addr_onlink(out_dev, saddr, FIB_RES_GW(*res))))
		flags |= RTCF_DOREDIRECT;

	if (skb->protocol != htons(ETH_P_IP)) {
		/* Not IP (i.e. ARP). Do not create route, if it is
		 * invalid for proxy arp. DNAT routes are always valid.
		 *
		 * Proxy arp feature have been extended to allow, ARP
		 * replies back to the same interface, to support
		 * Private VLAN switch technologies. See arp.c.
		 */
		if (out_dev == in_dev &&
		    IN_DEV_PROXY_ARP_PVLAN(in_dev) == 0) {
			err = -EINVAL;
			goto cleanup;
		}
	}

	rth = rt_dst_alloc(IN_DEV_CONF_GET(in_dev, NOPOLICY),
			   IN_DEV_CONF_GET(out_dev, NOXFRM));
	if (!rth) {
		err = -ENOBUFS;
		goto cleanup;
	}

	rth->rt_key_dst	= daddr;
	rth->rt_dst	= daddr;
	rth->rt_tos	= tos;
	rth->rt_mark    = skb->mark;
	rth->rt_key_src	= saddr;
	rth->rt_src	= saddr;
	rth->rt_gateway	= daddr;
	rth->rt_route_iif = in_dev->dev->ifindex;
	rth->rt_iif 	= in_dev->dev->ifindex;
	rth->dst.dev	= (out_dev)->dev;
	dev_hold(rth->dst.dev);
<<<<<<< HEAD
	rth->fl.oif 	= 0;
=======
	rth->rt_oif 	= 0;
>>>>>>> 105e53f8
	rth->rt_spec_dst= spec_dst;

	rth->dst.input = ip_forward;
	rth->dst.output = ip_output;
	rth->rt_genid = rt_genid(dev_net(rth->dst.dev));

	rt_set_nexthop(rth, NULL, res, res->fi, res->type, itag);

	rth->rt_flags = flags;

	*result = rth;
	err = 0;
 cleanup:
	return err;
}

static int ip_mkroute_input(struct sk_buff *skb,
			    struct fib_result *res,
			    const struct flowi4 *fl4,
			    struct in_device *in_dev,
			    __be32 daddr, __be32 saddr, u32 tos)
{
	struct rtable* rth = NULL;
	int err;
	unsigned hash;

#ifdef CONFIG_IP_ROUTE_MULTIPATH
	if (res->fi && res->fi->fib_nhs > 1)
		fib_select_multipath(res);
#endif

	/* create a routing cache entry */
	err = __mkroute_input(skb, res, in_dev, daddr, saddr, tos, &rth);
	if (err)
		return err;

	/* put it into the cache */
	hash = rt_hash(daddr, saddr, fl4->flowi4_iif,
		       rt_genid(dev_net(rth->dst.dev)));
	rth = rt_intern_hash(hash, rth, skb, fl4->flowi4_iif);
	if (IS_ERR(rth))
		return PTR_ERR(rth);
	return 0;
}

/*
 *	NOTE. We drop all the packets that has local source
 *	addresses, because every properly looped back packet
 *	must have correct destination already attached by output routine.
 *
 *	Such approach solves two big problems:
 *	1. Not simplex devices are handled properly.
 *	2. IP spoofing attempts are filtered with 100% of guarantee.
 *	called with rcu_read_lock()
 */

static int ip_route_input_slow(struct sk_buff *skb, __be32 daddr, __be32 saddr,
			       u8 tos, struct net_device *dev)
{
	struct fib_result res;
	struct in_device *in_dev = __in_dev_get_rcu(dev);
<<<<<<< HEAD
	struct flowi fl = { .fl4_dst	= daddr,
			    .fl4_src	= saddr,
			    .fl4_tos	= tos,
			    .fl4_scope	= RT_SCOPE_UNIVERSE,
			    .mark = skb->mark,
			    .iif = dev->ifindex };
=======
	struct flowi4	fl4;
>>>>>>> 105e53f8
	unsigned	flags = 0;
	u32		itag = 0;
	struct rtable * rth;
	unsigned	hash;
	__be32		spec_dst;
	int		err = -EINVAL;
	struct net    * net = dev_net(dev);

	/* IP on this device is disabled. */

	if (!in_dev)
		goto out;

	/* Check for the most weird martians, which can be not detected
	   by fib_lookup.
	 */

	if (ipv4_is_multicast(saddr) || ipv4_is_lbcast(saddr) ||
	    ipv4_is_loopback(saddr))
		goto martian_source;

	if (ipv4_is_lbcast(daddr) || (saddr == 0 && daddr == 0))
		goto brd_input;

	/* Accept zero addresses only to limited broadcast;
	 * I even do not know to fix it or not. Waiting for complains :-)
	 */
	if (ipv4_is_zeronet(saddr))
		goto martian_source;

	if (ipv4_is_zeronet(daddr) || ipv4_is_loopback(daddr))
		goto martian_destination;

	/*
	 *	Now we are ready to route packet.
	 */
	fl4.flowi4_oif = 0;
	fl4.flowi4_iif = dev->ifindex;
	fl4.flowi4_mark = skb->mark;
	fl4.flowi4_tos = tos;
	fl4.flowi4_scope = RT_SCOPE_UNIVERSE;
	fl4.daddr = daddr;
	fl4.saddr = saddr;
	err = fib_lookup(net, &fl4, &res);
	if (err != 0) {
		if (!IN_DEV_FORWARD(in_dev))
			goto e_hostunreach;
		goto no_route;
	}

	RT_CACHE_STAT_INC(in_slow_tot);

	if (res.type == RTN_BROADCAST)
		goto brd_input;

	if (res.type == RTN_LOCAL) {
		err = fib_validate_source(saddr, daddr, tos,
					  net->loopback_dev->ifindex,
					  dev, &spec_dst, &itag, skb->mark);
		if (err < 0)
			goto martian_source_keep_err;
		if (err)
			flags |= RTCF_DIRECTSRC;
		spec_dst = daddr;
		goto local_input;
	}

	if (!IN_DEV_FORWARD(in_dev))
		goto e_hostunreach;
	if (res.type != RTN_UNICAST)
		goto martian_destination;

	err = ip_mkroute_input(skb, &res, &fl4, in_dev, daddr, saddr, tos);
out:	return err;

brd_input:
	if (skb->protocol != htons(ETH_P_IP))
		goto e_inval;

	if (ipv4_is_zeronet(saddr))
		spec_dst = inet_select_addr(dev, 0, RT_SCOPE_LINK);
	else {
		err = fib_validate_source(saddr, 0, tos, 0, dev, &spec_dst,
					  &itag, skb->mark);
		if (err < 0)
			goto martian_source_keep_err;
		if (err)
			flags |= RTCF_DIRECTSRC;
	}
	flags |= RTCF_BROADCAST;
	res.type = RTN_BROADCAST;
	RT_CACHE_STAT_INC(in_brd);

local_input:
	rth = rt_dst_alloc(IN_DEV_CONF_GET(in_dev, NOPOLICY), false);
	if (!rth)
		goto e_nobufs;

	rth->dst.output= ip_rt_bug;
	rth->rt_genid = rt_genid(net);

	rth->rt_key_dst	= daddr;
	rth->rt_dst	= daddr;
	rth->rt_tos	= tos;
	rth->rt_mark    = skb->mark;
	rth->rt_key_src	= saddr;
	rth->rt_src	= saddr;
#ifdef CONFIG_IP_ROUTE_CLASSID
	rth->dst.tclassid = itag;
#endif
	rth->rt_route_iif = dev->ifindex;
	rth->rt_iif	= dev->ifindex;
	rth->dst.dev	= net->loopback_dev;
	dev_hold(rth->dst.dev);
	rth->rt_gateway	= daddr;
	rth->rt_spec_dst= spec_dst;
	rth->dst.input= ip_local_deliver;
	rth->rt_flags 	= flags|RTCF_LOCAL;
	if (res.type == RTN_UNREACHABLE) {
		rth->dst.input= ip_error;
		rth->dst.error= -err;
		rth->rt_flags 	&= ~RTCF_LOCAL;
	}
	rth->rt_type	= res.type;
	hash = rt_hash(daddr, saddr, fl4.flowi4_iif, rt_genid(net));
	rth = rt_intern_hash(hash, rth, skb, fl4.flowi4_iif);
	err = 0;
	if (IS_ERR(rth))
		err = PTR_ERR(rth);
	goto out;

no_route:
	RT_CACHE_STAT_INC(in_no_route);
	spec_dst = inet_select_addr(dev, 0, RT_SCOPE_UNIVERSE);
	res.type = RTN_UNREACHABLE;
	if (err == -ESRCH)
		err = -ENETUNREACH;
	goto local_input;

	/*
	 *	Do not cache martian addresses: they should be logged (RFC1812)
	 */
martian_destination:
	RT_CACHE_STAT_INC(in_martian_dst);
#ifdef CONFIG_IP_ROUTE_VERBOSE
	if (IN_DEV_LOG_MARTIANS(in_dev) && net_ratelimit())
		printk(KERN_WARNING "martian destination %pI4 from %pI4, dev %s\n",
			&daddr, &saddr, dev->name);
#endif

e_hostunreach:
	err = -EHOSTUNREACH;
	goto out;

e_inval:
	err = -EINVAL;
	goto out;

e_nobufs:
	err = -ENOBUFS;
	goto out;

martian_source:
	err = -EINVAL;
martian_source_keep_err:
	ip_handle_martian_source(dev, in_dev, skb, daddr, saddr);
	goto out;
}

int ip_route_input_common(struct sk_buff *skb, __be32 daddr, __be32 saddr,
			   u8 tos, struct net_device *dev, bool noref)
{
	struct rtable * rth;
	unsigned	hash;
	int iif = dev->ifindex;
	struct net *net;
	int res;

	net = dev_net(dev);

	rcu_read_lock();

	if (!rt_caching(net))
		goto skip_cache;

	tos &= IPTOS_RT_MASK;
	hash = rt_hash(daddr, saddr, iif, rt_genid(net));

	for (rth = rcu_dereference(rt_hash_table[hash].chain); rth;
	     rth = rcu_dereference(rth->dst.rt_next)) {
		if ((((__force u32)rth->rt_key_dst ^ (__force u32)daddr) |
		     ((__force u32)rth->rt_key_src ^ (__force u32)saddr) |
		     (rth->rt_iif ^ iif) |
		     rth->rt_oif |
		     (rth->rt_tos ^ tos)) == 0 &&
		    rth->rt_mark == skb->mark &&
		    net_eq(dev_net(rth->dst.dev), net) &&
		    !rt_is_expired(rth)) {
			if (noref) {
				dst_use_noref(&rth->dst, jiffies);
				skb_dst_set_noref(skb, &rth->dst);
			} else {
				dst_use(&rth->dst, jiffies);
				skb_dst_set(skb, &rth->dst);
			}
			RT_CACHE_STAT_INC(in_hit);
			rcu_read_unlock();
			return 0;
		}
		RT_CACHE_STAT_INC(in_hlist_search);
	}

skip_cache:
	/* Multicast recognition logic is moved from route cache to here.
	   The problem was that too many Ethernet cards have broken/missing
	   hardware multicast filters :-( As result the host on multicasting
	   network acquires a lot of useless route cache entries, sort of
	   SDR messages from all the world. Now we try to get rid of them.
	   Really, provided software IP multicast filter is organized
	   reasonably (at least, hashed), it does not result in a slowdown
	   comparing with route cache reject entries.
	   Note, that multicast routers are not affected, because
	   route cache entry is created eventually.
	 */
	if (ipv4_is_multicast(daddr)) {
		struct in_device *in_dev = __in_dev_get_rcu(dev);

		if (in_dev) {
			int our = ip_check_mc_rcu(in_dev, daddr, saddr,
						  ip_hdr(skb)->protocol);
			if (our
#ifdef CONFIG_IP_MROUTE
				||
			    (!ipv4_is_local_multicast(daddr) &&
			     IN_DEV_MFORWARD(in_dev))
#endif
			   ) {
				int res = ip_route_input_mc(skb, daddr, saddr,
							    tos, dev, our);
				rcu_read_unlock();
				return res;
			}
		}
		rcu_read_unlock();
		return -EINVAL;
	}
	res = ip_route_input_slow(skb, daddr, saddr, tos, dev);
	rcu_read_unlock();
	return res;
}
EXPORT_SYMBOL(ip_route_input_common);

/* called with rcu_read_lock() */
static struct rtable *__mkroute_output(const struct fib_result *res,
				       const struct flowi4 *fl4,
				       const struct flowi4 *oldflp4,
				       struct net_device *dev_out,
				       unsigned int flags)
{
	struct fib_info *fi = res->fi;
	u32 tos = RT_FL_TOS(oldflp4);
	struct in_device *in_dev;
	u16 type = res->type;
	struct rtable *rth;

	if (ipv4_is_loopback(fl4->saddr) && !(dev_out->flags & IFF_LOOPBACK))
		return ERR_PTR(-EINVAL);

	if (ipv4_is_lbcast(fl4->daddr))
		type = RTN_BROADCAST;
	else if (ipv4_is_multicast(fl4->daddr))
		type = RTN_MULTICAST;
	else if (ipv4_is_zeronet(fl4->daddr))
		return ERR_PTR(-EINVAL);

	if (dev_out->flags & IFF_LOOPBACK)
		flags |= RTCF_LOCAL;

	in_dev = __in_dev_get_rcu(dev_out);
	if (!in_dev)
		return ERR_PTR(-EINVAL);

	if (type == RTN_BROADCAST) {
		flags |= RTCF_BROADCAST | RTCF_LOCAL;
		fi = NULL;
	} else if (type == RTN_MULTICAST) {
		flags |= RTCF_MULTICAST | RTCF_LOCAL;
		if (!ip_check_mc_rcu(in_dev, oldflp4->daddr, oldflp4->saddr,
				     oldflp4->flowi4_proto))
			flags &= ~RTCF_LOCAL;
		/* If multicast route do not exist use
		 * default one, but do not gateway in this case.
		 * Yes, it is hack.
		 */
		if (fi && res->prefixlen < 4)
			fi = NULL;
	}

	rth = rt_dst_alloc(IN_DEV_CONF_GET(in_dev, NOPOLICY),
			   IN_DEV_CONF_GET(in_dev, NOXFRM));
	if (!rth)
<<<<<<< HEAD
		return -ENOBUFS;

	atomic_set(&rth->dst.__refcnt, 1);
	rth->dst.flags= DST_HOST;
	if (IN_DEV_CONF_GET(in_dev, NOXFRM))
		rth->dst.flags |= DST_NOXFRM;
	if (IN_DEV_CONF_GET(in_dev, NOPOLICY))
		rth->dst.flags |= DST_NOPOLICY;

	rth->fl.fl4_dst	= oldflp->fl4_dst;
	rth->fl.fl4_tos	= tos;
	rth->fl.fl4_src	= oldflp->fl4_src;
	rth->fl.oif	= oldflp->oif;
	rth->fl.mark    = oldflp->mark;
	rth->rt_dst	= fl->fl4_dst;
	rth->rt_src	= fl->fl4_src;
	rth->rt_iif	= oldflp->oif ? : dev_out->ifindex;
=======
		return ERR_PTR(-ENOBUFS);

	rth->rt_key_dst	= oldflp4->daddr;
	rth->rt_tos	= tos;
	rth->rt_key_src	= oldflp4->saddr;
	rth->rt_oif	= oldflp4->flowi4_oif;
	rth->rt_mark    = oldflp4->flowi4_mark;
	rth->rt_dst	= fl4->daddr;
	rth->rt_src	= fl4->saddr;
	rth->rt_route_iif = 0;
	rth->rt_iif	= oldflp4->flowi4_oif ? : dev_out->ifindex;
>>>>>>> 105e53f8
	/* get references to the devices that are to be hold by the routing
	   cache entry */
	rth->dst.dev	= dev_out;
	dev_hold(dev_out);
	rth->rt_gateway = fl4->daddr;
	rth->rt_spec_dst= fl4->saddr;

	rth->dst.output=ip_output;
	rth->rt_genid = rt_genid(dev_net(dev_out));

	RT_CACHE_STAT_INC(out_slow_tot);

	if (flags & RTCF_LOCAL) {
		rth->dst.input = ip_local_deliver;
		rth->rt_spec_dst = fl4->daddr;
	}
	if (flags & (RTCF_BROADCAST | RTCF_MULTICAST)) {
		rth->rt_spec_dst = fl4->saddr;
		if (flags & RTCF_LOCAL &&
		    !(dev_out->flags & IFF_LOOPBACK)) {
			rth->dst.output = ip_mc_output;
			RT_CACHE_STAT_INC(out_slow_mc);
		}
#ifdef CONFIG_IP_MROUTE
		if (type == RTN_MULTICAST) {
			if (IN_DEV_MFORWARD(in_dev) &&
			    !ipv4_is_local_multicast(oldflp4->daddr)) {
				rth->dst.input = ip_mr_input;
				rth->dst.output = ip_mc_output;
			}
		}
#endif
	}

	rt_set_nexthop(rth, oldflp4, res, fi, type, 0);

	rth->rt_flags = flags;
	return rth;
}

/*
 * Major route resolver routine.
 * called with rcu_read_lock();
 */

<<<<<<< HEAD
static int ip_route_output_slow(struct net *net, struct rtable **rp,
				const struct flowi *oldflp)
{
	u32 tos	= RT_FL_TOS(oldflp);
	struct flowi fl = { .fl4_dst = oldflp->fl4_dst,
			    .fl4_src = oldflp->fl4_src,
			    .fl4_tos = tos & IPTOS_RT_MASK,
			    .fl4_scope = ((tos & RTO_ONLINK) ?
					  RT_SCOPE_LINK : RT_SCOPE_UNIVERSE),
			    .mark = oldflp->mark,
			    .iif = net->loopback_dev->ifindex,
			    .oif = oldflp->oif };
=======
static struct rtable *ip_route_output_slow(struct net *net,
					   const struct flowi4 *oldflp4)
{
	u32 tos	= RT_FL_TOS(oldflp4);
	struct flowi4 fl4;
>>>>>>> 105e53f8
	struct fib_result res;
	unsigned int flags = 0;
	struct net_device *dev_out = NULL;
	struct rtable *rth;

	res.fi		= NULL;
#ifdef CONFIG_IP_MULTIPLE_TABLES
	res.r		= NULL;
#endif

	fl4.flowi4_oif = oldflp4->flowi4_oif;
	fl4.flowi4_iif = net->loopback_dev->ifindex;
	fl4.flowi4_mark = oldflp4->flowi4_mark;
	fl4.daddr = oldflp4->daddr;
	fl4.saddr = oldflp4->saddr;
	fl4.flowi4_tos = tos & IPTOS_RT_MASK;
	fl4.flowi4_scope = ((tos & RTO_ONLINK) ?
			RT_SCOPE_LINK : RT_SCOPE_UNIVERSE);

	rcu_read_lock();
	if (oldflp4->saddr) {
		rth = ERR_PTR(-EINVAL);
		if (ipv4_is_multicast(oldflp4->saddr) ||
		    ipv4_is_lbcast(oldflp4->saddr) ||
		    ipv4_is_zeronet(oldflp4->saddr))
			goto out;

		/* I removed check for oif == dev_out->oif here.
		   It was wrong for two reasons:
		   1. ip_dev_find(net, saddr) can return wrong iface, if saddr
		      is assigned to multiple interfaces.
		   2. Moreover, we are allowed to send packets with saddr
		      of another iface. --ANK
		 */

		if (oldflp4->flowi4_oif == 0 &&
		    (ipv4_is_multicast(oldflp4->daddr) ||
		     ipv4_is_lbcast(oldflp4->daddr))) {
			/* It is equivalent to inet_addr_type(saddr) == RTN_LOCAL */
			dev_out = __ip_dev_find(net, oldflp4->saddr, false);
			if (dev_out == NULL)
				goto out;

			/* Special hack: user can direct multicasts
			   and limited broadcast via necessary interface
			   without fiddling with IP_MULTICAST_IF or IP_PKTINFO.
			   This hack is not just for fun, it allows
			   vic,vat and friends to work.
			   They bind socket to loopback, set ttl to zero
			   and expect that it will work.
			   From the viewpoint of routing cache they are broken,
			   because we are not allowed to build multicast path
			   with loopback source addr (look, routing cache
			   cannot know, that ttl is zero, so that packet
			   will not leave this host and route is valid).
			   Luckily, this hack is good workaround.
			 */

			fl4.flowi4_oif = dev_out->ifindex;
			goto make_route;
		}

		if (!(oldflp4->flowi4_flags & FLOWI_FLAG_ANYSRC)) {
			/* It is equivalent to inet_addr_type(saddr) == RTN_LOCAL */
			if (!__ip_dev_find(net, oldflp4->saddr, false))
				goto out;
		}
	}


	if (oldflp4->flowi4_oif) {
		dev_out = dev_get_by_index_rcu(net, oldflp4->flowi4_oif);
		rth = ERR_PTR(-ENODEV);
		if (dev_out == NULL)
			goto out;

		/* RACE: Check return value of inet_select_addr instead. */
		if (!(dev_out->flags & IFF_UP) || !__in_dev_get_rcu(dev_out)) {
<<<<<<< HEAD
			err = -ENETUNREACH;
			goto out;
		}
		if (ipv4_is_local_multicast(oldflp->fl4_dst) ||
		    ipv4_is_lbcast(oldflp->fl4_dst)) {
			if (!fl.fl4_src)
				fl.fl4_src = inet_select_addr(dev_out, 0,
							      RT_SCOPE_LINK);
=======
			rth = ERR_PTR(-ENETUNREACH);
			goto out;
		}
		if (ipv4_is_local_multicast(oldflp4->daddr) ||
		    ipv4_is_lbcast(oldflp4->daddr)) {
			if (!fl4.saddr)
				fl4.saddr = inet_select_addr(dev_out, 0,
							     RT_SCOPE_LINK);
>>>>>>> 105e53f8
			goto make_route;
		}
		if (!fl4.saddr) {
			if (ipv4_is_multicast(oldflp4->daddr))
				fl4.saddr = inet_select_addr(dev_out, 0,
							     fl4.flowi4_scope);
			else if (!oldflp4->daddr)
				fl4.saddr = inet_select_addr(dev_out, 0,
							     RT_SCOPE_HOST);
		}
	}

	if (!fl4.daddr) {
		fl4.daddr = fl4.saddr;
		if (!fl4.daddr)
			fl4.daddr = fl4.saddr = htonl(INADDR_LOOPBACK);
		dev_out = net->loopback_dev;
		fl4.flowi4_oif = net->loopback_dev->ifindex;
		res.type = RTN_LOCAL;
		flags |= RTCF_LOCAL;
		goto make_route;
	}

	if (fib_lookup(net, &fl4, &res)) {
		res.fi = NULL;
		if (oldflp4->flowi4_oif) {
			/* Apparently, routing tables are wrong. Assume,
			   that the destination is on link.

			   WHY? DW.
			   Because we are allowed to send to iface
			   even if it has NO routes and NO assigned
			   addresses. When oif is specified, routing
			   tables are looked up with only one purpose:
			   to catch if destination is gatewayed, rather than
			   direct. Moreover, if MSG_DONTROUTE is set,
			   we send packet, ignoring both routing tables
			   and ifaddr state. --ANK


			   We could make it even if oif is unknown,
			   likely IPv6, but we do not.
			 */

			if (fl4.saddr == 0)
				fl4.saddr = inet_select_addr(dev_out, 0,
							     RT_SCOPE_LINK);
			res.type = RTN_UNICAST;
			goto make_route;
		}
		rth = ERR_PTR(-ENETUNREACH);
		goto out;
	}

	if (res.type == RTN_LOCAL) {
<<<<<<< HEAD
		if (!fl.fl4_src) {
			if (res.fi->fib_prefsrc)
				fl.fl4_src = res.fi->fib_prefsrc;
			else
				fl.fl4_src = fl.fl4_dst;
=======
		if (!fl4.saddr) {
			if (res.fi->fib_prefsrc)
				fl4.saddr = res.fi->fib_prefsrc;
			else
				fl4.saddr = fl4.daddr;
>>>>>>> 105e53f8
		}
		dev_out = net->loopback_dev;
		fl4.flowi4_oif = dev_out->ifindex;
		res.fi = NULL;
		flags |= RTCF_LOCAL;
		goto make_route;
	}

#ifdef CONFIG_IP_ROUTE_MULTIPATH
	if (res.fi->fib_nhs > 1 && fl4.flowi4_oif == 0)
		fib_select_multipath(&res);
	else
#endif
	if (!res.prefixlen && res.type == RTN_UNICAST && !fl4.flowi4_oif)
		fib_select_default(&res);

	if (!fl4.saddr)
		fl4.saddr = FIB_RES_PREFSRC(net, res);

	dev_out = FIB_RES_DEV(res);
	fl4.flowi4_oif = dev_out->ifindex;


make_route:
	rth = __mkroute_output(&res, &fl4, oldflp4, dev_out, flags);
	if (!IS_ERR(rth)) {
		unsigned int hash;

		hash = rt_hash(oldflp4->daddr, oldflp4->saddr, oldflp4->flowi4_oif,
			       rt_genid(dev_net(dev_out)));
		rth = rt_intern_hash(hash, rth, NULL, oldflp4->flowi4_oif);
	}

out:
	rcu_read_unlock();
	return rth;
}

struct rtable *__ip_route_output_key(struct net *net, const struct flowi4 *flp4)
{
	struct rtable *rth;
	unsigned int hash;

	if (!rt_caching(net))
		goto slow_output;

	hash = rt_hash(flp4->daddr, flp4->saddr, flp4->flowi4_oif, rt_genid(net));

	rcu_read_lock_bh();
	for (rth = rcu_dereference_bh(rt_hash_table[hash].chain); rth;
		rth = rcu_dereference_bh(rth->dst.rt_next)) {
<<<<<<< HEAD
		if (rth->fl.fl4_dst == flp->fl4_dst &&
		    rth->fl.fl4_src == flp->fl4_src &&
		    rt_is_output_route(rth) &&
		    rth->fl.oif == flp->oif &&
		    rth->fl.mark == flp->mark &&
		    !((rth->fl.fl4_tos ^ flp->fl4_tos) &
=======
		if (rth->rt_key_dst == flp4->daddr &&
		    rth->rt_key_src == flp4->saddr &&
		    rt_is_output_route(rth) &&
		    rth->rt_oif == flp4->flowi4_oif &&
		    rth->rt_mark == flp4->flowi4_mark &&
		    !((rth->rt_tos ^ flp4->flowi4_tos) &
>>>>>>> 105e53f8
			    (IPTOS_RT_MASK | RTO_ONLINK)) &&
		    net_eq(dev_net(rth->dst.dev), net) &&
		    !rt_is_expired(rth)) {
			dst_use(&rth->dst, jiffies);
			RT_CACHE_STAT_INC(out_hit);
			rcu_read_unlock_bh();
			return rth;
		}
		RT_CACHE_STAT_INC(out_hlist_search);
	}
	rcu_read_unlock_bh();

slow_output:
	return ip_route_output_slow(net, flp4);
}
EXPORT_SYMBOL_GPL(__ip_route_output_key);

static struct dst_entry *ipv4_blackhole_dst_check(struct dst_entry *dst, u32 cookie)
{
	return NULL;
}

static unsigned int ipv4_blackhole_default_mtu(const struct dst_entry *dst)
{
	return 0;
}

static void ipv4_rt_blackhole_update_pmtu(struct dst_entry *dst, u32 mtu)
{
}

static u32 *ipv4_rt_blackhole_cow_metrics(struct dst_entry *dst,
					  unsigned long old)
{
	return NULL;
}

static struct dst_ops ipv4_dst_blackhole_ops = {
	.family			=	AF_INET,
	.protocol		=	cpu_to_be16(ETH_P_IP),
	.destroy		=	ipv4_dst_destroy,
	.check			=	ipv4_blackhole_dst_check,
	.default_mtu		=	ipv4_blackhole_default_mtu,
	.default_advmss		=	ipv4_default_advmss,
	.update_pmtu		=	ipv4_rt_blackhole_update_pmtu,
	.cow_metrics		=	ipv4_rt_blackhole_cow_metrics,
};

struct dst_entry *ipv4_blackhole_route(struct net *net, struct dst_entry *dst_orig)
{
	struct rtable *rt = dst_alloc(&ipv4_dst_blackhole_ops, 1);
	struct rtable *ort = (struct rtable *) dst_orig;

	if (rt) {
		struct dst_entry *new = &rt->dst;

		new->__use = 1;
		new->input = dst_discard;
		new->output = dst_discard;
		dst_copy_metrics(new, &ort->dst);

		new->dev = ort->dst.dev;
		if (new->dev)
			dev_hold(new->dev);

		rt->rt_key_dst = ort->rt_key_dst;
		rt->rt_key_src = ort->rt_key_src;
		rt->rt_tos = ort->rt_tos;
		rt->rt_route_iif = ort->rt_route_iif;
		rt->rt_iif = ort->rt_iif;
		rt->rt_oif = ort->rt_oif;
		rt->rt_mark = ort->rt_mark;

		rt->rt_genid = rt_genid(net);
		rt->rt_flags = ort->rt_flags;
		rt->rt_type = ort->rt_type;
		rt->rt_dst = ort->rt_dst;
		rt->rt_src = ort->rt_src;
		rt->rt_gateway = ort->rt_gateway;
		rt->rt_spec_dst = ort->rt_spec_dst;
		rt->peer = ort->peer;
		if (rt->peer)
			atomic_inc(&rt->peer->refcnt);
		rt->fi = ort->fi;
		if (rt->fi)
			atomic_inc(&rt->fi->fib_clntref);

		dst_free(new);
	}

	dst_release(dst_orig);

	return rt ? &rt->dst : ERR_PTR(-ENOMEM);
}

struct rtable *ip_route_output_flow(struct net *net, struct flowi4 *flp4,
				    struct sock *sk)
{
	struct rtable *rt = __ip_route_output_key(net, flp4);

	if (IS_ERR(rt))
		return rt;

	if (flp4->flowi4_proto) {
		if (!flp4->saddr)
			flp4->saddr = rt->rt_src;
		if (!flp4->daddr)
			flp4->daddr = rt->rt_dst;
		rt = (struct rtable *) xfrm_lookup(net, &rt->dst,
						   flowi4_to_flowi(flp4),
						   sk, 0);
	}

	return rt;
}
EXPORT_SYMBOL_GPL(ip_route_output_flow);

static int rt_fill_info(struct net *net,
			struct sk_buff *skb, u32 pid, u32 seq, int event,
			int nowait, unsigned int flags)
{
	struct rtable *rt = skb_rtable(skb);
	struct rtmsg *r;
	struct nlmsghdr *nlh;
	long expires;
	u32 id = 0, ts = 0, tsage = 0, error;

	nlh = nlmsg_put(skb, pid, seq, event, sizeof(*r), flags);
	if (nlh == NULL)
		return -EMSGSIZE;

	r = nlmsg_data(nlh);
	r->rtm_family	 = AF_INET;
	r->rtm_dst_len	= 32;
	r->rtm_src_len	= 0;
	r->rtm_tos	= rt->rt_tos;
	r->rtm_table	= RT_TABLE_MAIN;
	NLA_PUT_U32(skb, RTA_TABLE, RT_TABLE_MAIN);
	r->rtm_type	= rt->rt_type;
	r->rtm_scope	= RT_SCOPE_UNIVERSE;
	r->rtm_protocol = RTPROT_UNSPEC;
	r->rtm_flags	= (rt->rt_flags & ~0xFFFF) | RTM_F_CLONED;
	if (rt->rt_flags & RTCF_NOTIFY)
		r->rtm_flags |= RTM_F_NOTIFY;

	NLA_PUT_BE32(skb, RTA_DST, rt->rt_dst);

	if (rt->rt_key_src) {
		r->rtm_src_len = 32;
		NLA_PUT_BE32(skb, RTA_SRC, rt->rt_key_src);
	}
	if (rt->dst.dev)
		NLA_PUT_U32(skb, RTA_OIF, rt->dst.dev->ifindex);
#ifdef CONFIG_IP_ROUTE_CLASSID
	if (rt->dst.tclassid)
		NLA_PUT_U32(skb, RTA_FLOW, rt->dst.tclassid);
#endif
	if (rt_is_input_route(rt))
		NLA_PUT_BE32(skb, RTA_PREFSRC, rt->rt_spec_dst);
	else if (rt->rt_src != rt->rt_key_src)
		NLA_PUT_BE32(skb, RTA_PREFSRC, rt->rt_src);

	if (rt->rt_dst != rt->rt_gateway)
		NLA_PUT_BE32(skb, RTA_GATEWAY, rt->rt_gateway);

	if (rtnetlink_put_metrics(skb, dst_metrics_ptr(&rt->dst)) < 0)
		goto nla_put_failure;

	if (rt->rt_mark)
		NLA_PUT_BE32(skb, RTA_MARK, rt->rt_mark);

	error = rt->dst.error;
	expires = (rt->peer && rt->peer->pmtu_expires) ?
		rt->peer->pmtu_expires - jiffies : 0;
	if (rt->peer) {
		inet_peer_refcheck(rt->peer);
		id = atomic_read(&rt->peer->ip_id_count) & 0xffff;
		if (rt->peer->tcp_ts_stamp) {
			ts = rt->peer->tcp_ts;
			tsage = get_seconds() - rt->peer->tcp_ts_stamp;
		}
	}

	if (rt_is_input_route(rt)) {
#ifdef CONFIG_IP_MROUTE
		__be32 dst = rt->rt_dst;

		if (ipv4_is_multicast(dst) && !ipv4_is_local_multicast(dst) &&
		    IPV4_DEVCONF_ALL(net, MC_FORWARDING)) {
			int err = ipmr_get_route(net, skb, r, nowait);
			if (err <= 0) {
				if (!nowait) {
					if (err == 0)
						return 0;
					goto nla_put_failure;
				} else {
					if (err == -EMSGSIZE)
						goto nla_put_failure;
					error = err;
				}
			}
		} else
#endif
			NLA_PUT_U32(skb, RTA_IIF, rt->rt_iif);
	}

	if (rtnl_put_cacheinfo(skb, &rt->dst, id, ts, tsage,
			       expires, error) < 0)
		goto nla_put_failure;

	return nlmsg_end(skb, nlh);

nla_put_failure:
	nlmsg_cancel(skb, nlh);
	return -EMSGSIZE;
}

static int inet_rtm_getroute(struct sk_buff *in_skb, struct nlmsghdr* nlh, void *arg)
{
	struct net *net = sock_net(in_skb->sk);
	struct rtmsg *rtm;
	struct nlattr *tb[RTA_MAX+1];
	struct rtable *rt = NULL;
	__be32 dst = 0;
	__be32 src = 0;
	u32 iif;
	int err;
	int mark;
	struct sk_buff *skb;

	err = nlmsg_parse(nlh, sizeof(*rtm), tb, RTA_MAX, rtm_ipv4_policy);
	if (err < 0)
		goto errout;

	rtm = nlmsg_data(nlh);

	skb = alloc_skb(NLMSG_GOODSIZE, GFP_KERNEL);
	if (skb == NULL) {
		err = -ENOBUFS;
		goto errout;
	}

	/* Reserve room for dummy headers, this skb can pass
	   through good chunk of routing engine.
	 */
	skb_reset_mac_header(skb);
	skb_reset_network_header(skb);

	/* Bugfix: need to give ip_route_input enough of an IP header to not gag. */
	ip_hdr(skb)->protocol = IPPROTO_ICMP;
	skb_reserve(skb, MAX_HEADER + sizeof(struct iphdr));

	src = tb[RTA_SRC] ? nla_get_be32(tb[RTA_SRC]) : 0;
	dst = tb[RTA_DST] ? nla_get_be32(tb[RTA_DST]) : 0;
	iif = tb[RTA_IIF] ? nla_get_u32(tb[RTA_IIF]) : 0;
	mark = tb[RTA_MARK] ? nla_get_u32(tb[RTA_MARK]) : 0;

	if (iif) {
		struct net_device *dev;

		dev = __dev_get_by_index(net, iif);
		if (dev == NULL) {
			err = -ENODEV;
			goto errout_free;
		}

		skb->protocol	= htons(ETH_P_IP);
		skb->dev	= dev;
		skb->mark	= mark;
		local_bh_disable();
		err = ip_route_input(skb, dst, src, rtm->rtm_tos, dev);
		local_bh_enable();

		rt = skb_rtable(skb);
		if (err == 0 && rt->dst.error)
			err = -rt->dst.error;
	} else {
<<<<<<< HEAD
		struct flowi fl = {
			.fl4_dst = dst,
			.fl4_src = src,
			.fl4_tos = rtm->rtm_tos,
			.oif = tb[RTA_OIF] ? nla_get_u32(tb[RTA_OIF]) : 0,
			.mark = mark,
=======
		struct flowi4 fl4 = {
			.daddr = dst,
			.saddr = src,
			.flowi4_tos = rtm->rtm_tos,
			.flowi4_oif = tb[RTA_OIF] ? nla_get_u32(tb[RTA_OIF]) : 0,
			.flowi4_mark = mark,
>>>>>>> 105e53f8
		};
		rt = ip_route_output_key(net, &fl4);

		err = 0;
		if (IS_ERR(rt))
			err = PTR_ERR(rt);
	}

	if (err)
		goto errout_free;

	skb_dst_set(skb, &rt->dst);
	if (rtm->rtm_flags & RTM_F_NOTIFY)
		rt->rt_flags |= RTCF_NOTIFY;

	err = rt_fill_info(net, skb, NETLINK_CB(in_skb).pid, nlh->nlmsg_seq,
			   RTM_NEWROUTE, 0, 0);
	if (err <= 0)
		goto errout_free;

	err = rtnl_unicast(skb, net, NETLINK_CB(in_skb).pid);
errout:
	return err;

errout_free:
	kfree_skb(skb);
	goto errout;
}

int ip_rt_dump(struct sk_buff *skb,  struct netlink_callback *cb)
{
	struct rtable *rt;
	int h, s_h;
	int idx, s_idx;
	struct net *net;

	net = sock_net(skb->sk);

	s_h = cb->args[0];
	if (s_h < 0)
		s_h = 0;
	s_idx = idx = cb->args[1];
	for (h = s_h; h <= rt_hash_mask; h++, s_idx = 0) {
		if (!rt_hash_table[h].chain)
			continue;
		rcu_read_lock_bh();
		for (rt = rcu_dereference_bh(rt_hash_table[h].chain), idx = 0; rt;
		     rt = rcu_dereference_bh(rt->dst.rt_next), idx++) {
			if (!net_eq(dev_net(rt->dst.dev), net) || idx < s_idx)
				continue;
			if (rt_is_expired(rt))
				continue;
			skb_dst_set_noref(skb, &rt->dst);
			if (rt_fill_info(net, skb, NETLINK_CB(cb->skb).pid,
					 cb->nlh->nlmsg_seq, RTM_NEWROUTE,
					 1, NLM_F_MULTI) <= 0) {
				skb_dst_drop(skb);
				rcu_read_unlock_bh();
				goto done;
			}
			skb_dst_drop(skb);
		}
		rcu_read_unlock_bh();
	}

done:
	cb->args[0] = h;
	cb->args[1] = idx;
	return skb->len;
}

void ip_rt_multicast_event(struct in_device *in_dev)
{
	rt_cache_flush(dev_net(in_dev->dev), 0);
}

#ifdef CONFIG_SYSCTL
static int ipv4_sysctl_rtcache_flush(ctl_table *__ctl, int write,
					void __user *buffer,
					size_t *lenp, loff_t *ppos)
{
	if (write) {
		int flush_delay;
		ctl_table ctl;
		struct net *net;

		memcpy(&ctl, __ctl, sizeof(ctl));
		ctl.data = &flush_delay;
		proc_dointvec(&ctl, write, buffer, lenp, ppos);

		net = (struct net *)__ctl->extra1;
		rt_cache_flush(net, flush_delay);
		return 0;
	}

	return -EINVAL;
}

static ctl_table ipv4_route_table[] = {
	{
		.procname	= "gc_thresh",
		.data		= &ipv4_dst_ops.gc_thresh,
		.maxlen		= sizeof(int),
		.mode		= 0644,
		.proc_handler	= proc_dointvec,
	},
	{
		.procname	= "max_size",
		.data		= &ip_rt_max_size,
		.maxlen		= sizeof(int),
		.mode		= 0644,
		.proc_handler	= proc_dointvec,
	},
	{
		/*  Deprecated. Use gc_min_interval_ms */

		.procname	= "gc_min_interval",
		.data		= &ip_rt_gc_min_interval,
		.maxlen		= sizeof(int),
		.mode		= 0644,
		.proc_handler	= proc_dointvec_jiffies,
	},
	{
		.procname	= "gc_min_interval_ms",
		.data		= &ip_rt_gc_min_interval,
		.maxlen		= sizeof(int),
		.mode		= 0644,
		.proc_handler	= proc_dointvec_ms_jiffies,
	},
	{
		.procname	= "gc_timeout",
		.data		= &ip_rt_gc_timeout,
		.maxlen		= sizeof(int),
		.mode		= 0644,
		.proc_handler	= proc_dointvec_jiffies,
	},
	{
		.procname	= "gc_interval",
		.data		= &ip_rt_gc_interval,
		.maxlen		= sizeof(int),
		.mode		= 0644,
		.proc_handler	= proc_dointvec_jiffies,
	},
	{
		.procname	= "redirect_load",
		.data		= &ip_rt_redirect_load,
		.maxlen		= sizeof(int),
		.mode		= 0644,
		.proc_handler	= proc_dointvec,
	},
	{
		.procname	= "redirect_number",
		.data		= &ip_rt_redirect_number,
		.maxlen		= sizeof(int),
		.mode		= 0644,
		.proc_handler	= proc_dointvec,
	},
	{
		.procname	= "redirect_silence",
		.data		= &ip_rt_redirect_silence,
		.maxlen		= sizeof(int),
		.mode		= 0644,
		.proc_handler	= proc_dointvec,
	},
	{
		.procname	= "error_cost",
		.data		= &ip_rt_error_cost,
		.maxlen		= sizeof(int),
		.mode		= 0644,
		.proc_handler	= proc_dointvec,
	},
	{
		.procname	= "error_burst",
		.data		= &ip_rt_error_burst,
		.maxlen		= sizeof(int),
		.mode		= 0644,
		.proc_handler	= proc_dointvec,
	},
	{
		.procname	= "gc_elasticity",
		.data		= &ip_rt_gc_elasticity,
		.maxlen		= sizeof(int),
		.mode		= 0644,
		.proc_handler	= proc_dointvec,
	},
	{
		.procname	= "mtu_expires",
		.data		= &ip_rt_mtu_expires,
		.maxlen		= sizeof(int),
		.mode		= 0644,
		.proc_handler	= proc_dointvec_jiffies,
	},
	{
		.procname	= "min_pmtu",
		.data		= &ip_rt_min_pmtu,
		.maxlen		= sizeof(int),
		.mode		= 0644,
		.proc_handler	= proc_dointvec,
	},
	{
		.procname	= "min_adv_mss",
		.data		= &ip_rt_min_advmss,
		.maxlen		= sizeof(int),
		.mode		= 0644,
		.proc_handler	= proc_dointvec,
	},
	{ }
};

static struct ctl_table empty[1];

static struct ctl_table ipv4_skeleton[] =
{
	{ .procname = "route", 
	  .mode = 0555, .child = ipv4_route_table},
	{ .procname = "neigh", 
	  .mode = 0555, .child = empty},
	{ }
};

static __net_initdata struct ctl_path ipv4_path[] = {
	{ .procname = "net", },
	{ .procname = "ipv4", },
	{ },
};

static struct ctl_table ipv4_route_flush_table[] = {
	{
		.procname	= "flush",
		.maxlen		= sizeof(int),
		.mode		= 0200,
		.proc_handler	= ipv4_sysctl_rtcache_flush,
	},
	{ },
};

static __net_initdata struct ctl_path ipv4_route_path[] = {
	{ .procname = "net", },
	{ .procname = "ipv4", },
	{ .procname = "route", },
	{ },
};

static __net_init int sysctl_route_net_init(struct net *net)
{
	struct ctl_table *tbl;

	tbl = ipv4_route_flush_table;
	if (!net_eq(net, &init_net)) {
		tbl = kmemdup(tbl, sizeof(ipv4_route_flush_table), GFP_KERNEL);
		if (tbl == NULL)
			goto err_dup;
	}
	tbl[0].extra1 = net;

	net->ipv4.route_hdr =
		register_net_sysctl_table(net, ipv4_route_path, tbl);
	if (net->ipv4.route_hdr == NULL)
		goto err_reg;
	return 0;

err_reg:
	if (tbl != ipv4_route_flush_table)
		kfree(tbl);
err_dup:
	return -ENOMEM;
}

static __net_exit void sysctl_route_net_exit(struct net *net)
{
	struct ctl_table *tbl;

	tbl = net->ipv4.route_hdr->ctl_table_arg;
	unregister_net_sysctl_table(net->ipv4.route_hdr);
	BUG_ON(tbl == ipv4_route_flush_table);
	kfree(tbl);
}

static __net_initdata struct pernet_operations sysctl_route_ops = {
	.init = sysctl_route_net_init,
	.exit = sysctl_route_net_exit,
};
#endif

static __net_init int rt_genid_init(struct net *net)
{
	get_random_bytes(&net->ipv4.rt_genid,
			 sizeof(net->ipv4.rt_genid));
	get_random_bytes(&net->ipv4.dev_addr_genid,
			 sizeof(net->ipv4.dev_addr_genid));
	return 0;
}

static __net_initdata struct pernet_operations rt_genid_ops = {
	.init = rt_genid_init,
};


#ifdef CONFIG_IP_ROUTE_CLASSID
struct ip_rt_acct __percpu *ip_rt_acct __read_mostly;
#endif /* CONFIG_IP_ROUTE_CLASSID */

static __initdata unsigned long rhash_entries;
static int __init set_rhash_entries(char *str)
{
	if (!str)
		return 0;
	rhash_entries = simple_strtoul(str, &str, 0);
	return 1;
}
__setup("rhash_entries=", set_rhash_entries);

int __init ip_rt_init(void)
{
	int rc = 0;

#ifdef CONFIG_IP_ROUTE_CLASSID
	ip_rt_acct = __alloc_percpu(256 * sizeof(struct ip_rt_acct), __alignof__(struct ip_rt_acct));
	if (!ip_rt_acct)
		panic("IP: failed to allocate ip_rt_acct\n");
#endif

	ipv4_dst_ops.kmem_cachep =
		kmem_cache_create("ip_dst_cache", sizeof(struct rtable), 0,
				  SLAB_HWCACHE_ALIGN|SLAB_PANIC, NULL);

	ipv4_dst_blackhole_ops.kmem_cachep = ipv4_dst_ops.kmem_cachep;

	if (dst_entries_init(&ipv4_dst_ops) < 0)
		panic("IP: failed to allocate ipv4_dst_ops counter\n");

	if (dst_entries_init(&ipv4_dst_blackhole_ops) < 0)
		panic("IP: failed to allocate ipv4_dst_blackhole_ops counter\n");

	rt_hash_table = (struct rt_hash_bucket *)
		alloc_large_system_hash("IP route cache",
					sizeof(struct rt_hash_bucket),
					rhash_entries,
					(totalram_pages >= 128 * 1024) ?
					15 : 17,
					0,
					&rt_hash_log,
					&rt_hash_mask,
					rhash_entries ? 0 : 512 * 1024);
	memset(rt_hash_table, 0, (rt_hash_mask + 1) * sizeof(struct rt_hash_bucket));
	rt_hash_lock_init();

	ipv4_dst_ops.gc_thresh = (rt_hash_mask + 1);
	ip_rt_max_size = (rt_hash_mask + 1) * 16;

	devinet_init();
	ip_fib_init();

	if (ip_rt_proc_init())
		printk(KERN_ERR "Unable to create route proc files\n");
#ifdef CONFIG_XFRM
	xfrm_init();
	xfrm4_init(ip_rt_max_size);
#endif
	rtnl_register(PF_INET, RTM_GETROUTE, inet_rtm_getroute, NULL);

#ifdef CONFIG_SYSCTL
	register_pernet_subsys(&sysctl_route_ops);
#endif
	register_pernet_subsys(&rt_genid_ops);
	return rc;
}

#ifdef CONFIG_SYSCTL
/*
 * We really need to sanitize the damn ipv4 init order, then all
 * this nonsense will go away.
 */
void __init ip_static_sysctl_init(void)
{
	register_sysctl_paths(ipv4_path, ipv4_skeleton);
}
#endif<|MERGE_RESOLUTION|>--- conflicted
+++ resolved
@@ -148,8 +148,6 @@
 			    int how)
 {
 }
-<<<<<<< HEAD
-=======
 
 static u32 *ipv4_cow_metrics(struct dst_entry *dst, unsigned long old)
 {
@@ -185,7 +183,6 @@
 	}
 	return p;
 }
->>>>>>> 105e53f8
 
 static struct dst_ops ipv4_dst_ops = {
 	.family =		AF_INET,
@@ -194,10 +191,7 @@
 	.check =		ipv4_dst_check,
 	.default_advmss =	ipv4_default_advmss,
 	.default_mtu =		ipv4_default_mtu,
-<<<<<<< HEAD
-=======
 	.cow_metrics =		ipv4_cow_metrics,
->>>>>>> 105e53f8
 	.destroy =		ipv4_dst_destroy,
 	.ifdown =		ipv4_dst_ifdown,
 	.negative_advice =	ipv4_negative_advice,
@@ -720,34 +714,19 @@
 static inline bool compare_hash_inputs(const struct rtable *rt1,
 				       const struct rtable *rt2)
 {
-<<<<<<< HEAD
-	return ((((__force u32)fl1->fl4_dst ^ (__force u32)fl2->fl4_dst) |
-		((__force u32)fl1->fl4_src ^ (__force u32)fl2->fl4_src) |
-		(fl1->iif ^ fl2->iif)) == 0);
-=======
 	return ((((__force u32)rt1->rt_key_dst ^ (__force u32)rt2->rt_key_dst) |
 		((__force u32)rt1->rt_key_src ^ (__force u32)rt2->rt_key_src) |
 		(rt1->rt_iif ^ rt2->rt_iif)) == 0);
->>>>>>> 105e53f8
 }
 
 static inline int compare_keys(struct rtable *rt1, struct rtable *rt2)
 {
-<<<<<<< HEAD
-	return (((__force u32)fl1->fl4_dst ^ (__force u32)fl2->fl4_dst) |
-		((__force u32)fl1->fl4_src ^ (__force u32)fl2->fl4_src) |
-		(fl1->mark ^ fl2->mark) |
-		(*(u16 *)&fl1->fl4_tos ^ *(u16 *)&fl2->fl4_tos) |
-		(fl1->oif ^ fl2->oif) |
-		(fl1->iif ^ fl2->iif)) == 0;
-=======
 	return (((__force u32)rt1->rt_key_dst ^ (__force u32)rt2->rt_key_dst) |
 		((__force u32)rt1->rt_key_src ^ (__force u32)rt2->rt_key_src) |
 		(rt1->rt_mark ^ rt2->rt_mark) |
 		(rt1->rt_tos ^ rt2->rt_tos) |
 		(rt1->rt_oif ^ rt2->rt_oif) |
 		(rt1->rt_iif ^ rt2->rt_iif)) == 0;
->>>>>>> 105e53f8
 }
 
 static inline int compare_netns(struct rtable *rt1, struct rtable *rt2)
@@ -1334,83 +1313,9 @@
 			goto reject_redirect;
 	}
 
-<<<<<<< HEAD
-	for (i = 0; i < 2; i++) {
-		for (k = 0; k < 2; k++) {
-			unsigned hash = rt_hash(daddr, skeys[i], ikeys[k],
-						rt_genid(net));
-
-			rthp = &rt_hash_table[hash].chain;
-
-			while ((rth = rcu_dereference(*rthp)) != NULL) {
-				struct rtable *rt;
-
-				if (rth->fl.fl4_dst != daddr ||
-				    rth->fl.fl4_src != skeys[i] ||
-				    rth->fl.oif != ikeys[k] ||
-				    rt_is_input_route(rth) ||
-				    rt_is_expired(rth) ||
-				    !net_eq(dev_net(rth->dst.dev), net)) {
-					rthp = &rth->dst.rt_next;
-					continue;
-				}
-
-				if (rth->rt_dst != daddr ||
-				    rth->rt_src != saddr ||
-				    rth->dst.error ||
-				    rth->rt_gateway != old_gw ||
-				    rth->dst.dev != dev)
-					break;
-
-				dst_hold(&rth->dst);
-
-				rt = dst_alloc(&ipv4_dst_ops);
-				if (rt == NULL) {
-					ip_rt_put(rth);
-					return;
-				}
-
-				/* Copy all the information. */
-				*rt = *rth;
-				rt->dst.__use		= 1;
-				atomic_set(&rt->dst.__refcnt, 1);
-				rt->dst.child		= NULL;
-				if (rt->dst.dev)
-					dev_hold(rt->dst.dev);
-				rt->dst.obsolete	= -1;
-				rt->dst.lastuse	= jiffies;
-				rt->dst.path		= &rt->dst;
-				rt->dst.neighbour	= NULL;
-				rt->dst.hh		= NULL;
-#ifdef CONFIG_XFRM
-				rt->dst.xfrm		= NULL;
-#endif
-				rt->rt_genid		= rt_genid(net);
-				rt->rt_flags		|= RTCF_REDIRECTED;
-
-				/* Gateway is different ... */
-				rt->rt_gateway		= new_gw;
-
-				/* Redirect received -> path was valid */
-				dst_confirm(&rth->dst);
-
-				if (rt->peer)
-					atomic_inc(&rt->peer->refcnt);
-
-				if (arp_bind_neighbour(&rt->dst) ||
-				    !(rt->dst.neighbour->nud_state &
-					    NUD_VALID)) {
-					if (rt->dst.neighbour)
-						neigh_event_send(rt->dst.neighbour, NULL);
-					ip_rt_put(rth);
-					rt_drop(rt);
-					goto do_next;
-				}
-=======
 	peer = inet_getpeer_v4(daddr, 1);
 	if (peer) {
 		peer->redirect_learned.a4 = new_gw;
->>>>>>> 105e53f8
 
 		inet_putpeer(peer);
 
@@ -1610,32 +1515,9 @@
 	unsigned short est_mtu = 0;
 	struct inet_peer *peer;
 
-<<<<<<< HEAD
-	for (k = 0; k < 2; k++) {
-		for (i = 0; i < 2; i++) {
-			unsigned hash = rt_hash(daddr, skeys[i], ikeys[k],
-						rt_genid(net));
-
-			rcu_read_lock();
-			for (rth = rcu_dereference(rt_hash_table[hash].chain); rth;
-			     rth = rcu_dereference(rth->dst.rt_next)) {
-				unsigned short mtu = new_mtu;
-
-				if (rth->fl.fl4_dst != daddr ||
-				    rth->fl.fl4_src != skeys[i] ||
-				    rth->rt_dst != daddr ||
-				    rth->rt_src != iph->saddr ||
-				    rth->fl.oif != ikeys[k] ||
-				    rt_is_input_route(rth) ||
-				    dst_metric_locked(&rth->dst, RTAX_MTU) ||
-				    !net_eq(dev_net(rth->dst.dev), net) ||
-				    rt_is_expired(rth))
-					continue;
-=======
 	peer = inet_getpeer_v4(iph->daddr, 1);
 	if (peer) {
 		unsigned short mtu = new_mtu;
->>>>>>> 105e53f8
 
 		if (new_mtu < 68 || new_mtu >= old_mtu) {
 			/* BSD 4.2 derived systems incorrectly adjust
@@ -1653,29 +1535,6 @@
 		if (!peer->pmtu_expires || mtu < peer->pmtu_learned) {
 			unsigned long pmtu_expires;
 
-<<<<<<< HEAD
-					mtu = guess_mtu(old_mtu);
-				}
-				if (mtu <= dst_mtu(&rth->dst)) {
-					if (mtu < dst_mtu(&rth->dst)) {
-						dst_confirm(&rth->dst);
-						if (mtu < ip_rt_min_pmtu) {
-							u32 lock = dst_metric(&rth->dst,
-									      RTAX_LOCK);
-							mtu = ip_rt_min_pmtu;
-							lock |= (1 << RTAX_MTU);
-							dst_metric_set(&rth->dst, RTAX_LOCK,
-								       lock);
-						}
-						dst_metric_set(&rth->dst, RTAX_MTU, mtu);
-						dst_set_expires(&rth->dst,
-							ip_rt_mtu_expires);
-					}
-					est_mtu = mtu;
-				}
-			}
-			rcu_read_unlock();
-=======
 			pmtu_expires = jiffies + ip_rt_mtu_expires;
 			if (!pmtu_expires)
 				pmtu_expires = 1UL;
@@ -1683,7 +1542,6 @@
 			est_mtu = mtu;
 			peer->pmtu_learned = mtu;
 			peer->pmtu_expires = pmtu_expires;
->>>>>>> 105e53f8
 		}
 
 		inet_putpeer(peer);
@@ -1710,18 +1568,6 @@
 
 static void ip_rt_update_pmtu(struct dst_entry *dst, u32 mtu)
 {
-<<<<<<< HEAD
-	if (dst_mtu(dst) > mtu && mtu >= 68 &&
-	    !(dst_metric_locked(dst, RTAX_MTU))) {
-		if (mtu < ip_rt_min_pmtu) {
-			u32 lock = dst_metric(dst, RTAX_LOCK);
-			mtu = ip_rt_min_pmtu;
-			dst_metric_set(dst, RTAX_LOCK, lock | (1 << RTAX_MTU));
-		}
-		dst_metric_set(dst, RTAX_MTU, mtu);
-		dst_set_expires(dst, ip_rt_mtu_expires);
-		call_netevent_notifiers(NETEVENT_PMTU_UPDATE, dst);
-=======
 	struct rtable *rt = (struct rtable *) dst;
 	struct inet_peer *peer;
 
@@ -1771,7 +1617,6 @@
 		rt->rt_flags |= RTCF_REDIRECTED;
 		call_netevent_notifiers(NETEVENT_NEIGH_UPDATE,
 					rt->dst.neighbour);
->>>>>>> 105e53f8
 	}
 	return 0;
 }
@@ -1893,41 +1738,6 @@
 #endif
 
 static unsigned int ipv4_default_advmss(const struct dst_entry *dst)
-<<<<<<< HEAD
-{
-	unsigned int advmss = dst_metric_raw(dst, RTAX_ADVMSS);
-
-	if (advmss == 0) {
-		advmss = max_t(unsigned int, dst->dev->mtu - 40,
-			       ip_rt_min_advmss);
-		if (advmss > 65535 - 40)
-			advmss = 65535 - 40;
-	}
-	return advmss;
-}
-
-static unsigned int ipv4_default_mtu(const struct dst_entry *dst)
-{
-	unsigned int mtu = dst->dev->mtu;
-
-	if (unlikely(dst_metric_locked(dst, RTAX_MTU))) {
-		const struct rtable *rt = (const struct rtable *) dst;
-
-		if (rt->rt_gateway != rt->rt_dst && mtu > 576)
-			mtu = 576;
-	}
-
-	if (mtu > IP_MAX_MTU)
-		mtu = IP_MAX_MTU;
-
-	return mtu;
-}
-
-static void rt_set_nexthop(struct rtable *rt, struct fib_result *res, u32 itag)
-{
-	struct dst_entry *dst = &rt->dst;
-	struct fib_info *fi = res->fi;
-=======
 {
 	unsigned int advmss = dst_metric_raw(dst, RTAX_ADVMSS);
 
@@ -1998,19 +1808,13 @@
 			   struct fib_info *fi, u16 type, u32 itag)
 {
 	struct dst_entry *dst = &rt->dst;
->>>>>>> 105e53f8
 
 	if (fi) {
 		if (FIB_RES_GW(*res) &&
 		    FIB_RES_NH(*res).nh_scope == RT_SCOPE_LINK)
 			rt->rt_gateway = FIB_RES_GW(*res);
-<<<<<<< HEAD
-		dst_import_metrics(dst, fi->fib_metrics);
-#ifdef CONFIG_NET_CLS_ROUTE
-=======
 		rt_init_metrics(rt, oldflp4, fi);
 #ifdef CONFIG_IP_ROUTE_CLASSID
->>>>>>> 105e53f8
 		dst->tclassid = FIB_RES_NH(*res).nh_tclassid;
 #endif
 	}
@@ -2020,11 +1824,7 @@
 	if (dst_metric_raw(dst, RTAX_ADVMSS) > 65535 - 40)
 		dst_metric_set(dst, RTAX_ADVMSS, 65535 - 40);
 
-<<<<<<< HEAD
-#ifdef CONFIG_NET_CLS_ROUTE
-=======
 #ifdef CONFIG_IP_ROUTE_CLASSID
->>>>>>> 105e53f8
 #ifdef CONFIG_IP_MULTIPLE_TABLES
 	set_class_tag(rt, fib_rules_tclass(res));
 #endif
@@ -2095,11 +1895,7 @@
 	rth->rt_iif	= dev->ifindex;
 	rth->dst.dev	= init_net.loopback_dev;
 	dev_hold(rth->dst.dev);
-<<<<<<< HEAD
-	rth->fl.oif	= 0;
-=======
 	rth->rt_oif	= 0;
->>>>>>> 105e53f8
 	rth->rt_gateway	= daddr;
 	rth->rt_spec_dst= spec_dst;
 	rth->rt_genid	= rt_genid(dev_net(dev));
@@ -2235,11 +2031,7 @@
 	rth->rt_iif 	= in_dev->dev->ifindex;
 	rth->dst.dev	= (out_dev)->dev;
 	dev_hold(rth->dst.dev);
-<<<<<<< HEAD
-	rth->fl.oif 	= 0;
-=======
 	rth->rt_oif 	= 0;
->>>>>>> 105e53f8
 	rth->rt_spec_dst= spec_dst;
 
 	rth->dst.input = ip_forward;
@@ -2301,16 +2093,7 @@
 {
 	struct fib_result res;
 	struct in_device *in_dev = __in_dev_get_rcu(dev);
-<<<<<<< HEAD
-	struct flowi fl = { .fl4_dst	= daddr,
-			    .fl4_src	= saddr,
-			    .fl4_tos	= tos,
-			    .fl4_scope	= RT_SCOPE_UNIVERSE,
-			    .mark = skb->mark,
-			    .iif = dev->ifindex };
-=======
 	struct flowi4	fl4;
->>>>>>> 105e53f8
 	unsigned	flags = 0;
 	u32		itag = 0;
 	struct rtable * rth;
@@ -2612,25 +2395,6 @@
 	rth = rt_dst_alloc(IN_DEV_CONF_GET(in_dev, NOPOLICY),
 			   IN_DEV_CONF_GET(in_dev, NOXFRM));
 	if (!rth)
-<<<<<<< HEAD
-		return -ENOBUFS;
-
-	atomic_set(&rth->dst.__refcnt, 1);
-	rth->dst.flags= DST_HOST;
-	if (IN_DEV_CONF_GET(in_dev, NOXFRM))
-		rth->dst.flags |= DST_NOXFRM;
-	if (IN_DEV_CONF_GET(in_dev, NOPOLICY))
-		rth->dst.flags |= DST_NOPOLICY;
-
-	rth->fl.fl4_dst	= oldflp->fl4_dst;
-	rth->fl.fl4_tos	= tos;
-	rth->fl.fl4_src	= oldflp->fl4_src;
-	rth->fl.oif	= oldflp->oif;
-	rth->fl.mark    = oldflp->mark;
-	rth->rt_dst	= fl->fl4_dst;
-	rth->rt_src	= fl->fl4_src;
-	rth->rt_iif	= oldflp->oif ? : dev_out->ifindex;
-=======
 		return ERR_PTR(-ENOBUFS);
 
 	rth->rt_key_dst	= oldflp4->daddr;
@@ -2642,7 +2406,6 @@
 	rth->rt_src	= fl4->saddr;
 	rth->rt_route_iif = 0;
 	rth->rt_iif	= oldflp4->flowi4_oif ? : dev_out->ifindex;
->>>>>>> 105e53f8
 	/* get references to the devices that are to be hold by the routing
 	   cache entry */
 	rth->dst.dev	= dev_out;
@@ -2688,26 +2451,11 @@
  * called with rcu_read_lock();
  */
 
-<<<<<<< HEAD
-static int ip_route_output_slow(struct net *net, struct rtable **rp,
-				const struct flowi *oldflp)
-{
-	u32 tos	= RT_FL_TOS(oldflp);
-	struct flowi fl = { .fl4_dst = oldflp->fl4_dst,
-			    .fl4_src = oldflp->fl4_src,
-			    .fl4_tos = tos & IPTOS_RT_MASK,
-			    .fl4_scope = ((tos & RTO_ONLINK) ?
-					  RT_SCOPE_LINK : RT_SCOPE_UNIVERSE),
-			    .mark = oldflp->mark,
-			    .iif = net->loopback_dev->ifindex,
-			    .oif = oldflp->oif };
-=======
 static struct rtable *ip_route_output_slow(struct net *net,
 					   const struct flowi4 *oldflp4)
 {
 	u32 tos	= RT_FL_TOS(oldflp4);
 	struct flowi4 fl4;
->>>>>>> 105e53f8
 	struct fib_result res;
 	unsigned int flags = 0;
 	struct net_device *dev_out = NULL;
@@ -2786,16 +2534,6 @@
 
 		/* RACE: Check return value of inet_select_addr instead. */
 		if (!(dev_out->flags & IFF_UP) || !__in_dev_get_rcu(dev_out)) {
-<<<<<<< HEAD
-			err = -ENETUNREACH;
-			goto out;
-		}
-		if (ipv4_is_local_multicast(oldflp->fl4_dst) ||
-		    ipv4_is_lbcast(oldflp->fl4_dst)) {
-			if (!fl.fl4_src)
-				fl.fl4_src = inet_select_addr(dev_out, 0,
-							      RT_SCOPE_LINK);
-=======
 			rth = ERR_PTR(-ENETUNREACH);
 			goto out;
 		}
@@ -2804,7 +2542,6 @@
 			if (!fl4.saddr)
 				fl4.saddr = inet_select_addr(dev_out, 0,
 							     RT_SCOPE_LINK);
->>>>>>> 105e53f8
 			goto make_route;
 		}
 		if (!fl4.saddr) {
@@ -2860,19 +2597,11 @@
 	}
 
 	if (res.type == RTN_LOCAL) {
-<<<<<<< HEAD
-		if (!fl.fl4_src) {
-			if (res.fi->fib_prefsrc)
-				fl.fl4_src = res.fi->fib_prefsrc;
-			else
-				fl.fl4_src = fl.fl4_dst;
-=======
 		if (!fl4.saddr) {
 			if (res.fi->fib_prefsrc)
 				fl4.saddr = res.fi->fib_prefsrc;
 			else
 				fl4.saddr = fl4.daddr;
->>>>>>> 105e53f8
 		}
 		dev_out = net->loopback_dev;
 		fl4.flowi4_oif = dev_out->ifindex;
@@ -2924,21 +2653,12 @@
 	rcu_read_lock_bh();
 	for (rth = rcu_dereference_bh(rt_hash_table[hash].chain); rth;
 		rth = rcu_dereference_bh(rth->dst.rt_next)) {
-<<<<<<< HEAD
-		if (rth->fl.fl4_dst == flp->fl4_dst &&
-		    rth->fl.fl4_src == flp->fl4_src &&
-		    rt_is_output_route(rth) &&
-		    rth->fl.oif == flp->oif &&
-		    rth->fl.mark == flp->mark &&
-		    !((rth->fl.fl4_tos ^ flp->fl4_tos) &
-=======
 		if (rth->rt_key_dst == flp4->daddr &&
 		    rth->rt_key_src == flp4->saddr &&
 		    rt_is_output_route(rth) &&
 		    rth->rt_oif == flp4->flowi4_oif &&
 		    rth->rt_mark == flp4->flowi4_mark &&
 		    !((rth->rt_tos ^ flp4->flowi4_tos) &
->>>>>>> 105e53f8
 			    (IPTOS_RT_MASK | RTO_ONLINK)) &&
 		    net_eq(dev_net(rth->dst.dev), net) &&
 		    !rt_is_expired(rth)) {
@@ -3216,21 +2936,12 @@
 		if (err == 0 && rt->dst.error)
 			err = -rt->dst.error;
 	} else {
-<<<<<<< HEAD
-		struct flowi fl = {
-			.fl4_dst = dst,
-			.fl4_src = src,
-			.fl4_tos = rtm->rtm_tos,
-			.oif = tb[RTA_OIF] ? nla_get_u32(tb[RTA_OIF]) : 0,
-			.mark = mark,
-=======
 		struct flowi4 fl4 = {
 			.daddr = dst,
 			.saddr = src,
 			.flowi4_tos = rtm->rtm_tos,
 			.flowi4_oif = tb[RTA_OIF] ? nla_get_u32(tb[RTA_OIF]) : 0,
 			.flowi4_mark = mark,
->>>>>>> 105e53f8
 		};
 		rt = ip_route_output_key(net, &fl4);
 
