--- conflicted
+++ resolved
@@ -2722,10 +2722,7 @@
 	.destroy		=	ipv4_dst_destroy,
 	.check			=	ipv4_blackhole_dst_check,
 	.default_mtu		=	ipv4_blackhole_default_mtu,
-<<<<<<< HEAD
-=======
 	.default_advmss		=	ipv4_default_advmss,
->>>>>>> 09f32278
 	.update_pmtu		=	ipv4_rt_blackhole_update_pmtu,
 };
 
