--- conflicted
+++ resolved
@@ -387,19 +387,11 @@
 		ret = NET_XMIT_SUCCESS;
 	}
 
-<<<<<<< HEAD
-	if (likely(ret == NET_XMIT_SUCCESS)) {
-		sch->q.qlen++;
-		qdisc_bstats_update(sch, skb);
-	} else if (net_xmit_drop_count(ret)) {
-		sch->qstats.drops++;
-=======
 	if (ret != NET_XMIT_SUCCESS) {
 		if (net_xmit_drop_count(ret)) {
 			sch->qstats.drops++;
 			return ret;
 		}
->>>>>>> 105e53f8
 	}
 
 	sch->q.qlen++;
@@ -713,10 +705,6 @@
 		__skb_queue_after(list, skb, nskb);
 
 		sch->qstats.backlog += qdisc_pkt_len(nskb);
-<<<<<<< HEAD
-		qdisc_bstats_update(sch, nskb);
-=======
->>>>>>> 105e53f8
 
 		return NET_XMIT_SUCCESS;
 	}
