--- conflicted
+++ resolved
@@ -391,10 +391,6 @@
 	ret = qdisc_enqueue(skb, cl->q);
 	if (ret == NET_XMIT_SUCCESS) {
 		sch->q.qlen++;
-<<<<<<< HEAD
-		qdisc_bstats_update(sch, skb);
-=======
->>>>>>> 105e53f8
 		cbq_mark_toplevel(q, cl);
 		if (!cl->next_alive)
 			cbq_activate_class(cl);
@@ -653,10 +649,6 @@
 		ret = qdisc_enqueue(skb, cl->q);
 		if (ret == NET_XMIT_SUCCESS) {
 			sch->q.qlen++;
-<<<<<<< HEAD
-			qdisc_bstats_update(sch, skb);
-=======
->>>>>>> 105e53f8
 			if (!cl->next_alive)
 				cbq_activate_class(cl);
 			return 0;
