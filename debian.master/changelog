--- conflicted
+++ resolved
@@ -1,7 +1,3 @@
-<<<<<<< HEAD
-linux (2.6.38-8.40) natty; urgency=low
-
-=======
 linux (2.6.38-8.41) natty; urgency=low
 
   [ Luke Yelavich ]
@@ -30,7 +26,6 @@
 
 linux (2.6.38-8.40) natty; urgency=low
 
->>>>>>> 68270e62
   [ Brad Figg ]
 
   * [Config] Set CONFIG_NR_CPUS=256 for amd64 generic
