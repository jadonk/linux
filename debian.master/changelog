linux (2.6.35-23.37) maverick-proposed; urgency=low

<<<<<<< HEAD
  [ John Johansen ]

  * SAUCE: Return correct error code for mediated network connections
    - LP: #647071

  [ Upstream Kernel Changes ]

  * irda: Correctly clean up self->ias_obj on irda_bind() failure.
    - CVE-2010-2954
  * wireless extensions: fix kernel heap content leak
    - CVE-2010-2955
  * KEYS: Fix RCU no-lock warning in keyctl_session_to_parent()
    - CVE-2010-2960
  * KEYS: Fix bug in keyctl_session_to_parent() if parent has no session
    keyring
    - CVE-2010-2960
  * ALSA: seq/oss - Fix double-free at error path of snd_seq_oss_open()
    - CVE-2010-3080
  * intel_idle: PCI quirk to prevent Lenovo Ideapad s10-3 boot hang
    - LP: #634702
  * drm/i915: Rephrase pwrite bounds checking to avoid any potential
    overflow
    - CVE-2010-2962
  * drm/i915: Skip pread/pwrite if size to copy is 0.
    - CVE-2010-2962
  * drm/i915: Sanity check pread/pwrite
    - CVE-2010-2962
  * Fix pktcdvd ioctl dev_minor range check
    - CVE-2010-3437
  * Fix out-of-bounds reading in sctp_asoc_get_hmac()
    - CVE-2010-3705
  * ocfs2: Don't walk off the end of fast symlinks.
    - CVE-2010-NNN2
=======
  [ Brad Figg ]

  * ARM: Temporarily disable module check for armel

 -- Brad Figg <brad.figg@canonical.com>  Thu, 04 Nov 2010 11:44:18 -0700

linux (2.6.35-23.36) maverick-proposed; urgency=low

  [ Andy Whitcroft ]

  * reduce disk usage during buildd builds
    - LP: #645653

  [ Brad Figg ]

  * ARM: Temporarily disable module check for armel

  [ Enric Balletbo i Serra ]

  * ARM: igepv2: Adding support for VBUS and overcurrent
    - LP: #651589
  * ARM: igepv2: Fix and improve LED handling
    - LP: #654582
  * ARM: igepv2: Introduce function to dectect HW version
    - LP: #654586
  * ARM: igepv2: Fix handling of GPIOs for WLAN-BT combo
    - LP: #654590
  * ARM: igepv2: Add i2c eeprom driver to read EDID
    - LP: #654594
  * ARM: igepv2: Remove VMMC2 regulator
    - LP: #654595

  [ Leann Ogasawara ]

  * ARM: Temporarily disable module check for armel

  [ Mathieu Poirier ]

  * SAUCE: ARM: Add DSS2 support for Overo board
    - LP: #660811

  [ Maurus Cuelenaere ]

  * SAUCE: ARM: OMAP3: Add S-Video output to IGEPv2 board
    - LP: #607250

  [ Ricardo Salveti de Araujo ]

  * [Config] Remove CONFIG_FIXED_PHY and move CONFIG_SMSC911X from m to y
    for omap
    - LP: #645689
  * SAUCE: ARM: OMAP3: Adding vdd_sdi regulator supply to IGEPv2 board
    - LP: #607250
  * SAUCE: ARM: OMAP3: beagle: use GPIO2 on the xM A3 to turn DVI on
    - LP: #663642

  [ Upstream Kernel Changes ]

  * Revert "(pre-stable) ALSA: HDA: Use model=auto for LG R510"
  * Revert "(pre-stable) ALSA: hda - Rename iMic to Int Mic on Lenovo
    NB0763"
  * Revert "Input: appletouch - fix integer overflow issue"
  * Revert "ALSA: hda - Handle pin NID 0x1a on ALC259/269"
  * Revert "ALSA: hda - Handle missing NID 0x1b on ALC259 codec"
  * Revert "(pre-stable) ALSA: hda - Add a new hp-laptop model for Conexant
    5066, tested on HP G60"
  * Revert "mmc: build fix: mmc_pm_notify is only available with
    CONFIG_PM=y"
  * Revert "mmc: fix all hangs related to mmc/sd card insert/removal during
    suspend/resume"
  * Revert "(pre-stable) bounce: call flush_dcache_page() after
    bounce_copy_vec()"
  * Revert "Input: i8042 - reset keyboard controller wehen resuming from
    S2R"
  * Revert "ALSA: HDA: Enable internal speaker on Dell M101z"
  * Revert "(pre-stable) drm/i915: don't enable self-refresh on Ironlake"
  * Revert "drm/i915: Allow LVDS on pipe A on gen4+"
  * (pre-stable) ACPI: enable repeated PCIEXP wakeup by clearing
    PCIEXP_WAKE_STS on resume
    - LP: #613381
  * (upstream) ALSA: hda - Apply ALC269 VAIO fix-up to all Sony laptops
    with ALC269
    - LP: #546769, #598938, #637291, #642892, #648871, #655386
  * hwmon: (ads7871) Fix ads7871_probe error paths
  * hwmon: (k8temp) Differentiate between AM2 and ASB1
  * xen: handle events as edge-triggered
  * xen: use percpu interrupts for IPIs and VIRQs
  * xfs: fix untrusted inode number lookup
  * xfs: ensure we mark all inodes in a freed cluster XFS_ISTALE
  * ALSA: HDA: Use model=auto for LG R510
    - LP: #495134
  * ALSA: hda - Rename iMic to Int Mic on Lenovo NB0763
    - LP: #605101
  * libata-sff: remove harmful BUG_ON from ata_bmdma_qc_issue
  * sata_mv: fix broken DSM/TRIM support (v2)
  * pata_cmd64x: revert commit d62f5576
  * writeback: write_cache_pages doesn't terminate at nr_to_write <= 0
  * x86, tsc, sched: Recompute cyc2ns_offset's during resume from sleep
    states
  * perf, x86, Pentium4: Clear the P4_CCCR_FORCE_OVF flag
  * netfilter: fix CONFIG_COMPAT support
  * PCI: MSI: Remove unsafe and unnecessary hardware access
  * PCI: MSI: Restore read_msi_msg_desc(); add get_cached_msi_msg_desc()
  * direct-io: move aio_complete into ->end_io
  * ext4: move aio completion after unwritten extent conversion
  * xfs: move aio completion after unwritten extent conversion
  * ALSA: hda - Handle missing NID 0x1b on ALC259 codec
  * ALSA: hda - Handle pin NID 0x1a on ALC259/269
  * Staging: rt2870sta: Add more device IDs from vendor drivers
  * staging: hv: Fix missing functions for net_device_ops
  * staging: hv: Fixed bounce kmap problem by using correct index
  * staging: hv: Fixed the value of the 64bit-hole inside ring buffer
  * staging: hv: Increased storvsc ringbuffer and max_io_requests
  * staging: hv: Fixed lockup problem with bounce_buffer scatter list
  * fuse: flush background queue on connection close
  * mac80211: delete work timer
  * ath9k_htc: Fix disconnect issue in HT40 mode.
  * ath9k_hw: Fix EEPROM uncompress block reading on AR9003
  * ath9k_hw: fix parsing of HT40 5 GHz CTLs
  * ocfs2: Fix incorrect checksum validation error
  * serial: bfin_sport_uart: restore transmit frame sync fix
  * USB: ehci-ppc-of: problems in unwind
  * USB: Fix kernel oops with g_ether and Windows
  * USB: CP210x Add new device ID
  * USB: cp210x: Add B&G H3000 link cable ID
  * usb: allow drivers to use allocated bandwidth until unbound
  * USB: ftdi_sio: Added custom PIDs for ChamSys products
  * usb: serial: mos7840: Add USB ID to support the B&B Electronics
    USOPTL4-2P.
  * usb: serial: mos7840: Add USB IDs to support more B&B USB/RS485
    converters.
  * ima: always maintain counters
  * USB: cxacru: Use a bulk/int URB to access the command endpoint
  * USB: cdc-acm: Adding second ACM channel support for various Nokia and
    one Samsung phones
  * USB: cdc-acm: Add pseudo modem without AT command capabilities
  * USB: cdc-acm: Fixing crash when ACM probing interfaces with no endpoint
    descriptors.
  * ALSA: hda - Add a new hp-laptop model for Conexant 5066, tested on HP
    G60
    - LP: #587388
  * ALSA: usb-audio: fix detection of vendor-specific device protocol
    settings
  * ALSA: virtuoso: work around missing reset in the Xonar DS Windows
    driver
  * ALSA: virtuoso: fix setting of Xonar DS line-in/mic-in controls
  * ALSA: usb - Release capture substream URBs properly
  * ALSA: hda - Add quirk for Lenovo T400s
  * ALSA: hda - Add errata initverb sequence for CS42xx codecs
  * ALSA: hda - Fix wrong HP pin detection in
    snd_hda_parse_pin_def_config()
  * ALSA: usb-audio: Assume first control interface is for audio
  * ALSA: hda - patch_nvhdmi.c: Add missing codec IDs, unify names
  * swap: prevent reuse during hibernation
  * swap: discard while swapping only if SWAP_FLAG_DISCARD
  * swap: do not send discards as barriers
  * sysfs: checking for NULL instead of ERR_PTR
  * oprofile: fix crash when accessing freed task structs
  * oprofile, x86: fix init_sysfs error handling
  * oprofile, x86: fix init_sysfs() function stub
  * HID: Set Report ID properly for Output reports on the Control endpoint.
  * libata: skip EH autopsy and recovery during suspend
  * libata,pata_via: revert ata_wait_idle() removal from
    ata_sff/via_tf_load()
  * ahci: fix hang on failed softreset
  * O_DIRECT: fix the splitting up of contiguous I/O
  * tracing: Fix a race in function profile
  * tracing: Do not allow llseek to set_ftrace_filter
  * tracing: t_start: reset FTRACE_ITER_HASH in case of seek/pread
  * irda: off by one
  * hp_accel: add quirks for HP ProBook 532x and HP Mini 5102
  * gcov: fix null-pointer dereference for certain module types
  * tmio_mmc: don't clear unhandled pending interrupts
  * mmc: fix the use of kunmap_atomic() in tmio_mmc.h
  * mmc: fix all hangs related to mmc/sd card insert/removal during
    suspend/resume
  * mmc: build fix: mmc_pm_notify is only available with CONFIG_PM=y
  * statfs() gives ESTALE error
  * minix: fix regression in minix_mkdir()
  * bounce: call flush_dcache_page() after bounce_copy_vec()
  * mm: compaction: handle active and inactive fairly in too_many_isolated
  * kernel/groups.c: fix integer overflow in groups_search
  * binfmt_misc: fix binfmt_misc priority
  * Input: i8042 - fix device removal on unload
  * Input: i8042 - reset keyboard controller wehen resuming from S2R
  * memory hotplug: fix next block calculation in is_removable
  * perf: Initialize callchains roots's childen hits
  * powerpc/perf_event: Reduce latency of calling perf_event_do_pending
  * p54: fix tx feedback status flag check
  * ath5k: check return value of ieee80211_get_tx_rate
  * RDMA/cxgb3: Don't exceed the max HW CQ depth
  * x86, tsc: Fix a preemption leak in restore_sched_clock_state()
  * ALSA: HDA: Enable internal speaker on Dell M101z
    - LP: #640254
  * x86: hpet: Work around hardware stupidity
  * arm: fix really nasty sigreturn bug
  * hwmon: (emc1403) Remove unnecessary hwmon_device_unregister
  * hwmon: (f75375s) Shift control mode to the correct bit position
  * hwmon: (f75375s) Do not overwrite values read from registers
  * apm_power: Add missing break statement
  * cifs: fix potential double put of TCP session reference
  * NFS: Fix a typo in nfs_sockaddr_match_ipaddr6
  * SUNRPC: Fix race corrupting rpc upcall
  * agp/intel: Promote warning about failure to setup flush to error.
  * drm/radeon/kms: fix a regression on r7xx AGP due to the HDP flush fix
  * drm/i915: Enable MI_FLUSH on Sandybridge
  * drm/radeon/kms: force legacy pll algo for RV515 LVDS
  * drm/radeon/kms: force legacy pll algo for RV620 LVDS
  * drm/radeon/kms: properly set crtc high base on r7xx
  * drm/radeon/kms/evergreen: fix gpu hangs in userspace accel code
  * drm/radeon/kms/evergreen: fix backend setup
  * i915: return -EFAULT if copy_to_user fails
  * i915_gem: return -EFAULT if copy_to_user fails
  * drm/i915/dp: Really try 5 times before giving up.
  * drm/i915: Allocate the PCI resource for the MCHBAR
  * drm/i915: overlay on gen2 can't address above 1G
  * drm/i915: Prevent double dpms on
  * drm/i915: don't enable self-refresh on Ironlake
  * drm: Only decouple the old_fb from the crtc is we call mode_set*
  * Linux 2.6.35.5
    - LP: #645522
  * usb: musb_debugfs: don't use the struct file private_data field with
    seq_files
  * USB: serial/mos*: prevent reading uninitialized stack memory
  * bridge: Clear INET control block of SKBs passed into ip_fragment().
  * gro: fix different skb headrooms
  * gro: Re-fix different skb headrooms
  * rds: fix a leak of kernel memory
  * net: RPS needs to depend upon USE_GENERIC_SMP_HELPERS
  * tcp: Combat per-cpu skew in orphan tests.
  * tcp: fix three tcp sysctls tuning
  * tcp: select(writefds) don't hang up when a peer close connection
  * tcp: Prevent overzealous packetization by SWS logic.
  * udp: add rehash on connect()
  * UNIX: Do not loop forever at unix_autobind().
  * l2tp: test for ethernet header in l2tp_eth_dev_recv()
  * net: blackhole route should always be recalculated
  * sparc64: Get rid of indirect p1275 PROM call buffer.
  * drivers/net/usb/hso.c: prevent reading uninitialized memory
  * drivers/net/cxgb3/cxgb3_main.c: prevent reading uninitialized stack
    memory
  * drivers/net/eql.c: prevent reading uninitialized stack memory
  * bonding: correctly process non-linear skbs
  * Staging: vt6655: fix buffer overflow
  * net/llc: make opt unsigned in llc_ui_setsockopt()
  * mm: fix swapin race condition
  * mm: further fix swapin race condition
  * virtio: console: Prevent userspace from submitting NULL buffers
  * virtio: console: Fix poll blocking even though there is data to read
  * agp/intel: fix physical address mask bits for sandybridge
  * agp/intel: fix dma mask bits on sandybridge
  * hw breakpoints: Fix pid namespace bug
  * pid: make setpgid() system call use RCU read-side critical section
  * sched: Fix user time incorrectly accounted as system time on 32-bit
  * oprofile: Add Support for Intel CPU Family 6 / Model 22 (Intel Celeron
    540)
  * drm/i915,agp/intel: Add second set of PCI-IDs for B43
  * bdi: Initialize noop_backing_dev_info properly
  * char: Mark /dev/zero and /dev/kmem as not capable of writeback
  * drivers/pci/intel-iommu.c: fix build with older gcc's
  * mmap: call unlink_anon_vmas() in __split_vma() in case of error
  * drivers/video/sis/sis_main.c: prevent reading uninitialized stack
    memory
  * rtc: s3c: balance state changes of wakeup flag
  * Prevent freeing uninitialized pointer in compat_do_readv_writev
  * /proc/vmcore: fix seeking
  * vmscan: check all_unreclaimable in direct reclaim path
  * percpu: fix pcpu_last_unit_cpu
  * aio: do not return ERESTARTSYS as a result of AIO
  * aio: check for multiplication overflow in do_io_submit
  * x86 platform drivers: hp-wmi Reorder event id processing
  * GFS2: gfs2_logd should be using interruptible waits
  * drm/nv50: initialize ramht_refs list for faked 0 channel
  * inotify: send IN_UNMOUNT events
  * SCSI: mptsas: fix hangs caused by ATA pass-through
  * KVM: Keep slot ID in memory slot structure
  * KVM: Prevent internal slots from being COWed
  * KVM: MMU: fix direct sp's access corrupted
  * KVM: x86: emulator: inc/dec can have lock prefix
  * KVM: MMU: fix mmu notifier invalidate handler for huge spte
  * KVM: VMX: Fix host GDT.LIMIT corruption
  * IA64: fix siglock
  * IA64: Optimize ticket spinlocks in fsys_rt_sigprocmask
  * xfs: prevent reading uninitialized stack memory
  * drivers/video/via/ioctl.c: prevent reading uninitialized stack memory
  * AT91: change dma resource index
  * PM: Prevent waiting forever on asynchronous resume after failing
    suspend
  * PM / Hibernate: Avoid hitting OOM during preallocation of memory
  * x86, asm: Use a lower case name for the end macro in atomic64_386_32.S
  * Fix call to replaced SuperIO functions
  * mm: page allocator: drain per-cpu lists after direct reclaim allocation
    fails
  * mm: page allocator: calculate a better estimate of NR_FREE_PAGES when
    memory is low and kswapd is awake
  * mm: page allocator: update free page counters after pages are placed on
    the free list
  * guard page for stacks that grow upwards
  * Fix unprotected access to task credentials in waitid()
  * sctp: Do not reset the packet during sctp_packet_config().
  * drm/i915: Ensure that the crtcinfo is populated during mode_fixup()
  * alpha: Fix printk format errors
  * Linux 2.6.35.6
    - LP: #649208
  * Xen: fix typo in previous patch
  * Linux 2.6.35.7
    - LP: #651425
  * ALSA: HDA: Correctly apply position_fix quirks for ATI and VIA
    controllers
    - LP: #465942, #580749, #587546
  * ALSA: hda - add ideapad model for Conexant 5051 codec
  * intel_ips: potential null dereference
  * drm/i915: Silence sparse over duplicate members in static initializer
    - LP: #663442
  * drm/i915: Use 128k alignment for untiled display surface on i965 (v2)
    - LP: #663442
  * drm/i915: Include a generation number in the device info
    - LP: #663442
  * drm/i915: Fix Sandybridge fence registers
    - LP: #663442
  * drm/i915/suspend: s/IS_IRONLAKE/HAS_PCH_SPLIT/
    - LP: #663442
  * drm/i915: Fix 945GM regression in e259befd
    - LP: #663442
  * hwmon: coretemp: update hotplug condition check
    - LP: #664181
  * hwmon: coretemp: enable coretemp device add operation failure
    - LP: #664181
  * drivers/hwmon/coretemp.c: remove unneeded #ifdef CONFIG_HOTPLUG_CPU
    - LP: #664181
  * fix "hwmon: coretemp: update hotplug condition check"
    - LP: #664181
  * hwmon: (coretemp) Fix harmless build warning
    - LP: #664181
  * x86/hwmon: fix module init for hotplug-but-no-device-found case
    - LP: #664181
  * x86/hwmon: fix initialization of coretemp
    - LP: #664181
  * x86/hwmon: register alternate sibling upon CPU removal
    - LP: #664181
  * hwmon (coretemp): Fix build breakage if SMP is undefined
    - LP: #664181
  * x86/hwmon: avoid deadlock on CPU removal in pkgtemp
    - LP: #664181
  * x86/hwmon: don't leak device attribute file from pkgtemp_probe() and
    pkgtemp_remove()
    - LP: #664181
  * x86/hwmon: fix initialization of pkgtemp
    - LP: #664181
  * x86/hwmon: pkgtemp has no dependency on PCI
    - LP: #664181

 -- Brad Figg <brad.figg@canonical.com>  Fri, 22 Oct 2010 08:18:59 -0700

linux (2.6.35-22.35) maverick-security; urgency=low

  [ Upstream Kernel Changes ]

  * v4l: disable dangerous buggy compat function
    - CVE-2010-2963
  * Local privilege escalation vulnerability in RDS sockets
    - CVE-2010-3904
>>>>>>> c774899e

 -- Steve Conklin <sconklin@canonical.com>  Thu, 14 Oct 2010 13:33:49 -0500

linux (2.6.35-22.34) maverick-proposed; urgency=low

  [ John Johansen ]

  * SAUCE: Return correct error code for mediated network connections
    - LP: #647071

  [ Upstream Kernel Changes ]

  * irda: Correctly clean up self->ias_obj on irda_bind() failure.
    - CVE-2010-2954
  * wireless extensions: fix kernel heap content leak
    - CVE-2010-2955
  * KEYS: Fix RCU no-lock warning in keyctl_session_to_parent()
    - CVE-2010-2960
  * KEYS: Fix bug in keyctl_session_to_parent() if parent has no session
    keyring
    - CVE-2010-2960
  * ALSA: seq/oss - Fix double-free at error path of snd_seq_oss_open()
    - CVE-2010-3080
  * intel_idle: PCI quirk to prevent Lenovo Ideapad s10-3 boot hang
    - LP: #634702
  * drm/i915: Rephrase pwrite bounds checking to avoid any potential
    overflow
    - CVE-2010-2962
  * drm/i915: Skip pread/pwrite if size to copy is 0.
    - CVE-2010-2962
  * drm/i915: Sanity check pread/pwrite
    - CVE-2010-2962
  * Fix pktcdvd ioctl dev_minor range check
    - CVE-2010-3437
  * Fix out-of-bounds reading in sctp_asoc_get_hmac()
    - CVE-2010-3705
  * ocfs2: Don't walk off the end of fast symlinks.
    - CVE-2010-NNN2

 -- Leann Ogasawara <leann.ogasawara@canonical.com>  Mon, 20 Sep 2010 08:36:53 -0700

linux (2.6.35-22.33) maverick; urgency=low

  [ Andy Whitcroft ]

  * Revert "SAUCE: Add support for Intellimouse Mode in ALPS touchpad on
    Dell E2 series Laptops"
    - LP: #641320

  [ Brian Rogers ]

  * SAUCE: ir-core: Fix null dereferences in the protocols sysfs interface
    - LP: #624701

  [ Christopher James Halse Rogers ]

  * SAUCE: Nouveau: Add quirk framework to disable acceleration
    - LP: #544088, #546393
  * SAUCE: Nouveau: Disable acceleration on MacBook Pros
    - LP: #546393

  [ John Johansen ]

  * Revert "SAUCE: AppArmor: allow newer tools to load policy on older
    kernels"
  * SAUCE: AppArmor: allow newer tools to load policy on older kernels
    - LP: #639758

  [ Mathieu J. Poirier ]

  * SAUCE: Adding vdd_sdi regulator supply to OMAP3EVM

  [ Upstream Kernel Changes ]

  * ALSA: HDA: Enable internal speaker on Dell M101z
    - LP: #640254

 -- Leann Ogasawara <leann.ogasawara@canonical.com>  Fri, 17 Sep 2010 13:21:28 -0700

linux (2.6.35-22.32) maverick; urgency=low

  [ Arjan van de Ven ]

  * SAUCE: libata: Add ALPM power state accounting to the AHCI driver

  [ David Henningsson ]

  * SAUCE: ALSA: HDA: Enable internal mic on Dell E6410 and Dell E6510
    - LP: #605047, #628961

  [ John Johansen ]

  * [Upstream] AppArmor: Fix splitting an fqname into separate namespace
    and profile names
    - LP: #615947
  * [Upstream] AppArmor: Fix locking from removal of profile namespace
    - LP: #615947
  * SAUCE: AppArmor: allow newer tools to load policy on older kernels
    - LP: #639758
  * SAUCE: Improve Amazon EBS performance for EC2
    - LP: #634316

  [ Leann Ogasawara ]

  * Revert "SAUCE: i915 KMS -- blacklist i855"
  * Revert "SAUCE: i915 KMS -- blacklist i845g"
  * Revert "SAUCE: i915 KMS -- blacklist i830"
  * Revert "SAUCE: i915 KMS -- support disabling KMS for known broken
    devices"
  * execute module-inclusion within a subshell
    - LP: #621175

  [ Upstream Kernel Changes ]

  * (pre-stable) bounce: call flush_dcache_page() after bounce_copy_vec()
    - LP: #633227
  * (pre-stable) drm/i915: don't enable self-refresh on Ironlake
    - LP: #629711
  * (pre-stable) mm: Move vma_stack_continue into mm.h
  * x86, hwmon: Fix unsafe smp_processor_id() in thermal_throttle_add_dev
    - LP: #601073
  * PM / Runtime: Make runtime_status attribute not debug-only (v. 2)
  * PM / Runtime: Add runtime PM statistics (v3)
  * compat: Make compat_alloc_user_space() incorporate the access_ok()
    - CVE-2010-3081
  * x86-64, compat: Test %rax for the syscall number, not %eax
    - CVE-2010-3301
  * x86-64, compat: Retruncate rax after ia32 syscall entry tracing
    - CVE-2010-3301

 -- Leann Ogasawara <leann.ogasawara@canonical.com>  Tue, 14 Sep 2010 08:46:49 -0700

linux (2.6.35-21.31) maverick; urgency=low

  [ Andy Whitcroft ]

  * bodge linux-libc-dev package version due to ti-omap4 error
  * linux-libc-dev -- ensure we can only build this on debian.master

 -- Leann Ogasawara <leann.ogasawara@canonical.com>  Mon, 13 Sep 2010 09:54:31 -0700

linux (2.6.35-21.30) maverick; urgency=low

  [ Andy Whitcroft ]

  * SAUCE: fbcon -- fix OOPs triggered by race prevention fixes
    - LP: #614008

  [ Daniel Lezcano ]

  * SAUCE: fix compilation warning when CONFIG_SECURITY is not set

  [ Henrik Rydberg ]

  * SAUCE: Input: wacom - add fuzz parameters to features
  * SAUCE: Input: wacom - collect device quirks into single function
  * SAUCE: Input: wacom - add support for the Bamboo Touch trackpad
  * SAUCE: Input: wacom - add a quirk for low resolution Bamboo devices
  * SAUCE: hid: ntrig: Remove unused device ids
  * SAUCE: hid: ntrig: remove sysfs nodes
  * SAUCE: hid: ntrig: Correct logic for quirks
  * SAUCE: hid: ntrig: zero-initialize ntrig struct
  * SAUCE: hid: ntrig: Setup input filtering manually
  * SAUCE: hid: ntrig: New ghost-filtering event logic

  [ Leann Ogasawara ]

  * SAUCE: ndiswrapper: Initialize buffer index and check its value
    - LP: #613796

  [ Manoj Iyer ]

  * SAUCE: Add support for Intellimouse Mode in ALPS touchpad on Dell E2
    series Laptops
    - LP: #632884

  [ Ping Cheng ]

  * SAUCE: Input: wacom - parse the Bamboo device family

  [ Rafi Rubin ]

  * SAUCE: hid: ntrig: identify firmware version (wiggled)

  [ Tim Gardner ]

  * [Config] CONFIG_NL80211_TESTMODE=n

  [ Upstream Kernel Changes ]

  * Revert "input: mt: Add support for the Bamboo Touch trackpad"
  * e1000e: initial support for 82579 LOMs
  * e1000e: correct MAC-PHY interconnect register offset for 82579
  * (pre-stable) ALSA: hda - Add a new hp-laptop model for Conexant 5066,
    tested on HP G60
    - LP: #587388
  * DSS2: Don't power off a panel twice
    - LP: #588243
  * mmc: build fix: mmc_pm_notify is only available with CONFIG_PM=y
  * Input: i8042 - reset keyboard controller wehen resuming from S2R
    - LP: #86820
  * ALSA: hda - Fix beep frequency on IDT 92HD73xx and 92HD71Bxx codecs
    - LP: #414795
  * agp/intel: Support the extended physical addressing bits on
    Sandybridge.
    - LP: #632488
  * drm/i915,intel_agp: Add support for Sandybridge D0
    - LP: #632488
  * (pre-stable) intel_agp,i915: Add more sandybridge graphics device ids
    - LP: #632488
  * mmc: omap: fix for bus width which improves SD card's peformance.

 -- Leann Ogasawara <leann.ogasawara@canonical.com>  Tue, 07 Sep 2010 09:58:52 -0700

linux (2.6.35-20.29) maverick; urgency=low

  [ Andy Whitcroft ]

  * SAUCE: i915 KMS -- support disabling KMS for known broken devices
    - LP: #563277
  * SAUCE: i915 KMS -- blacklist i830
    - LP: #542208, #563277
  * SAUCE: i915 KMS -- blacklist i845g
    - LP: #541492, #563277
  * SAUCE: i915 KMS -- blacklist i855
    - LP: #511001, #541511, #563277

  [ Leann Ogasawara ]

  * [Config] Enable CONFIG_SENSORS_PKGTEMP=m
    - LP: #601073
  * ARM: Temporarily disable module check for armel
  * rebase to v2.6.35.4
  * [Config] update configs following rebase to v2.6.35.4

  [ Ricardo Salveti de Araujo ]

  * [Config] Change CONFIG_LEDS_TRIGGER_HEARTBEAT from module to built-in
    in Omap

  [ Tim Gardner ]

  * [Config] Added be2net, be2scsi to udebs
    - LP: #628776

  [ Upstream Kernel Changes ]

  * x86, cpu: Package Level Thermal Control, Power Limit Notification
    definitions
    - LP: #601073
  * x86, hwmon: Package Level Thermal/Power: pkgtemp hwmon driver
    - LP: #601073
  * x86, hwmon: Package Level Thermal/Power: thermal throttling handler
    - LP: #601073
  * x86, hwmon: Package Level Thermal/Power: power limit
    - LP: #601073
  * x86, hwmon: Package Level Thermal/Power: pkgtemp documentation
    - LP: #601073
  * hid: 3m: Adjust to sequential MT HID protocol
  * hid: 3m: Convert to MT slots
  * hid: 3m: Correct touchscreen emulation
  * hid: 3m: Adjust major / minor axes to scale
  * input: bcm5974: Adjust major / minor to scale
  * HID: magicmouse: don't allow hidinput to initialize the device
  * HID: magicmouse: simplify multitouch feature request
  * HID: magicmouse: simplify touch data bit manipulation
  * HID: magicmouse: simplify touch down logic
  * HID: magicmouse: remove timestamp logic
  * HID: magicmouse: enable Magic Trackpad support
  * HID: magicmouse: Adjust major / minor axes to scale
  * mmc: fix all hangs related to mmc/sd card insert/removal during
    suspend/resume
    - LP: #477106
  * drm/i915: fix VGA plane disable for Ironlake+
    - LP: #602281

 -- Leann Ogasawara <leann.ogasawara@canonical.com>  Mon, 30 Aug 2010 08:38:01 -0700

linux (2.6.35-19.28) maverick; urgency=low

  [ Leann Ogasawara ]

  * No changes from 2.6.35-19.27.  Some armel udebs were accidentally deleted
    from the archive and a no-change rebuild was attempted.  However, the ABI
    did not get bumped and resulted in build failures for 2.6.35-19.27.  Fix
    up the ABI and re-upload.

 -- Leann Ogasawara <leann.ogasawara@canonical.com>  Sat, 28 Aug 2010 16:42:27 -0700

linux (2.6.35-19.27) maverick; urgency=low

  [ Leann Ogasawara ]

  * No changes from 2.6.35-19.26.  Some armel udebs were accidentally deleted
    from the archive.

 -- Leann Ogasawara <leann.ogasawara@canonical.com>  Fri, 27 Aug 2010 08:58:35 -0700

linux (2.6.35-19.26) maverick; urgency=low

  [ Upstream Kernel Changes ]

  * ARM: OMAP: Beagle: revision detection
  * ARM: OMAP: Beagle: only Cx boards use pin 23 for write protect
  * ARM: OMAP: Beagle: no gpio_wp pin connection on xM

 -- Leann Ogasawara <leann.ogasawara@canonical.com>  Thu, 26 Aug 2010 09:15:09 -0700

linux (2.6.35-19.25) maverick; urgency=low

  [ Jarod Wilson ]

  * SAUCE: Bring in staging/lirc from 2.6.36
    - LP: #609234
  * SAUCE: Update ir-core to linuxtv/other which should be merged for
    2.6.36.
    - LP: #609234
  * SAUCE: Fix memleaks in imon and mceusb drivers
    - LP: #609234
  * SAUCE: Bring in streamzap support from linuxtv/other
    - LP: #609234

  [ Mario Limonciello ]

  * Remove ubuntu/lirc in favor of staging/lirc from 2.6.36
    - LP: #609234

  [ Mathieu J. Poirier ]

  * SAUCE: ARM: adding i2c eeprom driver to read EDID
    - LP: #608279

  [ Upstream Kernel Changes ]

  * intel_idle: disable module support
    - LP: #615265
  * (pre-stable) ALSA: hda - Ensure codec patch files are checked for the
    correct codec ID
  * (pre-stable) ALSA: hda - Rename iMic to Int Mic on Lenovo NB0763
    - LP: #605101
  * (pre-stable) ALSA: HDA: Use model=auto for LG R510
    - LP: #495134
  * (pre-stable) ALSA: HDA: Add Sony VAIO quirk for ALC269
    - LP: #519066
  * (pre-stable) ALSA: HDA: Fix front mic on Dell Precision M6500
    - LP: #519066
  * input: mt: Initialize slots to unused (rev2)
  * input: mt: Add support for the Bamboo Touch trackpad
  * hid: Add a hid quirk for input sync override

 -- Leann Ogasawara <leann.ogasawara@canonical.com>  Mon, 23 Aug 2010 12:42:52 -0700

linux (2.6.35-18.24) maverick; urgency=low

  [ Colin Watson ]

  * Pass DEB_MAINT_PARAMS to hook scripts

  [ Leann Ogasawara ]

  * [Config] Add CONFIG_INPUT_UINPUT=y to config enforcer
    - LP: #584812
  * rebase to v2.6.35.3

  [ Upstream Kernel Changes ]

  * (pre-stable) dell-wmi: Add support for eject key on Dell Studio 1555
    - LP: #609234
  * can: add limit for nframes and clean up signed/unsigned variables
    - CVE-2010-2959
  * drm: Initialize ioctl struct when no user data is present
    - CVE-2010-2803
  * ARM: initial stack protector (-fstack-protector) support
  * ARM: stack protector: change the canary value per task
  * [ARM] implement arch_randomize_brk()
  * [ARM] add address randomization to mmap()
  * ARM: fix ASLR of PIE executables

 -- Leann Ogasawara <leann.ogasawara@canonical.com>  Sun, 22 Aug 2010 19:22:04 -0700

linux (2.6.35-17.23) maverick; urgency=low

  [ Jeremy Kerr ]

  * [Config] build-in uinput module
    - LP: #584812

  [ Leann Ogasawara ]

  * Revert "[Config] [FTBS] ia64: Temporarily disable CONFIG_CEPH_FS"
  * Revert "[Config] [FTBS] ia64: Temporarily disable gpiolib"
  * Revert "[Config] [FTBS] sparc: Temporarily disable
    CONFIG_MTD_NAND_DENALI"
  * Revert "[Config] [FTBS] sparc: Temporarily disable
    CONFIG_MFD_JANZ_CMODIO"
  * Revert "[Config] [FTBS] sparc: Temporarily disable
    CONFIG_INFINIBAND_QIB"
  * [Config] Enable INTEL_IPS
    - LP: #601057
  * Remove ia64 support
  * [Config] Update portsconfigs after removing ia64 support
  * Remove sparc support
  * [Config] Update portsconfigs after removing sparc support

  [ Linus Torvalds ]

  * (pre-stable) mm: fix page table unmap for stack guard page properly

  [ Mathieu J. Poirier ]

  * SAUCE: (no-up) ARM: Resetting power_mode to its original value.
    - LP: #591941

  [ Upstream Kernel Changes ]

  * timer: add on-stack deferrable timer interfaces
    - LP: #601057
  * x86 platform driver: intelligent power sharing driver
    - LP: #601057
  * IPS driver: add GPU busy and turbo checking
    - LP: #601057
  * X86: intel_ips, check for kzalloc properly
    - LP: #601057
  * ips driver: make it less chatty
    - LP: #601057

 -- Leann Ogasawara <leann.ogasawara@canonical.com>  Tue, 17 Aug 2010 09:38:08 -0700

linux (2.6.35-16.22) maverick; urgency=low

  [ Andy Whitcroft ]

  * debian -- more agressivly clean up after depmod on purge
    - LP: #618591

  [ Henrik Rydberg ]

  * SAUCE: hid: 3m: Simplify touchsreen emulation logic

  [ Leann Ogasawara ]

  * ubuntu: iscsitarget -- version 1.4.20.2
  * ubuntu: rtl8192se -- update to version 0017.0507.2010
  * rebase to v2.6.35.2
  * [Config] update configs following rebase to v2.6.35.2
  * [Config] update ports configs following rebase to v2.6.35.2

  [ Luke Yelavich ]

  * [Config] Enable new firewire stack on powerpc

  [ Mathieu J. Poirier ]

  * SAUCE: (drop after 2.6.35) ARM: Using gpmc function to init nand flash.
    - LP: #608266

 -- Leann Ogasawara <leann.ogasawara@canonical.com>  Thu, 12 Aug 2010 09:58:01 -0700

linux (2.6.35-15.21) maverick; urgency=low

  [ Luke Yelavich ]

  * [Config] CONFIG_SND_USB_UA101=m for all architectures

  [ Upstream Kernel Changes ]

  * Input: introduce MT event slots
  * Input: document the MT event slot protocol
  * (pre-stable) sched: Revert nohz_ratelimit() for now
  * (pre-stable) drm/radeon/kms: add missing copy from user
    - LP: #606081

  [ Leann Ogasawara ]

  * rebase to v2.6.35.1

 -- Leann Ogasawara <leann.ogasawara@canonical.com>  Mon, 09 Aug 2010 09:24:04 -0700

linux (2.6.35-14.20) maverick; urgency=low

  [ Andy Whitcroft ]

  * update Vcs-Git to point to maverick repo
  * debian -- include the debian packaging in the -source package
    - LP: #608674
  * select debian source format 1.0
  * add support for building selected stages of kernel
    - LP: #603087
  * cleanup conditional dependancy handling
    - LP: #603087

  [ Upstream Kernel Changes ]

  * ALSA: hda - Handle missing NID 0x1b on ALC259 codec
    - LP: #582199, #586418, #588031
  * ALSA: hda - Handle pin NID 0x1a on ALC259/269
    - LP: #582199, #586418, #588031
  * sched: Revert nohz_ratelimit() for now

 -- Leann Ogasawara <leann.ogasawara@canonical.com>  Tue, 03 Aug 2010 08:46:47 -0700

linux (2.6.35-14.19) maverick; urgency=low

  [ Leann Ogasawara ]

  * rebase to v2.6.35

 -- Leann Ogasawara <leann.ogasawara@canonical.com>  Sun, 01 Aug 2010 10:35:56 -0700

linux (2.6.35-13.18) maverick; urgency=low

  [ Andy Whitcroft ]

  * SAUCE: (no-up) Modularize vesafb -- fix initialisation
  * SAUCE: add tracing for user initiated readahead requests
  * SAUCE: vt -- maintain bootloader screen mode and content until vt
    switch
  * SAUCE: vt -- allow grub to request automatic vt_handoff
  * SAUCE: fbcon -- fix race between open and removal of framebuffers
  * SAUCE: drm -- stop early access to drm devices

  [ Bryan Wu ]

  * CONFIG: compile in OTG driver and Transceiver driver
    - LP: #566645
  * remove OTG modules from modules list file

  [ John Johansen ]

  * SAUCE: AppArmor: -- sync to AppArmor mainline 2010-07-27
    - LP: #581525, #599450
  * SAUCE: AppArmor: -- sync to AppArmor mainline 2010-07-29
  * SAUCE: AppArmor 2.4 compatibility patch
  * SAUCE: AppArmor: Allow dfa backward compatibility with broken userspace
  * SAUCE: fix pv-ops for legacy Xen
  * SAUCE: blkfront: default to sd devices
  * [Config] Build in drivers required for Xen pv-ops

  [ Leann Ogasawara ]

  * Revert "[Upstream] i915: Use the correct mask to detect i830 aperture
    size."

  [ Lee Jones ]

  * SAUCE: ARM: OMAP: Add macros for comparing silicon revision
    - LP: #608095
  * SAUCE: OMAP: DSS2: check for both cpu type and revision, rather than
    just revision
    - LP: #608095
  * SAUCE: OMAP: DSS2: enable hsclk in dsi_pll_init for OMAP36XX
    - LP: #608095
  * SAUCE: ARM: OMAP: Beagle: support twl gpio differences on xM
    - LP: #608095

  [ Upstream Kernel Changes ]

  * agp/intel: Use the correct mask to detect i830 aperture size.
    - LP: #597075

 -- Leann Ogasawara <leann.ogasawara@canonical.com>  Fri, 30 Jul 2010 15:46:59 -0700

linux (2.6.35-12.17) maverick; urgency=low

  [ Leann Ogasawara ]

  * rebase to v2.6.35-rc6
  * [Config] update configs following rebase to v2.6.35-rc6
  * [Config] update ports configs following rebase to v2.6.35-rc6
  * SAUCE: [FTBS] armel: define KEY_F10 and KEYF11

  [ Leann Ogasawara ]

  * rebase to v2.6.35-rc6

 -- Leann Ogasawara <leann.ogasawara@canonical.com>  Fri, 23 Jul 2010 16:16:38 +0200

linux (2.6.35-11.16) maverick; urgency=low

  [ Leann Ogasawara ]

  * Bump ABI for new compiler update 

 -- Leann Ogasawara <leann.ogasawara@canonical.com>  Fri, 23 Jul 2010 10:24:58 +0200

linux (2.6.35-10.15) maverick; urgency=low

  [ Leann Ogasawara ]

  * Revert "SAUCE: ensure vga16fb loads if no other driver claims the VGA
    device"
  * [Config] Enable CONFIG_M686=y
    - LP: #592495

  [ Upstream Kernel Changes ]

  * tracing: Add alignment to syscall metadata declarations

 -- Leann Ogasawara <leann.ogasawara@canonical.com>  Tue, 20 Jul 2010 18:18:49 +0200

linux (2.6.35-9.14) maverick; urgency=low

  [ Andy Whitcroft ]

  * ubuntu: AUFS -- add BOM and automated update script
  * ubuntu: AUFS -- update to b37c575759dc4535ccc03241c584ad5fe69e3b25

  [ John Johansen ]

  * [Config] Enable DRBD as a module

  [ Kees Cook ]

  * SAUCE: Yama: verify inode is symlink to avoid bind mounts
    - LP: #604407

  [ Leann Ogasawara ]

  * [Config] Disable CONFIG_DRM_VMWGFX (staging driver)
    - LP: #606139
  * [Config] ports: Disable CONFIG_DRM_VMWGFX (staging driver)
    - LP: #606139
  * [Config] Enable CONFIG_DEBUG_STRICT_USER_COPY_CHECKS=y
  * [Config] ports: Enable CONFIG_DEBUG_STRICT_USER_COPY_CHECKS=y

  [ Lee Jones ]

  * Stop ARM boards crashing when CUPS is loaded
    - LP: #601226

  [ Upstream Kernel Changes ]

  * perf probe: Support tracing an entry of array
  * perf probe: Support static and global variables

 -- Leann Ogasawara <leann.ogasawara@canonical.com>  Fri, 16 Jul 2010 14:38:17 -0700

linux (2.6.35-8.13) maverick; urgency=low

  [ Kees Cook ]

  * SAUCE: Yama: check PTRACE using thread group leader
  * SAUCE: Yama: search for PTRACE exceptions via thread group leader
    - LP: #603716

  [ Leann Ogasawara ]

  * rebase to v2.6.35-rc5
  * [Config] update configs following rebase to v2.6.35-rc5

  [ Nicolas Pitre ]

  * SAUCE: make ndiswrapper available on X86 only

  [ Tim Gardner ]

  * [Config] Added ums-cypress to udeb
    - LP: #576066
  * SAUCE: fix build error with CONFIG_BLK_DEV_INITRD=n
  * [Config] CONFIG_NDISWRAPPER=m across all configs

  [ Upstream Kernel Changes ]

  * HID: magicmouse: report last touch up
  * rebase to 2.6.35-rc5

 -- Leann Ogasawara <leann.ogasawara@canonical.com>  Tue, 13 Jul 2010 18:57:59 -0700

linux (2.6.35-7.12) maverick; urgency=low

  [ Tim Gardner ]

  * [Upstream] i915: Use the correct mask to detect i830 aperture size.
    - LP: #597075

  [ Upstream Kernel Changes ]

  * (drop after 2.6.35) drm/radeon/kms: add ioport register access
    (squashed)

 --  Tim Gardner <tim.gardner@canonical.com>  Thu, 08 Jul 2010 09:53:13 -0600

linux (2.6.35-7.11) maverick; urgency=low

  [ Tim Gardner ]

  * [Config] CONFIG_X86_MRST=n

  [ Upstream Kernel Changes ]

  * (drop after 2.6.35-rc5) writeback: remove writeback_inodes_wbc
  * (drop after 2.6.35-rc5) writeback: split writeback_inodes_wb
  * (drop after 2.6.35-rc5) writeback: simplify the write back thread queue

 --  Tim Gardner <tim.gardner@canonical.com>  Tue, 06 Jul 2010 18:39:08 -0600

linux (2.6.35-7.10) maverick; urgency=low

  [ Kees Cook ]

  * SAUCE: security: create task_free security callback
  * SAUCE: Yama: add PTRACE exception tracking and interface
  * SAUCE: security: unconditionally chain to Yama LSM
  * Revert "SAUCE: ptrace: restrict ptrace scope to children"
  * Revert "SAUCE: fs: block hardlinks to non-accessible sources"
  * Revert "SAUCE: fs: block cross-uid sticky symlinks"
  * [Upstream] security: Yama LSM
  * [Config] Enable CONFIG_SECURITY_YAMA=y

  [ Tim Gardner ]

  * [Config] updateconfigs/updateportsconfigs after rebase to 2.6.35-rc4

  [ Upstream Kernel Changes ]

  * rebase to 2.6.35-rc4

 -- Leann Ogasawara <leann.ogasawara@canonical.com>  Thu, 01 Jul 2010 08:55:57 -0700

linux (2.6.35-6.9) maverick; urgency=low

  [ Tim Gardner ]

  * [Upstream] direct_splice_actor() should not use pos in sd
    - LP: #588861

 -- Leann Ogasawara <leann.ogasawara@canonical.com>  Mon, 28 Jun 2010 12:35:49 -0700

linux (2.6.35-6.8) maverick; urgency=low

  [ Mathieu J. Poirier ]

  * ARM: Adding regulator supply for vdds_sdi.
    - LP: #597904

 -- Leann Ogasawara <leann.ogasawara@canonical.com>  Sun, 27 Jun 2010 16:34:43 -0700

linux (2.6.35-6.7) maverick; urgency=low

  [ Alberto Milone ]

  * [Upstream] Add support for the ATIF ACPI method to the radeon driver

  [ Chase Douglas ]

  * [Upstream] HID: magicmouse: scroll on entire surface, not just middle
    of mouse
  * [Upstream] HID: magicmouse: disable and add module param for scroll
    acceleration
  * [Upstream] HID: magicmouse: properly account for scroll movement in
    state
  * [Upstream] HID: magicmouse: add param for scroll speed
  * [Upstream] HID: magicmouse: enable horizontal scrolling

  [ Henrik Rydberg ]

  * [Upstream] Input: evdev - convert to dynamic event buffer
  * [Upstream] Input: evdev - use driver hint to compute size of event
    buffer
  * [Upstream] Input: bcm5974 - set the average number of events per MT
    event packet
  * [Upstream] Input: hid-input - use a larger event buffer for MT devices
  * [Upstream] Input: evdev - never leave the client buffer empty after
    write

  [ John Johansen ]

  * SAUCE: AppArmor: -- mainline 2010-06-23
  * SAUCE: AppArmor 2.4 compatibility patch
  * SAUCE: fs: block hardlinks to non-accessible sources AppArmor portion

  [ Leann Ogasawara ]

  * [Config] Enable CONFIG_INTR_REMAP=y
    - LP: #597091
  * [Config] Enable CONFIG_X86_X2APIC
    - LP: #597091

  [ Mathieu J. Poirier ]

  * [Config] ARM: Turning off CONFIG_CPU_IDLE on omap
    - LP: #594382

 -- Leann Ogasawara <leann.ogasawara@canonical.com>  Thu, 24 Jun 2010 12:19:48 -0700

linux (2.6.35-5.6) maverick; urgency=low

  [ Amit Kucheria ]

  * [Config] update omap flavour description

  [ Andy Whitcroft ]

  * update to ubuntu-debian:508b7aa34b578c0d1e51bfb571f2bfb824dc65ac
    - LP: #570500, #576274
  * SAUCE: add option to hand off all kernel parameters to init
    - LP: #586386
  * [Config] enable passing all kernel command line to init
    - LP: #586386
  * [Config] disable CONFIG_VMI
    - LP: #537601
  * [Config] enable CONFIG_IPV6_SIT_6RD
    - LP: #591869
  * [Config] enable CONFIG_VMWARE_BALOON as module
    - LP: #592039

  [ Leann Ogasawara ]

  * Revert "SAUCE: pm: Config option to disable handling of console during
    suspend/resume"
    - LP: #594885
  * [Config] Remove CONFIG_PM_DISABLE_CONSOLE
  * [Config] ports: enable passing all kernel command line to init
    - LP: #586386
  * [Config] Enable CONFIG_FB_VESA=y for x86
  * [Config] Add CONFIG_FRAMEBUFFER_CONSOLE=y to config enforcer
  * [Config] Add CONFIG_FB_VESA=y for x86 to config enforcer
  * [Config] Enable CONFIG_TASK_DELAY_ACCT=y
    - LP: #493156

  [ Mathieu Poirier ]

  * ARM: Adding MosChip MCS7830 to nic-usb
    - LP: #584920

  [ Upstream Kernel Changes ]

  * Revert "[Upstream] docbook: need xmldoclinks for all doc types"
  * docbook: need xmldoclinks for all doc types
  * perf probe: Add kernel source path option

 -- Leann Ogasawara <leann.ogasawara@canonical.com>  Thu, 17 Jun 2010 08:05:29 -0700

linux (2.6.35-4.5) maverick; urgency=low

  [ Leann Ogasawara ]

  * Revert "[Upstream] (evdev) Use driver hint to compute the evdev buffer
    size (rev2)"
  * Revert "[Upstream] (evdev) Convert to dynamic event buffer (rev4)"
  * Revert "[Upstream] (evdev) Use multi-reader buffer to save space
    (rev4)"
  * Revert "SAUCE: drivers: Remove some duplicate device entries in various
    modules"
  * [Upstream] USB: option: Remove duplicate AMOI_VENDOR_ID
  * [Upstream] Revert "USB: Adding support for HTC Smartphones to ipaq"
  * [Upstream] p54usb: Comment out duplicate Medion MD40900 device id

  [ Tim Gardner ]

  * [Config] CONFIG_NFS_FSCACHE=y
    - LP: #440522
  * [Config] CONFIG_FSCACHE_STATS=y, CONFIG_FSCACHE_HISTOGRAM=y
    - LP: #440522

 -- Leann Ogasawara <leann.ogasawara@canonical.com>  Wed, 16 Jun 2010 08:43:07 -0700

linux (2.6.35-3.4) maverick; urgency=low

  [ Andy Whitcroft ]

  * debian -- ensure the version number is clean

  [ Henrik Rydberg ]

  * [Upstream] Introduce MT event slots (rev 5)
  * [Upstream] Document the MT event slot protocol (rev5)
  * [Upstream] (evdev) Use multi-reader buffer to save space (rev4)
  * [Upstream] (evdev) Convert to dynamic event buffer (rev4)
  * [Upstream] (evdev) Use driver hint to compute the evdev buffer size
    (rev2)

  [ Leann Ogasawara ]

  * Revert "SAUCE: Add MODULE_ALIAS for Dell WMI module"
  * Revert "SAUCE: hostap: send events on data interface as well as master
    interface"
  * Revert "Fix webcam having USB ID 0ac8:303b"
  * Revert "SAUCE: toshiba_acpi -- pull in current -dev version of driver"
  * rebase to v2.6.35-rc3

  [ Maxim Levitsky ]

  * [Config] Enable new Smartmedia/xD translation layer
    - LP: #202490

  [ Upstream Kernel Changes ]

  * net: fix deliver_no_wcard regression on loopback device

  [ Upstream changes ]

  * rebased to v2.6.35-rc3

 -- Leann Ogasawara <leann.ogasawara@canonical.com>  Thu, 10 Jun 2010 16:15:22 -0700

linux (2.6.35-2.3) maverick; urgency=low

  [ Bryan Wu ]

  * CONFIG: enforce -- make sure we disable CONFIG_LOCALVERSION_AUTO

  [ Leann Ogasawara ]

  * [Config] armel: Enable CONFIG_BNX2=m
  * [Config] ports: Enable CONFIG_BNX2X=m
  * SAUCE: armel: define get_dma_ops to fix FTBS

  [ Tim Gardner ]

  * [Upstream] net: Print num_rx_queues imbalance warning only when there
    are allocated queues
    - LP: #591416

 -- Leann Ogasawara <leann.ogasawara@canonical.com>  Wed, 09 Jun 2010 08:27:41 -0700

linux (2.6.35-2.2) maverick; urgency=low

  [ Andy Whitcroft ]

  * [Config] d-i: make armel configuration versatile flavour specific
    - LP: #588805
  * [Config] d-i: enable .udebs for omap flavour
    - LP: #588805

  [ Kees Cook ]

  * ptrace: limit scope to attach only (allow read)
    - LP: #589656

  [ Leann Ogasawara ]

  * rebase to v2.6.35-rc2
  * [Config] update configs following rebase to v2.6.35-rc2
  * [Config] update port configs following rebase to v2.6.35-rc2

  [ Lee Jones ]

  * Enable perf to be more helpful when perf_<version> does not exist.
    - LP: #570500
  * 'fdr editconfig' modification. Easily skip over unwanted menuconfigs.

  [ Tim Gardner ]

  * [Config] Update bnx2 udeb firmware files
    - LP: #589304

  [ Upstream changes ]

  * rebased to v2.6.35-rc2

 -- Leann Ogasawara <leann.ogasawara@canonical.com>  Mon, 07 Jun 2010 09:45:04 -0700

linux (2.6.35-1.1) maverick; urgency=low

  [ Andy Whitcroft ]

  * ubuntu: AUFS -- update to standalone 2.6.35-rcN as at 20100601
    - LP: #587888
  * ubuntu: AUFS -- track changes to the arguements to fop fsync()

  [ Leann Ogasawara ]

  * rebase to v2.6.35-rc1
  * [Config] update configs following rebase to v2.6.35-rc1
  * [Config] update port configs following rebase to v2.6.35-rc1
  * SAUCE: lirc: rename usb_buffer_alloc() and usb_buffer_free()
  * SAUCE: ndiswrapper: rename usb_buffer_alloc() and usb_buffer_free()
  * SAUCE: ndiswrapper: convert multicast list to list_head
  * [Config] [FTBS] armel: Temporarily disable CONFIG_GPIO_JANZ_TTL
  * [Config] [FTBS] ia64: Temporarily disable gpiolib
  * [Config] [FTBS] ia64: Temporarily disable CONFIG_CEPH_FS
  * [Config] [FTBS] sparc: Temporarily disable CONFIG_INFINIBAND_QIB
  * [Config] [FTBS] sparc: Temporarily disable CONFIG_MFD_JANZ_CMODIO
  * [Config] [FTBS] armel: Temporarily disable CONFIG_MFD_JANZ_CMODIO
  * [Config] [FTBS] armel: Temporarily disable CONFIG_DT3155
  * [Config] [FTBS] sparc: Temporarily disable CONFIG_MTD_NAND_DENALI
  * [Config] [FTBS] armel: Temporarily disable bnx2
  * [Config] [FTBS] armel: Temporarily disable CONFIG_SERIAL_UARTLITE
  * SAUCE: [FTBS] armel: Don't include asm/agp.h for ttm
  * SAUCE: [FTBS] armel: include linux/dma-mapping.h
  * SAUCE: [FTBS] armel: replace omap_set_gpio_debounce with
    gpio_set_debounce

  [ Upstream Kernel Changes ]

  * of/usb: fix build error due to of_node pointer move
  * n2_crypto: Fix build after of_device/of_platform_driver changes.
  * powerpc/fsl-booke: fix the case where we are not in the first page
  * powerpc/fsl-booke: Move the entry setup code into a seperate file
  * powerpc/kexec: Add support for FSL-BookE
  * greth: Fix build after OF device conversions.

  [ Upstream changes ]

  * rebased to v2.6.35-rc1

 -- Leann Ogasawara <leann.ogasawara@canonical.com>  Fri, 04 Jun 2010 23:01:52 -0700

linux (2.6.35-1.0) UNRELEASED; urgency=low

  [ Leann Ogasawara ]

  * Null entry.

 -- Leann Ogasawara <leann.ogasawara@canonical.com>  Wed, 02 Jun 2010 15:17:41 -0700

linux (2.6.34-5.14) maverick; urgency=low

  [ Tim Gardner ]

  * [Config] Added module inclusion support
  * [Config] Added virtual flavour module inclusion list and d-i package
    definitions

 -- Leann Ogasawara <leann.ogasawara@canonical.com>  Wed, 02 Jun 2010 12:58:14 -0700

linux (2.6.34-5.13) maverick; urgency=low

  [ Andy Whitcroft ]

  * Revert "ubuntu: AUFS -- aufs2 20091209"
  * Revert "ubuntu: AUFS -- export various core functions
    (aufs2-standalone.patch)"
  * Revert "ubuntu: AUFS -- export various core functions
    (aufs2-base.patch)"
  * ubuntu: AUFS -- aufs2 base patch for linux-2.6.34
    - LP: #587888
  * ubuntu: AUFS -- aufs2 standalone patch for linux-2.6.34
    - LP: #587888
  * ubuntu: AUFS -- update to standalone 2.6.34 as at 20100601
    - LP: #587888
  * [Config] AUFS -- enable aufs options
    - LP: #587888

 -- Leann Ogasawara <leann.ogasawara@canonical.com>  Tue, 01 Jun 2010 08:56:43 -0700

linux (2.6.34-5.12) maverick; urgency=low

  [ Andy Whitcroft ]

  * enforce -- ensure SYSFS compatibility is disabled

  [ Chase Douglas ]

  * build with libdw-dev for perf probe symbol support
  * maverick ftrace configuration changes

  [ Kees Cook ]

  * Revert "SAUCE: x86: brk away from exec rand area"
  * Revert "SAUCE: [um] Don't use nx_enabled under UML"
  * Revert "SAUCE: [x86] implement cs-limit nx-emulation for ia32"
  * SAUCE: x86: implement cs-limit nx-emulation for ia32
    - LP: #369978
  * SAUCE: x86: more tightly confine cs-limit nx-emulation to ia32 only
  * SAUCE: x86: brk away from exec rand area
    - LP: #452175
  * SAUCE: ptrace: restrict ptrace scope to children

  [ Leann Ogasawara ]

  * Add new omap flavour to getabis
  * [Config] Enable CONFIG_FRAMEBUFFER_CONSOLE=y for all archs
    - LP: #585490
  * build/modules: Temorarily add ignore.modules
  * ubuntu: iscsitarget -- version 1.4.20.1

  [ Loïc Minier ]

  * SAUCE: [um] Don't use nx_enabled under UML
    - LP: #524849

 -- Leann Ogasawara <leann.ogasawara@canonical.com>  Fri, 28 May 2010 08:27:17 -0700

linux (2.6.34-4.11) maverick; urgency=low

  [ Amit Kucheria ]

  * SAUCE: omap: remove calls to usb_nop_xceiv_register from board files
  * [Config] Add support for OMAP-mainline flavour

  [ Andy Whitcroft ]

  * SAUCE: powerpc: fix compile error when ptrace.h is included from
    userspace
    - LP: #583733

  [ Chase Douglas ]

  * Revert "SAUCE: Don't register vga16fb framebuffer if other framebuffers
    are present"
  * Revert "SAUCE: Disable function tracing after hitting __schedule_bug"
  * Revert "SAUCE: drm/i915: don't change DRM configuration when releasing
    load detect pipe"

  [ Kees Cook ]

  * SAUCE: fs: block cross-uid sticky symlinks
  * SAUCE: fs: block hardlinks to non-accessible sources

  [ Koen Kooi ]

  * SAUCE: board-omap3-beagle: add DSS2 support

  [ Leann Ogasawara ]

  * Revert "staging/go7007 -- disable"
  * Revert "[Config] staging/winbond -- disable"
  * Revert "Disable 4MB page tables for Atom, work around errata AAE44"
  * Revert "SAUCE: sync before umount to reduce time taken by ext4 umount"
  * Revert "SAUCE: Enable an e1000e Intel Corporation 82567 Gigabit
    controller"
  * Revert "SAUCE: Fix MODULE_IMPORT/MODULE_EXPORT"
  * Revert "SAUCE: Created MODULE_EXPORT/MODULE_IMPORT macros"
  * Revert "SAUCE: input/mouse/alps: Do not call psmouse_reset() for alps"
  * Revert "SAUCE: r8169: disable TSO by default for RTL8111/8168B
    chipsets."
  * Revert "[Upstream] b43: Declare all possible firmware files."
  * Revert "add Breaks: against hardy lvm2"
  * Revert "SAUCE: Guest OS does not recognize a lun with non zero target
    id on Vmware ESX Server"
  * Revert "SAUCE: Catch nonsense keycodes and silently ignore"
  * [Config] Enable CONFIG_ECRYPT_FS=y for ports
  * [Config] Enable CONFIG_USB=y for armel and sparc
  * [Config] Enable CONFIG_SCSI=y for ia64 and sparc
  * [Config] Enable CONFIG_RFKILL=y for ports
  * [Config] Enable CONFIG_ATH9K_DEBUGFS=y
  * [Config] Enable CONFIG_IWMC3200TOP_DEBUGFS=y
  * [Config] Enable CONFIG_RCU_FAST_NO_HZ=y
  * [Config] Enable CONFIG_IWLWIFI_DEVICE_TRACING=y
  * [Config] Enable CONFIG_LIBERTAS_MESH=y
  * [Config] Enable CONFIG_MMC_RICOH_MMC=y
  * [Config] CONFIG_RT2800USB_UNKNOWN=y
  * [Config] Enable CONFIG_VGA_SWITCHEROO=y
  * [Config] Enable CONFIG_CEPH_FS=m
  * [Config] Enable CONFIG_CRYPTO_PCRYPT=m
  * [Config] Enable CONFIG_EEEPC_WMI=m
  * [Config] Enable CONFIG_RT2800PCI=m
  * [Config] Enable CONFIG_SCSI_HPSA=m
  * [Config] Enable CONFIG_VHOST_NET=m
  * [Config] Disable CONFIG_SND_HDA_INPUT_BEEP_MODE by default
    - LP: #582350
  * [Config] Disable CONFIG_SOUND_OSS* and CONFIG_SND_*OSS
    - LP: #579300
  * [Config] Enable CONFIG_PCIEASPM=y
    - LP: #333990
  * [Config] updateconfigs for OMAP flavour

  [ Loïc Minier ]

  * Enable perf tools on armel

  [ Tim Gardner ]

  * SAUCE: Updated ndiswrapper to 1.56
    - LP: #582555
  * [Config] Added virtual flavour
  * [Config] Remove support for sub-flavours
  * [Config] Removed amd64 preempt flavour
  * [Config] updateconfigs, updateportsconfigs after flavour munging

 -- Leann Ogasawara <leann.ogasawara@canonical.com>  Tue, 25 May 2010 09:34:55 -0700

linux (2.6.34-3.10) maverick; urgency=low

  [ Leann Ogasawara ]

  * rebase to v2.6.34

  [ Upstream changes ]

  * rebased to v2.6.34

 -- Leann Ogasawara <leann.ogasawara@canonical.com>  Tue, 18 May 2010 17:35:35 -0700

linux (2.6.34-2.9) maverick; urgency=low

  [ Leann Ogasawara ]

  * [Config] [FTBS] Disable comedi for armel

 -- Leann Ogasawara <leann.ogasawara@canonical.com>  Thu, 13 May 2010 23:20:55 +0200

linux (2.6.34-2.8) maverick; urgency=low

  [ Leann Ogasawara ]

  * Drop lpia
  * [Config] [FTBS] disable KVM
  * [Config] [FTBS] disable ipr for armel

 -- Leann Ogasawara <leann.ogasawara@canonical.com>  Thu, 13 May 2010 16:07:52 +0200

linux (2.6.34-2.7) maverick; urgency=low

  [ Leann Ogasawara ]

  * [Config] disable CONFIG_SCSI_IPR on powerpc
  * [Config] Remove 386 flavour per UDS discussion

 -- Leann Ogasawara <leann.ogasawara@canonical.com>  Wed, 12 May 2010 18:26:43 +0200

linux (2.6.34-1.6) maverick; urgency=low

  [ Chase Douglas ]

  * enforce CONFIG_TMPFS_POSIX_ACL=y
    - LP: #575940
  * don't force module dependency checking
    - LP: #577029

  [ Kees Cook ]

  * SAUCE: mmap_min_addr check CAP_SYS_RAWIO only for write
    - LP: #568844

  [ Leann Ogasawara ]

  * Revert "SAUCE: ata: blacklist FUJITSU MHW2160BH PL"
  * rebase to v2.6.34-rc7
  * [Config] update configs following rebase to v2.6.34-rc7
  * [Config] update port configs following rebase to v2.6.34-rc7
  * Add btrfs to the udebs

  [ Tim Gardner ]

  * [Config] Add atl1c to nic-modules udeb
    - LP: #557130

  [ Upstream changes ]

  * rebased to v2.6.34-rc7

 -- Leann Ogasawara <leann.ogasawara@canonical.com>  Tue, 11 May 2010 11:29:08 +0200

linux (2.6.34-1.5) UNRELEASED; urgency=low

  [ Leann Ogasawara ]

  * rebase to v2.6.34-rc6
  * [Config] update configs following rebase to v2.6.34-rc6
  * [Config] update port configs following rebase to v2.6.34-rc6

  [ Upstream changes ]

  * rebased to v2.6.34-rc6

 -- Leann Ogasawara <leann.ogasawara@canonical.com>  Fri, 30 Apr 2010 15:54:05 +0100

linux (2.6.34-1.4) UNRELEASED; urgency=low

  [ Leann Ogasawara ]

  * rebase to v2.6.34-rc5
  * [Config] update ports configs following rebase to v2.6.34-rc5

  [ Upstream changes ]

  * rebased to v2.6.34-rc5

 -- Leann Ogasawara <leann.ogasawara@canonical.com>  Thu, 22 Apr 2010 15:36:12 -0700

linux (2.6.34-1.3) UNRELEASED; urgency=low

  [ Leann Ogasawara ]

  * rebase to v2.6.34-rc4
  * [Config] update configs following rebase to v2.6.34-rc4
  * [Config] update port configs following rebase to v2.6.34-rc4
  * ubuntu: dm-raid4-5 -- update to compile with 2.6.34-rc4

  [ Upstream changes ]

  * rebased to v2.6.34-rc4

 -- Leann Ogasawara <leann.ogasawara@canonical.com>  Tue, 13 Apr 2010 18:33:44 -0700

linux (2.6.34-1.2) UNRELEASED; urgency=low

  [ Leann Ogasawara ]

  * Temorarily disable building linux-doc
  * rebase to v2.6.34-rc3
  * [Config] update configs following rebase to v2.6.34-rc3
  * [Config] update port configs following rebase to v2.6.34-rc3

  [ Upstream changes ]

  * rebased to v2.6.34-rc3

 -- Leann Ogasawara <leann.ogasawara@canonical.com>  Tue, 30 Mar 2010 16:55:44 -0700

linux (2.6.34-1.1) UNRELEASED; urgency=low

  [ Leann Ogasawara ]

  * rebase to v2.6.34-rc2
  * ubuntu: dm-raid4-5 -- update to compile with 2.6.34-rc2
  * [Config] update port configs following rebase to v2.6.34-rc2
  * [Config] update configs following rebase to v2.6.34-rc2

  [ Upstream changes ]

  * rebased to v2.6.34-rc2

 -- Leann Ogasawara <leann.ogasawara@canonical.com>  Wed, 24 Mar 2010 23:00:39 -0700

linux (2.6.33-1.1) UNRELEASED; urgency=low

  [ Leann Ogasawara ]

  * ubuntu: dm-raid4-5 -- update to compile with 2.6.33
  * ubuntu: lirc -- drop explicit include of linux/autoconf.h
  * ubuntu: lirc -- pass kfifo to kfifo_alloc and move spinlock
  * ubuntu: lirc -- rename kfifo_put and kfifo_get
  * ubuntu: iscsitarget -- rename daddr inet_sock field
  * rebased to v2.6.33
  * [Config] update configs following rebase to v2.6.33
  * [Config] update ports configs following rebase to v2.6.33

  [ Upstream changes ]

  * rebased to v2.6.33

 -- Leann Ogasawara <leann.ogasawara@canonical.com>  Tue, 23 Mar 2010 03:55:46 -0700

linux (2.6.33-0.0) UNRELEASED; urgency=low

  [ Leann Ogasawara ]

  * Null entry.

 -- Leann Ogasawara <leann.ogasawara@canonical.com>  Wed, 17 Mar 2010 07:48:56 -0700

linux (2.6.32-16.25) lucid; urgency=low

  [ Andy Whitcroft ]

  * linux-tools -- move to Suggests: with explicit seeding
    - LP: #534635

  [ Tim Gardner ]

  * [Config] CONFIG_HID=m

  [ Upstream Kernel Changes ]

  * (pre-stable) sched: Fix SMT scheduler regression in
    find_busiest_queue()
  * KVM: introduce kvm_vcpu_on_spin
  * KVM: VMX: Add support for Pause-Loop Exiting

 -- Andy Whitcroft <apw@canonical.com>  Tue, 09 Mar 2010 14:13:51 +0000

linux (2.6.32-16.24) lucid; urgency=low

  [ Andy Whitcroft ]

  * armel -- perf userspace does not support arm
  * ia64 -- libelf-dev/binutils-dev to not provide necessary libraries

 -- Andy Whitcroft <apw@canonical.com>  Sat, 06 Mar 2010 11:42:12 +0000

linux (2.6.32-16.23) lucid; urgency=low

  [ Andy Whitcroft ]

  * SAUCE: PM report driver and device suspend/resume times -- move config
  * update to standards version 3.8.4.0
  * printenv -- expose all of the package selectors
  * source package -- cleanup source content control
  * doc package -- ensure we do build package content on buildd
  * lintian -- correct the address in the debian/copyright
  * lintian -- update debhelper package version dependancy
  * lintian -- fix ghostscript dependancy
  * lintian -- add required misc:Depends
  * lintian -- move our debhelper compat level to debian/compat
  * perf -- build the kernel carried tools
  * perf -- add linux-tools carrying the version switches and manuals
  * SAUCE: fix up Kconfig for staging drivers
  * [Config] enable NOUVEAU etc following drm backport
  * update DRM to mainline v2.6.33
  * [Config] Remove AppArmor config options that no longer exist (ports)
  * [Config] updateportsconfigs following drm update

  [ John Johansen ]

  * ubuntu: AppArmor -- update to mainline 2010-03-04
  * SAUCE: AppArmor: Reintroduce AppArmor 2.4 compatibility
  * SAUCE: AppArmor: replace strim with strstrip for 2.6.32 kernels
  * [Config] Remove AppArmor config options that no longer exist

  [ Manoj Iyer ]

  * ubuntu: rtl8192se -- version 2010-0115,0014
    - LP: #530275
  * [Config] added CONFIG_RTL8192SE module.
    - LP: #530275

  [ Tim Gardner ]

  * [Config] Added vmw_pvscsi to d-i/scsi-modules
    - LP: #531017
  * [Upstream] netfilter: xt_recent: Add an entry reaper

  [ Upstream Kernel Changes ]

  * Revert "KVM: x86 emulator: Check CPL level during privilege instruction
    emulation"
  * Revert "KVM: x86 emulator: Fix popf emulation"
  * Revert "KVM: x86 emulator: Check IOPL level during io instruction
    emulation"
  * Revert "KVM: x86 emulator: Add Virtual-8086 mode of emulation"
  * Revert "KVM: fix memory access during x86 emulation."
  * Add vlan (8021.Q) module package for d-i.
  * (pre-stable) drm/i915: blacklist lid status: Sony VGN-BX196VP, Dell
    Inspiron 700m
    - LP: #515246
  * [Upstream] docbook: need xmldoclinks for all doc types
  * x86: set_personality_ia32() misses force_personality32
  * lib: Introduce generic list_sort function
  * drm/nv50: Implement ctxprog/state generation.
  * drm/nv50: Remove redundant/incorrect ctxvals initialisation.
  * (pre-stable) drm/i915: blacklist lid status: Sony VGN-BX196VP, Dell
    Inspiron 700m
    - LP: #515246

 -- Andy Whitcroft <apw@canonical.com>  Fri, 05 Mar 2010 15:40:38 +0000

linux (2.6.32-15.22) lucid; urgency=low

  [ Andy Whitcroft ]

  * Revert "[Config] added new config option CONFIG_SR_REPORT_TIME_LIMIT"
  * Revert "SAUCE: PM report driver and device suspend/resume times."
  * [Config] set CONFIG_SR_REPORT_TIME_LIMIT

  [ Manoj Iyer ]

  * SAUCE: PM report driver and device suspend/resume times.

 -- Andy Whitcroft <apw@canonical.com>  Tue, 02 Mar 2010 01:35:37 +0000

linux (2.6.32-15.21) lucid; urgency=low

  [ Andy Whitcroft ]

  * Revert "(pre-stable) drm/i915: Increase fb alignment to 64k"
  * Revert "[Config] lenovo-sl-laptop -- enable"
  * Revert "ubuntu: lenovo-sl-laptop -- git tip (b19a08f81f)"
  * armel -- cramfs module will no longer be built
  * d-i -- make all modules optional
  * rename the debug packages to match archive standard
    - LP: #527837
  * lenovo-sl-laptop is no longer built

  [ Colin Ian King ]

  * Disable 4MB page tables for Atom, work around errata AAE44
    - LP: #523112

  [ Colin Watson ]

  * ubuntu: dm-raid4-5: Depend on XOR_BLOCKS
  * ubuntu: fsam7400: Depend on CHECK_SIGNATURE

  [ Jesse Barnes ]

  * SAUCE: drm/i915: don't change DRM configuration when releasing load
    detect pipe
    - LP: #488328

  [ Loïc Minier ]

  * [Config] armel Update versatile initrd configs
    - LP: #524893
  * SAUCE: [um] Don't use nx_enabled under UML
    - LP: #524849

  [ Manoj Iyer ]

  * [Config] added new config option CONFIG_SR_REPORT_TIME_LIMIT

  [ Mario Limonciello ]

  * SAUCE: v3 - Add Dell Business Class Netbook LED driver

  [ Rafael J. Wysocki ]

  * SAUCE: PM report driver and device suspend/resume times.

  [ Surbhi Palande ]

  * Revert "[Upstream] e1000e: enhance frame fragment detection"
    - CVE-2009-4538
  * Revert "[Upstream] e1000: enhance frame fragment detection"
    - CVE-2009-4536

  [ Tim Gardner ]

  * [Config] Enabled CONFIG_LEDS_DELL_NETBOOKS=m
  * SAUCE: (pre-stable) netfilter: xt_recent: fix buffer overflow
  * SAUCE: (pre-stable) netfilter: xt_recent: fix false match

  [ Upstream Kernel Changes ]

  * Revert "(pre-stable) eCryptfs: Add getattr function"
  * Fix potential crash with sys_move_pages
  * futex_lock_pi() key refcnt fix
  * futex: Handle user space corruption gracefully
  * futex: Handle futex value corruption gracefully
  * Fix race in tty_fasync() properly
  * hwmon: (w83781d) Request I/O ports individually for probing
  * hwmon: (lm78) Request I/O ports individually for probing
  * hwmon: (adt7462) Wrong ADT7462_VOLT_COUNT
  * ALSA: ctxfi - fix PTP address initialization
  * drm/i915: disable hotplug detect before Ironlake CRT detect
  * drm/i915: enable self-refresh on 965
  * drm/i915: Disable SR when more than one pipe is enabled
  * drm/i915: Fix DDC on some systems by clearing BIOS GMBUS setup.
  * drm/i915: Add HP nx9020/SamsungSX20S to ACPI LID quirk list
  * drm/i915: Fix the incorrect DMI string for Samsung SX20S laptop
  * drm/i915: Add MALATA PC-81005 to ACPI LID quirk list
  * usb: r8a66597-hcd: Flush the D-cache for the pipe-in transfer buffers.
  * i2c-tiny-usb: Fix on big-endian systems
  * drm/i915: handle FBC and self-refresh better
  * drm/i915: Increase fb alignment to 64k
  * drm/i915: Update write_domains on active list after flush.
  * regulator: Fix display of null constraints for regulators
  * ALSA: hda-intel: Avoid divide by zero crash
  * CPUFREQ: Fix use after free of struct powernow_k8_data
  * freeze_bdev: don't deactivate successfully frozen MS_RDONLY sb
  * cciss: Make cciss_seq_show handle holes in the h->drv[] array
  * ioat: fix infinite timeout checking in ioat2_quiesce
  * resource: add helpers for fetching rlimits
  * fs/exec.c: restrict initial stack space expansion to rlimit
  * cifs: fix length calculation for converted unicode readdir names
  * NFS: Fix a reference leak in nfs_wb_cancel_page()
  * NFS: Try to commit unstable writes in nfs_release_page()
  * NFSv4: Don't allow posix locking against servers that don't support it
  * NFSv4: Ensure that the NFSv4 locking can recover from stateid errors
  * NFS: Fix an Oops when truncating a file
  * NFS: Fix a umount race
  * NFS: Fix a bug in nfs_fscache_release_page()
  * NFS: Fix the mapping of the NFSERR_SERVERFAULT error
  * md: fix 'degraded' calculation when starting a reshape.
  * V4L/DVB: dvb-core: fix initialization of feeds list in demux filter
  * Export the symbol of getboottime and mmonotonic_to_bootbased
  * kvmclock: count total_sleep_time when updating guest clock
  * KVM: PIT: control word is write-only
  * tpm_infineon: fix suspend/resume handler for pnp_driver
  * amd64_edac: Do not falsely trigger kerneloops
  * netfilter: nf_conntrack: fix memory corruption with multiple namespaces
  * netfilter: nf_conntrack: per netns nf_conntrack_cachep
  * netfilter: nf_conntrack: restrict runtime expect hashsize modifications
  * netfilter: xtables: compat out of scope fix
  * netfilter: nf_conntrack: fix hash resizing with namespaces
  * drm/i915: remove full registers dump debug
  * drm/i915: add i915_lp_ring_sync helper
  * drm/i915: Don't wait interruptible for possible plane buffer flush
  * dasd: remove strings from s390dbf
  * crypto: padlock-sha - Add import/export support
  * wmi: Free the allocated acpi objects through wmi_get_event_data
  * dell-wmi, hp-wmi, msi-wmi: check wmi_get_event_data() return value
  * /dev/mem: introduce size_inside_page()
  * devmem: check vmalloc address on kmem read/write
  * devmem: fix kmem write bug on memory holes
  * SCSI: mptfusion : mptscsih_abort return value should be SUCCESS instead
    of value 0.
  * sh: Couple kernel and user write page perm bits for CONFIG_X2TLB
  * ALSA: hda - use WARN_ON_ONCE() for zero-division detection
  * dst: call cond_resched() in dst_gc_task()
  * ALSA: hda - Improved MacBook (Pro) 5,1 / 5,2 support
  * befs: fix leak
  * rtc-fm3130: add missing braces
  * Call flush_dcache_page after PIO data transfers in libata-sff.c
  * ahci: add Acer G725 to broken suspend list
  * pktgen: Fix freezing problem
  * x86/amd-iommu: Fix IOMMU-API initialization for iommu=pt
  * x86/amd-iommu: Fix deassignment of a device from the pt_domain
  * x86: Re-get cfg_new in case reuse/move irq_desc
  * Staging: fix rtl8187se compilation errors with mac80211
  * ALSA: usb-audio - Avoid Oops after disconnect
  * serial: 8250: add serial transmitter fully empty test
  * sysfs: sysfs_sd_setattr set iattrs unconditionally
  * class: Free the class private data in class_release
  * USB: usbfs: only copy the actual data received
  * USB: usbfs: properly clean up the as structure on error paths
  * rtl8187: Add new device ID
  * ACPI: Add NULL pointer check in acpi_bus_start
  * ACPI: fix High cpu temperature with 2.6.32
  * drm/radeon/kms: use udelay for short delays
  * NFS: Too many GETATTR and ACCESS calls after direct I/O
  * eCryptfs: Add getattr function
  * b43: Fix throughput regression
  * ath9k: Fix sequence numbers for PAE frames
  * mac80211: Fix probe request filtering in IBSS mode
  * iwlwifi: Fix to set correct ht configuration
  * dm stripe: avoid divide by zero with invalid stripe count
  * dm log: userspace fix overhead_size calcuations
  * Linux 2.6.32.9
  * sfc: Fix SFE4002 initialisation
  * sfc: Fix sign of efx_mcdi_poll_reboot() error in efx_mcdi_poll()
  * sfc: SFE4002/SFN4112F: Widen temperature and voltage tolerances
  * (pre-stable) HID: handle joysticks with large number of buttons
    - LP: #492056
  * (pre-stable) HID: extend mask for BUTTON usage page
    - LP: #492056
  * PM: Measure device suspend and resume times
  * e1000: enhance frame fragment detection
    - CVE-2009-4536
  * e1000e: enhance frame fragment detection
    - CVE-2009-4538
  * KVM: fix memory access during x86 emulation.
    - CVE-2010-0306
  * KVM: x86 emulator: Add Virtual-8086 mode of emulation
    - CVE-2010-0306
  * KVM: x86 emulator: Check IOPL level during io instruction emulation
    - CVE-2010-0306
  * KVM: x86 emulator: Fix popf emulation
    - CVE-2010-0306
  * KVM: x86 emulator: Check CPL level during privilege instruction
    emulation
    - CVE-2010-0306
  * Input: wacom - ensure the device is initialized properly upon resume
  * Input: wacom - add defines for packet lengths of various devices
  * Input: wacom - add support for new LCD tablets
    - LP: #516777

 -- Andy Whitcroft <apw@canonical.com>  Mon, 01 Mar 2010 22:56:28 +0000

linux (2.6.32-14.20) lucid; urgency=low

  [ Andy Whitcroft ]

  * rebuild following the GCC update to match compiler for out of tree modules
  * Revert "[Config] drbd -- enable"
  * Revert "ubuntu: drbd -- version 8.3.1"
  * SAUCE: khubd -- switch USB product/manufacturer/serial handling to RCU
    - LP: #510937

 -- Andy Whitcroft <apw@canonical.com>  Fri, 19 Feb 2010 18:47:18 +0000

linux (2.6.32-14.19) lucid; urgency=low

  [ Andy Whitcroft ]

  * ensure we build the source package contents when enabled
    - LP: #522308
  * [Config] enable CONFIG_X86_MCE_XEON75XX
  * SAUCE: AppArmor -- add linux/kref.h for struct kref
  * [Config] enable CONFIG_HID_ORTEK
  * enable udeb generation for arm versatile flavour
    - LP: #522515

  [ John Johansen ]

  * ubuntu: AppArmor -- update to mainline 2010-02-18
    - LP: #439560, #496110, #507069

  [ Johnathon Harris ]

  * SAUCE: HID: add support for Ortek WKB-2000
    - LP: #405390

  [ Upstream Kernel Changes ]

  * tpm_tis: TPM_STS_DATA_EXPECT workaround
    - LP: #490487
  * x86, mce: Xeon75xx specific interface to get corrected memory error
    information
  * x86, mce: Rename cpu_specific_poll to mce_cpu_specific_poll
  * x86, mce: Make xeon75xx memory driver dependent on PCI
  * drm/edid: Unify detailed block parsing between base and extension
    blocks
    - LP: #500999
  * (pre-stable) eCryptfs: Add getattr function
    - LP: #390833

 -- Andy Whitcroft <apw@canonical.com>  Thu, 18 Feb 2010 19:22:02 +0000

linux (2.6.32-13.18) lucid; urgency=low

  [ Andy Whitcroft ]

  * Revert "enforcer -- make the enforcement configuration common"
  * Revert "(pre-stable) Input: ALPS - add interleaved protocol support
    (Dell E6x00 series)"
  * Revert "(pre-stable) driver-core: fix devtmpfs crash on s390"
  * Revert "(pre-stable) Driver-Core: devtmpfs - set root directory mode to
    0755"
  * Revert "SAUCE: Adds support for COMPAL JHL90 webcam"
  * Revert "SAUCE: fix kernel oops in VirtualBox during paravirt patching"
  * Revert "SAUCE: make fc transport removal of target configurable"
  * enforcer -- make the enforcement configuration common
  * getabis -- add preempt flavour to the list
  * [Config] enforce DEVTMPFS options
  * [Config] armel -- cleanup to-be builtin modules
  * [Config] cleanup ports configs
  * [Config] enable CRYPTO_GHASH_CLMUL_NI_INTEL
    - LP: #485536
  * add printdebian target to find branch target
  * distclean -- do not remove debian.env
  * [Config] generic-pae switch to M586TSC
    - LP: #519448
  * git-ubuntu-log -- commonise duplicated log handling
  * git-ubuntu-log -- tighten up Bug: NNNN matching
  * git-ubuntu-log -- sort the bug numbers

  [ Chris Wilson ]

  * (pre-stable) drm/i915: Increase fb alignment to 64k
    - LP: #404064

  [ Eric Miao ]

  * arm -- enable ubuntu/ directory

  [ Huang Ying ]

  * SAUCE: crypto: ghash - Add PCLMULQDQ accelerated implementation
  * SAUCE: crypto: ghash-intel - Fix building failure on x86_32

  [ Loïc Minier ]

  * [Config] cleanup preempt configuration
  * [Config] versatile: Fix video output
    - LP: #517594
  * [Config] armel DEFAULT_MMAP_MIN_ADDR=32768
  * [Config] Large update to armel/versatile
  * [Config] versatile: Add RTC support
  * [Config] armel: Enable NEON
  * [Config] versatile: Builtin MMC support
  * [Config] versatile Builtin SCSI controller
  * [Config] armel Disable dma_cache_sync callers
  * [Config] armel Disable asm/time.h users
  * [Config] armel Disable out of range udelay()
  * [Config] armel Disable flush_cache_range() users
  * [Config] armel -- Enable ubuntu/ drivers

  [ Steve Conklin ]

  * SAUCE: drm/i915: Add display hotplug event on Ironlake
  * SAUCE: drm/i915: Add ACPI OpRegion support for Ironlake

  [ Upstream Kernel Changes ]

  * Revert "[Upstream]: oprofile/x86: add Xeon 7500 series support"
  * Revert "Revert "[Bluetooth] Eliminate checks for impossible conditions
    in IRQ handler""
  * clockevent: Don't remove broadcast device when cpu is dead
  * clockevents: Add missing include to pacify sparse
  * ACPI: don't cond_resched if irq is disabled
  * be2net: Add support for next generation of BladeEngine device.
  * be2net: Add the new PCI IDs to PCI_DEVICE_TABLE.
  * mpt2sas: New device SAS2208 support is added
  * ar9170: Add support for D-Link DWA 160 A2
  * powerpc/fsl: Add PCI device ids for new QoirQ chips
  * davinci: dm646x: Add support for 3.x silicon revision
  * Input: ALPS - add interleaved protocol support (Dell E6x00 series)
  * Driver-Core: devtmpfs - set root directory mode to 0755
  * driver-core: fix devtmpfs crash on s390
  * vfs: get_sb_single() - do not pass options twice
  * ALSA: hda - Add PCI IDs for Nvidia G2xx-series
  * V4L/DVB (13569): smsusb: add autodetection support for five additional
    Hauppauge USB IDs
  * USB: mos7840: add device IDs for B&B electronics devices
  * USB: ftdi_sio: add USB device ID's for B&B Electronics line
  * V4L/DVB (13168): Add support for Asus Europa Hybrid DVB-T card (SAA7134
    SubVendor ID: 0x1043 Device ID: 0x4847)
  * iTCO_wdt: Add support for Intel Ibex Peak
  * atl1c:use common_task instead of reset_task and link_chg_task
  * atl1e:disable NETIF_F_TSO6 for hardware limit
  * V4L/DVB (13680a): DocBook/media: copy images after building HTML
  * V4L/DVB (13680b): DocBook/media: create links for included sources
  * netfilter: xtables: fix conntrack match v1 ipt-save output
  * partitions: read whole sector with EFI GPT header
  * partitions: use sector size for EFI GPT
  * ALSA: ice1724 - Patch for suspend/resume for ESI Juli@
  * sched: Fix isolcpus boot option
  * sched: Fix missing sched tunable recalculation on cpu add/remove
  * nohz: Prevent clocksource wrapping during idle
  * nfsd: Fix sort_pacl in fs/nfsd/nf4acl.c to actually sort groups
  * timers, init: Limit the number of per cpu calibration bootup messages
  * PCI: Always set prefetchable base/limit upper32 registers
  * iscsi class: modify handling of replacement timeout
  * NFS: Revert default r/wsize behavior
  * HID: fixup quirk for NCR devices
  * scsi_devinfo: update Hitachi entries (v2)
  * scsi_dh: create sysfs file, dh_state for all SCSI disk devices
  * scsi_transport_fc: remove invalid BUG_ON
  * lpfc: fix hang on SGI ia64 platform
  * libfc: fix typo in retry check on received PRLI
  * libfc: fix ddp in fc_fcp for 0 xid
  * fcoe: remove redundant checking of netdev->netdev_ops
  * libfc: Fix wrong scsi return status under FC_DATA_UNDRUN
  * libfc: lport: fix minor documentation errors
  * libfc: don't WARN_ON in lport_timeout for RESET state
  * fcoe: initialize return value in fcoe_destroy
  * libfc: Fix frags in frame exceeding SKB_MAX_FRAGS in fc_fcp_send_data
  * libfc: fix memory corruption caused by double frees and bad error
    handling
  * libfc: fix free of fc_rport_priv with timer pending
  * libfc: remote port gets stuck in restart state without really
    restarting
  * fcoe, libfc: fix an libfc issue with queue ramp down in libfc
  * fcoe: Fix checking san mac address
  * fcoe: Fix getting san mac for VLAN interface
  * qlge: Remove explicit setting of PCI Dev CTL reg.
  * qlge: Set PCIE max read request size.
  * qlge: Don't fail open when port is not initialized.
  * qlge: Add handler for DCBX firmware event.
  * qlge: Bonding fix for mode 6.
  * PCI: AER: fix aer inject result in kernel oops
  * DMI: allow omitting ident strings in DMI tables
  * Input: i8042 - remove identification strings from DMI tables
  * Input: i8042 - add Gigabyte M1022M to the noloop list
  * Input: i8042 - add Dritek quirk for Acer Aspire 5610.
  * ALSA: hda - select IbexPeak handler for Calpella
  * ALSA: hda - Fix quirk for Maxdata obook4-1
  * ALSA: hda - Add missing Line-Out and PCM switches as slave
  * iTCO_wdt.c - cleanup chipset documentation
  * iTCO_wdt: add PCI ID for the Intel EP80579 (Tolapai) SoC
  * iTCO_wdt: Add Intel Cougar Point and PCH DeviceIDs
  * ahci: disable SNotification capability for ich8
  * ata_piix: fix MWDMA handling on PIIX3
  * md: fix small irregularity with start_ro module parameter
  * V4L/DVB (13826): uvcvideo: Fix controls blacklisting
  * cio: fix double free in case of probe failure
  * cio: dont panic in non-fatal conditions
  * netiucv: displayed TX bytes value much too high
  * ipc ns: fix memory leak (idr)
  * ALSA: hda - Fix HP T5735 automute
  * hwmon: (fschmd) Fix a memleak on multiple opens of /dev/watchdog
  * UBI: fix memory leak in update path
  * UBI: initialise update marker
  * ASoC: fix a memory-leak in wm8903
  * mac80211: check that ieee80211_set_power_mgmt only handles STA
    interfaces.
  * cfg80211: fix channel setting for wext
  * KVM: S390: fix potential array overrun in intercept handling
  * KVM: only allow one gsi per fd
  * KVM: Fix race between APIC TMR and IRR
  * KVM: MMU: bail out pagewalk on kvm_read_guest error
  * KVM: x86: Fix host_mapping_level()
  * KVM: x86: Fix probable memory leak of vcpu->arch.mce_banks
  * KVM: x86: Fix leak of free lapic date in kvm_arch_vcpu_init()
  * KVM: fix lock imbalance in kvm_*_irq_source_id()
  * KVM: only clear irq_source_id if irqchip is present
  * IPoIB: Clear ipoib_neigh.dgid in ipoib_neigh_alloc()
  * x86: Reenable TSC sync check at boot, even with NONSTOP_TSC
  * ACPI: enable C2 and Turbo-mode on Nehalem notebooks on A/C
    - LP: #516325
  * iwlwifi: Fix throughput stall issue in HT mode for 5000
  * fnctl: f_modown should call write_lock_irqsave/restore
  * x86, msr/cpuid: Pass the number of minors when unregistering MSR and
    CPUID drivers.
  * Linux 2.6.32.7
  * scsi_lib: Fix bug in completion of bidi commands
  * mptsas: Fix issue with chain pools allocation on katmai
  * mm: add new 'read_cache_page_gfp()' helper function
  * drm/i915: Selectively enable self-reclaim
  * firewire: ohci: fix crashes with TSB43AB23 on 64bit systems
  * S390: fix single stepped svcs with TRACE_IRQFLAGS=y
  * x86: Set hotpluggable nodes in nodes_possible_map
  * x86: Remove "x86 CPU features in debugfs" (CONFIG_X86_CPU_DEBUG)
  * libata: retry FS IOs even if it has failed with AC_ERR_INVALID
  * zcrypt: Do not remove coprocessor for error 8/72
  * dasd: fix possible NULL pointer errors
  * ACPI: Add a generic API for _OSC -v2
  * ACPI: Add platform-wide _OSC support.
  * ACPI: fix OSC regression that caused aer and pciehp not to load
  * ACPI: Advertise to BIOS in _OSC: _OST on _PPC changes
  * UBI: fix volume creation input checking
  * e1000/e1000e: don't use small hardware rx buffers
  * drm/i915: Reload hangcheck timer too for Ironlake
  * Fix a leak in affs_fill_super()
  * Fix failure exits in bfs_fill_super()
  * fix oops in fs/9p late mount failure
  * fix leak in romfs_fill_super()
  * Fix remount races with symlink handling in affs
  * fix affs parse_options()
  * Fix failure exit in ipathfs
  * mm: fix migratetype bug which slowed swapping
  * FDPIC: Respect PT_GNU_STACK exec protection markings when creating
    NOMMU stack
  * Split 'flush_old_exec' into two functions
  * sparc: TIF_ABI_PENDING bit removal
  * x86: get rid of the insane TIF_ABI_PENDING bit
  * Input: winbond-cir - remove dmesg spam
  * x86: Disable HPET MSI on ATI SB700/SB800
  * iwlwifi: set default aggregation frame count limit to 31
  * drm/i915: only enable hotplug for detected outputs
  * firewire: core: add_descriptor size check
  * SECURITY: selinux, fix update_rlimit_cpu parameter
  * regulator: Specify REGULATOR_CHANGE_STATUS for WM835x LED constraints
  * x86: Add Dell OptiPlex 760 reboot quirk
    - LP: #488319
  * x86: Add quirk for Intel DG45FC board to avoid low memory corruption
  * x86/amd-iommu: Fix possible integer overflow
  * clocksource: fix compilation if no GENERIC_TIME
  * tcp: update the netstamp_needed counter when cloning sockets
  * sky2: Fix oops in sky2_xmit_frame() after TX timeout
  * net: restore ip source validation
  * af_packet: Don't use skb after dev_queue_xmit()
  * ax25: netrom: rose: Fix timer oopses
  * KVM: allow userspace to adjust kvmclock offset
  * oprofile/x86: add Xeon 7500 series support
  * oprofile/x86: fix crash when profiling more than 28 events
  * libata: retry link resume if necessary
  * mm: percpu-vmap fix RCU list walking
  * mm: purge fragmented percpu vmap blocks
  * block: fix bio_add_page for non trivial merge_bvec_fn case
  * Fix 'flush_old_exec()/setup_new_exec()' split
  * random: drop weird m_time/a_time manipulation
  * random: Remove unused inode variable
  * block: fix bugs in bio-integrity mempool usage
  * usb: r8a66597-hdc disable interrupts fix
  * connector: Delete buggy notification code.
  * be2net: Bug fix to support newer generation of BE ASIC
  * be2net: Fix memset() arg ordering.
  * mm: flush dcache before writing into page to avoid alias
  * mac80211: fix NULL pointer dereference when ftrace is enabled
  * imxfb: correct location of callbacks in suspend and resume
  * mx3fb: some debug and initialisation fixes
  * starfire: clean up properly if firmware loading fails
  * kernel/cred.c: use kmem_cache_free
  * uartlite: fix crash when using as console
  * pktcdvd: removing device does not remove its sysfs dir
  * ath9k: fix eeprom INI values override for 2GHz-only cards
  * ath9k: fix beacon slot/buffer leak
  * powerpc: TIF_ABI_PENDING bit removal
  * NET: fix oops at bootime in sysctl code
  * Linux 2.6.32.8

 -- Andy Whitcroft <apw@canonical.com>  Wed, 10 Feb 2010 18:56:52 +0000

linux (2.6.32-12.17) lucid; urgency=low

  [ Andy Whitcroft ]

  * restore linux-image prefix -- master
  * enforce -- we require SELINUX enabled -- master
  * enforce -- ensure APPARMOR is our default LSM -- master
  * make doc package completely optional -- master
  * make source package completely optional -- master
  * make linux-libc-dev completly optional -- master
  * convert package disable to a deps list -- master
  * allow common headers to switch from indep to arch -- master
  * convert binary package disable to a deps list -- master
  * add configuration option for a full source build tree -- master
  * add support for uImage kernels in package control scripts
  * getabis -- cleanup and parameterise repository list -- master
  * getabis -- move configuration to etc/getabi -- master
  * kernelconfig -- move configuration to etc -- master
  * rules -- make debian/debian.env master for branch name
  * set the current branch name -- master
  * pull back common debian.master files into debian -- master
  * enforcer -- make the enforcement configuration common
  * insert-changes -- correctly link to debian/rules in DROOT

  [ Colin Watson ]

  * future-proof ddeb handling against buildd changes

  [ Eric Miao ]

  * SAUCE: Make CONFIG_{OMNIBOOK, AVERATEC_5100P, PACKARDBELL_E5} depend on
    X86

  [ Loïc Minier ]

  * Add modules.builtin.bin to prerm rm list
    - LP: #516584

  [ Tim Gardner ]

  * [Config] Implement the amd64 preempt flavour

  [ Upstream Kernel Changes ]

  * syslog: distinguish between /proc/kmsg and syscalls
    - LP: #515623
  * sfc: Fix polling for slow MCDI operations
  * sfc: Fix conditions for MDIO self-test
  * sfc: QT202x: Remove unreliable MMD check at initialisation
  * sfc: Add workspace for GMAC bug workaround to MCDI MAC_STATS buffer
  * sfc: Use fixed-size buffers for MCDI NVRAM requests

 -- Andy Whitcroft <apw@canonical.com>  Fri, 05 Feb 2010 07:09:31 +0000

linux (2.6.32-12.16) lucid; urgency=low

  [ Andy Whitcroft ]

  * Revert "SAUCE: acpi battery -- delay first lookup of the battery until
    first use"
  * SAUCE: acpi battery -- move first lookup asynchronous
    - LP: #507211
  * [Config] update configs to cleanup generic configs
  * [Config] disable CONFIG_X86_CPU_DEBUG for amd64
  * [Config] enable USER_NS
    - LP: #480739, #509808

  [ Heiko Carstens ]

  * (pre-stable) driver-core: fix devtmpfs crash on s390
    - LP: #512370

  [ John Johansen ]

  * [Config] for server and virtual flavours make CONFIG_SCSI_SYM53C8XX_2=y
    - LP: #494565
  * [Config] VIRTIO=y for server/virtual flavours
    - LP: #494565

  [ Kay Sievers ]

  * (pre-stable) Driver-Core: devtmpfs - set root directory mode to 0755
    - LP: #512370

  [ Kees Cook ]

  * SAUCE: x86: brk away from exec rand area
    - LP: #452175

  [ Leann Ogasawara ]

  * [Upstream] e1000: enhance frame fragment detection
    - CVE-2009-4536
  * [Upstream] e1000e: enhance frame fragment detection
    - CVE-2009-4538

  [ Sebastian Kapfer ]

  * (pre-stable) Input: ALPS - add interleaved protocol support (Dell E6x00
    series)
    - LP: #296610

  [ Upstream Kernel Changes ]

  * inotify: do not reuse watch descriptors
    - LP: #485556
  * inotify: only warn once for inotify problems
  * revert "drivers/video/s3c-fb.c: fix clock setting for Samsung SoC
    Framebuffer"
  * memcg: ensure list is empty at rmdir
  * drm/i915: remove loop in Ironlake interrupt handler
  * block: Fix incorrect reporting of partition alignment
  * x86, mce: Thermal monitoring depends on APIC being enabled
  * futexes: Remove rw parameter from get_futex_key()
  * page allocator: update NR_FREE_PAGES only when necessary
  * x86, apic: use physical mode for IBM summit platforms
  * edac: i5000_edac critical fix panic out of bounds
  * x86: SGI UV: Fix mapping of MMIO registers
  * mfd: WM835x GPIO direction register is not locked
  * mfd: Correct WM835x ISINK ramp time defines
  * ALSA: hda - Fix missing capture mixer for ALC861/660 codecs
  * V4L/DVB (13868): gspca - sn9c20x: Fix test of unsigned.
  * reiserfs: truncate blocks not used by a write
  * HID: add device IDs for new model of Apple Wireless Keyboard
  * PCI/cardbus: Add a fixup hook and fix powerpc
  * Input: pmouse - move Sentelic probe down the list
  * asus-laptop: add Lenovo SL hotkey support
  * sched: Fix cpu_clock() in NMIs, on !CONFIG_HAVE_UNSTABLE_SCHED_CLOCK
  * sparc64: Fix NMI programming when perf events are active.
  * sparc64: Fix Niagara2 perf event handling.
  * i2c: Do not use device name after device_unregister
  * i2c/pca: Don't use *_interruptible
  * serial/8250_pnp: add a new Fujitsu Wacom Tablet PC device
  * sched: Fix task priority bug
  * vfs: Fix vmtruncate() regression
  * Linux 2.6.32.5
  * x86, msr/cpuid: Register enough minors for the MSR and CPUID drivers
  * V4L/DVB (13900): gspca - sunplus: Fix bridge exchanges.
  * Staging: asus_oled: fix oops in 2.6.32.2
  * Staging: hv: fix smp problems in the hyperv core code
  * tty: fix race in tty_fasync
  * ecryptfs: use after free
  * ecryptfs: initialize private persistent file before dereferencing
    pointer
  * nozomi: quick fix for the close/close bug
  * serial: 8250_pnp: use wildcard for serial Wacom tablets
  * usb: serial: fix memory leak in generic driver
  * USB: fix bitmask merge error
  * USB: Don't use GFP_KERNEL while we cannot reset a storage device
  * USB: EHCI: fix handling of unusual interrupt intervals
  * USB: EHCI & UHCI: fix race between root-hub suspend and port resume
  * USB: add missing delay during remote wakeup
  * USB: add speed values for USB 3.0 and wireless controllers
  * ACPI: EC: Accelerate query execution
  * ACPI: EC: Add wait for irq storm
  * SCSI: enclosure: fix oops while iterating enclosure_status array
  * drm/i915: Read the response after issuing DDC bus switch command
  * drm/i915: try another possible DDC bus for the SDVO device with
    multiple outputs
  * block: bdev_stack_limits wrapper
  * DM: Fix device mapper topology stacking
  * x86/PCI/PAT: return EINVAL for pci mmap WC request for !pat_enabled
  * USB: fix usbstorage for 2770:915d delivers no FAT
  * vmalloc: remove BUG_ON due to racy counting of VM_LAZY_FREE
  * perf timechart: Use tid not pid for COMM change
  * perf events: Dont report side-band events on each cpu for
    per-task-per-cpu events
  * perf: Honour event state for aux stream data
  * Linux 2.6.32.6

 -- Andy Whitcroft <apw@canonical.com>  Wed, 27 Jan 2010 16:40:23 +0000

linux (2.6.32-11.15) lucid; urgency=low

  [ Andy Whitcroft ]

  * Revert "(pre-stable) drm/radeon/kms: fix crtc vblank update for r600"
  * Revert "(pre-stable) sched: Fix balance vs hotplug race"
  * Revert "[Upstream] acerhdf: Limit modalias matching to supported
    boards"
  * Revert "[Upstream] mmc: prevent dangling block device from accessing
    stale queues"
  * Revert "SAUCE: Fix nx_enable reporting"
  * Revert "SAUCE: [x86] fix report of cs-limit nx-emulation"
  * Revert "SAUCE: [x86] implement cs-limit nx-emulation for ia32"
  * SAUCE: i915 -- disable powersave by default
    - LP: #492392

  [ Kees Cook ]

  * SAUCE: [x86] implement cs-limit nx-emulation for ia32
    - LP: #369978
  * SAUCE: [x86] fix report of cs-limit nx-emulation
    - LP: #454285
  * SAUCE: Fix nx_enable reporting
    - LP: #454285

  [ Tim Gardner ]

  * [Upstream] b43: Declare all possible firmware files.
    - LP: #488636
  * [Config] updateconfigs after adding pvscsi
    - LP: #497156
  * [Config] CONFIG_BT=m

  [ Upstream Kernel Changes ]

  * Revert "x86: Side-step lguest problem by only building cmpxchg8b_emu
    for pre-Pentium"
  * SCSI: ipr: fix EEH recovery
  * SCSI: qla2xxx: dpc thread can execute before scsi host has been added
  * SCSI: st: fix mdata->page_order handling
  * SCSI: fc class: fix fc_transport_init error handling
  * sched: Fix task_hot() test order
  * x86, cpuid: Add "volatile" to asm in native_cpuid()
  * sched: Select_task_rq_fair() must honour SD_LOAD_BALANCE
  * clockevents: Prevent clockevent_devices list corruption on cpu hotplug
  * pata_hpt3x2n: fix clock turnaround
  * pata_cmd64x: fix overclocking of UDMA0-2 modes
  * ASoC: wm8974: fix a wrong bit definition
  * sound: sgio2audio/pdaudiocf/usb-audio: initialize PCM buffer
  * ALSA: hda - Fix missing capsrc_nids for ALC88x
  * acerhdf: limit modalias matching to supported
    - LP: #435958
  * ACPI: EC: Fix MSI DMI detection
  * ACPI: Use the return result of ACPI lid notifier chain correctly
  * powerpc: Handle VSX alignment faults correctly in little-endian mode
  * ASoC: Do not write to invalid registers on the wm9712.
  * drm/radeon: fix build on 64-bit with some compilers.
  * USB: emi62: fix crash when trying to load EMI 6|2 firmware
  * USB: option: support hi speed for modem Haier CE100
  * USB: Fix a bug on appledisplay.c regarding signedness
  * USB: musb: gadget_ep0: avoid SetupEnd interrupt
  * Bluetooth: Prevent ill-timed autosuspend in USB driver
  * USB: rename usb_configure_device
  * USB: fix bugs in usb_(de)authorize_device
  * drivers/net/usb: Correct code taking the size of a pointer
  * x86: SGI UV: Fix writes to led registers on remote uv hubs
  * md: Fix unfortunate interaction with evms
  * dma: at_hdmac: correct incompatible type for argument 1 of
    'spin_lock_bh'
  * dma-debug: Do not add notifier when dma debugging is disabled.
  * dma-debug: Fix bug causing build warning
  * cifs: NULL out tcon, pSesInfo, and srvTcp pointers when chasing DFS
    referrals
  * x86/amd-iommu: Fix initialization failure panic
  * ioat3: fix p-disabled q-continuation
  * ioat2,3: put channel hardware in known state at init
  * KVM: MMU: remove prefault from invlpg handler
  * KVM: LAPIC: make sure IRR bitmap is scanned after vm load
  * Libertas: fix buffer overflow in lbs_get_essid()
  * iwmc3200wifi: fix array out-of-boundary access
  * mac80211: fix propagation of failed hardware reconfigurations
  * mac80211: fix WMM AP settings application
  * mac80211: Fix IBSS merge
  * cfg80211: fix race between deauth and assoc response
  * ath5k: fix SWI calibration interrupt storm
  * ath9k: wake hardware for interface IBSS/AP/Mesh removal
  * ath9k: Fix TX queue draining
  * ath9k: fix missed error codes in the tx status check
  * ath9k: wake hardware during AMPDU TX actions
  * ath9k: fix suspend by waking device prior to stop
  * ath9k_hw: Fix possible OOB array indexing in gen_timer_index[] on
    64-bit
  * ath9k_hw: Fix AR_GPIO_INPUT_EN_VAL_BT_PRIORITY_BB and its shift value
    in 0x4054
  * iwl3945: disable power save
  * iwl3945: fix panic in iwl3945 driver
  * iwlwifi: fix EEPROM/OTP reading endian annotations and a bug
  * iwlwifi: fix more eeprom endian bugs
  * iwlwifi: fix 40MHz operation setting on cards that do not allow it
  * mac80211: fix race with suspend and dynamic_ps_disable_work
  * NOMMU: Optimise away the {dac_,}mmap_min_addr tests
  * 'sysctl_max_map_count' should be non-negative
  * kernel/sysctl.c: fix the incomplete part of
    sysctl_max_map_count-should-be-non-negative.patch
  * V4L/DVB (13596): ov511.c typo: lock => unlock
  * x86/ptrace: make genregs[32]_get/set more robust
  * memcg: avoid oom-killing innocent task in case of use_hierarchy
  * e100: Fix broken cbs accounting due to missing memset.
  * ipv6: reassembly: use seperate reassembly queues for conntrack and
    local delivery
  * netfilter: fix crashes in bridge netfilter caused by fragment jumps
  * hwmon: (sht15) Off-by-one error in array index + incorrect constants
  * b43: avoid PPC fault during resume
  * Keys: KEYCTL_SESSION_TO_PARENT needs TIF_NOTIFY_RESUME architecture
    support
  * sched: Fix balance vs hotplug race
  * drm/radeon/kms: fix crtc vblank update for r600
  * drm: disable all the possible outputs/crtcs before entering KMS mode
  * S390: dasd: support DIAG access for read-only devices
  * xen: fix is_disconnected_device/exists_disconnected_device
  * xen: improvement to wait_for_devices()
  * xen: wait up to 5 minutes for device connetion
  * orinoco: fix GFP_KERNEL in orinoco_set_key with interrupts disabled
  * udf: Try harder when looking for VAT inode
  * Add unlocked version of inode_add_bytes() function
  * quota: decouple fs reserved space from quota reservation
  * ext4: Convert to generic reserved quota's space management.
  * ext4: fix sleep inside spinlock issue with quota and dealloc (#14739)
  * x86, msr: Unify rdmsr_on_cpus/wrmsr_on_cpus
  * cpumask: use modern cpumask style in drivers/edac/amd64_edac.c
  * amd64_edac: unify MCGCTL ECC switching
  * x86, msr: Add support for non-contiguous cpumasks
  * x86, msr: msrs_alloc/free for CONFIG_SMP=n
  * amd64_edac: fix driver instance freeing
  * amd64_edac: make driver loading more robust
  * amd64_edac: fix forcing module load/unload
  * sched: Sched_rt_periodic_timer vs cpu hotplug
  * ext4: Update documentation to correct the inode_readahead_blks option
    name
  * lguest: fix bug in setting guest GDT entry
  * vmscan: do not evict inactive pages when skipping an active list scan
  * ksm: fix mlockfreed to munlocked
  * rt2x00: Disable powersaving for rt61pci and rt2800pci.
  * generic_permission: MAY_OPEN is not write access
  * Linux 2.6.32.3
  * untangle the do_mremap() mess
  * fasync: split 'fasync_helper()' into separate add/remove functions
  * ASoC: fix params_rate() macro use in several codecs
  * modules: Skip empty sections when exporting section notes
  * exofs: simple_write_end does not mark_inode_dirty
  * nfsd: make sure data is on disk before calling ->fsync
  * sunrpc: fix peername failed on closed listener
  * SUNRPC: Fix up an error return value in
    gss_import_sec_context_kerberos()
  * SUNRPC: Fix the return value in gss_import_sec_context()
  * sunrpc: on successful gss error pipe write, don't return error
  * drm/i915: Update LVDS connector status when receiving ACPI LID event
  * drm/i915: fix order of fence release wrt flushing
  * drm/i915: Permit pinning whilst the device is 'suspended'
  * drm: remove address mask param for drm_pci_alloc()
  * drm/i915: Enable/disable the dithering for LVDS based on VBT setting
  * drm/i915: Make the BPC in FDI rx/transcoder be consistent with that in
    pipeconf on Ironlake
  * drm/i915: Select the correct BPC for LVDS on Ironlake
  * drm/i915: fix unused var
  * rtc_cmos: convert shutdown to new pnp_driver->shutdown
  * drivers/cpuidle/governors/menu.c: fix undefined reference to
    `__udivdi3'
  * cgroups: fix 2.6.32 regression causing BUG_ON() in cgroup_diput()
  * lib/rational.c needs module.h
  * dma-debug: allow DMA_BIDIRECTIONAL mappings to be synced with
    DMA_FROM_DEVICE and
  * kernel/signal.c: fix kernel information leak with print-fatal-signals=1
  * mmc_block: add dev_t initialization check
  * mmc_block: fix probe error cleanup bug
  * mmc_block: fix queue cleanup
  * ALSA: hda - Fix ALC861-VD capture source mixer
  * ALSA: ac97: Add Dell Dimension 2400 to Headphone/Line Jack Sense
    blacklist
  * ALSA: atiixp: Specify codec for Foxconn RC4107MA-RS2
    - LP: #498863
  * ASoC: Fix WM8350 DSP mode B configuration
  * netfilter: ebtables: enforce CAP_NET_ADMIN
  * netfilter: nf_ct_ftp: fix out of bounds read in update_nl_seq()
  * hwmon: (coretemp) Fix TjMax for Atom N450/D410/D510 CPUs
  * hwmon: (adt7462) Fix pin 28 monitoring
  * quota: Fix dquot_transfer for filesystems different from ext4
  * xen: fix hang on suspend.
  * iwlwifi: fix iwl_queue_used bug when read_ptr == write_ptr
  * ath5k: Fix eeprom checksum check for custom sized eeproms
  * cfg80211: fix syntax error on user regulatory hints
  * iwl: off by one bug
  * mac80211: add missing sanity checks for action frames
  * drm/i915: remove render reclock support
  * libertas: Remove carrier signaling from the scan code
  * kernel/sysctl.c: fix stable merge error in NOMMU mmap_min_addr
  * mac80211: fix skb buffering issue (and fixes to that)
  * fix braindamage in audit_tree.c untag_chunk()
  * fix more leaks in audit_tree.c tag_chunk()
  * module: handle ppc64 relocating kcrctabs when CONFIG_RELOCATABLE=y
  * ipv6: skb_dst() can be NULL in ipv6_hop_jumbo().
  * agp/intel-agp: Clear entire GTT on startup
  * Linux 2.6.32.4
  * ethtool: Add reset operation
  * gro: Name the GRO result enumeration type
  * gro: Change all receive functions to return GRO result codes
  * sfc: 10Xpress: Initialise pause advertising flags
  * sfc: 10Xpress: Report support for pause frames
  * sfc: Remove redundant header gmii.h
  * sfc: Remove redundant hardware initialisation
  * sfc: Rename Falcon-specific board code and types
  * sfc: Remove boards.h, moving last remaining declaration to falcon.h
  * sfc: Remove versioned bitfield macros
  * sfc: Move RX data FIFO thresholds out of struct efx_nic_type
  * sfc: Update hardware definitions for Siena
  * sfc: Rename register I/O header and functions used by both Falcon and
    Siena
  * sfc: Eliminate indirect lookups of queue size constants
  * sfc: Define DMA address mask explicitly in terms of descriptor field
    width
  * sfc: Move all TX DMA length limiting into tx.c
  * sfc: Change order of device removal to reverse of probe order
  * sfc: Remove declarations of nonexistent functions
  * sfc: Move efx_xmit_done() declaration into correct stanza
  * sfc: Move shared members of struct falcon_nic_data into struct efx_nic
  * sfc: Maintain interrupt moderation values in ticks, not microseconds
  * sfc: Removed kernel-doc for nonexistent member of efx_phy_operations
  * sfc: Remove pointless abstraction of memory BAR number
  * sfc: Remove incorrect assertion from efx_pci_remove_main()
  * sfc: Remove unnecessary tests of efx->membase
  * sfc: Move MTD probe after netdev registration and name allocation
  * sfc: Remove unused code for non-autoneg speed/duplex switching
  * sfc: Rename 'xfp' file and functions to reflect reality
  * sfc: Really allow RX checksum offload to be disabled
  * sfc: Feed GRO result into RX allocation policy and interrupt moderation
  * sfc: Enable heuristic selection between page and skb RX buffers
  * sfc: Remove pointless abstraction of memory BAR number (2)
  * sfc: Remove redundant gotos from __efx_rx_packet()
  * sfc: Remove ridiculously paranoid assertions
  * sfc: Move assertions and buffer cleanup earlier in efx_rx_packet_lro()
  * sfc: Record RX queue number on GRO path
  * sfc: SFT9001: Reset LED configuration correctly after blinking
  * sfc: Use a single blink implementation
  * sfc: Rename efx_board::init_leds to init_phy and use for SFN4111T
  * sfc: Make board information explicitly Falcon-specific
  * sfc: Move definition of struct falcon_nic_data into falcon.h
  * sfc: Move struct falcon_board into struct falcon_nic_data
  * sfc: Move all I2C stuff into struct falcon_board
  * sfc: Gather link state fields in struct efx_nic into new struct
    efx_link_state
  * sfc: Remove unnecessary casts to struct sk_buff *
  * sfc: Remove redundant efx_xmit() function
  * sfc: Combine high-level header files
  * sfc: Log interrupt and reset type names, not numbers
  * sfc: Fix descriptor cache sizes
  * sfc: Treat all MAC registers as 128-bit
  * sfc: Strengthen EFX_ASSERT_RESET_SERIALISED
  * sfc: Comment corrections
  * sfc: Remove unused constant
  * sfc: Clean up struct falcon_board and struct falcon_board_data
  * sfc: Fix bugs in RX queue flushing
  * sfc: Remove unused function efx_flush_queues()
  * sfc: Only switch Falcon MAC clocks as necessary
  * sfc: Hold MAC lock for longer in efx_init_port()
  * sfc: Split MAC stats DMA initiation and completion
  * sfc: Move Falcon board/PHY/MAC monitoring code to falcon.c
  * sfc: Simplify XMAC link polling
  * sfc: Change MAC promiscuity and multicast hash at the same time
  * sfc: Move inline comment into kernel-doc
  * sfc: Do not set net_device::trans_start in self-test
  * sfc: Simplify PHY polling
  * sfc: QT202x: Reset before reading PHY id
  * sfc: Replace MDIO spinlock with mutex
  * sfc: Always start Falcon using the XMAC
  * sfc: Limit some hardware workarounds to Falcon
  * sfc: Remove EFX_WORKAROUND_9141 macro
  * sfc: Remove another unused workaround macro
  * sfc: Remove some redundant whitespace
  * sfc: Decouple NIC revision number from Falcon PCI revision number
  * sfc: Move descriptor cache base addresses to struct efx_nic_type
  * sfc: Clean up RX event handling
  * sfc: Remove redundant writes to INT_ADR_KER
  * sfc: Remove duplicate hardware structure definitions
  * sfc: Turn pause frame generation on and off at the MAC, not the RX FIFO
  * sfc: Move Falcon NIC operations to efx_nic_type
  * sfc: Refactor link configuration
  * sfc: Generalise link state monitoring
  * sfc: Add power-management and wake-on-LAN support
  * sfc: Implement ethtool reset operation
  * sfc: Add efx_nic_type operation for register self-test
  * sfc: Add efx_nic_type operation for NVRAM self-test
  * sfc: Add efx_nic_type operation for identity LED control
  * sfc: Separate shared NIC code from Falcon-specific and rename
    accordingly
  * sfc: Fold falcon_probe_nic_variant() into falcon_probe_nic()
  * sfc: Extend loopback mode enumeration
  * sfc: Remove static PHY data and enumerations
  * sfc: Extend MTD driver for use with new NICs
  * sfc: Allow for additional checksum offload features
  * sfc: Rename falcon.h to nic.h
  * sfc: Move shared NIC code from falcon.c to new source file nic.c
  * sfc: Add firmware protocol definitions (MCDI)
  * sfc: Add support for SFC9000 family (1)
  * sfc: Add support for SFC9000 family (2)
  * sfc: Implement TSO for TCP/IPv6
  * sfc: Update version, copyright dates, authors
  * drivers/net/sfc: Correct code taking the size of a pointer
  * sfc: Move PHY software state initialisation from init() into probe()
  * sfc: Include XGXS in XMAC link status check except in XGMII loopback
  * sfc: Fix DMA mapping cleanup in case of an error in TSO
  * sfc: QT2025C: Work around PHY bug
  * sfc: QT2025C: Switch into self-configure mode when not in loopback
  * sfc: QT2025C: Work around PHY firmware initialisation bug
  * sfc: QT2025C: Add error message for suspected bad SFP+ cables
  * sfc: Disable TX descriptor prefetch watchdog
  * [SCSI] vmw_pvscsi: SCSI driver for VMware's virtual HBA.
    - LP: #497156

 -- Andy Whitcroft <apw@canonical.com>  Tue, 19 Jan 2010 16:12:47 +0000

linux (2.6.32-10.14) lucid; urgency=low

  [ Alex Deucher ]

  * SAUCE: drm/radeon/kms: fix LVDS setup on r4xx
    - LP: #493795

  [ Andy Whitcroft ]

  * Revert "(pre-stable) acpi: Use the ARB_DISABLE for the CPU which model
    id is less than 0x0f."
  * config-check -- ensure the checks get run at build time
  * config-check -- check the processed config during updateconfigs
  * config-check -- CONFIG_SECCOMP may not be present
  * TUN is now built in ignore
  * SAUCE: acpi battery -- delay first lookup of the battery until first
    use
  * SAUCE: async_populate_rootfs: move rootfs init earlier
  * ubuntu: AppArmor -- update to mainline 2010-01-06
  * SAUCE: move RLIMIT_CORE pipe dumper marker to 1
    - LP: #498525

  [ Dave Airlie ]

  * (pre-stable) drm/radeon/kms: fix crtc vblank update for r600

  [ Leann Ogasawara ]

  * Add asix to nic-usb-modules file
    - LP: #499785

  [ Peter Zijlstra ]

  * (pre-stable) sched: Fix balance vs hotplug race

  [ Tim Gardner ]

  * [Config] Enable CONFIG_FUNCTION_TRACER
    - LP: #497989
  * [Config] Drop lpia from getabis
  * [Config] Build in TUN/TAP driver
    - LP: #499491
  * [Config] DH_COMPAT=5

  [ Upstream Kernel Changes ]

  * Revert "(pre-stable) drm/i915: Avoid NULL dereference with
    component_only tv_modes"
  * Revert "(pre-stable) drm/i915: Fix sync to vblank when VGA output is
    turned off"
  * USB: usb-storage: fix bug in fill_inquiry
  * USB: option: add pid for ZTE
  * firewire: ohci: handle receive packets with a data length of zero
  * rcu: Prepare for synchronization fixes: clean up for non-NO_HZ handling
    of ->completed counter
  * rcu: Fix synchronization for rcu_process_gp_end() uses of ->completed
    counter
  * rcu: Fix note_new_gpnum() uses of ->gpnum
  * rcu: Remove inline from forward-referenced functions
  * perf_event: Fix invalid type in ioctl definition
  * perf_event: Initialize data.period in perf_swevent_hrtimer()
  * perf: Don't free perf_mmap_data until work has been done
  * PM / Runtime: Fix lockdep warning in __pm_runtime_set_status()
  * sched: Check for an idle shared cache in select_task_rq_fair()
  * sched: Fix affinity logic in select_task_rq_fair()
  * sched: Rate-limit newidle
  * sched: Fix and clean up rate-limit newidle code
  * x86/amd-iommu: attach devices to pre-allocated domains early
  * x86/amd-iommu: un__init iommu_setup_msi
  * x86, Calgary IOMMU quirk: Find nearest matching Calgary while walking
    up the PCI tree
  * x86: Fix iommu=nodac parameter handling
  * x86: GART: pci-gart_64.c: Use correct length in strncmp
  * x86: ASUS P4S800 reboot=bios quirk
    - LP: #366682
  * x86, apic: Enable lapic nmi watchdog on AMD Family 11h
  * ssb: Fix range check in sprom write
  * ath5k: allow setting txpower to 0
  * ath5k: enable EEPROM checksum check
  * hrtimer: Fix /proc/timer_list regression
  * ALSA: hrtimer - Fix lock-up
  * ALSA: hda - Terradici HDA controllers does not support 64-bit mode
  * KVM: x86 emulator: limit instructions to 15 bytes
  * KVM: s390: Fix prefix register checking in arch/s390/kvm/sigp.c
  * KVM: s390: Make psw available on all exits, not just a subset
  * KVM: fix irq_source_id size verification
  * KVM: x86: include pvclock MSRs in msrs_to_save
  * x86: Prevent GCC 4.4.x (pentium-mmx et al) function prologue wreckage
  * x86: Use -maccumulate-outgoing-args for sane mcount prologues
  * x86, mce: don't restart timer if disabled
  * x86/mce: Set up timer unconditionally
  * x86: SGI UV: Fix BAU initialization
  * x86: Fix duplicated UV BAU interrupt vector
  * x86: Add new Intel CPU cache size descriptors
  * x86: Fix typo in Intel CPU cache size descriptor
  * pata_hpt{37x|3x2n}: fix timing register masks (take 2)
  * s390: clear high-order bits of registers after sam64
  * V4L/DVB: Fix test in copy_reg_bits()
  * bsdacct: fix uid/gid misreporting
  * UBI: flush wl before clearing update marker
  * jbd2: don't wipe the journal on a failed journal checksum
  * USB: xhci: Add correct email and files to MAINTAINERS entry.
  * USB: musb_gadget_ep0: fix unhandled endpoint 0 IRQs, again
  * USB: option.c: add support for D-Link DWM-162-U5
  * USB: usbtmc: repeat usb_bulk_msg until whole message is transfered
  * USB: usb-storage: add BAD_SENSE flag
  * USB: Close usb_find_interface race v3
  * pxa/em-x270: fix usb hub power up/reset sequence
  * hfs: fix a potential buffer overflow
  * SUNRPC: IS_ERR/PTR_ERR confusion
  * NFS: Fix nfs_migrate_page()
  * md/bitmap: protect against bitmap removal while being updated.
  * futex: Take mmap_sem for get_user_pages in fault_in_user_writeable
  * devpts_get_tty() should validate inode
  * debugfs: fix create mutex racy fops and private data
  * Driver core: fix race in dev_driver_string
  * Serial: Do not read IIR in serial8250_start_tx when UART_BUG_TXEN
  * mac80211: Fix bug in computing crc over dynamic IEs in beacon
  * mac80211: Fixed bug in mesh portal paths
  * mac80211: Revert 'Use correct sign for mesh active path refresh'
  * mac80211: fix scan abort sanity checks
  * wireless: correctly report signal value for IEEE80211_HW_SIGNAL_UNSPEC
  * rtl8187: Fix wrong rfkill switch mask for some models
  * x86: Fix bogus warning in apic_noop.apic_write()
  * mm: hugetlb: fix hugepage memory leak in mincore()
  * mm: hugetlb: fix hugepage memory leak in walk_page_range()
  * powerpc/windfarm: Add detection for second cpu pump
  * powerpc/therm_adt746x: Record pwm invert bit at module load time]
  * powerpc: Fix usage of 64-bit instruction in 32-bit altivec code
  * drm/radeon/kms: Add quirk for HIS X1300 board
  * drm/radeon/kms: handle vblanks properly with dpms on
  * drm/radeon/kms: fix legacy crtc2 dpms
  * drm/radeon/kms: fix vram setup on rs600
  * drm/radeon/kms: rs6xx/rs740: clamp vram to aperture size
  * drm/ttm: Fix build failure due to missing struct page
  * drm/i915: Set the error code after failing to insert new offset into mm
    ht.
  * drm/i915: Add the missing clonemask for display port on Ironlake
  * xen/xenbus: make DEVICE_ATTR()s static
  * xen: re-register runstate area earlier on resume.
  * xen: restore runstate_info even if !have_vcpu_info_placement
  * xen: correctly restore pfn_to_mfn_list_list after resume
  * xen: register timer interrupt with IRQF_TIMER
  * xen: register runstate on secondary CPUs
  * xen: don't call dpm_resume_noirq() with interrupts disabled.
  * xen: register runstate info for boot CPU early
  * xen: call clock resume notifier on all CPUs
  * xen: improve error handling in do_suspend.
  * xen: don't leak IRQs over suspend/resume.
  * xen: use iret for return from 64b kernel to 32b usermode
  * xen: explicitly create/destroy stop_machine workqueues outside
    suspend/resume region.
  * Xen balloon: fix totalram_pages counting.
  * xen: try harder to balloon up under memory pressure.
  * dm exception store: free tmp_store on persistent flag error
  * dm snapshot: only take lock for statustype info not table
  * dm crypt: move private iv fields to structs
  * dm crypt: restructure essiv error path
  * dm: avoid _hash_lock deadlock
  * dm snapshot: cope with chunk size larger than origin
  * dm crypt: separate essiv allocation from initialisation
  * dm crypt: make wipe message also wipe essiv key
  * slc90e66: fix UDMA handling
  * tcp: Stalling connections: Fix timeout calculation routine
  * ip_fragment: also adjust skb->truesize for packets not owned by a
    socket
  * b44 WOL setup: one-bit-off stack corruption kernel panic fix
  * sparc64: Don't specify IRQF_SHARED for LDC interrupts.
  * sparc64: Fix overly strict range type matching for PCI devices.
  * sparc64: Fix stack debugging IRQ stack regression.
  * sparc: Set UTS_MACHINE correctly.
  * b43legacy: avoid PPC fault during resume
  * tracing: Fix event format export
  * ath9k: Fix TX hang poll routine
  * ath9k: fix processing of TX PS null data frames
  * ath9k: Fix maximum tx fifo settings for single stream devices
  * ath9k: fix tx status reporting
  * mac80211: Fix dynamic power save for scanning.
  * drm/i915: Fix sync to vblank when VGA output is turned off
  * memcg: fix memory.memsw.usage_in_bytes for root cgroup
  * thinkpad-acpi: fix default brightness_mode for R50e/R51
  * thinkpad-acpi: preserve rfkill state across suspend/resume
  * ipw2100: fix rebooting hang with driver loaded
  * matroxfb: fix problems with display stability
  * acerhdf: add new BIOS versions
  * asus-laptop: change light sens default values.
  * vmalloc: conditionalize build of pcpu_get_vm_areas()
  * ACPI: Use the ARB_DISABLE for the CPU which model id is less than 0x0f.
  * net: Fix userspace RTM_NEWLINK notifications.
  * ext3: Fix data / filesystem corruption when write fails to copy data
  * V4L/DVB (13116): gspca - ov519: Webcam 041e:4067 added.
  * bcm63xx_enet: fix compilation failure after get_stats_count removal
  * x86: Under BIOS control, restore AP's APIC_LVTTHMR to the BSP value
  * drm/i915: Avoid NULL dereference with component_only tv_modes
  * drm/i915: PineView only has LVDS and CRT ports
  * drm/i915: Fix LVDS stability issue on Ironlake
  * mm: sigbus instead of abusing oom
  * ipvs: zero usvc and udest
  * jffs2: Fix long-standing bug with symlink garbage collection.
  * intel-iommu: Detect DMAR in hyperspace at probe time.
  * intel-iommu: Apply BIOS sanity checks for interrupt remapping too.
  * intel-iommu: Check for an RMRR which ends before it starts.
  * intel-iommu: Fix oops with intel_iommu=igfx_off
  * intel-iommu: ignore page table validation in pass through mode
  * netfilter: xtables: document minimal required version
  * perf_event: Fix incorrect range check on cpu number
  * implement early_io{re,un}map for ia64
  * Linux 2.6.32.2

 -- Andy Whitcroft <apw@canonical.com>  Thu, 07 Jan 2010 15:28:43 +0000

linux (2.6.32-9.13) lucid; urgency=low

  [ Andy Whitcroft ]

  * [Config] enable CONFIG_B43_PHY_LP
    - LP: #493059
  * include modules.builtin in the binary debs
  * config-check -- add a configuration enforcer
  * config-check -- add a unit-test suite to the checker
  * [Config] Enable CONFIG_SYN_COOKIES for versatile
  * [Config] Enable CONFIG_SECURITY_SMACK for ports
  * [Config] Enable CONFIG_SECURITY_FILE_CAPABILITIES for ports
  * [Config] Disable CONFIG_COMPAT_BRK for ports
  * getabis -- add armel versatile to the list

  [ Brad Figg ]

  * SAUCE: Increase the default prealloc buffer for HDA audio devices
    (non-modem)

  [ Manoj Iyer ]

  * ubuntu: onmibook -- Added missing BOM file

  [ Tim Gardner ]

  * ubuntu: fsam7400 -- Cleanup Makefile

  [ Upstream Kernel Changes ]

  * Revert "ext4: Fix insufficient checks in EXT4_IOC_MOVE_EXT"
  * signal: Fix alternate signal stack check
  * SCSI: scsi_lib_dma: fix bug with dma maps on nested scsi objects
  * SCSI: osd_protocol.h: Add missing #include
  * SCSI: megaraid_sas: fix 64 bit sense pointer truncation
  * ext4: fix potential buffer head leak when add_dirent_to_buf() returns
    ENOSPC
  * ext4: avoid divide by zero when trying to mount a corrupted file system
  * ext4: fix the returned block count if EXT4_IOC_MOVE_EXT fails
  * ext4: fix lock order problem in ext4_move_extents()
  * ext4: fix possible recursive locking warning in EXT4_IOC_MOVE_EXT
  * ext4: plug a buffer_head leak in an error path of ext4_iget()
  * ext4: make sure directory and symlink blocks are revoked
  * ext4: fix i_flags access in ext4_da_writepages_trans_blocks()
  * ext4: journal all modifications in ext4_xattr_set_handle
  * ext4: don't update the superblock in ext4_statfs()
  * ext4: fix uninit block bitmap initialization when s_meta_first_bg is
    non-zero
  * ext4: fix block validity checks so they work correctly with meta_bg
  * ext4: avoid issuing unnecessary barriers
  * ext4: fix error handling in ext4_ind_get_blocks()
  * ext4: make trim/discard optional (and off by default)
  * ext4: make "norecovery" an alias for "noload"
  * ext4: Fix double-free of blocks with EXT4_IOC_MOVE_EXT
  * ext4: initialize moved_len before calling ext4_move_extents()
  * ext4: move_extent_per_page() cleanup
  * jbd2: Add ENOMEM checking in and for
    jbd2_journal_write_metadata_buffer()
  * ext4: Return the PTR_ERR of the correct pointer in
    setup_new_group_blocks()
  * ext4: Avoid data / filesystem corruption when write fails to copy data
  * ext4: wait for log to commit when umounting
  * ext4: remove blocks from inode prealloc list on failure
  * ext4: ext4_get_reserved_space() must return bytes instead of blocks
  * ext4: quota macros cleanup
  * ext4: fix incorrect block reservation on quota transfer.
  * ext4: Wait for proper transaction commit on fsync
  * ext4: Fix insufficient checks in EXT4_IOC_MOVE_EXT
  * ext4: Fix potential fiemap deadlock (mmap_sem vs. i_data_sem)
  * Linux 2.6.32.1
  * kbuild: generate modules.builtin
  * (pre-stable) drm/i915: Fix sync to vblank when VGA output is turned off
    - LP: #494461
  * (pre-stable) drm/i915: Avoid NULL dereference with component_only
    tv_modes
    - LP: #494045

  [ Zhao Yakui ]

  * (pre-stable) acpi: Use the ARB_DISABLE for the CPU which model id is
    less than 0x0f.
    - LP: #481765

 -- Andy Whitcroft <apw@canonical.com>  Thu, 17 Dec 2009 15:41:21 +0000

linux (2.6.32-8.12) lucid; urgency=low

  [ Andy Whitcroft ]

  * SAUCE: AppArmor -- add linux/err.h for ERR_PTR

 -- Andy Whitcroft <apw@canonical.com>  Sat, 12 Dec 2009 10:56:16 +0000

linux (2.6.32-8.11) lucid; urgency=low

  [ Andy Whitcroft ]

  * Revert "SAUCE: default ATI Radeon KMS to off until userspace catches
    up"
  * Revert "SAUCE: AppArmor: Fix oops there is no tracer and doing unsafe
    transition."
  * Revert "SAUCE: AppArmor: Fix refcounting bug causing leak of creds"
  * Revert "SAUCE: AppArmor: Fix cap audit_caching preemption disabling"
  * Revert "SAUCE: AppArmor: Fix Oops when in apparmor_bprm_set_creds"
  * Revert "SAUCE: AppArmor: Fix oops after profile removal"
  * Revert "SAUCE: AppArmor: AppArmor disallows truncate of deleted files."
  * Revert "SAUCE: AppArmor: AppArmor fails to audit change_hat correctly"
  * Revert "SAUCE: AppArmor: Policy load and replacement can fail to alloc
    mem"
  * Revert "SAUCE: AppArmor: AppArmor wrongly reports allow perms as
    denied"
  * Revert "SAUCE: AppArmor: Fix mediation of "deleted" paths"
  * Revert "SAUCE: AppArmor: Fix off by 2 error in getprocattr mem
    allocation"
  * Revert "SAUCE: AppArmor: Set error code after structure
    initialization."
  * Revert "AppArmor -- fix pstrace_may_access rename"
  * Revert "ubuntu: AppArmor security module"
  * Revert "SAUCE: Add config option to set a default LSM"
  * Revert "ubuntu: fsam7400 -- sw kill switch driver"
  * Revert "[Config] fsam7400 -- enable"
  * Revert "[Config] AUFS -- enable"
  * Revert "ubuntu: AUFS -- aufs2-30 20090727"
  * Revert "ubuntu: AUFS -- export various core functions -- fixes"
  * Revert "ubuntu: AUFS -- export various core functions"
  * Revert "[Config] ubuntu/iscsitarget -- disable"
  * Revert "[Config] iscsitarget -- enable"
  * Revert "ubuntu: iscsitarget -- SVN revision r214"
  * update Vcs-Git to point to the correct repository
    - LP: #493589
  * update build environment overrides to lucid
    - LP: #493589
  * [Config] enable CONFIG_DEVTMPFS
  * [Config] update all configs following AppArmor 2009-12-08 update
  * SAUCE: isapnp_init: make isa PNP scans occur async
  * [Config] fsam7400 -- enable
  * [Config] omnibook -- enable
  * [Config] cleanup CONFIG_AUDIT
  * ubuntu: AUFS -- export various core functions (aufs2-base.patch)
  * ubuntu: AUFS -- export various core functions (aufs2-standalone.patch)
  * ubuntu: AUFS -- aufs2 20091209
  * [Config] AUFS -- enable
  * [Config] iscsitarget -- enable

  [ Arjan van de Ven ]

  * SAUCE: KMS: cache the EDID information of the LVDS

  [ Colin Watson ]

  * bnx2: update d-i firmware filenames
    - LP: #494052
  * add cdc_ether to nic-usb-modules udeb
    - LP: #495060

  [ John Johansen ]

  * ubuntu: AppArmor -- mainline 2009-10-08

  [ Manoj Iyer ]

  * ubuntu: fsam7400 -- kill switch for Fujitsu Siemens Amilo M 7400
  * ubuntu: omnibook -- support Toshiba (HP) netbooks
  * ubuntu: iscsitarget --- version 1.4.19
    - LP: #494693

  [ Surbhi Palande ]

  * SAUCE: Make populate_rootfs asynchronous

  [ Tim Gardner ]

  * Parallelize flavour builds and packaging
  * [Config] Enable CONFIG_KSM

  [ Upstream Kernel Changes ]

  * Config option to set a default LSM
  * LSM: Add security_path_chroot().
  * LSM: Add security_path_chroot().
  * LSM: Move security_path_chmod()/security_path_chown() to after
    mutex_lock().
  * ext4: Fix insufficient checks in EXT4_IOC_MOVE_EXT

 -- Andy Whitcroft <apw@canonical.com>  Fri, 11 Dec 2009 17:45:19 +0000

linux (2.6.32-7.10) lucid; urgency=low

  [ Andy Whitcroft ]

  * [Config] disable CONFIG_THUMB2_KERNEL to fix arm FTBFS

 -- Andy Whitcroft <apw@canonical.com>  Sun, 06 Dec 2009 12:56:48 +0000

linux (2.6.32-7.9) lucid; urgency=low

  [ Andy Whitcroft ]

  * SAUCE: set /proc/acpi/video/*/DOS to 4 by default
    - LP: #458982
  * SAUCE: ensure vga16fb loads if no other driver claims the VGA device
  * [Config] update configs following versatile switch to V7
  * rebased to v2.6.32
  * [Config] update configs following rebase to v2.6.32
  * [Config] update ports configs following rebase to v2.6.32
  * SAUCE: default ATI Radeon KMS to off until userspace catches up

  [ Arjan van de Ven ]

  * SAUCE: vfs: Add a trace point in the mark_inode_dirty function

  [ Leann Ogasawara ]

  * [SCSI] megaraid_sas: remove sysfs poll_mode_io world writeable
    permissions
    - CVE-2009-3939

  [ Loic Minier ]

  * SAUCE: select a v7 CPU for versatile

  [ Takashi Iwai ]

  * SAUCE: ALSA: hda - Add power on/off counter

  [ Upstream changes ]

  * rebased to v2.6.32

 -- Andy Whitcroft <apw@canonical.com>  Fri, 04 Dec 2009 10:44:50 +0000

linux (2.6.32-6.8) lucid; urgency=low

  [ Andy Whitcroft ]

  * [Config] disable SSB devices for armel

 -- Andy Whitcroft <apw@canonical.com>  Sat, 28 Nov 2009 12:16:40 +0000

linux (2.6.32-6.7) lucid; urgency=low

  [ Andy Whitcroft ]

  * Revert "SAUCE: default ATI Radeon KMS to off until userspace catches up"
  * Revert "SAUCE: Dell XPS710 reboot quirk"
  * Revert "SAUCE: Link acpi-cpufreq.o first"
  * Revert "SAUCE: LPIA  Logical reset of USB port on resume"
  * Revert "SAUCE: LPIA Reboot fix for Intel Crownbeach development boards"
  * Revert "SAUCE: Enable HDMI audio codec on Studio XPS 1340"
  * Revert "SAUCE: Dell laptop digital mic does not work, PCI 1028:0271"
  * Revert "Add Dell Dimension 9200 reboot quirk"
  * Revert "SAUCE: Correctly blacklist Thinkpad r40e in ACPI"
  * Revert "SAUCE: tulip: Define ULI PCI ID's"
  * Revert "SAUCE: Lower warning level of some PCI messages"
  * Revert "mac80211: fix two issues in debugfs"
    Drop a number of known redundant commits as identified in the Ubuntu
    delta review blueprint.

  * reenable armel versatile flavour
  * [Config] disable CONFIG_USB_DEVICEFS

  [ Tim Gardner ]

  * [Config] udeb: Add squashfs to fs-core-modules
    - LP: #352615
  * [Config] Create a real squashfs udeb
    - LP: #352615


 -- Andy Whitcroft <apw@canonical.com>  Fri, 27 Nov 2009 17:31:16 +0000

linux (2.6.32-5.6) lucid; urgency=low

  [ Andy Whitcroft ]

  * rebase to v2.6.32-rc8
  * update configs following rebase to v2.6.32-rc8
  * update ports configs since rebase to v2.6.32-rc8
  * [Config] enable cgroup options
    - LP: #480739

  [ Upstream Kernel Changes ]

  * rebase to v2.6.32-rc8

 -- Andy Whitcroft <apw@canonical.com>  Mon, 23 Nov 2009 11:16:14 +0000

linux (2.6.32-4.5) lucid; urgency=low

  [ Andy Whitcroft ]

  * [Config] SERIO_LIBPS2 and SERIO_I8042 must match
  * rebase to v2.6.32-rc7
  * resync with Karmic proposed

  [ John Johansen ]

  * SAUCE: AppArmor: Fix oops after profile removal
    - LP: #475619
  * SAUCE: AppArmor: Fix Oops when in apparmor_bprm_set_creds
    - LP: #437258
  * SAUCE: AppArmor: Fix cap audit_caching preemption disabling
    - LP: #479102
  * SAUCE: AppArmor: Fix refcounting bug causing leak of creds
    - LP: #479115
  * SAUCE: AppArmor: Fix oops there is no tracer and doing unsafe
    transition.
    - LP: #480112

  [ Ubuntu Changes ]

  * resync with Karmic proposed (ddbc670a86a3dee18541a3734149f250ff307adf)

  [ Upstream Kernel Changes ]

  * rebase to v2.6.32-rc7

 -- Andy Whitcroft <apw@canonical.com>  Fri, 13 Nov 2009 11:35:13 +0000

linux (2.6.32-3.4) lucid; urgency=low

  [ Andy Whitcroft ]

  * [Config] SERIO_LIBPS2 and SERIO_I8042 must match
  * [Upstream] add local prefix to oss local change_bits

  [ Upstream Kernel Changes ]

  * mtd/maps: gpio-addr-flash: pull in linux/ headers rather than asm/
  * mtd/maps: gpio-addr-flash: depend on GPIO arch support

 -- Andy Whitcroft <apw@canonical.com>  Wed, 11 Nov 2009 14:47:04 +0000

linux (2.6.32-3.3) lucid; urgency=low

  [ Andy Whitcroft ]

  * rebase to v2.6.32-rc6
  * [Config] update configs following rebase to v2.6.32-rc6
  * [Config] update ports configs following rebase to v2.6.32-rc6
  * resync with Karmic Ubuntu-2.6.31-15.49
  * [Config] add module ignores for broken drivers

  [ John Johansen ]

  * SAUCE: AppArmor: AppArmor wrongly reports allow perms as denied
    - LP: #453335
  * SAUCE: AppArmor: Policy load and replacement can fail to alloc mem
    - LP: #458299
  * SAUCE: AppArmor: AppArmor fails to audit change_hat correctly
    - LP: #462824
  * SAUCE: AppArmor: AppArmor disallows truncate of deleted files.
    - LP: #451375

  [ Kees Cook ]

  * SAUCE: Fix nx_enable reporting
    - LP: #454285

  [ Scott James Remnant ]

  * Revert "SAUCE: trace: add trace_event for the open() syscall"
  * SAUCE: trace: add trace events for open(), exec() and uselib()
    - LP: #462111

  [ Stefan Bader ]

  * SAUCE: Fix sub-flavour script to not stop on missing directories
    - LP: #453073

  [ Ubuntu Changes ]

  * resync with Karmic Ubuntu-2.6.31-15.49

  [ Upstream Kernel Changes ]

  * rebase to v2.6.32-rc6
    - LP: #464552

 -- Andy Whitcroft <apw@canonical.com>  Tue, 10 Nov 2009 15:00:57 +0000

linux (2.6.32-2.2) lucid; urgency=low

  [ Andy Whitcroft ]

  * install the full changelog with the binary package
  * changelog -- explicitly note rebases and clean history
  * reinstate armel.mk with no flavours
    - LP: #449637
  * [Upstream] block: silently error unsupported empty barriers too
    - LP: #420423
  * [Config] udate configs following karmic resync
  * [Config] update ports configs following karmic resync
  * [Upstream] lirc -- follow removal of .id element

  [ Colin Watson ]

  * Use section 'admin' rather than 'base'
  * Add more e100 firmware to nic-modules
    - LP: #451872
  * Add qla1280 firmware to scsi-modules
    - LP: #381037

  [ John Johansen ]

  * SAUCE: AppArmor: Set error code after structure initialization.
    - LP: #427948
  * SAUCE: AppArmor: Fix off by 2 error in getprocattr mem allocation
    - LP: #446595
  * SAUCE: AppArmor: Fix mediation of "deleted" paths

  [ Kees Cook ]

  * SAUCE: [x86] fix report of cs-limit nx-emulation
    - LP: #454285

  [ Leann Ogasawara ]

  * SAUCE: (drop after 2.6.31) input: Add support for filtering input
    events
    - LP: #430809
  * SAUCE: (drop after 2.6.31) dell-laptop: Trigger rfkill updates on wifi
    toggle switch press
    - LP: #430809

  [ Luke Yelavich ]

  * SAUCE: Add sr_mod to the scsi-modules udeb for powerpc
  * [Config] Add sd_mod to scsi-modules udeb for powerpc

  [ Mario Limonciello ]

  * SAUCE: Update to LIRC 0.8.6
    - LP: #432678
  * SAUCE: dell-laptop: Store the HW switch status internally rather than
    requerying every time
    - LP: #430809
  * SAUCE: dell-laptop: Blacklist machines not supporting dell-laptop
    - LP: #430809

  [ Stefan Bader ]

  * [Upstream] acerhdf: Limit modalias matching to supported boards
    - LP: #435958

  [ Tim Gardner ]

  * [Upstream] i915: Fix i2c init message
    - LP: #409361
  * [Config] Add sym53c8xx.ko to virtual sub-flavour
    - LP: #439415
  * [Config] Add d101m_ucode.bin to d-i/firmware/nic-modules
    - LP: #439456
  * [Config] Set default I/O scheduler back to CFQ for desktop flavours
    - LP: #381300
  * SAUCE: Created MODULE_EXPORT/MODULE_IMPORT macros
    - LP: #430694
  * SAUCE: Use MODULE_IMPORT macro to tie intel_agp to i915
    - LP: #430694
  * [Config] CONFIG_GFS2_FS_LOCKING_DLM=y
    - LP: #416325
  * SAUCE: Fix MODULE_IMPORT/MODULE_EXPORT
    - LP: #430694
  * SAUCE: Raise the default console 'quiet' level to 2
  * [Config] CONFIG_X86_PAT=y
  * [Config] Add armel arch to linux-libc-dev arches.
    - LP: #449637
  * [Config] CONFIG_X86_MCE
  * [Upstream] (drop after 2.6.31) Input: synaptics - add another Protege
    M300 to rate blacklist
    - LP: #433801

  [ Upstream Kernel Changes ]

  * sgi-gru: Fix kernel stack buffer overrun, CVE-2009-2584
  * drm/i915: Fix FDI M/N setting according with correct color depth
    - LP: #416792

 -- Andy Whitcroft <apw@canonical.com>  Thu, 22 Oct 2009 16:53:33 +0100

linux (2.6.32-1.1) lucid; urgency=low

  [ Andy Whitcroft ]

  * rebase to v2.6.32-rc3
  * [Config] update configs following rebase to 2.6.32-rc3
  * [Config] update ports configs following rebase to 2.6.32-rc3
  * AppArmor -- fix pstrace_may_access rename
  * staging/android -- disable
  * ubuntu: dm-raid-45 -- update to compile with 2.6.32
  * ubuntu: drbd -- disable
  * staging/comdi -- disable
  * staging/go7007 -- disable
  * [Config] staging/winbond -- disable
  * [Config] ubuntu/iscsitarget -- disable
  * [d-i] cbc and ecb are builtin make them optional in udebs
  * rebase to v2.6.32-rc5
  * [Config] update configs following rebase to v2.6.32-rc5
  * [Config] update ports configs following rebase to v2.6.31-rc5

  [ Tim Gardner ]

  * [Config] Add cpio as a build dependency.

  [ Upstream Kernel Changes ]

  * rebase to v2.6.32-rc3
  * rebase to v2.6.32-rc5

 -- Andy Whitcroft <apw@canonical.com>  Mon, 05 Oct 2009 15:48:58 +0100

linux (2.6.31-11.37) karmic; urgency=low

  [ Tim Gardner ]

  * [Config] Increase kernel log buffer to 256K for amd64 flavours
    - LP: #424810
  * [Config] Set HZ=100 for amd64 flavours
    - LP: #438234
  * [Upstream] e1000e: Emit notice instead of an error when
    pci_enable_pcie_error_reporting() fails
    - LP: #436370

  [ Upstream Kernel Changes ]

  * n_tty: honor opost flag for echoes
  * n_tty: move echoctl check and clean up logic
    - LP: #438310

  * Revert "[Upstream] drm/i915: Check that the relocation points to within
    the target" - Use upstream cherry-pick.
  * drm/i915: Check that the relocation points to within the target
    - LP: #429241

  * drm/i915: fix tiling on IGDNG
  * drm/i915: add B43 chipset support
  * agp/intel: Add B43 chipset support
    Intel request from kernel team mailing list.

  * HID: completely remove apple mightymouse from blacklist
    - LP: #428111

 --  Tim Gardner <tim.gardner@canonical.com>  Mon, 28 Sep 2009 11:47:29 -0600

linux (2.6.31-11.36) karmic; urgency=low

  [ Brian Rogers ]

  * SAUCE: (drop after 2.6.31) em28xx: ir-kbd-i2c init data needs a
    persistent object
  * SAUCE: (drop after 2.6.31) saa7134: ir-kbd-i2c init data needs a
    persistent object

  [ Takashi Iwai ]

  * [Upstream] ALSA: hda - Add another entry for Nvidia HDMI device
    - LP: #416482

  [ Tyler Hicks ]

  * SAUCE: (drop after 2.6.31) eCryptfs: Prevent lower dentry from going
    negative during unlink

  [ Upstream Kernel Changes ]

  * sg: fix oops in the error path in sg_build_indirect()
  * mpt2sas : Rescan topology from Interrupt context instead of work thread
  * mpt2sas: Prevent sending command to FW while Host Reset
  * mpt2sas: setting SDEV into RUNNING state from Interrupt context
  * mpt2sas: Raid 10 Volume is showing as Raid 1E in dmesg
  * SCSI: fix oops during scsi scanning
  * SCSI: libsrp: fix memory leak in srp_ring_free()
  * cfg80211: fix looping soft lockup in find_ie()
  * ath5k: write PCU registers on initial reset
  * binfmt_elf: fix PT_INTERP bss handling
  * TPM: Fixup boot probe timeout for tpm_tis driver
  * md: Fix "strchr" [drivers/md/dm-log-userspace.ko] undefined!
  * x86/amd-iommu: fix broken check in amd_iommu_flush_all_devices
  * fix undefined reference to user_shm_unlock
  * perf_counter: Fix buffer overflow in perf_copy_attr()
  * perf_counter: Start counting time enabled when group leader gets
    enabled
  * powerpc/perf_counters: Reduce stack usage of power_check_constraints
  * powerpc: Fix bug where perf_counters breaks oprofile
  * powerpc/ps3: Workaround for flash memory I/O error
  * block: don't assume device has a request list backing in nr_requests
    store
  * agp/intel: remove restore in resume
  * ALSA: cs46xx - Fix minimum period size
  * ASoC: Fix WM835x Out4 capture enumeration
  * sound: oxygen: work around MCE when changing volume
  * mlx4_core: Allocate and map sufficient ICM memory for EQ context
  * perf stat: Change noise calculation to use stddev
  * x86: Fix x86_model test in es7000_apic_is_cluster()
  * x86/i386: Make sure stack-protector segment base is cache aligned
  * PCI: apply nv_msi_ht_cap_quirk on resume too
  * x86, pat: Fix cacheflush address in change_page_attr_set_clr()
  * ARM: 5691/1: fix cache aliasing issues between kmap() and kmap_atomic()
    with highmem
  * KVM guest: do not batch pte updates from interrupt context
  * KVM: Fix coalesced interrupt reporting in IOAPIC
  * KVM: VMX: Check cpl before emulating debug register access
  * KVM guest: fix bogus wallclock physical address calculation
  * KVM: x86: Disallow hypercalls for guest callers in rings > 0
  * KVM: VMX: Fix cr8 exiting control clobbering by EPT
  * KVM: x86 emulator: Implement zero-extended immediate decoding
  * KVM: MMU: make __kvm_mmu_free_some_pages handle empty list
  * KVM: x86 emulator: fix jmp far decoding (opcode 0xea)
  * KVM: limit lapic periodic timer frequency
  * libata: fix off-by-one error in ata_tf_read_block()
  * PCI quirk: update 82576 device ids in SR-IOV quirks list
  * PCI: Unhide the SMBus on the Compaq Evo D510 USDT
  * powerpc/pseries: Fix to handle slb resize across migration
  * Linux 2.6.31.1

 --  Tim Gardner <tim.gardner@canonical.com>  Thu, 24 Sep 2009 13:04:28 -0600

linux (2.6.31-10.35) karmic; urgency=low

  [ Amit Kucheria ]

  * Disable CONFIG_UEVENT_HELPER_PATH

  [ Andy Whitcroft ]

  * [Config] Enable CONFIG_USB_GADGET_DUMMY_HCD
  * remove the tlsup driver
  * remove lmpcm logitech driver support

  [ Bryan Wu ]

  * Add 3 missing files to prerm remove file list
    - LP: #345623, #415832

  [ Chris Wilson ]

  * [Upstream] drm/i915: Check that the relocation points to within the
    target
    - LP: #429241

  [ Luke Yelavich ]

  * [Config] Set CONFIG_EXT4_FS=y on ports architectures

  [ Manoj Iyer ]

  * SAUCE: Added quirk to recognize GE0301 3G modem as an interface.
    - LP: #348861

  [ Tim Gardner ]

  * Revert "[Upstream] ACPI: Add Thinkpad W500, W700, & W700ds to OSI(Linux) white-list"
  * Revert "[Upstream] ACPI: Add Thinkpad R400 & Thinkpad R500 to OSI(Linux) white-list"
  * Revert "[Upstream] ACPI: Add Thinkpad X300 & Thinkpad X301 to OSI(Linux) white-list"
  * Revert "[Upstream] ACPI: Add Thinkpad X200, X200s, X200t to OSI(Linux) white-list"
  * Revert "[Upstream] ACPI: Add Thinkpad T400 & Thinkpad T500 to OSI(Linux) white-list"
    Upstream suggests that this is not the right approach.

  * [Config] Set default I/O scheduler to DEADLINE
    CFQ seems to have some load related problems which are often exacerbated by sreadahead.
    - LP: #381300

  [ ubuntu@tjworld.net ]

  * SAUCE: ipw2200: Enable LED by default
    - LP: #21367

  [ Upstream Kernel Changes ]

  * ALSA: hda - Add support for new AMD HD audio devices
    - LP: #430564

 -- Andy Whitcroft <apw@canonical.com>  Wed, 16 Sep 2009 15:37:49 +0100

linux (2.6.31-10.34) karmic; urgency=low

  [ Ted Tso ]

  * [Upstream] ext3: Don't update superblock write time when filesystem is
    read-only
    - LP: #427822

 --  Tim Gardner <tim.gardner@canonical.com>  Tue, 15 Sep 2009 16:00:45 -0600

linux (2.6.31-10.33) karmic; urgency=low

  [ Leann Ogasawara ]

  * [Upstream] dvb-usb: fix tuning with Cinergy T2
    - LP: #421258

  [ Tim Gardner ]

  * [Config] Unconditionally copy files from sub-flavours lists.
    (really, really fix it this time)
    - LP: #423426
  * [Config] Set CONFIG_CACHEFILES=m for all flavours

  [ Upstream Kernel Changes ]

  * ext4: Don't update superblock write time when filesystem is read-only
    - LP: #427822

 --  Tim Gardner <tim.gardner@canonical.com>  Tue, 15 Sep 2009 07:50:21 -0600

linux (2.6.31-10.32) karmic; urgency=low

  [ Eric Miao ]

  * [Config] enable module support for memory stick
    - LP: #159951

  [ Tim Gardner ]

  * [Config] Unconditionally copy files from sub-flavours lists.
    - LP: #423426

 --  Tim Gardner <tim.gardner@canonical.com>  Thu, 10 Sep 2009 15:57:55 -0600

linux (2.6.31-10.31) karmic; urgency=low

  [ Andy Whitcroft ]

  * rebase to v2.6.31 final

  [ Colin Watson ]

  * [Config] Recommend grub-pc in linux-image
    - LP: #385741

  [ Ike Panhc ]

  * [Upstream] Pull latest update of lenovo-sl-laptop

  [ Peter Feuerer ]

  * [Upstream] (drop after 2.6.31) acerhdf: fix fan control for AOA150
    model
    - LP: #426691

  [ Tim Gardner ]

  * [Config] De-macro some package names.

  [ Upstream Changes ]

  * rebase to 2.6.31 final.

 -- Andy Whitcroft <apw@canonical.com>  Thu, 10 Sep 2009 09:38:10 +0100

linux (2.6.31-10.30) karmic; urgency=low

  [ Amit Kucheria ]

  * [Config] Enable CONFIG_USB_DEVICEFS
    - LP: #417748
  * [Config] Populate the config-update template a bit more

  [ Andy Whitcroft ]

  * rebase to v2.6.31-rc9
  * [Config] update configs following rebase to v2.6.31-rc9
  * [Config] update ports configs following rebase to v2.6.31-rc9

  [ Colin Ian King ]

  * SAUCE: wireless: hostap, fix oops due to early probing interrupt
    - LP: #254837

  [ Jerone Young ]

  * [Upstream] ACPI: Add Thinkpad T400 & Thinkpad T500 to OSI(Linux)
    white-list
    - LP: #281732
  * [Upstream] ACPI: Add Thinkpad X200, X200s, X200t to OSI(Linux)
    white-list
    - LP: #281732
  * [Upstream] ACPI: Add Thinkpad X300 & Thinkpad X301 to OSI(Linux)
    white-list
    - LP: #281732
  * [Upstream] ACPI: Add Thinkpad R400 & Thinkpad R500 to OSI(Linux)
    white-list
    - LP: #281732
  * [Upstream] ACPI: Add Thinkpad W500, W700, & W700ds to OSI(Linux)
    white-list
    - LP: #281732

  [ John Johansen ]

  * SAUCE: AppArmor: Fix profile attachment for regexp based profile names
    - LP: #419308
  * SAUCE: AppArmor: Return the correct error codes on profile
    addition/removal
    - LP: #408473
  * SAUCE: AppArmor: Fix OOPS in profile listing, and display full list
    - LP: #408454
  * SAUCE: AppArmor: Fix mapping of pux to new internal permission format
    - LP: #419222
  * SAUCE: AppArmor: Fix change_profile failure
    - LP: #401931
  * SAUCE: AppArmor: Tell git to ignore generated include files
    - LP: #419505

  [ Stefan Bader ]

  * [Upstream] acpi: video: Loosen strictness of video bus detection code
    - LP: #333386
  * SAUCE: Remove ov511 driver from ubuntu subdirectory

  [ Tim Gardner ]

  * [Config] Exclude char-modules from non-x86 udeb creation
  * SAUCE: Notify the ACPI call chain of AC events
  * [Config] CONFIG_SATA_VIA=m
    - LP: #403385
  * [Config] Build in all phylib support modules.
  * [Config] Don't fail when sub-flavour files are missing
    - LP: #423426
  * [Config] Set CONFIG_LSM_MMAP_MIN_ADDR=0
    - LP: #423513

  [ Upstream ]

  * Rebased against v2.6.31-rc9

 -- Andy Whitcroft <apw@canonical.com>  Mon, 07 Sep 2009 11:33:45 +0100

linux (2.6.31-9.29) karmic; urgency=low

  [ Leann Ogasawara ]

  * [Upstream] agp/intel: support for new chip variant of IGDNG mobile
    - LP: #419993
  * [Config] d-i/modules: Add new char-modules file, initialize with
    intel-agp
    - LP: #420605

  [ Upstream ]

  * Rebased against 2.6.31-rc8 plus some inotify regression patches:
    up through git://git.kernel.org/pub/scm/linux/kernel/git/torvalds/linux-2.6.git
    adda766193ea1cf3137484a9521972d080d0b7af.

 --  Tim Gardner <tim.gardner@canonical.com>  Fri, 28 Aug 2009 06:31:30 -0600

linux (2.6.31-8.28) karmic; urgency=low

  [ Ike Panhc ]

  * [Config] Let nic-shared-modules depends on crypto-modules
    - LP: #360966

  [ Leann Ogasawara ]

  * [Upstream] (drop after 2.6.31) drm/i915: increase default latency
    constant
    - LP: #412492

  [ Mario Limonciello ]

  * [Upstream]: (drop after 2.6.31) dell-laptop: don't change softblock
    status if HW switch is disabled
    - LP: #418721
  * [Upstream]: (drop after 2.6.31) compal-laptop: Add support for known
    Compal made Dell laptops
  * [Upstream]: (drop after 2.6.31) compal-laptop: Replace sysfs support
    with rfkill support

  [ Tim Gardner ]

  * [Config] Add acpiphp to virtual sub-flavour
    - LP: #364916
  * Drop KSM patch set for now because of instabilities with encrypted swap.
    - LP: #418781

 --  Tim Gardner <tim.gardner@canonical.com>  Wed, 26 Aug 2009 08:14:26 -0600

linux (2.6.31-7.27) karmic; urgency=low

  [ Tim Gardner ]

  * [Config] updateconfigs updateportsconfigs after 2.6.31-rc7 rebase
  * SAUCE: (drop after 2.6.31) Added KSM from mmotm-2009-08-20-19-18
    Replaces previous ksm patches from 2.6.31-6.25
  * [Config] KSM=y

  [ Upstream ]

  * Rebased against v2.6.31-rc7

 --  Tim Gardner <tim.gardner@canonical.com>  Sat, 22 Aug 2009 20:32:11 -0600

linux (2.6.31-6.26) karmic; urgency=low

  [ Andy Whitcroft ]

  * [Config] enable CONFIG_AUFS_BR_RAMFS
    - LP: #414738
  * split out debian directory ready for abstraction
  * add printdebian target to find branch target
  * abstracted debian -- debian/files is not abstracted
  * abstracted debian -- packages must be built in debian/<pkg>
  * abstracted debian -- kernel-wedge needs to work in debian/
  * abstracted debian -- ensure we install the copyright file
  * abstracted-debian -- drop the debian directories from headers
  * abstracted-debian -- drop the debian directories from headers part 2
  * SAUCE: ubuntu-insert-changes -- follow abstracted debian
  * [Upstream] aoe: ensure we initialise the request_queue correctly V2
    - LP: #410198

  [ Luke Yelavich ]

  * [Config] Ports: Disable CONFIG_CPU_FREQ_DEBUG on powerpc-smp
  * [Config] Ports: Re-enable windfarm modules on powerpc64-smp
    - LP: #413150
  * [Config] Ports: Build all cpu frequency scaling governors into ports
    kernels
  * [Config] Ports: Build ext2 and ext3 modules into ports kernels
  * [Config] Ports: CONFIG_PACKET=y for all ports kernels
  * [Config] Ports: Enable PS3 network driver

  [ Stefan Bader ]

  * abstracted debian -- call $(DEBIAN)/rules using make

  [ Tim Gardner ]

  * [Config] Abstract the debian directory
  * SAUCE: Improve error reporting in postinst
    - LP: #358564

 --  Tim Gardner <tim.gardner@canonical.com>  Sun, 16 Aug 2009 20:33:28 -0600

linux (2.6.31-6.25) karmic; urgency=low

  [ Andy Whitcroft ]

  * script to generate Ubuntu changes from changelog
  * [Config] standardise ANDROID options
  * [Config] standardise CONFIG_ATM as module
  * [Config] standardise CONFIG_LIB80211 as module
  * [Config] disable CONFIG_PRINT_QUOTA_WARNING
  * [Config] set CONFIG_CRAMFS as module
  * [Config] enable CONFIG_DAB and modules
  * [Config] set CONFIG_MAC80211_HWSIM as module
  * [Config] set CONFIG_NET_CLS_FLOW as module
  * [Config] set CONFIG_NF_CONNTRACK_SANE as module
  * [Config] set CONFIG_NF_CT_PROTO_DCCP as module
  * [Config] set CONFIG_RTC_DRV_DS1511 as module
  * [Config] set CONFIG_RTC_DRV_R9701 as module
  * [Config] set CONFIG_RTC_DRV_S35390A as module
  * [Config] set CONFIG_TOIM3232_DONGLE as module
  * [Config] standardise CONFIG_USB_MIDI_GADGET as module
  * [Config] standardise CONFIG_USB_G_PRINTER as module
  * [Config] standardise CONFIG_USB_SERIAL_IR as module
  * [Config] set CONFIG_USB_SERIAL_IUU as module
  * [Config] standardise CONFIG_USB_STORAGE_CYPRESS_ATACB as module
  * [Config] standardise CONFIG_USB_STORAGE_ONETOUCH as module
  * cleanup remains of dm-loop
  * drop thinkpad ec and smapi support
  * drop appleir
  * [Config] update configs following rebase to v2.6.31-rc6
  * rebase to v2.6.31-rc6

  [ Hugh Dickins ]

  * SAUCE: ksm patch 1, drop after 2.6.31
  * SAUCE: ksm patch 2, drop after 2.6.31
  * SAUCE: ksm patch 3, drop after 2.6.31
  * SAUCE: ksm patch 4, drop after 2.6.31
  * SAUCE: ksm patch 5, drop after 2.6.31
  * SAUCE: ksm patch 7, drop after 2.6.31

  [ Izik Eidus ]

  * SAUCE: ksm patch 0, drop after 2.6.31
  * SAUCE: ksm patch 6, drop after 2.6.31
  * SAUCE: ksm patch 8, drop after 2.6.31
  * SAUCE: ksm patch 9, drop after 2.6.31

  [ Luke Yelavich ]

  * [Config] Ports: Re-add PS3 modules to udebs

  [ Michael Casadevall ]

  * [Config] Update SPARC config and d-i files to reflect what can be built

  [ Tim Gardner ]

  * [Config] Removed armel package support
  * [Config] Enabled CONFIG_KSM=y

  [ Upstream Kernel Changes ]

  * Rebased against v2.6.31-rc6
  * ARM: Cleanup: Revert "ARM: Add more cache memory types macros"
  * ARM: Cleanup: Revert "Do not use OOB with MLC NAND"
  * ARM: Cleanup: Revert "ARM: Make ARM arch aware of ubuntu/ drivers"
  * ARM: Cleanup: Revert "ARM: IMX51: Make video capture drivers compile"
  * ARM: Cleanup: Revert "ARM: IMX51: Fix isl29003 HWMON driver for i2c
    changes"
  * ARM: Cleanup: Revert "ARM: IMX51: IPU irq handler deadlock fix"
  * ARM: Cleanup: Revert "ARM: IMX51: Babbage 2.5 needs a different system
    revision"
  * ARM: Cleanup: Revert "ARM: IMX51: Compile-in the IMX51 cpufreq driver
    by default"
  * ARM: Cleanup: Revert "ARM: IMX51: Enable ZONE_DMA for ARCH_MXC"
  * ARM: Cleanup: Revert "ARM: IMX51: Make ARCH_MXC auto-enable
    ARCH_MXC_CANONICAL"
  * ARM: Cleanup: Revert "ARM: IMX51: Unconditionally disable
    CONFIG_GPIOLIB"
  * ARM: Cleanup: Revert "ARM: IMX51: Minimal changes for USB to work on
    2.6.31"
  * ARM: Cleanup: Revert "ARM: IMX51: Fix plat-mxc/timer.c to handle imx51"
  * ARM: Cleanup: Revert "ARM: IMX51: Make it compile."
  * ARM: Cleanup: Revert "ARM: IMX51: Clean-up the craziness of including
    mxc_uart.h _everywhere_"
  * ARM: Cleanup: Revert "ARM: IMX51: Move board-mx51* header files to the
    correct location"
  * ARM: Cleanup: Revert "ARM: IMX51: Changed from snd_card_new to
    snd_card_create"
  * ARM: Cleanup: Revert "ARM: IMX51: Fix up merge error in Kconfig"
  * ARM: Cleanup: Revert "ARM: IMX51: mxc_timer_init prototype"
  * ARM: Cleanup: Revert "ARM: IMX51: Removed the mxc_gpio_port structure."
  * ARM: Cleanup: Revert "ARM: IMX51: Added external declaration for
    mxc_map_io."
  * ARM: Cleanup: Revert "ARM: IMX51: Get to bus_id by calling dev_name."
  * ARM: Cleanup: Revert "ARM: IMX51: Get to bus_id by calling dev_name."
  * ARM: Cleanup: Revert "ARM: IMX51: snd_soc_machine structure replaced
    with snd_soc_card."
  * ARM: Cleanup: Revert "ARM: IMX51: codec structure was moved to the card
    structure"
  * ARM: Cleanup: Revert "ARM: IMX51: Hack to add defines for
    DMA_MODE_READ/WRITE/MASK"
  * ARM: Cleanup: Revert "ARM: IMX51: Add SoC and board support for
    Freescale mx51 platform"
  * Driver core: add new device to bus's list before probing
  * [Upstream] (drop after 2.6.31) ALSA: hda - Reduce click noise at
    power-saving
    - LP: #381693, #399750, #380892

 -- Andy Whitcroft <apw@canonical.com>  Fri, 14 Aug 2009 11:32:23 +0100

linux (2.6.31-5.24) karmic; urgency=low

  [ Amit Kucheria ]

  * ARM: IMX51: Make video capture drivers compile
  * [Config] IMX51: Config updates

  [ Andy Whitcroft ]

  * remove leftovers of dm-bbr

  [ Leann Ogasawara ]

  * Add pata_cs5535 to pata-modules
    - LP: #318805

  [ Luke Yelavich ]

  * [Config] CONFIG_PPC64=y for powerpc64-smp
  * [Config] Set the maximum number of CPUs to 1024 for powerpc64-smp
  * [Config] CONFIG_PPC_PS3=y for powerpc64-smp
  * [Config] CONFIG_PPC_MAPLE=y on powerpc64-smp
  * [Config] CONFIG_PPC_PASEMI=y on powerpc64-smp
  * [Config] CONFIG_CPU_FREQ_PMAC64=y on powerpc64-smp
  * [Config] Enable all PS3 drivers in powerpc64-smp

  [ Mario Limonciello ]

  * LIRC -- fix lirc-i2c 2.6.31 compilation

  [ Matthew Garrett ]

  * [Upstream] dell-laptop: Fix rfkill state queries

  [ Tim Gardner ]

  * [Config] Ignore armel ABI and module changes
  * [Config] Update configs after rebase against 2.6.31-rc5

  [ Upstream ]

  * Rebased to 2.6.31-rc5

 -- Andy Whitcroft <apw@canonical.com>  Tue, 28 Jul 2009 10:10:09 +0100

linux (2.6.31-4.23) karmic; urgency=low

  [ Andy Whitcroft ]

  * AUFS -- update to aufs2-30 20090727
  * [Config] enable AUFS FUSE support

  [ Luke Yelavich ]

  * [Config] CONFIG_JFS_FS=m on sparc

  [ Tim Gardner ]

  * [Upstream] dell-laptop: Fix rfkill state setting.

 -- Andy Whitcroft <apw@canonical.com>  Mon, 27 Jul 2009 11:11:47 +0100

linux (2.6.31-4.22) karmic; urgency=low

  [ Amit Kucheria ]

  * ARM: IMX51: Add SoC and board support for Freescale mx51 platform
  * ARM: IMX51: Move board-mx51* header files to the correct location
  * ARM: IMX51: Clean-up the craziness of including mxc_uart.h _everywhere_
  * ARM: IMX51: Make it compile.
  * ARM: IMX51: Unconditionally disable CONFIG_GPIOLIB
  * ARM: IMX51: Make ARCH_MXC auto-enable ARCH_MXC_CANONICAL
  * ARM: IMX51: Enable ZONE_DMA for ARCH_MXC
  * ARM: IMX51: Compile-in the IMX51 cpufreq driver by default
  * ARM: IMX51: Fix isl29003 HWMON driver for i2c changes
  * ARM: USB: musb: Refer to musb_otg_timer_func under correct #ifdef
  * ARM: staging: udlfb: Add vmalloc.h include
  * UBUNTU [Config]: Bring imx51 config upto date with other flavours

  [ Brad Figg ]

  * ARM: IMX51: Hack to add defines for DMA_MODE_READ/WRITE/MASK
  * ARM: IMX51: codec structure was moved to the card structure
  * ARM: IMX51: snd_soc_machine structure replaced with snd_soc_card.
  * ARM: IMX51: Get to bus_id by calling dev_name.
  * ARM: IMX51: Get to bus_id by calling dev_name.
  * ARM: IMX51: Added external declaration for mxc_map_io.
  * ARM: IMX51: Removed the mxc_gpio_port structure.
  * ARM: IMX51: mxc_timer_init prototype
  * ARM: IMX51: Fix up merge error in Kconfig
  * ARM: IMX51: Changed from snd_card_new to snd_card_create

  [ Dinh Nguyen ]

  * ARM: IMX51: Fix plat-mxc/timer.c to handle imx51
  * ARM: IMX51: Minimal changes for USB to work on 2.6.31
  * ARM: IMX51: Babbage 2.5 needs a different system revision
  * ARM: IMX51: IPU irq handler deadlock fix

  [ Tim Gardner ]

  * [Config] Enabled CONFIG_CAN=m
    - LP: #327243
  * [Config] Enabled CONFIG_SERIAL=m
    - LP: #397189

 --  Tim Gardner <tim.gardner@canonical.com>  Fri, 24 Jul 2009 06:19:10 -0600

linux (2.6.31-4.21) karmic; urgency=low

  [ Amit Kucheria ]

  * dm-raid-4-5: Add missing brackets around test_bit()

  [ John Johansen ]

  * AppArmor: Fix change_profile failing lpn401931
  * AppArmor: Fix determination of forced AUDIT messages.
  * AppArmor: Fix oops in auditing of the policy interface offset

 -- Andy Whitcroft <apw@canonical.com>  Thu, 23 Jul 2009 19:18:30 +0100

linux (2.6.31-4.20) karmic; urgency=low

  [ Andy Whitcroft ]

  * SAUCE: iscsitarget -- update to SVN revision r214
  * SAUCE: iscsitarget -- renable driver
  * [Config] consolidate lpia/lpia and i386/generic configs
  * [Config] enable CRYPTO modules for all architectures
  * [Config] enable cryptoloop
  * [Config] enable various filesystems for armel
  * [Config] sync i386 generic and generic-pae
  * [Config] add the 386 (486 processors and above) flavour
  * [Config] re-set DEFAULT_MMAP_MIN_ADDR
    - LP: #399914
  * add genconfigs/genportsconfigs to extract the built configs
  * updateconfigs -- alter concatenation order allow easier updates
  * intelfb -- INTELFB now conflicts with DRM_I915
  * printchanges -- rebase tree does not have stable tags use changelog
  * AppArmor: fix argument size missmatch on 64 bit builds

  [ Ike Panhc ]

  * Ship bnx2x firmware in nic-modules udeb
    - LP: #360966

  [ Jeff Mahoney ]

  * AppArmor: fix build failure on ia64

  [ John Johansen ]

  * AppArmour: ensure apparmor enabled parmater is off if AppArmor fails to
    initialize.
  * AppArmour: fix auditing of domain transitions to include target profile
    information
  * AppArmor: fix C99 violation
  * AppArmor: revert reporting of create to write permission.
  * SAUCE: Add config option to set a default LSM
  * [Config] enable AppArmor by default
  * AppArmor: Fix NULL pointer dereference oops in profile attachment.

  [ Keith Packard ]

  * SAUCE: drm/i915: Allow frame buffers up to 4096x4096 on 915/945 class
    hardware
    - LP: #351756

  [ Luke Yelavich ]

  * [Config] add .o files found in arch/powerpc/lib to all powerpc kernel
    header packages
    - LP: #355344

  [ Michael Casadevall ]

  * [Config] update SPARC config files to allow success build

  [ Scott James Remnant ]

  * SAUCE: trace: add trace_event for the open() syscall

  [ Stefan Bader ]

  * SAUCE: jfs: Fix early release of acl in jfs_get_acl
    - LP: #396780

  [ Tim Gardner ]

  * [Upstream] Fix Soltech TA12 volume hotkeys not sending key release
    - LP: #397499
  * [Upstream] USB Option driver - Add USB ID for Novatel MC727/U727/USB727
    refresh
    - LP: #365291
  * [Config] SSB/B44 are common across all arches/flavours.

  [ Upstream ]

  * Rebased to 2.6.31-rc4

 -- Andy Whitcroft <apw@canonical.com>  Thu, 23 Jul 2009 08:41:39 +0100

linux (2.6.31-3.19) karmic; urgency=low

  [ Andy Whitcroft ]

  * Revert "[Config] Disabled NDISWRAPPER"
  * ndiswrapper -- fix i386 compilation failures on cmpxchg8b
  * AUFS -- export various core functions
  * AUFS -- export various core functions -- fixes
  * AUFS -- core filesystem
  * AUFS -- track changes in v2.6.31
  * [Config] Enable AUFS
  * droppped 'iwl3945: do not send scan command if channel count zero' as it
    is already upstream but failed to auto-drop on rebase.

  [ Eric Paris ]

  * SAUCE: fsnotify: use def_bool in kconfig instead of letting the user
    choose
  * SAUCE: inotify: check filename before dropping repeat events
  * SAUCE: fsnotify: fix inotify tail drop check with path entries

 -- Andy Whitcroft <apw@canonical.com>  Tue, 14 Jul 2009 12:52:55 +0100

linux (2.6.31-3.18) karmic; urgency=low

  [ Andy Whitcroft ]

  * Revert "Add splice-2.6.23.patch from AUFS to export a symbol needed by
    AUFS"
  * Revert "Add put_filp.patch from AUFS to export a symbol needed by AUFS"
  * Revert "Add sec_perm-2.6.24.patch from AUFS - export
    security_inode_permission"
  * clear out left over AUFS files and modifications

  [ Luke Yelavich ]

  * [Config] Enable CONFIG_USB_ISP116X_HCD on sparc
  * SAUCE: Explicitly include header files to allow apparmor to build on
    powerpc
  * [Config] Enable CONFIG_BLK_DEV_IDECD on powerpc

  [ Tim Gardner ]

  * [Config] Dropped ubuntu/misc/wireless/acx
  * [Config] Disabled NDISWRAPPER until the compile issues are fixed.

  [ Upstream ]

  * Rebased to 2.6.31-rc3

 -- Andy Whitcroft <apw@canonical.com>  Fri, 10 Jul 2009 18:59:33 +0100

linux (2.6.31-2.17) karmic; urgency=low

  [ Andy Whitcroft ]

  * [Config] CONFIG_BLK_DEV_CRYPTOLOOP=m for sparc
  * compcache -- remove redundant Kconfig entries part 2
  * compcache -- clean up CCFLAGS declarations
  * [Config] enable AppArmor
  * AppArmor: fix operator precidence issue in as_path_link

  [ John Johansen ]

  * AppArmor security module
  * AppArmor: Correct mapping of file permissions.
  * AppArmor: Turn auditing of ptrace on

  [ Luke Yelavich ]

  * [Config] disable CONFIG_DM_RAID45 on powerpc

 -- Andy Whitcroft <apw@canonical.com>  Fri, 10 Jul 2009 15:02:05 +0100

linux (2.6.31-2.16) karmic; urgency=low

  [ Andy Whitcroft ]

  * compcache -- remove redundant Kconfig entries
    added ignore and ignore.modules for all arches since the compcache update
    changes the modules names as well as some compcache ABI values.

  [ Manoj Iyer ]

  * SAUCE: updated dm-raid45 module version to 2009.04.24 (2.6.30-rc3)
  * SAUCE: update compcache version to 0.5.3

  [ Tim Gardner ]

  * [Config]: Fix sparc FTBS by adding ignore.modules

 --  Tim Gardner <tim.gardner@canonical.com>  Mon, 06 Jul 2009 13:35:29 -0600

linux (2.6.31-2.15) karmic; urgency=low

  [ Andy Whitcroft ]

  * SAUCE: default ATI Radeon KMS to off until userspace catches up
  * [Config] Update configs following rebase to 2.6.31-rc2
  * [Config] update ports configs following update to 2.6.31-rc2

  [ Luke Yelavich ]

  * [Config] powerpc - Disable CONFIG_RDS

  [ Matt Zimmerman ]

  * Rename linux-doc-PKGVER to linux-doc and clean up its description
    - LP: #382115

  [ Upstream Kernel Changes ]

  * rebased to mainline 2.6.31-rc2

 -- Andy Whitcroft <apw@canonical.com>  Sat, 04 Jul 2009 17:39:13 +0100

linux (2.6.31-1.14) karmic; urgency=low

  [ Andy Whitcroft ]

  * update ndiswrapper to 1.55
  * remove leftovers of gfs
  * [Config] powerpc: enable CONFIG_PPC_DISABLE_WERROR

  [ Luke Yelavich ]

  * [Config] re-enable and build the ide-pmac driver into powerpc kernels
  * [Config] Build the ServerWorks Frodo / Apple K2 SATA driver into the
    kernel

  [ Manoj Iyer ]

  * Remove snd-bt-sco ubuntu driver

  [ Michael Casadevall ]

  * [Config] updates ia64 config and d-i folders to allow succesful build
  * [Config] Update powerpc and sparc for 2.6.31

  [ Upstream Kernel Changes ]

  * intel-iommu: fix Identity Mapping to be arch independent
    - LP: #384695
  * ACPI: video: prevent NULL deref in acpi_get_pci_dev()

 -- Andy Whitcroft <apw@canonical.com>  Tue, 30 Jun 2009 17:47:32 +0100

linux (2.6.31-1.13) karmic; urgency=low

  [ Andy Whitcroft ]

  * REBASE: rebased to mainline 2.6.31-rc1
    - "UBUNTU: SAUCE: UHCI USB quirk for resume"
      no longer applies, using deprecated interfaces, LPIA only, dropped
    - "UBUNTU: SAUCE: Mask off garbage in Dell WMI scan code data"
      changes now upstream, dropped
  * [Config] Update configs following rebase to 2.6.31-rc1
  * [Config] update ports configs following update to 2.6.31-rc1

  * [Config] disable broken staging driver CONFIG_STLC45XX
  * SAUCE: fix compcache to use updates accessors
  * [Config] disable staging driver CONFIG_VT6655
  * SAUCE: fix DRDB to use updates accessors
  * [Disable] ndiswrapper needs update
  * [Disable] LIRC I2C needs update
  * [Disable] CONFIG_LENOVO_SL_LAPTOP needs update
  * [Config] disable I2C_DESIGNWARE does not compile
  * [Config] disable CONFIG_TLSUP for lpia
  * [Config] disable CONFIG_FB_UDL for arm
  * SAUCE: disable adding scsi headers to linux-libc-dev

  [ Mario Limonciello ]

  * SAUCE: Add LIRC drivers

 -- Andy Whitcroft <apw@canonical.com>  Thu, 25 Jun 2009 12:06:22 +0100

linux (2.6.30-10.12) karmic; urgency=low

  [ Andy Whitcroft ]

  * [Config] split out the ports configs into their own family
  * [Config] update configs following introduction of ports family

  [ Upstream Kernel Changes ]

  * Revert "Rename linux-doc-PKGVER to linux-doc and clean up its
    description". Fixes linux-doc package name conflicts for now.
    - LP: #382115

 --  Tim Gardner <tim.gardner@canonical.com>  Mon, 22 Jun 2009 09:17:14 -0600

linux (2.6.30-10.11) karmic; urgency=low

  [ Amit Kucheria ]

  * [Config] Comment splitconfig.pl and misc cleanup
  * [Config] Rename all configs to the new naming scheme
  * [Config] Splitconfig rework
  * [Config] Rename scripts/misc/oldconfig to kernelconfig
  * [Config] Fix build system for new config split
  * [Config] Run updateconfigs after the splitconfig rework

  [ Andy Whitcroft ]

  * Revert "SAUCE: Default to i915.modeset=0 if CONFIG_DRM_I915_KMS=y"
  * [Config] standardise CONFIG_STAGING=y
  * [Config] standardise CONFIG_RD_LZMA=y
  * [Config] CONFIG_PCI_IOV=y
  * [Config] CONFIG_PCI_STUB=m
  * [Config] merge kernel configs more agressively

  [ Colin Watson ]

  * [Config] Run kernel-wedge in $(builddir) rather than at the top level
  * [Config] Add support for including firmware in udebs
  * [Config] Ship bnx2 firmware in nic-modules udeb
    - LP: #384861

  [ Luke Yelavich ]

  * [Config] ports - Import of ports architectures into kernel packaging
    infrastructure
  * [Config] ports - Do not update ports kernel configurations by default
  * [Config] ports - Disable ABI checking for ports architectures
  * [Config] ports - Build drivers in ubuntu sub-directory on powerpc
  * [Config] ports - Add control.d/vars.* files for ports architectures
  * [Config] ports - Add ports architectures for linux-libc-dev
  * [Config] ports - Create powerpc specific message-modules and
    block-modules udebs
  * [Config] ports - Add configuration files for ports architectures

  [ Manoj Iyer ]

  * [Config] Enable CONFIG_BLK_DEV_AEC62XX=m for amd64 and i386
    - LP: #329864

  [ Michael Casadevall ]

  * [Config] ports - Fix compression of kernels

  [ Stefan Bader ]

  * [Upstream] mmc: prevent dangling block device from accessing stale
    queues
    - LP: #383668

  [ Tim Gardner ]

  * [Config] Recommend grub-pc in linux-image
    - LP: #385741
  * [Config] Implement i386 generic and generic-pae flavours
  * [Config] ports - Add control info after integrating ports arches
  * [Config] Removed auto-generated files from git
  * [Config] Added netxen_nic to nic-modules
    - LP: #389603

  [ Matt Zimmerman ]

  * Rename linux-doc-PKGVER to linux-doc and clean up its description
    - LP: #382115

 --  Tim Gardner <tim.gardner@canonical.com>  Mon, 15 Jun 2009 14:38:26 -0600

linux (2.6.30-9.10) karmic; urgency=low

  [ Andy Whitcroft ]

  * [Config] CONFIG_SECURITY_TOMOYO=y (amd64, i386, lpia)
  * [Config] CONFIG_KEXEC_JUMP=y (amd64, lpia)
  * [Config] CONFIG_LENOVO_SL_LAPTOP=m (amd64, lpia)
  * [Config] CONFIG_POHMELFS_CRYPTO=y (i386, amd64)
  * [Config] CONFIG_SERIAL_MAX3100=m (i386, amd64, lpia)
  * [Config] CONFIG_VIDEO_GO7007=m (amd64, i386)

  [ Upstream Kernel Changes ]

  * rebased to 2.6.30 final

 -- Andy Whitcroft <apw@canonical.com>  Fri, 05 Jun 2009 11:42:53 +0100

linux (2.6.30-8.9) karmic; urgency=low

  [ Andy Whitcroft ]

  * Config update removed the following options:
        CONFIG_EDAC_AMD8111=m
        CONFIG_EDAC_AMD8131=m

  [ Upstream Kernel Changes ]

  * rebased to 2.6.30-rc8

 -- Andy Whitcroft <apw@canonical.com>  Wed, 03 Jun 2009 09:21:13 +0100

linux (2.6.30-7.8) karmic; urgency=low

  [ Andy Whitcroft ]

  * Enabled NEW configration options:
      Paravirtualization layer for spinlocks (PARAVIRT_SPINLOCKS) [N/y/?] Y
      Cisco FNIC Driver (FCOE_FNIC) [N/m/y/?] M

  [ Upstream Kernel Changes ]

  * rebased to 2.6.30-rc7

 -- Andy Whitcroft <apw@canonical.com>  Sat, 23 May 2009 23:47:24 +0100

linux (2.6.30-6.7) karmic; urgency=low

  [ Andy Whitcroft ]

  * Dropped: UBUNTU: SAUCE: input: Blacklist digitizers from joydev.c (now
    upstream)

  [ Upstream Kernel Changes ]

  * rebased to 2.6.30-rc6

 -- Andy Whitcroft <apw@canonical.com>  Mon, 18 May 2009 18:05:54 +0100

linux (2.6.30-5.6) karmic; urgency=low

  [ Tim Gardner ]

  * [Config] Enable Keyspan USB serial device firmware in kernel module
    - LP: #334285

  [ Upstream Kernel Changes ]

  * rebased to 2.6.30-rc5

 --  Tim Gardner <tim.gardner@canonical.com>  Mon, 11 May 2009 12:02:16 -0600

linux (2.6.30-4.5) karmic; urgency=low

  [ Colin Watson ]

  * Build-Conflict with findutils (= 4.4.1-1ubuntu1), to avoid
    /usr/include/asm/* going missing
    - LP: #373214

 -- Stefan Bader <stefan.bader@canonical.com>  Fri, 08 May 2009 11:09:08 +0200

linux (2.6.30-3.4) karmic; urgency=low

  [ Kees Cook ]

  * SAUCE: [x86] implement cs-limit nx-emulation for ia32
    - LP: #369978

  [ Stefan Bader ]

  * SAUCE: input: Blacklist digitizers from joydev.c
    - LP: #300143

 --  Tim Gardner <tim.gardner@canonical.com>  Fri, 01 May 2009 14:00:42 -0600

linux (2.6.30-2.3) karmic; urgency=low

  [ Tim Gardner ]

  * [Config] Enabled CC_STACKPROTECTOR=y for all x86en
    - LP: #369152
  * SAUCE: Default to i915_modeset=0 if CONFIG_DRM_I915_KMS=y
  * [Config] CONFIG_DRM_I915_KMS=y
  * [Config] Set CONFIG_SECURITY_DEFAULT_MMAP_MIN_ADDR to appropriate ARCH
    minimums

  [ Upstream Kernel Changes ]

  * rebased to 2.6.30-rc4

 --  Tim Gardner <tim.gardner@canonical.com>  Thu, 30 Apr 2009 09:17:05 -0600

linux (2.6.30-1.2) karmic; urgency=low

  [ Tim Gardner ]

  * [Config] armel: disable staging drivers, fixes FTBS
  * [Config] armel imx51: Disable CONFIG_MTD_NAND_MXC, fixes FTBS

  [ Upstream Kernel Changes ]

  * mpt2sas: Change reset_type enum to avoid namespace collision.
    Submitted upstream.

 --  Tim Gardner <tim.gardner@canonical.com>  Tue, 28 Apr 2009 16:54:41 -0600

linux (2.6.30-1.1) karmic; urgency=low

  * Initial release after rebasing against v2.6.30-rc3

 --  Tim Gardner <tim.gardner@canonical.com>  Thu, 12 Mar 2009 19:16:07 -0600<|MERGE_RESOLUTION|>--- conflicted
+++ resolved
@@ -1,40 +1,5 @@
 linux (2.6.35-23.37) maverick-proposed; urgency=low
 
-<<<<<<< HEAD
-  [ John Johansen ]
-
-  * SAUCE: Return correct error code for mediated network connections
-    - LP: #647071
-
-  [ Upstream Kernel Changes ]
-
-  * irda: Correctly clean up self->ias_obj on irda_bind() failure.
-    - CVE-2010-2954
-  * wireless extensions: fix kernel heap content leak
-    - CVE-2010-2955
-  * KEYS: Fix RCU no-lock warning in keyctl_session_to_parent()
-    - CVE-2010-2960
-  * KEYS: Fix bug in keyctl_session_to_parent() if parent has no session
-    keyring
-    - CVE-2010-2960
-  * ALSA: seq/oss - Fix double-free at error path of snd_seq_oss_open()
-    - CVE-2010-3080
-  * intel_idle: PCI quirk to prevent Lenovo Ideapad s10-3 boot hang
-    - LP: #634702
-  * drm/i915: Rephrase pwrite bounds checking to avoid any potential
-    overflow
-    - CVE-2010-2962
-  * drm/i915: Skip pread/pwrite if size to copy is 0.
-    - CVE-2010-2962
-  * drm/i915: Sanity check pread/pwrite
-    - CVE-2010-2962
-  * Fix pktcdvd ioctl dev_minor range check
-    - CVE-2010-3437
-  * Fix out-of-bounds reading in sctp_asoc_get_hmac()
-    - CVE-2010-3705
-  * ocfs2: Don't walk off the end of fast symlinks.
-    - CVE-2010-NNN2
-=======
   [ Brad Figg ]
 
   * ARM: Temporarily disable module check for armel
@@ -397,7 +362,6 @@
     - CVE-2010-2963
   * Local privilege escalation vulnerability in RDS sockets
     - CVE-2010-3904
->>>>>>> c774899e
 
  -- Steve Conklin <sconklin@canonical.com>  Thu, 14 Oct 2010 13:33:49 -0500
 
