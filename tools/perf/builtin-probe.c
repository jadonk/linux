--- conflicted
+++ resolved
@@ -215,11 +215,8 @@
 		   "file", "vmlinux pathname"),
 	OPT_STRING('s', "source", &symbol_conf.source_prefix,
 		   "directory", "path to kernel source"),
-<<<<<<< HEAD
-=======
 	OPT_STRING('m', "module", &params.target_module,
 		   "modname", "target module name"),
->>>>>>> 45f53cc9
 #endif
 	OPT__DRY_RUN(&probe_event_dry_run),
 	OPT_INTEGER('\0', "max-probes", &params.max_probe_points,
