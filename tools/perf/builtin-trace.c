--- conflicted
+++ resolved
@@ -648,12 +648,7 @@
 	/* make sure PERF_EXEC_PATH is set for scripts */
 	perf_set_argv_exec_path(perf_exec_path());
 
-<<<<<<< HEAD
-	if (!suffix && argc >= 2 && strncmp(argv[1], "-", strlen("-")) != 0) {
-		char *record_script_path, *report_script_path;
-=======
 	if (argc && !script_name && !rec_script_path && !rep_script_path) {
->>>>>>> e53beacd
 		int live_pipe[2];
 		int rep_args;
 		pid_t pid;
@@ -700,15 +695,6 @@
 			dup2(live_pipe[1], 1);
 			close(live_pipe[0]);
 
-<<<<<<< HEAD
-			__argv = malloc(6 * sizeof(const char *));
-			__argv[0] = "/bin/sh";
-			__argv[1] = record_script_path;
-			__argv[2] = "-q";
-			__argv[3] = "-o";
-			__argv[4] = "-";
-			__argv[5] = NULL;
-=======
 			if (!is_top_script(argv[0]))
 				system_wide = !have_cmd(argc - rep_args,
 							&argv[rep_args]);
@@ -727,7 +713,6 @@
 			for (i = rep_args + 1; i < argc; i++)
 				__argv[j++] = argv[i];
 			__argv[j++] = NULL;
->>>>>>> e53beacd
 
 			execvp("/bin/sh", (char **)__argv);
 			free(__argv);
