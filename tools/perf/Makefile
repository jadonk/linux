--- conflicted
+++ resolved
@@ -436,10 +436,7 @@
 LIB_OBJS += util/hist.o
 LIB_OBJS += util/probe-event.o
 LIB_OBJS += util/util.o
-<<<<<<< HEAD
-=======
 LIB_OBJS += util/cpumap.o
->>>>>>> 93929ebc
 
 BUILTIN_OBJS += builtin-annotate.o
 
