// SPDX-License-Identifier: GPL-2.0
#include <dirent.h>
#include <errno.h>
#include <stdio.h>
#include <stdlib.h>
#include <string.h>
#include <fcntl.h>
#include <sys/param.h>
#include <unistd.h>

#include <api/fs/tracing_path.h>
#include <api/io.h>
#include <linux/stddef.h>
#include <linux/perf_event.h>
#include <linux/zalloc.h>
#include <subcmd/pager.h>

#include "build-id.h"
#include "debug.h"
#include "evsel.h"
#include "metricgroup.h"
#include "parse-events.h"
#include "pmu.h"
#include "pmus.h"
#include "print-events.h"
#include "probe-file.h"
#include "string2.h"
#include "strlist.h"
#include "tracepoint.h"
#include "pfm.h"
#include "thread_map.h"
#include "util.h"

#define MAX_NAME_LEN 100

/** Strings corresponding to enum perf_type_id. */
static const char * const event_type_descriptors[] = {
	"Hardware event",
	"Software event",
	"Tracepoint event",
	"Hardware cache event",
	"Raw event descriptor",
	"Hardware breakpoint",
};

static const struct event_symbol event_symbols_tool[PERF_TOOL_MAX] = {
	[PERF_TOOL_DURATION_TIME] = {
		.symbol = "duration_time",
		.alias  = "",
	},
	[PERF_TOOL_USER_TIME] = {
		.symbol = "user_time",
		.alias  = "",
	},
	[PERF_TOOL_SYSTEM_TIME] = {
		.symbol = "system_time",
		.alias  = "",
	},
};

/*
 * Print the events from <debugfs_mount_point>/tracing/events
 */
void print_tracepoint_events(const struct print_callbacks *print_cb __maybe_unused, void *print_state __maybe_unused)
{
	char *events_path = get_tracing_file("events");
	int events_fd = open(events_path, O_PATH);
	struct dirent **sys_namelist = NULL;
	int sys_items;

	put_tracing_file(events_path);
	if (events_fd < 0) {
		pr_err("Error: failed to open tracing events directory\n");
		return;
	}

	sys_items = tracing_events__scandir_alphasort(&sys_namelist);

	for (int i = 0; i < sys_items; i++) {
		struct dirent *sys_dirent = sys_namelist[i];
		struct dirent **evt_namelist = NULL;
		int dir_fd;
		int evt_items;

		if (sys_dirent->d_type != DT_DIR ||
		    !strcmp(sys_dirent->d_name, ".") ||
		    !strcmp(sys_dirent->d_name, ".."))
			goto next_sys;

		dir_fd = openat(events_fd, sys_dirent->d_name, O_PATH);
		if (dir_fd < 0)
			goto next_sys;

		evt_items = scandirat(events_fd, sys_dirent->d_name, &evt_namelist, NULL, alphasort);
		for (int j = 0; j < evt_items; j++) {
			/*
			 * Buffer sized at twice the max filename length + 1
			 * separator + 1 \0 terminator.
			 */
			char buf[NAME_MAX * 2 + 2];
			/* 16 possible hex digits and 22 other characters and \0. */
			char encoding[16 + 22];
			struct dirent *evt_dirent = evt_namelist[j];
			struct io id;
			__u64 config;

			if (evt_dirent->d_type != DT_DIR ||
			    !strcmp(evt_dirent->d_name, ".") ||
			    !strcmp(evt_dirent->d_name, ".."))
				goto next_evt;

			snprintf(buf, sizeof(buf), "%s/id", evt_dirent->d_name);
			io__init(&id, openat(dir_fd, buf, O_RDONLY), buf, sizeof(buf));

			if (id.fd < 0)
				goto next_evt;

			if (io__get_dec(&id, &config) < 0) {
				close(id.fd);
				goto next_evt;
			}
			close(id.fd);

			snprintf(buf, sizeof(buf), "%s:%s",
				 sys_dirent->d_name, evt_dirent->d_name);
			snprintf(encoding, sizeof(encoding), "tracepoint/config=0x%llx/", config);
			print_cb->print_event(print_state,
					/*topic=*/NULL,
					/*pmu_name=*/NULL, /* really "tracepoint" */
					/*event_name=*/buf,
					/*event_alias=*/NULL,
					/*scale_unit=*/NULL,
					/*deprecated=*/false,
					"Tracepoint event",
					/*desc=*/NULL,
					/*long_desc=*/NULL,
					encoding);
next_evt:
			free(evt_namelist[j]);
		}
		close(dir_fd);
		free(evt_namelist);
next_sys:
		free(sys_namelist[i]);
	}

	free(sys_namelist);
	close(events_fd);
}

void print_sdt_events(const struct print_callbacks *print_cb, void *print_state)
{
	struct strlist *bidlist, *sdtlist;
	struct str_node *bid_nd, *sdt_name, *next_sdt_name;
	const char *last_sdt_name = NULL;

	/*
	 * The implicitly sorted sdtlist will hold the tracepoint name followed
	 * by @<buildid>. If the tracepoint name is unique (determined by
	 * looking at the adjacent nodes) the @<buildid> is dropped otherwise
	 * the executable path and buildid are added to the name.
	 */
	sdtlist = strlist__new(NULL, NULL);
	if (!sdtlist) {
		pr_debug("Failed to allocate new strlist for SDT\n");
		return;
	}
	bidlist = build_id_cache__list_all(true);
	if (!bidlist) {
		pr_debug("Failed to get buildids: %d\n", errno);
		return;
	}
	strlist__for_each_entry(bid_nd, bidlist) {
		struct probe_cache *pcache;
		struct probe_cache_entry *ent;

		pcache = probe_cache__new(bid_nd->s, NULL);
		if (!pcache)
			continue;
		list_for_each_entry(ent, &pcache->entries, node) {
			char buf[1024];

			snprintf(buf, sizeof(buf), "%s:%s@%s",
				 ent->pev.group, ent->pev.event, bid_nd->s);
			strlist__add(sdtlist, buf);
		}
		probe_cache__delete(pcache);
	}
	strlist__delete(bidlist);

	strlist__for_each_entry(sdt_name, sdtlist) {
		bool show_detail = false;
		char *bid = strchr(sdt_name->s, '@');
		char *evt_name = NULL;

		if (bid)
			*(bid++) = '\0';

		if (last_sdt_name && !strcmp(last_sdt_name, sdt_name->s)) {
			show_detail = true;
		} else {
			next_sdt_name = strlist__next(sdt_name);
			if (next_sdt_name) {
				char *bid2 = strchr(next_sdt_name->s, '@');

				if (bid2)
					*bid2 = '\0';
				if (strcmp(sdt_name->s, next_sdt_name->s) == 0)
					show_detail = true;
				if (bid2)
					*bid2 = '@';
			}
		}
		last_sdt_name = sdt_name->s;

		if (show_detail) {
			char *path = build_id_cache__origname(bid);

			if (path) {
				if (asprintf(&evt_name, "%s@%s(%.12s)", sdt_name->s, path, bid) < 0)
					evt_name = NULL;
				free(path);
			}
		}
		print_cb->print_event(print_state,
				/*topic=*/NULL,
				/*pmu_name=*/NULL,
				evt_name ?: sdt_name->s,
				/*event_alias=*/NULL,
				/*deprecated=*/false,
				/*scale_unit=*/NULL,
				"SDT event",
				/*desc=*/NULL,
				/*long_desc=*/NULL,
				/*encoding_desc=*/NULL);

		free(evt_name);
	}
	strlist__delete(sdtlist);
}

bool is_event_supported(u8 type, u64 config)
{
	bool ret = true;
	struct evsel *evsel;
	struct perf_event_attr attr = {
		.type = type,
		.config = config,
		.disabled = 1,
	};
	struct perf_thread_map *tmap = thread_map__new_by_tid(0);

	if (tmap == NULL)
		return false;

	evsel = evsel__new(&attr);
	if (evsel) {
		ret = evsel__open(evsel, NULL, tmap) >= 0;

		if (!ret) {
			/*
			 * The event may fail to open if the paranoid value
			 * /proc/sys/kernel/perf_event_paranoid is set to 2
			 * Re-run with exclude_kernel set; we don't do that by
			 * default as some ARM machines do not support it.
			 */
			evsel->core.attr.exclude_kernel = 1;
			ret = evsel__open(evsel, NULL, tmap) >= 0;
		}

		if (!ret) {
			/*
			 * The event may fail to open if the PMU requires
			 * exclude_guest to be set (e.g. as the Apple M1 PMU
			 * requires).
			 * Re-run with exclude_guest set; we don't do that by
			 * default as it's equally legitimate for another PMU
			 * driver to require that exclude_guest is clear.
			 */
			evsel->core.attr.exclude_guest = 1;
			ret = evsel__open(evsel, NULL, tmap) >= 0;
		}

		evsel__delete(evsel);
	}

	perf_thread_map__put(tmap);
	return ret;
}

int print_hwcache_events(const struct print_callbacks *print_cb, void *print_state)
{
	struct perf_pmu *pmu = NULL;
	const char *event_type_descriptor = event_type_descriptors[PERF_TYPE_HW_CACHE];

	/*
	 * Only print core PMUs, skipping uncore for performance and
	 * PERF_TYPE_SOFTWARE that can succeed in opening legacy cache evenst.
	 */
	while ((pmu = perf_pmus__scan_core(pmu)) != NULL) {
		if (pmu->is_uncore || pmu->type == PERF_TYPE_SOFTWARE)
			continue;

		for (int type = 0; type < PERF_COUNT_HW_CACHE_MAX; type++) {
			for (int op = 0; op < PERF_COUNT_HW_CACHE_OP_MAX; op++) {
				/* skip invalid cache type */
				if (!evsel__is_cache_op_valid(type, op))
					continue;

				for (int res = 0; res < PERF_COUNT_HW_CACHE_RESULT_MAX; res++) {
					char name[64];
					char alias_name[128];
					__u64 config;
					int ret;

					__evsel__hw_cache_type_op_res_name(type, op, res,
									name, sizeof(name));

					ret = parse_events__decode_legacy_cache(name, pmu->type,
										&config);
					if (ret || !is_event_supported(PERF_TYPE_HW_CACHE, config))
						continue;
					snprintf(alias_name, sizeof(alias_name), "%s/%s/",
						 pmu->name, name);
					print_cb->print_event(print_state,
							"cache",
							pmu->name,
							name,
							alias_name,
							/*scale_unit=*/NULL,
							/*deprecated=*/false,
							event_type_descriptor,
							/*desc=*/NULL,
							/*long_desc=*/NULL,
							/*encoding_desc=*/NULL);
				}
			}
		}
	}
	return 0;
}

void print_tool_events(const struct print_callbacks *print_cb, void *print_state)
{
	// Start at 1 because the first enum entry means no tool event.
	for (int i = 1; i < PERF_TOOL_MAX; ++i) {
		print_cb->print_event(print_state,
				"tool",
				/*pmu_name=*/NULL,
				event_symbols_tool[i].symbol,
				event_symbols_tool[i].alias,
				/*scale_unit=*/NULL,
				/*deprecated=*/false,
				"Tool event",
				/*desc=*/NULL,
				/*long_desc=*/NULL,
				/*encoding_desc=*/NULL);
	}
}

void print_symbol_events(const struct print_callbacks *print_cb, void *print_state,
			 unsigned int type, const struct event_symbol *syms,
			 unsigned int max)
{
	struct strlist *evt_name_list = strlist__new(NULL, NULL);
	struct str_node *nd;

	if (!evt_name_list) {
		pr_debug("Failed to allocate new strlist for symbol events\n");
		return;
	}
	for (unsigned int i = 0; i < max; i++) {
		/*
		 * New attr.config still not supported here, the latest
		 * example was PERF_COUNT_SW_CGROUP_SWITCHES
		 */
		if (syms[i].symbol == NULL)
			continue;

		if (!is_event_supported(type, i))
			continue;

		if (strlen(syms[i].alias)) {
			char name[MAX_NAME_LEN];

			snprintf(name, MAX_NAME_LEN, "%s OR %s", syms[i].symbol, syms[i].alias);
			strlist__add(evt_name_list, name);
		} else
			strlist__add(evt_name_list, syms[i].symbol);
	}

	strlist__for_each_entry(nd, evt_name_list) {
		char *alias = strstr(nd->s, " OR ");

		if (alias) {
			*alias = '\0';
			alias += 4;
		}
		print_cb->print_event(print_state,
				/*topic=*/NULL,
				/*pmu_name=*/NULL,
				nd->s,
				alias,
				/*scale_unit=*/NULL,
				/*deprecated=*/false,
				event_type_descriptors[type],
				/*desc=*/NULL,
				/*long_desc=*/NULL,
				/*encoding_desc=*/NULL);
	}
	strlist__delete(evt_name_list);
}

/*
 * Print the help text for the event symbols:
 */
void print_events(const struct print_callbacks *print_cb, void *print_state)
{
	char *tmp;

	print_symbol_events(print_cb, print_state, PERF_TYPE_HARDWARE,
			event_symbols_hw, PERF_COUNT_HW_MAX);
	print_symbol_events(print_cb, print_state, PERF_TYPE_SOFTWARE,
			event_symbols_sw, PERF_COUNT_SW_MAX);

	print_tool_events(print_cb, print_state);

	print_hwcache_events(print_cb, print_state);

	perf_pmus__print_pmu_events(print_cb, print_state);

	print_cb->print_event(print_state,
			/*topic=*/NULL,
			/*pmu_name=*/NULL,
			"rNNN",
			/*event_alias=*/NULL,
			/*scale_unit=*/NULL,
			/*deprecated=*/false,
			event_type_descriptors[PERF_TYPE_RAW],
			/*desc=*/NULL,
			/*long_desc=*/NULL,
			/*encoding_desc=*/NULL);

<<<<<<< HEAD
	if (asprintf(&tmp, "%s/t1=v1[,t2=v2,t3 ...]/modifier",
		     perf_pmus__scan_core(/*pmu=*/NULL)->name) > 0) {
		print_cb->print_event(print_state,
				/*topic=*/NULL,
				/*pmu_name=*/NULL,
				tmp,
				/*event_alias=*/NULL,
				/*scale_unit=*/NULL,
				/*deprecated=*/false,
				event_type_descriptors[PERF_TYPE_RAW],
				"(see 'man perf-list' on how to encode it)",
				/*long_desc=*/NULL,
				/*encoding_desc=*/NULL);
		free(tmp);
	}
=======
	perf_pmus__print_raw_pmu_events(print_cb, print_state);
>>>>>>> 0c383648

	print_cb->print_event(print_state,
			/*topic=*/NULL,
			/*pmu_name=*/NULL,
			"mem:<addr>[/len][:access]",
			/*scale_unit=*/NULL,
			/*event_alias=*/NULL,
			/*deprecated=*/false,
			event_type_descriptors[PERF_TYPE_BREAKPOINT],
			/*desc=*/NULL,
			/*long_desc=*/NULL,
			/*encoding_desc=*/NULL);

	print_tracepoint_events(print_cb, print_state);

	print_sdt_events(print_cb, print_state);

	metricgroup__print(print_cb, print_state);

	print_libpfm_events(print_cb, print_state);
}<|MERGE_RESOLUTION|>--- conflicted
+++ resolved
@@ -416,8 +416,6 @@
  */
 void print_events(const struct print_callbacks *print_cb, void *print_state)
 {
-	char *tmp;
-
 	print_symbol_events(print_cb, print_state, PERF_TYPE_HARDWARE,
 			event_symbols_hw, PERF_COUNT_HW_MAX);
 	print_symbol_events(print_cb, print_state, PERF_TYPE_SOFTWARE,
@@ -441,25 +439,7 @@
 			/*long_desc=*/NULL,
 			/*encoding_desc=*/NULL);
 
-<<<<<<< HEAD
-	if (asprintf(&tmp, "%s/t1=v1[,t2=v2,t3 ...]/modifier",
-		     perf_pmus__scan_core(/*pmu=*/NULL)->name) > 0) {
-		print_cb->print_event(print_state,
-				/*topic=*/NULL,
-				/*pmu_name=*/NULL,
-				tmp,
-				/*event_alias=*/NULL,
-				/*scale_unit=*/NULL,
-				/*deprecated=*/false,
-				event_type_descriptors[PERF_TYPE_RAW],
-				"(see 'man perf-list' on how to encode it)",
-				/*long_desc=*/NULL,
-				/*encoding_desc=*/NULL);
-		free(tmp);
-	}
-=======
 	perf_pmus__print_raw_pmu_events(print_cb, print_state);
->>>>>>> 0c383648
 
 	print_cb->print_event(print_state,
 			/*topic=*/NULL,
