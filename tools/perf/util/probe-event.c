/*
 * probe-event.c : perf-probe definition to probe_events format converter
 *
 * Written by Masami Hiramatsu <mhiramat@redhat.com>
 *
 * This program is free software; you can redistribute it and/or modify
 * it under the terms of the GNU General Public License as published by
 * the Free Software Foundation; either version 2 of the License, or
 * (at your option) any later version.
 *
 * This program is distributed in the hope that it will be useful,
 * but WITHOUT ANY WARRANTY; without even the implied warranty of
 * MERCHANTABILITY or FITNESS FOR A PARTICULAR PURPOSE.  See the
 * GNU General Public License for more details.
 *
 * You should have received a copy of the GNU General Public License
 * along with this program; if not, write to the Free Software
 * Foundation, Inc., 59 Temple Place - Suite 330, Boston, MA 02111-1307, USA.
 *
 */

#define _GNU_SOURCE
#include <sys/utsname.h>
#include <sys/types.h>
#include <sys/stat.h>
#include <fcntl.h>
#include <errno.h>
#include <stdio.h>
#include <unistd.h>
#include <stdlib.h>
#include <string.h>
#include <stdarg.h>
#include <limits.h>

#undef _GNU_SOURCE
#include "util.h"
#include "event.h"
#include "string.h"
#include "strlist.h"
#include "debug.h"
#include "cache.h"
#include "color.h"
#include "symbol.h"
#include "thread.h"
#include "debugfs.h"
#include "trace-event.h"	/* For __unused */
#include "probe-event.h"
#include "probe-finder.h"

#define MAX_CMDLEN 256
#define MAX_PROBE_ARGS 128
#define PERFPROBE_GROUP "probe"

bool probe_event_dry_run;	/* Dry run flag */

#define semantic_error(msg ...) pr_err("Semantic error :" msg)

/* If there is no space to write, returns -E2BIG. */
static int e_snprintf(char *str, size_t size, const char *format, ...)
	__attribute__((format(printf, 3, 4)));

static int e_snprintf(char *str, size_t size, const char *format, ...)
{
	int ret;
	va_list ap;
	va_start(ap, format);
	ret = vsnprintf(str, size, format, ap);
	va_end(ap);
	if (ret >= (int)size)
		ret = -E2BIG;
	return ret;
}

static char *synthesize_perf_probe_point(struct perf_probe_point *pp);
static struct machine machine;

/* Initialize symbol maps and path of vmlinux/modules */
static int init_vmlinux(void)
{
	int ret;

	symbol_conf.sort_by_name = true;
	if (symbol_conf.vmlinux_name == NULL)
		symbol_conf.try_vmlinux_path = true;
	else
		pr_debug("Use vmlinux: %s\n", symbol_conf.vmlinux_name);
	ret = symbol__init();
	if (ret < 0) {
		pr_debug("Failed to init symbol map.\n");
		goto out;
	}

	ret = machine__init(&machine, "", HOST_KERNEL_ID);
	if (ret < 0)
		goto out;

	if (machine__create_kernel_maps(&machine) < 0) {
		pr_debug("machine__create_kernel_maps ");
		goto out;
	}
out:
	if (ret < 0)
		pr_warning("Failed to init vmlinux path.\n");
	return ret;
}

static struct symbol *__find_kernel_function_by_name(const char *name,
						     struct map **mapp)
{
	return machine__find_kernel_function_by_name(&machine, name, mapp,
						     NULL);
}

const char *kernel_get_module_path(const char *module)
{
	struct dso *dso;
<<<<<<< HEAD
=======
	struct map *map;
	const char *vmlinux_name;
>>>>>>> 387c31c7

	if (module) {
		list_for_each_entry(dso, &machine.kernel_dsos, node) {
			if (strncmp(dso->short_name + 1, module,
				    dso->short_name_len - 2) == 0)
				goto found;
		}
		pr_debug("Failed to find module %s.\n", module);
		return NULL;
<<<<<<< HEAD
	} else {
		dso = machine.vmlinux_maps[MAP__FUNCTION]->dso;
		if (dso__load_vmlinux_path(dso,
			 machine.vmlinux_maps[MAP__FUNCTION], NULL) < 0) {
=======
	}

	map = machine.vmlinux_maps[MAP__FUNCTION];
	dso = map->dso;

	vmlinux_name = symbol_conf.vmlinux_name;
	if (vmlinux_name) {
		if (dso__load_vmlinux(dso, map, vmlinux_name, NULL) <= 0)
			return NULL;
	} else {
		if (dso__load_vmlinux_path(dso, map, NULL) <= 0) {
>>>>>>> 387c31c7
			pr_debug("Failed to load kernel map.\n");
			return NULL;
		}
	}
found:
	return dso->long_name;
}

#ifdef DWARF_SUPPORT
static int open_vmlinux(const char *module)
{
	const char *path = kernel_get_module_path(module);
	if (!path) {
		pr_err("Failed to find path of %s module", module ?: "kernel");
		return -ENOENT;
	}
	pr_debug("Try to open %s\n", path);
	return open(path, O_RDONLY);
}

/*
 * Convert trace point to probe point with debuginfo
 * Currently only handles kprobes.
 */
static int kprobe_convert_to_perf_probe(struct probe_trace_point *tp,
					struct perf_probe_point *pp)
{
	struct symbol *sym;
	struct map *map;
	u64 addr;
	int ret = -ENOENT;

	sym = __find_kernel_function_by_name(tp->symbol, &map);
	if (sym) {
		addr = map->unmap_ip(map, sym->start + tp->offset);
		pr_debug("try to find %s+%ld@%llx\n", tp->symbol,
			 tp->offset, addr);
		ret = find_perf_probe_point((unsigned long)addr, pp);
	}
	if (ret <= 0) {
		pr_debug("Failed to find corresponding probes from "
			 "debuginfo. Use kprobe event information.\n");
		pp->function = strdup(tp->symbol);
		if (pp->function == NULL)
			return -ENOMEM;
		pp->offset = tp->offset;
	}
	pp->retprobe = tp->retprobe;

	return 0;
}

/* Try to find perf_probe_event with debuginfo */
static int try_to_find_probe_trace_events(struct perf_probe_event *pev,
					   struct probe_trace_event **tevs,
					   int max_tevs, const char *module)
{
	bool need_dwarf = perf_probe_event_need_dwarf(pev);
	int fd, ntevs;

	fd = open_vmlinux(module);
	if (fd < 0) {
		if (need_dwarf) {
			pr_warning("Failed to open debuginfo file.\n");
			return fd;
		}
		pr_debug("Could not open vmlinux. Try to use symbols.\n");
		return 0;
	}

	/* Searching trace events corresponding to probe event */
	ntevs = find_probe_trace_events(fd, pev, tevs, max_tevs);
	close(fd);

	if (ntevs > 0) {	/* Succeeded to find trace events */
		pr_debug("find %d probe_trace_events.\n", ntevs);
		return ntevs;
	}

	if (ntevs == 0)	{	/* No error but failed to find probe point. */
		pr_warning("Probe point '%s' not found.\n",
			   synthesize_perf_probe_point(&pev->point));
		return -ENOENT;
	}
	/* Error path : ntevs < 0 */
	pr_debug("An error occurred in debuginfo analysis (%d).\n", ntevs);
	if (ntevs == -EBADF) {
		pr_warning("Warning: No dwarf info found in the vmlinux - "
			"please rebuild kernel with CONFIG_DEBUG_INFO=y.\n");
		if (!need_dwarf) {
			pr_debug("Trying to use symbols.\nn");
			return 0;
		}
	}
	return ntevs;
}

/*
 * Find a src file from a DWARF tag path. Prepend optional source path prefix
 * and chop off leading directories that do not exist. Result is passed back as
 * a newly allocated path on success.
 * Return 0 if file was found and readable, -errno otherwise.
 */
static int get_real_path(const char *raw_path, const char *comp_dir,
			 char **new_path)
{
	const char *prefix = symbol_conf.source_prefix;

	if (!prefix) {
		if (raw_path[0] != '/' && comp_dir)
			/* If not an absolute path, try to use comp_dir */
			prefix = comp_dir;
		else {
			if (access(raw_path, R_OK) == 0) {
				*new_path = strdup(raw_path);
				return 0;
			} else
				return -errno;
		}
	}

	*new_path = malloc((strlen(prefix) + strlen(raw_path) + 2));
	if (!*new_path)
		return -ENOMEM;

	for (;;) {
		sprintf(*new_path, "%s/%s", prefix, raw_path);

		if (access(*new_path, R_OK) == 0)
			return 0;

		if (!symbol_conf.source_prefix)
			/* In case of searching comp_dir, don't retry */
			return -errno;

		switch (errno) {
		case ENAMETOOLONG:
		case ENOENT:
		case EROFS:
		case EFAULT:
			raw_path = strchr(++raw_path, '/');
			if (!raw_path) {
				free(*new_path);
				*new_path = NULL;
				return -ENOENT;
			}
			continue;

		default:
			free(*new_path);
			*new_path = NULL;
			return -errno;
		}
	}
}

#define LINEBUF_SIZE 256
#define NR_ADDITIONAL_LINES 2

static int show_one_line(FILE *fp, int l, bool skip, bool show_num)
{
	char buf[LINEBUF_SIZE];
	const char *color = PERF_COLOR_BLUE;

	if (fgets(buf, LINEBUF_SIZE, fp) == NULL)
		goto error;
	if (!skip) {
		if (show_num)
			fprintf(stdout, "%7d  %s", l, buf);
		else
			color_fprintf(stdout, color, "         %s", buf);
	}

	while (strlen(buf) == LINEBUF_SIZE - 1 &&
	       buf[LINEBUF_SIZE - 2] != '\n') {
		if (fgets(buf, LINEBUF_SIZE, fp) == NULL)
			goto error;
		if (!skip) {
			if (show_num)
				fprintf(stdout, "%s", buf);
			else
				color_fprintf(stdout, color, "%s", buf);
		}
	}

	return 0;
error:
	if (feof(fp))
		pr_warning("Source file is shorter than expected.\n");
	else
		pr_warning("File read error: %s\n", strerror(errno));

	return -1;
}

/*
 * Show line-range always requires debuginfo to find source file and
 * line number.
 */
int show_line_range(struct line_range *lr, const char *module)
{
	int l = 1;
	struct line_node *ln;
	FILE *fp;
	int fd, ret;
	char *tmp;

	/* Search a line range */
	ret = init_vmlinux();
	if (ret < 0)
		return ret;

	fd = open_vmlinux(module);
	if (fd < 0) {
		pr_warning("Failed to open debuginfo file.\n");
		return fd;
	}

	ret = find_line_range(fd, lr);
	close(fd);
	if (ret == 0) {
		pr_warning("Specified source line is not found.\n");
		return -ENOENT;
	} else if (ret < 0) {
		pr_warning("Debuginfo analysis failed. (%d)\n", ret);
		return ret;
	}

	/* Convert source file path */
	tmp = lr->path;
	ret = get_real_path(tmp, lr->comp_dir, &lr->path);
	free(tmp);	/* Free old path */
	if (ret < 0) {
		pr_warning("Failed to find source file. (%d)\n", ret);
		return ret;
	}

	setup_pager();

	if (lr->function)
		fprintf(stdout, "<%s:%d>\n", lr->function,
			lr->start - lr->offset);
	else
		fprintf(stdout, "<%s:%d>\n", lr->file, lr->start);

	fp = fopen(lr->path, "r");
	if (fp == NULL) {
		pr_warning("Failed to open %s: %s\n", lr->path,
			   strerror(errno));
		return -errno;
	}
	/* Skip to starting line number */
	while (l < lr->start && ret >= 0)
		ret = show_one_line(fp, l++, true, false);
	if (ret < 0)
		goto end;

	list_for_each_entry(ln, &lr->line_list, list) {
		while (ln->line > l && ret >= 0)
			ret = show_one_line(fp, (l++) - lr->offset,
					    false, false);
		if (ret >= 0)
			ret = show_one_line(fp, (l++) - lr->offset,
					    false, true);
		if (ret < 0)
			goto end;
	}

	if (lr->end == INT_MAX)
		lr->end = l + NR_ADDITIONAL_LINES;
	while (l <= lr->end && !feof(fp) && ret >= 0)
		ret = show_one_line(fp, (l++) - lr->offset, false, false);
end:
	fclose(fp);
	return ret;
}

static int show_available_vars_at(int fd, struct perf_probe_event *pev,
				  int max_vls, bool externs)
{
	char *buf;
	int ret, i;
	struct str_node *node;
	struct variable_list *vls = NULL, *vl;

	buf = synthesize_perf_probe_point(&pev->point);
	if (!buf)
		return -EINVAL;
	pr_debug("Searching variables at %s\n", buf);

	ret = find_available_vars_at(fd, pev, &vls, max_vls, externs);
	if (ret > 0) {
		/* Some variables were found */
		fprintf(stdout, "Available variables at %s\n", buf);
		for (i = 0; i < ret; i++) {
			vl = &vls[i];
			/*
			 * A probe point might be converted to
			 * several trace points.
			 */
			fprintf(stdout, "\t@<%s+%lu>\n", vl->point.symbol,
				vl->point.offset);
			free(vl->point.symbol);
			if (vl->vars) {
				strlist__for_each(node, vl->vars)
					fprintf(stdout, "\t\t%s\n", node->s);
				strlist__delete(vl->vars);
			} else
				fprintf(stdout, "(No variables)\n");
		}
		free(vls);
	} else
		pr_err("Failed to find variables at %s (%d)\n", buf, ret);

	free(buf);
	return ret;
}

/* Show available variables on given probe point */
int show_available_vars(struct perf_probe_event *pevs, int npevs,
			int max_vls, const char *module, bool externs)
{
	int i, fd, ret = 0;

	ret = init_vmlinux();
	if (ret < 0)
		return ret;

	fd = open_vmlinux(module);
	if (fd < 0) {
		pr_warning("Failed to open debuginfo file.\n");
		return fd;
	}

	setup_pager();

	for (i = 0; i < npevs && ret >= 0; i++)
		ret = show_available_vars_at(fd, &pevs[i], max_vls, externs);

	close(fd);
	return ret;
}

#else	/* !DWARF_SUPPORT */

static int kprobe_convert_to_perf_probe(struct probe_trace_point *tp,
					struct perf_probe_point *pp)
{
	struct symbol *sym;

	sym = __find_kernel_function_by_name(tp->symbol, NULL);
	if (!sym) {
		pr_err("Failed to find symbol %s in kernel.\n", tp->symbol);
		return -ENOENT;
	}
	pp->function = strdup(tp->symbol);
	if (pp->function == NULL)
		return -ENOMEM;
	pp->offset = tp->offset;
	pp->retprobe = tp->retprobe;

	return 0;
}

static int try_to_find_probe_trace_events(struct perf_probe_event *pev,
				struct probe_trace_event **tevs __unused,
				int max_tevs __unused, const char *mod __unused)
{
	if (perf_probe_event_need_dwarf(pev)) {
		pr_warning("Debuginfo-analysis is not supported.\n");
		return -ENOSYS;
	}
	return 0;
}

int show_line_range(struct line_range *lr __unused, const char *module __unused)
{
	pr_warning("Debuginfo-analysis is not supported.\n");
	return -ENOSYS;
}

int show_available_vars(struct perf_probe_event *pevs __unused,
			int npevs __unused, int max_vls __unused,
			const char *module __unused, bool externs __unused)
{
	pr_warning("Debuginfo-analysis is not supported.\n");
	return -ENOSYS;
}
#endif

int parse_line_range_desc(const char *arg, struct line_range *lr)
{
	const char *ptr;
	char *tmp;
	/*
	 * <Syntax>
	 * SRC:SLN[+NUM|-ELN]
	 * FUNC[:SLN[+NUM|-ELN]]
	 */
	ptr = strchr(arg, ':');
	if (ptr) {
		lr->start = (int)strtoul(ptr + 1, &tmp, 0);
		if (*tmp == '+') {
			lr->end = lr->start + (int)strtoul(tmp + 1, &tmp, 0);
			lr->end--;	/*
					 * Adjust the number of lines here.
					 * If the number of lines == 1, the
					 * the end of line should be equal to
					 * the start of line.
					 */
		} else if (*tmp == '-')
			lr->end = (int)strtoul(tmp + 1, &tmp, 0);
		else
			lr->end = INT_MAX;
		pr_debug("Line range is %d to %d\n", lr->start, lr->end);
		if (lr->start > lr->end) {
			semantic_error("Start line must be smaller"
				       " than end line.\n");
			return -EINVAL;
		}
		if (*tmp != '\0') {
			semantic_error("Tailing with invalid character '%d'.\n",
				       *tmp);
			return -EINVAL;
		}
		tmp = strndup(arg, (ptr - arg));
	} else {
		tmp = strdup(arg);
		lr->end = INT_MAX;
	}

	if (tmp == NULL)
		return -ENOMEM;

	if (strchr(tmp, '.'))
		lr->file = tmp;
	else
		lr->function = tmp;

	return 0;
}

/* Check the name is good for event/group */
static bool check_event_name(const char *name)
{
	if (!isalpha(*name) && *name != '_')
		return false;
	while (*++name != '\0') {
		if (!isalpha(*name) && !isdigit(*name) && *name != '_')
			return false;
	}
	return true;
}

/* Parse probepoint definition. */
static int parse_perf_probe_point(char *arg, struct perf_probe_event *pev)
{
	struct perf_probe_point *pp = &pev->point;
	char *ptr, *tmp;
	char c, nc = 0;
	/*
	 * <Syntax>
	 * perf probe [EVENT=]SRC[:LN|;PTN]
	 * perf probe [EVENT=]FUNC[@SRC][+OFFS|%return|:LN|;PAT]
	 *
	 * TODO:Group name support
	 */

	ptr = strpbrk(arg, ";=@+%");
	if (ptr && *ptr == '=') {	/* Event name */
		*ptr = '\0';
		tmp = ptr + 1;
		if (strchr(arg, ':')) {
			semantic_error("Group name is not supported yet.\n");
			return -ENOTSUP;
		}
		if (!check_event_name(arg)) {
			semantic_error("%s is bad for event name -it must "
				       "follow C symbol-naming rule.\n", arg);
			return -EINVAL;
		}
		pev->event = strdup(arg);
		if (pev->event == NULL)
			return -ENOMEM;
		pev->group = NULL;
		arg = tmp;
	}

	ptr = strpbrk(arg, ";:+@%");
	if (ptr) {
		nc = *ptr;
		*ptr++ = '\0';
	}

	tmp = strdup(arg);
	if (tmp == NULL)
		return -ENOMEM;

	/* Check arg is function or file and copy it */
	if (strchr(tmp, '.'))	/* File */
		pp->file = tmp;
	else			/* Function */
		pp->function = tmp;

	/* Parse other options */
	while (ptr) {
		arg = ptr;
		c = nc;
		if (c == ';') {	/* Lazy pattern must be the last part */
			pp->lazy_line = strdup(arg);
			if (pp->lazy_line == NULL)
				return -ENOMEM;
			break;
		}
		ptr = strpbrk(arg, ";:+@%");
		if (ptr) {
			nc = *ptr;
			*ptr++ = '\0';
		}
		switch (c) {
		case ':':	/* Line number */
			pp->line = strtoul(arg, &tmp, 0);
			if (*tmp != '\0') {
				semantic_error("There is non-digit char"
					       " in line number.\n");
				return -EINVAL;
			}
			break;
		case '+':	/* Byte offset from a symbol */
			pp->offset = strtoul(arg, &tmp, 0);
			if (*tmp != '\0') {
				semantic_error("There is non-digit character"
						" in offset.\n");
				return -EINVAL;
			}
			break;
		case '@':	/* File name */
			if (pp->file) {
				semantic_error("SRC@SRC is not allowed.\n");
				return -EINVAL;
			}
			pp->file = strdup(arg);
			if (pp->file == NULL)
				return -ENOMEM;
			break;
		case '%':	/* Probe places */
			if (strcmp(arg, "return") == 0) {
				pp->retprobe = 1;
			} else {	/* Others not supported yet */
				semantic_error("%%%s is not supported.\n", arg);
				return -ENOTSUP;
			}
			break;
		default:	/* Buggy case */
			pr_err("This program has a bug at %s:%d.\n",
				__FILE__, __LINE__);
			return -ENOTSUP;
			break;
		}
	}

	/* Exclusion check */
	if (pp->lazy_line && pp->line) {
		semantic_error("Lazy pattern can't be used with line number.");
		return -EINVAL;
	}

	if (pp->lazy_line && pp->offset) {
		semantic_error("Lazy pattern can't be used with offset.");
		return -EINVAL;
	}

	if (pp->line && pp->offset) {
		semantic_error("Offset can't be used with line number.");
		return -EINVAL;
	}

	if (!pp->line && !pp->lazy_line && pp->file && !pp->function) {
		semantic_error("File always requires line number or "
			       "lazy pattern.");
		return -EINVAL;
	}

	if (pp->offset && !pp->function) {
		semantic_error("Offset requires an entry function.");
		return -EINVAL;
	}

	if (pp->retprobe && !pp->function) {
		semantic_error("Return probe requires an entry function.");
		return -EINVAL;
	}

	if ((pp->offset || pp->line || pp->lazy_line) && pp->retprobe) {
		semantic_error("Offset/Line/Lazy pattern can't be used with "
			       "return probe.");
		return -EINVAL;
	}

	pr_debug("symbol:%s file:%s line:%d offset:%lu return:%d lazy:%s\n",
		 pp->function, pp->file, pp->line, pp->offset, pp->retprobe,
		 pp->lazy_line);
	return 0;
}

/* Parse perf-probe event argument */
static int parse_perf_probe_arg(char *str, struct perf_probe_arg *arg)
{
	char *tmp, *goodname;
	struct perf_probe_arg_field **fieldp;

	pr_debug("parsing arg: %s into ", str);

	tmp = strchr(str, '=');
	if (tmp) {
		arg->name = strndup(str, tmp - str);
		if (arg->name == NULL)
			return -ENOMEM;
		pr_debug("name:%s ", arg->name);
		str = tmp + 1;
	}

	tmp = strchr(str, ':');
	if (tmp) {	/* Type setting */
		*tmp = '\0';
		arg->type = strdup(tmp + 1);
		if (arg->type == NULL)
			return -ENOMEM;
		pr_debug("type:%s ", arg->type);
	}

	tmp = strpbrk(str, "-.[");
	if (!is_c_varname(str) || !tmp) {
		/* A variable, register, symbol or special value */
		arg->var = strdup(str);
		if (arg->var == NULL)
			return -ENOMEM;
		pr_debug("%s\n", arg->var);
		return 0;
	}

	/* Structure fields or array element */
	arg->var = strndup(str, tmp - str);
	if (arg->var == NULL)
		return -ENOMEM;
	goodname = arg->var;
	pr_debug("%s, ", arg->var);
	fieldp = &arg->field;

	do {
		*fieldp = zalloc(sizeof(struct perf_probe_arg_field));
		if (*fieldp == NULL)
			return -ENOMEM;
		if (*tmp == '[') {	/* Array */
			str = tmp;
			(*fieldp)->index = strtol(str + 1, &tmp, 0);
			(*fieldp)->ref = true;
			if (*tmp != ']' || tmp == str + 1) {
				semantic_error("Array index must be a"
						" number.\n");
				return -EINVAL;
			}
			tmp++;
			if (*tmp == '\0')
				tmp = NULL;
		} else {		/* Structure */
			if (*tmp == '.') {
				str = tmp + 1;
				(*fieldp)->ref = false;
			} else if (tmp[1] == '>') {
				str = tmp + 2;
				(*fieldp)->ref = true;
			} else {
				semantic_error("Argument parse error: %s\n",
					       str);
				return -EINVAL;
			}
			tmp = strpbrk(str, "-.[");
		}
		if (tmp) {
			(*fieldp)->name = strndup(str, tmp - str);
			if ((*fieldp)->name == NULL)
				return -ENOMEM;
			if (*str != '[')
				goodname = (*fieldp)->name;
			pr_debug("%s(%d), ", (*fieldp)->name, (*fieldp)->ref);
			fieldp = &(*fieldp)->next;
		}
	} while (tmp);
	(*fieldp)->name = strdup(str);
	if ((*fieldp)->name == NULL)
		return -ENOMEM;
	if (*str != '[')
		goodname = (*fieldp)->name;
	pr_debug("%s(%d)\n", (*fieldp)->name, (*fieldp)->ref);

	/* If no name is specified, set the last field name (not array index)*/
	if (!arg->name) {
		arg->name = strdup(goodname);
		if (arg->name == NULL)
			return -ENOMEM;
	}
	return 0;
}

/* Parse perf-probe event command */
int parse_perf_probe_command(const char *cmd, struct perf_probe_event *pev)
{
	char **argv;
	int argc, i, ret = 0;

	argv = argv_split(cmd, &argc);
	if (!argv) {
		pr_debug("Failed to split arguments.\n");
		return -ENOMEM;
	}
	if (argc - 1 > MAX_PROBE_ARGS) {
		semantic_error("Too many probe arguments (%d).\n", argc - 1);
		ret = -ERANGE;
		goto out;
	}
	/* Parse probe point */
	ret = parse_perf_probe_point(argv[0], pev);
	if (ret < 0)
		goto out;

	/* Copy arguments and ensure return probe has no C argument */
	pev->nargs = argc - 1;
	pev->args = zalloc(sizeof(struct perf_probe_arg) * pev->nargs);
	if (pev->args == NULL) {
		ret = -ENOMEM;
		goto out;
	}
	for (i = 0; i < pev->nargs && ret >= 0; i++) {
		ret = parse_perf_probe_arg(argv[i + 1], &pev->args[i]);
		if (ret >= 0 &&
		    is_c_varname(pev->args[i].var) && pev->point.retprobe) {
			semantic_error("You can't specify local variable for"
				       " kretprobe.\n");
			ret = -EINVAL;
		}
	}
out:
	argv_free(argv);

	return ret;
}

/* Return true if this perf_probe_event requires debuginfo */
bool perf_probe_event_need_dwarf(struct perf_probe_event *pev)
{
	int i;

	if (pev->point.file || pev->point.line || pev->point.lazy_line)
		return true;

	for (i = 0; i < pev->nargs; i++)
		if (is_c_varname(pev->args[i].var))
			return true;

	return false;
}

/* Parse probe_events event into struct probe_point */
static int parse_probe_trace_command(const char *cmd,
					struct probe_trace_event *tev)
{
	struct probe_trace_point *tp = &tev->point;
	char pr;
	char *p;
	int ret, i, argc;
	char **argv;

	pr_debug("Parsing probe_events: %s\n", cmd);
	argv = argv_split(cmd, &argc);
	if (!argv) {
		pr_debug("Failed to split arguments.\n");
		return -ENOMEM;
	}
	if (argc < 2) {
		semantic_error("Too few probe arguments.\n");
		ret = -ERANGE;
		goto out;
	}

	/* Scan event and group name. */
	ret = sscanf(argv[0], "%c:%a[^/ \t]/%a[^ \t]",
		     &pr, (float *)(void *)&tev->group,
		     (float *)(void *)&tev->event);
	if (ret != 3) {
		semantic_error("Failed to parse event name: %s\n", argv[0]);
		ret = -EINVAL;
		goto out;
	}
	pr_debug("Group:%s Event:%s probe:%c\n", tev->group, tev->event, pr);

	tp->retprobe = (pr == 'r');

	/* Scan function name and offset */
	ret = sscanf(argv[1], "%a[^+]+%lu", (float *)(void *)&tp->symbol,
		     &tp->offset);
	if (ret == 1)
		tp->offset = 0;

	tev->nargs = argc - 2;
	tev->args = zalloc(sizeof(struct probe_trace_arg) * tev->nargs);
	if (tev->args == NULL) {
		ret = -ENOMEM;
		goto out;
	}
	for (i = 0; i < tev->nargs; i++) {
		p = strchr(argv[i + 2], '=');
		if (p)	/* We don't need which register is assigned. */
			*p++ = '\0';
		else
			p = argv[i + 2];
		tev->args[i].name = strdup(argv[i + 2]);
		/* TODO: parse regs and offset */
		tev->args[i].value = strdup(p);
		if (tev->args[i].name == NULL || tev->args[i].value == NULL) {
			ret = -ENOMEM;
			goto out;
		}
	}
	ret = 0;
out:
	argv_free(argv);
	return ret;
}

/* Compose only probe arg */
int synthesize_perf_probe_arg(struct perf_probe_arg *pa, char *buf, size_t len)
{
	struct perf_probe_arg_field *field = pa->field;
	int ret;
	char *tmp = buf;

	if (pa->name && pa->var)
		ret = e_snprintf(tmp, len, "%s=%s", pa->name, pa->var);
	else
		ret = e_snprintf(tmp, len, "%s", pa->name ? pa->name : pa->var);
	if (ret <= 0)
		goto error;
	tmp += ret;
	len -= ret;

	while (field) {
		if (field->name[0] == '[')
			ret = e_snprintf(tmp, len, "%s", field->name);
		else
			ret = e_snprintf(tmp, len, "%s%s",
					 field->ref ? "->" : ".", field->name);
		if (ret <= 0)
			goto error;
		tmp += ret;
		len -= ret;
		field = field->next;
	}

	if (pa->type) {
		ret = e_snprintf(tmp, len, ":%s", pa->type);
		if (ret <= 0)
			goto error;
		tmp += ret;
		len -= ret;
	}

	return tmp - buf;
error:
	pr_debug("Failed to synthesize perf probe argument: %s",
		 strerror(-ret));
	return ret;
}

/* Compose only probe point (not argument) */
static char *synthesize_perf_probe_point(struct perf_probe_point *pp)
{
	char *buf, *tmp;
	char offs[32] = "", line[32] = "", file[32] = "";
	int ret, len;

	buf = zalloc(MAX_CMDLEN);
	if (buf == NULL) {
		ret = -ENOMEM;
		goto error;
	}
	if (pp->offset) {
		ret = e_snprintf(offs, 32, "+%lu", pp->offset);
		if (ret <= 0)
			goto error;
	}
	if (pp->line) {
		ret = e_snprintf(line, 32, ":%d", pp->line);
		if (ret <= 0)
			goto error;
	}
	if (pp->file) {
		len = strlen(pp->file) - 31;
		if (len < 0)
			len = 0;
		tmp = strchr(pp->file + len, '/');
		if (!tmp)
			tmp = pp->file + len;
		ret = e_snprintf(file, 32, "@%s", tmp + 1);
		if (ret <= 0)
			goto error;
	}

	if (pp->function)
		ret = e_snprintf(buf, MAX_CMDLEN, "%s%s%s%s%s", pp->function,
				 offs, pp->retprobe ? "%return" : "", line,
				 file);
	else
		ret = e_snprintf(buf, MAX_CMDLEN, "%s%s", file, line);
	if (ret <= 0)
		goto error;

	return buf;
error:
	pr_debug("Failed to synthesize perf probe point: %s",
		 strerror(-ret));
	if (buf)
		free(buf);
	return NULL;
}

#if 0
char *synthesize_perf_probe_command(struct perf_probe_event *pev)
{
	char *buf;
	int i, len, ret;

	buf = synthesize_perf_probe_point(&pev->point);
	if (!buf)
		return NULL;

	len = strlen(buf);
	for (i = 0; i < pev->nargs; i++) {
		ret = e_snprintf(&buf[len], MAX_CMDLEN - len, " %s",
				 pev->args[i].name);
		if (ret <= 0) {
			free(buf);
			return NULL;
		}
		len += ret;
	}

	return buf;
}
#endif

static int __synthesize_probe_trace_arg_ref(struct probe_trace_arg_ref *ref,
					     char **buf, size_t *buflen,
					     int depth)
{
	int ret;
	if (ref->next) {
		depth = __synthesize_probe_trace_arg_ref(ref->next, buf,
							 buflen, depth + 1);
		if (depth < 0)
			goto out;
	}

	ret = e_snprintf(*buf, *buflen, "%+ld(", ref->offset);
	if (ret < 0)
		depth = ret;
	else {
		*buf += ret;
		*buflen -= ret;
	}
out:
	return depth;

}

static int synthesize_probe_trace_arg(struct probe_trace_arg *arg,
				       char *buf, size_t buflen)
{
	struct probe_trace_arg_ref *ref = arg->ref;
	int ret, depth = 0;
	char *tmp = buf;

	/* Argument name or separator */
	if (arg->name)
		ret = e_snprintf(buf, buflen, " %s=", arg->name);
	else
		ret = e_snprintf(buf, buflen, " ");
	if (ret < 0)
		return ret;
	buf += ret;
	buflen -= ret;

	/* Special case: @XXX */
	if (arg->value[0] == '@' && arg->ref)
			ref = ref->next;

	/* Dereferencing arguments */
	if (ref) {
		depth = __synthesize_probe_trace_arg_ref(ref, &buf,
							  &buflen, 1);
		if (depth < 0)
			return depth;
	}

	/* Print argument value */
	if (arg->value[0] == '@' && arg->ref)
		ret = e_snprintf(buf, buflen, "%s%+ld", arg->value,
				 arg->ref->offset);
	else
		ret = e_snprintf(buf, buflen, "%s", arg->value);
	if (ret < 0)
		return ret;
	buf += ret;
	buflen -= ret;

	/* Closing */
	while (depth--) {
		ret = e_snprintf(buf, buflen, ")");
		if (ret < 0)
			return ret;
		buf += ret;
		buflen -= ret;
	}
	/* Print argument type */
	if (arg->type) {
		ret = e_snprintf(buf, buflen, ":%s", arg->type);
		if (ret <= 0)
			return ret;
		buf += ret;
	}

	return buf - tmp;
}

char *synthesize_probe_trace_command(struct probe_trace_event *tev)
{
	struct probe_trace_point *tp = &tev->point;
	char *buf;
	int i, len, ret;

	buf = zalloc(MAX_CMDLEN);
	if (buf == NULL)
		return NULL;

	len = e_snprintf(buf, MAX_CMDLEN, "%c:%s/%s %s+%lu",
			 tp->retprobe ? 'r' : 'p',
			 tev->group, tev->event,
			 tp->symbol, tp->offset);
	if (len <= 0)
		goto error;

	for (i = 0; i < tev->nargs; i++) {
		ret = synthesize_probe_trace_arg(&tev->args[i], buf + len,
						  MAX_CMDLEN - len);
		if (ret <= 0)
			goto error;
		len += ret;
	}

	return buf;
error:
	free(buf);
	return NULL;
}

static int convert_to_perf_probe_event(struct probe_trace_event *tev,
				       struct perf_probe_event *pev)
{
	char buf[64] = "";
	int i, ret;

	/* Convert event/group name */
	pev->event = strdup(tev->event);
	pev->group = strdup(tev->group);
	if (pev->event == NULL || pev->group == NULL)
		return -ENOMEM;

	/* Convert trace_point to probe_point */
	ret = kprobe_convert_to_perf_probe(&tev->point, &pev->point);
	if (ret < 0)
		return ret;

	/* Convert trace_arg to probe_arg */
	pev->nargs = tev->nargs;
	pev->args = zalloc(sizeof(struct perf_probe_arg) * pev->nargs);
	if (pev->args == NULL)
		return -ENOMEM;
	for (i = 0; i < tev->nargs && ret >= 0; i++) {
		if (tev->args[i].name)
			pev->args[i].name = strdup(tev->args[i].name);
		else {
			ret = synthesize_probe_trace_arg(&tev->args[i],
							  buf, 64);
			pev->args[i].name = strdup(buf);
		}
		if (pev->args[i].name == NULL && ret >= 0)
			ret = -ENOMEM;
	}

	if (ret < 0)
		clear_perf_probe_event(pev);

	return ret;
}

void clear_perf_probe_event(struct perf_probe_event *pev)
{
	struct perf_probe_point *pp = &pev->point;
	struct perf_probe_arg_field *field, *next;
	int i;

	if (pev->event)
		free(pev->event);
	if (pev->group)
		free(pev->group);
	if (pp->file)
		free(pp->file);
	if (pp->function)
		free(pp->function);
	if (pp->lazy_line)
		free(pp->lazy_line);
	for (i = 0; i < pev->nargs; i++) {
		if (pev->args[i].name)
			free(pev->args[i].name);
		if (pev->args[i].var)
			free(pev->args[i].var);
		if (pev->args[i].type)
			free(pev->args[i].type);
		field = pev->args[i].field;
		while (field) {
			next = field->next;
			if (field->name)
				free(field->name);
			free(field);
			field = next;
		}
	}
	if (pev->args)
		free(pev->args);
	memset(pev, 0, sizeof(*pev));
}

static void clear_probe_trace_event(struct probe_trace_event *tev)
{
	struct probe_trace_arg_ref *ref, *next;
	int i;

	if (tev->event)
		free(tev->event);
	if (tev->group)
		free(tev->group);
	if (tev->point.symbol)
		free(tev->point.symbol);
	for (i = 0; i < tev->nargs; i++) {
		if (tev->args[i].name)
			free(tev->args[i].name);
		if (tev->args[i].value)
			free(tev->args[i].value);
		if (tev->args[i].type)
			free(tev->args[i].type);
		ref = tev->args[i].ref;
		while (ref) {
			next = ref->next;
			free(ref);
			ref = next;
		}
	}
	if (tev->args)
		free(tev->args);
	memset(tev, 0, sizeof(*tev));
}

static int open_kprobe_events(bool readwrite)
{
	char buf[PATH_MAX];
	const char *__debugfs;
	int ret;

	__debugfs = debugfs_find_mountpoint();
	if (__debugfs == NULL) {
		pr_warning("Debugfs is not mounted.\n");
		return -ENOENT;
	}

	ret = e_snprintf(buf, PATH_MAX, "%stracing/kprobe_events", __debugfs);
	if (ret >= 0) {
		pr_debug("Opening %s write=%d\n", buf, readwrite);
		if (readwrite && !probe_event_dry_run)
			ret = open(buf, O_RDWR, O_APPEND);
		else
			ret = open(buf, O_RDONLY, 0);
	}

	if (ret < 0) {
		if (errno == ENOENT)
			pr_warning("kprobe_events file does not exist - please"
				 " rebuild kernel with CONFIG_KPROBE_EVENT.\n");
		else
			pr_warning("Failed to open kprobe_events file: %s\n",
				   strerror(errno));
	}
	return ret;
}

/* Get raw string list of current kprobe_events */
static struct strlist *get_probe_trace_command_rawlist(int fd)
{
	int ret, idx;
	FILE *fp;
	char buf[MAX_CMDLEN];
	char *p;
	struct strlist *sl;

	sl = strlist__new(true, NULL);

	fp = fdopen(dup(fd), "r");
	while (!feof(fp)) {
		p = fgets(buf, MAX_CMDLEN, fp);
		if (!p)
			break;

		idx = strlen(p) - 1;
		if (p[idx] == '\n')
			p[idx] = '\0';
		ret = strlist__add(sl, buf);
		if (ret < 0) {
			pr_debug("strlist__add failed: %s\n", strerror(-ret));
			strlist__delete(sl);
			return NULL;
		}
	}
	fclose(fp);

	return sl;
}

/* Show an event */
static int show_perf_probe_event(struct perf_probe_event *pev)
{
	int i, ret;
	char buf[128];
	char *place;

	/* Synthesize only event probe point */
	place = synthesize_perf_probe_point(&pev->point);
	if (!place)
		return -EINVAL;

	ret = e_snprintf(buf, 128, "%s:%s", pev->group, pev->event);
	if (ret < 0)
		return ret;

	printf("  %-20s (on %s", buf, place);

	if (pev->nargs > 0) {
		printf(" with");
		for (i = 0; i < pev->nargs; i++) {
			ret = synthesize_perf_probe_arg(&pev->args[i],
							buf, 128);
			if (ret < 0)
				break;
			printf(" %s", buf);
		}
	}
	printf(")\n");
	free(place);
	return ret;
}

/* List up current perf-probe events */
int show_perf_probe_events(void)
{
	int fd, ret;
	struct probe_trace_event tev;
	struct perf_probe_event pev;
	struct strlist *rawlist;
	struct str_node *ent;

	setup_pager();
	ret = init_vmlinux();
	if (ret < 0)
		return ret;

	memset(&tev, 0, sizeof(tev));
	memset(&pev, 0, sizeof(pev));

	fd = open_kprobe_events(false);
	if (fd < 0)
		return fd;

	rawlist = get_probe_trace_command_rawlist(fd);
	close(fd);
	if (!rawlist)
		return -ENOENT;

	strlist__for_each(ent, rawlist) {
		ret = parse_probe_trace_command(ent->s, &tev);
		if (ret >= 0) {
			ret = convert_to_perf_probe_event(&tev, &pev);
			if (ret >= 0)
				ret = show_perf_probe_event(&pev);
		}
		clear_perf_probe_event(&pev);
		clear_probe_trace_event(&tev);
		if (ret < 0)
			break;
	}
	strlist__delete(rawlist);

	return ret;
}

/* Get current perf-probe event names */
static struct strlist *get_probe_trace_event_names(int fd, bool include_group)
{
	char buf[128];
	struct strlist *sl, *rawlist;
	struct str_node *ent;
	struct probe_trace_event tev;
	int ret = 0;

	memset(&tev, 0, sizeof(tev));
	rawlist = get_probe_trace_command_rawlist(fd);
	sl = strlist__new(true, NULL);
	strlist__for_each(ent, rawlist) {
		ret = parse_probe_trace_command(ent->s, &tev);
		if (ret < 0)
			break;
		if (include_group) {
			ret = e_snprintf(buf, 128, "%s:%s", tev.group,
					tev.event);
			if (ret >= 0)
				ret = strlist__add(sl, buf);
		} else
			ret = strlist__add(sl, tev.event);
		clear_probe_trace_event(&tev);
		if (ret < 0)
			break;
	}
	strlist__delete(rawlist);

	if (ret < 0) {
		strlist__delete(sl);
		return NULL;
	}
	return sl;
}

static int write_probe_trace_event(int fd, struct probe_trace_event *tev)
{
	int ret = 0;
	char *buf = synthesize_probe_trace_command(tev);

	if (!buf) {
		pr_debug("Failed to synthesize probe trace event.\n");
		return -EINVAL;
	}

	pr_debug("Writing event: %s\n", buf);
	if (!probe_event_dry_run) {
		ret = write(fd, buf, strlen(buf));
		if (ret <= 0)
			pr_warning("Failed to write event: %s\n",
				   strerror(errno));
	}
	free(buf);
	return ret;
}

static int get_new_event_name(char *buf, size_t len, const char *base,
			      struct strlist *namelist, bool allow_suffix)
{
	int i, ret;

	/* Try no suffix */
	ret = e_snprintf(buf, len, "%s", base);
	if (ret < 0) {
		pr_debug("snprintf() failed: %s\n", strerror(-ret));
		return ret;
	}
	if (!strlist__has_entry(namelist, buf))
		return 0;

	if (!allow_suffix) {
		pr_warning("Error: event \"%s\" already exists. "
			   "(Use -f to force duplicates.)\n", base);
		return -EEXIST;
	}

	/* Try to add suffix */
	for (i = 1; i < MAX_EVENT_INDEX; i++) {
		ret = e_snprintf(buf, len, "%s_%d", base, i);
		if (ret < 0) {
			pr_debug("snprintf() failed: %s\n", strerror(-ret));
			return ret;
		}
		if (!strlist__has_entry(namelist, buf))
			break;
	}
	if (i == MAX_EVENT_INDEX) {
		pr_warning("Too many events are on the same function.\n");
		ret = -ERANGE;
	}

	return ret;
}

static int __add_probe_trace_events(struct perf_probe_event *pev,
				     struct probe_trace_event *tevs,
				     int ntevs, bool allow_suffix)
{
	int i, fd, ret;
	struct probe_trace_event *tev = NULL;
	char buf[64];
	const char *event, *group;
	struct strlist *namelist;

	fd = open_kprobe_events(true);
	if (fd < 0)
		return fd;
	/* Get current event names */
	namelist = get_probe_trace_event_names(fd, false);
	if (!namelist) {
		pr_debug("Failed to get current event list.\n");
		return -EIO;
	}

	ret = 0;
	printf("Add new event%s\n", (ntevs > 1) ? "s:" : ":");
	for (i = 0; i < ntevs; i++) {
		tev = &tevs[i];
		if (pev->event)
			event = pev->event;
		else
			if (pev->point.function)
				event = pev->point.function;
			else
				event = tev->point.symbol;
		if (pev->group)
			group = pev->group;
		else
			group = PERFPROBE_GROUP;

		/* Get an unused new event name */
		ret = get_new_event_name(buf, 64, event,
					 namelist, allow_suffix);
		if (ret < 0)
			break;
		event = buf;

		tev->event = strdup(event);
		tev->group = strdup(group);
		if (tev->event == NULL || tev->group == NULL) {
			ret = -ENOMEM;
			break;
		}
		ret = write_probe_trace_event(fd, tev);
		if (ret < 0)
			break;
		/* Add added event name to namelist */
		strlist__add(namelist, event);

		/* Trick here - save current event/group */
		event = pev->event;
		group = pev->group;
		pev->event = tev->event;
		pev->group = tev->group;
		show_perf_probe_event(pev);
		/* Trick here - restore current event/group */
		pev->event = (char *)event;
		pev->group = (char *)group;

		/*
		 * Probes after the first probe which comes from same
		 * user input are always allowed to add suffix, because
		 * there might be several addresses corresponding to
		 * one code line.
		 */
		allow_suffix = true;
	}

	if (ret >= 0) {
		/* Show how to use the event. */
		printf("\nYou can now use it on all perf tools, such as:\n\n");
		printf("\tperf record -e %s:%s -aR sleep 1\n\n", tev->group,
			 tev->event);
	}

	strlist__delete(namelist);
	close(fd);
	return ret;
}

static int convert_to_probe_trace_events(struct perf_probe_event *pev,
					  struct probe_trace_event **tevs,
					  int max_tevs, const char *module)
{
	struct symbol *sym;
	int ret = 0, i;
	struct probe_trace_event *tev;

	/* Convert perf_probe_event with debuginfo */
	ret = try_to_find_probe_trace_events(pev, tevs, max_tevs, module);
	if (ret != 0)
		return ret;

	/* Allocate trace event buffer */
	tev = *tevs = zalloc(sizeof(struct probe_trace_event));
	if (tev == NULL)
		return -ENOMEM;

	/* Copy parameters */
	tev->point.symbol = strdup(pev->point.function);
	if (tev->point.symbol == NULL) {
		ret = -ENOMEM;
		goto error;
	}
	tev->point.offset = pev->point.offset;
	tev->point.retprobe = pev->point.retprobe;
	tev->nargs = pev->nargs;
	if (tev->nargs) {
		tev->args = zalloc(sizeof(struct probe_trace_arg)
				   * tev->nargs);
		if (tev->args == NULL) {
			ret = -ENOMEM;
			goto error;
		}
		for (i = 0; i < tev->nargs; i++) {
			if (pev->args[i].name) {
				tev->args[i].name = strdup(pev->args[i].name);
				if (tev->args[i].name == NULL) {
					ret = -ENOMEM;
					goto error;
				}
			}
			tev->args[i].value = strdup(pev->args[i].var);
			if (tev->args[i].value == NULL) {
				ret = -ENOMEM;
				goto error;
			}
			if (pev->args[i].type) {
				tev->args[i].type = strdup(pev->args[i].type);
				if (tev->args[i].type == NULL) {
					ret = -ENOMEM;
					goto error;
				}
			}
		}
	}

	/* Currently just checking function name from symbol map */
	sym = __find_kernel_function_by_name(tev->point.symbol, NULL);
	if (!sym) {
		pr_warning("Kernel symbol \'%s\' not found.\n",
			   tev->point.symbol);
		ret = -ENOENT;
		goto error;
	}

	return 1;
error:
	clear_probe_trace_event(tev);
	free(tev);
	*tevs = NULL;
	return ret;
}

struct __event_package {
	struct perf_probe_event		*pev;
	struct probe_trace_event	*tevs;
	int				ntevs;
};

int add_perf_probe_events(struct perf_probe_event *pevs, int npevs,
			  int max_tevs, const char *module, bool force_add)
{
	int i, j, ret;
	struct __event_package *pkgs;

	pkgs = zalloc(sizeof(struct __event_package) * npevs);
	if (pkgs == NULL)
		return -ENOMEM;

	/* Init vmlinux path */
	ret = init_vmlinux();
	if (ret < 0) {
		free(pkgs);
		return ret;
	}

	/* Loop 1: convert all events */
	for (i = 0; i < npevs; i++) {
		pkgs[i].pev = &pevs[i];
		/* Convert with or without debuginfo */
		ret  = convert_to_probe_trace_events(pkgs[i].pev,
						     &pkgs[i].tevs,
						     max_tevs,
						     module);
		if (ret < 0)
			goto end;
		pkgs[i].ntevs = ret;
	}

	/* Loop 2: add all events */
	for (i = 0; i < npevs && ret >= 0; i++)
		ret = __add_probe_trace_events(pkgs[i].pev, pkgs[i].tevs,
						pkgs[i].ntevs, force_add);
end:
	/* Loop 3: cleanup and free trace events  */
	for (i = 0; i < npevs; i++) {
		for (j = 0; j < pkgs[i].ntevs; j++)
			clear_probe_trace_event(&pkgs[i].tevs[j]);
		free(pkgs[i].tevs);
	}
	free(pkgs);

	return ret;
}

static int __del_trace_probe_event(int fd, struct str_node *ent)
{
	char *p;
	char buf[128];
	int ret;

	/* Convert from perf-probe event to trace-probe event */
	ret = e_snprintf(buf, 128, "-:%s", ent->s);
	if (ret < 0)
		goto error;

	p = strchr(buf + 2, ':');
	if (!p) {
		pr_debug("Internal error: %s should have ':' but not.\n",
			 ent->s);
		ret = -ENOTSUP;
		goto error;
	}
	*p = '/';

	pr_debug("Writing event: %s\n", buf);
	ret = write(fd, buf, strlen(buf));
	if (ret < 0)
		goto error;

	printf("Remove event: %s\n", ent->s);
	return 0;
error:
	pr_warning("Failed to delete event: %s\n", strerror(-ret));
	return ret;
}

static int del_trace_probe_event(int fd, const char *group,
				  const char *event, struct strlist *namelist)
{
	char buf[128];
	struct str_node *ent, *n;
	int found = 0, ret = 0;

	ret = e_snprintf(buf, 128, "%s:%s", group, event);
	if (ret < 0) {
		pr_err("Failed to copy event.");
		return ret;
	}

	if (strpbrk(buf, "*?")) { /* Glob-exp */
		strlist__for_each_safe(ent, n, namelist)
			if (strglobmatch(ent->s, buf)) {
				found++;
				ret = __del_trace_probe_event(fd, ent);
				if (ret < 0)
					break;
				strlist__remove(namelist, ent);
			}
	} else {
		ent = strlist__find(namelist, buf);
		if (ent) {
			found++;
			ret = __del_trace_probe_event(fd, ent);
			if (ret >= 0)
				strlist__remove(namelist, ent);
		}
	}
	if (found == 0 && ret >= 0)
		pr_info("Info: Event \"%s\" does not exist.\n", buf);

	return ret;
}

int del_perf_probe_events(struct strlist *dellist)
{
	int fd, ret = 0;
	const char *group, *event;
	char *p, *str;
	struct str_node *ent;
	struct strlist *namelist;

	fd = open_kprobe_events(true);
	if (fd < 0)
		return fd;

	/* Get current event names */
	namelist = get_probe_trace_event_names(fd, true);
	if (namelist == NULL)
		return -EINVAL;

	strlist__for_each(ent, dellist) {
		str = strdup(ent->s);
		if (str == NULL) {
			ret = -ENOMEM;
			break;
		}
		pr_debug("Parsing: %s\n", str);
		p = strchr(str, ':');
		if (p) {
			group = str;
			*p = '\0';
			event = p + 1;
		} else {
			group = "*";
			event = str;
		}
		pr_debug("Group: %s, Event: %s\n", group, event);
		ret = del_trace_probe_event(fd, group, event, namelist);
		free(str);
		if (ret < 0)
			break;
	}
	strlist__delete(namelist);
	close(fd);

	return ret;
}
<|MERGE_RESOLUTION|>--- conflicted
+++ resolved
@@ -114,11 +114,8 @@
 const char *kernel_get_module_path(const char *module)
 {
 	struct dso *dso;
-<<<<<<< HEAD
-=======
 	struct map *map;
 	const char *vmlinux_name;
->>>>>>> 387c31c7
 
 	if (module) {
 		list_for_each_entry(dso, &machine.kernel_dsos, node) {
@@ -128,12 +125,6 @@
 		}
 		pr_debug("Failed to find module %s.\n", module);
 		return NULL;
-<<<<<<< HEAD
-	} else {
-		dso = machine.vmlinux_maps[MAP__FUNCTION]->dso;
-		if (dso__load_vmlinux_path(dso,
-			 machine.vmlinux_maps[MAP__FUNCTION], NULL) < 0) {
-=======
 	}
 
 	map = machine.vmlinux_maps[MAP__FUNCTION];
@@ -145,7 +136,6 @@
 			return NULL;
 	} else {
 		if (dso__load_vmlinux_path(dso, map, NULL) <= 0) {
->>>>>>> 387c31c7
 			pr_debug("Failed to load kernel map.\n");
 			return NULL;
 		}
