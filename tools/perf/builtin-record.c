--- conflicted
+++ resolved
@@ -643,14 +643,9 @@
 					       perf_event__synthesize_guest_os);
 
 	if (!system_wide)
-<<<<<<< HEAD
-		event__synthesize_thread_map(threads, process_synthesized_event,
-					     session);
-=======
 		perf_event__synthesize_thread_map(evsel_list->threads,
 						  process_synthesized_event,
 						  session);
->>>>>>> 0ce790e7
 	else
 		perf_event__synthesize_threads(process_synthesized_event,
 					       session);
