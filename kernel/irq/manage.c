/*
 * linux/kernel/irq/manage.c
 *
 * Copyright (C) 1992, 1998-2006 Linus Torvalds, Ingo Molnar
 * Copyright (C) 2005-2006 Thomas Gleixner
 *
 * This file contains driver APIs to the irq subsystem.
 */

#include <linux/irq.h>
#include <linux/kthread.h>
#include <linux/module.h>
#include <linux/random.h>
#include <linux/interrupt.h>
#include <linux/slab.h>
#include <linux/sched.h>

#include "internals.h"

/**
 *	synchronize_irq - wait for pending IRQ handlers (on other CPUs)
 *	@irq: interrupt number to wait for
 *
 *	This function waits for any pending IRQ handlers for this interrupt
 *	to complete before returning. If you use this function while
 *	holding a resource the IRQ handler may need you will deadlock.
 *
 *	This function may be called - with care - from IRQ context.
 */
void synchronize_irq(unsigned int irq)
{
	struct irq_desc *desc = irq_to_desc(irq);
	unsigned int status;

	if (!desc)
		return;

	do {
		unsigned long flags;

		/*
		 * Wait until we're out of the critical section.  This might
		 * give the wrong answer due to the lack of memory barriers.
		 */
		while (desc->status & IRQ_INPROGRESS)
			cpu_relax();

		/* Ok, that indicated we're done: double-check carefully. */
		atomic_spin_lock_irqsave(&desc->lock, flags);
		status = desc->status;
		atomic_spin_unlock_irqrestore(&desc->lock, flags);

		/* Oops, that failed? */
	} while (status & IRQ_INPROGRESS);

	/*
	 * We made sure that no hardirq handler is running. Now verify
	 * that no threaded handlers are active.
	 */
	wait_event(desc->wait_for_threads, !atomic_read(&desc->threads_active));
}
EXPORT_SYMBOL(synchronize_irq);

#ifdef CONFIG_SMP
cpumask_var_t irq_default_affinity;

/**
 *	irq_can_set_affinity - Check if the affinity of a given irq can be set
 *	@irq:		Interrupt to check
 *
 */
int irq_can_set_affinity(unsigned int irq)
{
	struct irq_desc *desc = irq_to_desc(irq);

	if (CHECK_IRQ_PER_CPU(desc->status) || !desc->chip ||
	    !desc->chip->set_affinity)
		return 0;

	return 1;
}

/**
 *	irq_set_thread_affinity - Notify irq threads to adjust affinity
 *	@desc:		irq descriptor which has affitnity changed
 *
 *	We just set IRQTF_AFFINITY and delegate the affinity setting
 *	to the interrupt thread itself. We can not call
 *	set_cpus_allowed_ptr() here as we hold desc->lock and this
 *	code can be called from hard interrupt context.
 */
void irq_set_thread_affinity(struct irq_desc *desc)
{
	struct irqaction *action = desc->action;

	while (action) {
		if (action->thread)
			set_bit(IRQTF_AFFINITY, &action->thread_flags);
		action = action->next;
	}
}

/**
 *	irq_set_affinity - Set the irq affinity of a given irq
 *	@irq:		Interrupt to set affinity
 *	@cpumask:	cpumask
 *
 */
int irq_set_affinity(unsigned int irq, const struct cpumask *cpumask)
{
	struct irq_desc *desc = irq_to_desc(irq);
	unsigned long flags;

	if (!desc->chip->set_affinity)
		return -EINVAL;

	atomic_spin_lock_irqsave(&desc->lock, flags);

#ifdef CONFIG_GENERIC_PENDING_IRQ
	if (desc->status & IRQ_MOVE_PCNTXT) {
		if (!desc->chip->set_affinity(irq, cpumask)) {
			cpumask_copy(desc->affinity, cpumask);
			irq_set_thread_affinity(desc);
		}
	}
	else {
		desc->status |= IRQ_MOVE_PENDING;
		cpumask_copy(desc->pending_mask, cpumask);
	}
#else
	if (!desc->chip->set_affinity(irq, cpumask)) {
		cpumask_copy(desc->affinity, cpumask);
		irq_set_thread_affinity(desc);
	}
#endif
	desc->status |= IRQ_AFFINITY_SET;
	atomic_spin_unlock_irqrestore(&desc->lock, flags);
	return 0;
}

#ifndef CONFIG_AUTO_IRQ_AFFINITY
/*
 * Generic version of the affinity autoselector.
 */
static int setup_affinity(unsigned int irq, struct irq_desc *desc)
{
	if (!irq_can_set_affinity(irq))
		return 0;

	/*
	 * Preserve an userspace affinity setup, but make sure that
	 * one of the targets is online.
	 */
	if (desc->status & (IRQ_AFFINITY_SET | IRQ_NO_BALANCING)) {
		if (cpumask_any_and(desc->affinity, cpu_online_mask)
		    < nr_cpu_ids)
			goto set_affinity;
		else
			desc->status &= ~IRQ_AFFINITY_SET;
	}

	cpumask_and(desc->affinity, cpu_online_mask, irq_default_affinity);
set_affinity:
	desc->chip->set_affinity(irq, desc->affinity);

	return 0;
}
#else
static inline int setup_affinity(unsigned int irq, struct irq_desc *d)
{
	return irq_select_affinity(irq);
}
#endif

/*
 * Called when affinity is set via /proc/irq
 */
int irq_select_affinity_usr(unsigned int irq)
{
	struct irq_desc *desc = irq_to_desc(irq);
	unsigned long flags;
	int ret;

	atomic_spin_lock_irqsave(&desc->lock, flags);
	ret = setup_affinity(irq, desc);
	if (!ret)
		irq_set_thread_affinity(desc);
	atomic_spin_unlock_irqrestore(&desc->lock, flags);

	return ret;
}

#else
static inline int setup_affinity(unsigned int irq, struct irq_desc *desc)
{
	return 0;
}
#endif

void __disable_irq(struct irq_desc *desc, unsigned int irq, bool suspend)
{
	if (suspend) {
		if (!desc->action || (desc->action->flags & IRQF_TIMER))
			return;
		desc->status |= IRQ_SUSPENDED;
	}

	if (!desc->depth++) {
		desc->status |= IRQ_DISABLED;
		desc->chip->disable(irq);
	}
}

/**
 *	disable_irq_nosync - disable an irq without waiting
 *	@irq: Interrupt to disable
 *
 *	Disable the selected interrupt line.  Disables and Enables are
 *	nested.
 *	Unlike disable_irq(), this function does not ensure existing
 *	instances of the IRQ handler have completed before returning.
 *
 *	This function may be called from IRQ context.
 */
void disable_irq_nosync(unsigned int irq)
{
	struct irq_desc *desc = irq_to_desc(irq);
	unsigned long flags;

	if (!desc)
		return;

	chip_bus_lock(irq, desc);
	atomic_spin_lock_irqsave(&desc->lock, flags);
	__disable_irq(desc, irq, false);
	atomic_spin_unlock_irqrestore(&desc->lock, flags);
	chip_bus_sync_unlock(irq, desc);
}
EXPORT_SYMBOL(disable_irq_nosync);

/**
 *	disable_irq - disable an irq and wait for completion
 *	@irq: Interrupt to disable
 *
 *	Disable the selected interrupt line.  Enables and Disables are
 *	nested.
 *	This function waits for any pending IRQ handlers for this interrupt
 *	to complete before returning. If you use this function while
 *	holding a resource the IRQ handler may need you will deadlock.
 *
 *	This function may be called - with care - from IRQ context.
 */
void disable_irq(unsigned int irq)
{
	struct irq_desc *desc = irq_to_desc(irq);

	if (!desc)
		return;

	disable_irq_nosync(irq);
	if (desc->action)
		synchronize_irq(irq);
}
EXPORT_SYMBOL(disable_irq);

void __enable_irq(struct irq_desc *desc, unsigned int irq, bool resume)
{
	if (resume)
		desc->status &= ~IRQ_SUSPENDED;

	switch (desc->depth) {
	case 0:
 err_out:
		WARN(1, KERN_WARNING "Unbalanced enable for IRQ %d\n", irq);
		break;
	case 1: {
		unsigned int status = desc->status & ~IRQ_DISABLED;

		if (desc->status & IRQ_SUSPENDED)
			goto err_out;
		/* Prevent probing on this irq: */
		desc->status = status | IRQ_NOPROBE;
		if (!desc->forced_threads_active)
			check_irq_resend(desc, irq);
		/* fall-through */
	}
	default:
		desc->depth--;
	}
}

/**
 *	enable_irq - enable handling of an irq
 *	@irq: Interrupt to enable
 *
 *	Undoes the effect of one call to disable_irq().  If this
 *	matches the last disable, processing of interrupts on this
 *	IRQ line is re-enabled.
 *
 *	This function may be called from IRQ context only when
 *	desc->chip->bus_lock and desc->chip->bus_sync_unlock are NULL !
 */
void enable_irq(unsigned int irq)
{
	struct irq_desc *desc = irq_to_desc(irq);
	unsigned long flags;

	if (!desc)
		return;

	chip_bus_lock(irq, desc);
	atomic_spin_lock_irqsave(&desc->lock, flags);
	__enable_irq(desc, irq, false);
	atomic_spin_unlock_irqrestore(&desc->lock, flags);
	chip_bus_sync_unlock(irq, desc);
}
EXPORT_SYMBOL(enable_irq);

static int set_irq_wake_real(unsigned int irq, unsigned int on)
{
	struct irq_desc *desc = irq_to_desc(irq);
	int ret = -ENXIO;

	if (desc->chip->set_wake)
		ret = desc->chip->set_wake(irq, on);

	return ret;
}

/**
 *	set_irq_wake - control irq power management wakeup
 *	@irq:	interrupt to control
 *	@on:	enable/disable power management wakeup
 *
 *	Enable/disable power management wakeup mode, which is
 *	disabled by default.  Enables and disables must match,
 *	just as they match for non-wakeup mode support.
 *
 *	Wakeup mode lets this IRQ wake the system from sleep
 *	states like "suspend to RAM".
 */
int set_irq_wake(unsigned int irq, unsigned int on)
{
	struct irq_desc *desc = irq_to_desc(irq);
	unsigned long flags;
	int ret = 0;

	/* wakeup-capable irqs can be shared between drivers that
	 * don't need to have the same sleep mode behaviors.
	 */
	atomic_spin_lock_irqsave(&desc->lock, flags);
	if (on) {
		if (desc->wake_depth++ == 0) {
			ret = set_irq_wake_real(irq, on);
			if (ret)
				desc->wake_depth = 0;
			else
				desc->status |= IRQ_WAKEUP;
		}
	} else {
		if (desc->wake_depth == 0) {
			WARN(1, "Unbalanced IRQ %d wake disable\n", irq);
		} else if (--desc->wake_depth == 0) {
			ret = set_irq_wake_real(irq, on);
			if (ret)
				desc->wake_depth = 1;
			else
				desc->status &= ~IRQ_WAKEUP;
		}
	}

	atomic_spin_unlock_irqrestore(&desc->lock, flags);
	return ret;
}
EXPORT_SYMBOL(set_irq_wake);

/*
 * Internal function that tells the architecture code whether a
 * particular irq has been exclusively allocated or is available
 * for driver use.
 */
int can_request_irq(unsigned int irq, unsigned long irqflags)
{
	struct irq_desc *desc = irq_to_desc(irq);
	struct irqaction *action;

	if (!desc)
		return 0;

	if (desc->status & IRQ_NOREQUEST)
		return 0;

	action = desc->action;
	if (action)
		if (irqflags & action->flags & IRQF_SHARED)
			action = NULL;

	return !action;
}

void compat_irq_chip_set_default_handler(struct irq_desc *desc)
{
	/*
	 * If the architecture still has not overriden
	 * the flow handler then zap the default. This
	 * should catch incorrect flow-type setting.
	 */
	if (desc->handle_irq == &handle_bad_irq)
		desc->handle_irq = NULL;
}

int __irq_set_trigger(struct irq_desc *desc, unsigned int irq,
		unsigned long flags)
{
	int ret;
	struct irq_chip *chip = desc->chip;

	if (!chip || !chip->set_type) {
		/*
		 * IRQF_TRIGGER_* but the PIC does not support multiple
		 * flow-types?
		 */
		pr_debug("No set_type function for IRQ %d (%s)\n", irq,
				chip ? (chip->name ? : "unknown") : "unknown");
		return 0;
	}

	/* caller masked out all except trigger mode flags */
	ret = chip->set_type(irq, flags);

	if (ret)
		pr_err("setting trigger mode %d for irq %u failed (%pF)\n",
				(int)flags, irq, chip->set_type);
	else {
		if (flags & (IRQ_TYPE_LEVEL_LOW | IRQ_TYPE_LEVEL_HIGH))
			flags |= IRQ_LEVEL;
		/* note that IRQF_TRIGGER_MASK == IRQ_TYPE_SENSE_MASK */
		desc->status &= ~(IRQ_LEVEL | IRQ_TYPE_SENSE_MASK);
		desc->status |= flags;
	}

	return ret;
}

<<<<<<< HEAD
#ifdef CONFIG_PREEMPT_HARDIRQS
/*
 * handler function for forced irq threading. Dummy code. See
 * handle_irq_action() below.
 */
static irqreturn_t preempt_hardirq_handler(int irq, void *dev_id)
=======
/*
 * Default primary interrupt handler for threaded interrupts. Is
 * assigned as primary handler when request_threaded_irq is called
 * with handler == NULL. Useful for oneshot interrupts.
 */
static irqreturn_t irq_default_primary_handler(int irq, void *dev_id)
>>>>>>> 4eec1a1e
{
	return IRQ_WAKE_THREAD;
}

/*
<<<<<<< HEAD
 * Momentary workaround until I have a brighter idea how to handle the
 * accounting of forced thread handlers.
 */
irqreturn_t handle_irq_action(unsigned int irq, struct irqaction *action)
{
	if (action->handler == preempt_hardirq_handler) {
		struct irq_desc *desc = irq_to_desc(irq);
		unsigned long flags;

		atomic_spin_lock_irqsave(&desc->lock, flags);

		/* FIXME: use some flag to do that */
		if (desc->handle_irq == handle_fasteoi_irq) {
			if (desc->chip->mask)
				desc->chip->mask(irq);
		}
		desc->forced_threads_active |= action->thread_mask;
		atomic_spin_unlock_irqrestore(&desc->lock, flags);
		return IRQ_WAKE_THREAD;
	}
	return action->handler(irq, action->dev_id);
}

/*
 * forced threaded interrupts need to unmask the interrupt line
 */
static int preempt_hardirq_thread_done(struct irq_desc *desc,
					struct irqaction *action)
{
	unsigned long masked;

	if (action->handler != preempt_hardirq_handler)
		return 0;
again:
	atomic_spin_lock_irq(&desc->lock);
	/*
	 * Be careful. The hardirq handler might be running on the
	 * other CPU.
	 */
	if (desc->status & IRQ_INPROGRESS) {
		atomic_spin_unlock_irq(&desc->lock);
		cpu_relax();
		goto again;
	}

	/*
	 * Now check again, whether the thread should run. Otherwise
	 * we would clear the forced_threads_active bit which was just
	 * set.
	 */
	if (test_bit(IRQTF_RUNTHREAD, &action->thread_flags)) {
		atomic_spin_unlock_irq(&desc->lock);
		return 1;
	}

	masked = desc->forced_threads_active;
	desc->forced_threads_active &= ~action->thread_mask;

	/*
	 * Unmask the interrupt line when this is the last active
	 * thread and the interrupt is not disabled.
	 */
	if (masked && !desc->forced_threads_active &&
	    !(desc->status & IRQ_DISABLED)) {
		if (desc->chip->unmask)
			desc->chip->unmask(action->irq);
		/*
		 * Do we need to call check_irq_resend() here ?
		 * No. check_irq_resend needs only to be checked when
		 * we go from IRQ_DISABLED to IRQ_ENABLED state.
		 */
	}
	atomic_spin_unlock_irq(&desc->lock);
	return 0;
}

/*
 * If the caller does not request irq threading then the handler
 * becomes the thread function and we use the above handler as the
 * primary hardirq context handler.
 */
static void preempt_hardirq_setup(struct irqaction *new)
{
	if (new->thread_fn || (new->flags & IRQF_NODELAY))
		return;

	new->thread_fn = new->handler;
	new->handler = preempt_hardirq_handler;
}

static inline void
preempt_hardirq_cleanup(struct irq_desc *desc, struct irqaction *action)
{
	clear_bit(IRQTF_RUNTHREAD, &action->thread_flags);
	preempt_hardirq_thread_done(desc, action);
}

#else
static inline void preempt_hardirq_setup(struct irqaction *new) { }
static inline int
preempt_hardirq_thread_done(struct irq_desc *d, struct irqaction *a)
{
	return 0;
}
static inline void
preempt_hardirq_cleanup(struct irq_desc *d, struct irqaction *a) { }
#endif

static int
irq_wait_for_interrupt(struct irq_desc *desc, struct irqaction *action)
=======
 * Primary handler for nested threaded interrupts. Should never be
 * called.
 */
static irqreturn_t irq_nested_primary_handler(int irq, void *dev_id)
{
	WARN(1, "Primary handler called for nested irq %d\n", irq);
	return IRQ_NONE;
}

static int irq_wait_for_interrupt(struct irqaction *action)
>>>>>>> 4eec1a1e
{
	while (!kthread_should_stop()) {
		set_current_state(TASK_INTERRUPTIBLE);

		if (test_and_clear_bit(IRQTF_RUNTHREAD,
				       &action->thread_flags)) {
			__set_current_state(TASK_RUNNING);
			return 0;
		}
		if (!preempt_hardirq_thread_done(desc, action))
			schedule();
	}
	return -1;
}

/*
 * Oneshot interrupts keep the irq line masked until the threaded
 * handler finished. unmask if the interrupt has not been disabled and
 * is marked MASKED.
 */
static void irq_finalize_oneshot(unsigned int irq, struct irq_desc *desc)
{
	chip_bus_lock(irq, desc);
	atomic_spin_lock_irq(&desc->lock);
	if (!(desc->status & IRQ_DISABLED) && (desc->status & IRQ_MASKED)) {
		desc->status &= ~IRQ_MASKED;
		desc->chip->unmask(irq);
	}
	atomic_spin_unlock_irq(&desc->lock);
	chip_bus_sync_unlock(irq, desc);
}

#ifdef CONFIG_SMP
/*
 * Check whether we need to change the affinity of the interrupt thread.
 */
static void
irq_thread_check_affinity(struct irq_desc *desc, struct irqaction *action)
{
	cpumask_var_t mask;

	if (!test_and_clear_bit(IRQTF_AFFINITY, &action->thread_flags))
		return;

	/*
	 * In case we are out of memory we set IRQTF_AFFINITY again and
	 * try again next time
	 */
	if (!alloc_cpumask_var(&mask, GFP_KERNEL)) {
		set_bit(IRQTF_AFFINITY, &action->thread_flags);
		return;
	}

	atomic_spin_lock_irq(&desc->lock);
	cpumask_copy(mask, desc->affinity);
	atomic_spin_unlock_irq(&desc->lock);

	set_cpus_allowed_ptr(current, mask);
	free_cpumask_var(mask);
}
#else
static inline void
irq_thread_check_affinity(struct irq_desc *desc, struct irqaction *action) { }
#endif

/*
 * Interrupt handler thread
 */
static int irq_thread(void *data)
{
	struct sched_param param = { .sched_priority = MAX_USER_RT_PRIO/2, };
	struct irqaction *action = data;
	struct irq_desc *desc = irq_to_desc(action->irq);
	int wake, oneshot = desc->status & IRQ_ONESHOT;

	sched_setscheduler(current, SCHED_FIFO, &param);
	current->flags |= PF_HARDIRQ;
	current->irqaction = action;

	while (!irq_wait_for_interrupt(desc, action)) {

		irq_thread_check_affinity(desc, action);

		atomic_inc(&desc->threads_active);

		atomic_spin_lock_irq(&desc->lock);
		if (unlikely(desc->status & IRQ_DISABLED)) {
			/*
			 * CHECKME: We might need a dedicated
			 * IRQ_THREAD_PENDING flag here, which
			 * retriggers the thread in check_irq_resend()
			 * but AFAICT IRQ_PENDING should be fine as it
			 * retriggers the interrupt itself --- tglx
			 */
			desc->status |= IRQ_PENDING;
			atomic_spin_unlock_irq(&desc->lock);
		} else {
			atomic_spin_unlock_irq(&desc->lock);

			action->thread_fn(action->irq, action->dev_id);

			if (oneshot)
				irq_finalize_oneshot(action->irq, desc);
		}

		wake = atomic_dec_and_test(&desc->threads_active);

		if (wake && waitqueue_active(&desc->wait_for_threads))
			wake_up(&desc->wait_for_threads);
	}

	preempt_hardirq_cleanup(desc, action);

	/*
	 * Clear irqaction. Otherwise exit_irq_thread() would make
	 * fuzz about an active irq thread going into nirvana.
	 */
	current->irqaction = NULL;
	return 0;
}

/*
 * Called from do_exit()
 */
void exit_irq_thread(void)
{
	struct task_struct *tsk = current;

	if (!tsk->irqaction)
		return;

	printk(KERN_ERR
	       "exiting task \"%s\" (%d) is an active IRQ thread (irq %d)\n",
	       tsk->comm ? tsk->comm : "", tsk->pid, tsk->irqaction->irq);

	/*
	 * Set the THREAD DIED flag to prevent further wakeups of the
	 * soon to be gone threaded handler.
	 */
	set_bit(IRQTF_DIED, &tsk->irqaction->flags);
}

/*
 * Internal function to register an irqaction - typically used to
 * allocate special interrupts that are part of the architecture.
 */
static int
__setup_irq(unsigned int irq, struct irq_desc *desc, struct irqaction *new)
{
	struct irqaction *old, **old_ptr;
	const char *old_name = NULL;
<<<<<<< HEAD
	unsigned long flags, thread_mask = 0;
	int shared = 0;
=======
	unsigned long flags;
	int nested, shared = 0;
>>>>>>> 4eec1a1e
	int ret;

	if (!desc)
		return -EINVAL;

	if (desc->chip == &no_irq_chip)
		return -ENOSYS;
	/*
	 * Some drivers like serial.c use request_irq() heavily,
	 * so we have to be careful not to interfere with a
	 * running system.
	 */
	if (new->flags & IRQF_SAMPLE_RANDOM) {
		/*
		 * This function might sleep, we want to call it first,
		 * outside of the atomic block.
		 * Yes, this might clear the entropy pool if the wrong
		 * driver is attempted to be loaded, without actually
		 * installing a new handler, but is this really a problem,
		 * only the sysadmin is able to do this.
		 */
		rand_initialize_irq(irq);
	}

<<<<<<< HEAD
	/* Preempt-RT setup for forced threading */
	preempt_hardirq_setup(new);
=======
	/* Oneshot interrupts are not allowed with shared */
	if ((new->flags & IRQF_ONESHOT) && (new->flags & IRQF_SHARED))
		return -EINVAL;

	/*
	 * Check whether the interrupt nests into another interrupt
	 * thread.
	 */
	nested = desc->status & IRQ_NESTED_THREAD;
	if (nested) {
		if (!new->thread_fn)
			return -EINVAL;
		/*
		 * Replace the primary handler which was provided from
		 * the driver for non nested interrupt handling by the
		 * dummy function which warns when called.
		 */
		new->handler = irq_nested_primary_handler;
	}
>>>>>>> 4eec1a1e

	/*
	 * Create a handler thread when a thread function is supplied
	 * and the interrupt does not nest into another interrupt
	 * thread.
	 */
	if (new->thread_fn && !nested) {
		struct task_struct *t;

		t = kthread_create(irq_thread, new, "irq/%d-%s", irq,
				   new->name);
		if (IS_ERR(t))
			return PTR_ERR(t);
		/*
		 * We keep the reference to the task struct even if
		 * the thread dies to avoid that the interrupt code
		 * references an already freed task_struct.
		 */
		get_task_struct(t);
		new->thread = t;
	}

	/*
	 * The following block of code has to be executed atomically
	 */
	atomic_spin_lock_irqsave(&desc->lock, flags);
	old_ptr = &desc->action;
	old = *old_ptr;
	if (old) {
		/*
		 * Can't share interrupts unless both agree to and are
		 * the same type (level, edge, polarity). So both flag
		 * fields must have IRQF_SHARED set and the bits which
		 * set the trigger type must match.
		 */
		if (!((old->flags & new->flags) & IRQF_SHARED) ||
		    ((old->flags ^ new->flags) & IRQF_TRIGGER_MASK)) {
			old_name = old->name;
			goto mismatch;
		}

#if defined(CONFIG_IRQ_PER_CPU)
		/* All handlers must agree on per-cpuness */
		if ((old->flags & IRQF_PERCPU) !=
		    (new->flags & IRQF_PERCPU))
			goto mismatch;
#endif

		/* add new interrupt at end of irq queue */
		do {
			thread_mask |= old->thread_mask;
			old_ptr = &old->next;
			old = *old_ptr;
		} while (old);
		shared = 1;
	}

	/*
	 * Setup the thread mask for this irqaction. No risk that ffz
	 * will fail. If we have 32 resp. 64 devices sharing one irq
	 * then .....
	 */
	new->thread_mask = 1 << ffz(thread_mask);

	if (!shared) {
		irq_chip_set_defaults(desc->chip);

		init_waitqueue_head(&desc->wait_for_threads);

		/* Setup the type (level, edge polarity) if configured: */
		if (new->flags & IRQF_TRIGGER_MASK) {
			ret = __irq_set_trigger(desc, irq,
					new->flags & IRQF_TRIGGER_MASK);

			if (ret)
				goto out_thread;
		} else
			compat_irq_chip_set_default_handler(desc);
#if defined(CONFIG_IRQ_PER_CPU)
		if (new->flags & IRQF_PERCPU)
			desc->status |= IRQ_PER_CPU;
#endif

		desc->status &= ~(IRQ_AUTODETECT | IRQ_WAITING | IRQ_ONESHOT |
				  IRQ_INPROGRESS | IRQ_SPURIOUS_DISABLED);

		if (new->flags & IRQF_ONESHOT)
			desc->status |= IRQ_ONESHOT;

		if (!(desc->status & IRQ_NOAUTOEN)) {
			desc->depth = 0;
			desc->status &= ~IRQ_DISABLED;
			desc->chip->startup(irq);
		} else
			/* Undo nested disables: */
			desc->depth = 1;

		/* Exclude IRQ from balancing if requested */
		if (new->flags & IRQF_NOBALANCING)
			desc->status |= IRQ_NO_BALANCING;

		/* Set default affinity mask once everything is setup */
		setup_affinity(irq, desc);

	} else if ((new->flags & IRQF_TRIGGER_MASK)
			&& (new->flags & IRQF_TRIGGER_MASK)
				!= (desc->status & IRQ_TYPE_SENSE_MASK)) {
		/* hope the handler works with the actual trigger mode... */
		pr_warning("IRQ %d uses trigger mode %d; requested %d\n",
				irq, (int)(desc->status & IRQ_TYPE_SENSE_MASK),
				(int)(new->flags & IRQF_TRIGGER_MASK));
	}

	new->irq = irq;
	*old_ptr = new;

	/* Reset broken irq detection when installing new handler */
	desc->irq_count = 0;
	desc->irqs_unhandled = 0;

	/*
	 * Check whether we disabled the irq via the spurious handler
	 * before. Reenable it and give it another chance.
	 */
	if (shared && (desc->status & IRQ_SPURIOUS_DISABLED)) {
		desc->status &= ~IRQ_SPURIOUS_DISABLED;
		__enable_irq(desc, irq, false);
	}

	atomic_spin_unlock_irqrestore(&desc->lock, flags);

	register_irq_proc(irq, desc);
	new->dir = NULL;
	register_handler_proc(irq, new);

	if (new->thread)
		wake_up_process(new->thread);

	return 0;

mismatch:
#ifdef CONFIG_DEBUG_SHIRQ
	if (!(new->flags & IRQF_PROBE_SHARED)) {
		printk(KERN_ERR "IRQ handler type mismatch for IRQ %d\n", irq);
		if (old_name)
			printk(KERN_ERR "current handler: %s\n", old_name);
		dump_stack();
	}
#endif
	ret = -EBUSY;

out_thread:
	atomic_spin_unlock_irqrestore(&desc->lock, flags);
	if (new->thread) {
		struct task_struct *t = new->thread;

		new->thread = NULL;
		if (likely(!test_bit(IRQTF_DIED, &new->thread_flags)))
			kthread_stop(t);
		put_task_struct(t);
	}
	return ret;
}

/**
 *	setup_irq - setup an interrupt
 *	@irq: Interrupt line to setup
 *	@act: irqaction for the interrupt
 *
 * Used to statically setup interrupts in the early boot process.
 */
int setup_irq(unsigned int irq, struct irqaction *act)
{
	struct irq_desc *desc = irq_to_desc(irq);

	return __setup_irq(irq, desc, act);
}
EXPORT_SYMBOL_GPL(setup_irq);

 /*
 * Internal function to unregister an irqaction - used to free
 * regular and special interrupts that are part of the architecture.
 */
static struct irqaction *__free_irq(unsigned int irq, void *dev_id)
{
	struct irq_desc *desc = irq_to_desc(irq);
	struct irqaction *action, **action_ptr;
	unsigned long flags;

	WARN(in_interrupt(), "Trying to free IRQ %d from IRQ context!\n", irq);

	if (!desc)
		return NULL;

	atomic_spin_lock_irqsave(&desc->lock, flags);

	/*
	 * There can be multiple actions per IRQ descriptor, find the right
	 * one based on the dev_id:
	 */
	action_ptr = &desc->action;
	for (;;) {
		action = *action_ptr;

		if (!action) {
			WARN(1, "Trying to free already-free IRQ %d\n", irq);
			atomic_spin_unlock_irqrestore(&desc->lock, flags);

			return NULL;
		}

		if (action->dev_id == dev_id)
			break;
		action_ptr = &action->next;
	}

	/* Found it - now remove it from the list of entries: */
	*action_ptr = action->next;

	/* Currently used only by UML, might disappear one day: */
#ifdef CONFIG_IRQ_RELEASE_METHOD
	if (desc->chip->release)
		desc->chip->release(irq, dev_id);
#endif

	/* If this was the last handler, shut down the IRQ line: */
	if (!desc->action) {
		desc->status |= IRQ_DISABLED;
		if (desc->chip->shutdown)
			desc->chip->shutdown(irq);
		else
			desc->chip->disable(irq);
	}

	atomic_spin_unlock_irqrestore(&desc->lock, flags);

	unregister_handler_proc(irq, action);

	/* Make sure it's not being used on another CPU: */
	synchronize_irq(irq);

#ifdef CONFIG_DEBUG_SHIRQ
	/*
	 * It's a shared IRQ -- the driver ought to be prepared for an IRQ
	 * event to happen even now it's being freed, so let's make sure that
	 * is so by doing an extra call to the handler ....
	 *
	 * ( We do this after actually deregistering it, to make sure that a
	 *   'real' IRQ doesn't run in * parallel with our fake. )
	 */
	if (action->flags & IRQF_SHARED) {
		local_irq_save(flags);
		action->handler(irq, dev_id);
		local_irq_restore(flags);
	}
#endif

	if (action->thread) {
		if (!test_bit(IRQTF_DIED, &action->thread_flags))
			kthread_stop(action->thread);
		put_task_struct(action->thread);
	}

	return action;
}

/**
 *	remove_irq - free an interrupt
 *	@irq: Interrupt line to free
 *	@act: irqaction for the interrupt
 *
 * Used to remove interrupts statically setup by the early boot process.
 */
void remove_irq(unsigned int irq, struct irqaction *act)
{
	__free_irq(irq, act->dev_id);
}
EXPORT_SYMBOL_GPL(remove_irq);

/**
 *	free_irq - free an interrupt allocated with request_irq
 *	@irq: Interrupt line to free
 *	@dev_id: Device identity to free
 *
 *	Remove an interrupt handler. The handler is removed and if the
 *	interrupt line is no longer in use by any driver it is disabled.
 *	On a shared IRQ the caller must ensure the interrupt is disabled
 *	on the card it drives before calling this function. The function
 *	does not return until any executing interrupts for this IRQ
 *	have completed.
 *
 *	This function must not be called from interrupt context.
 */
void free_irq(unsigned int irq, void *dev_id)
{
	struct irq_desc *desc = irq_to_desc(irq);

	if (!desc)
		return;

	chip_bus_lock(irq, desc);
	kfree(__free_irq(irq, dev_id));
	chip_bus_sync_unlock(irq, desc);
}
EXPORT_SYMBOL(free_irq);

/**
 *	request_threaded_irq - allocate an interrupt line
 *	@irq: Interrupt line to allocate
 *	@handler: Function to be called when the IRQ occurs.
 *		  Primary handler for threaded interrupts
 *		  If NULL and thread_fn != NULL the default
 *		  primary handler is installed
 *	@thread_fn: Function called from the irq handler thread
 *		    If NULL, no irq thread is created
 *	@irqflags: Interrupt type flags
 *	@devname: An ascii name for the claiming device
 *	@dev_id: A cookie passed back to the handler function
 *
 *	This call allocates interrupt resources and enables the
 *	interrupt line and IRQ handling. From the point this
 *	call is made your handler function may be invoked. Since
 *	your handler function must clear any interrupt the board
 *	raises, you must take care both to initialise your hardware
 *	and to set up the interrupt handler in the right order.
 *
 *	If you want to set up a threaded irq handler for your device
 *	then you need to supply @handler and @thread_fn. @handler ist
 *	still called in hard interrupt context and has to check
 *	whether the interrupt originates from the device. If yes it
 *	needs to disable the interrupt on the device and return
 *	IRQ_WAKE_THREAD which will wake up the handler thread and run
 *	@thread_fn. This split handler design is necessary to support
 *	shared interrupts.
 *
 *	Dev_id must be globally unique. Normally the address of the
 *	device data structure is used as the cookie. Since the handler
 *	receives this value it makes sense to use it.
 *
 *	If your interrupt is shared you must pass a non NULL dev_id
 *	as this is required when freeing the interrupt.
 *
 *	Flags:
 *
 *	IRQF_SHARED		Interrupt is shared
 *	IRQF_DISABLED	Disable local interrupts while processing
 *	IRQF_SAMPLE_RANDOM	The interrupt can be used for entropy
 *	IRQF_TRIGGER_*		Specify active edge(s) or level
 *
 */
int request_threaded_irq(unsigned int irq, irq_handler_t handler,
			 irq_handler_t thread_fn, unsigned long irqflags,
			 const char *devname, void *dev_id)
{
	struct irqaction *action;
	struct irq_desc *desc;
	int retval;

	/*
	 * handle_IRQ_event() always ignores IRQF_DISABLED except for
	 * the _first_ irqaction (sigh).  That can cause oopsing, but
	 * the behavior is classified as "will not fix" so we need to
	 * start nudging drivers away from using that idiom.
	 */
	if ((irqflags & (IRQF_SHARED|IRQF_DISABLED)) ==
					(IRQF_SHARED|IRQF_DISABLED)) {
		pr_warning(
		  "IRQ %d/%s: IRQF_DISABLED is not guaranteed on shared IRQs\n",
			irq, devname);
	}

#ifdef CONFIG_LOCKDEP
	/*
	 * Lockdep wants atomic interrupt handlers:
	 */
	irqflags |= IRQF_DISABLED;
#endif
	/*
	 * Sanity-check: shared interrupts must pass in a real dev-ID,
	 * otherwise we'll have trouble later trying to figure out
	 * which interrupt is which (messes up the interrupt freeing
	 * logic etc).
	 */
	if ((irqflags & IRQF_SHARED) && !dev_id)
		return -EINVAL;

	desc = irq_to_desc(irq);
	if (!desc)
		return -EINVAL;

	if (desc->status & IRQ_NOREQUEST)
		return -EINVAL;

	if (!handler) {
		if (!thread_fn)
			return -EINVAL;
		handler = irq_default_primary_handler;
	}

	action = kzalloc(sizeof(struct irqaction), GFP_KERNEL);
	if (!action)
		return -ENOMEM;

	action->handler = handler;
	action->thread_fn = thread_fn;
	action->flags = irqflags;
	action->name = devname;
	action->dev_id = dev_id;

	chip_bus_lock(irq, desc);
	retval = __setup_irq(irq, desc, action);
	chip_bus_sync_unlock(irq, desc);

	if (retval)
		kfree(action);

#ifdef CONFIG_DEBUG_SHIRQ
	if (!retval && (irqflags & IRQF_SHARED)) {
		/*
		 * It's a shared IRQ -- the driver ought to be prepared for it
		 * to happen immediately, so let's make sure....
		 * We disable the irq to make sure that a 'real' IRQ doesn't
		 * run in parallel with our fake.
		 */
		unsigned long flags;
		irqreturn_t ret;

		disable_irq(irq);
		local_irq_save(flags);

		ret = action->handler(irq, dev_id);

		local_irq_restore(flags);

		if (ret == IRQ_WAKE_THREAD)
			action->thread_fn(irq, dev_id);

		enable_irq(irq);
	}
#endif
	return retval;
}
EXPORT_SYMBOL(request_threaded_irq);<|MERGE_RESOLUTION|>--- conflicted
+++ resolved
@@ -442,49 +442,45 @@
 	return ret;
 }
 
-<<<<<<< HEAD
-#ifdef CONFIG_PREEMPT_HARDIRQS
-/*
- * handler function for forced irq threading. Dummy code. See
- * handle_irq_action() below.
- */
-static irqreturn_t preempt_hardirq_handler(int irq, void *dev_id)
-=======
 /*
  * Default primary interrupt handler for threaded interrupts. Is
  * assigned as primary handler when request_threaded_irq is called
  * with handler == NULL. Useful for oneshot interrupts.
  */
 static irqreturn_t irq_default_primary_handler(int irq, void *dev_id)
->>>>>>> 4eec1a1e
 {
 	return IRQ_WAKE_THREAD;
 }
 
 /*
-<<<<<<< HEAD
- * Momentary workaround until I have a brighter idea how to handle the
- * accounting of forced thread handlers.
- */
-irqreturn_t handle_irq_action(unsigned int irq, struct irqaction *action)
-{
-	if (action->handler == preempt_hardirq_handler) {
-		struct irq_desc *desc = irq_to_desc(irq);
-		unsigned long flags;
-
-		atomic_spin_lock_irqsave(&desc->lock, flags);
-
-		/* FIXME: use some flag to do that */
-		if (desc->handle_irq == handle_fasteoi_irq) {
-			if (desc->chip->mask)
-				desc->chip->mask(irq);
-		}
-		desc->forced_threads_active |= action->thread_mask;
-		atomic_spin_unlock_irqrestore(&desc->lock, flags);
-		return IRQ_WAKE_THREAD;
-	}
-	return action->handler(irq, action->dev_id);
-}
+ * Primary handler for nested threaded interrupts. Should never be
+ * called.
+ */
+static irqreturn_t irq_nested_primary_handler(int irq, void *dev_id)
+{
+	WARN(1, "Primary handler called for nested irq %d\n", irq);
+	return IRQ_NONE;
+}
+
+#ifdef CONFIG_PREEMPT_HARDIRQS
+/*
+ * If the caller does not request irq threading then the handler
+ * becomes the thread function and we use the above handler as the
+ * primary hardirq context handler.
+ */
+static void preempt_hardirq_setup(struct irqaction *new)
+{
+	if (new->thread_fn || (new->flags & IRQF_NODELAY))
+		return;
+
+	new->flags |= IRQF_ONESHOT;
+	new->thread_fn = new->handler;
+	new->handler = irq_default_primary_handler;
+}
+
+#else
+static inline void preempt_hardirq_setup(struct irqaction *new) { }
+#endif
 
 /*
  * forced threaded interrupts need to unmask the interrupt line
@@ -494,7 +490,7 @@
 {
 	unsigned long masked;
 
-	if (action->handler != preempt_hardirq_handler)
+	if (!(desc->status & IRQ_ONESHOT))
 		return 0;
 again:
 	atomic_spin_lock_irq(&desc->lock);
@@ -539,20 +535,6 @@
 	return 0;
 }
 
-/*
- * If the caller does not request irq threading then the handler
- * becomes the thread function and we use the above handler as the
- * primary hardirq context handler.
- */
-static void preempt_hardirq_setup(struct irqaction *new)
-{
-	if (new->thread_fn || (new->flags & IRQF_NODELAY))
-		return;
-
-	new->thread_fn = new->handler;
-	new->handler = preempt_hardirq_handler;
-}
-
 static inline void
 preempt_hardirq_cleanup(struct irq_desc *desc, struct irqaction *action)
 {
@@ -560,31 +542,8 @@
 	preempt_hardirq_thread_done(desc, action);
 }
 
-#else
-static inline void preempt_hardirq_setup(struct irqaction *new) { }
-static inline int
-preempt_hardirq_thread_done(struct irq_desc *d, struct irqaction *a)
-{
-	return 0;
-}
-static inline void
-preempt_hardirq_cleanup(struct irq_desc *d, struct irqaction *a) { }
-#endif
-
 static int
 irq_wait_for_interrupt(struct irq_desc *desc, struct irqaction *action)
-=======
- * Primary handler for nested threaded interrupts. Should never be
- * called.
- */
-static irqreturn_t irq_nested_primary_handler(int irq, void *dev_id)
-{
-	WARN(1, "Primary handler called for nested irq %d\n", irq);
-	return IRQ_NONE;
-}
-
-static int irq_wait_for_interrupt(struct irqaction *action)
->>>>>>> 4eec1a1e
 {
 	while (!kthread_should_stop()) {
 		set_current_state(TASK_INTERRUPTIBLE);
@@ -600,23 +559,6 @@
 	return -1;
 }
 
-/*
- * Oneshot interrupts keep the irq line masked until the threaded
- * handler finished. unmask if the interrupt has not been disabled and
- * is marked MASKED.
- */
-static void irq_finalize_oneshot(unsigned int irq, struct irq_desc *desc)
-{
-	chip_bus_lock(irq, desc);
-	atomic_spin_lock_irq(&desc->lock);
-	if (!(desc->status & IRQ_DISABLED) && (desc->status & IRQ_MASKED)) {
-		desc->status &= ~IRQ_MASKED;
-		desc->chip->unmask(irq);
-	}
-	atomic_spin_unlock_irq(&desc->lock);
-	chip_bus_sync_unlock(irq, desc);
-}
-
 #ifdef CONFIG_SMP
 /*
  * Check whether we need to change the affinity of the interrupt thread.
@@ -658,7 +600,7 @@
 	struct sched_param param = { .sched_priority = MAX_USER_RT_PRIO/2, };
 	struct irqaction *action = data;
 	struct irq_desc *desc = irq_to_desc(action->irq);
-	int wake, oneshot = desc->status & IRQ_ONESHOT;
+	int wake;
 
 	sched_setscheduler(current, SCHED_FIFO, &param);
 	current->flags |= PF_HARDIRQ;
@@ -685,9 +627,6 @@
 			atomic_spin_unlock_irq(&desc->lock);
 
 			action->thread_fn(action->irq, action->dev_id);
-
-			if (oneshot)
-				irq_finalize_oneshot(action->irq, desc);
 		}
 
 		wake = atomic_dec_and_test(&desc->threads_active);
@@ -736,13 +675,8 @@
 {
 	struct irqaction *old, **old_ptr;
 	const char *old_name = NULL;
-<<<<<<< HEAD
 	unsigned long flags, thread_mask = 0;
-	int shared = 0;
-=======
-	unsigned long flags;
 	int nested, shared = 0;
->>>>>>> 4eec1a1e
 	int ret;
 
 	if (!desc)
@@ -767,13 +701,9 @@
 		rand_initialize_irq(irq);
 	}
 
-<<<<<<< HEAD
+
 	/* Preempt-RT setup for forced threading */
 	preempt_hardirq_setup(new);
-=======
-	/* Oneshot interrupts are not allowed with shared */
-	if ((new->flags & IRQF_ONESHOT) && (new->flags & IRQF_SHARED))
-		return -EINVAL;
 
 	/*
 	 * Check whether the interrupt nests into another interrupt
@@ -790,7 +720,6 @@
 		 */
 		new->handler = irq_nested_primary_handler;
 	}
->>>>>>> 4eec1a1e
 
 	/*
 	 * Create a handler thread when a thread function is supplied
@@ -926,9 +855,6 @@
 	new->dir = NULL;
 	register_handler_proc(irq, new);
 
-	if (new->thread)
-		wake_up_process(new->thread);
-
 	return 0;
 
 mismatch:
