/*
	kmod, the new module loader (replaces kerneld)
	Kirk Petersen

	Reorganized not to be a daemon by Adam Richter, with guidance
	from Greg Zornetzer.

	Modified to avoid chroot and file sharing problems.
	Mikael Pettersson

	Limit the concurrent number of kmod modprobes to catch loops from
	"modprobe needs a service that is in a module".
	Keith Owens <kaos@ocs.com.au> December 1999

	Unblock all signals when we exec a usermode process.
	Shuu Yamaguchi <shuu@wondernetworkresources.com> December 2000

	call_usermodehelper wait flag, and remove exec_usermodehelper.
	Rusty Russell <rusty@rustcorp.com.au>  Jan 2003
*/
#include <linux/module.h>
#include <linux/sched.h>
#include <linux/syscalls.h>
#include <linux/unistd.h>
#include <linux/kmod.h>
#include <linux/slab.h>
#include <linux/completion.h>
#include <linux/cred.h>
#include <linux/file.h>
#include <linux/fdtable.h>
#include <linux/workqueue.h>
#include <linux/security.h>
#include <linux/mount.h>
#include <linux/kernel.h>
#include <linux/init.h>
#include <linux/resource.h>
#include <linux/notifier.h>
#include <linux/suspend.h>
#include <asm/uaccess.h>

#include <trace/events/module.h>

extern int max_threads;

static struct workqueue_struct *khelper_wq;

#define CAP_BSET	(void *)1
#define CAP_PI		(void *)2

static kernel_cap_t usermodehelper_bset = CAP_FULL_SET;
static kernel_cap_t usermodehelper_inheritable = CAP_FULL_SET;
static DEFINE_SPINLOCK(umh_sysctl_lock);

#ifdef CONFIG_MODULES

/*
	modprobe_path is set via /proc/sys.
*/
char modprobe_path[KMOD_PATH_LEN] = "/sbin/modprobe";

/**
 * __request_module - try to load a kernel module
 * @wait: wait (or not) for the operation to complete
 * @fmt: printf style format string for the name of the module
 * @...: arguments as specified in the format string
 *
 * Load a module using the user mode module loader. The function returns
 * zero on success or a negative errno code on failure. Note that a
 * successful module load does not mean the module did not then unload
 * and exit on an error of its own. Callers must check that the service
 * they requested is now available not blindly invoke it.
 *
 * If module auto-loading support is disabled then this function
 * becomes a no-operation.
 */
int __request_module(bool wait, const char *fmt, ...)
{
	va_list args;
	char module_name[MODULE_NAME_LEN];
	unsigned int max_modprobes;
	int ret;
	char *argv[] = { modprobe_path, "-q", "--", module_name, NULL };
	static char *envp[] = { "HOME=/",
				"TERM=linux",
				"PATH=/sbin:/usr/sbin:/bin:/usr/bin",
				NULL };
	static atomic_t kmod_concurrent = ATOMIC_INIT(0);
#define MAX_KMOD_CONCURRENT 50	/* Completely arbitrary value - KAO */
	static int kmod_loop_msg;

	va_start(args, fmt);
	ret = vsnprintf(module_name, MODULE_NAME_LEN, fmt, args);
	va_end(args);
	if (ret >= MODULE_NAME_LEN)
		return -ENAMETOOLONG;

	ret = security_kernel_module_request(module_name);
	if (ret)
		return ret;

	/* If modprobe needs a service that is in a module, we get a recursive
	 * loop.  Limit the number of running kmod threads to max_threads/2 or
	 * MAX_KMOD_CONCURRENT, whichever is the smaller.  A cleaner method
	 * would be to run the parents of this process, counting how many times
	 * kmod was invoked.  That would mean accessing the internals of the
	 * process tables to get the command line, proc_pid_cmdline is static
	 * and it is not worth changing the proc code just to handle this case. 
	 * KAO.
	 *
	 * "trace the ppid" is simple, but will fail if someone's
	 * parent exits.  I think this is as good as it gets. --RR
	 */
	max_modprobes = min(max_threads/2, MAX_KMOD_CONCURRENT);
	atomic_inc(&kmod_concurrent);
	if (atomic_read(&kmod_concurrent) > max_modprobes) {
		/* We may be blaming an innocent here, but unlikely */
		if (kmod_loop_msg++ < 5)
			printk(KERN_ERR
			       "request_module: runaway loop modprobe %s\n",
			       module_name);
		atomic_dec(&kmod_concurrent);
		return -ENOMEM;
	}

	trace_module_request(module_name, wait, _RET_IP_);

	ret = call_usermodehelper_fns(modprobe_path, argv, envp,
			wait ? UMH_WAIT_PROC : UMH_WAIT_EXEC,
			NULL, NULL, NULL);

	atomic_dec(&kmod_concurrent);
	return ret;
}
EXPORT_SYMBOL(__request_module);
#endif /* CONFIG_MODULES */

/*
 * This is the task which runs the usermode application
 */
static int ____call_usermodehelper(void *data)
{
	struct subprocess_info *sub_info = data;
	struct cred *new;
	int retval;

	spin_lock_irq(&current->sighand->siglock);
	flush_signal_handlers(current, 1);
	spin_unlock_irq(&current->sighand->siglock);

	/* We can run anywhere, unlike our parent keventd(). */
	set_cpus_allowed_ptr(current, cpu_all_mask);

	/*
	 * Our parent is keventd, which runs with elevated scheduling priority.
	 * Avoid propagating that into the userspace child.
	 */
	set_user_nice(current, 0);

	retval = -ENOMEM;
	new = prepare_kernel_cred(current);
	if (!new)
		goto fail;

	spin_lock(&umh_sysctl_lock);
	new->cap_bset = cap_intersect(usermodehelper_bset, new->cap_bset);
	new->cap_inheritable = cap_intersect(usermodehelper_inheritable,
					     new->cap_inheritable);
	spin_unlock(&umh_sysctl_lock);

	if (sub_info->init) {
		retval = sub_info->init(sub_info, new);
		if (retval) {
			abort_creds(new);
			goto fail;
		}
	}

<<<<<<< HEAD
	retval = -ENOMEM;
	new = prepare_kernel_cred(current);
	if (!new)
		goto fail;

	spin_lock(&umh_sysctl_lock);
	new->cap_bset = cap_intersect(usermodehelper_bset, new->cap_bset);
	new->cap_inheritable = cap_intersect(usermodehelper_inheritable,
					     new->cap_inheritable);
	spin_unlock(&umh_sysctl_lock);

=======
>>>>>>> 56299378
	commit_creds(new);

	retval = kernel_execve(sub_info->path,
			       (const char *const *)sub_info->argv,
			       (const char *const *)sub_info->envp);

	/* Exec failed? */
fail:
	sub_info->retval = retval;
	do_exit(0);
}

void call_usermodehelper_freeinfo(struct subprocess_info *info)
{
	if (info->cleanup)
		(*info->cleanup)(info);
	kfree(info);
}
EXPORT_SYMBOL(call_usermodehelper_freeinfo);

/* Keventd can't block, but this (a child) can. */
static int wait_for_helper(void *data)
{
	struct subprocess_info *sub_info = data;
	pid_t pid;

	/* If SIGCLD is ignored sys_wait4 won't populate the status. */
	spin_lock_irq(&current->sighand->siglock);
	current->sighand->action[SIGCHLD-1].sa.sa_handler = SIG_DFL;
	spin_unlock_irq(&current->sighand->siglock);

	pid = kernel_thread(____call_usermodehelper, sub_info, SIGCHLD);
	if (pid < 0) {
		sub_info->retval = pid;
	} else {
		int ret = -ECHILD;
		/*
		 * Normally it is bogus to call wait4() from in-kernel because
		 * wait4() wants to write the exit code to a userspace address.
		 * But wait_for_helper() always runs as keventd, and put_user()
		 * to a kernel address works OK for kernel threads, due to their
		 * having an mm_segment_t which spans the entire address space.
		 *
		 * Thus the __user pointer cast is valid here.
		 */
		sys_wait4(pid, (int __user *)&ret, 0, NULL);

		/*
		 * If ret is 0, either ____call_usermodehelper failed and the
		 * real error code is already in sub_info->retval or
		 * sub_info->retval is 0 anyway, so don't mess with it then.
		 */
		if (ret)
			sub_info->retval = ret;
	}

	complete(sub_info->complete);
	return 0;
}

/* This is run by khelper thread  */
static void __call_usermodehelper(struct work_struct *work)
{
	struct subprocess_info *sub_info =
		container_of(work, struct subprocess_info, work);
	enum umh_wait wait = sub_info->wait;
	pid_t pid;

	/* CLONE_VFORK: wait until the usermode helper has execve'd
	 * successfully We need the data structures to stay around
	 * until that is done.  */
	if (wait == UMH_WAIT_PROC)
		pid = kernel_thread(wait_for_helper, sub_info,
				    CLONE_FS | CLONE_FILES | SIGCHLD);
	else
		pid = kernel_thread(____call_usermodehelper, sub_info,
				    CLONE_VFORK | SIGCHLD);

	switch (wait) {
	case UMH_NO_WAIT:
		call_usermodehelper_freeinfo(sub_info);
		break;

	case UMH_WAIT_PROC:
		if (pid > 0)
			break;
		/* FALLTHROUGH */
	case UMH_WAIT_EXEC:
		if (pid < 0)
			sub_info->retval = pid;
		complete(sub_info->complete);
	}
}

/*
 * If set, call_usermodehelper_exec() will exit immediately returning -EBUSY
 * (used for preventing user land processes from being created after the user
 * land has been frozen during a system-wide hibernation or suspend operation).
 */
static int usermodehelper_disabled;

/* Number of helpers running */
static atomic_t running_helpers = ATOMIC_INIT(0);

/*
 * Wait queue head used by usermodehelper_pm_callback() to wait for all running
 * helpers to finish.
 */
static DECLARE_WAIT_QUEUE_HEAD(running_helpers_waitq);

/*
 * Time to wait for running_helpers to become zero before the setting of
 * usermodehelper_disabled in usermodehelper_pm_callback() fails
 */
#define RUNNING_HELPERS_TIMEOUT	(5 * HZ)

/**
 * usermodehelper_disable - prevent new helpers from being started
 */
int usermodehelper_disable(void)
{
	long retval;

	usermodehelper_disabled = 1;
	smp_mb();
	/*
	 * From now on call_usermodehelper_exec() won't start any new
	 * helpers, so it is sufficient if running_helpers turns out to
	 * be zero at one point (it may be increased later, but that
	 * doesn't matter).
	 */
	retval = wait_event_timeout(running_helpers_waitq,
					atomic_read(&running_helpers) == 0,
					RUNNING_HELPERS_TIMEOUT);
	if (retval)
		return 0;

	usermodehelper_disabled = 0;
	return -EAGAIN;
}

/**
 * usermodehelper_enable - allow new helpers to be started again
 */
void usermodehelper_enable(void)
{
	usermodehelper_disabled = 0;
}

/**
 * usermodehelper_is_disabled - check if new helpers are allowed to be started
 */
bool usermodehelper_is_disabled(void)
{
	return usermodehelper_disabled;
}
EXPORT_SYMBOL_GPL(usermodehelper_is_disabled);

static void helper_lock(void)
{
	atomic_inc(&running_helpers);
	smp_mb__after_atomic_inc();
}

static void helper_unlock(void)
{
	if (atomic_dec_and_test(&running_helpers))
		wake_up(&running_helpers_waitq);
}

/**
 * call_usermodehelper_setup - prepare to call a usermode helper
 * @path: path to usermode executable
 * @argv: arg vector for process
 * @envp: environment for process
 * @gfp_mask: gfp mask for memory allocation
 *
 * Returns either %NULL on allocation failure, or a subprocess_info
 * structure.  This should be passed to call_usermodehelper_exec to
 * exec the process and free the structure.
 */
struct subprocess_info *call_usermodehelper_setup(char *path, char **argv,
						  char **envp, gfp_t gfp_mask)
{
	struct subprocess_info *sub_info;
	sub_info = kzalloc(sizeof(struct subprocess_info), gfp_mask);
	if (!sub_info)
		goto out;

	INIT_WORK(&sub_info->work, __call_usermodehelper);
	sub_info->path = path;
	sub_info->argv = argv;
	sub_info->envp = envp;
  out:
	return sub_info;
}
EXPORT_SYMBOL(call_usermodehelper_setup);

/**
 * call_usermodehelper_setfns - set a cleanup/init function
 * @info: a subprocess_info returned by call_usermodehelper_setup
 * @cleanup: a cleanup function
 * @init: an init function
 * @data: arbitrary context sensitive data
 *
 * The init function is used to customize the helper process prior to
 * exec.  A non-zero return code causes the process to error out, exit,
 * and return the failure to the calling process
 *
 * The cleanup function is just before ethe subprocess_info is about to
 * be freed.  This can be used for freeing the argv and envp.  The
 * Function must be runnable in either a process context or the
 * context in which call_usermodehelper_exec is called.
 */
void call_usermodehelper_setfns(struct subprocess_info *info,
		    int (*init)(struct subprocess_info *info, struct cred *new),
		    void (*cleanup)(struct subprocess_info *info),
		    void *data)
{
	info->cleanup = cleanup;
	info->init = init;
	info->data = data;
}
EXPORT_SYMBOL(call_usermodehelper_setfns);

/**
 * call_usermodehelper_exec - start a usermode application
 * @sub_info: information about the subprocessa
 * @wait: wait for the application to finish and return status.
 *        when -1 don't wait at all, but you get no useful error back when
 *        the program couldn't be exec'ed. This makes it safe to call
 *        from interrupt context.
 *
 * Runs a user-space application.  The application is started
 * asynchronously if wait is not set, and runs as a child of keventd.
 * (ie. it runs with full root capabilities).
 */
int call_usermodehelper_exec(struct subprocess_info *sub_info,
			     enum umh_wait wait)
{
	DECLARE_COMPLETION_ONSTACK(done);
	int retval = 0;

	helper_lock();
	if (sub_info->path[0] == '\0')
		goto out;

	if (!khelper_wq || usermodehelper_disabled) {
		retval = -EBUSY;
		goto out;
	}

	sub_info->complete = &done;
	sub_info->wait = wait;

	queue_work(khelper_wq, &sub_info->work);
	if (wait == UMH_NO_WAIT)	/* task has freed sub_info */
		goto unlock;
	wait_for_completion(&done);
	retval = sub_info->retval;

out:
	call_usermodehelper_freeinfo(sub_info);
unlock:
	helper_unlock();
	return retval;
}
EXPORT_SYMBOL(call_usermodehelper_exec);

static int proc_cap_handler(struct ctl_table *table, int write,
			 void __user *buffer, size_t *lenp, loff_t *ppos)
{
	struct ctl_table t;
	unsigned long cap_array[_KERNEL_CAPABILITY_U32S];
	kernel_cap_t new_cap;
	int err, i;

	if (write && (!capable(CAP_SETPCAP) ||
		      !capable(CAP_SYS_MODULE)))
		return -EPERM;

	/*
	 * convert from the global kernel_cap_t to the ulong array to print to
	 * userspace if this is a read.
	 */
	spin_lock(&umh_sysctl_lock);
	for (i = 0; i < _KERNEL_CAPABILITY_U32S; i++)  {
		if (table->data == CAP_BSET)
			cap_array[i] = usermodehelper_bset.cap[i];
		else if (table->data == CAP_PI)
			cap_array[i] = usermodehelper_inheritable.cap[i];
		else
			BUG();
	}
	spin_unlock(&umh_sysctl_lock);

	t = *table;
	t.data = &cap_array;

	/*
	 * actually read or write and array of ulongs from userspace.  Remember
	 * these are least significant 32 bits first
	 */
	err = proc_doulongvec_minmax(&t, write, buffer, lenp, ppos);
	if (err < 0)
		return err;

	/*
	 * convert from the sysctl array of ulongs to the kernel_cap_t
	 * internal representation
	 */
	for (i = 0; i < _KERNEL_CAPABILITY_U32S; i++)
		new_cap.cap[i] = cap_array[i];

	/*
	 * Drop everything not in the new_cap (but don't add things)
	 */
	spin_lock(&umh_sysctl_lock);
	if (write) {
		if (table->data == CAP_BSET)
			usermodehelper_bset = cap_intersect(usermodehelper_bset, new_cap);
		if (table->data == CAP_PI)
			usermodehelper_inheritable = cap_intersect(usermodehelper_inheritable, new_cap);
	}
	spin_unlock(&umh_sysctl_lock);

	return 0;
}

struct ctl_table usermodehelper_table[] = {
	{
		.procname	= "bset",
		.data		= CAP_BSET,
		.maxlen		= _KERNEL_CAPABILITY_U32S * sizeof(unsigned long),
		.mode		= 0600,
		.proc_handler	= proc_cap_handler,
	},
	{
		.procname	= "inheritable",
		.data		= CAP_PI,
		.maxlen		= _KERNEL_CAPABILITY_U32S * sizeof(unsigned long),
		.mode		= 0600,
		.proc_handler	= proc_cap_handler,
	},
	{ }
};

void __init usermodehelper_init(void)
{
	khelper_wq = create_singlethread_workqueue("khelper");
	BUG_ON(!khelper_wq);
}<|MERGE_RESOLUTION|>--- conflicted
+++ resolved
@@ -175,20 +175,6 @@
 		}
 	}
 
-<<<<<<< HEAD
-	retval = -ENOMEM;
-	new = prepare_kernel_cred(current);
-	if (!new)
-		goto fail;
-
-	spin_lock(&umh_sysctl_lock);
-	new->cap_bset = cap_intersect(usermodehelper_bset, new->cap_bset);
-	new->cap_inheritable = cap_intersect(usermodehelper_inheritable,
-					     new->cap_inheritable);
-	spin_unlock(&umh_sysctl_lock);
-
-=======
->>>>>>> 56299378
 	commit_creds(new);
 
 	retval = kernel_execve(sub_info->path,
