/*
 *  linux/kernel/timer.c
 *
 *  Kernel internal timers, basic process system calls
 *
 *  Copyright (C) 1991, 1992  Linus Torvalds
 *
 *  1997-01-28  Modified by Finn Arne Gangstad to make timers scale better.
 *
 *  1997-09-10  Updated NTP code according to technical memorandum Jan '96
 *              "A Kernel Model for Precision Timekeeping" by Dave Mills
 *  1998-12-24  Fixed a xtime SMP race (we need the xtime_lock rw spinlock to
 *              serialize accesses to xtime/lost_ticks).
 *                              Copyright (C) 1998  Andrea Arcangeli
 *  1999-03-10  Improved NTP compatibility by Ulrich Windl
 *  2002-05-31	Move sys_sysinfo here and make its locking sane, Robert Love
 *  2000-10-05  Implemented scalable SMP per-CPU timer handling.
 *                              Copyright (C) 2000, 2001, 2002  Ingo Molnar
 *              Designed by David S. Miller, Alexey Kuznetsov and Ingo Molnar
 */

#include <linux/kernel_stat.h>
#include <linux/module.h>
#include <linux/interrupt.h>
#include <linux/percpu.h>
#include <linux/init.h>
#include <linux/mm.h>
#include <linux/swap.h>
#include <linux/pid_namespace.h>
#include <linux/notifier.h>
#include <linux/thread_info.h>
#include <linux/time.h>
#include <linux/jiffies.h>
#include <linux/posix-timers.h>
#include <linux/cpu.h>
#include <linux/syscalls.h>
#include <linux/delay.h>
#include <linux/tick.h>
#include <linux/kallsyms.h>
#include <linux/irq_work.h>
#include <linux/sched.h>
#include <linux/slab.h>

#include <asm/uaccess.h>
#include <asm/unistd.h>
#include <asm/div64.h>
#include <asm/timex.h>
#include <asm/io.h>

#define CREATE_TRACE_POINTS
#include <trace/events/timer.h>

u64 jiffies_64 __cacheline_aligned_in_smp = INITIAL_JIFFIES;

EXPORT_SYMBOL(jiffies_64);

/*
 * per-CPU timer vector definitions:
 */
#define TVN_BITS (CONFIG_BASE_SMALL ? 4 : 6)
#define TVR_BITS (CONFIG_BASE_SMALL ? 6 : 8)
#define TVN_SIZE (1 << TVN_BITS)
#define TVR_SIZE (1 << TVR_BITS)
#define TVN_MASK (TVN_SIZE - 1)
#define TVR_MASK (TVR_SIZE - 1)

struct tvec {
	struct list_head vec[TVN_SIZE];
};

struct tvec_root {
	struct list_head vec[TVR_SIZE];
};

struct tvec_base {
	spinlock_t lock;
	struct timer_list *running_timer;
	unsigned long timer_jiffies;
	unsigned long next_timer;
	struct tvec_root tv1;
	struct tvec tv2;
	struct tvec tv3;
	struct tvec tv4;
	struct tvec tv5;
} ____cacheline_aligned;

struct tvec_base boot_tvec_bases;
EXPORT_SYMBOL(boot_tvec_bases);
static DEFINE_PER_CPU(struct tvec_base *, tvec_bases) = &boot_tvec_bases;

<<<<<<< HEAD
/*
 * Note that all tvec_bases are 2 byte aligned and lower bit of
 * base in timer_list is guaranteed to be zero. Use the LSB to
 * indicate whether the timer is deferrable.
 *
 * A deferrable timer will work normally when the system is busy, but
 * will not cause a CPU to come out of idle just to service it; instead,
 * the timer will be serviced when the CPU eventually wakes up with a
 * subsequent non-deferrable timer.
 */
#define TBASE_DEFERRABLE_FLAG		(0x1)

=======
>>>>>>> 3cbea436
/* Functions below help us manage 'deferrable' flag */
static inline unsigned int tbase_get_deferrable(struct tvec_base *base)
{
	return ((unsigned int)(unsigned long)base & TBASE_DEFERRABLE_FLAG);
}

static inline struct tvec_base *tbase_get_base(struct tvec_base *base)
{
	return ((struct tvec_base *)((unsigned long)base & ~TBASE_DEFERRABLE_FLAG));
}

static inline void timer_set_deferrable(struct timer_list *timer)
{
	timer->base = TBASE_MAKE_DEFERRED(timer->base);
}

static inline void
timer_set_base(struct timer_list *timer, struct tvec_base *new_base)
{
	timer->base = (struct tvec_base *)((unsigned long)(new_base) |
				      tbase_get_deferrable(timer->base));
}

static unsigned long round_jiffies_common(unsigned long j, int cpu,
		bool force_up)
{
	int rem;
	unsigned long original = j;

	/*
	 * We don't want all cpus firing their timers at once hitting the
	 * same lock or cachelines, so we skew each extra cpu with an extra
	 * 3 jiffies. This 3 jiffies came originally from the mm/ code which
	 * already did this.
	 * The skew is done by adding 3*cpunr, then round, then subtract this
	 * extra offset again.
	 */
	j += cpu * 3;

	rem = j % HZ;

	/*
	 * If the target jiffie is just after a whole second (which can happen
	 * due to delays of the timer irq, long irq off times etc etc) then
	 * we should round down to the whole second, not up. Use 1/4th second
	 * as cutoff for this rounding as an extreme upper bound for this.
	 * But never round down if @force_up is set.
	 */
	if (rem < HZ/4 && !force_up) /* round down */
		j = j - rem;
	else /* round up */
		j = j - rem + HZ;

	/* now that we have rounded, subtract the extra skew again */
	j -= cpu * 3;

	if (j <= jiffies) /* rounding ate our timeout entirely; */
		return original;
	return j;
}

/**
 * __round_jiffies - function to round jiffies to a full second
 * @j: the time in (absolute) jiffies that should be rounded
 * @cpu: the processor number on which the timeout will happen
 *
 * __round_jiffies() rounds an absolute time in the future (in jiffies)
 * up or down to (approximately) full seconds. This is useful for timers
 * for which the exact time they fire does not matter too much, as long as
 * they fire approximately every X seconds.
 *
 * By rounding these timers to whole seconds, all such timers will fire
 * at the same time, rather than at various times spread out. The goal
 * of this is to have the CPU wake up less, which saves power.
 *
 * The exact rounding is skewed for each processor to avoid all
 * processors firing at the exact same time, which could lead
 * to lock contention or spurious cache line bouncing.
 *
 * The return value is the rounded version of the @j parameter.
 */
unsigned long __round_jiffies(unsigned long j, int cpu)
{
	return round_jiffies_common(j, cpu, false);
}
EXPORT_SYMBOL_GPL(__round_jiffies);

/**
 * __round_jiffies_relative - function to round jiffies to a full second
 * @j: the time in (relative) jiffies that should be rounded
 * @cpu: the processor number on which the timeout will happen
 *
 * __round_jiffies_relative() rounds a time delta  in the future (in jiffies)
 * up or down to (approximately) full seconds. This is useful for timers
 * for which the exact time they fire does not matter too much, as long as
 * they fire approximately every X seconds.
 *
 * By rounding these timers to whole seconds, all such timers will fire
 * at the same time, rather than at various times spread out. The goal
 * of this is to have the CPU wake up less, which saves power.
 *
 * The exact rounding is skewed for each processor to avoid all
 * processors firing at the exact same time, which could lead
 * to lock contention or spurious cache line bouncing.
 *
 * The return value is the rounded version of the @j parameter.
 */
unsigned long __round_jiffies_relative(unsigned long j, int cpu)
{
	unsigned long j0 = jiffies;

	/* Use j0 because jiffies might change while we run */
	return round_jiffies_common(j + j0, cpu, false) - j0;
}
EXPORT_SYMBOL_GPL(__round_jiffies_relative);

/**
 * round_jiffies - function to round jiffies to a full second
 * @j: the time in (absolute) jiffies that should be rounded
 *
 * round_jiffies() rounds an absolute time in the future (in jiffies)
 * up or down to (approximately) full seconds. This is useful for timers
 * for which the exact time they fire does not matter too much, as long as
 * they fire approximately every X seconds.
 *
 * By rounding these timers to whole seconds, all such timers will fire
 * at the same time, rather than at various times spread out. The goal
 * of this is to have the CPU wake up less, which saves power.
 *
 * The return value is the rounded version of the @j parameter.
 */
unsigned long round_jiffies(unsigned long j)
{
	return round_jiffies_common(j, raw_smp_processor_id(), false);
}
EXPORT_SYMBOL_GPL(round_jiffies);

/**
 * round_jiffies_relative - function to round jiffies to a full second
 * @j: the time in (relative) jiffies that should be rounded
 *
 * round_jiffies_relative() rounds a time delta  in the future (in jiffies)
 * up or down to (approximately) full seconds. This is useful for timers
 * for which the exact time they fire does not matter too much, as long as
 * they fire approximately every X seconds.
 *
 * By rounding these timers to whole seconds, all such timers will fire
 * at the same time, rather than at various times spread out. The goal
 * of this is to have the CPU wake up less, which saves power.
 *
 * The return value is the rounded version of the @j parameter.
 */
unsigned long round_jiffies_relative(unsigned long j)
{
	return __round_jiffies_relative(j, raw_smp_processor_id());
}
EXPORT_SYMBOL_GPL(round_jiffies_relative);

/**
 * __round_jiffies_up - function to round jiffies up to a full second
 * @j: the time in (absolute) jiffies that should be rounded
 * @cpu: the processor number on which the timeout will happen
 *
 * This is the same as __round_jiffies() except that it will never
 * round down.  This is useful for timeouts for which the exact time
 * of firing does not matter too much, as long as they don't fire too
 * early.
 */
unsigned long __round_jiffies_up(unsigned long j, int cpu)
{
	return round_jiffies_common(j, cpu, true);
}
EXPORT_SYMBOL_GPL(__round_jiffies_up);

/**
 * __round_jiffies_up_relative - function to round jiffies up to a full second
 * @j: the time in (relative) jiffies that should be rounded
 * @cpu: the processor number on which the timeout will happen
 *
 * This is the same as __round_jiffies_relative() except that it will never
 * round down.  This is useful for timeouts for which the exact time
 * of firing does not matter too much, as long as they don't fire too
 * early.
 */
unsigned long __round_jiffies_up_relative(unsigned long j, int cpu)
{
	unsigned long j0 = jiffies;

	/* Use j0 because jiffies might change while we run */
	return round_jiffies_common(j + j0, cpu, true) - j0;
}
EXPORT_SYMBOL_GPL(__round_jiffies_up_relative);

/**
 * round_jiffies_up - function to round jiffies up to a full second
 * @j: the time in (absolute) jiffies that should be rounded
 *
 * This is the same as round_jiffies() except that it will never
 * round down.  This is useful for timeouts for which the exact time
 * of firing does not matter too much, as long as they don't fire too
 * early.
 */
unsigned long round_jiffies_up(unsigned long j)
{
	return round_jiffies_common(j, raw_smp_processor_id(), true);
}
EXPORT_SYMBOL_GPL(round_jiffies_up);

/**
 * round_jiffies_up_relative - function to round jiffies up to a full second
 * @j: the time in (relative) jiffies that should be rounded
 *
 * This is the same as round_jiffies_relative() except that it will never
 * round down.  This is useful for timeouts for which the exact time
 * of firing does not matter too much, as long as they don't fire too
 * early.
 */
unsigned long round_jiffies_up_relative(unsigned long j)
{
	return __round_jiffies_up_relative(j, raw_smp_processor_id());
}
EXPORT_SYMBOL_GPL(round_jiffies_up_relative);

/**
 * set_timer_slack - set the allowed slack for a timer
 * @timer: the timer to be modified
 * @slack_hz: the amount of time (in jiffies) allowed for rounding
 *
 * Set the amount of time, in jiffies, that a certain timer has
 * in terms of slack. By setting this value, the timer subsystem
 * will schedule the actual timer somewhere between
 * the time mod_timer() asks for, and that time plus the slack.
 *
 * By setting the slack to -1, a percentage of the delay is used
 * instead.
 */
void set_timer_slack(struct timer_list *timer, int slack_hz)
<<<<<<< HEAD
{
	timer->slack = slack_hz;
}
EXPORT_SYMBOL_GPL(set_timer_slack);


static inline void set_running_timer(struct tvec_base *base,
					struct timer_list *timer)
=======
>>>>>>> 3cbea436
{
	timer->slack = slack_hz;
}
EXPORT_SYMBOL_GPL(set_timer_slack);

static void internal_add_timer(struct tvec_base *base, struct timer_list *timer)
{
	unsigned long expires = timer->expires;
	unsigned long idx = expires - base->timer_jiffies;
	struct list_head *vec;

	if (idx < TVR_SIZE) {
		int i = expires & TVR_MASK;
		vec = base->tv1.vec + i;
	} else if (idx < 1 << (TVR_BITS + TVN_BITS)) {
		int i = (expires >> TVR_BITS) & TVN_MASK;
		vec = base->tv2.vec + i;
	} else if (idx < 1 << (TVR_BITS + 2 * TVN_BITS)) {
		int i = (expires >> (TVR_BITS + TVN_BITS)) & TVN_MASK;
		vec = base->tv3.vec + i;
	} else if (idx < 1 << (TVR_BITS + 3 * TVN_BITS)) {
		int i = (expires >> (TVR_BITS + 2 * TVN_BITS)) & TVN_MASK;
		vec = base->tv4.vec + i;
	} else if ((signed long) idx < 0) {
		/*
		 * Can happen if you add a timer with expires == jiffies,
		 * or you set a timer to go off in the past
		 */
		vec = base->tv1.vec + (base->timer_jiffies & TVR_MASK);
	} else {
		int i;
		/* If the timeout is larger than 0xffffffff on 64-bit
		 * architectures then we use the maximum timeout:
		 */
		if (idx > 0xffffffffUL) {
			idx = 0xffffffffUL;
			expires = idx + base->timer_jiffies;
		}
		i = (expires >> (TVR_BITS + 3 * TVN_BITS)) & TVN_MASK;
		vec = base->tv5.vec + i;
	}
	/*
	 * Timers are FIFO:
	 */
	list_add_tail(&timer->entry, vec);
}

#ifdef CONFIG_TIMER_STATS
void __timer_stats_timer_set_start_info(struct timer_list *timer, void *addr)
{
	if (timer->start_site)
		return;

	timer->start_site = addr;
	memcpy(timer->start_comm, current->comm, TASK_COMM_LEN);
	timer->start_pid = current->pid;
}

static void timer_stats_account_timer(struct timer_list *timer)
{
	unsigned int flag = 0;

	if (likely(!timer->start_site))
		return;
	if (unlikely(tbase_get_deferrable(timer->base)))
		flag |= TIMER_STATS_FLAG_DEFERRABLE;

	timer_stats_update_stats(timer, timer->start_pid, timer->start_site,
				 timer->function, timer->start_comm, flag);
}

#else
static void timer_stats_account_timer(struct timer_list *timer) {}
#endif

#ifdef CONFIG_DEBUG_OBJECTS_TIMERS

static struct debug_obj_descr timer_debug_descr;

/*
 * fixup_init is called when:
 * - an active object is initialized
 */
static int timer_fixup_init(void *addr, enum debug_obj_state state)
{
	struct timer_list *timer = addr;

	switch (state) {
	case ODEBUG_STATE_ACTIVE:
		del_timer_sync(timer);
		debug_object_init(timer, &timer_debug_descr);
		return 1;
	default:
		return 0;
	}
}

/*
 * fixup_activate is called when:
 * - an active object is activated
 * - an unknown object is activated (might be a statically initialized object)
 */
static int timer_fixup_activate(void *addr, enum debug_obj_state state)
{
	struct timer_list *timer = addr;

	switch (state) {

	case ODEBUG_STATE_NOTAVAILABLE:
		/*
		 * This is not really a fixup. The timer was
		 * statically initialized. We just make sure that it
		 * is tracked in the object tracker.
		 */
		if (timer->entry.next == NULL &&
		    timer->entry.prev == TIMER_ENTRY_STATIC) {
			debug_object_init(timer, &timer_debug_descr);
			debug_object_activate(timer, &timer_debug_descr);
			return 0;
		} else {
			WARN_ON_ONCE(1);
		}
		return 0;

	case ODEBUG_STATE_ACTIVE:
		WARN_ON(1);

	default:
		return 0;
	}
}

/*
 * fixup_free is called when:
 * - an active object is freed
 */
static int timer_fixup_free(void *addr, enum debug_obj_state state)
{
	struct timer_list *timer = addr;

	switch (state) {
	case ODEBUG_STATE_ACTIVE:
		del_timer_sync(timer);
		debug_object_free(timer, &timer_debug_descr);
		return 1;
	default:
		return 0;
	}
}

static struct debug_obj_descr timer_debug_descr = {
	.name		= "timer_list",
	.fixup_init	= timer_fixup_init,
	.fixup_activate	= timer_fixup_activate,
	.fixup_free	= timer_fixup_free,
};

static inline void debug_timer_init(struct timer_list *timer)
{
	debug_object_init(timer, &timer_debug_descr);
}

static inline void debug_timer_activate(struct timer_list *timer)
{
	debug_object_activate(timer, &timer_debug_descr);
}

static inline void debug_timer_deactivate(struct timer_list *timer)
{
	debug_object_deactivate(timer, &timer_debug_descr);
}

static inline void debug_timer_free(struct timer_list *timer)
{
	debug_object_free(timer, &timer_debug_descr);
}

static void __init_timer(struct timer_list *timer,
			 const char *name,
			 struct lock_class_key *key);

void init_timer_on_stack_key(struct timer_list *timer,
			     const char *name,
			     struct lock_class_key *key)
{
	debug_object_init_on_stack(timer, &timer_debug_descr);
	__init_timer(timer, name, key);
}
EXPORT_SYMBOL_GPL(init_timer_on_stack_key);

void destroy_timer_on_stack(struct timer_list *timer)
{
	debug_object_free(timer, &timer_debug_descr);
}
EXPORT_SYMBOL_GPL(destroy_timer_on_stack);

#else
static inline void debug_timer_init(struct timer_list *timer) { }
static inline void debug_timer_activate(struct timer_list *timer) { }
static inline void debug_timer_deactivate(struct timer_list *timer) { }
#endif

static inline void debug_init(struct timer_list *timer)
{
	debug_timer_init(timer);
	trace_timer_init(timer);
}

static inline void
debug_activate(struct timer_list *timer, unsigned long expires)
{
	debug_timer_activate(timer);
	trace_timer_start(timer, expires);
}

static inline void debug_deactivate(struct timer_list *timer)
{
	debug_timer_deactivate(timer);
	trace_timer_cancel(timer);
}

static void __init_timer(struct timer_list *timer,
			 const char *name,
			 struct lock_class_key *key)
{
	timer->entry.next = NULL;
	timer->base = __raw_get_cpu_var(tvec_bases);
	timer->slack = -1;
#ifdef CONFIG_TIMER_STATS
	timer->start_site = NULL;
	timer->start_pid = -1;
	memset(timer->start_comm, 0, TASK_COMM_LEN);
#endif
	lockdep_init_map(&timer->lockdep_map, name, key, 0);
}

void setup_deferrable_timer_on_stack_key(struct timer_list *timer,
					 const char *name,
					 struct lock_class_key *key,
					 void (*function)(unsigned long),
					 unsigned long data)
{
	timer->function = function;
	timer->data = data;
	init_timer_on_stack_key(timer, name, key);
	timer_set_deferrable(timer);
}
EXPORT_SYMBOL_GPL(setup_deferrable_timer_on_stack_key);

/**
 * init_timer_key - initialize a timer
 * @timer: the timer to be initialized
 * @name: name of the timer
 * @key: lockdep class key of the fake lock used for tracking timer
 *       sync lock dependencies
 *
 * init_timer_key() must be done to a timer prior calling *any* of the
 * other timer functions.
 */
void init_timer_key(struct timer_list *timer,
		    const char *name,
		    struct lock_class_key *key)
{
	debug_init(timer);
	__init_timer(timer, name, key);
}
EXPORT_SYMBOL(init_timer_key);

void init_timer_deferrable_key(struct timer_list *timer,
			       const char *name,
			       struct lock_class_key *key)
{
	init_timer_key(timer, name, key);
	timer_set_deferrable(timer);
}
EXPORT_SYMBOL(init_timer_deferrable_key);

static inline void detach_timer(struct timer_list *timer,
				int clear_pending)
{
	struct list_head *entry = &timer->entry;

	debug_deactivate(timer);

	__list_del(entry->prev, entry->next);
	if (clear_pending)
		entry->next = NULL;
	entry->prev = LIST_POISON2;
}

/*
 * We are using hashed locking: holding per_cpu(tvec_bases).lock
 * means that all timers which are tied to this base via timer->base are
 * locked, and the base itself is locked too.
 *
 * So __run_timers/migrate_timers can safely modify all timers which could
 * be found on ->tvX lists.
 *
 * When the timer's base is locked, and the timer removed from list, it is
 * possible to set timer->base = NULL and drop the lock: the timer remains
 * locked.
 */
static struct tvec_base *lock_timer_base(struct timer_list *timer,
					unsigned long *flags)
	__acquires(timer->base->lock)
{
	struct tvec_base *base;

	for (;;) {
		struct tvec_base *prelock_base = timer->base;
		base = tbase_get_base(prelock_base);
		if (likely(base != NULL)) {
			spin_lock_irqsave(&base->lock, *flags);
			if (likely(prelock_base == timer->base))
				return base;
			/* The timer has migrated to another CPU */
			spin_unlock_irqrestore(&base->lock, *flags);
		}
		cpu_relax();
	}
}

static inline int
__mod_timer(struct timer_list *timer, unsigned long expires,
						bool pending_only, int pinned)
{
	struct tvec_base *base, *new_base;
	unsigned long flags;
	int ret = 0 , cpu;

	timer_stats_timer_set_start_info(timer);
	BUG_ON(!timer->function);

	base = lock_timer_base(timer, &flags);

	if (timer_pending(timer)) {
		detach_timer(timer, 0);
		if (timer->expires == base->next_timer &&
		    !tbase_get_deferrable(timer->base))
			base->next_timer = base->timer_jiffies;
		ret = 1;
	} else {
		if (pending_only)
			goto out_unlock;
	}

	debug_activate(timer, expires);

	cpu = smp_processor_id();

#if defined(CONFIG_NO_HZ) && defined(CONFIG_SMP)
	if (!pinned && get_sysctl_timer_migration() && idle_cpu(cpu))
		cpu = get_nohz_timer_target();
#endif
	new_base = per_cpu(tvec_bases, cpu);

	if (base != new_base) {
		/*
		 * We are trying to schedule the timer on the local CPU.
		 * However we can't change timer's base while it is running,
		 * otherwise del_timer_sync() can't detect that the timer's
		 * handler yet has not finished. This also guarantees that
		 * the timer is serialized wrt itself.
		 */
		if (likely(base->running_timer != timer)) {
			/* See the comment in lock_timer_base() */
			timer_set_base(timer, NULL);
			spin_unlock(&base->lock);
			base = new_base;
			spin_lock(&base->lock);
			timer_set_base(timer, base);
		}
	}

	timer->expires = expires;
	if (time_before(timer->expires, base->next_timer) &&
	    !tbase_get_deferrable(timer->base))
		base->next_timer = timer->expires;
	internal_add_timer(base, timer);

out_unlock:
	spin_unlock_irqrestore(&base->lock, flags);

	return ret;
}

/**
 * mod_timer_pending - modify a pending timer's timeout
 * @timer: the pending timer to be modified
 * @expires: new timeout in jiffies
 *
 * mod_timer_pending() is the same for pending timers as mod_timer(),
 * but will not re-activate and modify already deleted timers.
 *
 * It is useful for unserialized use of timers.
 */
int mod_timer_pending(struct timer_list *timer, unsigned long expires)
{
	return __mod_timer(timer, expires, true, TIMER_NOT_PINNED);
}
EXPORT_SYMBOL(mod_timer_pending);

/*
 * Decide where to put the timer while taking the slack into account
 *
 * Algorithm:
 *   1) calculate the maximum (absolute) time
 *   2) calculate the highest bit where the expires and new max are different
 *   3) use this bit to make a mask
 *   4) use the bitmask to round down the maximum time, so that all last
 *      bits are zeros
 */
static inline
unsigned long apply_slack(struct timer_list *timer, unsigned long expires)
{
	unsigned long expires_limit, mask;
	int bit;

	expires_limit = expires;

	if (timer->slack >= 0) {
		expires_limit = expires + timer->slack;
	} else {
		unsigned long now = jiffies;

		/* No slack, if already expired else auto slack 0.4% */
		if (time_after(expires, now))
			expires_limit = expires + (expires - now)/256;
	}
	mask = expires ^ expires_limit;
	if (mask == 0)
		return expires;

	bit = find_last_bit(&mask, BITS_PER_LONG);

	mask = (1 << bit) - 1;

	expires_limit = expires_limit & ~(mask);

	return expires_limit;
}

/**
 * mod_timer - modify a timer's timeout
 * @timer: the timer to be modified
 * @expires: new timeout in jiffies
 *
 * mod_timer() is a more efficient way to update the expire field of an
 * active timer (if the timer is inactive it will be activated)
 *
 * mod_timer(timer, expires) is equivalent to:
 *
 *     del_timer(timer); timer->expires = expires; add_timer(timer);
 *
 * Note that if there are multiple unserialized concurrent users of the
 * same timer, then mod_timer() is the only safe way to modify the timeout,
 * since add_timer() cannot modify an already running timer.
 *
 * The function returns whether it has modified a pending timer or not.
 * (ie. mod_timer() of an inactive timer returns 0, mod_timer() of an
 * active timer returns 1.)
 */
int mod_timer(struct timer_list *timer, unsigned long expires)
{
	/*
	 * This is a common optimization triggered by the
	 * networking code - if the timer is re-modified
	 * to be the same thing then just return:
	 */
	if (timer_pending(timer) && timer->expires == expires)
		return 1;

	expires = apply_slack(timer, expires);

	return __mod_timer(timer, expires, false, TIMER_NOT_PINNED);
}
EXPORT_SYMBOL(mod_timer);

/**
 * mod_timer_pinned - modify a timer's timeout
 * @timer: the timer to be modified
 * @expires: new timeout in jiffies
 *
 * mod_timer_pinned() is a way to update the expire field of an
 * active timer (if the timer is inactive it will be activated)
 * and not allow the timer to be migrated to a different CPU.
 *
 * mod_timer_pinned(timer, expires) is equivalent to:
 *
 *     del_timer(timer); timer->expires = expires; add_timer(timer);
 */
int mod_timer_pinned(struct timer_list *timer, unsigned long expires)
{
	if (timer->expires == expires && timer_pending(timer))
		return 1;

	return __mod_timer(timer, expires, false, TIMER_PINNED);
}
EXPORT_SYMBOL(mod_timer_pinned);

/**
 * add_timer - start a timer
 * @timer: the timer to be added
 *
 * The kernel will do a ->function(->data) callback from the
 * timer interrupt at the ->expires point in the future. The
 * current time is 'jiffies'.
 *
 * The timer's ->expires, ->function (and if the handler uses it, ->data)
 * fields must be set prior calling this function.
 *
 * Timers with an ->expires field in the past will be executed in the next
 * timer tick.
 */
void add_timer(struct timer_list *timer)
{
	BUG_ON(timer_pending(timer));
	mod_timer(timer, timer->expires);
}
EXPORT_SYMBOL(add_timer);

/**
 * add_timer_on - start a timer on a particular CPU
 * @timer: the timer to be added
 * @cpu: the CPU to start it on
 *
 * This is not very scalable on SMP. Double adds are not possible.
 */
void add_timer_on(struct timer_list *timer, int cpu)
{
	struct tvec_base *base = per_cpu(tvec_bases, cpu);
	unsigned long flags;

	timer_stats_timer_set_start_info(timer);
	BUG_ON(timer_pending(timer) || !timer->function);
	spin_lock_irqsave(&base->lock, flags);
	timer_set_base(timer, base);
	debug_activate(timer, timer->expires);
	if (time_before(timer->expires, base->next_timer) &&
	    !tbase_get_deferrable(timer->base))
		base->next_timer = timer->expires;
	internal_add_timer(base, timer);
	/*
	 * Check whether the other CPU is idle and needs to be
	 * triggered to reevaluate the timer wheel when nohz is
	 * active. We are protected against the other CPU fiddling
	 * with the timer by holding the timer base lock. This also
	 * makes sure that a CPU on the way to idle can not evaluate
	 * the timer wheel.
	 */
	wake_up_idle_cpu(cpu);
	spin_unlock_irqrestore(&base->lock, flags);
}
EXPORT_SYMBOL_GPL(add_timer_on);

/**
 * del_timer - deactive a timer.
 * @timer: the timer to be deactivated
 *
 * del_timer() deactivates a timer - this works on both active and inactive
 * timers.
 *
 * The function returns whether it has deactivated a pending timer or not.
 * (ie. del_timer() of an inactive timer returns 0, del_timer() of an
 * active timer returns 1.)
 */
int del_timer(struct timer_list *timer)
{
	struct tvec_base *base;
	unsigned long flags;
	int ret = 0;

	timer_stats_timer_clear_start_info(timer);
	if (timer_pending(timer)) {
		base = lock_timer_base(timer, &flags);
		if (timer_pending(timer)) {
			detach_timer(timer, 1);
			if (timer->expires == base->next_timer &&
			    !tbase_get_deferrable(timer->base))
				base->next_timer = base->timer_jiffies;
			ret = 1;
		}
		spin_unlock_irqrestore(&base->lock, flags);
	}

	return ret;
}
EXPORT_SYMBOL(del_timer);

/**
 * try_to_del_timer_sync - Try to deactivate a timer
 * @timer: timer do del
 *
 * This function tries to deactivate a timer. Upon successful (ret >= 0)
 * exit the timer is not queued and the handler is not running on any CPU.
 */
int try_to_del_timer_sync(struct timer_list *timer)
{
	struct tvec_base *base;
	unsigned long flags;
	int ret = -1;

	base = lock_timer_base(timer, &flags);

	if (base->running_timer == timer)
		goto out;

	timer_stats_timer_clear_start_info(timer);
	ret = 0;
	if (timer_pending(timer)) {
		detach_timer(timer, 1);
		if (timer->expires == base->next_timer &&
		    !tbase_get_deferrable(timer->base))
			base->next_timer = base->timer_jiffies;
		ret = 1;
	}
out:
	spin_unlock_irqrestore(&base->lock, flags);

	return ret;
}
EXPORT_SYMBOL(try_to_del_timer_sync);

#ifdef CONFIG_SMP
/**
 * del_timer_sync - deactivate a timer and wait for the handler to finish.
 * @timer: the timer to be deactivated
 *
 * This function only differs from del_timer() on SMP: besides deactivating
 * the timer it also makes sure the handler has finished executing on other
 * CPUs.
 *
 * Synchronization rules: Callers must prevent restarting of the timer,
 * otherwise this function is meaningless. It must not be called from
 * hardirq contexts. The caller must not hold locks which would prevent
 * completion of the timer's handler. The timer's handler must not call
 * add_timer_on(). Upon exit the timer is not queued and the handler is
 * not running on any CPU.
 *
 * The function returns whether it has deactivated a pending timer or not.
 */
int del_timer_sync(struct timer_list *timer)
{
#ifdef CONFIG_LOCKDEP
	local_bh_disable();
	lock_map_acquire(&timer->lockdep_map);
	lock_map_release(&timer->lockdep_map);
	local_bh_enable();
#endif
	/*
	 * don't use it in hardirq context, because it
	 * could lead to deadlock.
	 */
	WARN_ON(in_irq());
	for (;;) {
		int ret = try_to_del_timer_sync(timer);
		if (ret >= 0)
			return ret;
		cpu_relax();
	}
}
EXPORT_SYMBOL(del_timer_sync);
#endif

static int cascade(struct tvec_base *base, struct tvec *tv, int index)
{
	/* cascade all the timers from tv up one level */
	struct timer_list *timer, *tmp;
	struct list_head tv_list;

	list_replace_init(tv->vec + index, &tv_list);

	/*
	 * We are removing _all_ timers from the list, so we
	 * don't have to detach them individually.
	 */
	list_for_each_entry_safe(timer, tmp, &tv_list, entry) {
		BUG_ON(tbase_get_base(timer->base) != base);
		internal_add_timer(base, timer);
	}

	return index;
}

static void call_timer_fn(struct timer_list *timer, void (*fn)(unsigned long),
			  unsigned long data)
{
	int preempt_count = preempt_count();

#ifdef CONFIG_LOCKDEP
	/*
	 * It is permissible to free the timer from inside the
	 * function that is called from it, this we need to take into
	 * account for lockdep too. To avoid bogus "held lock freed"
	 * warnings as well as problems when looking into
	 * timer->lockdep_map, make a copy and use that here.
	 */
	struct lockdep_map lockdep_map = timer->lockdep_map;
#endif
	/*
	 * Couple the lock chain with the lock chain at
	 * del_timer_sync() by acquiring the lock_map around the fn()
	 * call here and in del_timer_sync().
	 */
	lock_map_acquire(&lockdep_map);

	trace_timer_expire_entry(timer);
	fn(data);
	trace_timer_expire_exit(timer);

	lock_map_release(&lockdep_map);

	if (preempt_count != preempt_count()) {
		WARN_ONCE(1, "timer: %pF preempt leak: %08x -> %08x\n",
			  fn, preempt_count, preempt_count());
		/*
		 * Restore the preempt count. That gives us a decent
		 * chance to survive and extract information. If the
		 * callback kept a lock held, bad luck, but not worse
		 * than the BUG() we had.
		 */
		preempt_count() = preempt_count;
	}
}

#define INDEX(N) ((base->timer_jiffies >> (TVR_BITS + (N) * TVN_BITS)) & TVN_MASK)

/**
 * __run_timers - run all expired timers (if any) on this CPU.
 * @base: the timer vector to be processed.
 *
 * This function cascades all vectors and executes all expired timer
 * vectors.
 */
static inline void __run_timers(struct tvec_base *base)
{
	struct timer_list *timer;

	spin_lock_irq(&base->lock);
	while (time_after_eq(jiffies, base->timer_jiffies)) {
		struct list_head work_list;
		struct list_head *head = &work_list;
		int index = base->timer_jiffies & TVR_MASK;

		/*
		 * Cascade timers:
		 */
		if (!index &&
			(!cascade(base, &base->tv2, INDEX(0))) &&
				(!cascade(base, &base->tv3, INDEX(1))) &&
					!cascade(base, &base->tv4, INDEX(2)))
			cascade(base, &base->tv5, INDEX(3));
		++base->timer_jiffies;
		list_replace_init(base->tv1.vec + index, &work_list);
		while (!list_empty(head)) {
			void (*fn)(unsigned long);
			unsigned long data;

			timer = list_first_entry(head, struct timer_list,entry);
			fn = timer->function;
			data = timer->data;

			timer_stats_account_timer(timer);

			base->running_timer = timer;
			detach_timer(timer, 1);

			spin_unlock_irq(&base->lock);
			call_timer_fn(timer, fn, data);
			spin_lock_irq(&base->lock);
		}
	}
	base->running_timer = NULL;
	spin_unlock_irq(&base->lock);
}

#ifdef CONFIG_NO_HZ
/*
 * Find out when the next timer event is due to happen. This
 * is used on S/390 to stop all activity when a CPU is idle.
 * This function needs to be called with interrupts disabled.
 */
static unsigned long __next_timer_interrupt(struct tvec_base *base)
{
	unsigned long timer_jiffies = base->timer_jiffies;
	unsigned long expires = timer_jiffies + NEXT_TIMER_MAX_DELTA;
	int index, slot, array, found = 0;
	struct timer_list *nte;
	struct tvec *varray[4];

	/* Look for timer events in tv1. */
	index = slot = timer_jiffies & TVR_MASK;
	do {
		list_for_each_entry(nte, base->tv1.vec + slot, entry) {
			if (tbase_get_deferrable(nte->base))
				continue;

			found = 1;
			expires = nte->expires;
			/* Look at the cascade bucket(s)? */
			if (!index || slot < index)
				goto cascade;
			return expires;
		}
		slot = (slot + 1) & TVR_MASK;
	} while (slot != index);

cascade:
	/* Calculate the next cascade event */
	if (index)
		timer_jiffies += TVR_SIZE - index;
	timer_jiffies >>= TVR_BITS;

	/* Check tv2-tv5. */
	varray[0] = &base->tv2;
	varray[1] = &base->tv3;
	varray[2] = &base->tv4;
	varray[3] = &base->tv5;

	for (array = 0; array < 4; array++) {
		struct tvec *varp = varray[array];

		index = slot = timer_jiffies & TVN_MASK;
		do {
			list_for_each_entry(nte, varp->vec + slot, entry) {
				if (tbase_get_deferrable(nte->base))
					continue;

				found = 1;
				if (time_before(nte->expires, expires))
					expires = nte->expires;
			}
			/*
			 * Do we still search for the first timer or are
			 * we looking up the cascade buckets ?
			 */
			if (found) {
				/* Look at the cascade bucket(s)? */
				if (!index || slot < index)
					break;
				return expires;
			}
			slot = (slot + 1) & TVN_MASK;
		} while (slot != index);

		if (index)
			timer_jiffies += TVN_SIZE - index;
		timer_jiffies >>= TVN_BITS;
	}
	return expires;
}

/*
 * Check, if the next hrtimer event is before the next timer wheel
 * event:
 */
static unsigned long cmp_next_hrtimer_event(unsigned long now,
					    unsigned long expires)
{
	ktime_t hr_delta = hrtimer_get_next_event();
	struct timespec tsdelta;
	unsigned long delta;

	if (hr_delta.tv64 == KTIME_MAX)
		return expires;

	/*
	 * Expired timer available, let it expire in the next tick
	 */
	if (hr_delta.tv64 <= 0)
		return now + 1;

	tsdelta = ktime_to_timespec(hr_delta);
	delta = timespec_to_jiffies(&tsdelta);

	/*
	 * Limit the delta to the max value, which is checked in
	 * tick_nohz_stop_sched_tick():
	 */
	if (delta > NEXT_TIMER_MAX_DELTA)
		delta = NEXT_TIMER_MAX_DELTA;

	/*
	 * Take rounding errors in to account and make sure, that it
	 * expires in the next tick. Otherwise we go into an endless
	 * ping pong due to tick_nohz_stop_sched_tick() retriggering
	 * the timer softirq
	 */
	if (delta < 1)
		delta = 1;
	now += delta;
	if (time_before(now, expires))
		return now;
	return expires;
}

/**
 * get_next_timer_interrupt - return the jiffy of the next pending timer
 * @now: current time (in jiffies)
 */
unsigned long get_next_timer_interrupt(unsigned long now)
{
	struct tvec_base *base = __this_cpu_read(tvec_bases);
	unsigned long expires;

	/*
	 * Pretend that there is no timer pending if the cpu is offline.
	 * Possible pending timers will be migrated later to an active cpu.
	 */
	if (cpu_is_offline(smp_processor_id()))
		return now + NEXT_TIMER_MAX_DELTA;
	spin_lock(&base->lock);
	if (time_before_eq(base->next_timer, base->timer_jiffies))
		base->next_timer = __next_timer_interrupt(base);
	expires = base->next_timer;
	spin_unlock(&base->lock);

	if (time_before_eq(expires, now))
		return now;

	return cmp_next_hrtimer_event(now, expires);
}
#endif

/*
 * Called from the timer interrupt handler to charge one tick to the current
 * process.  user_tick is 1 if the tick is user time, 0 for system.
 */
void update_process_times(int user_tick)
{
	struct task_struct *p = current;
	int cpu = smp_processor_id();

	/* Note: this timer irq context must be accounted for as well. */
	account_process_tick(p, user_tick);
	run_local_timers();
	rcu_check_callbacks(cpu, user_tick);
	printk_tick();
#ifdef CONFIG_IRQ_WORK
	if (in_irq())
		irq_work_run();
#endif
	scheduler_tick();
	run_posix_cpu_timers(p);
}

/*
 * This function runs timers and the timer-tq in bottom half context.
 */
static void run_timer_softirq(struct softirq_action *h)
{
	struct tvec_base *base = __this_cpu_read(tvec_bases);

	hrtimer_run_pending();

	if (time_after_eq(jiffies, base->timer_jiffies))
		__run_timers(base);
}

/*
 * Called by the local, per-CPU timer interrupt on SMP.
 */
void run_local_timers(void)
{
	hrtimer_run_queues();
	raise_softirq(TIMER_SOFTIRQ);
}

/*
 * The 64-bit jiffies value is not atomic - you MUST NOT read it
 * without sampling the sequence number in xtime_lock.
 * jiffies is defined in the linker script...
 */

void do_timer(unsigned long ticks)
{
	jiffies_64 += ticks;
	update_wall_time();
	calc_global_load(ticks);
}

#ifdef __ARCH_WANT_SYS_ALARM

/*
 * For backwards compatibility?  This can be done in libc so Alpha
 * and all newer ports shouldn't need it.
 */
SYSCALL_DEFINE1(alarm, unsigned int, seconds)
{
	return alarm_setitimer(seconds);
}

#endif

#ifndef __alpha__

/*
 * The Alpha uses getxpid, getxuid, and getxgid instead.  Maybe this
 * should be moved into arch/i386 instead?
 */

/**
 * sys_getpid - return the thread group id of the current process
 *
 * Note, despite the name, this returns the tgid not the pid.  The tgid and
 * the pid are identical unless CLONE_THREAD was specified on clone() in
 * which case the tgid is the same in all threads of the same group.
 *
 * This is SMP safe as current->tgid does not change.
 */
SYSCALL_DEFINE0(getpid)
{
	return task_tgid_vnr(current);
}

/*
 * Accessing ->real_parent is not SMP-safe, it could
 * change from under us. However, we can use a stale
 * value of ->real_parent under rcu_read_lock(), see
 * release_task()->call_rcu(delayed_put_task_struct).
 */
SYSCALL_DEFINE0(getppid)
{
	int pid;

	rcu_read_lock();
	pid = task_tgid_vnr(current->real_parent);
	rcu_read_unlock();

	return pid;
}

SYSCALL_DEFINE0(getuid)
{
	/* Only we change this so SMP safe */
	return current_uid();
}

SYSCALL_DEFINE0(geteuid)
{
	/* Only we change this so SMP safe */
	return current_euid();
}

SYSCALL_DEFINE0(getgid)
{
	/* Only we change this so SMP safe */
	return current_gid();
}

SYSCALL_DEFINE0(getegid)
{
	/* Only we change this so SMP safe */
	return  current_egid();
}

#endif

static void process_timeout(unsigned long __data)
{
	wake_up_process((struct task_struct *)__data);
}

/**
 * schedule_timeout - sleep until timeout
 * @timeout: timeout value in jiffies
 *
 * Make the current task sleep until @timeout jiffies have
 * elapsed. The routine will return immediately unless
 * the current task state has been set (see set_current_state()).
 *
 * You can set the task state as follows -
 *
 * %TASK_UNINTERRUPTIBLE - at least @timeout jiffies are guaranteed to
 * pass before the routine returns. The routine will return 0
 *
 * %TASK_INTERRUPTIBLE - the routine may return early if a signal is
 * delivered to the current task. In this case the remaining time
 * in jiffies will be returned, or 0 if the timer expired in time
 *
 * The current task state is guaranteed to be TASK_RUNNING when this
 * routine returns.
 *
 * Specifying a @timeout value of %MAX_SCHEDULE_TIMEOUT will schedule
 * the CPU away without a bound on the timeout. In this case the return
 * value will be %MAX_SCHEDULE_TIMEOUT.
 *
 * In all cases the return value is guaranteed to be non-negative.
 */
signed long __sched schedule_timeout(signed long timeout)
{
	struct timer_list timer;
	unsigned long expire;

	switch (timeout)
	{
	case MAX_SCHEDULE_TIMEOUT:
		/*
		 * These two special cases are useful to be comfortable
		 * in the caller. Nothing more. We could take
		 * MAX_SCHEDULE_TIMEOUT from one of the negative value
		 * but I' d like to return a valid offset (>=0) to allow
		 * the caller to do everything it want with the retval.
		 */
		schedule();
		goto out;
	default:
		/*
		 * Another bit of PARANOID. Note that the retval will be
		 * 0 since no piece of kernel is supposed to do a check
		 * for a negative retval of schedule_timeout() (since it
		 * should never happens anyway). You just have the printk()
		 * that will tell you if something is gone wrong and where.
		 */
		if (timeout < 0) {
			printk(KERN_ERR "schedule_timeout: wrong timeout "
				"value %lx\n", timeout);
			dump_stack();
			current->state = TASK_RUNNING;
			goto out;
		}
	}

	expire = timeout + jiffies;

	setup_timer_on_stack(&timer, process_timeout, (unsigned long)current);
	__mod_timer(&timer, expire, false, TIMER_NOT_PINNED);
	schedule();
	del_singleshot_timer_sync(&timer);

	/* Remove the timer from the object tracker */
	destroy_timer_on_stack(&timer);

	timeout = expire - jiffies;

 out:
	return timeout < 0 ? 0 : timeout;
}
EXPORT_SYMBOL(schedule_timeout);

/*
 * We can use __set_current_state() here because schedule_timeout() calls
 * schedule() unconditionally.
 */
signed long __sched schedule_timeout_interruptible(signed long timeout)
{
	__set_current_state(TASK_INTERRUPTIBLE);
	return schedule_timeout(timeout);
}
EXPORT_SYMBOL(schedule_timeout_interruptible);

signed long __sched schedule_timeout_killable(signed long timeout)
{
	__set_current_state(TASK_KILLABLE);
	return schedule_timeout(timeout);
}
EXPORT_SYMBOL(schedule_timeout_killable);

signed long __sched schedule_timeout_uninterruptible(signed long timeout)
{
	__set_current_state(TASK_UNINTERRUPTIBLE);
	return schedule_timeout(timeout);
}
EXPORT_SYMBOL(schedule_timeout_uninterruptible);

/* Thread ID - the internal kernel "pid" */
SYSCALL_DEFINE0(gettid)
{
	return task_pid_vnr(current);
}

/**
 * do_sysinfo - fill in sysinfo struct
 * @info: pointer to buffer to fill
 */
int do_sysinfo(struct sysinfo *info)
{
	unsigned long mem_total, sav_total;
	unsigned int mem_unit, bitcount;
	struct timespec tp;

	memset(info, 0, sizeof(struct sysinfo));

	ktime_get_ts(&tp);
	monotonic_to_bootbased(&tp);
	info->uptime = tp.tv_sec + (tp.tv_nsec ? 1 : 0);

	get_avenrun(info->loads, 0, SI_LOAD_SHIFT - FSHIFT);

	info->procs = nr_threads;

	si_meminfo(info);
	si_swapinfo(info);

	/*
	 * If the sum of all the available memory (i.e. ram + swap)
	 * is less than can be stored in a 32 bit unsigned long then
	 * we can be binary compatible with 2.2.x kernels.  If not,
	 * well, in that case 2.2.x was broken anyways...
	 *
	 *  -Erik Andersen <andersee@debian.org>
	 */

	mem_total = info->totalram + info->totalswap;
	if (mem_total < info->totalram || mem_total < info->totalswap)
		goto out;
	bitcount = 0;
	mem_unit = info->mem_unit;
	while (mem_unit > 1) {
		bitcount++;
		mem_unit >>= 1;
		sav_total = mem_total;
		mem_total <<= 1;
		if (mem_total < sav_total)
			goto out;
	}

	/*
	 * If mem_total did not overflow, multiply all memory values by
	 * info->mem_unit and set it to 1.  This leaves things compatible
	 * with 2.2.x, and also retains compatibility with earlier 2.4.x
	 * kernels...
	 */

	info->mem_unit = 1;
	info->totalram <<= bitcount;
	info->freeram <<= bitcount;
	info->sharedram <<= bitcount;
	info->bufferram <<= bitcount;
	info->totalswap <<= bitcount;
	info->freeswap <<= bitcount;
	info->totalhigh <<= bitcount;
	info->freehigh <<= bitcount;

out:
	return 0;
}

SYSCALL_DEFINE1(sysinfo, struct sysinfo __user *, info)
{
	struct sysinfo val;

	do_sysinfo(&val);

	if (copy_to_user(info, &val, sizeof(struct sysinfo)))
		return -EFAULT;

	return 0;
}

static int __cpuinit init_timers_cpu(int cpu)
{
	int j;
	struct tvec_base *base;
	static char __cpuinitdata tvec_base_done[NR_CPUS];

	if (!tvec_base_done[cpu]) {
		static char boot_done;

		if (boot_done) {
			/*
			 * The APs use this path later in boot
			 */
			base = kmalloc_node(sizeof(*base),
						GFP_KERNEL | __GFP_ZERO,
						cpu_to_node(cpu));
			if (!base)
				return -ENOMEM;

			/* Make sure that tvec_base is 2 byte aligned */
			if (tbase_get_deferrable(base)) {
				WARN_ON(1);
				kfree(base);
				return -ENOMEM;
			}
			per_cpu(tvec_bases, cpu) = base;
		} else {
			/*
			 * This is for the boot CPU - we use compile-time
			 * static initialisation because per-cpu memory isn't
			 * ready yet and because the memory allocators are not
			 * initialised either.
			 */
			boot_done = 1;
			base = &boot_tvec_bases;
		}
		tvec_base_done[cpu] = 1;
	} else {
		base = per_cpu(tvec_bases, cpu);
	}

	spin_lock_init(&base->lock);

	for (j = 0; j < TVN_SIZE; j++) {
		INIT_LIST_HEAD(base->tv5.vec + j);
		INIT_LIST_HEAD(base->tv4.vec + j);
		INIT_LIST_HEAD(base->tv3.vec + j);
		INIT_LIST_HEAD(base->tv2.vec + j);
	}
	for (j = 0; j < TVR_SIZE; j++)
		INIT_LIST_HEAD(base->tv1.vec + j);

	base->timer_jiffies = jiffies;
	base->next_timer = base->timer_jiffies;
	return 0;
}

#ifdef CONFIG_HOTPLUG_CPU
static void migrate_timer_list(struct tvec_base *new_base, struct list_head *head)
{
	struct timer_list *timer;

	while (!list_empty(head)) {
		timer = list_first_entry(head, struct timer_list, entry);
		detach_timer(timer, 0);
		timer_set_base(timer, new_base);
		if (time_before(timer->expires, new_base->next_timer) &&
		    !tbase_get_deferrable(timer->base))
			new_base->next_timer = timer->expires;
		internal_add_timer(new_base, timer);
	}
}

static void __cpuinit migrate_timers(int cpu)
{
	struct tvec_base *old_base;
	struct tvec_base *new_base;
	int i;

	BUG_ON(cpu_online(cpu));
	old_base = per_cpu(tvec_bases, cpu);
	new_base = get_cpu_var(tvec_bases);
	/*
	 * The caller is globally serialized and nobody else
	 * takes two locks at once, deadlock is not possible.
	 */
	spin_lock_irq(&new_base->lock);
	spin_lock_nested(&old_base->lock, SINGLE_DEPTH_NESTING);

	BUG_ON(old_base->running_timer);

	for (i = 0; i < TVR_SIZE; i++)
		migrate_timer_list(new_base, old_base->tv1.vec + i);
	for (i = 0; i < TVN_SIZE; i++) {
		migrate_timer_list(new_base, old_base->tv2.vec + i);
		migrate_timer_list(new_base, old_base->tv3.vec + i);
		migrate_timer_list(new_base, old_base->tv4.vec + i);
		migrate_timer_list(new_base, old_base->tv5.vec + i);
	}

	spin_unlock(&old_base->lock);
	spin_unlock_irq(&new_base->lock);
	put_cpu_var(tvec_bases);
}
#endif /* CONFIG_HOTPLUG_CPU */

static int __cpuinit timer_cpu_notify(struct notifier_block *self,
				unsigned long action, void *hcpu)
{
	long cpu = (long)hcpu;
	int err;

	switch(action) {
	case CPU_UP_PREPARE:
	case CPU_UP_PREPARE_FROZEN:
		err = init_timers_cpu(cpu);
		if (err < 0)
			return notifier_from_errno(err);
		break;
#ifdef CONFIG_HOTPLUG_CPU
	case CPU_DEAD:
	case CPU_DEAD_FROZEN:
		migrate_timers(cpu);
		break;
#endif
	default:
		break;
	}
	return NOTIFY_OK;
}

static struct notifier_block __cpuinitdata timers_nb = {
	.notifier_call	= timer_cpu_notify,
};


void __init init_timers(void)
{
	int err = timer_cpu_notify(&timers_nb, (unsigned long)CPU_UP_PREPARE,
				(void *)(long)smp_processor_id());

	init_timer_stats();

	BUG_ON(err != NOTIFY_OK);
	register_cpu_notifier(&timers_nb);
	open_softirq(TIMER_SOFTIRQ, run_timer_softirq);
}

/**
 * msleep - sleep safely even with waitqueue interruptions
 * @msecs: Time in milliseconds to sleep for
 */
void msleep(unsigned int msecs)
{
	unsigned long timeout = msecs_to_jiffies(msecs) + 1;

	while (timeout)
		timeout = schedule_timeout_uninterruptible(timeout);
}

EXPORT_SYMBOL(msleep);

/**
 * msleep_interruptible - sleep waiting for signals
 * @msecs: Time in milliseconds to sleep for
 */
unsigned long msleep_interruptible(unsigned int msecs)
{
	unsigned long timeout = msecs_to_jiffies(msecs) + 1;

	while (timeout && !signal_pending(current))
		timeout = schedule_timeout_interruptible(timeout);
	return jiffies_to_msecs(timeout);
}

EXPORT_SYMBOL(msleep_interruptible);

static int __sched do_usleep_range(unsigned long min, unsigned long max)
{
	ktime_t kmin;
	unsigned long delta;

	kmin = ktime_set(0, min * NSEC_PER_USEC);
	delta = (max - min) * NSEC_PER_USEC;
	return schedule_hrtimeout_range(&kmin, delta, HRTIMER_MODE_REL);
}

/**
 * usleep_range - Drop in replacement for udelay where wakeup is flexible
 * @min: Minimum time in usecs to sleep
 * @max: Maximum time in usecs to sleep
 */
void usleep_range(unsigned long min, unsigned long max)
{
	__set_current_state(TASK_UNINTERRUPTIBLE);
	do_usleep_range(min, max);
}
EXPORT_SYMBOL(usleep_range);<|MERGE_RESOLUTION|>--- conflicted
+++ resolved
@@ -88,21 +88,6 @@
 EXPORT_SYMBOL(boot_tvec_bases);
 static DEFINE_PER_CPU(struct tvec_base *, tvec_bases) = &boot_tvec_bases;
 
-<<<<<<< HEAD
-/*
- * Note that all tvec_bases are 2 byte aligned and lower bit of
- * base in timer_list is guaranteed to be zero. Use the LSB to
- * indicate whether the timer is deferrable.
- *
- * A deferrable timer will work normally when the system is busy, but
- * will not cause a CPU to come out of idle just to service it; instead,
- * the timer will be serviced when the CPU eventually wakes up with a
- * subsequent non-deferrable timer.
- */
-#define TBASE_DEFERRABLE_FLAG		(0x1)
-
-=======
->>>>>>> 3cbea436
 /* Functions below help us manage 'deferrable' flag */
 static inline unsigned int tbase_get_deferrable(struct tvec_base *base)
 {
@@ -340,17 +325,6 @@
  * instead.
  */
 void set_timer_slack(struct timer_list *timer, int slack_hz)
-<<<<<<< HEAD
-{
-	timer->slack = slack_hz;
-}
-EXPORT_SYMBOL_GPL(set_timer_slack);
-
-
-static inline void set_running_timer(struct tvec_base *base,
-					struct timer_list *timer)
-=======
->>>>>>> 3cbea436
 {
 	timer->slack = slack_hz;
 }
