--- conflicted
+++ resolved
@@ -67,12 +67,6 @@
 	.gpnum = -300, \
 	.completed = -300, \
 	.onofflock = __RAW_SPIN_LOCK_UNLOCKED(&structname.onofflock), \
-<<<<<<< HEAD
-	.orphan_cbs_list = NULL, \
-	.orphan_cbs_tail = &structname.orphan_cbs_list, \
-	.orphan_qlen = 0, \
-=======
->>>>>>> 3cbea436
 	.fqslock = __RAW_SPIN_LOCK_UNLOCKED(&structname.fqslock), \
 	.n_force_qs = 0, \
 	.n_force_qs_ngp = 0, \
@@ -1020,46 +1014,6 @@
 static void rcu_send_cbs_to_online(struct rcu_state *rsp)
 {
 	int i;
-<<<<<<< HEAD
-	struct rcu_data *rdp = this_cpu_ptr(rsp->rda);
-
-	if (rdp->nxtlist == NULL)
-		return;  /* irqs disabled, so comparison is stable. */
-	raw_spin_lock(&rsp->onofflock);  /* irqs already disabled. */
-	*rsp->orphan_cbs_tail = rdp->nxtlist;
-	rsp->orphan_cbs_tail = rdp->nxttail[RCU_NEXT_TAIL];
-	rdp->nxtlist = NULL;
-	for (i = 0; i < RCU_NEXT_SIZE; i++)
-		rdp->nxttail[i] = &rdp->nxtlist;
-	rsp->orphan_qlen += rdp->qlen;
-	rdp->n_cbs_orphaned += rdp->qlen;
-	rdp->qlen = 0;
-	raw_spin_unlock(&rsp->onofflock);  /* irqs remain disabled. */
-}
-
-/*
- * Adopt previously orphaned RCU callbacks.
- */
-static void rcu_adopt_orphan_cbs(struct rcu_state *rsp)
-{
-	unsigned long flags;
-	struct rcu_data *rdp;
-
-	raw_spin_lock_irqsave(&rsp->onofflock, flags);
-	rdp = this_cpu_ptr(rsp->rda);
-	if (rsp->orphan_cbs_list == NULL) {
-		raw_spin_unlock_irqrestore(&rsp->onofflock, flags);
-		return;
-	}
-	*rdp->nxttail[RCU_NEXT_TAIL] = rsp->orphan_cbs_list;
-	rdp->nxttail[RCU_NEXT_TAIL] = rsp->orphan_cbs_tail;
-	rdp->qlen += rsp->orphan_qlen;
-	rdp->n_cbs_adopted += rsp->orphan_qlen;
-	rsp->orphan_cbs_list = NULL;
-	rsp->orphan_cbs_tail = &rsp->orphan_cbs_list;
-	rsp->orphan_qlen = 0;
-	raw_spin_unlock_irqrestore(&rsp->onofflock, flags);
-=======
 	/* current DYING CPU is cleared in the cpu_online_mask */
 	int receive_cpu = cpumask_any(cpu_online_mask);
 	struct rcu_data *rdp = this_cpu_ptr(rsp->rda);
@@ -1078,7 +1032,6 @@
 	for (i = 0; i < RCU_NEXT_SIZE; i++)
 		rdp->nxttail[i] = &rdp->nxtlist;
 	rdp->qlen = 0;
->>>>>>> 3cbea436
 }
 
 /*
@@ -1482,28 +1435,11 @@
 	 */
 	local_irq_save(flags);
 	rdp = this_cpu_ptr(rsp->rda);
-<<<<<<< HEAD
-	rcu_process_gp_end(rsp, rdp);
-	check_for_new_grace_period(rsp, rdp);
-=======
->>>>>>> 3cbea436
 
 	/* Add the callback to our list. */
 	*rdp->nxttail[RCU_NEXT_TAIL] = head;
 	rdp->nxttail[RCU_NEXT_TAIL] = &head->next;
 
-<<<<<<< HEAD
-	/* Start a new grace period if one not already started. */
-	if (!rcu_gp_in_progress(rsp)) {
-		unsigned long nestflag;
-		struct rcu_node *rnp_root = rcu_get_root(rsp);
-
-		raw_spin_lock_irqsave(&rnp_root->lock, nestflag);
-		rcu_start_gp(rsp, nestflag);  /* releases rnp_root->lock. */
-	}
-
-=======
->>>>>>> 3cbea436
 	/*
 	 * Force the grace period if too many callbacks or too long waiting.
 	 * Enforce hysteresis, and don't invoke force_quiescent_state()
@@ -1512,14 +1448,6 @@
 	 * is the only one waiting for a grace period to complete.
 	 */
 	if (unlikely(++rdp->qlen > rdp->qlen_last_fqs_check + qhimark)) {
-<<<<<<< HEAD
-		rdp->blimit = LONG_MAX;
-		if (rsp->n_force_qs == rdp->n_force_qs_snap &&
-		    *rdp->nxttail[RCU_DONE_TAIL] != head)
-			force_quiescent_state(rsp, 0);
-		rdp->n_force_qs_snap = rsp->n_force_qs;
-		rdp->qlen_last_fqs_check = rdp->qlen;
-=======
 
 		/* Are we ignoring a completed grace period? */
 		rcu_process_gp_end(rsp, rdp);
@@ -1541,7 +1469,6 @@
 			rdp->n_force_qs_snap = rsp->n_force_qs;
 			rdp->qlen_last_fqs_check = rdp->qlen;
 		}
->>>>>>> 3cbea436
 	} else if (ULONG_CMP_LT(ACCESS_ONCE(rsp->jiffies_force_qs), jiffies))
 		force_quiescent_state(rsp, 1);
 	local_irq_restore(flags);
