--- conflicted
+++ resolved
@@ -156,10 +156,7 @@
 	 */
 repeat:
 	read_lock(&journal->j_state_lock);
-<<<<<<< HEAD
-=======
 	BUG_ON(journal->j_flags & JBD2_UNMOUNT);
->>>>>>> 45f53cc9
 	if (is_journal_aborted(journal) ||
 	    (journal->j_errno != 0 && !(journal->j_flags & JBD2_ACK_ERR))) {
 		read_unlock(&journal->j_state_lock);
