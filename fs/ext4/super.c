/*
 *  linux/fs/ext4/super.c
 *
 * Copyright (C) 1992, 1993, 1994, 1995
 * Remy Card (card@masi.ibp.fr)
 * Laboratoire MASI - Institut Blaise Pascal
 * Universite Pierre et Marie Curie (Paris VI)
 *
 *  from
 *
 *  linux/fs/minix/inode.c
 *
 *  Copyright (C) 1991, 1992  Linus Torvalds
 *
 *  Big-endian to little-endian byte-swapping/bitmaps by
 *        David S. Miller (davem@caip.rutgers.edu), 1995
 */

#include <linux/module.h>
#include <linux/string.h>
#include <linux/fs.h>
#include <linux/time.h>
#include <linux/vmalloc.h>
#include <linux/jbd2.h>
#include <linux/slab.h>
#include <linux/init.h>
#include <linux/blkdev.h>
#include <linux/parser.h>
#include <linux/buffer_head.h>
#include <linux/exportfs.h>
#include <linux/vfs.h>
#include <linux/random.h>
#include <linux/mount.h>
#include <linux/namei.h>
#include <linux/quotaops.h>
#include <linux/seq_file.h>
#include <linux/proc_fs.h>
#include <linux/ctype.h>
#include <linux/log2.h>
#include <linux/crc16.h>
#include <asm/uaccess.h>

#include <linux/kthread.h>
#include <linux/freezer.h>

#include "ext4.h"
#include "ext4_jbd2.h"
#include "xattr.h"
#include "acl.h"
#include "mballoc.h"

#define CREATE_TRACE_POINTS
#include <trace/events/ext4.h>

static struct proc_dir_entry *ext4_proc_root;
static struct kset *ext4_kset;
struct ext4_lazy_init *ext4_li_info;
struct mutex ext4_li_mtx;
struct ext4_features *ext4_feat;

static int ext4_load_journal(struct super_block *, struct ext4_super_block *,
			     unsigned long journal_devnum);
static int ext4_commit_super(struct super_block *sb, int sync);
static void ext4_mark_recovery_complete(struct super_block *sb,
					struct ext4_super_block *es);
static void ext4_clear_journal_err(struct super_block *sb,
				   struct ext4_super_block *es);
static int ext4_sync_fs(struct super_block *sb, int wait);
static const char *ext4_decode_error(struct super_block *sb, int errno,
				     char nbuf[16]);
static int ext4_remount(struct super_block *sb, int *flags, char *data);
static int ext4_statfs(struct dentry *dentry, struct kstatfs *buf);
static int ext4_unfreeze(struct super_block *sb);
static void ext4_write_super(struct super_block *sb);
static int ext4_freeze(struct super_block *sb);
static struct dentry *ext4_mount(struct file_system_type *fs_type, int flags,
		       const char *dev_name, void *data);
static void ext4_destroy_lazyinit_thread(void);
static void ext4_unregister_li_request(struct super_block *sb);

#if !defined(CONFIG_EXT3_FS) && !defined(CONFIG_EXT3_FS_MODULE) && defined(CONFIG_EXT4_USE_FOR_EXT23)
static struct file_system_type ext3_fs_type = {
	.owner		= THIS_MODULE,
	.name		= "ext3",
	.mount		= ext4_mount,
	.kill_sb	= kill_block_super,
	.fs_flags	= FS_REQUIRES_DEV,
};
#define IS_EXT3_SB(sb) ((sb)->s_bdev->bd_holder == &ext3_fs_type)
#else
#define IS_EXT3_SB(sb) (0)
#endif

ext4_fsblk_t ext4_block_bitmap(struct super_block *sb,
			       struct ext4_group_desc *bg)
{
	return le32_to_cpu(bg->bg_block_bitmap_lo) |
		(EXT4_DESC_SIZE(sb) >= EXT4_MIN_DESC_SIZE_64BIT ?
		 (ext4_fsblk_t)le32_to_cpu(bg->bg_block_bitmap_hi) << 32 : 0);
}

ext4_fsblk_t ext4_inode_bitmap(struct super_block *sb,
			       struct ext4_group_desc *bg)
{
	return le32_to_cpu(bg->bg_inode_bitmap_lo) |
		(EXT4_DESC_SIZE(sb) >= EXT4_MIN_DESC_SIZE_64BIT ?
		 (ext4_fsblk_t)le32_to_cpu(bg->bg_inode_bitmap_hi) << 32 : 0);
}

ext4_fsblk_t ext4_inode_table(struct super_block *sb,
			      struct ext4_group_desc *bg)
{
	return le32_to_cpu(bg->bg_inode_table_lo) |
		(EXT4_DESC_SIZE(sb) >= EXT4_MIN_DESC_SIZE_64BIT ?
		 (ext4_fsblk_t)le32_to_cpu(bg->bg_inode_table_hi) << 32 : 0);
}

__u32 ext4_free_blks_count(struct super_block *sb,
			      struct ext4_group_desc *bg)
{
	return le16_to_cpu(bg->bg_free_blocks_count_lo) |
		(EXT4_DESC_SIZE(sb) >= EXT4_MIN_DESC_SIZE_64BIT ?
		 (__u32)le16_to_cpu(bg->bg_free_blocks_count_hi) << 16 : 0);
}

__u32 ext4_free_inodes_count(struct super_block *sb,
			      struct ext4_group_desc *bg)
{
	return le16_to_cpu(bg->bg_free_inodes_count_lo) |
		(EXT4_DESC_SIZE(sb) >= EXT4_MIN_DESC_SIZE_64BIT ?
		 (__u32)le16_to_cpu(bg->bg_free_inodes_count_hi) << 16 : 0);
}

__u32 ext4_used_dirs_count(struct super_block *sb,
			      struct ext4_group_desc *bg)
{
	return le16_to_cpu(bg->bg_used_dirs_count_lo) |
		(EXT4_DESC_SIZE(sb) >= EXT4_MIN_DESC_SIZE_64BIT ?
		 (__u32)le16_to_cpu(bg->bg_used_dirs_count_hi) << 16 : 0);
}

__u32 ext4_itable_unused_count(struct super_block *sb,
			      struct ext4_group_desc *bg)
{
	return le16_to_cpu(bg->bg_itable_unused_lo) |
		(EXT4_DESC_SIZE(sb) >= EXT4_MIN_DESC_SIZE_64BIT ?
		 (__u32)le16_to_cpu(bg->bg_itable_unused_hi) << 16 : 0);
}

void ext4_block_bitmap_set(struct super_block *sb,
			   struct ext4_group_desc *bg, ext4_fsblk_t blk)
{
	bg->bg_block_bitmap_lo = cpu_to_le32((u32)blk);
	if (EXT4_DESC_SIZE(sb) >= EXT4_MIN_DESC_SIZE_64BIT)
		bg->bg_block_bitmap_hi = cpu_to_le32(blk >> 32);
}

void ext4_inode_bitmap_set(struct super_block *sb,
			   struct ext4_group_desc *bg, ext4_fsblk_t blk)
{
	bg->bg_inode_bitmap_lo  = cpu_to_le32((u32)blk);
	if (EXT4_DESC_SIZE(sb) >= EXT4_MIN_DESC_SIZE_64BIT)
		bg->bg_inode_bitmap_hi = cpu_to_le32(blk >> 32);
}

void ext4_inode_table_set(struct super_block *sb,
			  struct ext4_group_desc *bg, ext4_fsblk_t blk)
{
	bg->bg_inode_table_lo = cpu_to_le32((u32)blk);
	if (EXT4_DESC_SIZE(sb) >= EXT4_MIN_DESC_SIZE_64BIT)
		bg->bg_inode_table_hi = cpu_to_le32(blk >> 32);
}

void ext4_free_blks_set(struct super_block *sb,
			  struct ext4_group_desc *bg, __u32 count)
{
	bg->bg_free_blocks_count_lo = cpu_to_le16((__u16)count);
	if (EXT4_DESC_SIZE(sb) >= EXT4_MIN_DESC_SIZE_64BIT)
		bg->bg_free_blocks_count_hi = cpu_to_le16(count >> 16);
}

void ext4_free_inodes_set(struct super_block *sb,
			  struct ext4_group_desc *bg, __u32 count)
{
	bg->bg_free_inodes_count_lo = cpu_to_le16((__u16)count);
	if (EXT4_DESC_SIZE(sb) >= EXT4_MIN_DESC_SIZE_64BIT)
		bg->bg_free_inodes_count_hi = cpu_to_le16(count >> 16);
}

void ext4_used_dirs_set(struct super_block *sb,
			  struct ext4_group_desc *bg, __u32 count)
{
	bg->bg_used_dirs_count_lo = cpu_to_le16((__u16)count);
	if (EXT4_DESC_SIZE(sb) >= EXT4_MIN_DESC_SIZE_64BIT)
		bg->bg_used_dirs_count_hi = cpu_to_le16(count >> 16);
}

void ext4_itable_unused_set(struct super_block *sb,
			  struct ext4_group_desc *bg, __u32 count)
{
	bg->bg_itable_unused_lo = cpu_to_le16((__u16)count);
	if (EXT4_DESC_SIZE(sb) >= EXT4_MIN_DESC_SIZE_64BIT)
		bg->bg_itable_unused_hi = cpu_to_le16(count >> 16);
}


/* Just increment the non-pointer handle value */
static handle_t *ext4_get_nojournal(void)
{
	handle_t *handle = current->journal_info;
	unsigned long ref_cnt = (unsigned long)handle;

	BUG_ON(ref_cnt >= EXT4_NOJOURNAL_MAX_REF_COUNT);

	ref_cnt++;
	handle = (handle_t *)ref_cnt;

	current->journal_info = handle;
	return handle;
}


/* Decrement the non-pointer handle value */
static void ext4_put_nojournal(handle_t *handle)
{
	unsigned long ref_cnt = (unsigned long)handle;

	BUG_ON(ref_cnt == 0);

	ref_cnt--;
	handle = (handle_t *)ref_cnt;

	current->journal_info = handle;
}

/*
 * Wrappers for jbd2_journal_start/end.
 *
 * The only special thing we need to do here is to make sure that all
 * journal_end calls result in the superblock being marked dirty, so
 * that sync() will call the filesystem's write_super callback if
 * appropriate.
 */
handle_t *ext4_journal_start_sb(struct super_block *sb, int nblocks)
{
	journal_t *journal;

	if (sb->s_flags & MS_RDONLY)
		return ERR_PTR(-EROFS);

	vfs_check_frozen(sb, SB_FREEZE_TRANS);
	/* Special case here: if the journal has aborted behind our
	 * backs (eg. EIO in the commit thread), then we still need to
	 * take the FS itself readonly cleanly. */
	journal = EXT4_SB(sb)->s_journal;
	if (journal) {
		if (is_journal_aborted(journal)) {
			ext4_abort(sb, "Detected aborted journal");
			return ERR_PTR(-EROFS);
		}
		return jbd2_journal_start(journal, nblocks);
	}
	return ext4_get_nojournal();
}

/*
 * The only special thing we need to do here is to make sure that all
 * jbd2_journal_stop calls result in the superblock being marked dirty, so
 * that sync() will call the filesystem's write_super callback if
 * appropriate.
 */
int __ext4_journal_stop(const char *where, unsigned int line, handle_t *handle)
{
	struct super_block *sb;
	int err;
	int rc;

	if (!ext4_handle_valid(handle)) {
		ext4_put_nojournal(handle);
		return 0;
	}
	sb = handle->h_transaction->t_journal->j_private;
	err = handle->h_err;
	rc = jbd2_journal_stop(handle);

	if (!err)
		err = rc;
	if (err)
		__ext4_std_error(sb, where, line, err);
	return err;
}

void ext4_journal_abort_handle(const char *caller, unsigned int line,
			       const char *err_fn, struct buffer_head *bh,
			       handle_t *handle, int err)
{
	char nbuf[16];
	const char *errstr = ext4_decode_error(NULL, err, nbuf);

	BUG_ON(!ext4_handle_valid(handle));

	if (bh)
		BUFFER_TRACE(bh, "abort");

	if (!handle->h_err)
		handle->h_err = err;

	if (is_handle_aborted(handle))
		return;

	printk(KERN_ERR "%s:%d: aborting transaction: %s in %s\n",
	       caller, line, errstr, err_fn);

	jbd2_journal_abort_handle(handle);
}

static void __save_error_info(struct super_block *sb, const char *func,
			    unsigned int line)
{
	struct ext4_super_block *es = EXT4_SB(sb)->s_es;

	EXT4_SB(sb)->s_mount_state |= EXT4_ERROR_FS;
	es->s_state |= cpu_to_le16(EXT4_ERROR_FS);
	es->s_last_error_time = cpu_to_le32(get_seconds());
	strncpy(es->s_last_error_func, func, sizeof(es->s_last_error_func));
	es->s_last_error_line = cpu_to_le32(line);
	if (!es->s_first_error_time) {
		es->s_first_error_time = es->s_last_error_time;
		strncpy(es->s_first_error_func, func,
			sizeof(es->s_first_error_func));
		es->s_first_error_line = cpu_to_le32(line);
		es->s_first_error_ino = es->s_last_error_ino;
		es->s_first_error_block = es->s_last_error_block;
	}
	/*
	 * Start the daily error reporting function if it hasn't been
	 * started already
	 */
	if (!es->s_error_count)
		mod_timer(&EXT4_SB(sb)->s_err_report, jiffies + 24*60*60*HZ);
	es->s_error_count = cpu_to_le32(le32_to_cpu(es->s_error_count) + 1);
}

static void save_error_info(struct super_block *sb, const char *func,
			    unsigned int line)
{
	__save_error_info(sb, func, line);
	ext4_commit_super(sb, 1);
}


/* Deal with the reporting of failure conditions on a filesystem such as
 * inconsistencies detected or read IO failures.
 *
 * On ext2, we can store the error state of the filesystem in the
 * superblock.  That is not possible on ext4, because we may have other
 * write ordering constraints on the superblock which prevent us from
 * writing it out straight away; and given that the journal is about to
 * be aborted, we can't rely on the current, or future, transactions to
 * write out the superblock safely.
 *
 * We'll just use the jbd2_journal_abort() error code to record an error in
 * the journal instead.  On recovery, the journal will complain about
 * that error until we've noted it down and cleared it.
 */

static void ext4_handle_error(struct super_block *sb)
{
	if (sb->s_flags & MS_RDONLY)
		return;

	if (!test_opt(sb, ERRORS_CONT)) {
		journal_t *journal = EXT4_SB(sb)->s_journal;

		EXT4_SB(sb)->s_mount_flags |= EXT4_MF_FS_ABORTED;
		if (journal)
			jbd2_journal_abort(journal, -EIO);
	}
	if (test_opt(sb, ERRORS_RO)) {
		ext4_msg(sb, KERN_CRIT, "Remounting filesystem read-only");
		sb->s_flags |= MS_RDONLY;
	}
	if (test_opt(sb, ERRORS_PANIC))
		panic("EXT4-fs (device %s): panic forced after error\n",
			sb->s_id);
}

void __ext4_error(struct super_block *sb, const char *function,
		  unsigned int line, const char *fmt, ...)
{
	va_list args;

	va_start(args, fmt);
	printk(KERN_CRIT "EXT4-fs error (device %s): %s:%d: comm %s: ",
	       sb->s_id, function, line, current->comm);
	vprintk(fmt, args);
	printk("\n");
	va_end(args);

	ext4_handle_error(sb);
}

void ext4_error_inode(struct inode *inode, const char *function,
		      unsigned int line, ext4_fsblk_t block,
		      const char *fmt, ...)
{
	va_list args;
	struct ext4_super_block *es = EXT4_SB(inode->i_sb)->s_es;

	es->s_last_error_ino = cpu_to_le32(inode->i_ino);
	es->s_last_error_block = cpu_to_le64(block);
	save_error_info(inode->i_sb, function, line);
	va_start(args, fmt);
	printk(KERN_CRIT "EXT4-fs error (device %s): %s:%d: inode #%lu: ",
	       inode->i_sb->s_id, function, line, inode->i_ino);
	if (block)
		printk("block %llu: ", block);
	printk("comm %s: ", current->comm);
	vprintk(fmt, args);
	printk("\n");
	va_end(args);

	ext4_handle_error(inode->i_sb);
}

void ext4_error_file(struct file *file, const char *function,
		     unsigned int line, const char *fmt, ...)
{
	va_list args;
	struct ext4_super_block *es;
	struct inode *inode = file->f_dentry->d_inode;
	char pathname[80], *path;

	es = EXT4_SB(inode->i_sb)->s_es;
	es->s_last_error_ino = cpu_to_le32(inode->i_ino);
	save_error_info(inode->i_sb, function, line);
	va_start(args, fmt);
	path = d_path(&(file->f_path), pathname, sizeof(pathname));
	if (!path)
		path = "(unknown)";
	printk(KERN_CRIT
	       "EXT4-fs error (device %s): %s:%d: inode #%lu "
	       "(comm %s path %s): ",
	       inode->i_sb->s_id, function, line, inode->i_ino,
	       current->comm, path);
	vprintk(fmt, args);
	printk("\n");
	va_end(args);

	ext4_handle_error(inode->i_sb);
}

static const char *ext4_decode_error(struct super_block *sb, int errno,
				     char nbuf[16])
{
	char *errstr = NULL;

	switch (errno) {
	case -EIO:
		errstr = "IO failure";
		break;
	case -ENOMEM:
		errstr = "Out of memory";
		break;
	case -EROFS:
		if (!sb || (EXT4_SB(sb)->s_journal &&
			    EXT4_SB(sb)->s_journal->j_flags & JBD2_ABORT))
			errstr = "Journal has aborted";
		else
			errstr = "Readonly filesystem";
		break;
	default:
		/* If the caller passed in an extra buffer for unknown
		 * errors, textualise them now.  Else we just return
		 * NULL. */
		if (nbuf) {
			/* Check for truncated error codes... */
			if (snprintf(nbuf, 16, "error %d", -errno) >= 0)
				errstr = nbuf;
		}
		break;
	}

	return errstr;
}

/* __ext4_std_error decodes expected errors from journaling functions
 * automatically and invokes the appropriate error response.  */

void __ext4_std_error(struct super_block *sb, const char *function,
		      unsigned int line, int errno)
{
	char nbuf[16];
	const char *errstr;

	/* Special case: if the error is EROFS, and we're not already
	 * inside a transaction, then there's really no point in logging
	 * an error. */
	if (errno == -EROFS && journal_current_handle() == NULL &&
	    (sb->s_flags & MS_RDONLY))
		return;

	errstr = ext4_decode_error(sb, errno, nbuf);
	printk(KERN_CRIT "EXT4-fs error (device %s) in %s:%d: %s\n",
	       sb->s_id, function, line, errstr);
	save_error_info(sb, function, line);

	ext4_handle_error(sb);
}

/*
 * ext4_abort is a much stronger failure handler than ext4_error.  The
 * abort function may be used to deal with unrecoverable failures such
 * as journal IO errors or ENOMEM at a critical moment in log management.
 *
 * We unconditionally force the filesystem into an ABORT|READONLY state,
 * unless the error response on the fs has been set to panic in which
 * case we take the easy way out and panic immediately.
 */

void __ext4_abort(struct super_block *sb, const char *function,
		unsigned int line, const char *fmt, ...)
{
	va_list args;

	save_error_info(sb, function, line);
	va_start(args, fmt);
	printk(KERN_CRIT "EXT4-fs error (device %s): %s:%d: ", sb->s_id,
	       function, line);
	vprintk(fmt, args);
	printk("\n");
	va_end(args);

	if ((sb->s_flags & MS_RDONLY) == 0) {
		ext4_msg(sb, KERN_CRIT, "Remounting filesystem read-only");
		sb->s_flags |= MS_RDONLY;
		EXT4_SB(sb)->s_mount_flags |= EXT4_MF_FS_ABORTED;
		if (EXT4_SB(sb)->s_journal)
			jbd2_journal_abort(EXT4_SB(sb)->s_journal, -EIO);
		save_error_info(sb, function, line);
	}
	if (test_opt(sb, ERRORS_PANIC))
		panic("EXT4-fs panic from previous error\n");
}

void ext4_msg (struct super_block * sb, const char *prefix,
		   const char *fmt, ...)
{
	va_list args;

	va_start(args, fmt);
	printk("%sEXT4-fs (%s): ", prefix, sb->s_id);
	vprintk(fmt, args);
	printk("\n");
	va_end(args);
}

void __ext4_warning(struct super_block *sb, const char *function,
		    unsigned int line, const char *fmt, ...)
{
	va_list args;

	va_start(args, fmt);
	printk(KERN_WARNING "EXT4-fs warning (device %s): %s:%d: ",
	       sb->s_id, function, line);
	vprintk(fmt, args);
	printk("\n");
	va_end(args);
}

void __ext4_grp_locked_error(const char *function, unsigned int line,
			     struct super_block *sb, ext4_group_t grp,
			     unsigned long ino, ext4_fsblk_t block,
			     const char *fmt, ...)
__releases(bitlock)
__acquires(bitlock)
{
	va_list args;
	struct ext4_super_block *es = EXT4_SB(sb)->s_es;

	es->s_last_error_ino = cpu_to_le32(ino);
	es->s_last_error_block = cpu_to_le64(block);
	__save_error_info(sb, function, line);
	va_start(args, fmt);
	printk(KERN_CRIT "EXT4-fs error (device %s): %s:%d: group %u",
	       sb->s_id, function, line, grp);
	if (ino)
		printk("inode %lu: ", ino);
	if (block)
		printk("block %llu:", (unsigned long long) block);
	vprintk(fmt, args);
	printk("\n");
	va_end(args);

	if (test_opt(sb, ERRORS_CONT)) {
		ext4_commit_super(sb, 0);
		return;
	}

	ext4_unlock_group(sb, grp);
	ext4_handle_error(sb);
	/*
	 * We only get here in the ERRORS_RO case; relocking the group
	 * may be dangerous, but nothing bad will happen since the
	 * filesystem will have already been marked read/only and the
	 * journal has been aborted.  We return 1 as a hint to callers
	 * who might what to use the return value from
	 * ext4_grp_locked_error() to distinguish beween the
	 * ERRORS_CONT and ERRORS_RO case, and perhaps return more
	 * aggressively from the ext4 function in question, with a
	 * more appropriate error code.
	 */
	ext4_lock_group(sb, grp);
	return;
}

void ext4_update_dynamic_rev(struct super_block *sb)
{
	struct ext4_super_block *es = EXT4_SB(sb)->s_es;

	if (le32_to_cpu(es->s_rev_level) > EXT4_GOOD_OLD_REV)
		return;

	ext4_warning(sb,
		     "updating to rev %d because of new feature flag, "
		     "running e2fsck is recommended",
		     EXT4_DYNAMIC_REV);

	es->s_first_ino = cpu_to_le32(EXT4_GOOD_OLD_FIRST_INO);
	es->s_inode_size = cpu_to_le16(EXT4_GOOD_OLD_INODE_SIZE);
	es->s_rev_level = cpu_to_le32(EXT4_DYNAMIC_REV);
	/* leave es->s_feature_*compat flags alone */
	/* es->s_uuid will be set by e2fsck if empty */

	/*
	 * The rest of the superblock fields should be zero, and if not it
	 * means they are likely already in use, so leave them alone.  We
	 * can leave it up to e2fsck to clean up any inconsistencies there.
	 */
}

/*
 * Open the external journal device
 */
static struct block_device *ext4_blkdev_get(dev_t dev, struct super_block *sb)
{
	struct block_device *bdev;
	char b[BDEVNAME_SIZE];

	bdev = open_by_devnum(dev, FMODE_READ|FMODE_WRITE);
	if (IS_ERR(bdev))
		goto fail;
	return bdev;

fail:
	ext4_msg(sb, KERN_ERR, "failed to open journal device %s: %ld",
			__bdevname(dev, b), PTR_ERR(bdev));
	return NULL;
}

/*
 * Release the journal device
 */
static int ext4_blkdev_put(struct block_device *bdev)
{
	bd_release(bdev);
	return blkdev_put(bdev, FMODE_READ|FMODE_WRITE);
}

static int ext4_blkdev_remove(struct ext4_sb_info *sbi)
{
	struct block_device *bdev;
	int ret = -ENODEV;

	bdev = sbi->journal_bdev;
	if (bdev) {
		ret = ext4_blkdev_put(bdev);
		sbi->journal_bdev = NULL;
	}
	return ret;
}

static inline struct inode *orphan_list_entry(struct list_head *l)
{
	return &list_entry(l, struct ext4_inode_info, i_orphan)->vfs_inode;
}

static void dump_orphan_list(struct super_block *sb, struct ext4_sb_info *sbi)
{
	struct list_head *l;

	ext4_msg(sb, KERN_ERR, "sb orphan head is %d",
		 le32_to_cpu(sbi->s_es->s_last_orphan));

	printk(KERN_ERR "sb_info orphan list:\n");
	list_for_each(l, &sbi->s_orphan) {
		struct inode *inode = orphan_list_entry(l);
		printk(KERN_ERR "  "
		       "inode %s:%lu at %p: mode %o, nlink %d, next %d\n",
		       inode->i_sb->s_id, inode->i_ino, inode,
		       inode->i_mode, inode->i_nlink,
		       NEXT_ORPHAN(inode));
	}
}

static void ext4_put_super(struct super_block *sb)
{
	struct ext4_sb_info *sbi = EXT4_SB(sb);
	struct ext4_super_block *es = sbi->s_es;
	int i, err;

	ext4_unregister_li_request(sb);
	dquot_disable(sb, -1, DQUOT_USAGE_ENABLED | DQUOT_LIMITS_ENABLED);

	flush_workqueue(sbi->dio_unwritten_wq);
	destroy_workqueue(sbi->dio_unwritten_wq);

	lock_super(sb);
	if (sb->s_dirt)
		ext4_commit_super(sb, 1);

	if (sbi->s_journal) {
		err = jbd2_journal_destroy(sbi->s_journal);
		sbi->s_journal = NULL;
		if (err < 0)
			ext4_abort(sb, "Couldn't clean up the journal");
	}

	del_timer(&sbi->s_err_report);
	ext4_release_system_zone(sb);
	ext4_mb_release(sb);
	ext4_ext_release(sb);
	ext4_xattr_put_super(sb);

	if (!(sb->s_flags & MS_RDONLY)) {
		EXT4_CLEAR_INCOMPAT_FEATURE(sb, EXT4_FEATURE_INCOMPAT_RECOVER);
		es->s_state = cpu_to_le16(sbi->s_mount_state);
		ext4_commit_super(sb, 1);
	}
	if (sbi->s_proc) {
		remove_proc_entry(sb->s_id, ext4_proc_root);
	}
	kobject_del(&sbi->s_kobj);

	for (i = 0; i < sbi->s_gdb_count; i++)
		brelse(sbi->s_group_desc[i]);
	kfree(sbi->s_group_desc);
	if (is_vmalloc_addr(sbi->s_flex_groups))
		vfree(sbi->s_flex_groups);
	else
		kfree(sbi->s_flex_groups);
	percpu_counter_destroy(&sbi->s_freeblocks_counter);
	percpu_counter_destroy(&sbi->s_freeinodes_counter);
	percpu_counter_destroy(&sbi->s_dirs_counter);
	percpu_counter_destroy(&sbi->s_dirtyblocks_counter);
	brelse(sbi->s_sbh);
#ifdef CONFIG_QUOTA
	for (i = 0; i < MAXQUOTAS; i++)
		kfree(sbi->s_qf_names[i]);
#endif

	/* Debugging code just in case the in-memory inode orphan list
	 * isn't empty.  The on-disk one can be non-empty if we've
	 * detected an error and taken the fs readonly, but the
	 * in-memory list had better be clean by this point. */
	if (!list_empty(&sbi->s_orphan))
		dump_orphan_list(sb, sbi);
	J_ASSERT(list_empty(&sbi->s_orphan));

	invalidate_bdev(sb->s_bdev);
	if (sbi->journal_bdev && sbi->journal_bdev != sb->s_bdev) {
		/*
		 * Invalidate the journal device's buffers.  We don't want them
		 * floating about in memory - the physical journal device may
		 * hotswapped, and it breaks the `ro-after' testing code.
		 */
		sync_blockdev(sbi->journal_bdev);
		invalidate_bdev(sbi->journal_bdev);
		ext4_blkdev_remove(sbi);
	}
	sb->s_fs_info = NULL;
	/*
	 * Now that we are completely done shutting down the
	 * superblock, we need to actually destroy the kobject.
	 */
	unlock_super(sb);
	kobject_put(&sbi->s_kobj);
	wait_for_completion(&sbi->s_kobj_unregister);
	kfree(sbi->s_blockgroup_lock);
	kfree(sbi);
}

static struct kmem_cache *ext4_inode_cachep;

/*
 * Called inside transaction, so use GFP_NOFS
 */
static struct inode *ext4_alloc_inode(struct super_block *sb)
{
	struct ext4_inode_info *ei;

	ei = kmem_cache_alloc(ext4_inode_cachep, GFP_NOFS);
	if (!ei)
		return NULL;

	ei->vfs_inode.i_version = 1;
	ei->vfs_inode.i_data.writeback_index = 0;
	memset(&ei->i_cached_extent, 0, sizeof(struct ext4_ext_cache));
	INIT_LIST_HEAD(&ei->i_prealloc_list);
	spin_lock_init(&ei->i_prealloc_lock);
	/*
	 * Note:  We can be called before EXT4_SB(sb)->s_journal is set,
	 * therefore it can be null here.  Don't check it, just initialize
	 * jinode.
	 */
	jbd2_journal_init_jbd_inode(&ei->jinode, &ei->vfs_inode);
	ei->i_reserved_data_blocks = 0;
	ei->i_reserved_meta_blocks = 0;
	ei->i_allocated_meta_blocks = 0;
	ei->i_da_metadata_calc_len = 0;
	ei->i_delalloc_reserved_flag = 0;
	spin_lock_init(&(ei->i_block_reservation_lock));
#ifdef CONFIG_QUOTA
	ei->i_reserved_quota = 0;
#endif
	INIT_LIST_HEAD(&ei->i_completed_io_list);
	spin_lock_init(&ei->i_completed_io_lock);
	ei->cur_aio_dio = NULL;
	ei->i_sync_tid = 0;
	ei->i_datasync_tid = 0;
	atomic_set(&ei->i_ioend_count, 0);

	return &ei->vfs_inode;
}

static int ext4_drop_inode(struct inode *inode)
{
	int drop = generic_drop_inode(inode);

	trace_ext4_drop_inode(inode, drop);
	return drop;
}

static void ext4_destroy_inode(struct inode *inode)
{
	ext4_ioend_wait(inode);
	if (!list_empty(&(EXT4_I(inode)->i_orphan))) {
		ext4_msg(inode->i_sb, KERN_ERR,
			 "Inode %lu (%p): orphan list check failed!",
			 inode->i_ino, EXT4_I(inode));
		print_hex_dump(KERN_INFO, "", DUMP_PREFIX_ADDRESS, 16, 4,
				EXT4_I(inode), sizeof(struct ext4_inode_info),
				true);
		dump_stack();
	}
	kmem_cache_free(ext4_inode_cachep, EXT4_I(inode));
}

static void init_once(void *foo)
{
	struct ext4_inode_info *ei = (struct ext4_inode_info *) foo;

	INIT_LIST_HEAD(&ei->i_orphan);
#ifdef CONFIG_EXT4_FS_XATTR
	init_rwsem(&ei->xattr_sem);
#endif
	init_rwsem(&ei->i_data_sem);
	inode_init_once(&ei->vfs_inode);
}

static int init_inodecache(void)
{
	ext4_inode_cachep = kmem_cache_create("ext4_inode_cache",
					     sizeof(struct ext4_inode_info),
					     0, (SLAB_RECLAIM_ACCOUNT|
						SLAB_MEM_SPREAD),
					     init_once);
	if (ext4_inode_cachep == NULL)
		return -ENOMEM;
	return 0;
}

static void destroy_inodecache(void)
{
	kmem_cache_destroy(ext4_inode_cachep);
}

void ext4_clear_inode(struct inode *inode)
{
	invalidate_inode_buffers(inode);
	end_writeback(inode);
	dquot_drop(inode);
	ext4_discard_preallocations(inode);
	if (EXT4_JOURNAL(inode))
		jbd2_journal_release_jbd_inode(EXT4_SB(inode->i_sb)->s_journal,
				       &EXT4_I(inode)->jinode);
}

static inline void ext4_show_quota_options(struct seq_file *seq,
					   struct super_block *sb)
{
#if defined(CONFIG_QUOTA)
	struct ext4_sb_info *sbi = EXT4_SB(sb);

	if (sbi->s_jquota_fmt) {
		char *fmtname = "";

		switch (sbi->s_jquota_fmt) {
		case QFMT_VFS_OLD:
			fmtname = "vfsold";
			break;
		case QFMT_VFS_V0:
			fmtname = "vfsv0";
			break;
		case QFMT_VFS_V1:
			fmtname = "vfsv1";
			break;
		}
		seq_printf(seq, ",jqfmt=%s", fmtname);
	}

	if (sbi->s_qf_names[USRQUOTA])
		seq_printf(seq, ",usrjquota=%s", sbi->s_qf_names[USRQUOTA]);

	if (sbi->s_qf_names[GRPQUOTA])
		seq_printf(seq, ",grpjquota=%s", sbi->s_qf_names[GRPQUOTA]);

	if (test_opt(sb, USRQUOTA))
		seq_puts(seq, ",usrquota");

	if (test_opt(sb, GRPQUOTA))
		seq_puts(seq, ",grpquota");
#endif
}

/*
 * Show an option if
 *  - it's set to a non-default value OR
 *  - if the per-sb default is different from the global default
 */
static int ext4_show_options(struct seq_file *seq, struct vfsmount *vfs)
{
	int def_errors;
	unsigned long def_mount_opts;
	struct super_block *sb = vfs->mnt_sb;
	struct ext4_sb_info *sbi = EXT4_SB(sb);
	struct ext4_super_block *es = sbi->s_es;

	def_mount_opts = le32_to_cpu(es->s_default_mount_opts);
	def_errors     = le16_to_cpu(es->s_errors);

	if (sbi->s_sb_block != 1)
		seq_printf(seq, ",sb=%llu", sbi->s_sb_block);
	if (test_opt(sb, MINIX_DF))
		seq_puts(seq, ",minixdf");
	if (test_opt(sb, GRPID) && !(def_mount_opts & EXT4_DEFM_BSDGROUPS))
		seq_puts(seq, ",grpid");
	if (!test_opt(sb, GRPID) && (def_mount_opts & EXT4_DEFM_BSDGROUPS))
		seq_puts(seq, ",nogrpid");
	if (sbi->s_resuid != EXT4_DEF_RESUID ||
	    le16_to_cpu(es->s_def_resuid) != EXT4_DEF_RESUID) {
		seq_printf(seq, ",resuid=%u", sbi->s_resuid);
	}
	if (sbi->s_resgid != EXT4_DEF_RESGID ||
	    le16_to_cpu(es->s_def_resgid) != EXT4_DEF_RESGID) {
		seq_printf(seq, ",resgid=%u", sbi->s_resgid);
	}
	if (test_opt(sb, ERRORS_RO)) {
		if (def_errors == EXT4_ERRORS_PANIC ||
		    def_errors == EXT4_ERRORS_CONTINUE) {
			seq_puts(seq, ",errors=remount-ro");
		}
	}
	if (test_opt(sb, ERRORS_CONT) && def_errors != EXT4_ERRORS_CONTINUE)
		seq_puts(seq, ",errors=continue");
	if (test_opt(sb, ERRORS_PANIC) && def_errors != EXT4_ERRORS_PANIC)
		seq_puts(seq, ",errors=panic");
	if (test_opt(sb, NO_UID32) && !(def_mount_opts & EXT4_DEFM_UID16))
		seq_puts(seq, ",nouid32");
	if (test_opt(sb, DEBUG) && !(def_mount_opts & EXT4_DEFM_DEBUG))
		seq_puts(seq, ",debug");
	if (test_opt(sb, OLDALLOC))
		seq_puts(seq, ",oldalloc");
#ifdef CONFIG_EXT4_FS_XATTR
	if (test_opt(sb, XATTR_USER) &&
		!(def_mount_opts & EXT4_DEFM_XATTR_USER))
		seq_puts(seq, ",user_xattr");
	if (!test_opt(sb, XATTR_USER) &&
	    (def_mount_opts & EXT4_DEFM_XATTR_USER)) {
		seq_puts(seq, ",nouser_xattr");
	}
#endif
#ifdef CONFIG_EXT4_FS_POSIX_ACL
	if (test_opt(sb, POSIX_ACL) && !(def_mount_opts & EXT4_DEFM_ACL))
		seq_puts(seq, ",acl");
	if (!test_opt(sb, POSIX_ACL) && (def_mount_opts & EXT4_DEFM_ACL))
		seq_puts(seq, ",noacl");
#endif
	if (sbi->s_commit_interval != JBD2_DEFAULT_MAX_COMMIT_AGE*HZ) {
		seq_printf(seq, ",commit=%u",
			   (unsigned) (sbi->s_commit_interval / HZ));
	}
	if (sbi->s_min_batch_time != EXT4_DEF_MIN_BATCH_TIME) {
		seq_printf(seq, ",min_batch_time=%u",
			   (unsigned) sbi->s_min_batch_time);
	}
	if (sbi->s_max_batch_time != EXT4_DEF_MAX_BATCH_TIME) {
		seq_printf(seq, ",max_batch_time=%u",
			   (unsigned) sbi->s_min_batch_time);
	}

	/*
	 * We're changing the default of barrier mount option, so
	 * let's always display its mount state so it's clear what its
	 * status is.
	 */
	seq_puts(seq, ",barrier=");
	seq_puts(seq, test_opt(sb, BARRIER) ? "1" : "0");
	if (test_opt(sb, JOURNAL_ASYNC_COMMIT))
		seq_puts(seq, ",journal_async_commit");
	else if (test_opt(sb, JOURNAL_CHECKSUM))
		seq_puts(seq, ",journal_checksum");
	if (test_opt(sb, I_VERSION))
		seq_puts(seq, ",i_version");
	if (!test_opt(sb, DELALLOC) &&
	    !(def_mount_opts & EXT4_DEFM_NODELALLOC))
		seq_puts(seq, ",nodelalloc");

	if (sbi->s_stripe)
		seq_printf(seq, ",stripe=%lu", sbi->s_stripe);
	/*
	 * journal mode get enabled in different ways
	 * So just print the value even if we didn't specify it
	 */
	if (test_opt(sb, DATA_FLAGS) == EXT4_MOUNT_JOURNAL_DATA)
		seq_puts(seq, ",data=journal");
	else if (test_opt(sb, DATA_FLAGS) == EXT4_MOUNT_ORDERED_DATA)
		seq_puts(seq, ",data=ordered");
	else if (test_opt(sb, DATA_FLAGS) == EXT4_MOUNT_WRITEBACK_DATA)
		seq_puts(seq, ",data=writeback");

	if (sbi->s_inode_readahead_blks != EXT4_DEF_INODE_READAHEAD_BLKS)
		seq_printf(seq, ",inode_readahead_blks=%u",
			   sbi->s_inode_readahead_blks);

	if (test_opt(sb, DATA_ERR_ABORT))
		seq_puts(seq, ",data_err=abort");

	if (test_opt(sb, NO_AUTO_DA_ALLOC))
		seq_puts(seq, ",noauto_da_alloc");

	if (test_opt(sb, DISCARD) && !(def_mount_opts & EXT4_DEFM_DISCARD))
		seq_puts(seq, ",discard");

	if (test_opt(sb, NOLOAD))
		seq_puts(seq, ",norecovery");

	if (test_opt(sb, DIOREAD_NOLOCK))
		seq_puts(seq, ",dioread_nolock");

	if (test_opt(sb, BLOCK_VALIDITY) &&
	    !(def_mount_opts & EXT4_DEFM_BLOCK_VALIDITY))
		seq_puts(seq, ",block_validity");

	if (!test_opt(sb, INIT_INODE_TABLE))
		seq_puts(seq, ",noinit_inode_table");
	else if (sbi->s_li_wait_mult)
		seq_printf(seq, ",init_inode_table=%u",
			   (unsigned) sbi->s_li_wait_mult);

	ext4_show_quota_options(seq, sb);

	return 0;
}

static struct inode *ext4_nfs_get_inode(struct super_block *sb,
					u64 ino, u32 generation)
{
	struct inode *inode;

	if (ino < EXT4_FIRST_INO(sb) && ino != EXT4_ROOT_INO)
		return ERR_PTR(-ESTALE);
	if (ino > le32_to_cpu(EXT4_SB(sb)->s_es->s_inodes_count))
		return ERR_PTR(-ESTALE);

	/* iget isn't really right if the inode is currently unallocated!!
	 *
	 * ext4_read_inode will return a bad_inode if the inode had been
	 * deleted, so we should be safe.
	 *
	 * Currently we don't know the generation for parent directory, so
	 * a generation of 0 means "accept any"
	 */
	inode = ext4_iget(sb, ino);
	if (IS_ERR(inode))
		return ERR_CAST(inode);
	if (generation && inode->i_generation != generation) {
		iput(inode);
		return ERR_PTR(-ESTALE);
	}

	return inode;
}

static struct dentry *ext4_fh_to_dentry(struct super_block *sb, struct fid *fid,
					int fh_len, int fh_type)
{
	return generic_fh_to_dentry(sb, fid, fh_len, fh_type,
				    ext4_nfs_get_inode);
}

static struct dentry *ext4_fh_to_parent(struct super_block *sb, struct fid *fid,
					int fh_len, int fh_type)
{
	return generic_fh_to_parent(sb, fid, fh_len, fh_type,
				    ext4_nfs_get_inode);
}

/*
 * Try to release metadata pages (indirect blocks, directories) which are
 * mapped via the block device.  Since these pages could have journal heads
 * which would prevent try_to_free_buffers() from freeing them, we must use
 * jbd2 layer's try_to_free_buffers() function to release them.
 */
static int bdev_try_to_free_page(struct super_block *sb, struct page *page,
				 gfp_t wait)
{
	journal_t *journal = EXT4_SB(sb)->s_journal;

	WARN_ON(PageChecked(page));
	if (!page_has_buffers(page))
		return 0;
	if (journal)
		return jbd2_journal_try_to_free_buffers(journal, page,
							wait & ~__GFP_WAIT);
	return try_to_free_buffers(page);
}

#ifdef CONFIG_QUOTA
#define QTYPE2NAME(t) ((t) == USRQUOTA ? "user" : "group")
#define QTYPE2MOPT(on, t) ((t) == USRQUOTA?((on)##USRJQUOTA):((on)##GRPJQUOTA))

static int ext4_write_dquot(struct dquot *dquot);
static int ext4_acquire_dquot(struct dquot *dquot);
static int ext4_release_dquot(struct dquot *dquot);
static int ext4_mark_dquot_dirty(struct dquot *dquot);
static int ext4_write_info(struct super_block *sb, int type);
static int ext4_quota_on(struct super_block *sb, int type, int format_id,
				char *path);
static int ext4_quota_off(struct super_block *sb, int type);
static int ext4_quota_on_mount(struct super_block *sb, int type);
static ssize_t ext4_quota_read(struct super_block *sb, int type, char *data,
			       size_t len, loff_t off);
static ssize_t ext4_quota_write(struct super_block *sb, int type,
				const char *data, size_t len, loff_t off);

static const struct dquot_operations ext4_quota_operations = {
#ifdef CONFIG_QUOTA
	.get_reserved_space = ext4_get_reserved_space,
#endif
	.write_dquot	= ext4_write_dquot,
	.acquire_dquot	= ext4_acquire_dquot,
	.release_dquot	= ext4_release_dquot,
	.mark_dirty	= ext4_mark_dquot_dirty,
	.write_info	= ext4_write_info,
	.alloc_dquot	= dquot_alloc,
	.destroy_dquot	= dquot_destroy,
};

static const struct quotactl_ops ext4_qctl_operations = {
	.quota_on	= ext4_quota_on,
	.quota_off	= ext4_quota_off,
	.quota_sync	= dquot_quota_sync,
	.get_info	= dquot_get_dqinfo,
	.set_info	= dquot_set_dqinfo,
	.get_dqblk	= dquot_get_dqblk,
	.set_dqblk	= dquot_set_dqblk
};
#endif

static const struct super_operations ext4_sops = {
	.alloc_inode	= ext4_alloc_inode,
	.destroy_inode	= ext4_destroy_inode,
	.write_inode	= ext4_write_inode,
	.dirty_inode	= ext4_dirty_inode,
	.drop_inode	= ext4_drop_inode,
	.evict_inode	= ext4_evict_inode,
	.put_super	= ext4_put_super,
	.sync_fs	= ext4_sync_fs,
	.freeze_fs	= ext4_freeze,
	.unfreeze_fs	= ext4_unfreeze,
	.statfs		= ext4_statfs,
	.remount_fs	= ext4_remount,
	.show_options	= ext4_show_options,
#ifdef CONFIG_QUOTA
	.quota_read	= ext4_quota_read,
	.quota_write	= ext4_quota_write,
#endif
	.bdev_try_to_free_page = bdev_try_to_free_page,
	.trim_fs	= ext4_trim_fs
};

static const struct super_operations ext4_nojournal_sops = {
	.alloc_inode	= ext4_alloc_inode,
	.destroy_inode	= ext4_destroy_inode,
	.write_inode	= ext4_write_inode,
	.dirty_inode	= ext4_dirty_inode,
	.drop_inode	= ext4_drop_inode,
	.evict_inode	= ext4_evict_inode,
	.write_super	= ext4_write_super,
	.put_super	= ext4_put_super,
	.statfs		= ext4_statfs,
	.remount_fs	= ext4_remount,
	.show_options	= ext4_show_options,
#ifdef CONFIG_QUOTA
	.quota_read	= ext4_quota_read,
	.quota_write	= ext4_quota_write,
#endif
	.bdev_try_to_free_page = bdev_try_to_free_page,
};

static const struct export_operations ext4_export_ops = {
	.fh_to_dentry = ext4_fh_to_dentry,
	.fh_to_parent = ext4_fh_to_parent,
	.get_parent = ext4_get_parent,
};

enum {
	Opt_bsd_df, Opt_minix_df, Opt_grpid, Opt_nogrpid,
	Opt_resgid, Opt_resuid, Opt_sb, Opt_err_cont, Opt_err_panic, Opt_err_ro,
	Opt_nouid32, Opt_debug, Opt_oldalloc, Opt_orlov,
	Opt_user_xattr, Opt_nouser_xattr, Opt_acl, Opt_noacl,
	Opt_auto_da_alloc, Opt_noauto_da_alloc, Opt_noload, Opt_nobh, Opt_bh,
	Opt_commit, Opt_min_batch_time, Opt_max_batch_time,
	Opt_journal_update, Opt_journal_dev,
	Opt_journal_checksum, Opt_journal_async_commit,
	Opt_abort, Opt_data_journal, Opt_data_ordered, Opt_data_writeback,
	Opt_data_err_abort, Opt_data_err_ignore,
	Opt_usrjquota, Opt_grpjquota, Opt_offusrjquota, Opt_offgrpjquota,
	Opt_jqfmt_vfsold, Opt_jqfmt_vfsv0, Opt_jqfmt_vfsv1, Opt_quota,
	Opt_noquota, Opt_ignore, Opt_barrier, Opt_nobarrier, Opt_err,
	Opt_resize, Opt_usrquota, Opt_grpquota, Opt_i_version,
	Opt_stripe, Opt_delalloc, Opt_nodelalloc,
	Opt_block_validity, Opt_noblock_validity,
	Opt_inode_readahead_blks, Opt_journal_ioprio,
	Opt_dioread_nolock, Opt_dioread_lock,
	Opt_discard, Opt_nodiscard,
	Opt_init_inode_table, Opt_noinit_inode_table,
};

static const match_table_t tokens = {
	{Opt_bsd_df, "bsddf"},
	{Opt_minix_df, "minixdf"},
	{Opt_grpid, "grpid"},
	{Opt_grpid, "bsdgroups"},
	{Opt_nogrpid, "nogrpid"},
	{Opt_nogrpid, "sysvgroups"},
	{Opt_resgid, "resgid=%u"},
	{Opt_resuid, "resuid=%u"},
	{Opt_sb, "sb=%u"},
	{Opt_err_cont, "errors=continue"},
	{Opt_err_panic, "errors=panic"},
	{Opt_err_ro, "errors=remount-ro"},
	{Opt_nouid32, "nouid32"},
	{Opt_debug, "debug"},
	{Opt_oldalloc, "oldalloc"},
	{Opt_orlov, "orlov"},
	{Opt_user_xattr, "user_xattr"},
	{Opt_nouser_xattr, "nouser_xattr"},
	{Opt_acl, "acl"},
	{Opt_noacl, "noacl"},
	{Opt_noload, "noload"},
	{Opt_noload, "norecovery"},
	{Opt_nobh, "nobh"},
	{Opt_bh, "bh"},
	{Opt_commit, "commit=%u"},
	{Opt_min_batch_time, "min_batch_time=%u"},
	{Opt_max_batch_time, "max_batch_time=%u"},
	{Opt_journal_update, "journal=update"},
	{Opt_journal_dev, "journal_dev=%u"},
	{Opt_journal_checksum, "journal_checksum"},
	{Opt_journal_async_commit, "journal_async_commit"},
	{Opt_abort, "abort"},
	{Opt_data_journal, "data=journal"},
	{Opt_data_ordered, "data=ordered"},
	{Opt_data_writeback, "data=writeback"},
	{Opt_data_err_abort, "data_err=abort"},
	{Opt_data_err_ignore, "data_err=ignore"},
	{Opt_offusrjquota, "usrjquota="},
	{Opt_usrjquota, "usrjquota=%s"},
	{Opt_offgrpjquota, "grpjquota="},
	{Opt_grpjquota, "grpjquota=%s"},
	{Opt_jqfmt_vfsold, "jqfmt=vfsold"},
	{Opt_jqfmt_vfsv0, "jqfmt=vfsv0"},
	{Opt_jqfmt_vfsv1, "jqfmt=vfsv1"},
	{Opt_grpquota, "grpquota"},
	{Opt_noquota, "noquota"},
	{Opt_quota, "quota"},
	{Opt_usrquota, "usrquota"},
	{Opt_barrier, "barrier=%u"},
	{Opt_barrier, "barrier"},
	{Opt_nobarrier, "nobarrier"},
	{Opt_i_version, "i_version"},
	{Opt_stripe, "stripe=%u"},
	{Opt_resize, "resize"},
	{Opt_delalloc, "delalloc"},
	{Opt_nodelalloc, "nodelalloc"},
	{Opt_block_validity, "block_validity"},
	{Opt_noblock_validity, "noblock_validity"},
	{Opt_inode_readahead_blks, "inode_readahead_blks=%u"},
	{Opt_journal_ioprio, "journal_ioprio=%u"},
	{Opt_auto_da_alloc, "auto_da_alloc=%u"},
	{Opt_auto_da_alloc, "auto_da_alloc"},
	{Opt_noauto_da_alloc, "noauto_da_alloc"},
	{Opt_dioread_nolock, "dioread_nolock"},
	{Opt_dioread_lock, "dioread_lock"},
	{Opt_discard, "discard"},
	{Opt_nodiscard, "nodiscard"},
	{Opt_init_inode_table, "init_itable=%u"},
	{Opt_init_inode_table, "init_itable"},
	{Opt_noinit_inode_table, "noinit_itable"},
	{Opt_err, NULL},
};

static ext4_fsblk_t get_sb_block(void **data)
{
	ext4_fsblk_t	sb_block;
	char		*options = (char *) *data;

	if (!options || strncmp(options, "sb=", 3) != 0)
		return 1;	/* Default location */

	options += 3;
	/* TODO: use simple_strtoll with >32bit ext4 */
	sb_block = simple_strtoul(options, &options, 0);
	if (*options && *options != ',') {
		printk(KERN_ERR "EXT4-fs: Invalid sb specification: %s\n",
		       (char *) *data);
		return 1;
	}
	if (*options == ',')
		options++;
	*data = (void *) options;

	return sb_block;
}

#define DEFAULT_JOURNAL_IOPRIO (IOPRIO_PRIO_VALUE(IOPRIO_CLASS_BE, 3))
static char deprecated_msg[] = "Mount option \"%s\" will be removed by %s\n"
	"Contact linux-ext4@vger.kernel.org if you think we should keep it.\n";

#ifdef CONFIG_QUOTA
static int set_qf_name(struct super_block *sb, int qtype, substring_t *args)
{
	struct ext4_sb_info *sbi = EXT4_SB(sb);
	char *qname;

	if (sb_any_quota_loaded(sb) &&
		!sbi->s_qf_names[qtype]) {
		ext4_msg(sb, KERN_ERR,
			"Cannot change journaled "
			"quota options when quota turned on");
		return 0;
	}
	qname = match_strdup(args);
	if (!qname) {
		ext4_msg(sb, KERN_ERR,
			"Not enough memory for storing quotafile name");
		return 0;
	}
	if (sbi->s_qf_names[qtype] &&
		strcmp(sbi->s_qf_names[qtype], qname)) {
		ext4_msg(sb, KERN_ERR,
			"%s quota file already specified", QTYPE2NAME(qtype));
		kfree(qname);
		return 0;
	}
	sbi->s_qf_names[qtype] = qname;
	if (strchr(sbi->s_qf_names[qtype], '/')) {
		ext4_msg(sb, KERN_ERR,
			"quotafile must be on filesystem root");
		kfree(sbi->s_qf_names[qtype]);
		sbi->s_qf_names[qtype] = NULL;
		return 0;
	}
	set_opt(sbi->s_mount_opt, QUOTA);
	return 1;
}

static int clear_qf_name(struct super_block *sb, int qtype)
{

	struct ext4_sb_info *sbi = EXT4_SB(sb);

	if (sb_any_quota_loaded(sb) &&
		sbi->s_qf_names[qtype]) {
		ext4_msg(sb, KERN_ERR, "Cannot change journaled quota options"
			" when quota turned on");
		return 0;
	}
	/*
	 * The space will be released later when all options are confirmed
	 * to be correct
	 */
	sbi->s_qf_names[qtype] = NULL;
	return 1;
}
#endif

static int parse_options(char *options, struct super_block *sb,
			 unsigned long *journal_devnum,
			 unsigned int *journal_ioprio,
			 ext4_fsblk_t *n_blocks_count, int is_remount)
{
	struct ext4_sb_info *sbi = EXT4_SB(sb);
	char *p;
	substring_t args[MAX_OPT_ARGS];
	int data_opt = 0;
	int option;
#ifdef CONFIG_QUOTA
	int qfmt;
#endif

	if (!options)
		return 1;

	while ((p = strsep(&options, ",")) != NULL) {
		int token;
		if (!*p)
			continue;

		/*
		 * Initialize args struct so we know whether arg was
		 * found; some options take optional arguments.
		 */
		args[0].to = args[0].from = 0;
		token = match_token(p, tokens, args);
		switch (token) {
		case Opt_bsd_df:
			ext4_msg(sb, KERN_WARNING, deprecated_msg, p, "2.6.38");
			clear_opt(sbi->s_mount_opt, MINIX_DF);
			break;
		case Opt_minix_df:
			ext4_msg(sb, KERN_WARNING, deprecated_msg, p, "2.6.38");
			set_opt(sbi->s_mount_opt, MINIX_DF);

			break;
		case Opt_grpid:
			ext4_msg(sb, KERN_WARNING, deprecated_msg, p, "2.6.38");
			set_opt(sbi->s_mount_opt, GRPID);

			break;
		case Opt_nogrpid:
			ext4_msg(sb, KERN_WARNING, deprecated_msg, p, "2.6.38");
			clear_opt(sbi->s_mount_opt, GRPID);

			break;
		case Opt_resuid:
			if (match_int(&args[0], &option))
				return 0;
			sbi->s_resuid = option;
			break;
		case Opt_resgid:
			if (match_int(&args[0], &option))
				return 0;
			sbi->s_resgid = option;
			break;
		case Opt_sb:
			/* handled by get_sb_block() instead of here */
			/* *sb_block = match_int(&args[0]); */
			break;
		case Opt_err_panic:
			clear_opt(sbi->s_mount_opt, ERRORS_CONT);
			clear_opt(sbi->s_mount_opt, ERRORS_RO);
			set_opt(sbi->s_mount_opt, ERRORS_PANIC);
			break;
		case Opt_err_ro:
			clear_opt(sbi->s_mount_opt, ERRORS_CONT);
			clear_opt(sbi->s_mount_opt, ERRORS_PANIC);
			set_opt(sbi->s_mount_opt, ERRORS_RO);
			break;
		case Opt_err_cont:
			clear_opt(sbi->s_mount_opt, ERRORS_RO);
			clear_opt(sbi->s_mount_opt, ERRORS_PANIC);
			set_opt(sbi->s_mount_opt, ERRORS_CONT);
			break;
		case Opt_nouid32:
			set_opt(sbi->s_mount_opt, NO_UID32);
			break;
		case Opt_debug:
			set_opt(sbi->s_mount_opt, DEBUG);
			break;
		case Opt_oldalloc:
			set_opt(sbi->s_mount_opt, OLDALLOC);
			break;
		case Opt_orlov:
			clear_opt(sbi->s_mount_opt, OLDALLOC);
			break;
#ifdef CONFIG_EXT4_FS_XATTR
		case Opt_user_xattr:
			set_opt(sbi->s_mount_opt, XATTR_USER);
			break;
		case Opt_nouser_xattr:
			clear_opt(sbi->s_mount_opt, XATTR_USER);
			break;
#else
		case Opt_user_xattr:
		case Opt_nouser_xattr:
			ext4_msg(sb, KERN_ERR, "(no)user_xattr options not supported");
			break;
#endif
#ifdef CONFIG_EXT4_FS_POSIX_ACL
		case Opt_acl:
			set_opt(sbi->s_mount_opt, POSIX_ACL);
			break;
		case Opt_noacl:
			clear_opt(sbi->s_mount_opt, POSIX_ACL);
			break;
#else
		case Opt_acl:
		case Opt_noacl:
			ext4_msg(sb, KERN_ERR, "(no)acl options not supported");
			break;
#endif
		case Opt_journal_update:
			/* @@@ FIXME */
			/* Eventually we will want to be able to create
			   a journal file here.  For now, only allow the
			   user to specify an existing inode to be the
			   journal file. */
			if (is_remount) {
				ext4_msg(sb, KERN_ERR,
					 "Cannot specify journal on remount");
				return 0;
			}
			set_opt(sbi->s_mount_opt, UPDATE_JOURNAL);
			break;
		case Opt_journal_dev:
			if (is_remount) {
				ext4_msg(sb, KERN_ERR,
					"Cannot specify journal on remount");
				return 0;
			}
			if (match_int(&args[0], &option))
				return 0;
			*journal_devnum = option;
			break;
		case Opt_journal_checksum:
			set_opt(sbi->s_mount_opt, JOURNAL_CHECKSUM);
			break;
		case Opt_journal_async_commit:
			set_opt(sbi->s_mount_opt, JOURNAL_ASYNC_COMMIT);
			set_opt(sbi->s_mount_opt, JOURNAL_CHECKSUM);
			break;
		case Opt_noload:
			set_opt(sbi->s_mount_opt, NOLOAD);
			break;
		case Opt_commit:
			if (match_int(&args[0], &option))
				return 0;
			if (option < 0)
				return 0;
			if (option == 0)
				option = JBD2_DEFAULT_MAX_COMMIT_AGE;
			sbi->s_commit_interval = HZ * option;
			break;
		case Opt_max_batch_time:
			if (match_int(&args[0], &option))
				return 0;
			if (option < 0)
				return 0;
			if (option == 0)
				option = EXT4_DEF_MAX_BATCH_TIME;
			sbi->s_max_batch_time = option;
			break;
		case Opt_min_batch_time:
			if (match_int(&args[0], &option))
				return 0;
			if (option < 0)
				return 0;
			sbi->s_min_batch_time = option;
			break;
		case Opt_data_journal:
			data_opt = EXT4_MOUNT_JOURNAL_DATA;
			goto datacheck;
		case Opt_data_ordered:
			data_opt = EXT4_MOUNT_ORDERED_DATA;
			goto datacheck;
		case Opt_data_writeback:
			data_opt = EXT4_MOUNT_WRITEBACK_DATA;
		datacheck:
			if (is_remount) {
				if (test_opt(sb, DATA_FLAGS) != data_opt) {
					ext4_msg(sb, KERN_ERR,
						"Cannot change data mode on remount");
					return 0;
				}
			} else {
				clear_opt(sbi->s_mount_opt, DATA_FLAGS);
				sbi->s_mount_opt |= data_opt;
			}
			break;
		case Opt_data_err_abort:
			set_opt(sbi->s_mount_opt, DATA_ERR_ABORT);
			break;
		case Opt_data_err_ignore:
			clear_opt(sbi->s_mount_opt, DATA_ERR_ABORT);
			break;
#ifdef CONFIG_QUOTA
		case Opt_usrjquota:
			if (!set_qf_name(sb, USRQUOTA, &args[0]))
				return 0;
			break;
		case Opt_grpjquota:
			if (!set_qf_name(sb, GRPQUOTA, &args[0]))
				return 0;
			break;
		case Opt_offusrjquota:
			if (!clear_qf_name(sb, USRQUOTA))
				return 0;
			break;
		case Opt_offgrpjquota:
			if (!clear_qf_name(sb, GRPQUOTA))
				return 0;
			break;

		case Opt_jqfmt_vfsold:
			qfmt = QFMT_VFS_OLD;
			goto set_qf_format;
		case Opt_jqfmt_vfsv0:
			qfmt = QFMT_VFS_V0;
			goto set_qf_format;
		case Opt_jqfmt_vfsv1:
			qfmt = QFMT_VFS_V1;
set_qf_format:
			if (sb_any_quota_loaded(sb) &&
			    sbi->s_jquota_fmt != qfmt) {
				ext4_msg(sb, KERN_ERR, "Cannot change "
					"journaled quota options when "
					"quota turned on");
				return 0;
			}
			sbi->s_jquota_fmt = qfmt;
			break;
		case Opt_quota:
		case Opt_usrquota:
			set_opt(sbi->s_mount_opt, QUOTA);
			set_opt(sbi->s_mount_opt, USRQUOTA);
			break;
		case Opt_grpquota:
			set_opt(sbi->s_mount_opt, QUOTA);
			set_opt(sbi->s_mount_opt, GRPQUOTA);
			break;
		case Opt_noquota:
			if (sb_any_quota_loaded(sb)) {
				ext4_msg(sb, KERN_ERR, "Cannot change quota "
					"options when quota turned on");
				return 0;
			}
			clear_opt(sbi->s_mount_opt, QUOTA);
			clear_opt(sbi->s_mount_opt, USRQUOTA);
			clear_opt(sbi->s_mount_opt, GRPQUOTA);
			break;
#else
		case Opt_quota:
		case Opt_usrquota:
		case Opt_grpquota:
			ext4_msg(sb, KERN_ERR,
				"quota options not supported");
			break;
		case Opt_usrjquota:
		case Opt_grpjquota:
		case Opt_offusrjquota:
		case Opt_offgrpjquota:
		case Opt_jqfmt_vfsold:
		case Opt_jqfmt_vfsv0:
		case Opt_jqfmt_vfsv1:
			ext4_msg(sb, KERN_ERR,
				"journaled quota options not supported");
			break;
		case Opt_noquota:
			break;
#endif
		case Opt_abort:
			sbi->s_mount_flags |= EXT4_MF_FS_ABORTED;
			break;
		case Opt_nobarrier:
			clear_opt(sbi->s_mount_opt, BARRIER);
			break;
		case Opt_barrier:
			if (args[0].from) {
				if (match_int(&args[0], &option))
					return 0;
			} else
				option = 1;	/* No argument, default to 1 */
			if (option)
				set_opt(sbi->s_mount_opt, BARRIER);
			else
				clear_opt(sbi->s_mount_opt, BARRIER);
			break;
		case Opt_ignore:
			break;
		case Opt_resize:
			if (!is_remount) {
				ext4_msg(sb, KERN_ERR,
					"resize option only available "
					"for remount");
				return 0;
			}
			if (match_int(&args[0], &option) != 0)
				return 0;
			*n_blocks_count = option;
			break;
		case Opt_nobh:
			ext4_msg(sb, KERN_WARNING,
				 "Ignoring deprecated nobh option");
			break;
		case Opt_bh:
			ext4_msg(sb, KERN_WARNING,
				 "Ignoring deprecated bh option");
			break;
		case Opt_i_version:
			set_opt(sbi->s_mount_opt, I_VERSION);
			sb->s_flags |= MS_I_VERSION;
			break;
		case Opt_nodelalloc:
			clear_opt(sbi->s_mount_opt, DELALLOC);
			break;
		case Opt_stripe:
			if (match_int(&args[0], &option))
				return 0;
			if (option < 0)
				return 0;
			sbi->s_stripe = option;
			break;
		case Opt_delalloc:
			set_opt(sbi->s_mount_opt, DELALLOC);
			break;
		case Opt_block_validity:
			set_opt(sbi->s_mount_opt, BLOCK_VALIDITY);
			break;
		case Opt_noblock_validity:
			clear_opt(sbi->s_mount_opt, BLOCK_VALIDITY);
			break;
		case Opt_inode_readahead_blks:
			if (match_int(&args[0], &option))
				return 0;
			if (option < 0 || option > (1 << 30))
				return 0;
			if (!is_power_of_2(option)) {
				ext4_msg(sb, KERN_ERR,
					 "EXT4-fs: inode_readahead_blks"
					 " must be a power of 2");
				return 0;
			}
			sbi->s_inode_readahead_blks = option;
			break;
		case Opt_journal_ioprio:
			if (match_int(&args[0], &option))
				return 0;
			if (option < 0 || option > 7)
				break;
			*journal_ioprio = IOPRIO_PRIO_VALUE(IOPRIO_CLASS_BE,
							    option);
			break;
		case Opt_noauto_da_alloc:
			set_opt(sbi->s_mount_opt,NO_AUTO_DA_ALLOC);
			break;
		case Opt_auto_da_alloc:
			if (args[0].from) {
				if (match_int(&args[0], &option))
					return 0;
			} else
				option = 1;	/* No argument, default to 1 */
			if (option)
				clear_opt(sbi->s_mount_opt, NO_AUTO_DA_ALLOC);
			else
				set_opt(sbi->s_mount_opt,NO_AUTO_DA_ALLOC);
			break;
		case Opt_discard:
			set_opt(sbi->s_mount_opt, DISCARD);
			break;
		case Opt_nodiscard:
			clear_opt(sbi->s_mount_opt, DISCARD);
			break;
		case Opt_dioread_nolock:
			set_opt(sbi->s_mount_opt, DIOREAD_NOLOCK);
			break;
		case Opt_dioread_lock:
			clear_opt(sbi->s_mount_opt, DIOREAD_NOLOCK);
			break;
		case Opt_init_inode_table:
			set_opt(sbi->s_mount_opt, INIT_INODE_TABLE);
			if (args[0].from) {
				if (match_int(&args[0], &option))
					return 0;
			} else
				option = EXT4_DEF_LI_WAIT_MULT;
			if (option < 0)
				return 0;
			sbi->s_li_wait_mult = option;
			break;
		case Opt_noinit_inode_table:
			clear_opt(sbi->s_mount_opt, INIT_INODE_TABLE);
			break;
		default:
			ext4_msg(sb, KERN_ERR,
			       "Unrecognized mount option \"%s\" "
			       "or missing value", p);
			return 0;
		}
	}
#ifdef CONFIG_QUOTA
	if (sbi->s_qf_names[USRQUOTA] || sbi->s_qf_names[GRPQUOTA]) {
		if (test_opt(sb, USRQUOTA) && sbi->s_qf_names[USRQUOTA])
			clear_opt(sbi->s_mount_opt, USRQUOTA);

		if (test_opt(sb, GRPQUOTA) && sbi->s_qf_names[GRPQUOTA])
			clear_opt(sbi->s_mount_opt, GRPQUOTA);

		if (test_opt(sb, GRPQUOTA) || test_opt(sb, USRQUOTA)) {
			ext4_msg(sb, KERN_ERR, "old and new quota "
					"format mixing");
			return 0;
		}

		if (!sbi->s_jquota_fmt) {
			ext4_msg(sb, KERN_ERR, "journaled quota format "
					"not specified");
			return 0;
		}
	} else {
		if (sbi->s_jquota_fmt) {
			ext4_msg(sb, KERN_ERR, "journaled quota format "
					"specified with no journaling "
					"enabled");
			return 0;
		}
	}
#endif
	return 1;
}

static int ext4_setup_super(struct super_block *sb, struct ext4_super_block *es,
			    int read_only)
{
	struct ext4_sb_info *sbi = EXT4_SB(sb);
	int res = 0;

	if (le32_to_cpu(es->s_rev_level) > EXT4_MAX_SUPP_REV) {
		ext4_msg(sb, KERN_ERR, "revision level too high, "
			 "forcing read-only mode");
		res = MS_RDONLY;
	}
	if (read_only)
		return res;
	if (!(sbi->s_mount_state & EXT4_VALID_FS))
		ext4_msg(sb, KERN_WARNING, "warning: mounting unchecked fs, "
			 "running e2fsck is recommended");
	else if ((sbi->s_mount_state & EXT4_ERROR_FS))
		ext4_msg(sb, KERN_WARNING,
			 "warning: mounting fs with errors, "
			 "running e2fsck is recommended");
	else if ((__s16) le16_to_cpu(es->s_max_mnt_count) >= 0 &&
		 le16_to_cpu(es->s_mnt_count) >=
		 (unsigned short) (__s16) le16_to_cpu(es->s_max_mnt_count))
		ext4_msg(sb, KERN_WARNING,
			 "warning: maximal mount count reached, "
			 "running e2fsck is recommended");
	else if (le32_to_cpu(es->s_checkinterval) &&
		(le32_to_cpu(es->s_lastcheck) +
			le32_to_cpu(es->s_checkinterval) <= get_seconds()))
		ext4_msg(sb, KERN_WARNING,
			 "warning: checktime reached, "
			 "running e2fsck is recommended");
	if (!sbi->s_journal)
		es->s_state &= cpu_to_le16(~EXT4_VALID_FS);
	if (!(__s16) le16_to_cpu(es->s_max_mnt_count))
		es->s_max_mnt_count = cpu_to_le16(EXT4_DFL_MAX_MNT_COUNT);
	le16_add_cpu(&es->s_mnt_count, 1);
	es->s_mtime = cpu_to_le32(get_seconds());
	ext4_update_dynamic_rev(sb);
	if (sbi->s_journal)
		EXT4_SET_INCOMPAT_FEATURE(sb, EXT4_FEATURE_INCOMPAT_RECOVER);

	ext4_commit_super(sb, 1);
	if (test_opt(sb, DEBUG))
		printk(KERN_INFO "[EXT4 FS bs=%lu, gc=%u, "
				"bpg=%lu, ipg=%lu, mo=%04x]\n",
			sb->s_blocksize,
			sbi->s_groups_count,
			EXT4_BLOCKS_PER_GROUP(sb),
			EXT4_INODES_PER_GROUP(sb),
			sbi->s_mount_opt);

	return res;
}

static int ext4_fill_flex_info(struct super_block *sb)
{
	struct ext4_sb_info *sbi = EXT4_SB(sb);
	struct ext4_group_desc *gdp = NULL;
	ext4_group_t flex_group_count;
	ext4_group_t flex_group;
	int groups_per_flex = 0;
	size_t size;
	int i;

	sbi->s_log_groups_per_flex = sbi->s_es->s_log_groups_per_flex;
	groups_per_flex = 1 << sbi->s_log_groups_per_flex;

	if (groups_per_flex < 2) {
		sbi->s_log_groups_per_flex = 0;
		return 1;
	}

	/* We allocate both existing and potentially added groups */
	flex_group_count = ((sbi->s_groups_count + groups_per_flex - 1) +
			((le16_to_cpu(sbi->s_es->s_reserved_gdt_blocks) + 1) <<
			      EXT4_DESC_PER_BLOCK_BITS(sb))) / groups_per_flex;
	size = flex_group_count * sizeof(struct flex_groups);
	sbi->s_flex_groups = kzalloc(size, GFP_KERNEL);
	if (sbi->s_flex_groups == NULL) {
		sbi->s_flex_groups = vmalloc(size);
		if (sbi->s_flex_groups)
			memset(sbi->s_flex_groups, 0, size);
	}
	if (sbi->s_flex_groups == NULL) {
		ext4_msg(sb, KERN_ERR, "not enough memory for "
				"%u flex groups", flex_group_count);
		goto failed;
	}

	for (i = 0; i < sbi->s_groups_count; i++) {
		gdp = ext4_get_group_desc(sb, i, NULL);

		flex_group = ext4_flex_group(sbi, i);
		atomic_add(ext4_free_inodes_count(sb, gdp),
			   &sbi->s_flex_groups[flex_group].free_inodes);
		atomic_add(ext4_free_blks_count(sb, gdp),
			   &sbi->s_flex_groups[flex_group].free_blocks);
		atomic_add(ext4_used_dirs_count(sb, gdp),
			   &sbi->s_flex_groups[flex_group].used_dirs);
	}

	return 1;
failed:
	return 0;
}

__le16 ext4_group_desc_csum(struct ext4_sb_info *sbi, __u32 block_group,
			    struct ext4_group_desc *gdp)
{
	__u16 crc = 0;

	if (sbi->s_es->s_feature_ro_compat &
	    cpu_to_le32(EXT4_FEATURE_RO_COMPAT_GDT_CSUM)) {
		int offset = offsetof(struct ext4_group_desc, bg_checksum);
		__le32 le_group = cpu_to_le32(block_group);

		crc = crc16(~0, sbi->s_es->s_uuid, sizeof(sbi->s_es->s_uuid));
		crc = crc16(crc, (__u8 *)&le_group, sizeof(le_group));
		crc = crc16(crc, (__u8 *)gdp, offset);
		offset += sizeof(gdp->bg_checksum); /* skip checksum */
		/* for checksum of struct ext4_group_desc do the rest...*/
		if ((sbi->s_es->s_feature_incompat &
		     cpu_to_le32(EXT4_FEATURE_INCOMPAT_64BIT)) &&
		    offset < le16_to_cpu(sbi->s_es->s_desc_size))
			crc = crc16(crc, (__u8 *)gdp + offset,
				    le16_to_cpu(sbi->s_es->s_desc_size) -
					offset);
	}

	return cpu_to_le16(crc);
}

int ext4_group_desc_csum_verify(struct ext4_sb_info *sbi, __u32 block_group,
				struct ext4_group_desc *gdp)
{
	if ((sbi->s_es->s_feature_ro_compat &
	     cpu_to_le32(EXT4_FEATURE_RO_COMPAT_GDT_CSUM)) &&
	    (gdp->bg_checksum != ext4_group_desc_csum(sbi, block_group, gdp)))
		return 0;

	return 1;
}

/* Called at mount-time, super-block is locked */
static int ext4_check_descriptors(struct super_block *sb,
				  ext4_group_t *first_not_zeroed)
{
	struct ext4_sb_info *sbi = EXT4_SB(sb);
	ext4_fsblk_t first_block = le32_to_cpu(sbi->s_es->s_first_data_block);
	ext4_fsblk_t last_block;
	ext4_fsblk_t block_bitmap;
	ext4_fsblk_t inode_bitmap;
	ext4_fsblk_t inode_table;
	int flexbg_flag = 0;
	ext4_group_t i, grp = sbi->s_groups_count;

	if (EXT4_HAS_INCOMPAT_FEATURE(sb, EXT4_FEATURE_INCOMPAT_FLEX_BG))
		flexbg_flag = 1;

	ext4_debug("Checking group descriptors");

	for (i = 0; i < sbi->s_groups_count; i++) {
		struct ext4_group_desc *gdp = ext4_get_group_desc(sb, i, NULL);

		if (i == sbi->s_groups_count - 1 || flexbg_flag)
			last_block = ext4_blocks_count(sbi->s_es) - 1;
		else
			last_block = first_block +
				(EXT4_BLOCKS_PER_GROUP(sb) - 1);

		if ((grp == sbi->s_groups_count) &&
		   !(gdp->bg_flags & cpu_to_le16(EXT4_BG_INODE_ZEROED)))
			grp = i;

		block_bitmap = ext4_block_bitmap(sb, gdp);
		if (block_bitmap < first_block || block_bitmap > last_block) {
			ext4_msg(sb, KERN_ERR, "ext4_check_descriptors: "
			       "Block bitmap for group %u not in group "
			       "(block %llu)!", i, block_bitmap);
			return 0;
		}
		inode_bitmap = ext4_inode_bitmap(sb, gdp);
		if (inode_bitmap < first_block || inode_bitmap > last_block) {
			ext4_msg(sb, KERN_ERR, "ext4_check_descriptors: "
			       "Inode bitmap for group %u not in group "
			       "(block %llu)!", i, inode_bitmap);
			return 0;
		}
		inode_table = ext4_inode_table(sb, gdp);
		if (inode_table < first_block ||
		    inode_table + sbi->s_itb_per_group - 1 > last_block) {
			ext4_msg(sb, KERN_ERR, "ext4_check_descriptors: "
			       "Inode table for group %u not in group "
			       "(block %llu)!", i, inode_table);
			return 0;
		}
		ext4_lock_group(sb, i);
		if (!ext4_group_desc_csum_verify(sbi, i, gdp)) {
			ext4_msg(sb, KERN_ERR, "ext4_check_descriptors: "
				 "Checksum for group %u failed (%u!=%u)",
				 i, le16_to_cpu(ext4_group_desc_csum(sbi, i,
				     gdp)), le16_to_cpu(gdp->bg_checksum));
			if (!(sb->s_flags & MS_RDONLY)) {
				ext4_unlock_group(sb, i);
				return 0;
			}
		}
		ext4_unlock_group(sb, i);
		if (!flexbg_flag)
			first_block += EXT4_BLOCKS_PER_GROUP(sb);
	}
	if (NULL != first_not_zeroed)
		*first_not_zeroed = grp;

	ext4_free_blocks_count_set(sbi->s_es, ext4_count_free_blocks(sb));
	sbi->s_es->s_free_inodes_count =cpu_to_le32(ext4_count_free_inodes(sb));
	return 1;
}

/* ext4_orphan_cleanup() walks a singly-linked list of inodes (starting at
 * the superblock) which were deleted from all directories, but held open by
 * a process at the time of a crash.  We walk the list and try to delete these
 * inodes at recovery time (only with a read-write filesystem).
 *
 * In order to keep the orphan inode chain consistent during traversal (in
 * case of crash during recovery), we link each inode into the superblock
 * orphan list_head and handle it the same way as an inode deletion during
 * normal operation (which journals the operations for us).
 *
 * We only do an iget() and an iput() on each inode, which is very safe if we
 * accidentally point at an in-use or already deleted inode.  The worst that
 * can happen in this case is that we get a "bit already cleared" message from
 * ext4_free_inode().  The only reason we would point at a wrong inode is if
 * e2fsck was run on this filesystem, and it must have already done the orphan
 * inode cleanup for us, so we can safely abort without any further action.
 */
static void ext4_orphan_cleanup(struct super_block *sb,
				struct ext4_super_block *es)
{
	unsigned int s_flags = sb->s_flags;
	int nr_orphans = 0, nr_truncates = 0;
#ifdef CONFIG_QUOTA
	int i;
#endif
	if (!es->s_last_orphan) {
		jbd_debug(4, "no orphan inodes to clean up\n");
		return;
	}

	if (bdev_read_only(sb->s_bdev)) {
		ext4_msg(sb, KERN_ERR, "write access "
			"unavailable, skipping orphan cleanup");
		return;
	}

	if (EXT4_SB(sb)->s_mount_state & EXT4_ERROR_FS) {
		if (es->s_last_orphan)
			jbd_debug(1, "Errors on filesystem, "
				  "clearing orphan list.\n");
		es->s_last_orphan = 0;
		jbd_debug(1, "Skipping orphan recovery on fs with errors.\n");
		return;
	}

	if (s_flags & MS_RDONLY) {
		ext4_msg(sb, KERN_INFO, "orphan cleanup on readonly fs");
		sb->s_flags &= ~MS_RDONLY;
	}
#ifdef CONFIG_QUOTA
	/* Needed for iput() to work correctly and not trash data */
	sb->s_flags |= MS_ACTIVE;
	/* Turn on quotas so that they are updated correctly */
	for (i = 0; i < MAXQUOTAS; i++) {
		if (EXT4_SB(sb)->s_qf_names[i]) {
			int ret = ext4_quota_on_mount(sb, i);
			if (ret < 0)
				ext4_msg(sb, KERN_ERR,
					"Cannot turn on journaled "
					"quota: error %d", ret);
		}
	}
#endif

	while (es->s_last_orphan) {
		struct inode *inode;

		inode = ext4_orphan_get(sb, le32_to_cpu(es->s_last_orphan));
		if (IS_ERR(inode)) {
			es->s_last_orphan = 0;
			break;
		}

		list_add(&EXT4_I(inode)->i_orphan, &EXT4_SB(sb)->s_orphan);
		dquot_initialize(inode);
		if (inode->i_nlink) {
			ext4_msg(sb, KERN_DEBUG,
				"%s: truncating inode %lu to %lld bytes",
				__func__, inode->i_ino, inode->i_size);
			jbd_debug(2, "truncating inode %lu to %lld bytes\n",
				  inode->i_ino, inode->i_size);
			ext4_truncate(inode);
			nr_truncates++;
		} else {
			ext4_msg(sb, KERN_DEBUG,
				"%s: deleting unreferenced inode %lu",
				__func__, inode->i_ino);
			jbd_debug(2, "deleting unreferenced inode %lu\n",
				  inode->i_ino);
			nr_orphans++;
		}
		iput(inode);  /* The delete magic happens here! */
	}

#define PLURAL(x) (x), ((x) == 1) ? "" : "s"

	if (nr_orphans)
		ext4_msg(sb, KERN_INFO, "%d orphan inode%s deleted",
		       PLURAL(nr_orphans));
	if (nr_truncates)
		ext4_msg(sb, KERN_INFO, "%d truncate%s cleaned up",
		       PLURAL(nr_truncates));
#ifdef CONFIG_QUOTA
	/* Turn quotas off */
	for (i = 0; i < MAXQUOTAS; i++) {
		if (sb_dqopt(sb)->files[i])
			dquot_quota_off(sb, i);
	}
#endif
	sb->s_flags = s_flags; /* Restore MS_RDONLY status */
}

/*
 * Maximal extent format file size.
 * Resulting logical blkno at s_maxbytes must fit in our on-disk
 * extent format containers, within a sector_t, and within i_blocks
 * in the vfs.  ext4 inode has 48 bits of i_block in fsblock units,
 * so that won't be a limiting factor.
 *
 * Note, this does *not* consider any metadata overhead for vfs i_blocks.
 */
static loff_t ext4_max_size(int blkbits, int has_huge_files)
{
	loff_t res;
	loff_t upper_limit = MAX_LFS_FILESIZE;

	/* small i_blocks in vfs inode? */
	if (!has_huge_files || sizeof(blkcnt_t) < sizeof(u64)) {
		/*
		 * CONFIG_LBDAF is not enabled implies the inode
		 * i_block represent total blocks in 512 bytes
		 * 32 == size of vfs inode i_blocks * 8
		 */
		upper_limit = (1LL << 32) - 1;

		/* total blocks in file system block size */
		upper_limit >>= (blkbits - 9);
		upper_limit <<= blkbits;
	}

	/* 32-bit extent-start container, ee_block */
	res = 1LL << 32;
	res <<= blkbits;
	res -= 1;

	/* Sanity check against vm- & vfs- imposed limits */
	if (res > upper_limit)
		res = upper_limit;

	return res;
}

/*
 * Maximal bitmap file size.  There is a direct, and {,double-,triple-}indirect
 * block limit, and also a limit of (2^48 - 1) 512-byte sectors in i_blocks.
 * We need to be 1 filesystem block less than the 2^48 sector limit.
 */
static loff_t ext4_max_bitmap_size(int bits, int has_huge_files)
{
	loff_t res = EXT4_NDIR_BLOCKS;
	int meta_blocks;
	loff_t upper_limit;
	/* This is calculated to be the largest file size for a dense, block
	 * mapped file such that the file's total number of 512-byte sectors,
	 * including data and all indirect blocks, does not exceed (2^48 - 1).
	 *
	 * __u32 i_blocks_lo and _u16 i_blocks_high represent the total
	 * number of 512-byte sectors of the file.
	 */

	if (!has_huge_files || sizeof(blkcnt_t) < sizeof(u64)) {
		/*
		 * !has_huge_files or CONFIG_LBDAF not enabled implies that
		 * the inode i_block field represents total file blocks in
		 * 2^32 512-byte sectors == size of vfs inode i_blocks * 8
		 */
		upper_limit = (1LL << 32) - 1;

		/* total blocks in file system block size */
		upper_limit >>= (bits - 9);

	} else {
		/*
		 * We use 48 bit ext4_inode i_blocks
		 * With EXT4_HUGE_FILE_FL set the i_blocks
		 * represent total number of blocks in
		 * file system block size
		 */
		upper_limit = (1LL << 48) - 1;

	}

	/* indirect blocks */
	meta_blocks = 1;
	/* double indirect blocks */
	meta_blocks += 1 + (1LL << (bits-2));
	/* tripple indirect blocks */
	meta_blocks += 1 + (1LL << (bits-2)) + (1LL << (2*(bits-2)));

	upper_limit -= meta_blocks;
	upper_limit <<= bits;

	res += 1LL << (bits-2);
	res += 1LL << (2*(bits-2));
	res += 1LL << (3*(bits-2));
	res <<= bits;
	if (res > upper_limit)
		res = upper_limit;

	if (res > MAX_LFS_FILESIZE)
		res = MAX_LFS_FILESIZE;

	return res;
}

static ext4_fsblk_t descriptor_loc(struct super_block *sb,
				   ext4_fsblk_t logical_sb_block, int nr)
{
	struct ext4_sb_info *sbi = EXT4_SB(sb);
	ext4_group_t bg, first_meta_bg;
	int has_super = 0;

	first_meta_bg = le32_to_cpu(sbi->s_es->s_first_meta_bg);

	if (!EXT4_HAS_INCOMPAT_FEATURE(sb, EXT4_FEATURE_INCOMPAT_META_BG) ||
	    nr < first_meta_bg)
		return logical_sb_block + nr + 1;
	bg = sbi->s_desc_per_block * nr;
	if (ext4_bg_has_super(sb, bg))
		has_super = 1;

	return (has_super + ext4_group_first_block_no(sb, bg));
}

/**
 * ext4_get_stripe_size: Get the stripe size.
 * @sbi: In memory super block info
 *
 * If we have specified it via mount option, then
 * use the mount option value. If the value specified at mount time is
 * greater than the blocks per group use the super block value.
 * If the super block value is greater than blocks per group return 0.
 * Allocator needs it be less than blocks per group.
 *
 */
static unsigned long ext4_get_stripe_size(struct ext4_sb_info *sbi)
{
	unsigned long stride = le16_to_cpu(sbi->s_es->s_raid_stride);
	unsigned long stripe_width =
			le32_to_cpu(sbi->s_es->s_raid_stripe_width);

	if (sbi->s_stripe && sbi->s_stripe <= sbi->s_blocks_per_group)
		return sbi->s_stripe;

	if (stripe_width <= sbi->s_blocks_per_group)
		return stripe_width;

	if (stride <= sbi->s_blocks_per_group)
		return stride;

	return 0;
}

/* sysfs supprt */

struct ext4_attr {
	struct attribute attr;
	ssize_t (*show)(struct ext4_attr *, struct ext4_sb_info *, char *);
	ssize_t (*store)(struct ext4_attr *, struct ext4_sb_info *,
			 const char *, size_t);
	int offset;
};

static int parse_strtoul(const char *buf,
		unsigned long max, unsigned long *value)
{
	char *endp;

	*value = simple_strtoul(skip_spaces(buf), &endp, 0);
	endp = skip_spaces(endp);
	if (*endp || *value > max)
		return -EINVAL;

	return 0;
}

static ssize_t delayed_allocation_blocks_show(struct ext4_attr *a,
					      struct ext4_sb_info *sbi,
					      char *buf)
{
	return snprintf(buf, PAGE_SIZE, "%llu\n",
			(s64) percpu_counter_sum(&sbi->s_dirtyblocks_counter));
}

static ssize_t session_write_kbytes_show(struct ext4_attr *a,
					 struct ext4_sb_info *sbi, char *buf)
{
	struct super_block *sb = sbi->s_buddy_cache->i_sb;

	if (!sb->s_bdev->bd_part)
		return snprintf(buf, PAGE_SIZE, "0\n");
	return snprintf(buf, PAGE_SIZE, "%lu\n",
			(part_stat_read(sb->s_bdev->bd_part, sectors[1]) -
			 sbi->s_sectors_written_start) >> 1);
}

static ssize_t lifetime_write_kbytes_show(struct ext4_attr *a,
					  struct ext4_sb_info *sbi, char *buf)
{
	struct super_block *sb = sbi->s_buddy_cache->i_sb;

	if (!sb->s_bdev->bd_part)
		return snprintf(buf, PAGE_SIZE, "0\n");
	return snprintf(buf, PAGE_SIZE, "%llu\n",
			(unsigned long long)(sbi->s_kbytes_written +
			((part_stat_read(sb->s_bdev->bd_part, sectors[1]) -
			  EXT4_SB(sb)->s_sectors_written_start) >> 1)));
}

static ssize_t inode_readahead_blks_store(struct ext4_attr *a,
					  struct ext4_sb_info *sbi,
					  const char *buf, size_t count)
{
	unsigned long t;

	if (parse_strtoul(buf, 0x40000000, &t))
		return -EINVAL;

	if (!is_power_of_2(t))
		return -EINVAL;

	sbi->s_inode_readahead_blks = t;
	return count;
}

static ssize_t sbi_ui_show(struct ext4_attr *a,
			   struct ext4_sb_info *sbi, char *buf)
{
	unsigned int *ui = (unsigned int *) (((char *) sbi) + a->offset);

	return snprintf(buf, PAGE_SIZE, "%u\n", *ui);
}

static ssize_t sbi_ui_store(struct ext4_attr *a,
			    struct ext4_sb_info *sbi,
			    const char *buf, size_t count)
{
	unsigned int *ui = (unsigned int *) (((char *) sbi) + a->offset);
	unsigned long t;

	if (parse_strtoul(buf, 0xffffffff, &t))
		return -EINVAL;
	*ui = t;
	return count;
}

#define EXT4_ATTR_OFFSET(_name,_mode,_show,_store,_elname) \
static struct ext4_attr ext4_attr_##_name = {			\
	.attr = {.name = __stringify(_name), .mode = _mode },	\
	.show	= _show,					\
	.store	= _store,					\
	.offset = offsetof(struct ext4_sb_info, _elname),	\
}
#define EXT4_ATTR(name, mode, show, store) \
static struct ext4_attr ext4_attr_##name = __ATTR(name, mode, show, store)

#define EXT4_INFO_ATTR(name) EXT4_ATTR(name, 0444, NULL, NULL)
#define EXT4_RO_ATTR(name) EXT4_ATTR(name, 0444, name##_show, NULL)
#define EXT4_RW_ATTR(name) EXT4_ATTR(name, 0644, name##_show, name##_store)
#define EXT4_RW_ATTR_SBI_UI(name, elname)	\
	EXT4_ATTR_OFFSET(name, 0644, sbi_ui_show, sbi_ui_store, elname)
#define ATTR_LIST(name) &ext4_attr_##name.attr

EXT4_RO_ATTR(delayed_allocation_blocks);
EXT4_RO_ATTR(session_write_kbytes);
EXT4_RO_ATTR(lifetime_write_kbytes);
EXT4_ATTR_OFFSET(inode_readahead_blks, 0644, sbi_ui_show,
		 inode_readahead_blks_store, s_inode_readahead_blks);
EXT4_RW_ATTR_SBI_UI(inode_goal, s_inode_goal);
EXT4_RW_ATTR_SBI_UI(mb_stats, s_mb_stats);
EXT4_RW_ATTR_SBI_UI(mb_max_to_scan, s_mb_max_to_scan);
EXT4_RW_ATTR_SBI_UI(mb_min_to_scan, s_mb_min_to_scan);
EXT4_RW_ATTR_SBI_UI(mb_order2_req, s_mb_order2_reqs);
EXT4_RW_ATTR_SBI_UI(mb_stream_req, s_mb_stream_request);
EXT4_RW_ATTR_SBI_UI(mb_group_prealloc, s_mb_group_prealloc);
EXT4_RW_ATTR_SBI_UI(max_writeback_mb_bump, s_max_writeback_mb_bump);

static struct attribute *ext4_attrs[] = {
	ATTR_LIST(delayed_allocation_blocks),
	ATTR_LIST(session_write_kbytes),
	ATTR_LIST(lifetime_write_kbytes),
	ATTR_LIST(inode_readahead_blks),
	ATTR_LIST(inode_goal),
	ATTR_LIST(mb_stats),
	ATTR_LIST(mb_max_to_scan),
	ATTR_LIST(mb_min_to_scan),
	ATTR_LIST(mb_order2_req),
	ATTR_LIST(mb_stream_req),
	ATTR_LIST(mb_group_prealloc),
	ATTR_LIST(max_writeback_mb_bump),
	NULL,
};

/* Features this copy of ext4 supports */
EXT4_INFO_ATTR(lazy_itable_init);
EXT4_INFO_ATTR(batched_discard);

static struct attribute *ext4_feat_attrs[] = {
	ATTR_LIST(lazy_itable_init),
	ATTR_LIST(batched_discard),
	NULL,
};

static ssize_t ext4_attr_show(struct kobject *kobj,
			      struct attribute *attr, char *buf)
{
	struct ext4_sb_info *sbi = container_of(kobj, struct ext4_sb_info,
						s_kobj);
	struct ext4_attr *a = container_of(attr, struct ext4_attr, attr);

	return a->show ? a->show(a, sbi, buf) : 0;
}

static ssize_t ext4_attr_store(struct kobject *kobj,
			       struct attribute *attr,
			       const char *buf, size_t len)
{
	struct ext4_sb_info *sbi = container_of(kobj, struct ext4_sb_info,
						s_kobj);
	struct ext4_attr *a = container_of(attr, struct ext4_attr, attr);

	return a->store ? a->store(a, sbi, buf, len) : 0;
}

static void ext4_sb_release(struct kobject *kobj)
{
	struct ext4_sb_info *sbi = container_of(kobj, struct ext4_sb_info,
						s_kobj);
	complete(&sbi->s_kobj_unregister);
}

static const struct sysfs_ops ext4_attr_ops = {
	.show	= ext4_attr_show,
	.store	= ext4_attr_store,
};

static struct kobj_type ext4_ktype = {
	.default_attrs	= ext4_attrs,
	.sysfs_ops	= &ext4_attr_ops,
	.release	= ext4_sb_release,
};

static void ext4_feat_release(struct kobject *kobj)
{
	complete(&ext4_feat->f_kobj_unregister);
}

static struct kobj_type ext4_feat_ktype = {
	.default_attrs	= ext4_feat_attrs,
	.sysfs_ops	= &ext4_attr_ops,
	.release	= ext4_feat_release,
};

/*
 * Check whether this filesystem can be mounted based on
 * the features present and the RDONLY/RDWR mount requested.
 * Returns 1 if this filesystem can be mounted as requested,
 * 0 if it cannot be.
 */
static int ext4_feature_set_ok(struct super_block *sb, int readonly)
{
	if (EXT4_HAS_INCOMPAT_FEATURE(sb, ~EXT4_FEATURE_INCOMPAT_SUPP)) {
		ext4_msg(sb, KERN_ERR,
			"Couldn't mount because of "
			"unsupported optional features (%x)",
			(le32_to_cpu(EXT4_SB(sb)->s_es->s_feature_incompat) &
			~EXT4_FEATURE_INCOMPAT_SUPP));
		return 0;
	}

	if (readonly)
		return 1;

	/* Check that feature set is OK for a read-write mount */
	if (EXT4_HAS_RO_COMPAT_FEATURE(sb, ~EXT4_FEATURE_RO_COMPAT_SUPP)) {
		ext4_msg(sb, KERN_ERR, "couldn't mount RDWR because of "
			 "unsupported optional features (%x)",
			 (le32_to_cpu(EXT4_SB(sb)->s_es->s_feature_ro_compat) &
				~EXT4_FEATURE_RO_COMPAT_SUPP));
		return 0;
	}
	/*
	 * Large file size enabled file system can only be mounted
	 * read-write on 32-bit systems if kernel is built with CONFIG_LBDAF
	 */
	if (EXT4_HAS_RO_COMPAT_FEATURE(sb, EXT4_FEATURE_RO_COMPAT_HUGE_FILE)) {
		if (sizeof(blkcnt_t) < sizeof(u64)) {
			ext4_msg(sb, KERN_ERR, "Filesystem with huge files "
				 "cannot be mounted RDWR without "
				 "CONFIG_LBDAF");
			return 0;
		}
	}
	return 1;
}

/*
 * This function is called once a day if we have errors logged
 * on the file system
 */
static void print_daily_error_info(unsigned long arg)
{
	struct super_block *sb = (struct super_block *) arg;
	struct ext4_sb_info *sbi;
	struct ext4_super_block *es;

	sbi = EXT4_SB(sb);
	es = sbi->s_es;

	if (es->s_error_count)
		ext4_msg(sb, KERN_NOTICE, "error count: %u",
			 le32_to_cpu(es->s_error_count));
	if (es->s_first_error_time) {
		printk(KERN_NOTICE "EXT4-fs (%s): initial error at %u: %.*s:%d",
		       sb->s_id, le32_to_cpu(es->s_first_error_time),
		       (int) sizeof(es->s_first_error_func),
		       es->s_first_error_func,
		       le32_to_cpu(es->s_first_error_line));
		if (es->s_first_error_ino)
			printk(": inode %u",
			       le32_to_cpu(es->s_first_error_ino));
		if (es->s_first_error_block)
			printk(": block %llu", (unsigned long long)
			       le64_to_cpu(es->s_first_error_block));
		printk("\n");
	}
	if (es->s_last_error_time) {
		printk(KERN_NOTICE "EXT4-fs (%s): last error at %u: %.*s:%d",
		       sb->s_id, le32_to_cpu(es->s_last_error_time),
		       (int) sizeof(es->s_last_error_func),
		       es->s_last_error_func,
		       le32_to_cpu(es->s_last_error_line));
		if (es->s_last_error_ino)
			printk(": inode %u",
			       le32_to_cpu(es->s_last_error_ino));
		if (es->s_last_error_block)
			printk(": block %llu", (unsigned long long)
			       le64_to_cpu(es->s_last_error_block));
		printk("\n");
	}
	mod_timer(&sbi->s_err_report, jiffies + 24*60*60*HZ);  /* Once a day */
}

static void ext4_lazyinode_timeout(unsigned long data)
{
	struct task_struct *p = (struct task_struct *)data;
	wake_up_process(p);
}

/* Find next suitable group and run ext4_init_inode_table */
static int ext4_run_li_request(struct ext4_li_request *elr)
{
	struct ext4_group_desc *gdp = NULL;
	ext4_group_t group, ngroups;
	struct super_block *sb;
	unsigned long timeout = 0;
	int ret = 0;

	sb = elr->lr_super;
	ngroups = EXT4_SB(sb)->s_groups_count;

	for (group = elr->lr_next_group; group < ngroups; group++) {
		gdp = ext4_get_group_desc(sb, group, NULL);
		if (!gdp) {
			ret = 1;
			break;
		}

		if (!(gdp->bg_flags & cpu_to_le16(EXT4_BG_INODE_ZEROED)))
			break;
	}

	if (group == ngroups)
		ret = 1;

	if (!ret) {
		timeout = jiffies;
		ret = ext4_init_inode_table(sb, group,
					    elr->lr_timeout ? 0 : 1);
		if (elr->lr_timeout == 0) {
			timeout = jiffies - timeout;
			if (elr->lr_sbi->s_li_wait_mult)
				timeout *= elr->lr_sbi->s_li_wait_mult;
			else
				timeout *= 20;
			elr->lr_timeout = timeout;
		}
		elr->lr_next_sched = jiffies + elr->lr_timeout;
		elr->lr_next_group = group + 1;
	}

	return ret;
}

/*
 * Remove lr_request from the list_request and free the
 * request tructure. Should be called with li_list_mtx held
 */
static void ext4_remove_li_request(struct ext4_li_request *elr)
{
	struct ext4_sb_info *sbi;

	if (!elr)
		return;

	sbi = elr->lr_sbi;

	list_del(&elr->lr_request);
	sbi->s_li_request = NULL;
	kfree(elr);
}

static void ext4_unregister_li_request(struct super_block *sb)
{
	struct ext4_li_request *elr = EXT4_SB(sb)->s_li_request;

	if (!ext4_li_info)
		return;

	mutex_lock(&ext4_li_info->li_list_mtx);
	ext4_remove_li_request(elr);
	mutex_unlock(&ext4_li_info->li_list_mtx);
}

/*
 * This is the function where ext4lazyinit thread lives. It walks
 * through the request list searching for next scheduled filesystem.
 * When such a fs is found, run the lazy initialization request
 * (ext4_rn_li_request) and keep track of the time spend in this
 * function. Based on that time we compute next schedule time of
 * the request. When walking through the list is complete, compute
 * next waking time and put itself into sleep.
 */
static int ext4_lazyinit_thread(void *arg)
{
	struct ext4_lazy_init *eli = (struct ext4_lazy_init *)arg;
	struct list_head *pos, *n;
	struct ext4_li_request *elr;
	unsigned long next_wakeup;
	DEFINE_WAIT(wait);

	BUG_ON(NULL == eli);

	eli->li_timer.data = (unsigned long)current;
	eli->li_timer.function = ext4_lazyinode_timeout;

	eli->li_task = current;
	wake_up(&eli->li_wait_task);

cont_thread:
	while (true) {
		next_wakeup = MAX_JIFFY_OFFSET;

		mutex_lock(&eli->li_list_mtx);
		if (list_empty(&eli->li_request_list)) {
			mutex_unlock(&eli->li_list_mtx);
			goto exit_thread;
		}

		list_for_each_safe(pos, n, &eli->li_request_list) {
			elr = list_entry(pos, struct ext4_li_request,
					 lr_request);

			if (time_after_eq(jiffies, elr->lr_next_sched)) {
				if (ext4_run_li_request(elr) != 0) {
					/* error, remove the lazy_init job */
					ext4_remove_li_request(elr);
					continue;
				}
			}

			if (time_before(elr->lr_next_sched, next_wakeup))
				next_wakeup = elr->lr_next_sched;
		}
		mutex_unlock(&eli->li_list_mtx);

		if (freezing(current))
			refrigerator();

		if ((time_after_eq(jiffies, next_wakeup)) ||
		    (MAX_JIFFY_OFFSET == next_wakeup)) {
			cond_resched();
			continue;
		}

		eli->li_timer.expires = next_wakeup;
		add_timer(&eli->li_timer);
		prepare_to_wait(&eli->li_wait_daemon, &wait,
				TASK_INTERRUPTIBLE);
		if (time_before(jiffies, next_wakeup))
			schedule();
		finish_wait(&eli->li_wait_daemon, &wait);
	}

exit_thread:
	/*
	 * It looks like the request list is empty, but we need
	 * to check it under the li_list_mtx lock, to prevent any
	 * additions into it, and of course we should lock ext4_li_mtx
	 * to atomically free the list and ext4_li_info, because at
	 * this point another ext4 filesystem could be registering
	 * new one.
	 */
	mutex_lock(&ext4_li_mtx);
	mutex_lock(&eli->li_list_mtx);
	if (!list_empty(&eli->li_request_list)) {
		mutex_unlock(&eli->li_list_mtx);
		mutex_unlock(&ext4_li_mtx);
		goto cont_thread;
	}
	mutex_unlock(&eli->li_list_mtx);
	del_timer_sync(&ext4_li_info->li_timer);
	eli->li_task = NULL;
	wake_up(&eli->li_wait_task);

	kfree(ext4_li_info);
	ext4_li_info = NULL;
	mutex_unlock(&ext4_li_mtx);

	return 0;
}

static void ext4_clear_request_list(void)
{
	struct list_head *pos, *n;
	struct ext4_li_request *elr;

	mutex_lock(&ext4_li_info->li_list_mtx);
<<<<<<< HEAD
	if (list_empty(&ext4_li_info->li_request_list))
		return;

=======
>>>>>>> 3561d43f
	list_for_each_safe(pos, n, &ext4_li_info->li_request_list) {
		elr = list_entry(pos, struct ext4_li_request,
				 lr_request);
		ext4_remove_li_request(elr);
	}
	mutex_unlock(&ext4_li_info->li_list_mtx);
}

static int ext4_run_lazyinit_thread(void)
{
	struct task_struct *t;

	t = kthread_run(ext4_lazyinit_thread, ext4_li_info, "ext4lazyinit");
	if (IS_ERR(t)) {
		int err = PTR_ERR(t);
		ext4_clear_request_list();
		del_timer_sync(&ext4_li_info->li_timer);
		kfree(ext4_li_info);
		ext4_li_info = NULL;
		printk(KERN_CRIT "EXT4: error %d creating inode table "
				 "initialization thread\n",
				 err);
		return err;
	}
	ext4_li_info->li_state |= EXT4_LAZYINIT_RUNNING;

	wait_event(ext4_li_info->li_wait_task, ext4_li_info->li_task != NULL);
	return 0;
}

/*
 * Check whether it make sense to run itable init. thread or not.
 * If there is at least one uninitialized inode table, return
 * corresponding group number, else the loop goes through all
 * groups and return total number of groups.
 */
static ext4_group_t ext4_has_uninit_itable(struct super_block *sb)
{
	ext4_group_t group, ngroups = EXT4_SB(sb)->s_groups_count;
	struct ext4_group_desc *gdp = NULL;

	for (group = 0; group < ngroups; group++) {
		gdp = ext4_get_group_desc(sb, group, NULL);
		if (!gdp)
			continue;

		if (!(gdp->bg_flags & cpu_to_le16(EXT4_BG_INODE_ZEROED)))
			break;
	}

	return group;
}

static int ext4_li_info_new(void)
{
	struct ext4_lazy_init *eli = NULL;

	eli = kzalloc(sizeof(*eli), GFP_KERNEL);
	if (!eli)
		return -ENOMEM;

	eli->li_task = NULL;
	INIT_LIST_HEAD(&eli->li_request_list);
	mutex_init(&eli->li_list_mtx);

	init_waitqueue_head(&eli->li_wait_daemon);
	init_waitqueue_head(&eli->li_wait_task);
	init_timer(&eli->li_timer);
	eli->li_state |= EXT4_LAZYINIT_QUIT;

	ext4_li_info = eli;

	return 0;
}

static struct ext4_li_request *ext4_li_request_new(struct super_block *sb,
					    ext4_group_t start)
{
	struct ext4_sb_info *sbi = EXT4_SB(sb);
	struct ext4_li_request *elr;
	unsigned long rnd;

	elr = kzalloc(sizeof(*elr), GFP_KERNEL);
	if (!elr)
		return NULL;

	elr->lr_super = sb;
	elr->lr_sbi = sbi;
	elr->lr_next_group = start;

	/*
	 * Randomize first schedule time of the request to
	 * spread the inode table initialization requests
	 * better.
	 */
	get_random_bytes(&rnd, sizeof(rnd));
	elr->lr_next_sched = jiffies + (unsigned long)rnd %
			     (EXT4_DEF_LI_MAX_START_DELAY * HZ);

	return elr;
}

static int ext4_register_li_request(struct super_block *sb,
				    ext4_group_t first_not_zeroed)
{
	struct ext4_sb_info *sbi = EXT4_SB(sb);
	struct ext4_li_request *elr;
	ext4_group_t ngroups = EXT4_SB(sb)->s_groups_count;
	int ret;

	if (sbi->s_li_request != NULL)
		return 0;

	if (first_not_zeroed == ngroups ||
	    (sb->s_flags & MS_RDONLY) ||
	    !test_opt(sb, INIT_INODE_TABLE)) {
		sbi->s_li_request = NULL;
		return 0;
	}

	if (first_not_zeroed == ngroups) {
		sbi->s_li_request = NULL;
		return 0;
	}

	elr = ext4_li_request_new(sb, first_not_zeroed);
	if (!elr)
		return -ENOMEM;

	mutex_lock(&ext4_li_mtx);

	if (NULL == ext4_li_info) {
		ret = ext4_li_info_new();
		if (ret)
			goto out;
	}

	mutex_lock(&ext4_li_info->li_list_mtx);
	list_add(&elr->lr_request, &ext4_li_info->li_request_list);
	mutex_unlock(&ext4_li_info->li_list_mtx);

	sbi->s_li_request = elr;

	if (!(ext4_li_info->li_state & EXT4_LAZYINIT_RUNNING)) {
		ret = ext4_run_lazyinit_thread();
		if (ret)
			goto out;
	}
out:
	mutex_unlock(&ext4_li_mtx);
	if (ret)
		kfree(elr);
	return ret;
}

/*
 * We do not need to lock anything since this is called on
 * module unload.
 */
static void ext4_destroy_lazyinit_thread(void)
{
	/*
	 * If thread exited earlier
	 * there's nothing to be done.
	 */
	if (!ext4_li_info)
		return;

	ext4_clear_request_list();

	while (ext4_li_info->li_task) {
		wake_up(&ext4_li_info->li_wait_daemon);
		wait_event(ext4_li_info->li_wait_task,
			   ext4_li_info->li_task == NULL);
	}
}

static int ext4_fill_super(struct super_block *sb, void *data, int silent)
				__releases(kernel_lock)
				__acquires(kernel_lock)
{
	char *orig_data = kstrdup(data, GFP_KERNEL);
	struct buffer_head *bh;
	struct ext4_super_block *es = NULL;
	struct ext4_sb_info *sbi;
	ext4_fsblk_t block;
	ext4_fsblk_t sb_block = get_sb_block(&data);
	ext4_fsblk_t logical_sb_block;
	unsigned long offset = 0;
	unsigned long journal_devnum = 0;
	unsigned long def_mount_opts;
	struct inode *root;
	char *cp;
	const char *descr;
	int ret = -ENOMEM;
	int blocksize;
	unsigned int db_count;
	unsigned int i;
	int needs_recovery, has_huge_files;
	__u64 blocks_count;
	int err;
	unsigned int journal_ioprio = DEFAULT_JOURNAL_IOPRIO;
	ext4_group_t first_not_zeroed;

	sbi = kzalloc(sizeof(*sbi), GFP_KERNEL);
	if (!sbi)
		goto out_free_orig;

	sbi->s_blockgroup_lock =
		kzalloc(sizeof(struct blockgroup_lock), GFP_KERNEL);
	if (!sbi->s_blockgroup_lock) {
		kfree(sbi);
		goto out_free_orig;
	}
	sb->s_fs_info = sbi;
	sbi->s_mount_opt = 0;
	sbi->s_resuid = EXT4_DEF_RESUID;
	sbi->s_resgid = EXT4_DEF_RESGID;
	sbi->s_inode_readahead_blks = EXT4_DEF_INODE_READAHEAD_BLKS;
	sbi->s_sb_block = sb_block;
	if (sb->s_bdev->bd_part)
		sbi->s_sectors_written_start =
			part_stat_read(sb->s_bdev->bd_part, sectors[1]);

	/* Cleanup superblock name */
	for (cp = sb->s_id; (cp = strchr(cp, '/'));)
		*cp = '!';

	ret = -EINVAL;
	blocksize = sb_min_blocksize(sb, EXT4_MIN_BLOCK_SIZE);
	if (!blocksize) {
		ext4_msg(sb, KERN_ERR, "unable to set blocksize");
		goto out_fail;
	}

	/*
	 * The ext4 superblock will not be buffer aligned for other than 1kB
	 * block sizes.  We need to calculate the offset from buffer start.
	 */
	if (blocksize != EXT4_MIN_BLOCK_SIZE) {
		logical_sb_block = sb_block * EXT4_MIN_BLOCK_SIZE;
		offset = do_div(logical_sb_block, blocksize);
	} else {
		logical_sb_block = sb_block;
	}

	if (!(bh = sb_bread(sb, logical_sb_block))) {
		ext4_msg(sb, KERN_ERR, "unable to read superblock");
		goto out_fail;
	}
	/*
	 * Note: s_es must be initialized as soon as possible because
	 *       some ext4 macro-instructions depend on its value
	 */
	es = (struct ext4_super_block *) (((char *)bh->b_data) + offset);
	sbi->s_es = es;
	sb->s_magic = le16_to_cpu(es->s_magic);
	if (sb->s_magic != EXT4_SUPER_MAGIC)
		goto cantfind_ext4;
	sbi->s_kbytes_written = le64_to_cpu(es->s_kbytes_written);

	/* Set defaults before we parse the mount options */
	def_mount_opts = le32_to_cpu(es->s_default_mount_opts);
	set_opt(sbi->s_mount_opt, INIT_INODE_TABLE);
	if (def_mount_opts & EXT4_DEFM_DEBUG)
		set_opt(sbi->s_mount_opt, DEBUG);
	if (def_mount_opts & EXT4_DEFM_BSDGROUPS) {
		ext4_msg(sb, KERN_WARNING, deprecated_msg, "bsdgroups",
			"2.6.38");
		set_opt(sbi->s_mount_opt, GRPID);
	}
	if (def_mount_opts & EXT4_DEFM_UID16)
		set_opt(sbi->s_mount_opt, NO_UID32);
#ifdef CONFIG_EXT4_FS_XATTR
	if (def_mount_opts & EXT4_DEFM_XATTR_USER)
		set_opt(sbi->s_mount_opt, XATTR_USER);
#endif
#ifdef CONFIG_EXT4_FS_POSIX_ACL
	if (def_mount_opts & EXT4_DEFM_ACL)
		set_opt(sbi->s_mount_opt, POSIX_ACL);
#endif
	if ((def_mount_opts & EXT4_DEFM_JMODE) == EXT4_DEFM_JMODE_DATA)
		set_opt(sbi->s_mount_opt, JOURNAL_DATA);
	else if ((def_mount_opts & EXT4_DEFM_JMODE) == EXT4_DEFM_JMODE_ORDERED)
		set_opt(sbi->s_mount_opt, ORDERED_DATA);
	else if ((def_mount_opts & EXT4_DEFM_JMODE) == EXT4_DEFM_JMODE_WBACK)
		set_opt(sbi->s_mount_opt, WRITEBACK_DATA);

	if (le16_to_cpu(sbi->s_es->s_errors) == EXT4_ERRORS_PANIC)
		set_opt(sbi->s_mount_opt, ERRORS_PANIC);
	else if (le16_to_cpu(sbi->s_es->s_errors) == EXT4_ERRORS_CONTINUE)
		set_opt(sbi->s_mount_opt, ERRORS_CONT);
	else
		set_opt(sbi->s_mount_opt, ERRORS_RO);
	if (def_mount_opts & EXT4_DEFM_BLOCK_VALIDITY)
		set_opt(sbi->s_mount_opt, BLOCK_VALIDITY);
	if (def_mount_opts & EXT4_DEFM_DISCARD)
		set_opt(sbi->s_mount_opt, DISCARD);

	sbi->s_resuid = le16_to_cpu(es->s_def_resuid);
	sbi->s_resgid = le16_to_cpu(es->s_def_resgid);
	sbi->s_commit_interval = JBD2_DEFAULT_MAX_COMMIT_AGE * HZ;
	sbi->s_min_batch_time = EXT4_DEF_MIN_BATCH_TIME;
	sbi->s_max_batch_time = EXT4_DEF_MAX_BATCH_TIME;

	if ((def_mount_opts & EXT4_DEFM_NOBARRIER) == 0)
		set_opt(sbi->s_mount_opt, BARRIER);

	/*
	 * enable delayed allocation by default
	 * Use -o nodelalloc to turn it off
	 */
	if (!IS_EXT3_SB(sb) &&
	    ((def_mount_opts & EXT4_DEFM_NODELALLOC) == 0))
		set_opt(sbi->s_mount_opt, DELALLOC);

	if (!parse_options((char *) sbi->s_es->s_mount_opts, sb,
			   &journal_devnum, &journal_ioprio, NULL, 0)) {
		ext4_msg(sb, KERN_WARNING,
			 "failed to parse options in superblock: %s",
			 sbi->s_es->s_mount_opts);
	}
	if (!parse_options((char *) data, sb, &journal_devnum,
			   &journal_ioprio, NULL, 0))
		goto failed_mount;

	sb->s_flags = (sb->s_flags & ~MS_POSIXACL) |
		(test_opt(sb, POSIX_ACL) ? MS_POSIXACL : 0);

	if (le32_to_cpu(es->s_rev_level) == EXT4_GOOD_OLD_REV &&
	    (EXT4_HAS_COMPAT_FEATURE(sb, ~0U) ||
	     EXT4_HAS_RO_COMPAT_FEATURE(sb, ~0U) ||
	     EXT4_HAS_INCOMPAT_FEATURE(sb, ~0U)))
		ext4_msg(sb, KERN_WARNING,
		       "feature flags set on rev 0 fs, "
		       "running e2fsck is recommended");

	/*
	 * Check feature flags regardless of the revision level, since we
	 * previously didn't change the revision level when setting the flags,
	 * so there is a chance incompat flags are set on a rev 0 filesystem.
	 */
	if (!ext4_feature_set_ok(sb, (sb->s_flags & MS_RDONLY)))
		goto failed_mount;

	blocksize = BLOCK_SIZE << le32_to_cpu(es->s_log_block_size);

	if (blocksize < EXT4_MIN_BLOCK_SIZE ||
	    blocksize > EXT4_MAX_BLOCK_SIZE) {
		ext4_msg(sb, KERN_ERR,
		       "Unsupported filesystem blocksize %d", blocksize);
		goto failed_mount;
	}

	if (sb->s_blocksize != blocksize) {
		/* Validate the filesystem blocksize */
		if (!sb_set_blocksize(sb, blocksize)) {
			ext4_msg(sb, KERN_ERR, "bad block size %d",
					blocksize);
			goto failed_mount;
		}

		brelse(bh);
		logical_sb_block = sb_block * EXT4_MIN_BLOCK_SIZE;
		offset = do_div(logical_sb_block, blocksize);
		bh = sb_bread(sb, logical_sb_block);
		if (!bh) {
			ext4_msg(sb, KERN_ERR,
			       "Can't read superblock on 2nd try");
			goto failed_mount;
		}
		es = (struct ext4_super_block *)(((char *)bh->b_data) + offset);
		sbi->s_es = es;
		if (es->s_magic != cpu_to_le16(EXT4_SUPER_MAGIC)) {
			ext4_msg(sb, KERN_ERR,
			       "Magic mismatch, very weird!");
			goto failed_mount;
		}
	}

	has_huge_files = EXT4_HAS_RO_COMPAT_FEATURE(sb,
				EXT4_FEATURE_RO_COMPAT_HUGE_FILE);
	sbi->s_bitmap_maxbytes = ext4_max_bitmap_size(sb->s_blocksize_bits,
						      has_huge_files);
	sb->s_maxbytes = ext4_max_size(sb->s_blocksize_bits, has_huge_files);

	if (le32_to_cpu(es->s_rev_level) == EXT4_GOOD_OLD_REV) {
		sbi->s_inode_size = EXT4_GOOD_OLD_INODE_SIZE;
		sbi->s_first_ino = EXT4_GOOD_OLD_FIRST_INO;
	} else {
		sbi->s_inode_size = le16_to_cpu(es->s_inode_size);
		sbi->s_first_ino = le32_to_cpu(es->s_first_ino);
		if ((sbi->s_inode_size < EXT4_GOOD_OLD_INODE_SIZE) ||
		    (!is_power_of_2(sbi->s_inode_size)) ||
		    (sbi->s_inode_size > blocksize)) {
			ext4_msg(sb, KERN_ERR,
			       "unsupported inode size: %d",
			       sbi->s_inode_size);
			goto failed_mount;
		}
		if (sbi->s_inode_size > EXT4_GOOD_OLD_INODE_SIZE)
			sb->s_time_gran = 1 << (EXT4_EPOCH_BITS - 2);
	}

	sbi->s_desc_size = le16_to_cpu(es->s_desc_size);
	if (EXT4_HAS_INCOMPAT_FEATURE(sb, EXT4_FEATURE_INCOMPAT_64BIT)) {
		if (sbi->s_desc_size < EXT4_MIN_DESC_SIZE_64BIT ||
		    sbi->s_desc_size > EXT4_MAX_DESC_SIZE ||
		    !is_power_of_2(sbi->s_desc_size)) {
			ext4_msg(sb, KERN_ERR,
			       "unsupported descriptor size %lu",
			       sbi->s_desc_size);
			goto failed_mount;
		}
	} else
		sbi->s_desc_size = EXT4_MIN_DESC_SIZE;

	sbi->s_blocks_per_group = le32_to_cpu(es->s_blocks_per_group);
	sbi->s_inodes_per_group = le32_to_cpu(es->s_inodes_per_group);
	if (EXT4_INODE_SIZE(sb) == 0 || EXT4_INODES_PER_GROUP(sb) == 0)
		goto cantfind_ext4;

	sbi->s_inodes_per_block = blocksize / EXT4_INODE_SIZE(sb);
	if (sbi->s_inodes_per_block == 0)
		goto cantfind_ext4;
	sbi->s_itb_per_group = sbi->s_inodes_per_group /
					sbi->s_inodes_per_block;
	sbi->s_desc_per_block = blocksize / EXT4_DESC_SIZE(sb);
	sbi->s_sbh = bh;
	sbi->s_mount_state = le16_to_cpu(es->s_state);
	sbi->s_addr_per_block_bits = ilog2(EXT4_ADDR_PER_BLOCK(sb));
	sbi->s_desc_per_block_bits = ilog2(EXT4_DESC_PER_BLOCK(sb));

	for (i = 0; i < 4; i++)
		sbi->s_hash_seed[i] = le32_to_cpu(es->s_hash_seed[i]);
	sbi->s_def_hash_version = es->s_def_hash_version;
	i = le32_to_cpu(es->s_flags);
	if (i & EXT2_FLAGS_UNSIGNED_HASH)
		sbi->s_hash_unsigned = 3;
	else if ((i & EXT2_FLAGS_SIGNED_HASH) == 0) {
#ifdef __CHAR_UNSIGNED__
		es->s_flags |= cpu_to_le32(EXT2_FLAGS_UNSIGNED_HASH);
		sbi->s_hash_unsigned = 3;
#else
		es->s_flags |= cpu_to_le32(EXT2_FLAGS_SIGNED_HASH);
#endif
		sb->s_dirt = 1;
	}

	if (sbi->s_blocks_per_group > blocksize * 8) {
		ext4_msg(sb, KERN_ERR,
		       "#blocks per group too big: %lu",
		       sbi->s_blocks_per_group);
		goto failed_mount;
	}
	if (sbi->s_inodes_per_group > blocksize * 8) {
		ext4_msg(sb, KERN_ERR,
		       "#inodes per group too big: %lu",
		       sbi->s_inodes_per_group);
		goto failed_mount;
	}

	/*
	 * Test whether we have more sectors than will fit in sector_t,
	 * and whether the max offset is addressable by the page cache.
	 */
	err = generic_check_addressable(sb->s_blocksize_bits,
					ext4_blocks_count(es));
	if (err) {
		ext4_msg(sb, KERN_ERR, "filesystem"
			 " too large to mount safely on this system");
		if (sizeof(sector_t) < 8)
			ext4_msg(sb, KERN_WARNING, "CONFIG_LBDAF not enabled");
		ret = err;
		goto failed_mount;
	}

	if (EXT4_BLOCKS_PER_GROUP(sb) == 0)
		goto cantfind_ext4;

	/* check blocks count against device size */
	blocks_count = sb->s_bdev->bd_inode->i_size >> sb->s_blocksize_bits;
	if (blocks_count && ext4_blocks_count(es) > blocks_count) {
		ext4_msg(sb, KERN_WARNING, "bad geometry: block count %llu "
		       "exceeds size of device (%llu blocks)",
		       ext4_blocks_count(es), blocks_count);
		goto failed_mount;
	}

	/*
	 * It makes no sense for the first data block to be beyond the end
	 * of the filesystem.
	 */
	if (le32_to_cpu(es->s_first_data_block) >= ext4_blocks_count(es)) {
                ext4_msg(sb, KERN_WARNING, "bad geometry: first data"
			 "block %u is beyond end of filesystem (%llu)",
			 le32_to_cpu(es->s_first_data_block),
			 ext4_blocks_count(es));
		goto failed_mount;
	}
	blocks_count = (ext4_blocks_count(es) -
			le32_to_cpu(es->s_first_data_block) +
			EXT4_BLOCKS_PER_GROUP(sb) - 1);
	do_div(blocks_count, EXT4_BLOCKS_PER_GROUP(sb));
	if (blocks_count > ((uint64_t)1<<32) - EXT4_DESC_PER_BLOCK(sb)) {
		ext4_msg(sb, KERN_WARNING, "groups count too large: %u "
		       "(block count %llu, first data block %u, "
		       "blocks per group %lu)", sbi->s_groups_count,
		       ext4_blocks_count(es),
		       le32_to_cpu(es->s_first_data_block),
		       EXT4_BLOCKS_PER_GROUP(sb));
		goto failed_mount;
	}
	sbi->s_groups_count = blocks_count;
	sbi->s_blockfile_groups = min_t(ext4_group_t, sbi->s_groups_count,
			(EXT4_MAX_BLOCK_FILE_PHYS / EXT4_BLOCKS_PER_GROUP(sb)));
	db_count = (sbi->s_groups_count + EXT4_DESC_PER_BLOCK(sb) - 1) /
		   EXT4_DESC_PER_BLOCK(sb);
	sbi->s_group_desc = kmalloc(db_count * sizeof(struct buffer_head *),
				    GFP_KERNEL);
	if (sbi->s_group_desc == NULL) {
		ext4_msg(sb, KERN_ERR, "not enough memory");
		goto failed_mount;
	}

#ifdef CONFIG_PROC_FS
	if (ext4_proc_root)
		sbi->s_proc = proc_mkdir(sb->s_id, ext4_proc_root);
#endif

	bgl_lock_init(sbi->s_blockgroup_lock);

	for (i = 0; i < db_count; i++) {
		block = descriptor_loc(sb, logical_sb_block, i);
		sbi->s_group_desc[i] = sb_bread(sb, block);
		if (!sbi->s_group_desc[i]) {
			ext4_msg(sb, KERN_ERR,
			       "can't read group descriptor %d", i);
			db_count = i;
			goto failed_mount2;
		}
	}
	if (!ext4_check_descriptors(sb, &first_not_zeroed)) {
		ext4_msg(sb, KERN_ERR, "group descriptors corrupted!");
		goto failed_mount2;
	}
	if (EXT4_HAS_INCOMPAT_FEATURE(sb, EXT4_FEATURE_INCOMPAT_FLEX_BG))
		if (!ext4_fill_flex_info(sb)) {
			ext4_msg(sb, KERN_ERR,
			       "unable to initialize "
			       "flex_bg meta info!");
			goto failed_mount2;
		}

	sbi->s_gdb_count = db_count;
	get_random_bytes(&sbi->s_next_generation, sizeof(u32));
	spin_lock_init(&sbi->s_next_gen_lock);

	err = percpu_counter_init(&sbi->s_freeblocks_counter,
			ext4_count_free_blocks(sb));
	if (!err) {
		err = percpu_counter_init(&sbi->s_freeinodes_counter,
				ext4_count_free_inodes(sb));
	}
	if (!err) {
		err = percpu_counter_init(&sbi->s_dirs_counter,
				ext4_count_dirs(sb));
	}
	if (!err) {
		err = percpu_counter_init(&sbi->s_dirtyblocks_counter, 0);
	}
	if (err) {
		ext4_msg(sb, KERN_ERR, "insufficient memory");
		goto failed_mount3;
	}

	sbi->s_stripe = ext4_get_stripe_size(sbi);
	sbi->s_max_writeback_mb_bump = 128;

	/*
	 * set up enough so that it can read an inode
	 */
	if (!test_opt(sb, NOLOAD) &&
	    EXT4_HAS_COMPAT_FEATURE(sb, EXT4_FEATURE_COMPAT_HAS_JOURNAL))
		sb->s_op = &ext4_sops;
	else
		sb->s_op = &ext4_nojournal_sops;
	sb->s_export_op = &ext4_export_ops;
	sb->s_xattr = ext4_xattr_handlers;
#ifdef CONFIG_QUOTA
	sb->s_qcop = &ext4_qctl_operations;
	sb->dq_op = &ext4_quota_operations;
#endif
	INIT_LIST_HEAD(&sbi->s_orphan); /* unlinked but open files */
	mutex_init(&sbi->s_orphan_lock);
	mutex_init(&sbi->s_resize_lock);

	sb->s_root = NULL;

	needs_recovery = (es->s_last_orphan != 0 ||
			  EXT4_HAS_INCOMPAT_FEATURE(sb,
				    EXT4_FEATURE_INCOMPAT_RECOVER));

	/*
	 * The first inode we look at is the journal inode.  Don't try
	 * root first: it may be modified in the journal!
	 */
	if (!test_opt(sb, NOLOAD) &&
	    EXT4_HAS_COMPAT_FEATURE(sb, EXT4_FEATURE_COMPAT_HAS_JOURNAL)) {
		if (ext4_load_journal(sb, es, journal_devnum))
			goto failed_mount3;
	} else if (test_opt(sb, NOLOAD) && !(sb->s_flags & MS_RDONLY) &&
	      EXT4_HAS_INCOMPAT_FEATURE(sb, EXT4_FEATURE_INCOMPAT_RECOVER)) {
		ext4_msg(sb, KERN_ERR, "required journal recovery "
		       "suppressed and not mounted read-only");
		goto failed_mount_wq;
	} else {
		clear_opt(sbi->s_mount_opt, DATA_FLAGS);
		set_opt(sbi->s_mount_opt, WRITEBACK_DATA);
		sbi->s_journal = NULL;
		needs_recovery = 0;
		goto no_journal;
	}

	if (ext4_blocks_count(es) > 0xffffffffULL &&
	    !jbd2_journal_set_features(EXT4_SB(sb)->s_journal, 0, 0,
				       JBD2_FEATURE_INCOMPAT_64BIT)) {
		ext4_msg(sb, KERN_ERR, "Failed to set 64-bit journal feature");
		goto failed_mount_wq;
	}

	if (test_opt(sb, JOURNAL_ASYNC_COMMIT)) {
		jbd2_journal_set_features(sbi->s_journal,
				JBD2_FEATURE_COMPAT_CHECKSUM, 0,
				JBD2_FEATURE_INCOMPAT_ASYNC_COMMIT);
	} else if (test_opt(sb, JOURNAL_CHECKSUM)) {
		jbd2_journal_set_features(sbi->s_journal,
				JBD2_FEATURE_COMPAT_CHECKSUM, 0, 0);
		jbd2_journal_clear_features(sbi->s_journal, 0, 0,
				JBD2_FEATURE_INCOMPAT_ASYNC_COMMIT);
	} else {
		jbd2_journal_clear_features(sbi->s_journal,
				JBD2_FEATURE_COMPAT_CHECKSUM, 0,
				JBD2_FEATURE_INCOMPAT_ASYNC_COMMIT);
	}

	/* We have now updated the journal if required, so we can
	 * validate the data journaling mode. */
	switch (test_opt(sb, DATA_FLAGS)) {
	case 0:
		/* No mode set, assume a default based on the journal
		 * capabilities: ORDERED_DATA if the journal can
		 * cope, else JOURNAL_DATA
		 */
		if (jbd2_journal_check_available_features
		    (sbi->s_journal, 0, 0, JBD2_FEATURE_INCOMPAT_REVOKE))
			set_opt(sbi->s_mount_opt, ORDERED_DATA);
		else
			set_opt(sbi->s_mount_opt, JOURNAL_DATA);
		break;

	case EXT4_MOUNT_ORDERED_DATA:
	case EXT4_MOUNT_WRITEBACK_DATA:
		if (!jbd2_journal_check_available_features
		    (sbi->s_journal, 0, 0, JBD2_FEATURE_INCOMPAT_REVOKE)) {
			ext4_msg(sb, KERN_ERR, "Journal does not support "
			       "requested data journaling mode");
			goto failed_mount_wq;
		}
	default:
		break;
	}
	set_task_ioprio(sbi->s_journal->j_task, journal_ioprio);

	/*
	 * The journal may have updated the bg summary counts, so we
	 * need to update the global counters.
	 */
	percpu_counter_set(&sbi->s_freeblocks_counter,
			   ext4_count_free_blocks(sb));
	percpu_counter_set(&sbi->s_freeinodes_counter,
			   ext4_count_free_inodes(sb));
	percpu_counter_set(&sbi->s_dirs_counter,
			   ext4_count_dirs(sb));
	percpu_counter_set(&sbi->s_dirtyblocks_counter, 0);

no_journal:
	EXT4_SB(sb)->dio_unwritten_wq = create_workqueue("ext4-dio-unwritten");
	if (!EXT4_SB(sb)->dio_unwritten_wq) {
		printk(KERN_ERR "EXT4-fs: failed to create DIO workqueue\n");
		goto failed_mount_wq;
	}

	/*
	 * The jbd2_journal_load will have done any necessary log recovery,
	 * so we can safely mount the rest of the filesystem now.
	 */

	root = ext4_iget(sb, EXT4_ROOT_INO);
	if (IS_ERR(root)) {
		ext4_msg(sb, KERN_ERR, "get root inode failed");
		ret = PTR_ERR(root);
		goto failed_mount4;
	}
	if (!S_ISDIR(root->i_mode) || !root->i_blocks || !root->i_size) {
		iput(root);
		ext4_msg(sb, KERN_ERR, "corrupt root inode, run e2fsck");
		goto failed_mount4;
	}
	sb->s_root = d_alloc_root(root);
	if (!sb->s_root) {
		ext4_msg(sb, KERN_ERR, "get root dentry failed");
		iput(root);
		ret = -ENOMEM;
		goto failed_mount4;
	}

	ext4_setup_super(sb, es, sb->s_flags & MS_RDONLY);

	/* determine the minimum size of new large inodes, if present */
	if (sbi->s_inode_size > EXT4_GOOD_OLD_INODE_SIZE) {
		sbi->s_want_extra_isize = sizeof(struct ext4_inode) -
						     EXT4_GOOD_OLD_INODE_SIZE;
		if (EXT4_HAS_RO_COMPAT_FEATURE(sb,
				       EXT4_FEATURE_RO_COMPAT_EXTRA_ISIZE)) {
			if (sbi->s_want_extra_isize <
			    le16_to_cpu(es->s_want_extra_isize))
				sbi->s_want_extra_isize =
					le16_to_cpu(es->s_want_extra_isize);
			if (sbi->s_want_extra_isize <
			    le16_to_cpu(es->s_min_extra_isize))
				sbi->s_want_extra_isize =
					le16_to_cpu(es->s_min_extra_isize);
		}
	}
	/* Check if enough inode space is available */
	if (EXT4_GOOD_OLD_INODE_SIZE + sbi->s_want_extra_isize >
							sbi->s_inode_size) {
		sbi->s_want_extra_isize = sizeof(struct ext4_inode) -
						       EXT4_GOOD_OLD_INODE_SIZE;
		ext4_msg(sb, KERN_INFO, "required extra inode space not"
			 "available");
	}

	if (test_opt(sb, DELALLOC) &&
	    (test_opt(sb, DATA_FLAGS) == EXT4_MOUNT_JOURNAL_DATA)) {
		ext4_msg(sb, KERN_WARNING, "Ignoring delalloc option - "
			 "requested data journaling mode");
		clear_opt(sbi->s_mount_opt, DELALLOC);
	}
	if (test_opt(sb, DIOREAD_NOLOCK)) {
		if (test_opt(sb, DATA_FLAGS) == EXT4_MOUNT_JOURNAL_DATA) {
			ext4_msg(sb, KERN_WARNING, "Ignoring dioread_nolock "
				"option - requested data journaling mode");
			clear_opt(sbi->s_mount_opt, DIOREAD_NOLOCK);
		}
		if (sb->s_blocksize < PAGE_SIZE) {
			ext4_msg(sb, KERN_WARNING, "Ignoring dioread_nolock "
				"option - block size is too small");
			clear_opt(sbi->s_mount_opt, DIOREAD_NOLOCK);
		}
	}

	err = ext4_setup_system_zone(sb);
	if (err) {
		ext4_msg(sb, KERN_ERR, "failed to initialize system "
			 "zone (%d)", err);
		goto failed_mount4;
	}

	ext4_ext_init(sb);
	err = ext4_mb_init(sb, needs_recovery);
	if (err) {
		ext4_msg(sb, KERN_ERR, "failed to initialize mballoc (%d)",
			 err);
		goto failed_mount4;
	}

	err = ext4_register_li_request(sb, first_not_zeroed);
	if (err)
		goto failed_mount4;

	sbi->s_kobj.kset = ext4_kset;
	init_completion(&sbi->s_kobj_unregister);
	err = kobject_init_and_add(&sbi->s_kobj, &ext4_ktype, NULL,
				   "%s", sb->s_id);
	if (err) {
		ext4_mb_release(sb);
		ext4_ext_release(sb);
		goto failed_mount4;
	};

	EXT4_SB(sb)->s_mount_state |= EXT4_ORPHAN_FS;
	ext4_orphan_cleanup(sb, es);
	EXT4_SB(sb)->s_mount_state &= ~EXT4_ORPHAN_FS;
	if (needs_recovery) {
		ext4_msg(sb, KERN_INFO, "recovery complete");
		ext4_mark_recovery_complete(sb, es);
	}
	if (EXT4_SB(sb)->s_journal) {
		if (test_opt(sb, DATA_FLAGS) == EXT4_MOUNT_JOURNAL_DATA)
			descr = " journalled data mode";
		else if (test_opt(sb, DATA_FLAGS) == EXT4_MOUNT_ORDERED_DATA)
			descr = " ordered data mode";
		else
			descr = " writeback data mode";
	} else
		descr = "out journal";

	ext4_msg(sb, KERN_INFO, "mounted filesystem with%s. "
		 "Opts: %s%s%s", descr, sbi->s_es->s_mount_opts,
		 *sbi->s_es->s_mount_opts ? "; " : "", orig_data);

	init_timer(&sbi->s_err_report);
	sbi->s_err_report.function = print_daily_error_info;
	sbi->s_err_report.data = (unsigned long) sb;
	if (es->s_error_count)
		mod_timer(&sbi->s_err_report, jiffies + 300*HZ); /* 5 minutes */

	kfree(orig_data);
	return 0;

cantfind_ext4:
	if (!silent)
		ext4_msg(sb, KERN_ERR, "VFS: Can't find ext4 filesystem");
	goto failed_mount;

failed_mount4:
	ext4_msg(sb, KERN_ERR, "mount failed");
	destroy_workqueue(EXT4_SB(sb)->dio_unwritten_wq);
failed_mount_wq:
	ext4_release_system_zone(sb);
	if (sbi->s_journal) {
		jbd2_journal_destroy(sbi->s_journal);
		sbi->s_journal = NULL;
	}
failed_mount3:
	if (sbi->s_flex_groups) {
		if (is_vmalloc_addr(sbi->s_flex_groups))
			vfree(sbi->s_flex_groups);
		else
			kfree(sbi->s_flex_groups);
	}
	percpu_counter_destroy(&sbi->s_freeblocks_counter);
	percpu_counter_destroy(&sbi->s_freeinodes_counter);
	percpu_counter_destroy(&sbi->s_dirs_counter);
	percpu_counter_destroy(&sbi->s_dirtyblocks_counter);
failed_mount2:
	for (i = 0; i < db_count; i++)
		brelse(sbi->s_group_desc[i]);
	kfree(sbi->s_group_desc);
failed_mount:
	if (sbi->s_proc) {
		remove_proc_entry(sb->s_id, ext4_proc_root);
	}
#ifdef CONFIG_QUOTA
	for (i = 0; i < MAXQUOTAS; i++)
		kfree(sbi->s_qf_names[i]);
#endif
	ext4_blkdev_remove(sbi);
	brelse(bh);
out_fail:
	sb->s_fs_info = NULL;
	kfree(sbi->s_blockgroup_lock);
	kfree(sbi);
out_free_orig:
	kfree(orig_data);
	return ret;
}

/*
 * Setup any per-fs journal parameters now.  We'll do this both on
 * initial mount, once the journal has been initialised but before we've
 * done any recovery; and again on any subsequent remount.
 */
static void ext4_init_journal_params(struct super_block *sb, journal_t *journal)
{
	struct ext4_sb_info *sbi = EXT4_SB(sb);

	journal->j_commit_interval = sbi->s_commit_interval;
	journal->j_min_batch_time = sbi->s_min_batch_time;
	journal->j_max_batch_time = sbi->s_max_batch_time;

	write_lock(&journal->j_state_lock);
	if (test_opt(sb, BARRIER))
		journal->j_flags |= JBD2_BARRIER;
	else
		journal->j_flags &= ~JBD2_BARRIER;
	if (test_opt(sb, DATA_ERR_ABORT))
		journal->j_flags |= JBD2_ABORT_ON_SYNCDATA_ERR;
	else
		journal->j_flags &= ~JBD2_ABORT_ON_SYNCDATA_ERR;
	write_unlock(&journal->j_state_lock);
}

static journal_t *ext4_get_journal(struct super_block *sb,
				   unsigned int journal_inum)
{
	struct inode *journal_inode;
	journal_t *journal;

	BUG_ON(!EXT4_HAS_COMPAT_FEATURE(sb, EXT4_FEATURE_COMPAT_HAS_JOURNAL));

	/* First, test for the existence of a valid inode on disk.  Bad
	 * things happen if we iget() an unused inode, as the subsequent
	 * iput() will try to delete it. */

	journal_inode = ext4_iget(sb, journal_inum);
	if (IS_ERR(journal_inode)) {
		ext4_msg(sb, KERN_ERR, "no journal found");
		return NULL;
	}
	if (!journal_inode->i_nlink) {
		make_bad_inode(journal_inode);
		iput(journal_inode);
		ext4_msg(sb, KERN_ERR, "journal inode is deleted");
		return NULL;
	}

	jbd_debug(2, "Journal inode found at %p: %lld bytes\n",
		  journal_inode, journal_inode->i_size);
	if (!S_ISREG(journal_inode->i_mode)) {
		ext4_msg(sb, KERN_ERR, "invalid journal inode");
		iput(journal_inode);
		return NULL;
	}

	journal = jbd2_journal_init_inode(journal_inode);
	if (!journal) {
		ext4_msg(sb, KERN_ERR, "Could not load journal inode");
		iput(journal_inode);
		return NULL;
	}
	journal->j_private = sb;
	ext4_init_journal_params(sb, journal);
	return journal;
}

static journal_t *ext4_get_dev_journal(struct super_block *sb,
				       dev_t j_dev)
{
	struct buffer_head *bh;
	journal_t *journal;
	ext4_fsblk_t start;
	ext4_fsblk_t len;
	int hblock, blocksize;
	ext4_fsblk_t sb_block;
	unsigned long offset;
	struct ext4_super_block *es;
	struct block_device *bdev;

	BUG_ON(!EXT4_HAS_COMPAT_FEATURE(sb, EXT4_FEATURE_COMPAT_HAS_JOURNAL));

	bdev = ext4_blkdev_get(j_dev, sb);
	if (bdev == NULL)
		return NULL;

	if (bd_claim(bdev, sb)) {
		ext4_msg(sb, KERN_ERR,
			"failed to claim external journal device");
		blkdev_put(bdev, FMODE_READ|FMODE_WRITE);
		return NULL;
	}

	blocksize = sb->s_blocksize;
	hblock = bdev_logical_block_size(bdev);
	if (blocksize < hblock) {
		ext4_msg(sb, KERN_ERR,
			"blocksize too small for journal device");
		goto out_bdev;
	}

	sb_block = EXT4_MIN_BLOCK_SIZE / blocksize;
	offset = EXT4_MIN_BLOCK_SIZE % blocksize;
	set_blocksize(bdev, blocksize);
	if (!(bh = __bread(bdev, sb_block, blocksize))) {
		ext4_msg(sb, KERN_ERR, "couldn't read superblock of "
		       "external journal");
		goto out_bdev;
	}

	es = (struct ext4_super_block *) (((char *)bh->b_data) + offset);
	if ((le16_to_cpu(es->s_magic) != EXT4_SUPER_MAGIC) ||
	    !(le32_to_cpu(es->s_feature_incompat) &
	      EXT4_FEATURE_INCOMPAT_JOURNAL_DEV)) {
		ext4_msg(sb, KERN_ERR, "external journal has "
					"bad superblock");
		brelse(bh);
		goto out_bdev;
	}

	if (memcmp(EXT4_SB(sb)->s_es->s_journal_uuid, es->s_uuid, 16)) {
		ext4_msg(sb, KERN_ERR, "journal UUID does not match");
		brelse(bh);
		goto out_bdev;
	}

	len = ext4_blocks_count(es);
	start = sb_block + 1;
	brelse(bh);	/* we're done with the superblock */

	journal = jbd2_journal_init_dev(bdev, sb->s_bdev,
					start, len, blocksize);
	if (!journal) {
		ext4_msg(sb, KERN_ERR, "failed to create device journal");
		goto out_bdev;
	}
	journal->j_private = sb;
	ll_rw_block(READ, 1, &journal->j_sb_buffer);
	wait_on_buffer(journal->j_sb_buffer);
	if (!buffer_uptodate(journal->j_sb_buffer)) {
		ext4_msg(sb, KERN_ERR, "I/O error on journal device");
		goto out_journal;
	}
	if (be32_to_cpu(journal->j_superblock->s_nr_users) != 1) {
		ext4_msg(sb, KERN_ERR, "External journal has more than one "
					"user (unsupported) - %d",
			be32_to_cpu(journal->j_superblock->s_nr_users));
		goto out_journal;
	}
	EXT4_SB(sb)->journal_bdev = bdev;
	ext4_init_journal_params(sb, journal);
	return journal;

out_journal:
	jbd2_journal_destroy(journal);
out_bdev:
	ext4_blkdev_put(bdev);
	return NULL;
}

static int ext4_load_journal(struct super_block *sb,
			     struct ext4_super_block *es,
			     unsigned long journal_devnum)
{
	journal_t *journal;
	unsigned int journal_inum = le32_to_cpu(es->s_journal_inum);
	dev_t journal_dev;
	int err = 0;
	int really_read_only;

	BUG_ON(!EXT4_HAS_COMPAT_FEATURE(sb, EXT4_FEATURE_COMPAT_HAS_JOURNAL));

	if (journal_devnum &&
	    journal_devnum != le32_to_cpu(es->s_journal_dev)) {
		ext4_msg(sb, KERN_INFO, "external journal device major/minor "
			"numbers have changed");
		journal_dev = new_decode_dev(journal_devnum);
	} else
		journal_dev = new_decode_dev(le32_to_cpu(es->s_journal_dev));

	really_read_only = bdev_read_only(sb->s_bdev);

	/*
	 * Are we loading a blank journal or performing recovery after a
	 * crash?  For recovery, we need to check in advance whether we
	 * can get read-write access to the device.
	 */
	if (EXT4_HAS_INCOMPAT_FEATURE(sb, EXT4_FEATURE_INCOMPAT_RECOVER)) {
		if (sb->s_flags & MS_RDONLY) {
			ext4_msg(sb, KERN_INFO, "INFO: recovery "
					"required on readonly filesystem");
			if (really_read_only) {
				ext4_msg(sb, KERN_ERR, "write access "
					"unavailable, cannot proceed");
				return -EROFS;
			}
			ext4_msg(sb, KERN_INFO, "write access will "
			       "be enabled during recovery");
		}
	}

	if (journal_inum && journal_dev) {
		ext4_msg(sb, KERN_ERR, "filesystem has both journal "
		       "and inode journals!");
		return -EINVAL;
	}

	if (journal_inum) {
		if (!(journal = ext4_get_journal(sb, journal_inum)))
			return -EINVAL;
	} else {
		if (!(journal = ext4_get_dev_journal(sb, journal_dev)))
			return -EINVAL;
	}

	if (!(journal->j_flags & JBD2_BARRIER))
		ext4_msg(sb, KERN_INFO, "barriers disabled");

	if (!really_read_only && test_opt(sb, UPDATE_JOURNAL)) {
		err = jbd2_journal_update_format(journal);
		if (err)  {
			ext4_msg(sb, KERN_ERR, "error updating journal");
			jbd2_journal_destroy(journal);
			return err;
		}
	}

	if (!EXT4_HAS_INCOMPAT_FEATURE(sb, EXT4_FEATURE_INCOMPAT_RECOVER))
		err = jbd2_journal_wipe(journal, !really_read_only);
	if (!err) {
		char *save = kmalloc(EXT4_S_ERR_LEN, GFP_KERNEL);
		if (save)
			memcpy(save, ((char *) es) +
			       EXT4_S_ERR_START, EXT4_S_ERR_LEN);
		err = jbd2_journal_load(journal);
		if (save)
			memcpy(((char *) es) + EXT4_S_ERR_START,
			       save, EXT4_S_ERR_LEN);
		kfree(save);
	}

	if (err) {
		ext4_msg(sb, KERN_ERR, "error loading journal");
		jbd2_journal_destroy(journal);
		return err;
	}

	EXT4_SB(sb)->s_journal = journal;
	ext4_clear_journal_err(sb, es);

	if (!really_read_only && journal_devnum &&
	    journal_devnum != le32_to_cpu(es->s_journal_dev)) {
		es->s_journal_dev = cpu_to_le32(journal_devnum);

		/* Make sure we flush the recovery flag to disk. */
		ext4_commit_super(sb, 1);
	}

	return 0;
}

static int ext4_commit_super(struct super_block *sb, int sync)
{
	struct ext4_super_block *es = EXT4_SB(sb)->s_es;
	struct buffer_head *sbh = EXT4_SB(sb)->s_sbh;
	int error = 0;

	if (!sbh)
		return error;
	if (buffer_write_io_error(sbh)) {
		/*
		 * Oh, dear.  A previous attempt to write the
		 * superblock failed.  This could happen because the
		 * USB device was yanked out.  Or it could happen to
		 * be a transient write error and maybe the block will
		 * be remapped.  Nothing we can do but to retry the
		 * write and hope for the best.
		 */
		ext4_msg(sb, KERN_ERR, "previous I/O error to "
		       "superblock detected");
		clear_buffer_write_io_error(sbh);
		set_buffer_uptodate(sbh);
	}
	/*
	 * If the file system is mounted read-only, don't update the
	 * superblock write time.  This avoids updating the superblock
	 * write time when we are mounting the root file system
	 * read/only but we need to replay the journal; at that point,
	 * for people who are east of GMT and who make their clock
	 * tick in localtime for Windows bug-for-bug compatibility,
	 * the clock is set in the future, and this will cause e2fsck
	 * to complain and force a full file system check.
	 */
	if (!(sb->s_flags & MS_RDONLY))
		es->s_wtime = cpu_to_le32(get_seconds());
	if (sb->s_bdev->bd_part)
		es->s_kbytes_written =
			cpu_to_le64(EXT4_SB(sb)->s_kbytes_written +
			    ((part_stat_read(sb->s_bdev->bd_part, sectors[1]) -
			      EXT4_SB(sb)->s_sectors_written_start) >> 1));
	else
		es->s_kbytes_written =
			cpu_to_le64(EXT4_SB(sb)->s_kbytes_written);
	ext4_free_blocks_count_set(es, percpu_counter_sum_positive(
					   &EXT4_SB(sb)->s_freeblocks_counter));
	es->s_free_inodes_count =
		cpu_to_le32(percpu_counter_sum_positive(
				&EXT4_SB(sb)->s_freeinodes_counter));
	sb->s_dirt = 0;
	BUFFER_TRACE(sbh, "marking dirty");
	mark_buffer_dirty(sbh);
	if (sync) {
		error = sync_dirty_buffer(sbh);
		if (error)
			return error;

		error = buffer_write_io_error(sbh);
		if (error) {
			ext4_msg(sb, KERN_ERR, "I/O error while writing "
			       "superblock");
			clear_buffer_write_io_error(sbh);
			set_buffer_uptodate(sbh);
		}
	}
	return error;
}

/*
 * Have we just finished recovery?  If so, and if we are mounting (or
 * remounting) the filesystem readonly, then we will end up with a
 * consistent fs on disk.  Record that fact.
 */
static void ext4_mark_recovery_complete(struct super_block *sb,
					struct ext4_super_block *es)
{
	journal_t *journal = EXT4_SB(sb)->s_journal;

	if (!EXT4_HAS_COMPAT_FEATURE(sb, EXT4_FEATURE_COMPAT_HAS_JOURNAL)) {
		BUG_ON(journal != NULL);
		return;
	}
	jbd2_journal_lock_updates(journal);
	if (jbd2_journal_flush(journal) < 0)
		goto out;

	if (EXT4_HAS_INCOMPAT_FEATURE(sb, EXT4_FEATURE_INCOMPAT_RECOVER) &&
	    sb->s_flags & MS_RDONLY) {
		EXT4_CLEAR_INCOMPAT_FEATURE(sb, EXT4_FEATURE_INCOMPAT_RECOVER);
		ext4_commit_super(sb, 1);
	}

out:
	jbd2_journal_unlock_updates(journal);
}

/*
 * If we are mounting (or read-write remounting) a filesystem whose journal
 * has recorded an error from a previous lifetime, move that error to the
 * main filesystem now.
 */
static void ext4_clear_journal_err(struct super_block *sb,
				   struct ext4_super_block *es)
{
	journal_t *journal;
	int j_errno;
	const char *errstr;

	BUG_ON(!EXT4_HAS_COMPAT_FEATURE(sb, EXT4_FEATURE_COMPAT_HAS_JOURNAL));

	journal = EXT4_SB(sb)->s_journal;

	/*
	 * Now check for any error status which may have been recorded in the
	 * journal by a prior ext4_error() or ext4_abort()
	 */

	j_errno = jbd2_journal_errno(journal);
	if (j_errno) {
		char nbuf[16];

		errstr = ext4_decode_error(sb, j_errno, nbuf);
		ext4_warning(sb, "Filesystem error recorded "
			     "from previous mount: %s", errstr);
		ext4_warning(sb, "Marking fs in need of filesystem check.");

		EXT4_SB(sb)->s_mount_state |= EXT4_ERROR_FS;
		es->s_state |= cpu_to_le16(EXT4_ERROR_FS);
		ext4_commit_super(sb, 1);

		jbd2_journal_clear_err(journal);
	}
}

/*
 * Force the running and committing transactions to commit,
 * and wait on the commit.
 */
int ext4_force_commit(struct super_block *sb)
{
	journal_t *journal;
	int ret = 0;

	if (sb->s_flags & MS_RDONLY)
		return 0;

	journal = EXT4_SB(sb)->s_journal;
	if (journal) {
		vfs_check_frozen(sb, SB_FREEZE_TRANS);
		ret = ext4_journal_force_commit(journal);
	}

	return ret;
}

static void ext4_write_super(struct super_block *sb)
{
	lock_super(sb);
	ext4_commit_super(sb, 1);
	unlock_super(sb);
}

static int ext4_sync_fs(struct super_block *sb, int wait)
{
	int ret = 0;
	tid_t target;
	struct ext4_sb_info *sbi = EXT4_SB(sb);

	trace_ext4_sync_fs(sb, wait);
	flush_workqueue(sbi->dio_unwritten_wq);
	if (jbd2_journal_start_commit(sbi->s_journal, &target)) {
		if (wait)
			jbd2_log_wait_commit(sbi->s_journal, target);
	}
	return ret;
}

/*
 * LVM calls this function before a (read-only) snapshot is created.  This
 * gives us a chance to flush the journal completely and mark the fs clean.
 */
static int ext4_freeze(struct super_block *sb)
{
	int error = 0;
	journal_t *journal;

	if (sb->s_flags & MS_RDONLY)
		return 0;

	journal = EXT4_SB(sb)->s_journal;

	/* Now we set up the journal barrier. */
	jbd2_journal_lock_updates(journal);

	/*
	 * Don't clear the needs_recovery flag if we failed to flush
	 * the journal.
	 */
	error = jbd2_journal_flush(journal);
	if (error < 0)
		goto out;

	/* Journal blocked and flushed, clear needs_recovery flag. */
	EXT4_CLEAR_INCOMPAT_FEATURE(sb, EXT4_FEATURE_INCOMPAT_RECOVER);
	error = ext4_commit_super(sb, 1);
out:
	/* we rely on s_frozen to stop further updates */
	jbd2_journal_unlock_updates(EXT4_SB(sb)->s_journal);
	return error;
}

/*
 * Called by LVM after the snapshot is done.  We need to reset the RECOVER
 * flag here, even though the filesystem is not technically dirty yet.
 */
static int ext4_unfreeze(struct super_block *sb)
{
	if (sb->s_flags & MS_RDONLY)
		return 0;

	lock_super(sb);
	/* Reset the needs_recovery flag before the fs is unlocked. */
	EXT4_SET_INCOMPAT_FEATURE(sb, EXT4_FEATURE_INCOMPAT_RECOVER);
	ext4_commit_super(sb, 1);
	unlock_super(sb);
	return 0;
}

static int ext4_remount(struct super_block *sb, int *flags, char *data)
{
	struct ext4_super_block *es;
	struct ext4_sb_info *sbi = EXT4_SB(sb);
	ext4_fsblk_t n_blocks_count = 0;
	unsigned long old_sb_flags;
	struct ext4_mount_options old_opts;
	int enable_quota = 0;
	ext4_group_t g;
	unsigned int journal_ioprio = DEFAULT_JOURNAL_IOPRIO;
	int err;
#ifdef CONFIG_QUOTA
	int i;
#endif
	char *orig_data = kstrdup(data, GFP_KERNEL);

	/* Store the original options */
	lock_super(sb);
	old_sb_flags = sb->s_flags;
	old_opts.s_mount_opt = sbi->s_mount_opt;
	old_opts.s_resuid = sbi->s_resuid;
	old_opts.s_resgid = sbi->s_resgid;
	old_opts.s_commit_interval = sbi->s_commit_interval;
	old_opts.s_min_batch_time = sbi->s_min_batch_time;
	old_opts.s_max_batch_time = sbi->s_max_batch_time;
#ifdef CONFIG_QUOTA
	old_opts.s_jquota_fmt = sbi->s_jquota_fmt;
	for (i = 0; i < MAXQUOTAS; i++)
		old_opts.s_qf_names[i] = sbi->s_qf_names[i];
#endif
	if (sbi->s_journal && sbi->s_journal->j_task->io_context)
		journal_ioprio = sbi->s_journal->j_task->io_context->ioprio;

	/*
	 * Allow the "check" option to be passed as a remount option.
	 */
	if (!parse_options(data, sb, NULL, &journal_ioprio,
			   &n_blocks_count, 1)) {
		err = -EINVAL;
		goto restore_opts;
	}

	if (sbi->s_mount_flags & EXT4_MF_FS_ABORTED)
		ext4_abort(sb, "Abort forced by user");

	sb->s_flags = (sb->s_flags & ~MS_POSIXACL) |
		(test_opt(sb, POSIX_ACL) ? MS_POSIXACL : 0);

	es = sbi->s_es;

	if (sbi->s_journal) {
		ext4_init_journal_params(sb, sbi->s_journal);
		set_task_ioprio(sbi->s_journal->j_task, journal_ioprio);
	}

	if ((*flags & MS_RDONLY) != (sb->s_flags & MS_RDONLY) ||
		n_blocks_count > ext4_blocks_count(es)) {
		if (sbi->s_mount_flags & EXT4_MF_FS_ABORTED) {
			err = -EROFS;
			goto restore_opts;
		}

		if (*flags & MS_RDONLY) {
			err = dquot_suspend(sb, -1);
			if (err < 0)
				goto restore_opts;

			/*
			 * First of all, the unconditional stuff we have to do
			 * to disable replay of the journal when we next remount
			 */
			sb->s_flags |= MS_RDONLY;

			/*
			 * OK, test if we are remounting a valid rw partition
			 * readonly, and if so set the rdonly flag and then
			 * mark the partition as valid again.
			 */
			if (!(es->s_state & cpu_to_le16(EXT4_VALID_FS)) &&
			    (sbi->s_mount_state & EXT4_VALID_FS))
				es->s_state = cpu_to_le16(sbi->s_mount_state);

			if (sbi->s_journal)
				ext4_mark_recovery_complete(sb, es);
		} else {
			/* Make sure we can mount this feature set readwrite */
			if (!ext4_feature_set_ok(sb, 0)) {
				err = -EROFS;
				goto restore_opts;
			}
			/*
			 * Make sure the group descriptor checksums
			 * are sane.  If they aren't, refuse to remount r/w.
			 */
			for (g = 0; g < sbi->s_groups_count; g++) {
				struct ext4_group_desc *gdp =
					ext4_get_group_desc(sb, g, NULL);

				if (!ext4_group_desc_csum_verify(sbi, g, gdp)) {
					ext4_msg(sb, KERN_ERR,
	       "ext4_remount: Checksum for group %u failed (%u!=%u)",
		g, le16_to_cpu(ext4_group_desc_csum(sbi, g, gdp)),
					       le16_to_cpu(gdp->bg_checksum));
					err = -EINVAL;
					goto restore_opts;
				}
			}

			/*
			 * If we have an unprocessed orphan list hanging
			 * around from a previously readonly bdev mount,
			 * require a full umount/remount for now.
			 */
			if (es->s_last_orphan) {
				ext4_msg(sb, KERN_WARNING, "Couldn't "
				       "remount RDWR because of unprocessed "
				       "orphan inode list.  Please "
				       "umount/remount instead");
				err = -EINVAL;
				goto restore_opts;
			}

			/*
			 * Mounting a RDONLY partition read-write, so reread
			 * and store the current valid flag.  (It may have
			 * been changed by e2fsck since we originally mounted
			 * the partition.)
			 */
			if (sbi->s_journal)
				ext4_clear_journal_err(sb, es);
			sbi->s_mount_state = le16_to_cpu(es->s_state);
			if ((err = ext4_group_extend(sb, es, n_blocks_count)))
				goto restore_opts;
			if (!ext4_setup_super(sb, es, 0))
				sb->s_flags &= ~MS_RDONLY;
			enable_quota = 1;
		}
	}

	/*
	 * Reinitialize lazy itable initialization thread based on
	 * current settings
	 */
	if ((sb->s_flags & MS_RDONLY) || !test_opt(sb, INIT_INODE_TABLE))
		ext4_unregister_li_request(sb);
	else {
		ext4_group_t first_not_zeroed;
		first_not_zeroed = ext4_has_uninit_itable(sb);
		ext4_register_li_request(sb, first_not_zeroed);
	}

	ext4_setup_system_zone(sb);
	if (sbi->s_journal == NULL)
		ext4_commit_super(sb, 1);

#ifdef CONFIG_QUOTA
	/* Release old quota file names */
	for (i = 0; i < MAXQUOTAS; i++)
		if (old_opts.s_qf_names[i] &&
		    old_opts.s_qf_names[i] != sbi->s_qf_names[i])
			kfree(old_opts.s_qf_names[i]);
#endif
	unlock_super(sb);
	if (enable_quota)
		dquot_resume(sb, -1);

	ext4_msg(sb, KERN_INFO, "re-mounted. Opts: %s", orig_data);
	kfree(orig_data);
	return 0;

restore_opts:
	sb->s_flags = old_sb_flags;
	sbi->s_mount_opt = old_opts.s_mount_opt;
	sbi->s_resuid = old_opts.s_resuid;
	sbi->s_resgid = old_opts.s_resgid;
	sbi->s_commit_interval = old_opts.s_commit_interval;
	sbi->s_min_batch_time = old_opts.s_min_batch_time;
	sbi->s_max_batch_time = old_opts.s_max_batch_time;
#ifdef CONFIG_QUOTA
	sbi->s_jquota_fmt = old_opts.s_jquota_fmt;
	for (i = 0; i < MAXQUOTAS; i++) {
		if (sbi->s_qf_names[i] &&
		    old_opts.s_qf_names[i] != sbi->s_qf_names[i])
			kfree(sbi->s_qf_names[i]);
		sbi->s_qf_names[i] = old_opts.s_qf_names[i];
	}
#endif
	unlock_super(sb);
	kfree(orig_data);
	return err;
}

static int ext4_statfs(struct dentry *dentry, struct kstatfs *buf)
{
	struct super_block *sb = dentry->d_sb;
	struct ext4_sb_info *sbi = EXT4_SB(sb);
	struct ext4_super_block *es = sbi->s_es;
	u64 fsid;

	if (test_opt(sb, MINIX_DF)) {
		sbi->s_overhead_last = 0;
	} else if (sbi->s_blocks_last != ext4_blocks_count(es)) {
		ext4_group_t i, ngroups = ext4_get_groups_count(sb);
		ext4_fsblk_t overhead = 0;

		/*
		 * Compute the overhead (FS structures).  This is constant
		 * for a given filesystem unless the number of block groups
		 * changes so we cache the previous value until it does.
		 */

		/*
		 * All of the blocks before first_data_block are
		 * overhead
		 */
		overhead = le32_to_cpu(es->s_first_data_block);

		/*
		 * Add the overhead attributed to the superblock and
		 * block group descriptors.  If the sparse superblocks
		 * feature is turned on, then not all groups have this.
		 */
		for (i = 0; i < ngroups; i++) {
			overhead += ext4_bg_has_super(sb, i) +
				ext4_bg_num_gdb(sb, i);
			cond_resched();
		}

		/*
		 * Every block group has an inode bitmap, a block
		 * bitmap, and an inode table.
		 */
		overhead += ngroups * (2 + sbi->s_itb_per_group);
		sbi->s_overhead_last = overhead;
		smp_wmb();
		sbi->s_blocks_last = ext4_blocks_count(es);
	}

	buf->f_type = EXT4_SUPER_MAGIC;
	buf->f_bsize = sb->s_blocksize;
	buf->f_blocks = ext4_blocks_count(es) - sbi->s_overhead_last;
	buf->f_bfree = percpu_counter_sum_positive(&sbi->s_freeblocks_counter) -
		       percpu_counter_sum_positive(&sbi->s_dirtyblocks_counter);
	buf->f_bavail = buf->f_bfree - ext4_r_blocks_count(es);
	if (buf->f_bfree < ext4_r_blocks_count(es))
		buf->f_bavail = 0;
	buf->f_files = le32_to_cpu(es->s_inodes_count);
	buf->f_ffree = percpu_counter_sum_positive(&sbi->s_freeinodes_counter);
	buf->f_namelen = EXT4_NAME_LEN;
	fsid = le64_to_cpup((void *)es->s_uuid) ^
	       le64_to_cpup((void *)es->s_uuid + sizeof(u64));
	buf->f_fsid.val[0] = fsid & 0xFFFFFFFFUL;
	buf->f_fsid.val[1] = (fsid >> 32) & 0xFFFFFFFFUL;

	return 0;
}

/* Helper function for writing quotas on sync - we need to start transaction
 * before quota file is locked for write. Otherwise the are possible deadlocks:
 * Process 1                         Process 2
 * ext4_create()                     quota_sync()
 *   jbd2_journal_start()                  write_dquot()
 *   dquot_initialize()                         down(dqio_mutex)
 *     down(dqio_mutex)                    jbd2_journal_start()
 *
 */

#ifdef CONFIG_QUOTA

static inline struct inode *dquot_to_inode(struct dquot *dquot)
{
	return sb_dqopt(dquot->dq_sb)->files[dquot->dq_type];
}

static int ext4_write_dquot(struct dquot *dquot)
{
	int ret, err;
	handle_t *handle;
	struct inode *inode;

	inode = dquot_to_inode(dquot);
	handle = ext4_journal_start(inode,
				    EXT4_QUOTA_TRANS_BLOCKS(dquot->dq_sb));
	if (IS_ERR(handle))
		return PTR_ERR(handle);
	ret = dquot_commit(dquot);
	err = ext4_journal_stop(handle);
	if (!ret)
		ret = err;
	return ret;
}

static int ext4_acquire_dquot(struct dquot *dquot)
{
	int ret, err;
	handle_t *handle;

	handle = ext4_journal_start(dquot_to_inode(dquot),
				    EXT4_QUOTA_INIT_BLOCKS(dquot->dq_sb));
	if (IS_ERR(handle))
		return PTR_ERR(handle);
	ret = dquot_acquire(dquot);
	err = ext4_journal_stop(handle);
	if (!ret)
		ret = err;
	return ret;
}

static int ext4_release_dquot(struct dquot *dquot)
{
	int ret, err;
	handle_t *handle;

	handle = ext4_journal_start(dquot_to_inode(dquot),
				    EXT4_QUOTA_DEL_BLOCKS(dquot->dq_sb));
	if (IS_ERR(handle)) {
		/* Release dquot anyway to avoid endless cycle in dqput() */
		dquot_release(dquot);
		return PTR_ERR(handle);
	}
	ret = dquot_release(dquot);
	err = ext4_journal_stop(handle);
	if (!ret)
		ret = err;
	return ret;
}

static int ext4_mark_dquot_dirty(struct dquot *dquot)
{
	/* Are we journaling quotas? */
	if (EXT4_SB(dquot->dq_sb)->s_qf_names[USRQUOTA] ||
	    EXT4_SB(dquot->dq_sb)->s_qf_names[GRPQUOTA]) {
		dquot_mark_dquot_dirty(dquot);
		return ext4_write_dquot(dquot);
	} else {
		return dquot_mark_dquot_dirty(dquot);
	}
}

static int ext4_write_info(struct super_block *sb, int type)
{
	int ret, err;
	handle_t *handle;

	/* Data block + inode block */
	handle = ext4_journal_start(sb->s_root->d_inode, 2);
	if (IS_ERR(handle))
		return PTR_ERR(handle);
	ret = dquot_commit_info(sb, type);
	err = ext4_journal_stop(handle);
	if (!ret)
		ret = err;
	return ret;
}

/*
 * Turn on quotas during mount time - we need to find
 * the quota file and such...
 */
static int ext4_quota_on_mount(struct super_block *sb, int type)
{
	return dquot_quota_on_mount(sb, EXT4_SB(sb)->s_qf_names[type],
					EXT4_SB(sb)->s_jquota_fmt, type);
}

/*
 * Standard function to be called on quota_on
 */
static int ext4_quota_on(struct super_block *sb, int type, int format_id,
			 char *name)
{
	int err;
	struct path path;

	if (!test_opt(sb, QUOTA))
		return -EINVAL;

	err = kern_path(name, LOOKUP_FOLLOW, &path);
	if (err)
		return err;

	/* Quotafile not on the same filesystem? */
	if (path.mnt->mnt_sb != sb) {
		path_put(&path);
		return -EXDEV;
	}
	/* Journaling quota? */
	if (EXT4_SB(sb)->s_qf_names[type]) {
		/* Quotafile not in fs root? */
		if (path.dentry->d_parent != sb->s_root)
			ext4_msg(sb, KERN_WARNING,
				"Quota file not on filesystem root. "
				"Journaled quota will not work");
	}

	/*
	 * When we journal data on quota file, we have to flush journal to see
	 * all updates to the file when we bypass pagecache...
	 */
	if (EXT4_SB(sb)->s_journal &&
	    ext4_should_journal_data(path.dentry->d_inode)) {
		/*
		 * We don't need to lock updates but journal_flush() could
		 * otherwise be livelocked...
		 */
		jbd2_journal_lock_updates(EXT4_SB(sb)->s_journal);
		err = jbd2_journal_flush(EXT4_SB(sb)->s_journal);
		jbd2_journal_unlock_updates(EXT4_SB(sb)->s_journal);
		if (err) {
			path_put(&path);
			return err;
		}
	}

	err = dquot_quota_on_path(sb, type, format_id, &path);
	path_put(&path);
	return err;
}

static int ext4_quota_off(struct super_block *sb, int type)
{
	/* Force all delayed allocation blocks to be allocated.
	 * Caller already holds s_umount sem */
	if (test_opt(sb, DELALLOC))
		sync_filesystem(sb);

	return dquot_quota_off(sb, type);
}

/* Read data from quotafile - avoid pagecache and such because we cannot afford
 * acquiring the locks... As quota files are never truncated and quota code
 * itself serializes the operations (and noone else should touch the files)
 * we don't have to be afraid of races */
static ssize_t ext4_quota_read(struct super_block *sb, int type, char *data,
			       size_t len, loff_t off)
{
	struct inode *inode = sb_dqopt(sb)->files[type];
	ext4_lblk_t blk = off >> EXT4_BLOCK_SIZE_BITS(sb);
	int err = 0;
	int offset = off & (sb->s_blocksize - 1);
	int tocopy;
	size_t toread;
	struct buffer_head *bh;
	loff_t i_size = i_size_read(inode);

	if (off > i_size)
		return 0;
	if (off+len > i_size)
		len = i_size-off;
	toread = len;
	while (toread > 0) {
		tocopy = sb->s_blocksize - offset < toread ?
				sb->s_blocksize - offset : toread;
		bh = ext4_bread(NULL, inode, blk, 0, &err);
		if (err)
			return err;
		if (!bh)	/* A hole? */
			memset(data, 0, tocopy);
		else
			memcpy(data, bh->b_data+offset, tocopy);
		brelse(bh);
		offset = 0;
		toread -= tocopy;
		data += tocopy;
		blk++;
	}
	return len;
}

/* Write to quotafile (we know the transaction is already started and has
 * enough credits) */
static ssize_t ext4_quota_write(struct super_block *sb, int type,
				const char *data, size_t len, loff_t off)
{
	struct inode *inode = sb_dqopt(sb)->files[type];
	ext4_lblk_t blk = off >> EXT4_BLOCK_SIZE_BITS(sb);
	int err = 0;
	int offset = off & (sb->s_blocksize - 1);
	struct buffer_head *bh;
	handle_t *handle = journal_current_handle();

	if (EXT4_SB(sb)->s_journal && !handle) {
		ext4_msg(sb, KERN_WARNING, "Quota write (off=%llu, len=%llu)"
			" cancelled because transaction is not started",
			(unsigned long long)off, (unsigned long long)len);
		return -EIO;
	}
	/*
	 * Since we account only one data block in transaction credits,
	 * then it is impossible to cross a block boundary.
	 */
	if (sb->s_blocksize - offset < len) {
		ext4_msg(sb, KERN_WARNING, "Quota write (off=%llu, len=%llu)"
			" cancelled because not block aligned",
			(unsigned long long)off, (unsigned long long)len);
		return -EIO;
	}

	mutex_lock_nested(&inode->i_mutex, I_MUTEX_QUOTA);
	bh = ext4_bread(handle, inode, blk, 1, &err);
	if (!bh)
		goto out;
	err = ext4_journal_get_write_access(handle, bh);
	if (err) {
		brelse(bh);
		goto out;
	}
	lock_buffer(bh);
	memcpy(bh->b_data+offset, data, len);
	flush_dcache_page(bh->b_page);
	unlock_buffer(bh);
	err = ext4_handle_dirty_metadata(handle, NULL, bh);
	brelse(bh);
out:
	if (err) {
		mutex_unlock(&inode->i_mutex);
		return err;
	}
	if (inode->i_size < off + len) {
		i_size_write(inode, off + len);
		EXT4_I(inode)->i_disksize = inode->i_size;
	}
	inode->i_mtime = inode->i_ctime = CURRENT_TIME;
	ext4_mark_inode_dirty(handle, inode);
	mutex_unlock(&inode->i_mutex);
	return len;
}

#endif

static struct dentry *ext4_mount(struct file_system_type *fs_type, int flags,
		       const char *dev_name, void *data)
{
	return mount_bdev(fs_type, flags, dev_name, data, ext4_fill_super);
}

#if !defined(CONFIG_EXT2_FS) && !defined(CONFIG_EXT2_FS_MODULE) && defined(CONFIG_EXT4_USE_FOR_EXT23)
static struct file_system_type ext2_fs_type = {
	.owner		= THIS_MODULE,
	.name		= "ext2",
	.mount		= ext4_mount,
	.kill_sb	= kill_block_super,
	.fs_flags	= FS_REQUIRES_DEV,
};

static inline void register_as_ext2(void)
{
	int err = register_filesystem(&ext2_fs_type);
	if (err)
		printk(KERN_WARNING
		       "EXT4-fs: Unable to register as ext2 (%d)\n", err);
}

static inline void unregister_as_ext2(void)
{
	unregister_filesystem(&ext2_fs_type);
}
MODULE_ALIAS("ext2");
#else
static inline void register_as_ext2(void) { }
static inline void unregister_as_ext2(void) { }
#endif

#if !defined(CONFIG_EXT3_FS) && !defined(CONFIG_EXT3_FS_MODULE) && defined(CONFIG_EXT4_USE_FOR_EXT23)
static inline void register_as_ext3(void)
{
	int err = register_filesystem(&ext3_fs_type);
	if (err)
		printk(KERN_WARNING
		       "EXT4-fs: Unable to register as ext3 (%d)\n", err);
}

static inline void unregister_as_ext3(void)
{
	unregister_filesystem(&ext3_fs_type);
}
MODULE_ALIAS("ext3");
#else
static inline void register_as_ext3(void) { }
static inline void unregister_as_ext3(void) { }
#endif

static struct file_system_type ext4_fs_type = {
	.owner		= THIS_MODULE,
	.name		= "ext4",
	.mount		= ext4_mount,
	.kill_sb	= kill_block_super,
	.fs_flags	= FS_REQUIRES_DEV,
};

int __init ext4_init_feat_adverts(void)
{
	struct ext4_features *ef;
	int ret = -ENOMEM;

	ef = kzalloc(sizeof(struct ext4_features), GFP_KERNEL);
	if (!ef)
		goto out;

	ef->f_kobj.kset = ext4_kset;
	init_completion(&ef->f_kobj_unregister);
	ret = kobject_init_and_add(&ef->f_kobj, &ext4_feat_ktype, NULL,
				   "features");
	if (ret) {
		kfree(ef);
		goto out;
	}

	ext4_feat = ef;
	ret = 0;
out:
	return ret;
}

static int __init ext4_init_fs(void)
{
	int err;

	ext4_check_flag_values();
	err = ext4_init_pageio();
	if (err)
		return err;
	err = ext4_init_system_zone();
	if (err)
		goto out5;
	ext4_kset = kset_create_and_add("ext4", NULL, fs_kobj);
	if (!ext4_kset)
		goto out4;
	ext4_proc_root = proc_mkdir("fs/ext4", NULL);

	err = ext4_init_feat_adverts();

	err = ext4_init_mballoc();
	if (err)
		goto out3;

	err = ext4_init_xattr();
	if (err)
		goto out2;
	err = init_inodecache();
	if (err)
		goto out1;
	register_as_ext2();
	register_as_ext3();
	err = register_filesystem(&ext4_fs_type);
	if (err)
		goto out;

	ext4_li_info = NULL;
	mutex_init(&ext4_li_mtx);
	return 0;
out:
	unregister_as_ext2();
	unregister_as_ext3();
	destroy_inodecache();
out1:
	ext4_exit_xattr();
out2:
	ext4_exit_mballoc();
out3:
	kfree(ext4_feat);
	remove_proc_entry("fs/ext4", NULL);
	kset_unregister(ext4_kset);
out4:
	ext4_exit_system_zone();
out5:
	ext4_exit_pageio();
	return err;
}

static void __exit ext4_exit_fs(void)
{
	ext4_destroy_lazyinit_thread();
	unregister_as_ext2();
	unregister_as_ext3();
	unregister_filesystem(&ext4_fs_type);
	destroy_inodecache();
	ext4_exit_xattr();
	ext4_exit_mballoc();
	remove_proc_entry("fs/ext4", NULL);
	kset_unregister(ext4_kset);
	ext4_exit_system_zone();
	ext4_exit_pageio();
}

MODULE_AUTHOR("Remy Card, Stephen Tweedie, Andrew Morton, Andreas Dilger, Theodore Ts'o and others");
MODULE_DESCRIPTION("Fourth Extended Filesystem");
MODULE_LICENSE("GPL");
module_init(ext4_init_fs)
module_exit(ext4_exit_fs)<|MERGE_RESOLUTION|>--- conflicted
+++ resolved
@@ -1197,7 +1197,6 @@
 	.quota_write	= ext4_quota_write,
 #endif
 	.bdev_try_to_free_page = bdev_try_to_free_page,
-	.trim_fs	= ext4_trim_fs
 };
 
 static const struct super_operations ext4_nojournal_sops = {
@@ -2799,12 +2798,6 @@
 	struct ext4_li_request *elr;
 
 	mutex_lock(&ext4_li_info->li_list_mtx);
-<<<<<<< HEAD
-	if (list_empty(&ext4_li_info->li_request_list))
-		return;
-
-=======
->>>>>>> 3561d43f
 	list_for_each_safe(pos, n, &ext4_li_info->li_request_list) {
 		elr = list_entry(pos, struct ext4_li_request,
 				 lr_request);
