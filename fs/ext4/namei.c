/*
 *  linux/fs/ext4/namei.c
 *
 * Copyright (C) 1992, 1993, 1994, 1995
 * Remy Card (card@masi.ibp.fr)
 * Laboratoire MASI - Institut Blaise Pascal
 * Universite Pierre et Marie Curie (Paris VI)
 *
 *  from
 *
 *  linux/fs/minix/namei.c
 *
 *  Copyright (C) 1991, 1992  Linus Torvalds
 *
 *  Big-endian to little-endian byte-swapping/bitmaps by
 *        David S. Miller (davem@caip.rutgers.edu), 1995
 *  Directory entry file type support and forward compatibility hooks
 *	for B-tree directories by Theodore Ts'o (tytso@mit.edu), 1998
 *  Hash Tree Directory indexing (c)
 *	Daniel Phillips, 2001
 *  Hash Tree Directory indexing porting
 *	Christopher Li, 2002
 *  Hash Tree Directory indexing cleanup
 *	Theodore Ts'o, 2002
 */

#include <linux/fs.h>
#include <linux/pagemap.h>
#include <linux/jbd2.h>
#include <linux/time.h>
#include <linux/fcntl.h>
#include <linux/stat.h>
#include <linux/string.h>
#include <linux/quotaops.h>
#include <linux/buffer_head.h>
#include <linux/bio.h>
#include "ext4.h"
#include "ext4_jbd2.h"

#include "xattr.h"
#include "acl.h"

/*
 * define how far ahead to read directories while searching them.
 */
#define NAMEI_RA_CHUNKS  2
#define NAMEI_RA_BLOCKS  4
#define NAMEI_RA_SIZE	     (NAMEI_RA_CHUNKS * NAMEI_RA_BLOCKS)
#define NAMEI_RA_INDEX(c,b)  (((c) * NAMEI_RA_BLOCKS) + (b))

static struct buffer_head *ext4_append(handle_t *handle,
					struct inode *inode,
					ext4_lblk_t *block, int *err)
{
	struct buffer_head *bh;

	*block = inode->i_size >> inode->i_sb->s_blocksize_bits;

	bh = ext4_bread(handle, inode, *block, 1, err);
	if (bh) {
		inode->i_size += inode->i_sb->s_blocksize;
		EXT4_I(inode)->i_disksize = inode->i_size;
		*err = ext4_journal_get_write_access(handle, bh);
		if (*err) {
			brelse(bh);
			bh = NULL;
		}
	}
	return bh;
}

#ifndef assert
#define assert(test) J_ASSERT(test)
#endif

#ifdef DX_DEBUG
#define dxtrace(command) command
#else
#define dxtrace(command)
#endif

struct fake_dirent
{
	__le32 inode;
	__le16 rec_len;
	u8 name_len;
	u8 file_type;
};

struct dx_countlimit
{
	__le16 limit;
	__le16 count;
};

struct dx_entry
{
	__le32 hash;
	__le32 block;
};

/*
 * dx_root_info is laid out so that if it should somehow get overlaid by a
 * dirent the two low bits of the hash version will be zero.  Therefore, the
 * hash version mod 4 should never be 0.  Sincerely, the paranoia department.
 */

struct dx_root
{
	struct fake_dirent dot;
	char dot_name[4];
	struct fake_dirent dotdot;
	char dotdot_name[4];
	struct dx_root_info
	{
		__le32 reserved_zero;
		u8 hash_version;
		u8 info_length; /* 8 */
		u8 indirect_levels;
		u8 unused_flags;
	}
	info;
	struct dx_entry	entries[0];
};

struct dx_node
{
	struct fake_dirent fake;
	struct dx_entry	entries[0];
};


struct dx_frame
{
	struct buffer_head *bh;
	struct dx_entry *entries;
	struct dx_entry *at;
};

struct dx_map_entry
{
	u32 hash;
	u16 offs;
	u16 size;
};

static inline ext4_lblk_t dx_get_block(struct dx_entry *entry);
static void dx_set_block(struct dx_entry *entry, ext4_lblk_t value);
static inline unsigned dx_get_hash(struct dx_entry *entry);
static void dx_set_hash(struct dx_entry *entry, unsigned value);
static unsigned dx_get_count(struct dx_entry *entries);
static unsigned dx_get_limit(struct dx_entry *entries);
static void dx_set_count(struct dx_entry *entries, unsigned value);
static void dx_set_limit(struct dx_entry *entries, unsigned value);
static unsigned dx_root_limit(struct inode *dir, unsigned infosize);
static unsigned dx_node_limit(struct inode *dir);
static struct dx_frame *dx_probe(const struct qstr *d_name,
				 struct inode *dir,
				 struct dx_hash_info *hinfo,
				 struct dx_frame *frame,
				 int *err);
static void dx_release(struct dx_frame *frames);
static int dx_make_map(struct ext4_dir_entry_2 *de, unsigned blocksize,
		       struct dx_hash_info *hinfo, struct dx_map_entry map[]);
static void dx_sort_map(struct dx_map_entry *map, unsigned count);
static struct ext4_dir_entry_2 *dx_move_dirents(char *from, char *to,
		struct dx_map_entry *offsets, int count, unsigned blocksize);
static struct ext4_dir_entry_2* dx_pack_dirents(char *base, unsigned blocksize);
static void dx_insert_block(struct dx_frame *frame,
					u32 hash, ext4_lblk_t block);
static int ext4_htree_next_block(struct inode *dir, __u32 hash,
				 struct dx_frame *frame,
				 struct dx_frame *frames,
				 __u32 *start_hash);
static struct buffer_head * ext4_dx_find_entry(struct inode *dir,
		const struct qstr *d_name,
		struct ext4_dir_entry_2 **res_dir,
		int *err);
static int ext4_dx_add_entry(handle_t *handle, struct dentry *dentry,
			     struct inode *inode);

/*
 * p is at least 6 bytes before the end of page
 */
static inline struct ext4_dir_entry_2 *
ext4_next_entry(struct ext4_dir_entry_2 *p, unsigned long blocksize)
{
	return (struct ext4_dir_entry_2 *)((char *)p +
		ext4_rec_len_from_disk(p->rec_len, blocksize));
}

/*
 * Future: use high four bits of block for coalesce-on-delete flags
 * Mask them off for now.
 */

static inline ext4_lblk_t dx_get_block(struct dx_entry *entry)
{
	return le32_to_cpu(entry->block) & 0x00ffffff;
}

static inline void dx_set_block(struct dx_entry *entry, ext4_lblk_t value)
{
	entry->block = cpu_to_le32(value);
}

static inline unsigned dx_get_hash(struct dx_entry *entry)
{
	return le32_to_cpu(entry->hash);
}

static inline void dx_set_hash(struct dx_entry *entry, unsigned value)
{
	entry->hash = cpu_to_le32(value);
}

static inline unsigned dx_get_count(struct dx_entry *entries)
{
	return le16_to_cpu(((struct dx_countlimit *) entries)->count);
}

static inline unsigned dx_get_limit(struct dx_entry *entries)
{
	return le16_to_cpu(((struct dx_countlimit *) entries)->limit);
}

static inline void dx_set_count(struct dx_entry *entries, unsigned value)
{
	((struct dx_countlimit *) entries)->count = cpu_to_le16(value);
}

static inline void dx_set_limit(struct dx_entry *entries, unsigned value)
{
	((struct dx_countlimit *) entries)->limit = cpu_to_le16(value);
}

static inline unsigned dx_root_limit(struct inode *dir, unsigned infosize)
{
	unsigned entry_space = dir->i_sb->s_blocksize - EXT4_DIR_REC_LEN(1) -
		EXT4_DIR_REC_LEN(2) - infosize;
	return entry_space / sizeof(struct dx_entry);
}

static inline unsigned dx_node_limit(struct inode *dir)
{
	unsigned entry_space = dir->i_sb->s_blocksize - EXT4_DIR_REC_LEN(0);
	return entry_space / sizeof(struct dx_entry);
}

/*
 * Debug
 */
#ifdef DX_DEBUG
static void dx_show_index(char * label, struct dx_entry *entries)
{
	int i, n = dx_get_count (entries);
	printk(KERN_DEBUG "%s index ", label);
	for (i = 0; i < n; i++) {
		printk("%x->%lu ", i ? dx_get_hash(entries + i) :
				0, (unsigned long)dx_get_block(entries + i));
	}
	printk("\n");
}

struct stats
{
	unsigned names;
	unsigned space;
	unsigned bcount;
};

static struct stats dx_show_leaf(struct dx_hash_info *hinfo, struct ext4_dir_entry_2 *de,
				 int size, int show_names)
{
	unsigned names = 0, space = 0;
	char *base = (char *) de;
	struct dx_hash_info h = *hinfo;

	printk("names: ");
	while ((char *) de < base + size)
	{
		if (de->inode)
		{
			if (show_names)
			{
				int len = de->name_len;
				char *name = de->name;
				while (len--) printk("%c", *name++);
				ext4fs_dirhash(de->name, de->name_len, &h);
				printk(":%x.%u ", h.hash,
				       ((char *) de - base));
			}
			space += EXT4_DIR_REC_LEN(de->name_len);
			names++;
		}
		de = ext4_next_entry(de, size);
	}
	printk("(%i)\n", names);
	return (struct stats) { names, space, 1 };
}

struct stats dx_show_entries(struct dx_hash_info *hinfo, struct inode *dir,
			     struct dx_entry *entries, int levels)
{
	unsigned blocksize = dir->i_sb->s_blocksize;
	unsigned count = dx_get_count(entries), names = 0, space = 0, i;
	unsigned bcount = 0;
	struct buffer_head *bh;
	int err;
	printk("%i indexed blocks...\n", count);
	for (i = 0; i < count; i++, entries++)
	{
		ext4_lblk_t block = dx_get_block(entries);
		ext4_lblk_t hash  = i ? dx_get_hash(entries): 0;
		u32 range = i < count - 1? (dx_get_hash(entries + 1) - hash): ~hash;
		struct stats stats;
		printk("%s%3u:%03u hash %8x/%8x ",levels?"":"   ", i, block, hash, range);
		if (!(bh = ext4_bread (NULL,dir, block, 0,&err))) continue;
		stats = levels?
		   dx_show_entries(hinfo, dir, ((struct dx_node *) bh->b_data)->entries, levels - 1):
		   dx_show_leaf(hinfo, (struct ext4_dir_entry_2 *) bh->b_data, blocksize, 0);
		names += stats.names;
		space += stats.space;
		bcount += stats.bcount;
		brelse(bh);
	}
	if (bcount)
		printk(KERN_DEBUG "%snames %u, fullness %u (%u%%)\n",
		       levels ? "" : "   ", names, space/bcount,
		       (space/bcount)*100/blocksize);
	return (struct stats) { names, space, bcount};
}
#endif /* DX_DEBUG */

/*
 * Probe for a directory leaf block to search.
 *
 * dx_probe can return ERR_BAD_DX_DIR, which means there was a format
 * error in the directory index, and the caller should fall back to
 * searching the directory normally.  The callers of dx_probe **MUST**
 * check for this error code, and make sure it never gets reflected
 * back to userspace.
 */
static struct dx_frame *
dx_probe(const struct qstr *d_name, struct inode *dir,
	 struct dx_hash_info *hinfo, struct dx_frame *frame_in, int *err)
{
	unsigned count, indirect;
	struct dx_entry *at, *entries, *p, *q, *m;
	struct dx_root *root;
	struct buffer_head *bh;
	struct dx_frame *frame = frame_in;
	u32 hash;

	frame->bh = NULL;
	if (!(bh = ext4_bread (NULL,dir, 0, 0, err)))
		goto fail;
	root = (struct dx_root *) bh->b_data;
	if (root->info.hash_version != DX_HASH_TEA &&
	    root->info.hash_version != DX_HASH_HALF_MD4 &&
	    root->info.hash_version != DX_HASH_LEGACY) {
		ext4_warning(dir->i_sb, "Unrecognised inode hash code %d",
			     root->info.hash_version);
		brelse(bh);
		*err = ERR_BAD_DX_DIR;
		goto fail;
	}
	hinfo->hash_version = root->info.hash_version;
	if (hinfo->hash_version <= DX_HASH_TEA)
		hinfo->hash_version += EXT4_SB(dir->i_sb)->s_hash_unsigned;
	hinfo->seed = EXT4_SB(dir->i_sb)->s_hash_seed;
	if (d_name)
		ext4fs_dirhash(d_name->name, d_name->len, hinfo);
	hash = hinfo->hash;

	if (root->info.unused_flags & 1) {
		ext4_warning(dir->i_sb, "Unimplemented inode hash flags: %#06x",
			     root->info.unused_flags);
		brelse(bh);
		*err = ERR_BAD_DX_DIR;
		goto fail;
	}

	if ((indirect = root->info.indirect_levels) > 1) {
		ext4_warning(dir->i_sb, "Unimplemented inode hash depth: %#06x",
			     root->info.indirect_levels);
		brelse(bh);
		*err = ERR_BAD_DX_DIR;
		goto fail;
	}

	entries = (struct dx_entry *) (((char *)&root->info) +
				       root->info.info_length);

	if (dx_get_limit(entries) != dx_root_limit(dir,
						   root->info.info_length)) {
		ext4_warning(dir->i_sb, "dx entry: limit != root limit");
		brelse(bh);
		*err = ERR_BAD_DX_DIR;
		goto fail;
	}

	dxtrace(printk("Look up %x", hash));
	while (1)
	{
		count = dx_get_count(entries);
		if (!count || count > dx_get_limit(entries)) {
			ext4_warning(dir->i_sb,
				     "dx entry: no count or count > limit");
			brelse(bh);
			*err = ERR_BAD_DX_DIR;
			goto fail2;
		}

		p = entries + 1;
		q = entries + count - 1;
		while (p <= q)
		{
			m = p + (q - p)/2;
			dxtrace(printk("."));
			if (dx_get_hash(m) > hash)
				q = m - 1;
			else
				p = m + 1;
		}

		if (0) // linear search cross check
		{
			unsigned n = count - 1;
			at = entries;
			while (n--)
			{
				dxtrace(printk(","));
				if (dx_get_hash(++at) > hash)
				{
					at--;
					break;
				}
			}
			assert (at == p - 1);
		}

		at = p - 1;
		dxtrace(printk(" %x->%u\n", at == entries? 0: dx_get_hash(at), dx_get_block(at)));
		frame->bh = bh;
		frame->entries = entries;
		frame->at = at;
		if (!indirect--) return frame;
		if (!(bh = ext4_bread (NULL,dir, dx_get_block(at), 0, err)))
			goto fail2;
		at = entries = ((struct dx_node *) bh->b_data)->entries;
		if (dx_get_limit(entries) != dx_node_limit (dir)) {
			ext4_warning(dir->i_sb,
				     "dx entry: limit != node limit");
			brelse(bh);
			*err = ERR_BAD_DX_DIR;
			goto fail2;
		}
		frame++;
		frame->bh = NULL;
	}
fail2:
	while (frame >= frame_in) {
		brelse(frame->bh);
		frame--;
	}
fail:
	if (*err == ERR_BAD_DX_DIR)
		ext4_warning(dir->i_sb,
			     "Corrupt dir inode %ld, running e2fsck is "
			     "recommended.", dir->i_ino);
	return NULL;
}

static void dx_release (struct dx_frame *frames)
{
	if (frames[0].bh == NULL)
		return;

	if (((struct dx_root *) frames[0].bh->b_data)->info.indirect_levels)
		brelse(frames[1].bh);
	brelse(frames[0].bh);
}

/*
 * This function increments the frame pointer to search the next leaf
 * block, and reads in the necessary intervening nodes if the search
 * should be necessary.  Whether or not the search is necessary is
 * controlled by the hash parameter.  If the hash value is even, then
 * the search is only continued if the next block starts with that
 * hash value.  This is used if we are searching for a specific file.
 *
 * If the hash value is HASH_NB_ALWAYS, then always go to the next block.
 *
 * This function returns 1 if the caller should continue to search,
 * or 0 if it should not.  If there is an error reading one of the
 * index blocks, it will a negative error code.
 *
 * If start_hash is non-null, it will be filled in with the starting
 * hash of the next page.
 */
static int ext4_htree_next_block(struct inode *dir, __u32 hash,
				 struct dx_frame *frame,
				 struct dx_frame *frames,
				 __u32 *start_hash)
{
	struct dx_frame *p;
	struct buffer_head *bh;
	int err, num_frames = 0;
	__u32 bhash;

	p = frame;
	/*
	 * Find the next leaf page by incrementing the frame pointer.
	 * If we run out of entries in the interior node, loop around and
	 * increment pointer in the parent node.  When we break out of
	 * this loop, num_frames indicates the number of interior
	 * nodes need to be read.
	 */
	while (1) {
		if (++(p->at) < p->entries + dx_get_count(p->entries))
			break;
		if (p == frames)
			return 0;
		num_frames++;
		p--;
	}

	/*
	 * If the hash is 1, then continue only if the next page has a
	 * continuation hash of any value.  This is used for readdir
	 * handling.  Otherwise, check to see if the hash matches the
	 * desired contiuation hash.  If it doesn't, return since
	 * there's no point to read in the successive index pages.
	 */
	bhash = dx_get_hash(p->at);
	if (start_hash)
		*start_hash = bhash;
	if ((hash & 1) == 0) {
		if ((bhash & ~1) != hash)
			return 0;
	}
	/*
	 * If the hash is HASH_NB_ALWAYS, we always go to the next
	 * block so no check is necessary
	 */
	while (num_frames--) {
		if (!(bh = ext4_bread(NULL, dir, dx_get_block(p->at),
				      0, &err)))
			return err; /* Failure */
		p++;
		brelse(p->bh);
		p->bh = bh;
		p->at = p->entries = ((struct dx_node *) bh->b_data)->entries;
	}
	return 1;
}


/*
 * This function fills a red-black tree with information from a
 * directory block.  It returns the number directory entries loaded
 * into the tree.  If there is an error it is returned in err.
 */
static int htree_dirblock_to_tree(struct file *dir_file,
				  struct inode *dir, ext4_lblk_t block,
				  struct dx_hash_info *hinfo,
				  __u32 start_hash, __u32 start_minor_hash)
{
	struct buffer_head *bh;
	struct ext4_dir_entry_2 *de, *top;
	int err, count = 0;

	dxtrace(printk(KERN_INFO "In htree dirblock_to_tree: block %lu\n",
							(unsigned long)block));
	if (!(bh = ext4_bread (NULL, dir, block, 0, &err)))
		return err;

	de = (struct ext4_dir_entry_2 *) bh->b_data;
	top = (struct ext4_dir_entry_2 *) ((char *) de +
					   dir->i_sb->s_blocksize -
					   EXT4_DIR_REC_LEN(0));
	for (; de < top; de = ext4_next_entry(de, dir->i_sb->s_blocksize)) {
		if (!ext4_check_dir_entry(dir, de, bh,
					(block<<EXT4_BLOCK_SIZE_BITS(dir->i_sb))
						+((char *)de - bh->b_data))) {
			/* On error, skip the f_pos to the next block. */
			dir_file->f_pos = (dir_file->f_pos |
					(dir->i_sb->s_blocksize - 1)) + 1;
			brelse(bh);
			return count;
		}
		ext4fs_dirhash(de->name, de->name_len, hinfo);
		if ((hinfo->hash < start_hash) ||
		    ((hinfo->hash == start_hash) &&
		     (hinfo->minor_hash < start_minor_hash)))
			continue;
		if (de->inode == 0)
			continue;
		if ((err = ext4_htree_store_dirent(dir_file,
				   hinfo->hash, hinfo->minor_hash, de)) != 0) {
			brelse(bh);
			return err;
		}
		count++;
	}
	brelse(bh);
	return count;
}


/*
 * This function fills a red-black tree with information from a
 * directory.  We start scanning the directory in hash order, starting
 * at start_hash and start_minor_hash.
 *
 * This function returns the number of entries inserted into the tree,
 * or a negative error code.
 */
int ext4_htree_fill_tree(struct file *dir_file, __u32 start_hash,
			 __u32 start_minor_hash, __u32 *next_hash)
{
	struct dx_hash_info hinfo;
	struct ext4_dir_entry_2 *de;
	struct dx_frame frames[2], *frame;
	struct inode *dir;
	ext4_lblk_t block;
	int count = 0;
	int ret, err;
	__u32 hashval;

	dxtrace(printk(KERN_DEBUG "In htree_fill_tree, start hash: %x:%x\n",
		       start_hash, start_minor_hash));
	dir = dir_file->f_path.dentry->d_inode;
	if (!(ext4_test_inode_flag(dir, EXT4_INODE_INDEX))) {
		hinfo.hash_version = EXT4_SB(dir->i_sb)->s_def_hash_version;
		if (hinfo.hash_version <= DX_HASH_TEA)
			hinfo.hash_version +=
				EXT4_SB(dir->i_sb)->s_hash_unsigned;
		hinfo.seed = EXT4_SB(dir->i_sb)->s_hash_seed;
		count = htree_dirblock_to_tree(dir_file, dir, 0, &hinfo,
					       start_hash, start_minor_hash);
		*next_hash = ~0;
		return count;
	}
	hinfo.hash = start_hash;
	hinfo.minor_hash = 0;
	frame = dx_probe(NULL, dir, &hinfo, frames, &err);
	if (!frame)
		return err;

	/* Add '.' and '..' from the htree header */
	if (!start_hash && !start_minor_hash) {
		de = (struct ext4_dir_entry_2 *) frames[0].bh->b_data;
		if ((err = ext4_htree_store_dirent(dir_file, 0, 0, de)) != 0)
			goto errout;
		count++;
	}
	if (start_hash < 2 || (start_hash ==2 && start_minor_hash==0)) {
		de = (struct ext4_dir_entry_2 *) frames[0].bh->b_data;
		de = ext4_next_entry(de, dir->i_sb->s_blocksize);
		if ((err = ext4_htree_store_dirent(dir_file, 2, 0, de)) != 0)
			goto errout;
		count++;
	}

	while (1) {
		block = dx_get_block(frame->at);
		ret = htree_dirblock_to_tree(dir_file, dir, block, &hinfo,
					     start_hash, start_minor_hash);
		if (ret < 0) {
			err = ret;
			goto errout;
		}
		count += ret;
		hashval = ~0;
		ret = ext4_htree_next_block(dir, HASH_NB_ALWAYS,
					    frame, frames, &hashval);
		*next_hash = hashval;
		if (ret < 0) {
			err = ret;
			goto errout;
		}
		/*
		 * Stop if:  (a) there are no more entries, or
		 * (b) we have inserted at least one entry and the
		 * next hash value is not a continuation
		 */
		if ((ret == 0) ||
		    (count && ((hashval & 1) == 0)))
			break;
	}
	dx_release(frames);
	dxtrace(printk(KERN_DEBUG "Fill tree: returned %d entries, "
		       "next hash: %x\n", count, *next_hash));
	return count;
errout:
	dx_release(frames);
	return (err);
}


/*
 * Directory block splitting, compacting
 */

/*
 * Create map of hash values, offsets, and sizes, stored at end of block.
 * Returns number of entries mapped.
 */
static int dx_make_map(struct ext4_dir_entry_2 *de, unsigned blocksize,
		       struct dx_hash_info *hinfo,
		       struct dx_map_entry *map_tail)
{
	int count = 0;
	char *base = (char *) de;
	struct dx_hash_info h = *hinfo;

	while ((char *) de < base + blocksize) {
		if (de->name_len && de->inode) {
			ext4fs_dirhash(de->name, de->name_len, &h);
			map_tail--;
			map_tail->hash = h.hash;
			map_tail->offs = ((char *) de - base)>>2;
			map_tail->size = le16_to_cpu(de->rec_len);
			count++;
			cond_resched();
		}
		/* XXX: do we need to check rec_len == 0 case? -Chris */
		de = ext4_next_entry(de, blocksize);
	}
	return count;
}

/* Sort map by hash value */
static void dx_sort_map (struct dx_map_entry *map, unsigned count)
{
	struct dx_map_entry *p, *q, *top = map + count - 1;
	int more;
	/* Combsort until bubble sort doesn't suck */
	while (count > 2) {
		count = count*10/13;
		if (count - 9 < 2) /* 9, 10 -> 11 */
			count = 11;
		for (p = top, q = p - count; q >= map; p--, q--)
			if (p->hash < q->hash)
				swap(*p, *q);
	}
	/* Garden variety bubble sort */
	do {
		more = 0;
		q = top;
		while (q-- > map) {
			if (q[1].hash >= q[0].hash)
				continue;
			swap(*(q+1), *q);
			more = 1;
		}
	} while(more);
}

static void dx_insert_block(struct dx_frame *frame, u32 hash, ext4_lblk_t block)
{
	struct dx_entry *entries = frame->entries;
	struct dx_entry *old = frame->at, *new = old + 1;
	int count = dx_get_count(entries);

	assert(count < dx_get_limit(entries));
	assert(old < entries + count);
	memmove(new + 1, new, (char *)(entries + count) - (char *)(new));
	dx_set_hash(new, hash);
	dx_set_block(new, block);
	dx_set_count(entries, count + 1);
}

static void ext4_update_dx_flag(struct inode *inode)
{
	if (!EXT4_HAS_COMPAT_FEATURE(inode->i_sb,
				     EXT4_FEATURE_COMPAT_DIR_INDEX))
		ext4_clear_inode_flag(inode, EXT4_INODE_INDEX);
}

/*
 * NOTE! unlike strncmp, ext4_match returns 1 for success, 0 for failure.
 *
 * `len <= EXT4_NAME_LEN' is guaranteed by caller.
 * `de != NULL' is guaranteed by caller.
 */
static inline int ext4_match (int len, const char * const name,
			      struct ext4_dir_entry_2 * de)
{
	if (len != de->name_len)
		return 0;
	if (!de->inode)
		return 0;
	return !memcmp(name, de->name, len);
}

/*
 * Returns 0 if not found, -1 on failure, and 1 on success
 */
static inline int search_dirblock(struct buffer_head *bh,
				  struct inode *dir,
				  const struct qstr *d_name,
				  unsigned int offset,
				  struct ext4_dir_entry_2 ** res_dir)
{
	struct ext4_dir_entry_2 * de;
	char * dlimit;
	int de_len;
	const char *name = d_name->name;
	int namelen = d_name->len;

	de = (struct ext4_dir_entry_2 *) bh->b_data;
	dlimit = bh->b_data + dir->i_sb->s_blocksize;
	while ((char *) de < dlimit) {
		/* this code is executed quadratically often */
		/* do minimal checking `by hand' */

		if ((char *) de + namelen <= dlimit &&
		    ext4_match (namelen, name, de)) {
			/* found a match - just to be sure, do a full check */
			if (!ext4_check_dir_entry(dir, de, bh, offset))
				return -1;
			*res_dir = de;
			return 1;
		}
		/* prevent looping on a bad block */
		de_len = ext4_rec_len_from_disk(de->rec_len,
						dir->i_sb->s_blocksize);
		if (de_len <= 0)
			return -1;
		offset += de_len;
		de = (struct ext4_dir_entry_2 *) ((char *) de + de_len);
	}
	return 0;
}


/*
 *	ext4_find_entry()
 *
 * finds an entry in the specified directory with the wanted name. It
 * returns the cache buffer in which the entry was found, and the entry
 * itself (as a parameter - res_dir). It does NOT read the inode of the
 * entry - you'll have to do that yourself if you want to.
 *
 * The returned buffer_head has ->b_count elevated.  The caller is expected
 * to brelse() it when appropriate.
 */
static struct buffer_head * ext4_find_entry (struct inode *dir,
					const struct qstr *d_name,
					struct ext4_dir_entry_2 ** res_dir)
{
	struct super_block *sb;
	struct buffer_head *bh_use[NAMEI_RA_SIZE];
	struct buffer_head *bh, *ret = NULL;
	ext4_lblk_t start, block, b;
	const u8 *name = d_name->name;
	int ra_max = 0;		/* Number of bh's in the readahead
				   buffer, bh_use[] */
	int ra_ptr = 0;		/* Current index into readahead
				   buffer */
	int num = 0;
	ext4_lblk_t  nblocks;
	int i, err;
	int namelen;

	*res_dir = NULL;
	sb = dir->i_sb;
	namelen = d_name->len;
	if (namelen > EXT4_NAME_LEN)
		return NULL;
	if ((namelen <= 2) && (name[0] == '.') &&
<<<<<<< HEAD
	    (name[1] == '.' || name[1] == '0')) {
=======
	    (name[1] == '.' || name[1] == '\0')) {
>>>>>>> b0c3844d
		/*
		 * "." or ".." will only be in the first block
		 * NFS may look up ".."; "." should be handled by the VFS
		 */
		block = start = 0;
		nblocks = 1;
		goto restart;
	}
	if (is_dx(dir)) {
		bh = ext4_dx_find_entry(dir, d_name, res_dir, &err);
		/*
		 * On success, or if the error was file not found,
		 * return.  Otherwise, fall back to doing a search the
		 * old fashioned way.
		 */
		if (bh || (err != ERR_BAD_DX_DIR))
			return bh;
		dxtrace(printk(KERN_DEBUG "ext4_find_entry: dx failed, "
			       "falling back\n"));
	}
	nblocks = dir->i_size >> EXT4_BLOCK_SIZE_BITS(sb);
	start = EXT4_I(dir)->i_dir_start_lookup;
	if (start >= nblocks)
		start = 0;
	block = start;
restart:
	do {
		/*
		 * We deal with the read-ahead logic here.
		 */
		if (ra_ptr >= ra_max) {
			/* Refill the readahead buffer */
			ra_ptr = 0;
			b = block;
			for (ra_max = 0; ra_max < NAMEI_RA_SIZE; ra_max++) {
				/*
				 * Terminate if we reach the end of the
				 * directory and must wrap, or if our
				 * search has finished at this block.
				 */
				if (b >= nblocks || (num && block == start)) {
					bh_use[ra_max] = NULL;
					break;
				}
				num++;
				bh = ext4_getblk(NULL, dir, b++, 0, &err);
				bh_use[ra_max] = bh;
				if (bh)
					ll_rw_block(READ_META, 1, &bh);
			}
		}
		if ((bh = bh_use[ra_ptr++]) == NULL)
			goto next;
		wait_on_buffer(bh);
		if (!buffer_uptodate(bh)) {
			/* read error, skip block & hope for the best */
			EXT4_ERROR_INODE(dir, "reading directory lblock %lu",
					 (unsigned long) block);
			brelse(bh);
			goto next;
		}
		i = search_dirblock(bh, dir, d_name,
			    block << EXT4_BLOCK_SIZE_BITS(sb), res_dir);
		if (i == 1) {
			EXT4_I(dir)->i_dir_start_lookup = block;
			ret = bh;
			goto cleanup_and_exit;
		} else {
			brelse(bh);
			if (i < 0)
				goto cleanup_and_exit;
		}
	next:
		if (++block >= nblocks)
			block = 0;
	} while (block != start);

	/*
	 * If the directory has grown while we were searching, then
	 * search the last part of the directory before giving up.
	 */
	block = nblocks;
	nblocks = dir->i_size >> EXT4_BLOCK_SIZE_BITS(sb);
	if (block < nblocks) {
		start = 0;
		goto restart;
	}

cleanup_and_exit:
	/* Clean up the read-ahead blocks */
	for (; ra_ptr < ra_max; ra_ptr++)
		brelse(bh_use[ra_ptr]);
	return ret;
}

static struct buffer_head * ext4_dx_find_entry(struct inode *dir, const struct qstr *d_name,
		       struct ext4_dir_entry_2 **res_dir, int *err)
{
	struct super_block * sb = dir->i_sb;
	struct dx_hash_info	hinfo;
	struct dx_frame frames[2], *frame;
	struct buffer_head *bh;
	ext4_lblk_t block;
	int retval;

	if (!(frame = dx_probe(d_name, dir, &hinfo, frames, err)))
		return NULL;
	do {
		block = dx_get_block(frame->at);
		if (!(bh = ext4_bread(NULL, dir, block, 0, err)))
			goto errout;

		retval = search_dirblock(bh, dir, d_name,
					 block << EXT4_BLOCK_SIZE_BITS(sb),
					 res_dir);
		if (retval == 1) { 	/* Success! */
			dx_release(frames);
			return bh;
		}
		brelse(bh);
		if (retval == -1) {
			*err = ERR_BAD_DX_DIR;
			goto errout;
		}

		/* Check to see if we should continue to search */
		retval = ext4_htree_next_block(dir, hinfo.hash, frame,
					       frames, NULL);
		if (retval < 0) {
			ext4_warning(sb,
			     "error reading index page in directory #%lu",
			     dir->i_ino);
			*err = retval;
			goto errout;
		}
	} while (retval == 1);

	*err = -ENOENT;
errout:
	dxtrace(printk(KERN_DEBUG "%s not found\n", name));
	dx_release (frames);
	return NULL;
}

static struct dentry *ext4_lookup(struct inode *dir, struct dentry *dentry, struct nameidata *nd)
{
	struct inode *inode;
	struct ext4_dir_entry_2 *de;
	struct buffer_head *bh;

	if (dentry->d_name.len > EXT4_NAME_LEN)
		return ERR_PTR(-ENAMETOOLONG);

	bh = ext4_find_entry(dir, &dentry->d_name, &de);
	inode = NULL;
	if (bh) {
		__u32 ino = le32_to_cpu(de->inode);
		brelse(bh);
		if (!ext4_valid_inum(dir->i_sb, ino)) {
			EXT4_ERROR_INODE(dir, "bad inode number: %u", ino);
			return ERR_PTR(-EIO);
		}
		inode = ext4_iget(dir->i_sb, ino);
		if (unlikely(IS_ERR(inode))) {
			if (PTR_ERR(inode) == -ESTALE) {
				EXT4_ERROR_INODE(dir,
						 "deleted inode referenced: %u",
						 ino);
				return ERR_PTR(-EIO);
			} else {
				return ERR_CAST(inode);
			}
		}
	}
	return d_splice_alias(inode, dentry);
}


struct dentry *ext4_get_parent(struct dentry *child)
{
	__u32 ino;
	static const struct qstr dotdot = {
		.name = "..",
		.len = 2,
	};
	struct ext4_dir_entry_2 * de;
	struct buffer_head *bh;

	bh = ext4_find_entry(child->d_inode, &dotdot, &de);
	if (!bh)
		return ERR_PTR(-ENOENT);
	ino = le32_to_cpu(de->inode);
	brelse(bh);

	if (!ext4_valid_inum(child->d_inode->i_sb, ino)) {
		EXT4_ERROR_INODE(child->d_inode,
				 "bad parent inode number: %u", ino);
		return ERR_PTR(-EIO);
	}

	return d_obtain_alias(ext4_iget(child->d_inode->i_sb, ino));
}

#define S_SHIFT 12
static unsigned char ext4_type_by_mode[S_IFMT >> S_SHIFT] = {
	[S_IFREG >> S_SHIFT]	= EXT4_FT_REG_FILE,
	[S_IFDIR >> S_SHIFT]	= EXT4_FT_DIR,
	[S_IFCHR >> S_SHIFT]	= EXT4_FT_CHRDEV,
	[S_IFBLK >> S_SHIFT]	= EXT4_FT_BLKDEV,
	[S_IFIFO >> S_SHIFT]	= EXT4_FT_FIFO,
	[S_IFSOCK >> S_SHIFT]	= EXT4_FT_SOCK,
	[S_IFLNK >> S_SHIFT]	= EXT4_FT_SYMLINK,
};

static inline void ext4_set_de_type(struct super_block *sb,
				struct ext4_dir_entry_2 *de,
				umode_t mode) {
	if (EXT4_HAS_INCOMPAT_FEATURE(sb, EXT4_FEATURE_INCOMPAT_FILETYPE))
		de->file_type = ext4_type_by_mode[(mode & S_IFMT)>>S_SHIFT];
}

/*
 * Move count entries from end of map between two memory locations.
 * Returns pointer to last entry moved.
 */
static struct ext4_dir_entry_2 *
dx_move_dirents(char *from, char *to, struct dx_map_entry *map, int count,
		unsigned blocksize)
{
	unsigned rec_len = 0;

	while (count--) {
		struct ext4_dir_entry_2 *de = (struct ext4_dir_entry_2 *)
						(from + (map->offs<<2));
		rec_len = EXT4_DIR_REC_LEN(de->name_len);
		memcpy (to, de, rec_len);
		((struct ext4_dir_entry_2 *) to)->rec_len =
				ext4_rec_len_to_disk(rec_len, blocksize);
		de->inode = 0;
		map++;
		to += rec_len;
	}
	return (struct ext4_dir_entry_2 *) (to - rec_len);
}

/*
 * Compact each dir entry in the range to the minimal rec_len.
 * Returns pointer to last entry in range.
 */
static struct ext4_dir_entry_2* dx_pack_dirents(char *base, unsigned blocksize)
{
	struct ext4_dir_entry_2 *next, *to, *prev, *de = (struct ext4_dir_entry_2 *) base;
	unsigned rec_len = 0;

	prev = to = de;
	while ((char*)de < base + blocksize) {
		next = ext4_next_entry(de, blocksize);
		if (de->inode && de->name_len) {
			rec_len = EXT4_DIR_REC_LEN(de->name_len);
			if (de > to)
				memmove(to, de, rec_len);
			to->rec_len = ext4_rec_len_to_disk(rec_len, blocksize);
			prev = to;
			to = (struct ext4_dir_entry_2 *) (((char *) to) + rec_len);
		}
		de = next;
	}
	return prev;
}

/*
 * Split a full leaf block to make room for a new dir entry.
 * Allocate a new block, and move entries so that they are approx. equally full.
 * Returns pointer to de in block into which the new entry will be inserted.
 */
static struct ext4_dir_entry_2 *do_split(handle_t *handle, struct inode *dir,
			struct buffer_head **bh,struct dx_frame *frame,
			struct dx_hash_info *hinfo, int *error)
{
	unsigned blocksize = dir->i_sb->s_blocksize;
	unsigned count, continued;
	struct buffer_head *bh2;
	ext4_lblk_t newblock;
	u32 hash2;
	struct dx_map_entry *map;
	char *data1 = (*bh)->b_data, *data2;
	unsigned split, move, size;
	struct ext4_dir_entry_2 *de = NULL, *de2;
	int	err = 0, i;

	bh2 = ext4_append (handle, dir, &newblock, &err);
	if (!(bh2)) {
		brelse(*bh);
		*bh = NULL;
		goto errout;
	}

	BUFFER_TRACE(*bh, "get_write_access");
	err = ext4_journal_get_write_access(handle, *bh);
	if (err)
		goto journal_error;

	BUFFER_TRACE(frame->bh, "get_write_access");
	err = ext4_journal_get_write_access(handle, frame->bh);
	if (err)
		goto journal_error;

	data2 = bh2->b_data;

	/* create map in the end of data2 block */
	map = (struct dx_map_entry *) (data2 + blocksize);
	count = dx_make_map((struct ext4_dir_entry_2 *) data1,
			     blocksize, hinfo, map);
	map -= count;
	dx_sort_map(map, count);
	/* Split the existing block in the middle, size-wise */
	size = 0;
	move = 0;
	for (i = count-1; i >= 0; i--) {
		/* is more than half of this entry in 2nd half of the block? */
		if (size + map[i].size/2 > blocksize/2)
			break;
		size += map[i].size;
		move++;
	}
	/* map index at which we will split */
	split = count - move;
	hash2 = map[split].hash;
	continued = hash2 == map[split - 1].hash;
	dxtrace(printk(KERN_INFO "Split block %lu at %x, %i/%i\n",
			(unsigned long)dx_get_block(frame->at),
					hash2, split, count-split));

	/* Fancy dance to stay within two buffers */
	de2 = dx_move_dirents(data1, data2, map + split, count - split, blocksize);
	de = dx_pack_dirents(data1, blocksize);
	de->rec_len = ext4_rec_len_to_disk(data1 + blocksize - (char *) de,
					   blocksize);
	de2->rec_len = ext4_rec_len_to_disk(data2 + blocksize - (char *) de2,
					    blocksize);
	dxtrace(dx_show_leaf (hinfo, (struct ext4_dir_entry_2 *) data1, blocksize, 1));
	dxtrace(dx_show_leaf (hinfo, (struct ext4_dir_entry_2 *) data2, blocksize, 1));

	/* Which block gets the new entry? */
	if (hinfo->hash >= hash2)
	{
		swap(*bh, bh2);
		de = de2;
	}
	dx_insert_block(frame, hash2 + continued, newblock);
	err = ext4_handle_dirty_metadata(handle, dir, bh2);
	if (err)
		goto journal_error;
	err = ext4_handle_dirty_metadata(handle, dir, frame->bh);
	if (err)
		goto journal_error;
	brelse(bh2);
	dxtrace(dx_show_index("frame", frame->entries));
	return de;

journal_error:
	brelse(*bh);
	brelse(bh2);
	*bh = NULL;
	ext4_std_error(dir->i_sb, err);
errout:
	*error = err;
	return NULL;
}

/*
 * Add a new entry into a directory (leaf) block.  If de is non-NULL,
 * it points to a directory entry which is guaranteed to be large
 * enough for new directory entry.  If de is NULL, then
 * add_dirent_to_buf will attempt search the directory block for
 * space.  It will return -ENOSPC if no space is available, and -EIO
 * and -EEXIST if directory entry already exists.
 */
static int add_dirent_to_buf(handle_t *handle, struct dentry *dentry,
			     struct inode *inode, struct ext4_dir_entry_2 *de,
			     struct buffer_head *bh)
{
	struct inode	*dir = dentry->d_parent->d_inode;
	const char	*name = dentry->d_name.name;
	int		namelen = dentry->d_name.len;
	unsigned int	offset = 0;
	unsigned int	blocksize = dir->i_sb->s_blocksize;
	unsigned short	reclen;
	int		nlen, rlen, err;
	char		*top;

	reclen = EXT4_DIR_REC_LEN(namelen);
	if (!de) {
		de = (struct ext4_dir_entry_2 *)bh->b_data;
		top = bh->b_data + blocksize - reclen;
		while ((char *) de <= top) {
			if (!ext4_check_dir_entry(dir, de, bh, offset))
				return -EIO;
			if (ext4_match(namelen, name, de))
				return -EEXIST;
			nlen = EXT4_DIR_REC_LEN(de->name_len);
			rlen = ext4_rec_len_from_disk(de->rec_len, blocksize);
			if ((de->inode? rlen - nlen: rlen) >= reclen)
				break;
			de = (struct ext4_dir_entry_2 *)((char *)de + rlen);
			offset += rlen;
		}
		if ((char *) de > top)
			return -ENOSPC;
	}
	BUFFER_TRACE(bh, "get_write_access");
	err = ext4_journal_get_write_access(handle, bh);
	if (err) {
		ext4_std_error(dir->i_sb, err);
		return err;
	}

	/* By now the buffer is marked for journaling */
	nlen = EXT4_DIR_REC_LEN(de->name_len);
	rlen = ext4_rec_len_from_disk(de->rec_len, blocksize);
	if (de->inode) {
		struct ext4_dir_entry_2 *de1 = (struct ext4_dir_entry_2 *)((char *)de + nlen);
		de1->rec_len = ext4_rec_len_to_disk(rlen - nlen, blocksize);
		de->rec_len = ext4_rec_len_to_disk(nlen, blocksize);
		de = de1;
	}
	de->file_type = EXT4_FT_UNKNOWN;
	if (inode) {
		de->inode = cpu_to_le32(inode->i_ino);
		ext4_set_de_type(dir->i_sb, de, inode->i_mode);
	} else
		de->inode = 0;
	de->name_len = namelen;
	memcpy(de->name, name, namelen);
	/*
	 * XXX shouldn't update any times until successful
	 * completion of syscall, but too many callers depend
	 * on this.
	 *
	 * XXX similarly, too many callers depend on
	 * ext4_new_inode() setting the times, but error
	 * recovery deletes the inode, so the worst that can
	 * happen is that the times are slightly out of date
	 * and/or different from the directory change time.
	 */
	dir->i_mtime = dir->i_ctime = ext4_current_time(dir);
	ext4_update_dx_flag(dir);
	dir->i_version++;
	ext4_mark_inode_dirty(handle, dir);
	BUFFER_TRACE(bh, "call ext4_handle_dirty_metadata");
	err = ext4_handle_dirty_metadata(handle, dir, bh);
	if (err)
		ext4_std_error(dir->i_sb, err);
	return 0;
}

/*
 * This converts a one block unindexed directory to a 3 block indexed
 * directory, and adds the dentry to the indexed directory.
 */
static int make_indexed_dir(handle_t *handle, struct dentry *dentry,
			    struct inode *inode, struct buffer_head *bh)
{
	struct inode	*dir = dentry->d_parent->d_inode;
	const char	*name = dentry->d_name.name;
	int		namelen = dentry->d_name.len;
	struct buffer_head *bh2;
	struct dx_root	*root;
	struct dx_frame	frames[2], *frame;
	struct dx_entry *entries;
	struct ext4_dir_entry_2	*de, *de2;
	char		*data1, *top;
	unsigned	len;
	int		retval;
	unsigned	blocksize;
	struct dx_hash_info hinfo;
	ext4_lblk_t  block;
	struct fake_dirent *fde;

	blocksize =  dir->i_sb->s_blocksize;
	dxtrace(printk(KERN_DEBUG "Creating index: inode %lu\n", dir->i_ino));
	retval = ext4_journal_get_write_access(handle, bh);
	if (retval) {
		ext4_std_error(dir->i_sb, retval);
		brelse(bh);
		return retval;
	}
	root = (struct dx_root *) bh->b_data;

	/* The 0th block becomes the root, move the dirents out */
	fde = &root->dotdot;
	de = (struct ext4_dir_entry_2 *)((char *)fde +
		ext4_rec_len_from_disk(fde->rec_len, blocksize));
	if ((char *) de >= (((char *) root) + blocksize)) {
		EXT4_ERROR_INODE(dir, "invalid rec_len for '..'");
		brelse(bh);
		return -EIO;
	}
	len = ((char *) root) + blocksize - (char *) de;

	/* Allocate new block for the 0th block's dirents */
	bh2 = ext4_append(handle, dir, &block, &retval);
	if (!(bh2)) {
		brelse(bh);
		return retval;
	}
	ext4_set_inode_flag(dir, EXT4_INODE_INDEX);
	data1 = bh2->b_data;

	memcpy (data1, de, len);
	de = (struct ext4_dir_entry_2 *) data1;
	top = data1 + len;
	while ((char *)(de2 = ext4_next_entry(de, blocksize)) < top)
		de = de2;
	de->rec_len = ext4_rec_len_to_disk(data1 + blocksize - (char *) de,
					   blocksize);
	/* Initialize the root; the dot dirents already exist */
	de = (struct ext4_dir_entry_2 *) (&root->dotdot);
	de->rec_len = ext4_rec_len_to_disk(blocksize - EXT4_DIR_REC_LEN(2),
					   blocksize);
	memset (&root->info, 0, sizeof(root->info));
	root->info.info_length = sizeof(root->info);
	root->info.hash_version = EXT4_SB(dir->i_sb)->s_def_hash_version;
	entries = root->entries;
	dx_set_block(entries, 1);
	dx_set_count(entries, 1);
	dx_set_limit(entries, dx_root_limit(dir, sizeof(root->info)));

	/* Initialize as for dx_probe */
	hinfo.hash_version = root->info.hash_version;
	if (hinfo.hash_version <= DX_HASH_TEA)
		hinfo.hash_version += EXT4_SB(dir->i_sb)->s_hash_unsigned;
	hinfo.seed = EXT4_SB(dir->i_sb)->s_hash_seed;
	ext4fs_dirhash(name, namelen, &hinfo);
	frame = frames;
	frame->entries = entries;
	frame->at = entries;
	frame->bh = bh;
	bh = bh2;
	de = do_split(handle,dir, &bh, frame, &hinfo, &retval);
	dx_release (frames);
	if (!(de))
		return retval;

	retval = add_dirent_to_buf(handle, dentry, inode, de, bh);
	brelse(bh);
	return retval;
}

/*
 *	ext4_add_entry()
 *
 * adds a file entry to the specified directory, using the same
 * semantics as ext4_find_entry(). It returns NULL if it failed.
 *
 * NOTE!! The inode part of 'de' is left at 0 - which means you
 * may not sleep between calling this and putting something into
 * the entry, as someone else might have used it while you slept.
 */
static int ext4_add_entry(handle_t *handle, struct dentry *dentry,
			  struct inode *inode)
{
	struct inode *dir = dentry->d_parent->d_inode;
	struct buffer_head *bh;
	struct ext4_dir_entry_2 *de;
	struct super_block *sb;
	int	retval;
	int	dx_fallback=0;
	unsigned blocksize;
	ext4_lblk_t block, blocks;

	sb = dir->i_sb;
	blocksize = sb->s_blocksize;
	if (!dentry->d_name.len)
		return -EINVAL;
	if (is_dx(dir)) {
		retval = ext4_dx_add_entry(handle, dentry, inode);
		if (!retval || (retval != ERR_BAD_DX_DIR))
			return retval;
		ext4_clear_inode_flag(dir, EXT4_INODE_INDEX);
		dx_fallback++;
		ext4_mark_inode_dirty(handle, dir);
	}
	blocks = dir->i_size >> sb->s_blocksize_bits;
	for (block = 0; block < blocks; block++) {
		bh = ext4_bread(handle, dir, block, 0, &retval);
		if(!bh)
			return retval;
		retval = add_dirent_to_buf(handle, dentry, inode, NULL, bh);
		if (retval != -ENOSPC) {
			brelse(bh);
			return retval;
		}

		if (blocks == 1 && !dx_fallback &&
		    EXT4_HAS_COMPAT_FEATURE(sb, EXT4_FEATURE_COMPAT_DIR_INDEX))
			return make_indexed_dir(handle, dentry, inode, bh);
		brelse(bh);
	}
	bh = ext4_append(handle, dir, &block, &retval);
	if (!bh)
		return retval;
	de = (struct ext4_dir_entry_2 *) bh->b_data;
	de->inode = 0;
	de->rec_len = ext4_rec_len_to_disk(blocksize, blocksize);
	retval = add_dirent_to_buf(handle, dentry, inode, de, bh);
	brelse(bh);
	if (retval == 0)
		ext4_set_inode_state(inode, EXT4_STATE_NEWENTRY);
	return retval;
}

/*
 * Returns 0 for success, or a negative error value
 */
static int ext4_dx_add_entry(handle_t *handle, struct dentry *dentry,
			     struct inode *inode)
{
	struct dx_frame frames[2], *frame;
	struct dx_entry *entries, *at;
	struct dx_hash_info hinfo;
	struct buffer_head *bh;
	struct inode *dir = dentry->d_parent->d_inode;
	struct super_block *sb = dir->i_sb;
	struct ext4_dir_entry_2 *de;
	int err;

	frame = dx_probe(&dentry->d_name, dir, &hinfo, frames, &err);
	if (!frame)
		return err;
	entries = frame->entries;
	at = frame->at;

	if (!(bh = ext4_bread(handle,dir, dx_get_block(frame->at), 0, &err)))
		goto cleanup;

	BUFFER_TRACE(bh, "get_write_access");
	err = ext4_journal_get_write_access(handle, bh);
	if (err)
		goto journal_error;

	err = add_dirent_to_buf(handle, dentry, inode, NULL, bh);
	if (err != -ENOSPC)
		goto cleanup;

	/* Block full, should compress but for now just split */
	dxtrace(printk(KERN_DEBUG "using %u of %u node entries\n",
		       dx_get_count(entries), dx_get_limit(entries)));
	/* Need to split index? */
	if (dx_get_count(entries) == dx_get_limit(entries)) {
		ext4_lblk_t newblock;
		unsigned icount = dx_get_count(entries);
		int levels = frame - frames;
		struct dx_entry *entries2;
		struct dx_node *node2;
		struct buffer_head *bh2;

		if (levels && (dx_get_count(frames->entries) ==
			       dx_get_limit(frames->entries))) {
			ext4_warning(sb, "Directory index full!");
			err = -ENOSPC;
			goto cleanup;
		}
		bh2 = ext4_append (handle, dir, &newblock, &err);
		if (!(bh2))
			goto cleanup;
		node2 = (struct dx_node *)(bh2->b_data);
		entries2 = node2->entries;
		memset(&node2->fake, 0, sizeof(struct fake_dirent));
		node2->fake.rec_len = ext4_rec_len_to_disk(sb->s_blocksize,
							   sb->s_blocksize);
		BUFFER_TRACE(frame->bh, "get_write_access");
		err = ext4_journal_get_write_access(handle, frame->bh);
		if (err)
			goto journal_error;
		if (levels) {
			unsigned icount1 = icount/2, icount2 = icount - icount1;
			unsigned hash2 = dx_get_hash(entries + icount1);
			dxtrace(printk(KERN_DEBUG "Split index %i/%i\n",
				       icount1, icount2));

			BUFFER_TRACE(frame->bh, "get_write_access"); /* index root */
			err = ext4_journal_get_write_access(handle,
							     frames[0].bh);
			if (err)
				goto journal_error;

			memcpy((char *) entries2, (char *) (entries + icount1),
			       icount2 * sizeof(struct dx_entry));
			dx_set_count(entries, icount1);
			dx_set_count(entries2, icount2);
			dx_set_limit(entries2, dx_node_limit(dir));

			/* Which index block gets the new entry? */
			if (at - entries >= icount1) {
				frame->at = at = at - entries - icount1 + entries2;
				frame->entries = entries = entries2;
				swap(frame->bh, bh2);
			}
			dx_insert_block(frames + 0, hash2, newblock);
			dxtrace(dx_show_index("node", frames[1].entries));
			dxtrace(dx_show_index("node",
			       ((struct dx_node *) bh2->b_data)->entries));
			err = ext4_handle_dirty_metadata(handle, inode, bh2);
			if (err)
				goto journal_error;
			brelse (bh2);
		} else {
			dxtrace(printk(KERN_DEBUG
				       "Creating second level index...\n"));
			memcpy((char *) entries2, (char *) entries,
			       icount * sizeof(struct dx_entry));
			dx_set_limit(entries2, dx_node_limit(dir));

			/* Set up root */
			dx_set_count(entries, 1);
			dx_set_block(entries + 0, newblock);
			((struct dx_root *) frames[0].bh->b_data)->info.indirect_levels = 1;

			/* Add new access path frame */
			frame = frames + 1;
			frame->at = at = at - entries + entries2;
			frame->entries = entries = entries2;
			frame->bh = bh2;
			err = ext4_journal_get_write_access(handle,
							     frame->bh);
			if (err)
				goto journal_error;
		}
		ext4_handle_dirty_metadata(handle, inode, frames[0].bh);
	}
	de = do_split(handle, dir, &bh, frame, &hinfo, &err);
	if (!de)
		goto cleanup;
	err = add_dirent_to_buf(handle, dentry, inode, de, bh);
	goto cleanup;

journal_error:
	ext4_std_error(dir->i_sb, err);
cleanup:
	if (bh)
		brelse(bh);
	dx_release(frames);
	return err;
}

/*
 * ext4_delete_entry deletes a directory entry by merging it with the
 * previous entry
 */
static int ext4_delete_entry(handle_t *handle,
			     struct inode *dir,
			     struct ext4_dir_entry_2 *de_del,
			     struct buffer_head *bh)
{
	struct ext4_dir_entry_2 *de, *pde;
	unsigned int blocksize = dir->i_sb->s_blocksize;
	int i;

	i = 0;
	pde = NULL;
	de = (struct ext4_dir_entry_2 *) bh->b_data;
	while (i < bh->b_size) {
		if (!ext4_check_dir_entry(dir, de, bh, i))
			return -EIO;
		if (de == de_del)  {
			BUFFER_TRACE(bh, "get_write_access");
			ext4_journal_get_write_access(handle, bh);
			if (pde)
				pde->rec_len = ext4_rec_len_to_disk(
					ext4_rec_len_from_disk(pde->rec_len,
							       blocksize) +
					ext4_rec_len_from_disk(de->rec_len,
							       blocksize),
					blocksize);
			else
				de->inode = 0;
			dir->i_version++;
			BUFFER_TRACE(bh, "call ext4_handle_dirty_metadata");
			ext4_handle_dirty_metadata(handle, dir, bh);
			return 0;
		}
		i += ext4_rec_len_from_disk(de->rec_len, blocksize);
		pde = de;
		de = ext4_next_entry(de, blocksize);
	}
	return -ENOENT;
}

/*
 * DIR_NLINK feature is set if 1) nlinks > EXT4_LINK_MAX or 2) nlinks == 2,
 * since this indicates that nlinks count was previously 1.
 */
static void ext4_inc_count(handle_t *handle, struct inode *inode)
{
	inc_nlink(inode);
	if (is_dx(inode) && inode->i_nlink > 1) {
		/* limit is 16-bit i_links_count */
		if (inode->i_nlink >= EXT4_LINK_MAX || inode->i_nlink == 2) {
			inode->i_nlink = 1;
			EXT4_SET_RO_COMPAT_FEATURE(inode->i_sb,
					      EXT4_FEATURE_RO_COMPAT_DIR_NLINK);
		}
	}
}

/*
 * If a directory had nlink == 1, then we should let it be 1. This indicates
 * directory has >EXT4_LINK_MAX subdirs.
 */
static void ext4_dec_count(handle_t *handle, struct inode *inode)
{
	drop_nlink(inode);
	if (S_ISDIR(inode->i_mode) && inode->i_nlink == 0)
		inc_nlink(inode);
}


static int ext4_add_nondir(handle_t *handle,
		struct dentry *dentry, struct inode *inode)
{
	int err = ext4_add_entry(handle, dentry, inode);
	if (!err) {
		ext4_mark_inode_dirty(handle, inode);
		d_instantiate(dentry, inode);
		unlock_new_inode(inode);
		return 0;
	}
	drop_nlink(inode);
	unlock_new_inode(inode);
	iput(inode);
	return err;
}

/*
 * By the time this is called, we already have created
 * the directory cache entry for the new file, but it
 * is so far negative - it has no inode.
 *
 * If the create succeeds, we fill in the inode information
 * with d_instantiate().
 */
static int ext4_create(struct inode *dir, struct dentry *dentry, int mode,
		       struct nameidata *nd)
{
	handle_t *handle;
	struct inode *inode;
	int err, retries = 0;

	dquot_initialize(dir);

retry:
	handle = ext4_journal_start(dir, EXT4_DATA_TRANS_BLOCKS(dir->i_sb) +
					EXT4_INDEX_EXTRA_TRANS_BLOCKS + 3 +
					EXT4_MAXQUOTAS_INIT_BLOCKS(dir->i_sb));
	if (IS_ERR(handle))
		return PTR_ERR(handle);

	if (IS_DIRSYNC(dir))
		ext4_handle_sync(handle);

	inode = ext4_new_inode(handle, dir, mode, &dentry->d_name, 0);
	err = PTR_ERR(inode);
	if (!IS_ERR(inode)) {
		inode->i_op = &ext4_file_inode_operations;
		inode->i_fop = &ext4_file_operations;
		ext4_set_aops(inode);
		err = ext4_add_nondir(handle, dentry, inode);
	}
	ext4_journal_stop(handle);
	if (err == -ENOSPC && ext4_should_retry_alloc(dir->i_sb, &retries))
		goto retry;
	return err;
}

static int ext4_mknod(struct inode *dir, struct dentry *dentry,
		      int mode, dev_t rdev)
{
	handle_t *handle;
	struct inode *inode;
	int err, retries = 0;

	if (!new_valid_dev(rdev))
		return -EINVAL;

	dquot_initialize(dir);

retry:
	handle = ext4_journal_start(dir, EXT4_DATA_TRANS_BLOCKS(dir->i_sb) +
					EXT4_INDEX_EXTRA_TRANS_BLOCKS + 3 +
					EXT4_MAXQUOTAS_INIT_BLOCKS(dir->i_sb));
	if (IS_ERR(handle))
		return PTR_ERR(handle);

	if (IS_DIRSYNC(dir))
		ext4_handle_sync(handle);

	inode = ext4_new_inode(handle, dir, mode, &dentry->d_name, 0);
	err = PTR_ERR(inode);
	if (!IS_ERR(inode)) {
		init_special_inode(inode, inode->i_mode, rdev);
#ifdef CONFIG_EXT4_FS_XATTR
		inode->i_op = &ext4_special_inode_operations;
#endif
		err = ext4_add_nondir(handle, dentry, inode);
	}
	ext4_journal_stop(handle);
	if (err == -ENOSPC && ext4_should_retry_alloc(dir->i_sb, &retries))
		goto retry;
	return err;
}

static int ext4_mkdir(struct inode *dir, struct dentry *dentry, int mode)
{
	handle_t *handle;
	struct inode *inode;
	struct buffer_head *dir_block;
	struct ext4_dir_entry_2 *de;
	unsigned int blocksize = dir->i_sb->s_blocksize;
	int err, retries = 0;

	if (EXT4_DIR_LINK_MAX(dir))
		return -EMLINK;

	dquot_initialize(dir);

retry:
	handle = ext4_journal_start(dir, EXT4_DATA_TRANS_BLOCKS(dir->i_sb) +
					EXT4_INDEX_EXTRA_TRANS_BLOCKS + 3 +
					EXT4_MAXQUOTAS_INIT_BLOCKS(dir->i_sb));
	if (IS_ERR(handle))
		return PTR_ERR(handle);

	if (IS_DIRSYNC(dir))
		ext4_handle_sync(handle);

	inode = ext4_new_inode(handle, dir, S_IFDIR | mode,
			       &dentry->d_name, 0);
	err = PTR_ERR(inode);
	if (IS_ERR(inode))
		goto out_stop;

	inode->i_op = &ext4_dir_inode_operations;
	inode->i_fop = &ext4_dir_operations;
	inode->i_size = EXT4_I(inode)->i_disksize = inode->i_sb->s_blocksize;
	dir_block = ext4_bread(handle, inode, 0, 1, &err);
	if (!dir_block)
		goto out_clear_inode;
	BUFFER_TRACE(dir_block, "get_write_access");
	ext4_journal_get_write_access(handle, dir_block);
	de = (struct ext4_dir_entry_2 *) dir_block->b_data;
	de->inode = cpu_to_le32(inode->i_ino);
	de->name_len = 1;
	de->rec_len = ext4_rec_len_to_disk(EXT4_DIR_REC_LEN(de->name_len),
					   blocksize);
	strcpy(de->name, ".");
	ext4_set_de_type(dir->i_sb, de, S_IFDIR);
	de = ext4_next_entry(de, blocksize);
	de->inode = cpu_to_le32(dir->i_ino);
	de->rec_len = ext4_rec_len_to_disk(blocksize - EXT4_DIR_REC_LEN(1),
					   blocksize);
	de->name_len = 2;
	strcpy(de->name, "..");
	ext4_set_de_type(dir->i_sb, de, S_IFDIR);
	inode->i_nlink = 2;
	BUFFER_TRACE(dir_block, "call ext4_handle_dirty_metadata");
	ext4_handle_dirty_metadata(handle, dir, dir_block);
	brelse(dir_block);
	ext4_mark_inode_dirty(handle, inode);
	err = ext4_add_entry(handle, dentry, inode);
	if (err) {
out_clear_inode:
		clear_nlink(inode);
		unlock_new_inode(inode);
		ext4_mark_inode_dirty(handle, inode);
		iput(inode);
		goto out_stop;
	}
	ext4_inc_count(handle, dir);
	ext4_update_dx_flag(dir);
	ext4_mark_inode_dirty(handle, dir);
	d_instantiate(dentry, inode);
	unlock_new_inode(inode);
out_stop:
	ext4_journal_stop(handle);
	if (err == -ENOSPC && ext4_should_retry_alloc(dir->i_sb, &retries))
		goto retry;
	return err;
}

/*
 * routine to check that the specified directory is empty (for rmdir)
 */
static int empty_dir(struct inode *inode)
{
	unsigned int offset;
	struct buffer_head *bh;
	struct ext4_dir_entry_2 *de, *de1;
	struct super_block *sb;
	int err = 0;

	sb = inode->i_sb;
	if (inode->i_size < EXT4_DIR_REC_LEN(1) + EXT4_DIR_REC_LEN(2) ||
	    !(bh = ext4_bread(NULL, inode, 0, 0, &err))) {
		if (err)
			EXT4_ERROR_INODE(inode,
				"error %d reading directory lblock 0", err);
		else
			ext4_warning(inode->i_sb,
				     "bad directory (dir #%lu) - no data block",
				     inode->i_ino);
		return 1;
	}
	de = (struct ext4_dir_entry_2 *) bh->b_data;
	de1 = ext4_next_entry(de, sb->s_blocksize);
	if (le32_to_cpu(de->inode) != inode->i_ino ||
			!le32_to_cpu(de1->inode) ||
			strcmp(".", de->name) ||
			strcmp("..", de1->name)) {
		ext4_warning(inode->i_sb,
			     "bad directory (dir #%lu) - no `.' or `..'",
			     inode->i_ino);
		brelse(bh);
		return 1;
	}
	offset = ext4_rec_len_from_disk(de->rec_len, sb->s_blocksize) +
		 ext4_rec_len_from_disk(de1->rec_len, sb->s_blocksize);
	de = ext4_next_entry(de1, sb->s_blocksize);
	while (offset < inode->i_size) {
		if (!bh ||
		    (void *) de >= (void *) (bh->b_data+sb->s_blocksize)) {
			unsigned int lblock;
			err = 0;
			brelse(bh);
			lblock = offset >> EXT4_BLOCK_SIZE_BITS(sb);
			bh = ext4_bread(NULL, inode, lblock, 0, &err);
			if (!bh) {
				if (err)
					EXT4_ERROR_INODE(inode,
						"error %d reading directory "
						"lblock %u", err, lblock);
				offset += sb->s_blocksize;
				continue;
			}
			de = (struct ext4_dir_entry_2 *) bh->b_data;
		}
		if (!ext4_check_dir_entry(inode, de, bh, offset)) {
			de = (struct ext4_dir_entry_2 *)(bh->b_data +
							 sb->s_blocksize);
			offset = (offset | (sb->s_blocksize - 1)) + 1;
			continue;
		}
		if (le32_to_cpu(de->inode)) {
			brelse(bh);
			return 0;
		}
		offset += ext4_rec_len_from_disk(de->rec_len, sb->s_blocksize);
		de = ext4_next_entry(de, sb->s_blocksize);
	}
	brelse(bh);
	return 1;
}

/* ext4_orphan_add() links an unlinked or truncated inode into a list of
 * such inodes, starting at the superblock, in case we crash before the
 * file is closed/deleted, or in case the inode truncate spans multiple
 * transactions and the last transaction is not recovered after a crash.
 *
 * At filesystem recovery time, we walk this list deleting unlinked
 * inodes and truncating linked inodes in ext4_orphan_cleanup().
 */
int ext4_orphan_add(handle_t *handle, struct inode *inode)
{
	struct super_block *sb = inode->i_sb;
	struct ext4_iloc iloc;
	int err = 0, rc;

	if (!ext4_handle_valid(handle))
		return 0;

	mutex_lock(&EXT4_SB(sb)->s_orphan_lock);
	if (!list_empty(&EXT4_I(inode)->i_orphan))
		goto out_unlock;

	/* Orphan handling is only valid for files with data blocks
	 * being truncated, or files being unlinked. */

	/* @@@ FIXME: Observation from aviro:
	 * I think I can trigger J_ASSERT in ext4_orphan_add().  We block
	 * here (on s_orphan_lock), so race with ext4_link() which might bump
	 * ->i_nlink. For, say it, character device. Not a regular file,
	 * not a directory, not a symlink and ->i_nlink > 0.
	 *
	 * tytso, 4/25/2009: I'm not sure how that could happen;
	 * shouldn't the fs core protect us from these sort of
	 * unlink()/link() races?
	 */
	J_ASSERT((S_ISREG(inode->i_mode) || S_ISDIR(inode->i_mode) ||
		  S_ISLNK(inode->i_mode)) || inode->i_nlink == 0);

	BUFFER_TRACE(EXT4_SB(sb)->s_sbh, "get_write_access");
	err = ext4_journal_get_write_access(handle, EXT4_SB(sb)->s_sbh);
	if (err)
		goto out_unlock;

	err = ext4_reserve_inode_write(handle, inode, &iloc);
	if (err)
		goto out_unlock;
	/*
	 * Due to previous errors inode may be already a part of on-disk
	 * orphan list. If so skip on-disk list modification.
	 */
	if (NEXT_ORPHAN(inode) && NEXT_ORPHAN(inode) <=
		(le32_to_cpu(EXT4_SB(sb)->s_es->s_inodes_count)))
			goto mem_insert;

	/* Insert this inode at the head of the on-disk orphan list... */
	NEXT_ORPHAN(inode) = le32_to_cpu(EXT4_SB(sb)->s_es->s_last_orphan);
	EXT4_SB(sb)->s_es->s_last_orphan = cpu_to_le32(inode->i_ino);
	err = ext4_handle_dirty_metadata(handle, NULL, EXT4_SB(sb)->s_sbh);
	rc = ext4_mark_iloc_dirty(handle, inode, &iloc);
	if (!err)
		err = rc;

	/* Only add to the head of the in-memory list if all the
	 * previous operations succeeded.  If the orphan_add is going to
	 * fail (possibly taking the journal offline), we can't risk
	 * leaving the inode on the orphan list: stray orphan-list
	 * entries can cause panics at unmount time.
	 *
	 * This is safe: on error we're going to ignore the orphan list
	 * anyway on the next recovery. */
mem_insert:
	if (!err)
		list_add(&EXT4_I(inode)->i_orphan, &EXT4_SB(sb)->s_orphan);

	jbd_debug(4, "superblock will point to %lu\n", inode->i_ino);
	jbd_debug(4, "orphan inode %lu will point to %d\n",
			inode->i_ino, NEXT_ORPHAN(inode));
out_unlock:
	mutex_unlock(&EXT4_SB(sb)->s_orphan_lock);
	ext4_std_error(inode->i_sb, err);
	return err;
}

/*
 * ext4_orphan_del() removes an unlinked or truncated inode from the list
 * of such inodes stored on disk, because it is finally being cleaned up.
 */
int ext4_orphan_del(handle_t *handle, struct inode *inode)
{
	struct list_head *prev;
	struct ext4_inode_info *ei = EXT4_I(inode);
	struct ext4_sb_info *sbi;
	__u32 ino_next;
	struct ext4_iloc iloc;
	int err = 0;

	/* ext4_handle_valid() assumes a valid handle_t pointer */
	if (handle && !ext4_handle_valid(handle))
		return 0;

	mutex_lock(&EXT4_SB(inode->i_sb)->s_orphan_lock);
	if (list_empty(&ei->i_orphan))
		goto out;

	ino_next = NEXT_ORPHAN(inode);
	prev = ei->i_orphan.prev;
	sbi = EXT4_SB(inode->i_sb);

	jbd_debug(4, "remove inode %lu from orphan list\n", inode->i_ino);

	list_del_init(&ei->i_orphan);

	/* If we're on an error path, we may not have a valid
	 * transaction handle with which to update the orphan list on
	 * disk, but we still need to remove the inode from the linked
	 * list in memory. */
	if (sbi->s_journal && !handle)
		goto out;

	err = ext4_reserve_inode_write(handle, inode, &iloc);
	if (err)
		goto out_err;

	if (prev == &sbi->s_orphan) {
		jbd_debug(4, "superblock will point to %u\n", ino_next);
		BUFFER_TRACE(sbi->s_sbh, "get_write_access");
		err = ext4_journal_get_write_access(handle, sbi->s_sbh);
		if (err)
			goto out_brelse;
		sbi->s_es->s_last_orphan = cpu_to_le32(ino_next);
		err = ext4_handle_dirty_metadata(handle, NULL, sbi->s_sbh);
	} else {
		struct ext4_iloc iloc2;
		struct inode *i_prev =
			&list_entry(prev, struct ext4_inode_info, i_orphan)->vfs_inode;

		jbd_debug(4, "orphan inode %lu will point to %u\n",
			  i_prev->i_ino, ino_next);
		err = ext4_reserve_inode_write(handle, i_prev, &iloc2);
		if (err)
			goto out_brelse;
		NEXT_ORPHAN(i_prev) = ino_next;
		err = ext4_mark_iloc_dirty(handle, i_prev, &iloc2);
	}
	if (err)
		goto out_brelse;
	NEXT_ORPHAN(inode) = 0;
	err = ext4_mark_iloc_dirty(handle, inode, &iloc);

out_err:
	ext4_std_error(inode->i_sb, err);
out:
	mutex_unlock(&EXT4_SB(inode->i_sb)->s_orphan_lock);
	return err;

out_brelse:
	brelse(iloc.bh);
	goto out_err;
}

static int ext4_rmdir(struct inode *dir, struct dentry *dentry)
{
	int retval;
	struct inode *inode;
	struct buffer_head *bh;
	struct ext4_dir_entry_2 *de;
	handle_t *handle;

	/* Initialize quotas before so that eventual writes go in
	 * separate transaction */
	dquot_initialize(dir);
	dquot_initialize(dentry->d_inode);

	handle = ext4_journal_start(dir, EXT4_DELETE_TRANS_BLOCKS(dir->i_sb));
	if (IS_ERR(handle))
		return PTR_ERR(handle);

	retval = -ENOENT;
	bh = ext4_find_entry(dir, &dentry->d_name, &de);
	if (!bh)
		goto end_rmdir;

	if (IS_DIRSYNC(dir))
		ext4_handle_sync(handle);

	inode = dentry->d_inode;

	retval = -EIO;
	if (le32_to_cpu(de->inode) != inode->i_ino)
		goto end_rmdir;

	retval = -ENOTEMPTY;
	if (!empty_dir(inode))
		goto end_rmdir;

	retval = ext4_delete_entry(handle, dir, de, bh);
	if (retval)
		goto end_rmdir;
	if (!EXT4_DIR_LINK_EMPTY(inode))
		ext4_warning(inode->i_sb,
			     "empty directory has too many links (%d)",
			     inode->i_nlink);
	inode->i_version++;
	clear_nlink(inode);
	/* There's no need to set i_disksize: the fact that i_nlink is
	 * zero will ensure that the right thing happens during any
	 * recovery. */
	inode->i_size = 0;
	ext4_orphan_add(handle, inode);
	inode->i_ctime = dir->i_ctime = dir->i_mtime = ext4_current_time(inode);
	ext4_mark_inode_dirty(handle, inode);
	ext4_dec_count(handle, dir);
	ext4_update_dx_flag(dir);
	ext4_mark_inode_dirty(handle, dir);

end_rmdir:
	ext4_journal_stop(handle);
	brelse(bh);
	return retval;
}

static int ext4_unlink(struct inode *dir, struct dentry *dentry)
{
	int retval;
	struct inode *inode;
	struct buffer_head *bh;
	struct ext4_dir_entry_2 *de;
	handle_t *handle;

	/* Initialize quotas before so that eventual writes go
	 * in separate transaction */
	dquot_initialize(dir);
	dquot_initialize(dentry->d_inode);

	handle = ext4_journal_start(dir, EXT4_DELETE_TRANS_BLOCKS(dir->i_sb));
	if (IS_ERR(handle))
		return PTR_ERR(handle);

	if (IS_DIRSYNC(dir))
		ext4_handle_sync(handle);

	retval = -ENOENT;
	bh = ext4_find_entry(dir, &dentry->d_name, &de);
	if (!bh)
		goto end_unlink;

	inode = dentry->d_inode;

	retval = -EIO;
	if (le32_to_cpu(de->inode) != inode->i_ino)
		goto end_unlink;

	if (!inode->i_nlink) {
		ext4_warning(inode->i_sb,
			     "Deleting nonexistent file (%lu), %d",
			     inode->i_ino, inode->i_nlink);
		inode->i_nlink = 1;
	}
	retval = ext4_delete_entry(handle, dir, de, bh);
	if (retval)
		goto end_unlink;
	dir->i_ctime = dir->i_mtime = ext4_current_time(dir);
	ext4_update_dx_flag(dir);
	ext4_mark_inode_dirty(handle, dir);
	drop_nlink(inode);
	if (!inode->i_nlink)
		ext4_orphan_add(handle, inode);
	inode->i_ctime = ext4_current_time(inode);
	ext4_mark_inode_dirty(handle, inode);
	retval = 0;

end_unlink:
	ext4_journal_stop(handle);
	brelse(bh);
	return retval;
}

static int ext4_symlink(struct inode *dir,
			struct dentry *dentry, const char *symname)
{
	handle_t *handle;
	struct inode *inode;
	int l, err, retries = 0;

	l = strlen(symname)+1;
	if (l > dir->i_sb->s_blocksize)
		return -ENAMETOOLONG;

	dquot_initialize(dir);

retry:
	handle = ext4_journal_start(dir, EXT4_DATA_TRANS_BLOCKS(dir->i_sb) +
					EXT4_INDEX_EXTRA_TRANS_BLOCKS + 5 +
					EXT4_MAXQUOTAS_INIT_BLOCKS(dir->i_sb));
	if (IS_ERR(handle))
		return PTR_ERR(handle);

	if (IS_DIRSYNC(dir))
		ext4_handle_sync(handle);

	inode = ext4_new_inode(handle, dir, S_IFLNK|S_IRWXUGO,
			       &dentry->d_name, 0);
	err = PTR_ERR(inode);
	if (IS_ERR(inode))
		goto out_stop;

	if (l > sizeof(EXT4_I(inode)->i_data)) {
		inode->i_op = &ext4_symlink_inode_operations;
		ext4_set_aops(inode);
		/*
		 * page_symlink() calls into ext4_prepare/commit_write.
		 * We have a transaction open.  All is sweetness.  It also sets
		 * i_size in generic_commit_write().
		 */
		err = __page_symlink(inode, symname, l, 1);
		if (err) {
			clear_nlink(inode);
			unlock_new_inode(inode);
			ext4_mark_inode_dirty(handle, inode);
			iput(inode);
			goto out_stop;
		}
	} else {
		/* clear the extent format for fast symlink */
		ext4_clear_inode_flag(inode, EXT4_INODE_EXTENTS);
		inode->i_op = &ext4_fast_symlink_inode_operations;
		memcpy((char *)&EXT4_I(inode)->i_data, symname, l);
		inode->i_size = l-1;
	}
	EXT4_I(inode)->i_disksize = inode->i_size;
	err = ext4_add_nondir(handle, dentry, inode);
out_stop:
	ext4_journal_stop(handle);
	if (err == -ENOSPC && ext4_should_retry_alloc(dir->i_sb, &retries))
		goto retry;
	return err;
}

static int ext4_link(struct dentry *old_dentry,
		     struct inode *dir, struct dentry *dentry)
{
	handle_t *handle;
	struct inode *inode = old_dentry->d_inode;
	int err, retries = 0;

	if (inode->i_nlink >= EXT4_LINK_MAX)
		return -EMLINK;

	dquot_initialize(dir);

	/*
	 * Return -ENOENT if we've raced with unlink and i_nlink is 0.  Doing
	 * otherwise has the potential to corrupt the orphan inode list.
	 */
	if (inode->i_nlink == 0)
		return -ENOENT;

retry:
	handle = ext4_journal_start(dir, EXT4_DATA_TRANS_BLOCKS(dir->i_sb) +
					EXT4_INDEX_EXTRA_TRANS_BLOCKS);
	if (IS_ERR(handle))
		return PTR_ERR(handle);

	if (IS_DIRSYNC(dir))
		ext4_handle_sync(handle);

	inode->i_ctime = ext4_current_time(inode);
	ext4_inc_count(handle, inode);
	ihold(inode);

	err = ext4_add_entry(handle, dentry, inode);
	if (!err) {
		ext4_mark_inode_dirty(handle, inode);
		d_instantiate(dentry, inode);
	} else {
		drop_nlink(inode);
		iput(inode);
	}
	ext4_journal_stop(handle);
	if (err == -ENOSPC && ext4_should_retry_alloc(dir->i_sb, &retries))
		goto retry;
	return err;
}

#define PARENT_INO(buffer, size) \
	(ext4_next_entry((struct ext4_dir_entry_2 *)(buffer), size)->inode)

/*
 * Anybody can rename anything with this: the permission checks are left to the
 * higher-level routines.
 */
static int ext4_rename(struct inode *old_dir, struct dentry *old_dentry,
		       struct inode *new_dir, struct dentry *new_dentry)
{
	handle_t *handle;
	struct inode *old_inode, *new_inode;
	struct buffer_head *old_bh, *new_bh, *dir_bh;
	struct ext4_dir_entry_2 *old_de, *new_de;
	int retval, force_da_alloc = 0;

	dquot_initialize(old_dir);
	dquot_initialize(new_dir);

	old_bh = new_bh = dir_bh = NULL;

	/* Initialize quotas before so that eventual writes go
	 * in separate transaction */
	if (new_dentry->d_inode)
		dquot_initialize(new_dentry->d_inode);
	handle = ext4_journal_start(old_dir, 2 *
					EXT4_DATA_TRANS_BLOCKS(old_dir->i_sb) +
					EXT4_INDEX_EXTRA_TRANS_BLOCKS + 2);
	if (IS_ERR(handle))
		return PTR_ERR(handle);

	if (IS_DIRSYNC(old_dir) || IS_DIRSYNC(new_dir))
		ext4_handle_sync(handle);

	old_bh = ext4_find_entry(old_dir, &old_dentry->d_name, &old_de);
	/*
	 *  Check for inode number is _not_ due to possible IO errors.
	 *  We might rmdir the source, keep it as pwd of some process
	 *  and merrily kill the link to whatever was created under the
	 *  same name. Goodbye sticky bit ;-<
	 */
	old_inode = old_dentry->d_inode;
	retval = -ENOENT;
	if (!old_bh || le32_to_cpu(old_de->inode) != old_inode->i_ino)
		goto end_rename;

	new_inode = new_dentry->d_inode;
	new_bh = ext4_find_entry(new_dir, &new_dentry->d_name, &new_de);
	if (new_bh) {
		if (!new_inode) {
			brelse(new_bh);
			new_bh = NULL;
		}
	}
	if (S_ISDIR(old_inode->i_mode)) {
		if (new_inode) {
			retval = -ENOTEMPTY;
			if (!empty_dir(new_inode))
				goto end_rename;
		}
		retval = -EIO;
		dir_bh = ext4_bread(handle, old_inode, 0, 0, &retval);
		if (!dir_bh)
			goto end_rename;
		if (le32_to_cpu(PARENT_INO(dir_bh->b_data,
				old_dir->i_sb->s_blocksize)) != old_dir->i_ino)
			goto end_rename;
		retval = -EMLINK;
		if (!new_inode && new_dir != old_dir &&
		    EXT4_DIR_LINK_MAX(new_dir))
			goto end_rename;
	}
	if (!new_bh) {
		retval = ext4_add_entry(handle, new_dentry, old_inode);
		if (retval)
			goto end_rename;
	} else {
		BUFFER_TRACE(new_bh, "get write access");
		ext4_journal_get_write_access(handle, new_bh);
		new_de->inode = cpu_to_le32(old_inode->i_ino);
		if (EXT4_HAS_INCOMPAT_FEATURE(new_dir->i_sb,
					      EXT4_FEATURE_INCOMPAT_FILETYPE))
			new_de->file_type = old_de->file_type;
		new_dir->i_version++;
		new_dir->i_ctime = new_dir->i_mtime =
					ext4_current_time(new_dir);
		ext4_mark_inode_dirty(handle, new_dir);
		BUFFER_TRACE(new_bh, "call ext4_handle_dirty_metadata");
		ext4_handle_dirty_metadata(handle, new_dir, new_bh);
		brelse(new_bh);
		new_bh = NULL;
	}

	/*
	 * Like most other Unix systems, set the ctime for inodes on a
	 * rename.
	 */
	old_inode->i_ctime = ext4_current_time(old_inode);
	ext4_mark_inode_dirty(handle, old_inode);

	/*
	 * ok, that's it
	 */
	if (le32_to_cpu(old_de->inode) != old_inode->i_ino ||
	    old_de->name_len != old_dentry->d_name.len ||
	    strncmp(old_de->name, old_dentry->d_name.name, old_de->name_len) ||
	    (retval = ext4_delete_entry(handle, old_dir,
					old_de, old_bh)) == -ENOENT) {
		/* old_de could have moved from under us during htree split, so
		 * make sure that we are deleting the right entry.  We might
		 * also be pointing to a stale entry in the unused part of
		 * old_bh so just checking inum and the name isn't enough. */
		struct buffer_head *old_bh2;
		struct ext4_dir_entry_2 *old_de2;

		old_bh2 = ext4_find_entry(old_dir, &old_dentry->d_name, &old_de2);
		if (old_bh2) {
			retval = ext4_delete_entry(handle, old_dir,
						   old_de2, old_bh2);
			brelse(old_bh2);
		}
	}
	if (retval) {
		ext4_warning(old_dir->i_sb,
				"Deleting old file (%lu), %d, error=%d",
				old_dir->i_ino, old_dir->i_nlink, retval);
	}

	if (new_inode) {
		ext4_dec_count(handle, new_inode);
		new_inode->i_ctime = ext4_current_time(new_inode);
	}
	old_dir->i_ctime = old_dir->i_mtime = ext4_current_time(old_dir);
	ext4_update_dx_flag(old_dir);
	if (dir_bh) {
		BUFFER_TRACE(dir_bh, "get_write_access");
		ext4_journal_get_write_access(handle, dir_bh);
		PARENT_INO(dir_bh->b_data, new_dir->i_sb->s_blocksize) =
						cpu_to_le32(new_dir->i_ino);
		BUFFER_TRACE(dir_bh, "call ext4_handle_dirty_metadata");
		ext4_handle_dirty_metadata(handle, old_dir, dir_bh);
		ext4_dec_count(handle, old_dir);
		if (new_inode) {
			/* checked empty_dir above, can't have another parent,
			 * ext4_dec_count() won't work for many-linked dirs */
			new_inode->i_nlink = 0;
		} else {
			ext4_inc_count(handle, new_dir);
			ext4_update_dx_flag(new_dir);
			ext4_mark_inode_dirty(handle, new_dir);
		}
	}
	ext4_mark_inode_dirty(handle, old_dir);
	if (new_inode) {
		ext4_mark_inode_dirty(handle, new_inode);
		if (!new_inode->i_nlink)
			ext4_orphan_add(handle, new_inode);
		if (!test_opt(new_dir->i_sb, NO_AUTO_DA_ALLOC))
			force_da_alloc = 1;
	}
	retval = 0;

end_rename:
	brelse(dir_bh);
	brelse(old_bh);
	brelse(new_bh);
	ext4_journal_stop(handle);
	if (retval == 0 && force_da_alloc)
		ext4_alloc_da_blocks(old_inode);
	return retval;
}

/*
 * directories can handle most operations...
 */
const struct inode_operations ext4_dir_inode_operations = {
	.create		= ext4_create,
	.lookup		= ext4_lookup,
	.link		= ext4_link,
	.unlink		= ext4_unlink,
	.symlink	= ext4_symlink,
	.mkdir		= ext4_mkdir,
	.rmdir		= ext4_rmdir,
	.mknod		= ext4_mknod,
	.rename		= ext4_rename,
	.setattr	= ext4_setattr,
#ifdef CONFIG_EXT4_FS_XATTR
	.setxattr	= generic_setxattr,
	.getxattr	= generic_getxattr,
	.listxattr	= ext4_listxattr,
	.removexattr	= generic_removexattr,
#endif
	.check_acl	= ext4_check_acl,
	.fiemap         = ext4_fiemap,
};

const struct inode_operations ext4_special_inode_operations = {
	.setattr	= ext4_setattr,
#ifdef CONFIG_EXT4_FS_XATTR
	.setxattr	= generic_setxattr,
	.getxattr	= generic_getxattr,
	.listxattr	= ext4_listxattr,
	.removexattr	= generic_removexattr,
#endif
	.check_acl	= ext4_check_acl,
};<|MERGE_RESOLUTION|>--- conflicted
+++ resolved
@@ -872,11 +872,7 @@
 	if (namelen > EXT4_NAME_LEN)
 		return NULL;
 	if ((namelen <= 2) && (name[0] == '.') &&
-<<<<<<< HEAD
-	    (name[1] == '.' || name[1] == '0')) {
-=======
 	    (name[1] == '.' || name[1] == '\0')) {
->>>>>>> b0c3844d
 		/*
 		 * "." or ".." will only be in the first block
 		 * NFS may look up ".."; "." should be handled by the VFS
