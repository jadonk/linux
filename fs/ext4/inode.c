/*
 *  linux/fs/ext4/inode.c
 *
 * Copyright (C) 1992, 1993, 1994, 1995
 * Remy Card (card@masi.ibp.fr)
 * Laboratoire MASI - Institut Blaise Pascal
 * Universite Pierre et Marie Curie (Paris VI)
 *
 *  from
 *
 *  linux/fs/minix/inode.c
 *
 *  Copyright (C) 1991, 1992  Linus Torvalds
 *
 *  Goal-directed block allocation by Stephen Tweedie
 *	(sct@redhat.com), 1993, 1998
 *  Big-endian to little-endian byte-swapping/bitmaps by
 *        David S. Miller (davem@caip.rutgers.edu), 1995
 *  64-bit file support on 64-bit platforms by Jakub Jelinek
 *	(jj@sunsite.ms.mff.cuni.cz)
 *
 *  Assorted race fixes, rewrite of ext4_get_block() by Al Viro, 2000
 */

#include <linux/module.h>
#include <linux/fs.h>
#include <linux/time.h>
#include <linux/jbd2.h>
#include <linux/highuid.h>
#include <linux/pagemap.h>
#include <linux/quotaops.h>
#include <linux/string.h>
#include <linux/buffer_head.h>
#include <linux/writeback.h>
#include <linux/pagevec.h>
#include <linux/mpage.h>
#include <linux/namei.h>
#include <linux/uio.h>
#include <linux/bio.h>
#include <linux/workqueue.h>
#include <linux/kernel.h>
#include <linux/slab.h>

#include "ext4_jbd2.h"
#include "xattr.h"
#include "acl.h"
#include "ext4_extents.h"

#include <trace/events/ext4.h>

#define MPAGE_DA_EXTENT_TAIL 0x01

static inline int ext4_begin_ordered_truncate(struct inode *inode,
					      loff_t new_size)
{
	trace_ext4_begin_ordered_truncate(inode, new_size);
	return jbd2_journal_begin_ordered_truncate(
					EXT4_SB(inode->i_sb)->s_journal,
					&EXT4_I(inode)->jinode,
					new_size);
}

static void ext4_invalidatepage(struct page *page, unsigned long offset);
static int noalloc_get_block_write(struct inode *inode, sector_t iblock,
				   struct buffer_head *bh_result, int create);
static int ext4_set_bh_endio(struct buffer_head *bh, struct inode *inode);
static void ext4_end_io_buffer_write(struct buffer_head *bh, int uptodate);
static int __ext4_journalled_writepage(struct page *page, unsigned int len);
static int ext4_bh_delay_or_unwritten(handle_t *handle, struct buffer_head *bh);

/*
 * Test whether an inode is a fast symlink.
 */
static int ext4_inode_is_fast_symlink(struct inode *inode)
{
	int ea_blocks = EXT4_I(inode)->i_file_acl ?
		(inode->i_sb->s_blocksize >> 9) : 0;

	return (S_ISLNK(inode->i_mode) && inode->i_blocks - ea_blocks == 0);
}

/*
 * Work out how many blocks we need to proceed with the next chunk of a
 * truncate transaction.
 */
static unsigned long blocks_for_truncate(struct inode *inode)
{
	ext4_lblk_t needed;

	needed = inode->i_blocks >> (inode->i_sb->s_blocksize_bits - 9);

	/* Give ourselves just enough room to cope with inodes in which
	 * i_blocks is corrupt: we've seen disk corruptions in the past
	 * which resulted in random data in an inode which looked enough
	 * like a regular file for ext4 to try to delete it.  Things
	 * will go a bit crazy if that happens, but at least we should
	 * try not to panic the whole kernel. */
	if (needed < 2)
		needed = 2;

	/* But we need to bound the transaction so we don't overflow the
	 * journal. */
	if (needed > EXT4_MAX_TRANS_DATA)
		needed = EXT4_MAX_TRANS_DATA;

	return EXT4_DATA_TRANS_BLOCKS(inode->i_sb) + needed;
}

/*
 * Truncate transactions can be complex and absolutely huge.  So we need to
 * be able to restart the transaction at a conventient checkpoint to make
 * sure we don't overflow the journal.
 *
 * start_transaction gets us a new handle for a truncate transaction,
 * and extend_transaction tries to extend the existing one a bit.  If
 * extend fails, we need to propagate the failure up and restart the
 * transaction in the top-level truncate loop. --sct
 */
static handle_t *start_transaction(struct inode *inode)
{
	handle_t *result;

	result = ext4_journal_start(inode, blocks_for_truncate(inode));
	if (!IS_ERR(result))
		return result;

	ext4_std_error(inode->i_sb, PTR_ERR(result));
	return result;
}

/*
 * Try to extend this transaction for the purposes of truncation.
 *
 * Returns 0 if we managed to create more room.  If we can't create more
 * room, and the transaction must be restarted we return 1.
 */
static int try_to_extend_transaction(handle_t *handle, struct inode *inode)
{
	if (!ext4_handle_valid(handle))
		return 0;
	if (ext4_handle_has_enough_credits(handle, EXT4_RESERVE_TRANS_BLOCKS+1))
		return 0;
	if (!ext4_journal_extend(handle, blocks_for_truncate(inode)))
		return 0;
	return 1;
}

/*
 * Restart the transaction associated with *handle.  This does a commit,
 * so before we call here everything must be consistently dirtied against
 * this transaction.
 */
int ext4_truncate_restart_trans(handle_t *handle, struct inode *inode,
				 int nblocks)
{
	int ret;

	/*
	 * Drop i_data_sem to avoid deadlock with ext4_map_blocks.  At this
	 * moment, get_block can be called only for blocks inside i_size since
	 * page cache has been already dropped and writes are blocked by
	 * i_mutex. So we can safely drop the i_data_sem here.
	 */
	BUG_ON(EXT4_JOURNAL(inode) == NULL);
	jbd_debug(2, "restarting handle %p\n", handle);
	up_write(&EXT4_I(inode)->i_data_sem);
	ret = ext4_journal_restart(handle, blocks_for_truncate(inode));
	down_write(&EXT4_I(inode)->i_data_sem);
	ext4_discard_preallocations(inode);

	return ret;
}

/*
 * Called at the last iput() if i_nlink is zero.
 */
void ext4_evict_inode(struct inode *inode)
{
	handle_t *handle;
	int err;

	trace_ext4_evict_inode(inode);
	if (inode->i_nlink) {
		truncate_inode_pages(&inode->i_data, 0);
		goto no_delete;
	}

	if (!is_bad_inode(inode))
		dquot_initialize(inode);

	if (ext4_should_order_data(inode))
		ext4_begin_ordered_truncate(inode, 0);
	truncate_inode_pages(&inode->i_data, 0);

	if (is_bad_inode(inode))
		goto no_delete;

	handle = ext4_journal_start(inode, blocks_for_truncate(inode)+3);
	if (IS_ERR(handle)) {
		ext4_std_error(inode->i_sb, PTR_ERR(handle));
		/*
		 * If we're going to skip the normal cleanup, we still need to
		 * make sure that the in-core orphan linked list is properly
		 * cleaned up.
		 */
		ext4_orphan_del(NULL, inode);
		goto no_delete;
	}

	if (IS_SYNC(inode))
		ext4_handle_sync(handle);
	inode->i_size = 0;
	err = ext4_mark_inode_dirty(handle, inode);
	if (err) {
		ext4_warning(inode->i_sb,
			     "couldn't mark inode dirty (err %d)", err);
		goto stop_handle;
	}
	if (inode->i_blocks)
		ext4_truncate(inode);

	/*
	 * ext4_ext_truncate() doesn't reserve any slop when it
	 * restarts journal transactions; therefore there may not be
	 * enough credits left in the handle to remove the inode from
	 * the orphan list and set the dtime field.
	 */
	if (!ext4_handle_has_enough_credits(handle, 3)) {
		err = ext4_journal_extend(handle, 3);
		if (err > 0)
			err = ext4_journal_restart(handle, 3);
		if (err != 0) {
			ext4_warning(inode->i_sb,
				     "couldn't extend journal (err %d)", err);
		stop_handle:
			ext4_journal_stop(handle);
			ext4_orphan_del(NULL, inode);
			goto no_delete;
		}
	}

	/*
	 * Kill off the orphan record which ext4_truncate created.
	 * AKPM: I think this can be inside the above `if'.
	 * Note that ext4_orphan_del() has to be able to cope with the
	 * deletion of a non-existent orphan - this is because we don't
	 * know if ext4_truncate() actually created an orphan record.
	 * (Well, we could do this if we need to, but heck - it works)
	 */
	ext4_orphan_del(handle, inode);
	EXT4_I(inode)->i_dtime	= get_seconds();

	/*
	 * One subtle ordering requirement: if anything has gone wrong
	 * (transaction abort, IO errors, whatever), then we can still
	 * do these next steps (the fs will already have been marked as
	 * having errors), but we can't free the inode if the mark_dirty
	 * fails.
	 */
	if (ext4_mark_inode_dirty(handle, inode))
		/* If that failed, just do the required in-core inode clear. */
		ext4_clear_inode(inode);
	else
		ext4_free_inode(handle, inode);
	ext4_journal_stop(handle);
	return;
no_delete:
	ext4_clear_inode(inode);	/* We must guarantee clearing of inode... */
}

typedef struct {
	__le32	*p;
	__le32	key;
	struct buffer_head *bh;
} Indirect;

static inline void add_chain(Indirect *p, struct buffer_head *bh, __le32 *v)
{
	p->key = *(p->p = v);
	p->bh = bh;
}

/**
 *	ext4_block_to_path - parse the block number into array of offsets
 *	@inode: inode in question (we are only interested in its superblock)
 *	@i_block: block number to be parsed
 *	@offsets: array to store the offsets in
 *	@boundary: set this non-zero if the referred-to block is likely to be
 *	       followed (on disk) by an indirect block.
 *
 *	To store the locations of file's data ext4 uses a data structure common
 *	for UNIX filesystems - tree of pointers anchored in the inode, with
 *	data blocks at leaves and indirect blocks in intermediate nodes.
 *	This function translates the block number into path in that tree -
 *	return value is the path length and @offsets[n] is the offset of
 *	pointer to (n+1)th node in the nth one. If @block is out of range
 *	(negative or too large) warning is printed and zero returned.
 *
 *	Note: function doesn't find node addresses, so no IO is needed. All
 *	we need to know is the capacity of indirect blocks (taken from the
 *	inode->i_sb).
 */

/*
 * Portability note: the last comparison (check that we fit into triple
 * indirect block) is spelled differently, because otherwise on an
 * architecture with 32-bit longs and 8Kb pages we might get into trouble
 * if our filesystem had 8Kb blocks. We might use long long, but that would
 * kill us on x86. Oh, well, at least the sign propagation does not matter -
 * i_block would have to be negative in the very beginning, so we would not
 * get there at all.
 */

static int ext4_block_to_path(struct inode *inode,
			      ext4_lblk_t i_block,
			      ext4_lblk_t offsets[4], int *boundary)
{
	int ptrs = EXT4_ADDR_PER_BLOCK(inode->i_sb);
	int ptrs_bits = EXT4_ADDR_PER_BLOCK_BITS(inode->i_sb);
	const long direct_blocks = EXT4_NDIR_BLOCKS,
		indirect_blocks = ptrs,
		double_blocks = (1 << (ptrs_bits * 2));
	int n = 0;
	int final = 0;

	if (i_block < direct_blocks) {
		offsets[n++] = i_block;
		final = direct_blocks;
	} else if ((i_block -= direct_blocks) < indirect_blocks) {
		offsets[n++] = EXT4_IND_BLOCK;
		offsets[n++] = i_block;
		final = ptrs;
	} else if ((i_block -= indirect_blocks) < double_blocks) {
		offsets[n++] = EXT4_DIND_BLOCK;
		offsets[n++] = i_block >> ptrs_bits;
		offsets[n++] = i_block & (ptrs - 1);
		final = ptrs;
	} else if (((i_block -= double_blocks) >> (ptrs_bits * 2)) < ptrs) {
		offsets[n++] = EXT4_TIND_BLOCK;
		offsets[n++] = i_block >> (ptrs_bits * 2);
		offsets[n++] = (i_block >> ptrs_bits) & (ptrs - 1);
		offsets[n++] = i_block & (ptrs - 1);
		final = ptrs;
	} else {
		ext4_warning(inode->i_sb, "block %lu > max in inode %lu",
			     i_block + direct_blocks +
			     indirect_blocks + double_blocks, inode->i_ino);
	}
	if (boundary)
		*boundary = final - 1 - (i_block & (ptrs - 1));
	return n;
}

static int __ext4_check_blockref(const char *function, unsigned int line,
				 struct inode *inode,
				 __le32 *p, unsigned int max)
{
	struct ext4_super_block *es = EXT4_SB(inode->i_sb)->s_es;
	__le32 *bref = p;
	unsigned int blk;

	while (bref < p+max) {
		blk = le32_to_cpu(*bref++);
		if (blk &&
		    unlikely(!ext4_data_block_valid(EXT4_SB(inode->i_sb),
						    blk, 1))) {
			es->s_last_error_block = cpu_to_le64(blk);
			ext4_error_inode(inode, function, line, blk,
					 "invalid block");
			return -EIO;
		}
	}
	return 0;
}


#define ext4_check_indirect_blockref(inode, bh)                         \
	__ext4_check_blockref(__func__, __LINE__, inode,		\
			      (__le32 *)(bh)->b_data,			\
			      EXT4_ADDR_PER_BLOCK((inode)->i_sb))

#define ext4_check_inode_blockref(inode)                                \
	__ext4_check_blockref(__func__, __LINE__, inode,		\
			      EXT4_I(inode)->i_data,			\
			      EXT4_NDIR_BLOCKS)

/**
 *	ext4_get_branch - read the chain of indirect blocks leading to data
 *	@inode: inode in question
 *	@depth: depth of the chain (1 - direct pointer, etc.)
 *	@offsets: offsets of pointers in inode/indirect blocks
 *	@chain: place to store the result
 *	@err: here we store the error value
 *
 *	Function fills the array of triples <key, p, bh> and returns %NULL
 *	if everything went OK or the pointer to the last filled triple
 *	(incomplete one) otherwise. Upon the return chain[i].key contains
 *	the number of (i+1)-th block in the chain (as it is stored in memory,
 *	i.e. little-endian 32-bit), chain[i].p contains the address of that
 *	number (it points into struct inode for i==0 and into the bh->b_data
 *	for i>0) and chain[i].bh points to the buffer_head of i-th indirect
 *	block for i>0 and NULL for i==0. In other words, it holds the block
 *	numbers of the chain, addresses they were taken from (and where we can
 *	verify that chain did not change) and buffer_heads hosting these
 *	numbers.
 *
 *	Function stops when it stumbles upon zero pointer (absent block)
 *		(pointer to last triple returned, *@err == 0)
 *	or when it gets an IO error reading an indirect block
 *		(ditto, *@err == -EIO)
 *	or when it reads all @depth-1 indirect blocks successfully and finds
 *	the whole chain, all way to the data (returns %NULL, *err == 0).
 *
 *      Need to be called with
 *      down_read(&EXT4_I(inode)->i_data_sem)
 */
static Indirect *ext4_get_branch(struct inode *inode, int depth,
				 ext4_lblk_t  *offsets,
				 Indirect chain[4], int *err)
{
	struct super_block *sb = inode->i_sb;
	Indirect *p = chain;
	struct buffer_head *bh;

	*err = 0;
	/* i_data is not going away, no lock needed */
	add_chain(chain, NULL, EXT4_I(inode)->i_data + *offsets);
	if (!p->key)
		goto no_block;
	while (--depth) {
		bh = sb_getblk(sb, le32_to_cpu(p->key));
		if (unlikely(!bh))
			goto failure;

		if (!bh_uptodate_or_lock(bh)) {
			if (bh_submit_read(bh) < 0) {
				put_bh(bh);
				goto failure;
			}
			/* validate block references */
			if (ext4_check_indirect_blockref(inode, bh)) {
				put_bh(bh);
				goto failure;
			}
		}

		add_chain(++p, bh, (__le32 *)bh->b_data + *++offsets);
		/* Reader: end */
		if (!p->key)
			goto no_block;
	}
	return NULL;

failure:
	*err = -EIO;
no_block:
	return p;
}

/**
 *	ext4_find_near - find a place for allocation with sufficient locality
 *	@inode: owner
 *	@ind: descriptor of indirect block.
 *
 *	This function returns the preferred place for block allocation.
 *	It is used when heuristic for sequential allocation fails.
 *	Rules are:
 *	  + if there is a block to the left of our position - allocate near it.
 *	  + if pointer will live in indirect block - allocate near that block.
 *	  + if pointer will live in inode - allocate in the same
 *	    cylinder group.
 *
 * In the latter case we colour the starting block by the callers PID to
 * prevent it from clashing with concurrent allocations for a different inode
 * in the same block group.   The PID is used here so that functionally related
 * files will be close-by on-disk.
 *
 *	Caller must make sure that @ind is valid and will stay that way.
 */
static ext4_fsblk_t ext4_find_near(struct inode *inode, Indirect *ind)
{
	struct ext4_inode_info *ei = EXT4_I(inode);
	__le32 *start = ind->bh ? (__le32 *) ind->bh->b_data : ei->i_data;
	__le32 *p;
	ext4_fsblk_t bg_start;
	ext4_fsblk_t last_block;
	ext4_grpblk_t colour;
	ext4_group_t block_group;
	int flex_size = ext4_flex_bg_size(EXT4_SB(inode->i_sb));

	/* Try to find previous block */
	for (p = ind->p - 1; p >= start; p--) {
		if (*p)
			return le32_to_cpu(*p);
	}

	/* No such thing, so let's try location of indirect block */
	if (ind->bh)
		return ind->bh->b_blocknr;

	/*
	 * It is going to be referred to from the inode itself? OK, just put it
	 * into the same cylinder group then.
	 */
	block_group = ei->i_block_group;
	if (flex_size >= EXT4_FLEX_SIZE_DIR_ALLOC_SCHEME) {
		block_group &= ~(flex_size-1);
		if (S_ISREG(inode->i_mode))
			block_group++;
	}
	bg_start = ext4_group_first_block_no(inode->i_sb, block_group);
	last_block = ext4_blocks_count(EXT4_SB(inode->i_sb)->s_es) - 1;

	/*
	 * If we are doing delayed allocation, we don't need take
	 * colour into account.
	 */
	if (test_opt(inode->i_sb, DELALLOC))
		return bg_start;

	if (bg_start + EXT4_BLOCKS_PER_GROUP(inode->i_sb) <= last_block)
		colour = (current->pid % 16) *
			(EXT4_BLOCKS_PER_GROUP(inode->i_sb) / 16);
	else
		colour = (current->pid % 16) * ((last_block - bg_start) / 16);
	return bg_start + colour;
}

/**
 *	ext4_find_goal - find a preferred place for allocation.
 *	@inode: owner
 *	@block:  block we want
 *	@partial: pointer to the last triple within a chain
 *
 *	Normally this function find the preferred place for block allocation,
 *	returns it.
 *	Because this is only used for non-extent files, we limit the block nr
 *	to 32 bits.
 */
static ext4_fsblk_t ext4_find_goal(struct inode *inode, ext4_lblk_t block,
				   Indirect *partial)
{
	ext4_fsblk_t goal;

	/*
	 * XXX need to get goal block from mballoc's data structures
	 */

	goal = ext4_find_near(inode, partial);
	goal = goal & EXT4_MAX_BLOCK_FILE_PHYS;
	return goal;
}

/**
 *	ext4_blks_to_allocate: Look up the block map and count the number
 *	of direct blocks need to be allocated for the given branch.
 *
 *	@branch: chain of indirect blocks
 *	@k: number of blocks need for indirect blocks
 *	@blks: number of data blocks to be mapped.
 *	@blocks_to_boundary:  the offset in the indirect block
 *
 *	return the total number of blocks to be allocate, including the
 *	direct and indirect blocks.
 */
static int ext4_blks_to_allocate(Indirect *branch, int k, unsigned int blks,
				 int blocks_to_boundary)
{
	unsigned int count = 0;

	/*
	 * Simple case, [t,d]Indirect block(s) has not allocated yet
	 * then it's clear blocks on that path have not allocated
	 */
	if (k > 0) {
		/* right now we don't handle cross boundary allocation */
		if (blks < blocks_to_boundary + 1)
			count += blks;
		else
			count += blocks_to_boundary + 1;
		return count;
	}

	count++;
	while (count < blks && count <= blocks_to_boundary &&
		le32_to_cpu(*(branch[0].p + count)) == 0) {
		count++;
	}
	return count;
}

/**
 *	ext4_alloc_blocks: multiple allocate blocks needed for a branch
 *	@indirect_blks: the number of blocks need to allocate for indirect
 *			blocks
 *
 *	@new_blocks: on return it will store the new block numbers for
 *	the indirect blocks(if needed) and the first direct block,
 *	@blks:	on return it will store the total number of allocated
 *		direct blocks
 */
static int ext4_alloc_blocks(handle_t *handle, struct inode *inode,
			     ext4_lblk_t iblock, ext4_fsblk_t goal,
			     int indirect_blks, int blks,
			     ext4_fsblk_t new_blocks[4], int *err)
{
	struct ext4_allocation_request ar;
	int target, i;
	unsigned long count = 0, blk_allocated = 0;
	int index = 0;
	ext4_fsblk_t current_block = 0;
	int ret = 0;

	/*
	 * Here we try to allocate the requested multiple blocks at once,
	 * on a best-effort basis.
	 * To build a branch, we should allocate blocks for
	 * the indirect blocks(if not allocated yet), and at least
	 * the first direct block of this branch.  That's the
	 * minimum number of blocks need to allocate(required)
	 */
	/* first we try to allocate the indirect blocks */
	target = indirect_blks;
	while (target > 0) {
		count = target;
		/* allocating blocks for indirect blocks and direct blocks */
		current_block = ext4_new_meta_blocks(handle, inode,
							goal, &count, err);
		if (*err)
			goto failed_out;

		if (unlikely(current_block + count > EXT4_MAX_BLOCK_FILE_PHYS)) {
			EXT4_ERROR_INODE(inode,
					 "current_block %llu + count %lu > %d!",
					 current_block, count,
					 EXT4_MAX_BLOCK_FILE_PHYS);
			*err = -EIO;
			goto failed_out;
		}

		target -= count;
		/* allocate blocks for indirect blocks */
		while (index < indirect_blks && count) {
			new_blocks[index++] = current_block++;
			count--;
		}
		if (count > 0) {
			/*
			 * save the new block number
			 * for the first direct block
			 */
			new_blocks[index] = current_block;
			printk(KERN_INFO "%s returned more blocks than "
						"requested\n", __func__);
			WARN_ON(1);
			break;
		}
	}

	target = blks - count ;
	blk_allocated = count;
	if (!target)
		goto allocated;
	/* Now allocate data blocks */
	memset(&ar, 0, sizeof(ar));
	ar.inode = inode;
	ar.goal = goal;
	ar.len = target;
	ar.logical = iblock;
	if (S_ISREG(inode->i_mode))
		/* enable in-core preallocation only for regular files */
		ar.flags = EXT4_MB_HINT_DATA;

	current_block = ext4_mb_new_blocks(handle, &ar, err);
	if (unlikely(current_block + ar.len > EXT4_MAX_BLOCK_FILE_PHYS)) {
		EXT4_ERROR_INODE(inode,
				 "current_block %llu + ar.len %d > %d!",
				 current_block, ar.len,
				 EXT4_MAX_BLOCK_FILE_PHYS);
		*err = -EIO;
		goto failed_out;
	}

	if (*err && (target == blks)) {
		/*
		 * if the allocation failed and we didn't allocate
		 * any blocks before
		 */
		goto failed_out;
	}
	if (!*err) {
		if (target == blks) {
			/*
			 * save the new block number
			 * for the first direct block
			 */
			new_blocks[index] = current_block;
		}
		blk_allocated += ar.len;
	}
allocated:
	/* total number of blocks allocated for direct blocks */
	ret = blk_allocated;
	*err = 0;
	return ret;
failed_out:
	for (i = 0; i < index; i++)
		ext4_free_blocks(handle, inode, 0, new_blocks[i], 1, 0);
	return ret;
}

/**
 *	ext4_alloc_branch - allocate and set up a chain of blocks.
 *	@inode: owner
 *	@indirect_blks: number of allocated indirect blocks
 *	@blks: number of allocated direct blocks
 *	@offsets: offsets (in the blocks) to store the pointers to next.
 *	@branch: place to store the chain in.
 *
 *	This function allocates blocks, zeroes out all but the last one,
 *	links them into chain and (if we are synchronous) writes them to disk.
 *	In other words, it prepares a branch that can be spliced onto the
 *	inode. It stores the information about that chain in the branch[], in
 *	the same format as ext4_get_branch() would do. We are calling it after
 *	we had read the existing part of chain and partial points to the last
 *	triple of that (one with zero ->key). Upon the exit we have the same
 *	picture as after the successful ext4_get_block(), except that in one
 *	place chain is disconnected - *branch->p is still zero (we did not
 *	set the last link), but branch->key contains the number that should
 *	be placed into *branch->p to fill that gap.
 *
 *	If allocation fails we free all blocks we've allocated (and forget
 *	their buffer_heads) and return the error value the from failed
 *	ext4_alloc_block() (normally -ENOSPC). Otherwise we set the chain
 *	as described above and return 0.
 */
static int ext4_alloc_branch(handle_t *handle, struct inode *inode,
			     ext4_lblk_t iblock, int indirect_blks,
			     int *blks, ext4_fsblk_t goal,
			     ext4_lblk_t *offsets, Indirect *branch)
{
	int blocksize = inode->i_sb->s_blocksize;
	int i, n = 0;
	int err = 0;
	struct buffer_head *bh;
	int num;
	ext4_fsblk_t new_blocks[4];
	ext4_fsblk_t current_block;

	num = ext4_alloc_blocks(handle, inode, iblock, goal, indirect_blks,
				*blks, new_blocks, &err);
	if (err)
		return err;

	branch[0].key = cpu_to_le32(new_blocks[0]);
	/*
	 * metadata blocks and data blocks are allocated.
	 */
	for (n = 1; n <= indirect_blks;  n++) {
		/*
		 * Get buffer_head for parent block, zero it out
		 * and set the pointer to new one, then send
		 * parent to disk.
		 */
		bh = sb_getblk(inode->i_sb, new_blocks[n-1]);
		if (unlikely(!bh)) {
			err = -EIO;
			goto failed;
		}

		branch[n].bh = bh;
		lock_buffer(bh);
		BUFFER_TRACE(bh, "call get_create_access");
		err = ext4_journal_get_create_access(handle, bh);
		if (err) {
			/* Don't brelse(bh) here; it's done in
			 * ext4_journal_forget() below */
			unlock_buffer(bh);
			goto failed;
		}

		memset(bh->b_data, 0, blocksize);
		branch[n].p = (__le32 *) bh->b_data + offsets[n];
		branch[n].key = cpu_to_le32(new_blocks[n]);
		*branch[n].p = branch[n].key;
		if (n == indirect_blks) {
			current_block = new_blocks[n];
			/*
			 * End of chain, update the last new metablock of
			 * the chain to point to the new allocated
			 * data blocks numbers
			 */
			for (i = 1; i < num; i++)
				*(branch[n].p + i) = cpu_to_le32(++current_block);
		}
		BUFFER_TRACE(bh, "marking uptodate");
		set_buffer_uptodate(bh);
		unlock_buffer(bh);

		BUFFER_TRACE(bh, "call ext4_handle_dirty_metadata");
		err = ext4_handle_dirty_metadata(handle, inode, bh);
		if (err)
			goto failed;
	}
	*blks = num;
	return err;
failed:
	/* Allocation failed, free what we already allocated */
	ext4_free_blocks(handle, inode, 0, new_blocks[0], 1, 0);
	for (i = 1; i <= n ; i++) {
		/*
		 * branch[i].bh is newly allocated, so there is no
		 * need to revoke the block, which is why we don't
		 * need to set EXT4_FREE_BLOCKS_METADATA.
		 */
		ext4_free_blocks(handle, inode, 0, new_blocks[i], 1,
				 EXT4_FREE_BLOCKS_FORGET);
	}
	for (i = n+1; i < indirect_blks; i++)
		ext4_free_blocks(handle, inode, 0, new_blocks[i], 1, 0);

	ext4_free_blocks(handle, inode, 0, new_blocks[i], num, 0);

	return err;
}

/**
 * ext4_splice_branch - splice the allocated branch onto inode.
 * @inode: owner
 * @block: (logical) number of block we are adding
 * @chain: chain of indirect blocks (with a missing link - see
 *	ext4_alloc_branch)
 * @where: location of missing link
 * @num:   number of indirect blocks we are adding
 * @blks:  number of direct blocks we are adding
 *
 * This function fills the missing link and does all housekeeping needed in
 * inode (->i_blocks, etc.). In case of success we end up with the full
 * chain to new block and return 0.
 */
static int ext4_splice_branch(handle_t *handle, struct inode *inode,
			      ext4_lblk_t block, Indirect *where, int num,
			      int blks)
{
	int i;
	int err = 0;
	ext4_fsblk_t current_block;

	/*
	 * If we're splicing into a [td]indirect block (as opposed to the
	 * inode) then we need to get write access to the [td]indirect block
	 * before the splice.
	 */
	if (where->bh) {
		BUFFER_TRACE(where->bh, "get_write_access");
		err = ext4_journal_get_write_access(handle, where->bh);
		if (err)
			goto err_out;
	}
	/* That's it */

	*where->p = where->key;

	/*
	 * Update the host buffer_head or inode to point to more just allocated
	 * direct blocks blocks
	 */
	if (num == 0 && blks > 1) {
		current_block = le32_to_cpu(where->key) + 1;
		for (i = 1; i < blks; i++)
			*(where->p + i) = cpu_to_le32(current_block++);
	}

	/* We are done with atomic stuff, now do the rest of housekeeping */
	/* had we spliced it onto indirect block? */
	if (where->bh) {
		/*
		 * If we spliced it onto an indirect block, we haven't
		 * altered the inode.  Note however that if it is being spliced
		 * onto an indirect block at the very end of the file (the
		 * file is growing) then we *will* alter the inode to reflect
		 * the new i_size.  But that is not done here - it is done in
		 * generic_commit_write->__mark_inode_dirty->ext4_dirty_inode.
		 */
		jbd_debug(5, "splicing indirect only\n");
		BUFFER_TRACE(where->bh, "call ext4_handle_dirty_metadata");
		err = ext4_handle_dirty_metadata(handle, inode, where->bh);
		if (err)
			goto err_out;
	} else {
		/*
		 * OK, we spliced it into the inode itself on a direct block.
		 */
		ext4_mark_inode_dirty(handle, inode);
		jbd_debug(5, "splicing direct\n");
	}
	return err;

err_out:
	for (i = 1; i <= num; i++) {
		/*
		 * branch[i].bh is newly allocated, so there is no
		 * need to revoke the block, which is why we don't
		 * need to set EXT4_FREE_BLOCKS_METADATA.
		 */
		ext4_free_blocks(handle, inode, where[i].bh, 0, 1,
				 EXT4_FREE_BLOCKS_FORGET);
	}
	ext4_free_blocks(handle, inode, 0, le32_to_cpu(where[num].key),
			 blks, 0);

	return err;
}

/*
 * The ext4_ind_map_blocks() function handles non-extents inodes
 * (i.e., using the traditional indirect/double-indirect i_blocks
 * scheme) for ext4_map_blocks().
 *
 * Allocation strategy is simple: if we have to allocate something, we will
 * have to go the whole way to leaf. So let's do it before attaching anything
 * to tree, set linkage between the newborn blocks, write them if sync is
 * required, recheck the path, free and repeat if check fails, otherwise
 * set the last missing link (that will protect us from any truncate-generated
 * removals - all blocks on the path are immune now) and possibly force the
 * write on the parent block.
 * That has a nice additional property: no special recovery from the failed
 * allocations is needed - we simply release blocks and do not touch anything
 * reachable from inode.
 *
 * `handle' can be NULL if create == 0.
 *
 * return > 0, # of blocks mapped or allocated.
 * return = 0, if plain lookup failed.
 * return < 0, error case.
 *
 * The ext4_ind_get_blocks() function should be called with
 * down_write(&EXT4_I(inode)->i_data_sem) if allocating filesystem
 * blocks (i.e., flags has EXT4_GET_BLOCKS_CREATE set) or
 * down_read(&EXT4_I(inode)->i_data_sem) if not allocating file system
 * blocks.
 */
static int ext4_ind_map_blocks(handle_t *handle, struct inode *inode,
			       struct ext4_map_blocks *map,
			       int flags)
{
	int err = -EIO;
	ext4_lblk_t offsets[4];
	Indirect chain[4];
	Indirect *partial;
	ext4_fsblk_t goal;
	int indirect_blks;
	int blocks_to_boundary = 0;
	int depth;
	int count = 0;
	ext4_fsblk_t first_block = 0;

	J_ASSERT(!(ext4_test_inode_flag(inode, EXT4_INODE_EXTENTS)));
	J_ASSERT(handle != NULL || (flags & EXT4_GET_BLOCKS_CREATE) == 0);
	depth = ext4_block_to_path(inode, map->m_lblk, offsets,
				   &blocks_to_boundary);

	if (depth == 0)
		goto out;

	partial = ext4_get_branch(inode, depth, offsets, chain, &err);

	/* Simplest case - block found, no allocation needed */
	if (!partial) {
		first_block = le32_to_cpu(chain[depth - 1].key);
		count++;
		/*map more blocks*/
		while (count < map->m_len && count <= blocks_to_boundary) {
			ext4_fsblk_t blk;

			blk = le32_to_cpu(*(chain[depth-1].p + count));

			if (blk == first_block + count)
				count++;
			else
				break;
		}
		goto got_it;
	}

	/* Next simple case - plain lookup or failed read of indirect block */
	if ((flags & EXT4_GET_BLOCKS_CREATE) == 0 || err == -EIO)
		goto cleanup;

	/*
	 * Okay, we need to do block allocation.
	*/
	goal = ext4_find_goal(inode, map->m_lblk, partial);

	/* the number of blocks need to allocate for [d,t]indirect blocks */
	indirect_blks = (chain + depth) - partial - 1;

	/*
	 * Next look up the indirect map to count the totoal number of
	 * direct blocks to allocate for this branch.
	 */
	count = ext4_blks_to_allocate(partial, indirect_blks,
				      map->m_len, blocks_to_boundary);
	/*
	 * Block out ext4_truncate while we alter the tree
	 */
	err = ext4_alloc_branch(handle, inode, map->m_lblk, indirect_blks,
				&count, goal,
				offsets + (partial - chain), partial);

	/*
	 * The ext4_splice_branch call will free and forget any buffers
	 * on the new chain if there is a failure, but that risks using
	 * up transaction credits, especially for bitmaps where the
	 * credits cannot be returned.  Can we handle this somehow?  We
	 * may need to return -EAGAIN upwards in the worst case.  --sct
	 */
	if (!err)
		err = ext4_splice_branch(handle, inode, map->m_lblk,
					 partial, indirect_blks, count);
	if (err)
		goto cleanup;

	map->m_flags |= EXT4_MAP_NEW;

	ext4_update_inode_fsync_trans(handle, inode, 1);
got_it:
	map->m_flags |= EXT4_MAP_MAPPED;
	map->m_pblk = le32_to_cpu(chain[depth-1].key);
	map->m_len = count;
	if (count > blocks_to_boundary)
		map->m_flags |= EXT4_MAP_BOUNDARY;
	err = count;
	/* Clean up and exit */
	partial = chain + depth - 1;	/* the whole chain */
cleanup:
	while (partial > chain) {
		BUFFER_TRACE(partial->bh, "call brelse");
		brelse(partial->bh);
		partial--;
	}
out:
	return err;
}

#ifdef CONFIG_QUOTA
qsize_t *ext4_get_reserved_space(struct inode *inode)
{
	return &EXT4_I(inode)->i_reserved_quota;
}
#endif

/*
 * Calculate the number of metadata blocks need to reserve
 * to allocate a new block at @lblocks for non extent file based file
 */
static int ext4_indirect_calc_metadata_amount(struct inode *inode,
					      sector_t lblock)
{
	struct ext4_inode_info *ei = EXT4_I(inode);
	sector_t dind_mask = ~((sector_t)EXT4_ADDR_PER_BLOCK(inode->i_sb) - 1);
	int blk_bits;

	if (lblock < EXT4_NDIR_BLOCKS)
		return 0;

	lblock -= EXT4_NDIR_BLOCKS;

	if (ei->i_da_metadata_calc_len &&
	    (lblock & dind_mask) == ei->i_da_metadata_calc_last_lblock) {
		ei->i_da_metadata_calc_len++;
		return 0;
	}
	ei->i_da_metadata_calc_last_lblock = lblock & dind_mask;
	ei->i_da_metadata_calc_len = 1;
	blk_bits = order_base_2(lblock);
	return (blk_bits / EXT4_ADDR_PER_BLOCK_BITS(inode->i_sb)) + 1;
}

/*
 * Calculate the number of metadata blocks need to reserve
 * to allocate a block located at @lblock
 */
static int ext4_calc_metadata_amount(struct inode *inode, sector_t lblock)
{
	if (ext4_test_inode_flag(inode, EXT4_INODE_EXTENTS))
		return ext4_ext_calc_metadata_amount(inode, lblock);

	return ext4_indirect_calc_metadata_amount(inode, lblock);
}

/*
 * Called with i_data_sem down, which is important since we can call
 * ext4_discard_preallocations() from here.
 */
void ext4_da_update_reserve_space(struct inode *inode,
					int used, int quota_claim)
{
	struct ext4_sb_info *sbi = EXT4_SB(inode->i_sb);
	struct ext4_inode_info *ei = EXT4_I(inode);

	spin_lock(&ei->i_block_reservation_lock);
	trace_ext4_da_update_reserve_space(inode, used);
	if (unlikely(used > ei->i_reserved_data_blocks)) {
		ext4_msg(inode->i_sb, KERN_NOTICE, "%s: ino %lu, used %d "
			 "with only %d reserved data blocks\n",
			 __func__, inode->i_ino, used,
			 ei->i_reserved_data_blocks);
		WARN_ON(1);
		used = ei->i_reserved_data_blocks;
	}

	/* Update per-inode reservations */
	ei->i_reserved_data_blocks -= used;
	ei->i_reserved_meta_blocks -= ei->i_allocated_meta_blocks;
	percpu_counter_sub(&sbi->s_dirtyblocks_counter,
			   used + ei->i_allocated_meta_blocks);
	ei->i_allocated_meta_blocks = 0;

	if (ei->i_reserved_data_blocks == 0) {
		/*
		 * We can release all of the reserved metadata blocks
		 * only when we have written all of the delayed
		 * allocation blocks.
		 */
		percpu_counter_sub(&sbi->s_dirtyblocks_counter,
				   ei->i_reserved_meta_blocks);
		ei->i_reserved_meta_blocks = 0;
		ei->i_da_metadata_calc_len = 0;
	}
	spin_unlock(&EXT4_I(inode)->i_block_reservation_lock);

	/* Update quota subsystem for data blocks */
	if (quota_claim)
		dquot_claim_block(inode, used);
	else {
		/*
		 * We did fallocate with an offset that is already delayed
		 * allocated. So on delayed allocated writeback we should
		 * not re-claim the quota for fallocated blocks.
		 */
		dquot_release_reservation_block(inode, used);
	}

	/*
	 * If we have done all the pending block allocations and if
	 * there aren't any writers on the inode, we can discard the
	 * inode's preallocations.
	 */
	if ((ei->i_reserved_data_blocks == 0) &&
	    (atomic_read(&inode->i_writecount) == 0))
		ext4_discard_preallocations(inode);
}

static int __check_block_validity(struct inode *inode, const char *func,
				unsigned int line,
				struct ext4_map_blocks *map)
{
	if (!ext4_data_block_valid(EXT4_SB(inode->i_sb), map->m_pblk,
				   map->m_len)) {
		ext4_error_inode(inode, func, line, map->m_pblk,
				 "lblock %lu mapped to illegal pblock "
				 "(length %d)", (unsigned long) map->m_lblk,
				 map->m_len);
		return -EIO;
	}
	return 0;
}

#define check_block_validity(inode, map)	\
	__check_block_validity((inode), __func__, __LINE__, (map))

/*
 * Return the number of contiguous dirty pages in a given inode
 * starting at page frame idx.
 */
static pgoff_t ext4_num_dirty_pages(struct inode *inode, pgoff_t idx,
				    unsigned int max_pages)
{
	struct address_space *mapping = inode->i_mapping;
	pgoff_t	index;
	struct pagevec pvec;
	pgoff_t num = 0;
	int i, nr_pages, done = 0;

	if (max_pages == 0)
		return 0;
	pagevec_init(&pvec, 0);
	while (!done) {
		index = idx;
		nr_pages = pagevec_lookup_tag(&pvec, mapping, &index,
					      PAGECACHE_TAG_DIRTY,
					      (pgoff_t)PAGEVEC_SIZE);
		if (nr_pages == 0)
			break;
		for (i = 0; i < nr_pages; i++) {
			struct page *page = pvec.pages[i];
			struct buffer_head *bh, *head;

			lock_page(page);
			if (unlikely(page->mapping != mapping) ||
			    !PageDirty(page) ||
			    PageWriteback(page) ||
			    page->index != idx) {
				done = 1;
				unlock_page(page);
				break;
			}
			if (page_has_buffers(page)) {
				bh = head = page_buffers(page);
				do {
					if (!buffer_delay(bh) &&
					    !buffer_unwritten(bh))
						done = 1;
					bh = bh->b_this_page;
				} while (!done && (bh != head));
			}
			unlock_page(page);
			if (done)
				break;
			idx++;
			num++;
			if (num >= max_pages) {
				done = 1;
				break;
			}
		}
		pagevec_release(&pvec);
	}
	return num;
}

/*
 * The ext4_map_blocks() function tries to look up the requested blocks,
 * and returns if the blocks are already mapped.
 *
 * Otherwise it takes the write lock of the i_data_sem and allocate blocks
 * and store the allocated blocks in the result buffer head and mark it
 * mapped.
 *
 * If file type is extents based, it will call ext4_ext_map_blocks(),
 * Otherwise, call with ext4_ind_map_blocks() to handle indirect mapping
 * based files
 *
 * On success, it returns the number of blocks being mapped or allocate.
 * if create==0 and the blocks are pre-allocated and uninitialized block,
 * the result buffer head is unmapped. If the create ==1, it will make sure
 * the buffer head is mapped.
 *
 * It returns 0 if plain look up failed (blocks have not been allocated), in
 * that casem, buffer head is unmapped
 *
 * It returns the error in case of allocation failure.
 */
int ext4_map_blocks(handle_t *handle, struct inode *inode,
		    struct ext4_map_blocks *map, int flags)
{
	int retval;

	map->m_flags = 0;
	ext_debug("ext4_map_blocks(): inode %lu, flag %d, max_blocks %u,"
		  "logical block %lu\n", inode->i_ino, flags, map->m_len,
		  (unsigned long) map->m_lblk);
	/*
	 * Try to see if we can get the block without requesting a new
	 * file system block.
	 */
	down_read((&EXT4_I(inode)->i_data_sem));
	if (ext4_test_inode_flag(inode, EXT4_INODE_EXTENTS)) {
		retval = ext4_ext_map_blocks(handle, inode, map, 0);
	} else {
		retval = ext4_ind_map_blocks(handle, inode, map, 0);
	}
	up_read((&EXT4_I(inode)->i_data_sem));

	if (retval > 0 && map->m_flags & EXT4_MAP_MAPPED) {
		int ret = check_block_validity(inode, map);
		if (ret != 0)
			return ret;
	}

	/* If it is only a block(s) look up */
	if ((flags & EXT4_GET_BLOCKS_CREATE) == 0)
		return retval;

	/*
	 * Returns if the blocks have already allocated
	 *
	 * Note that if blocks have been preallocated
	 * ext4_ext_get_block() returns th create = 0
	 * with buffer head unmapped.
	 */
	if (retval > 0 && map->m_flags & EXT4_MAP_MAPPED)
		return retval;

	/*
	 * When we call get_blocks without the create flag, the
	 * BH_Unwritten flag could have gotten set if the blocks
	 * requested were part of a uninitialized extent.  We need to
	 * clear this flag now that we are committed to convert all or
	 * part of the uninitialized extent to be an initialized
	 * extent.  This is because we need to avoid the combination
	 * of BH_Unwritten and BH_Mapped flags being simultaneously
	 * set on the buffer_head.
	 */
	map->m_flags &= ~EXT4_MAP_UNWRITTEN;

	/*
	 * New blocks allocate and/or writing to uninitialized extent
	 * will possibly result in updating i_data, so we take
	 * the write lock of i_data_sem, and call get_blocks()
	 * with create == 1 flag.
	 */
	down_write((&EXT4_I(inode)->i_data_sem));

	/*
	 * if the caller is from delayed allocation writeout path
	 * we have already reserved fs blocks for allocation
	 * let the underlying get_block() function know to
	 * avoid double accounting
	 */
	if (flags & EXT4_GET_BLOCKS_DELALLOC_RESERVE)
		EXT4_I(inode)->i_delalloc_reserved_flag = 1;
	/*
	 * We need to check for EXT4 here because migrate
	 * could have changed the inode type in between
	 */
	if (ext4_test_inode_flag(inode, EXT4_INODE_EXTENTS)) {
		retval = ext4_ext_map_blocks(handle, inode, map, flags);
	} else {
		retval = ext4_ind_map_blocks(handle, inode, map, flags);

		if (retval > 0 && map->m_flags & EXT4_MAP_NEW) {
			/*
			 * We allocated new blocks which will result in
			 * i_data's format changing.  Force the migrate
			 * to fail by clearing migrate flags
			 */
			ext4_clear_inode_state(inode, EXT4_STATE_EXT_MIGRATE);
		}

		/*
		 * Update reserved blocks/metadata blocks after successful
		 * block allocation which had been deferred till now. We don't
		 * support fallocate for non extent files. So we can update
		 * reserve space here.
		 */
		if ((retval > 0) &&
			(flags & EXT4_GET_BLOCKS_DELALLOC_RESERVE))
			ext4_da_update_reserve_space(inode, retval, 1);
	}
	if (flags & EXT4_GET_BLOCKS_DELALLOC_RESERVE)
		EXT4_I(inode)->i_delalloc_reserved_flag = 0;

	up_write((&EXT4_I(inode)->i_data_sem));
	if (retval > 0 && map->m_flags & EXT4_MAP_MAPPED) {
		int ret = check_block_validity(inode, map);
		if (ret != 0)
			return ret;
	}
	return retval;
}

/* Maximum number of blocks we map for direct IO at once. */
#define DIO_MAX_BLOCKS 4096

static int _ext4_get_block(struct inode *inode, sector_t iblock,
			   struct buffer_head *bh, int flags)
{
	handle_t *handle = ext4_journal_current_handle();
	struct ext4_map_blocks map;
	int ret = 0, started = 0;
	int dio_credits;

	map.m_lblk = iblock;
	map.m_len = bh->b_size >> inode->i_blkbits;

	if (flags && !handle) {
		/* Direct IO write... */
		if (map.m_len > DIO_MAX_BLOCKS)
			map.m_len = DIO_MAX_BLOCKS;
		dio_credits = ext4_chunk_trans_blocks(inode, map.m_len);
		handle = ext4_journal_start(inode, dio_credits);
		if (IS_ERR(handle)) {
			ret = PTR_ERR(handle);
			return ret;
		}
		started = 1;
	}

	ret = ext4_map_blocks(handle, inode, &map, flags);
	if (ret > 0) {
		map_bh(bh, inode->i_sb, map.m_pblk);
		bh->b_state = (bh->b_state & ~EXT4_MAP_FLAGS) | map.m_flags;
		bh->b_size = inode->i_sb->s_blocksize * map.m_len;
		ret = 0;
	}
	if (started)
		ext4_journal_stop(handle);
	return ret;
}

int ext4_get_block(struct inode *inode, sector_t iblock,
		   struct buffer_head *bh, int create)
{
	return _ext4_get_block(inode, iblock, bh,
			       create ? EXT4_GET_BLOCKS_CREATE : 0);
}

/*
 * `handle' can be NULL if create is zero
 */
struct buffer_head *ext4_getblk(handle_t *handle, struct inode *inode,
				ext4_lblk_t block, int create, int *errp)
{
	struct ext4_map_blocks map;
	struct buffer_head *bh;
	int fatal = 0, err;

	J_ASSERT(handle != NULL || create == 0);

	map.m_lblk = block;
	map.m_len = 1;
	err = ext4_map_blocks(handle, inode, &map,
			      create ? EXT4_GET_BLOCKS_CREATE : 0);

	if (err < 0)
		*errp = err;
	if (err <= 0)
		return NULL;
	*errp = 0;

	bh = sb_getblk(inode->i_sb, map.m_pblk);
	if (!bh) {
		*errp = -EIO;
		return NULL;
	}
	if (map.m_flags & EXT4_MAP_NEW) {
		J_ASSERT(create != 0);
		J_ASSERT(handle != NULL);

		/*
		 * Now that we do not always journal data, we should
		 * keep in mind whether this should always journal the
		 * new buffer as metadata.  For now, regular file
		 * writes use ext4_get_block instead, so it's not a
		 * problem.
		 */
		lock_buffer(bh);
		BUFFER_TRACE(bh, "call get_create_access");
		fatal = ext4_journal_get_create_access(handle, bh);
		if (!fatal && !buffer_uptodate(bh)) {
			memset(bh->b_data, 0, inode->i_sb->s_blocksize);
			set_buffer_uptodate(bh);
		}
		unlock_buffer(bh);
		BUFFER_TRACE(bh, "call ext4_handle_dirty_metadata");
		err = ext4_handle_dirty_metadata(handle, inode, bh);
		if (!fatal)
			fatal = err;
	} else {
		BUFFER_TRACE(bh, "not a new buffer");
	}
	if (fatal) {
		*errp = fatal;
		brelse(bh);
		bh = NULL;
	}
	return bh;
}

struct buffer_head *ext4_bread(handle_t *handle, struct inode *inode,
			       ext4_lblk_t block, int create, int *err)
{
	struct buffer_head *bh;

	bh = ext4_getblk(handle, inode, block, create, err);
	if (!bh)
		return bh;
	if (buffer_uptodate(bh))
		return bh;
	ll_rw_block(READ_META, 1, &bh);
	wait_on_buffer(bh);
	if (buffer_uptodate(bh))
		return bh;
	put_bh(bh);
	*err = -EIO;
	return NULL;
}

static int walk_page_buffers(handle_t *handle,
			     struct buffer_head *head,
			     unsigned from,
			     unsigned to,
			     int *partial,
			     int (*fn)(handle_t *handle,
				       struct buffer_head *bh))
{
	struct buffer_head *bh;
	unsigned block_start, block_end;
	unsigned blocksize = head->b_size;
	int err, ret = 0;
	struct buffer_head *next;

	for (bh = head, block_start = 0;
	     ret == 0 && (bh != head || !block_start);
	     block_start = block_end, bh = next) {
		next = bh->b_this_page;
		block_end = block_start + blocksize;
		if (block_end <= from || block_start >= to) {
			if (partial && !buffer_uptodate(bh))
				*partial = 1;
			continue;
		}
		err = (*fn)(handle, bh);
		if (!ret)
			ret = err;
	}
	return ret;
}

/*
 * To preserve ordering, it is essential that the hole instantiation and
 * the data write be encapsulated in a single transaction.  We cannot
 * close off a transaction and start a new one between the ext4_get_block()
 * and the commit_write().  So doing the jbd2_journal_start at the start of
 * prepare_write() is the right place.
 *
 * Also, this function can nest inside ext4_writepage() ->
 * block_write_full_page(). In that case, we *know* that ext4_writepage()
 * has generated enough buffer credits to do the whole page.  So we won't
 * block on the journal in that case, which is good, because the caller may
 * be PF_MEMALLOC.
 *
 * By accident, ext4 can be reentered when a transaction is open via
 * quota file writes.  If we were to commit the transaction while thus
 * reentered, there can be a deadlock - we would be holding a quota
 * lock, and the commit would never complete if another thread had a
 * transaction open and was blocking on the quota lock - a ranking
 * violation.
 *
 * So what we do is to rely on the fact that jbd2_journal_stop/journal_start
 * will _not_ run commit under these circumstances because handle->h_ref
 * is elevated.  We'll still have enough credits for the tiny quotafile
 * write.
 */
static int do_journal_get_write_access(handle_t *handle,
				       struct buffer_head *bh)
{
	int dirty = buffer_dirty(bh);
	int ret;

	if (!buffer_mapped(bh) || buffer_freed(bh))
		return 0;
	/*
	 * __block_write_begin() could have dirtied some buffers. Clean
	 * the dirty bit as jbd2_journal_get_write_access() could complain
	 * otherwise about fs integrity issues. Setting of the dirty bit
	 * by __block_write_begin() isn't a real problem here as we clear
	 * the bit before releasing a page lock and thus writeback cannot
	 * ever write the buffer.
	 */
	if (dirty)
		clear_buffer_dirty(bh);
	ret = ext4_journal_get_write_access(handle, bh);
	if (!ret && dirty)
		ret = ext4_handle_dirty_metadata(handle, NULL, bh);
	return ret;
}

/*
 * Truncate blocks that were not used by write. We have to truncate the
 * pagecache as well so that corresponding buffers get properly unmapped.
 */
static void ext4_truncate_failed_write(struct inode *inode)
{
	truncate_inode_pages(inode->i_mapping, inode->i_size);
	ext4_truncate(inode);
}

static int ext4_get_block_write(struct inode *inode, sector_t iblock,
		   struct buffer_head *bh_result, int create);
static int ext4_write_begin(struct file *file, struct address_space *mapping,
			    loff_t pos, unsigned len, unsigned flags,
			    struct page **pagep, void **fsdata)
{
	struct inode *inode = mapping->host;
	int ret, needed_blocks;
	handle_t *handle;
	int retries = 0;
	struct page *page;
	pgoff_t index;
	unsigned from, to;

	trace_ext4_write_begin(inode, pos, len, flags);
	/*
	 * Reserve one block more for addition to orphan list in case
	 * we allocate blocks but write fails for some reason
	 */
	needed_blocks = ext4_writepage_trans_blocks(inode) + 1;
	index = pos >> PAGE_CACHE_SHIFT;
	from = pos & (PAGE_CACHE_SIZE - 1);
	to = from + len;

retry:
	handle = ext4_journal_start(inode, needed_blocks);
	if (IS_ERR(handle)) {
		ret = PTR_ERR(handle);
		goto out;
	}

	/* We cannot recurse into the filesystem as the transaction is already
	 * started */
	flags |= AOP_FLAG_NOFS;

	page = grab_cache_page_write_begin(mapping, index, flags);
	if (!page) {
		ext4_journal_stop(handle);
		ret = -ENOMEM;
		goto out;
	}
	*pagep = page;

	if (ext4_should_dioread_nolock(inode))
		ret = __block_write_begin(page, pos, len, ext4_get_block_write);
	else
		ret = __block_write_begin(page, pos, len, ext4_get_block);

	if (!ret && ext4_should_journal_data(inode)) {
		ret = walk_page_buffers(handle, page_buffers(page),
				from, to, NULL, do_journal_get_write_access);
	}

	if (ret) {
		unlock_page(page);
		page_cache_release(page);
		/*
		 * __block_write_begin may have instantiated a few blocks
		 * outside i_size.  Trim these off again. Don't need
		 * i_size_read because we hold i_mutex.
		 *
		 * Add inode to orphan list in case we crash before
		 * truncate finishes
		 */
		if (pos + len > inode->i_size && ext4_can_truncate(inode))
			ext4_orphan_add(handle, inode);

		ext4_journal_stop(handle);
		if (pos + len > inode->i_size) {
			ext4_truncate_failed_write(inode);
			/*
			 * If truncate failed early the inode might
			 * still be on the orphan list; we need to
			 * make sure the inode is removed from the
			 * orphan list in that case.
			 */
			if (inode->i_nlink)
				ext4_orphan_del(NULL, inode);
		}
	}

	if (ret == -ENOSPC && ext4_should_retry_alloc(inode->i_sb, &retries))
		goto retry;
out:
	return ret;
}

/* For write_end() in data=journal mode */
static int write_end_fn(handle_t *handle, struct buffer_head *bh)
{
	if (!buffer_mapped(bh) || buffer_freed(bh))
		return 0;
	set_buffer_uptodate(bh);
	return ext4_handle_dirty_metadata(handle, NULL, bh);
}

static int ext4_generic_write_end(struct file *file,
				  struct address_space *mapping,
				  loff_t pos, unsigned len, unsigned copied,
				  struct page *page, void *fsdata)
{
	int i_size_changed = 0;
	struct inode *inode = mapping->host;
	handle_t *handle = ext4_journal_current_handle();

	copied = block_write_end(file, mapping, pos, len, copied, page, fsdata);

	/*
	 * No need to use i_size_read() here, the i_size
	 * cannot change under us because we hold i_mutex.
	 *
	 * But it's important to update i_size while still holding page lock:
	 * page writeout could otherwise come in and zero beyond i_size.
	 */
	if (pos + copied > inode->i_size) {
		i_size_write(inode, pos + copied);
		i_size_changed = 1;
	}

	if (pos + copied >  EXT4_I(inode)->i_disksize) {
		/* We need to mark inode dirty even if
		 * new_i_size is less that inode->i_size
		 * bu greater than i_disksize.(hint delalloc)
		 */
		ext4_update_i_disksize(inode, (pos + copied));
		i_size_changed = 1;
	}
	unlock_page(page);
	page_cache_release(page);

	/*
	 * Don't mark the inode dirty under page lock. First, it unnecessarily
	 * makes the holding time of page lock longer. Second, it forces lock
	 * ordering of page lock and transaction start for journaling
	 * filesystems.
	 */
	if (i_size_changed)
		ext4_mark_inode_dirty(handle, inode);

	return copied;
}

/*
 * We need to pick up the new inode size which generic_commit_write gave us
 * `file' can be NULL - eg, when called from page_symlink().
 *
 * ext4 never places buffers on inode->i_mapping->private_list.  metadata
 * buffers are managed internally.
 */
static int ext4_ordered_write_end(struct file *file,
				  struct address_space *mapping,
				  loff_t pos, unsigned len, unsigned copied,
				  struct page *page, void *fsdata)
{
	handle_t *handle = ext4_journal_current_handle();
	struct inode *inode = mapping->host;
	int ret = 0, ret2;

	trace_ext4_ordered_write_end(inode, pos, len, copied);
	ret = ext4_jbd2_file_inode(handle, inode);

	if (ret == 0) {
		ret2 = ext4_generic_write_end(file, mapping, pos, len, copied,
							page, fsdata);
		copied = ret2;
		if (pos + len > inode->i_size && ext4_can_truncate(inode))
			/* if we have allocated more blocks and copied
			 * less. We will have blocks allocated outside
			 * inode->i_size. So truncate them
			 */
			ext4_orphan_add(handle, inode);
		if (ret2 < 0)
			ret = ret2;
	}
	ret2 = ext4_journal_stop(handle);
	if (!ret)
		ret = ret2;

	if (pos + len > inode->i_size) {
		ext4_truncate_failed_write(inode);
		/*
		 * If truncate failed early the inode might still be
		 * on the orphan list; we need to make sure the inode
		 * is removed from the orphan list in that case.
		 */
		if (inode->i_nlink)
			ext4_orphan_del(NULL, inode);
	}


	return ret ? ret : copied;
}

static int ext4_writeback_write_end(struct file *file,
				    struct address_space *mapping,
				    loff_t pos, unsigned len, unsigned copied,
				    struct page *page, void *fsdata)
{
	handle_t *handle = ext4_journal_current_handle();
	struct inode *inode = mapping->host;
	int ret = 0, ret2;

	trace_ext4_writeback_write_end(inode, pos, len, copied);
	ret2 = ext4_generic_write_end(file, mapping, pos, len, copied,
							page, fsdata);
	copied = ret2;
	if (pos + len > inode->i_size && ext4_can_truncate(inode))
		/* if we have allocated more blocks and copied
		 * less. We will have blocks allocated outside
		 * inode->i_size. So truncate them
		 */
		ext4_orphan_add(handle, inode);

	if (ret2 < 0)
		ret = ret2;

	ret2 = ext4_journal_stop(handle);
	if (!ret)
		ret = ret2;

	if (pos + len > inode->i_size) {
		ext4_truncate_failed_write(inode);
		/*
		 * If truncate failed early the inode might still be
		 * on the orphan list; we need to make sure the inode
		 * is removed from the orphan list in that case.
		 */
		if (inode->i_nlink)
			ext4_orphan_del(NULL, inode);
	}

	return ret ? ret : copied;
}

static int ext4_journalled_write_end(struct file *file,
				     struct address_space *mapping,
				     loff_t pos, unsigned len, unsigned copied,
				     struct page *page, void *fsdata)
{
	handle_t *handle = ext4_journal_current_handle();
	struct inode *inode = mapping->host;
	int ret = 0, ret2;
	int partial = 0;
	unsigned from, to;
	loff_t new_i_size;

	trace_ext4_journalled_write_end(inode, pos, len, copied);
	from = pos & (PAGE_CACHE_SIZE - 1);
	to = from + len;

	if (copied < len) {
		if (!PageUptodate(page))
			copied = 0;
		page_zero_new_buffers(page, from+copied, to);
	}

	ret = walk_page_buffers(handle, page_buffers(page), from,
				to, &partial, write_end_fn);
	if (!partial)
		SetPageUptodate(page);
	new_i_size = pos + copied;
	if (new_i_size > inode->i_size)
		i_size_write(inode, pos+copied);
	ext4_set_inode_state(inode, EXT4_STATE_JDATA);
	if (new_i_size > EXT4_I(inode)->i_disksize) {
		ext4_update_i_disksize(inode, new_i_size);
		ret2 = ext4_mark_inode_dirty(handle, inode);
		if (!ret)
			ret = ret2;
	}

	unlock_page(page);
	page_cache_release(page);
	if (pos + len > inode->i_size && ext4_can_truncate(inode))
		/* if we have allocated more blocks and copied
		 * less. We will have blocks allocated outside
		 * inode->i_size. So truncate them
		 */
		ext4_orphan_add(handle, inode);

	ret2 = ext4_journal_stop(handle);
	if (!ret)
		ret = ret2;
	if (pos + len > inode->i_size) {
		ext4_truncate_failed_write(inode);
		/*
		 * If truncate failed early the inode might still be
		 * on the orphan list; we need to make sure the inode
		 * is removed from the orphan list in that case.
		 */
		if (inode->i_nlink)
			ext4_orphan_del(NULL, inode);
	}

	return ret ? ret : copied;
}

/*
 * Reserve a single block located at lblock
 */
static int ext4_da_reserve_space(struct inode *inode, sector_t lblock)
{
	int retries = 0;
	struct ext4_sb_info *sbi = EXT4_SB(inode->i_sb);
	struct ext4_inode_info *ei = EXT4_I(inode);
	unsigned long md_needed;
	int ret;

	/*
	 * recalculate the amount of metadata blocks to reserve
	 * in order to allocate nrblocks
	 * worse case is one extent per block
	 */
repeat:
	spin_lock(&ei->i_block_reservation_lock);
	md_needed = ext4_calc_metadata_amount(inode, lblock);
	trace_ext4_da_reserve_space(inode, md_needed);
	spin_unlock(&ei->i_block_reservation_lock);

	/*
	 * We will charge metadata quota at writeout time; this saves
	 * us from metadata over-estimation, though we may go over by
	 * a small amount in the end.  Here we just reserve for data.
	 */
	ret = dquot_reserve_block(inode, 1);
	if (ret)
		return ret;
	/*
	 * We do still charge estimated metadata to the sb though;
	 * we cannot afford to run out of free blocks.
	 */
	if (ext4_claim_free_blocks(sbi, md_needed + 1)) {
		dquot_release_reservation_block(inode, 1);
		if (ext4_should_retry_alloc(inode->i_sb, &retries)) {
			yield();
			goto repeat;
		}
		return -ENOSPC;
	}
	spin_lock(&ei->i_block_reservation_lock);
	ei->i_reserved_data_blocks++;
	ei->i_reserved_meta_blocks += md_needed;
	spin_unlock(&ei->i_block_reservation_lock);

	return 0;       /* success */
}

static void ext4_da_release_space(struct inode *inode, int to_free)
{
	struct ext4_sb_info *sbi = EXT4_SB(inode->i_sb);
	struct ext4_inode_info *ei = EXT4_I(inode);

	if (!to_free)
		return;		/* Nothing to release, exit */

	spin_lock(&EXT4_I(inode)->i_block_reservation_lock);

	trace_ext4_da_release_space(inode, to_free);
	if (unlikely(to_free > ei->i_reserved_data_blocks)) {
		/*
		 * if there aren't enough reserved blocks, then the
		 * counter is messed up somewhere.  Since this
		 * function is called from invalidate page, it's
		 * harmless to return without any action.
		 */
		ext4_msg(inode->i_sb, KERN_NOTICE, "ext4_da_release_space: "
			 "ino %lu, to_free %d with only %d reserved "
			 "data blocks\n", inode->i_ino, to_free,
			 ei->i_reserved_data_blocks);
		WARN_ON(1);
		to_free = ei->i_reserved_data_blocks;
	}
	ei->i_reserved_data_blocks -= to_free;

	if (ei->i_reserved_data_blocks == 0) {
		/*
		 * We can release all of the reserved metadata blocks
		 * only when we have written all of the delayed
		 * allocation blocks.
		 */
		percpu_counter_sub(&sbi->s_dirtyblocks_counter,
				   ei->i_reserved_meta_blocks);
		ei->i_reserved_meta_blocks = 0;
		ei->i_da_metadata_calc_len = 0;
	}

	/* update fs dirty data blocks counter */
	percpu_counter_sub(&sbi->s_dirtyblocks_counter, to_free);

	spin_unlock(&EXT4_I(inode)->i_block_reservation_lock);

	dquot_release_reservation_block(inode, to_free);
}

static void ext4_da_page_release_reservation(struct page *page,
					     unsigned long offset)
{
	int to_release = 0;
	struct buffer_head *head, *bh;
	unsigned int curr_off = 0;

	head = page_buffers(page);
	bh = head;
	do {
		unsigned int next_off = curr_off + bh->b_size;

		if ((offset <= curr_off) && (buffer_delay(bh))) {
			to_release++;
			clear_buffer_delay(bh);
		}
		curr_off = next_off;
	} while ((bh = bh->b_this_page) != head);
	ext4_da_release_space(page->mapping->host, to_release);
}

/*
 * Delayed allocation stuff
 */

/*
 * mpage_da_submit_io - walks through extent of pages and try to write
 * them with writepage() call back
 *
 * @mpd->inode: inode
 * @mpd->first_page: first page of the extent
 * @mpd->next_page: page after the last page of the extent
 *
 * By the time mpage_da_submit_io() is called we expect all blocks
 * to be allocated. this may be wrong if allocation failed.
 *
 * As pages are already locked by write_cache_pages(), we can't use it
 */
static int mpage_da_submit_io(struct mpage_da_data *mpd,
			      struct ext4_map_blocks *map)
{
	struct pagevec pvec;
	unsigned long index, end;
	int ret = 0, err, nr_pages, i;
	struct inode *inode = mpd->inode;
	struct address_space *mapping = inode->i_mapping;
	loff_t size = i_size_read(inode);
	unsigned int len, block_start;
	struct buffer_head *bh, *page_bufs = NULL;
	int journal_data = ext4_should_journal_data(inode);
	sector_t pblock = 0, cur_logical = 0;
	struct ext4_io_submit io_submit;

	BUG_ON(mpd->next_page <= mpd->first_page);
	memset(&io_submit, 0, sizeof(io_submit));
	/*
	 * We need to start from the first_page to the next_page - 1
	 * to make sure we also write the mapped dirty buffer_heads.
	 * If we look at mpd->b_blocknr we would only be looking
	 * at the currently mapped buffer_heads.
	 */
	index = mpd->first_page;
	end = mpd->next_page - 1;

	pagevec_init(&pvec, 0);
	while (index <= end) {
		nr_pages = pagevec_lookup(&pvec, mapping, index, PAGEVEC_SIZE);
		if (nr_pages == 0)
			break;
		for (i = 0; i < nr_pages; i++) {
			int commit_write = 0, redirty_page = 0;
			struct page *page = pvec.pages[i];

			index = page->index;
			if (index > end)
				break;

			if (index == size >> PAGE_CACHE_SHIFT)
				len = size & ~PAGE_CACHE_MASK;
			else
				len = PAGE_CACHE_SIZE;
			if (map) {
				cur_logical = index << (PAGE_CACHE_SHIFT -
							inode->i_blkbits);
				pblock = map->m_pblk + (cur_logical -
							map->m_lblk);
			}
			index++;

			BUG_ON(!PageLocked(page));
			BUG_ON(PageWriteback(page));

			/*
			 * If the page does not have buffers (for
			 * whatever reason), try to create them using
			 * __block_write_begin.  If this fails,
			 * redirty the page and move on.
			 */
			if (!page_has_buffers(page)) {
				if (__block_write_begin(page, 0, len,
						noalloc_get_block_write)) {
				redirty_page:
					redirty_page_for_writepage(mpd->wbc,
								   page);
					unlock_page(page);
					continue;
				}
				commit_write = 1;
			}

			bh = page_bufs = page_buffers(page);
			block_start = 0;
			do {
				if (!bh)
					goto redirty_page;
				if (map && (cur_logical >= map->m_lblk) &&
				    (cur_logical <= (map->m_lblk +
						     (map->m_len - 1)))) {
					if (buffer_delay(bh)) {
						clear_buffer_delay(bh);
						bh->b_blocknr = pblock;
					}
					if (buffer_unwritten(bh) ||
					    buffer_mapped(bh))
						BUG_ON(bh->b_blocknr != pblock);
					if (map->m_flags & EXT4_MAP_UNINIT)
						set_buffer_uninit(bh);
					clear_buffer_unwritten(bh);
				}

				/* redirty page if block allocation undone */
				if (buffer_delay(bh) || buffer_unwritten(bh))
					redirty_page = 1;
				bh = bh->b_this_page;
				block_start += bh->b_size;
				cur_logical++;
				pblock++;
			} while (bh != page_bufs);

			if (redirty_page)
				goto redirty_page;

			if (commit_write)
				/* mark the buffer_heads as dirty & uptodate */
				block_commit_write(page, 0, len);

			/*
			 * Delalloc doesn't support data journalling,
			 * but eventually maybe we'll lift this
			 * restriction.
			 */
			if (unlikely(journal_data && PageChecked(page)))
				err = __ext4_journalled_writepage(page, len);
<<<<<<< HEAD
			else
				err = ext4_bio_write_page(&io_submit, page,
							  len, mpd->wbc);
=======
			else if (test_opt(inode->i_sb, MBLK_IO_SUBMIT))
				err = ext4_bio_write_page(&io_submit, page,
							  len, mpd->wbc);
			else
				err = block_write_full_page(page,
					noalloc_get_block_write, mpd->wbc);
>>>>>>> b0c3844d

			if (!err)
				mpd->pages_written++;
			/*
			 * In error case, we have to continue because
			 * remaining pages are still locked
			 */
			if (ret == 0)
				ret = err;
		}
		pagevec_release(&pvec);
	}
	ext4_io_submit(&io_submit);
	return ret;
}

static void ext4_da_block_invalidatepages(struct mpage_da_data *mpd,
					sector_t logical, long blk_cnt)
{
	int nr_pages, i;
	pgoff_t index, end;
	struct pagevec pvec;
	struct inode *inode = mpd->inode;
	struct address_space *mapping = inode->i_mapping;

	index = logical >> (PAGE_CACHE_SHIFT - inode->i_blkbits);
	end   = (logical + blk_cnt - 1) >>
				(PAGE_CACHE_SHIFT - inode->i_blkbits);
	while (index <= end) {
		nr_pages = pagevec_lookup(&pvec, mapping, index, PAGEVEC_SIZE);
		if (nr_pages == 0)
			break;
		for (i = 0; i < nr_pages; i++) {
			struct page *page = pvec.pages[i];
			if (page->index > end)
				break;
			BUG_ON(!PageLocked(page));
			BUG_ON(PageWriteback(page));
			block_invalidatepage(page, 0);
			ClearPageUptodate(page);
			unlock_page(page);
		}
		index = pvec.pages[nr_pages - 1]->index + 1;
		pagevec_release(&pvec);
	}
	return;
}

static void ext4_print_free_blocks(struct inode *inode)
{
	struct ext4_sb_info *sbi = EXT4_SB(inode->i_sb);
	printk(KERN_CRIT "Total free blocks count %lld\n",
	       ext4_count_free_blocks(inode->i_sb));
	printk(KERN_CRIT "Free/Dirty block details\n");
	printk(KERN_CRIT "free_blocks=%lld\n",
	       (long long) percpu_counter_sum(&sbi->s_freeblocks_counter));
	printk(KERN_CRIT "dirty_blocks=%lld\n",
	       (long long) percpu_counter_sum(&sbi->s_dirtyblocks_counter));
	printk(KERN_CRIT "Block reservation details\n");
	printk(KERN_CRIT "i_reserved_data_blocks=%u\n",
	       EXT4_I(inode)->i_reserved_data_blocks);
	printk(KERN_CRIT "i_reserved_meta_blocks=%u\n",
	       EXT4_I(inode)->i_reserved_meta_blocks);
	return;
}

/*
 * mpage_da_map_and_submit - go through given space, map them
 *       if necessary, and then submit them for I/O
 *
 * @mpd - bh describing space
 *
 * The function skips space we know is already mapped to disk blocks.
 *
 */
static void mpage_da_map_and_submit(struct mpage_da_data *mpd)
{
	int err, blks, get_blocks_flags;
	struct ext4_map_blocks map, *mapp = NULL;
	sector_t next = mpd->b_blocknr;
	unsigned max_blocks = mpd->b_size >> mpd->inode->i_blkbits;
	loff_t disksize = EXT4_I(mpd->inode)->i_disksize;
	handle_t *handle = NULL;

	/*
	 * If the blocks are mapped already, or we couldn't accumulate
	 * any blocks, then proceed immediately to the submission stage.
	 */
	if ((mpd->b_size == 0) ||
	    ((mpd->b_state  & (1 << BH_Mapped)) &&
	     !(mpd->b_state & (1 << BH_Delay)) &&
	     !(mpd->b_state & (1 << BH_Unwritten))))
		goto submit_io;

	handle = ext4_journal_current_handle();
	BUG_ON(!handle);

	/*
	 * Call ext4_map_blocks() to allocate any delayed allocation
	 * blocks, or to convert an uninitialized extent to be
	 * initialized (in the case where we have written into
	 * one or more preallocated blocks).
	 *
	 * We pass in the magic EXT4_GET_BLOCKS_DELALLOC_RESERVE to
	 * indicate that we are on the delayed allocation path.  This
	 * affects functions in many different parts of the allocation
	 * call path.  This flag exists primarily because we don't
	 * want to change *many* call functions, so ext4_map_blocks()
	 * will set the magic i_delalloc_reserved_flag once the
	 * inode's allocation semaphore is taken.
	 *
	 * If the blocks in questions were delalloc blocks, set
	 * EXT4_GET_BLOCKS_DELALLOC_RESERVE so the delalloc accounting
	 * variables are updated after the blocks have been allocated.
	 */
	map.m_lblk = next;
	map.m_len = max_blocks;
	get_blocks_flags = EXT4_GET_BLOCKS_CREATE;
	if (ext4_should_dioread_nolock(mpd->inode))
		get_blocks_flags |= EXT4_GET_BLOCKS_IO_CREATE_EXT;
	if (mpd->b_state & (1 << BH_Delay))
		get_blocks_flags |= EXT4_GET_BLOCKS_DELALLOC_RESERVE;

	blks = ext4_map_blocks(handle, mpd->inode, &map, get_blocks_flags);
	if (blks < 0) {
		struct super_block *sb = mpd->inode->i_sb;

		err = blks;
		/*
		 * If get block returns EAGAIN or ENOSPC and there
		 * appears to be free blocks we will call
		 * ext4_writepage() for all of the pages which will
		 * just redirty the pages.
		 */
		if (err == -EAGAIN)
			goto submit_io;

		if (err == -ENOSPC &&
		    ext4_count_free_blocks(sb)) {
			mpd->retval = err;
			goto submit_io;
		}

		/*
		 * get block failure will cause us to loop in
		 * writepages, because a_ops->writepage won't be able
		 * to make progress. The page will be redirtied by
		 * writepage and writepages will again try to write
		 * the same.
		 */
		if (!(EXT4_SB(sb)->s_mount_flags & EXT4_MF_FS_ABORTED)) {
			ext4_msg(sb, KERN_CRIT,
				 "delayed block allocation failed for inode %lu "
				 "at logical offset %llu with max blocks %zd "
				 "with error %d", mpd->inode->i_ino,
				 (unsigned long long) next,
				 mpd->b_size >> mpd->inode->i_blkbits, err);
			ext4_msg(sb, KERN_CRIT,
				"This should not happen!! Data will be lost\n");
			if (err == -ENOSPC)
				ext4_print_free_blocks(mpd->inode);
		}
		/* invalidate all the pages */
		ext4_da_block_invalidatepages(mpd, next,
				mpd->b_size >> mpd->inode->i_blkbits);
		return;
	}
	BUG_ON(blks == 0);

	mapp = &map;
	if (map.m_flags & EXT4_MAP_NEW) {
		struct block_device *bdev = mpd->inode->i_sb->s_bdev;
		int i;

		for (i = 0; i < map.m_len; i++)
			unmap_underlying_metadata(bdev, map.m_pblk + i);
	}

	if (ext4_should_order_data(mpd->inode)) {
		err = ext4_jbd2_file_inode(handle, mpd->inode);
		if (err)
			/* This only happens if the journal is aborted */
			return;
	}

	/*
	 * Update on-disk size along with block allocation.
	 */
	disksize = ((loff_t) next + blks) << mpd->inode->i_blkbits;
	if (disksize > i_size_read(mpd->inode))
		disksize = i_size_read(mpd->inode);
	if (disksize > EXT4_I(mpd->inode)->i_disksize) {
		ext4_update_i_disksize(mpd->inode, disksize);
		err = ext4_mark_inode_dirty(handle, mpd->inode);
		if (err)
			ext4_error(mpd->inode->i_sb,
				   "Failed to mark inode %lu dirty",
				   mpd->inode->i_ino);
	}

submit_io:
	mpage_da_submit_io(mpd, mapp);
	mpd->io_done = 1;
}

#define BH_FLAGS ((1 << BH_Uptodate) | (1 << BH_Mapped) | \
		(1 << BH_Delay) | (1 << BH_Unwritten))

/*
 * mpage_add_bh_to_extent - try to add one more block to extent of blocks
 *
 * @mpd->lbh - extent of blocks
 * @logical - logical number of the block in the file
 * @bh - bh of the block (used to access block's state)
 *
 * the function is used to collect contig. blocks in same state
 */
static void mpage_add_bh_to_extent(struct mpage_da_data *mpd,
				   sector_t logical, size_t b_size,
				   unsigned long b_state)
{
	sector_t next;
	int nrblocks = mpd->b_size >> mpd->inode->i_blkbits;

	/*
	 * XXX Don't go larger than mballoc is willing to allocate
	 * This is a stopgap solution.  We eventually need to fold
	 * mpage_da_submit_io() into this function and then call
	 * ext4_map_blocks() multiple times in a loop
	 */
	if (nrblocks >= 8*1024*1024/mpd->inode->i_sb->s_blocksize)
		goto flush_it;

	/* check if thereserved journal credits might overflow */
	if (!(ext4_test_inode_flag(mpd->inode, EXT4_INODE_EXTENTS))) {
		if (nrblocks >= EXT4_MAX_TRANS_DATA) {
			/*
			 * With non-extent format we are limited by the journal
			 * credit available.  Total credit needed to insert
			 * nrblocks contiguous blocks is dependent on the
			 * nrblocks.  So limit nrblocks.
			 */
			goto flush_it;
		} else if ((nrblocks + (b_size >> mpd->inode->i_blkbits)) >
				EXT4_MAX_TRANS_DATA) {
			/*
			 * Adding the new buffer_head would make it cross the
			 * allowed limit for which we have journal credit
			 * reserved. So limit the new bh->b_size
			 */
			b_size = (EXT4_MAX_TRANS_DATA - nrblocks) <<
						mpd->inode->i_blkbits;
			/* we will do mpage_da_submit_io in the next loop */
		}
	}
	/*
	 * First block in the extent
	 */
	if (mpd->b_size == 0) {
		mpd->b_blocknr = logical;
		mpd->b_size = b_size;
		mpd->b_state = b_state & BH_FLAGS;
		return;
	}

	next = mpd->b_blocknr + nrblocks;
	/*
	 * Can we merge the block to our big extent?
	 */
	if (logical == next && (b_state & BH_FLAGS) == mpd->b_state) {
		mpd->b_size += b_size;
		return;
	}

flush_it:
	/*
	 * We couldn't merge the block to our extent, so we
	 * need to flush current  extent and start new one
	 */
	mpage_da_map_and_submit(mpd);
	return;
}

static int ext4_bh_delay_or_unwritten(handle_t *handle, struct buffer_head *bh)
{
	return (buffer_delay(bh) || buffer_unwritten(bh)) && buffer_dirty(bh);
}

/*
 * __mpage_da_writepage - finds extent of pages and blocks
 *
 * @page: page to consider
 * @wbc: not used, we just follow rules
 * @data: context
 *
 * The function finds extents of pages and scan them for all blocks.
 */
static int __mpage_da_writepage(struct page *page,
				struct writeback_control *wbc,
				struct mpage_da_data *mpd)
{
	struct inode *inode = mpd->inode;
	struct buffer_head *bh, *head;
	sector_t logical;

	/*
	 * Can we merge this page to current extent?
	 */
	if (mpd->next_page != page->index) {
		/*
		 * Nope, we can't. So, we map non-allocated blocks
		 * and start IO on them
		 */
		if (mpd->next_page != mpd->first_page) {
			mpage_da_map_and_submit(mpd);
			/*
			 * skip rest of the page in the page_vec
			 */
			redirty_page_for_writepage(wbc, page);
			unlock_page(page);
			return MPAGE_DA_EXTENT_TAIL;
		}

		/*
		 * Start next extent of pages ...
		 */
		mpd->first_page = page->index;

		/*
		 * ... and blocks
		 */
		mpd->b_size = 0;
		mpd->b_state = 0;
		mpd->b_blocknr = 0;
	}

	mpd->next_page = page->index + 1;
	logical = (sector_t) page->index <<
		  (PAGE_CACHE_SHIFT - inode->i_blkbits);

	if (!page_has_buffers(page)) {
		mpage_add_bh_to_extent(mpd, logical, PAGE_CACHE_SIZE,
				       (1 << BH_Dirty) | (1 << BH_Uptodate));
		if (mpd->io_done)
			return MPAGE_DA_EXTENT_TAIL;
	} else {
		/*
		 * Page with regular buffer heads, just add all dirty ones
		 */
		head = page_buffers(page);
		bh = head;
		do {
			BUG_ON(buffer_locked(bh));
			/*
			 * We need to try to allocate
			 * unmapped blocks in the same page.
			 * Otherwise we won't make progress
			 * with the page in ext4_writepage
			 */
			if (ext4_bh_delay_or_unwritten(NULL, bh)) {
				mpage_add_bh_to_extent(mpd, logical,
						       bh->b_size,
						       bh->b_state);
				if (mpd->io_done)
					return MPAGE_DA_EXTENT_TAIL;
			} else if (buffer_dirty(bh) && (buffer_mapped(bh))) {
				/*
				 * mapped dirty buffer. We need to update
				 * the b_state because we look at
				 * b_state in mpage_da_map_blocks. We don't
				 * update b_size because if we find an
				 * unmapped buffer_head later we need to
				 * use the b_state flag of that buffer_head.
				 */
				if (mpd->b_size == 0)
					mpd->b_state = bh->b_state & BH_FLAGS;
			}
			logical++;
		} while ((bh = bh->b_this_page) != head);
	}

	return 0;
}

/*
 * This is a special get_blocks_t callback which is used by
 * ext4_da_write_begin().  It will either return mapped block or
 * reserve space for a single block.
 *
 * For delayed buffer_head we have BH_Mapped, BH_New, BH_Delay set.
 * We also have b_blocknr = -1 and b_bdev initialized properly
 *
 * For unwritten buffer_head we have BH_Mapped, BH_New, BH_Unwritten set.
 * We also have b_blocknr = physicalblock mapping unwritten extent and b_bdev
 * initialized properly.
 */
static int ext4_da_get_block_prep(struct inode *inode, sector_t iblock,
				  struct buffer_head *bh, int create)
{
	struct ext4_map_blocks map;
	int ret = 0;
	sector_t invalid_block = ~((sector_t) 0xffff);

	if (invalid_block < ext4_blocks_count(EXT4_SB(inode->i_sb)->s_es))
		invalid_block = ~0;

	BUG_ON(create == 0);
	BUG_ON(bh->b_size != inode->i_sb->s_blocksize);

	map.m_lblk = iblock;
	map.m_len = 1;

	/*
	 * first, we need to know whether the block is allocated already
	 * preallocated blocks are unmapped but should treated
	 * the same as allocated blocks.
	 */
	ret = ext4_map_blocks(NULL, inode, &map, 0);
	if (ret < 0)
		return ret;
	if (ret == 0) {
		if (buffer_delay(bh))
			return 0; /* Not sure this could or should happen */
		/*
		 * XXX: __block_write_begin() unmaps passed block, is it OK?
		 */
		ret = ext4_da_reserve_space(inode, iblock);
		if (ret)
			/* not enough space to reserve */
			return ret;

		map_bh(bh, inode->i_sb, invalid_block);
		set_buffer_new(bh);
		set_buffer_delay(bh);
		return 0;
	}

	map_bh(bh, inode->i_sb, map.m_pblk);
	bh->b_state = (bh->b_state & ~EXT4_MAP_FLAGS) | map.m_flags;

	if (buffer_unwritten(bh)) {
		/* A delayed write to unwritten bh should be marked
		 * new and mapped.  Mapped ensures that we don't do
		 * get_block multiple times when we write to the same
		 * offset and new ensures that we do proper zero out
		 * for partial write.
		 */
		set_buffer_new(bh);
		set_buffer_mapped(bh);
	}
	return 0;
}

/*
 * This function is used as a standard get_block_t calback function
 * when there is no desire to allocate any blocks.  It is used as a
 * callback function for block_write_begin() and block_write_full_page().
 * These functions should only try to map a single block at a time.
 *
 * Since this function doesn't do block allocations even if the caller
 * requests it by passing in create=1, it is critically important that
 * any caller checks to make sure that any buffer heads are returned
 * by this function are either all already mapped or marked for
 * delayed allocation before calling  block_write_full_page().  Otherwise,
 * b_blocknr could be left unitialized, and the page write functions will
 * be taken by surprise.
 */
static int noalloc_get_block_write(struct inode *inode, sector_t iblock,
				   struct buffer_head *bh_result, int create)
{
	BUG_ON(bh_result->b_size != inode->i_sb->s_blocksize);
	return _ext4_get_block(inode, iblock, bh_result, 0);
}

static int bget_one(handle_t *handle, struct buffer_head *bh)
{
	get_bh(bh);
	return 0;
}

static int bput_one(handle_t *handle, struct buffer_head *bh)
{
	put_bh(bh);
	return 0;
}

static int __ext4_journalled_writepage(struct page *page,
				       unsigned int len)
{
	struct address_space *mapping = page->mapping;
	struct inode *inode = mapping->host;
	struct buffer_head *page_bufs;
	handle_t *handle = NULL;
	int ret = 0;
	int err;

	ClearPageChecked(page);
	page_bufs = page_buffers(page);
	BUG_ON(!page_bufs);
	walk_page_buffers(handle, page_bufs, 0, len, NULL, bget_one);
	/* As soon as we unlock the page, it can go away, but we have
	 * references to buffers so we are safe */
	unlock_page(page);

	handle = ext4_journal_start(inode, ext4_writepage_trans_blocks(inode));
	if (IS_ERR(handle)) {
		ret = PTR_ERR(handle);
		goto out;
	}

	ret = walk_page_buffers(handle, page_bufs, 0, len, NULL,
				do_journal_get_write_access);

	err = walk_page_buffers(handle, page_bufs, 0, len, NULL,
				write_end_fn);
	if (ret == 0)
		ret = err;
	err = ext4_journal_stop(handle);
	if (!ret)
		ret = err;

	walk_page_buffers(handle, page_bufs, 0, len, NULL, bput_one);
	ext4_set_inode_state(inode, EXT4_STATE_JDATA);
out:
	return ret;
}

static int ext4_set_bh_endio(struct buffer_head *bh, struct inode *inode);
static void ext4_end_io_buffer_write(struct buffer_head *bh, int uptodate);

/*
 * Note that we don't need to start a transaction unless we're journaling data
 * because we should have holes filled from ext4_page_mkwrite(). We even don't
 * need to file the inode to the transaction's list in ordered mode because if
 * we are writing back data added by write(), the inode is already there and if
 * we are writing back data modified via mmap(), noone guarantees in which
 * transaction the data will hit the disk. In case we are journaling data, we
 * cannot start transaction directly because transaction start ranks above page
 * lock so we have to do some magic.
 *
 * This function can get called via...
 *   - ext4_da_writepages after taking page lock (have journal handle)
 *   - journal_submit_inode_data_buffers (no journal handle)
 *   - shrink_page_list via pdflush (no journal handle)
 *   - grab_page_cache when doing write_begin (have journal handle)
 *
 * We don't do any block allocation in this function. If we have page with
 * multiple blocks we need to write those buffer_heads that are mapped. This
 * is important for mmaped based write. So if we do with blocksize 1K
 * truncate(f, 1024);
 * a = mmap(f, 0, 4096);
 * a[0] = 'a';
 * truncate(f, 4096);
 * we have in the page first buffer_head mapped via page_mkwrite call back
 * but other bufer_heads would be unmapped but dirty(dirty done via the
 * do_wp_page). So writepage should write the first block. If we modify
 * the mmap area beyond 1024 we will again get a page_fault and the
 * page_mkwrite callback will do the block allocation and mark the
 * buffer_heads mapped.
 *
 * We redirty the page if we have any buffer_heads that is either delay or
 * unwritten in the page.
 *
 * We can get recursively called as show below.
 *
 *	ext4_writepage() -> kmalloc() -> __alloc_pages() -> page_launder() ->
 *		ext4_writepage()
 *
 * But since we don't do any block allocation we should not deadlock.
 * Page also have the dirty flag cleared so we don't get recurive page_lock.
 */
static int ext4_writepage(struct page *page,
			  struct writeback_control *wbc)
{
	int ret = 0, commit_write = 0;
	loff_t size;
	unsigned int len;
	struct buffer_head *page_bufs = NULL;
	struct inode *inode = page->mapping->host;

	trace_ext4_writepage(inode, page);
	size = i_size_read(inode);
	if (page->index == size >> PAGE_CACHE_SHIFT)
		len = size & ~PAGE_CACHE_MASK;
	else
		len = PAGE_CACHE_SIZE;

	/*
	 * If the page does not have buffers (for whatever reason),
	 * try to create them using __block_write_begin.  If this
	 * fails, redirty the page and move on.
	 */
	if (!page_has_buffers(page)) {
		if (__block_write_begin(page, 0, len,
					noalloc_get_block_write)) {
		redirty_page:
			redirty_page_for_writepage(wbc, page);
			unlock_page(page);
			return 0;
		}
		commit_write = 1;
	}
	page_bufs = page_buffers(page);
	if (walk_page_buffers(NULL, page_bufs, 0, len, NULL,
			      ext4_bh_delay_or_unwritten)) {
		/*
		 * We don't want to do block allocation, so redirty
		 * the page and return.  We may reach here when we do
		 * a journal commit via journal_submit_inode_data_buffers.
		 * We can also reach here via shrink_page_list
		 */
		goto redirty_page;
	}
	if (commit_write)
		/* now mark the buffer_heads as dirty and uptodate */
		block_commit_write(page, 0, len);

	if (PageChecked(page) && ext4_should_journal_data(inode))
		/*
		 * It's mmapped pagecache.  Add buffers and journal it.  There
		 * doesn't seem much point in redirtying the page here.
		 */
		return __ext4_journalled_writepage(page, len);

	if (buffer_uninit(page_bufs)) {
		ext4_set_bh_endio(page_bufs, inode);
		ret = block_write_full_page_endio(page, noalloc_get_block_write,
					    wbc, ext4_end_io_buffer_write);
	} else
		ret = block_write_full_page(page, noalloc_get_block_write,
					    wbc);

	return ret;
}

/*
 * This is called via ext4_da_writepages() to
 * calulate the total number of credits to reserve to fit
 * a single extent allocation into a single transaction,
 * ext4_da_writpeages() will loop calling this before
 * the block allocation.
 */

static int ext4_da_writepages_trans_blocks(struct inode *inode)
{
	int max_blocks = EXT4_I(inode)->i_reserved_data_blocks;

	/*
	 * With non-extent format the journal credit needed to
	 * insert nrblocks contiguous block is dependent on
	 * number of contiguous block. So we will limit
	 * number of contiguous block to a sane value
	 */
	if (!(ext4_test_inode_flag(inode, EXT4_INODE_EXTENTS)) &&
	    (max_blocks > EXT4_MAX_TRANS_DATA))
		max_blocks = EXT4_MAX_TRANS_DATA;

	return ext4_chunk_trans_blocks(inode, max_blocks);
}

/*
 * write_cache_pages_da - walk the list of dirty pages of the given
 * address space and call the callback function (which usually writes
 * the pages).
 *
 * This is a forked version of write_cache_pages().  Differences:
 *	Range cyclic is ignored.
 *	no_nrwrite_index_update is always presumed true
 */
static int write_cache_pages_da(struct address_space *mapping,
				struct writeback_control *wbc,
				struct mpage_da_data *mpd,
				pgoff_t *done_index)
{
	int ret = 0;
	int done = 0;
	struct pagevec pvec;
	unsigned nr_pages;
	pgoff_t index;
	pgoff_t end;		/* Inclusive */
	long nr_to_write = wbc->nr_to_write;
	int tag;

	pagevec_init(&pvec, 0);
	index = wbc->range_start >> PAGE_CACHE_SHIFT;
	end = wbc->range_end >> PAGE_CACHE_SHIFT;

	if (wbc->sync_mode == WB_SYNC_ALL)
		tag = PAGECACHE_TAG_TOWRITE;
	else
		tag = PAGECACHE_TAG_DIRTY;

	*done_index = index;
	while (!done && (index <= end)) {
		int i;

		nr_pages = pagevec_lookup_tag(&pvec, mapping, &index, tag,
			      min(end - index, (pgoff_t)PAGEVEC_SIZE-1) + 1);
		if (nr_pages == 0)
			break;

		for (i = 0; i < nr_pages; i++) {
			struct page *page = pvec.pages[i];

			/*
			 * At this point, the page may be truncated or
			 * invalidated (changing page->mapping to NULL), or
			 * even swizzled back from swapper_space to tmpfs file
			 * mapping. However, page->index will not change
			 * because we have a reference on the page.
			 */
			if (page->index > end) {
				done = 1;
				break;
			}

			*done_index = page->index + 1;

			lock_page(page);

			/*
			 * Page truncated or invalidated. We can freely skip it
			 * then, even for data integrity operations: the page
			 * has disappeared concurrently, so there could be no
			 * real expectation of this data interity operation
			 * even if there is now a new, dirty page at the same
			 * pagecache address.
			 */
			if (unlikely(page->mapping != mapping)) {
continue_unlock:
				unlock_page(page);
				continue;
			}

			if (!PageDirty(page)) {
				/* someone wrote it for us */
				goto continue_unlock;
			}

			if (PageWriteback(page)) {
				if (wbc->sync_mode != WB_SYNC_NONE)
					wait_on_page_writeback(page);
				else
					goto continue_unlock;
			}

			BUG_ON(PageWriteback(page));
			if (!clear_page_dirty_for_io(page))
				goto continue_unlock;

			ret = __mpage_da_writepage(page, wbc, mpd);
			if (unlikely(ret)) {
				if (ret == AOP_WRITEPAGE_ACTIVATE) {
					unlock_page(page);
					ret = 0;
				} else {
					done = 1;
					break;
				}
			}

			if (nr_to_write > 0) {
				nr_to_write--;
				if (nr_to_write == 0 &&
				    wbc->sync_mode == WB_SYNC_NONE) {
					/*
					 * We stop writing back only if we are
					 * not doing integrity sync. In case of
					 * integrity sync we have to keep going
					 * because someone may be concurrently
					 * dirtying pages, and we might have
					 * synced a lot of newly appeared dirty
					 * pages, but have not synced all of the
					 * old dirty pages.
					 */
					done = 1;
					break;
				}
			}
		}
		pagevec_release(&pvec);
		cond_resched();
	}
	return ret;
}


static int ext4_da_writepages(struct address_space *mapping,
			      struct writeback_control *wbc)
{
	pgoff_t	index;
	int range_whole = 0;
	handle_t *handle = NULL;
	struct mpage_da_data mpd;
	struct inode *inode = mapping->host;
	int pages_written = 0;
	long pages_skipped;
	unsigned int max_pages;
	int range_cyclic, cycled = 1, io_done = 0;
	int needed_blocks, ret = 0;
	long desired_nr_to_write, nr_to_writebump = 0;
	loff_t range_start = wbc->range_start;
	struct ext4_sb_info *sbi = EXT4_SB(mapping->host->i_sb);
	pgoff_t done_index = 0;
	pgoff_t end;

	trace_ext4_da_writepages(inode, wbc);

	/*
	 * No pages to write? This is mainly a kludge to avoid starting
	 * a transaction for special inodes like journal inode on last iput()
	 * because that could violate lock ordering on umount
	 */
	if (!mapping->nrpages || !mapping_tagged(mapping, PAGECACHE_TAG_DIRTY))
		return 0;

	/*
	 * If the filesystem has aborted, it is read-only, so return
	 * right away instead of dumping stack traces later on that
	 * will obscure the real source of the problem.  We test
	 * EXT4_MF_FS_ABORTED instead of sb->s_flag's MS_RDONLY because
	 * the latter could be true if the filesystem is mounted
	 * read-only, and in that case, ext4_da_writepages should
	 * *never* be called, so if that ever happens, we would want
	 * the stack trace.
	 */
	if (unlikely(sbi->s_mount_flags & EXT4_MF_FS_ABORTED))
		return -EROFS;

	if (wbc->range_start == 0 && wbc->range_end == LLONG_MAX)
		range_whole = 1;

	range_cyclic = wbc->range_cyclic;
	if (wbc->range_cyclic) {
		index = mapping->writeback_index;
		if (index)
			cycled = 0;
		wbc->range_start = index << PAGE_CACHE_SHIFT;
		wbc->range_end  = LLONG_MAX;
		wbc->range_cyclic = 0;
		end = -1;
	} else {
		index = wbc->range_start >> PAGE_CACHE_SHIFT;
		end = wbc->range_end >> PAGE_CACHE_SHIFT;
	}

	/*
	 * This works around two forms of stupidity.  The first is in
	 * the writeback code, which caps the maximum number of pages
	 * written to be 1024 pages.  This is wrong on multiple
	 * levels; different architectues have a different page size,
	 * which changes the maximum amount of data which gets
	 * written.  Secondly, 4 megabytes is way too small.  XFS
	 * forces this value to be 16 megabytes by multiplying
	 * nr_to_write parameter by four, and then relies on its
	 * allocator to allocate larger extents to make them
	 * contiguous.  Unfortunately this brings us to the second
	 * stupidity, which is that ext4's mballoc code only allocates
	 * at most 2048 blocks.  So we force contiguous writes up to
	 * the number of dirty blocks in the inode, or
	 * sbi->max_writeback_mb_bump whichever is smaller.
	 */
	max_pages = sbi->s_max_writeback_mb_bump << (20 - PAGE_CACHE_SHIFT);
	if (!range_cyclic && range_whole) {
		if (wbc->nr_to_write == LONG_MAX)
			desired_nr_to_write = wbc->nr_to_write;
		else
			desired_nr_to_write = wbc->nr_to_write * 8;
	} else
		desired_nr_to_write = ext4_num_dirty_pages(inode, index,
							   max_pages);
	if (desired_nr_to_write > max_pages)
		desired_nr_to_write = max_pages;

	if (wbc->nr_to_write < desired_nr_to_write) {
		nr_to_writebump = desired_nr_to_write - wbc->nr_to_write;
		wbc->nr_to_write = desired_nr_to_write;
	}

	mpd.wbc = wbc;
	mpd.inode = mapping->host;

	pages_skipped = wbc->pages_skipped;

retry:
	if (wbc->sync_mode == WB_SYNC_ALL)
		tag_pages_for_writeback(mapping, index, end);

	while (!ret && wbc->nr_to_write > 0) {

		/*
		 * we  insert one extent at a time. So we need
		 * credit needed for single extent allocation.
		 * journalled mode is currently not supported
		 * by delalloc
		 */
		BUG_ON(ext4_should_journal_data(inode));
		needed_blocks = ext4_da_writepages_trans_blocks(inode);

		/* start a new transaction*/
		handle = ext4_journal_start(inode, needed_blocks);
		if (IS_ERR(handle)) {
			ret = PTR_ERR(handle);
			ext4_msg(inode->i_sb, KERN_CRIT, "%s: jbd2_start: "
			       "%ld pages, ino %lu; err %d", __func__,
				wbc->nr_to_write, inode->i_ino, ret);
			goto out_writepages;
		}

		/*
		 * Now call __mpage_da_writepage to find the next
		 * contiguous region of logical blocks that need
		 * blocks to be allocated by ext4.  We don't actually
		 * submit the blocks for I/O here, even though
		 * write_cache_pages thinks it will, and will set the
		 * pages as clean for write before calling
		 * __mpage_da_writepage().
		 */
		mpd.b_size = 0;
		mpd.b_state = 0;
		mpd.b_blocknr = 0;
		mpd.first_page = 0;
		mpd.next_page = 0;
		mpd.io_done = 0;
		mpd.pages_written = 0;
		mpd.retval = 0;
		ret = write_cache_pages_da(mapping, wbc, &mpd, &done_index);
		/*
		 * If we have a contiguous extent of pages and we
		 * haven't done the I/O yet, map the blocks and submit
		 * them for I/O.
		 */
		if (!mpd.io_done && mpd.next_page != mpd.first_page) {
			mpage_da_map_and_submit(&mpd);
			ret = MPAGE_DA_EXTENT_TAIL;
		}
		trace_ext4_da_write_pages(inode, &mpd);
		wbc->nr_to_write -= mpd.pages_written;

		ext4_journal_stop(handle);

		if ((mpd.retval == -ENOSPC) && sbi->s_journal) {
			/* commit the transaction which would
			 * free blocks released in the transaction
			 * and try again
			 */
			jbd2_journal_force_commit_nested(sbi->s_journal);
			wbc->pages_skipped = pages_skipped;
			ret = 0;
		} else if (ret == MPAGE_DA_EXTENT_TAIL) {
			/*
			 * got one extent now try with
			 * rest of the pages
			 */
			pages_written += mpd.pages_written;
			wbc->pages_skipped = pages_skipped;
			ret = 0;
			io_done = 1;
		} else if (wbc->nr_to_write)
			/*
			 * There is no more writeout needed
			 * or we requested for a noblocking writeout
			 * and we found the device congested
			 */
			break;
	}
	if (!io_done && !cycled) {
		cycled = 1;
		index = 0;
		wbc->range_start = index << PAGE_CACHE_SHIFT;
		wbc->range_end  = mapping->writeback_index - 1;
		goto retry;
	}
	if (pages_skipped != wbc->pages_skipped)
		ext4_msg(inode->i_sb, KERN_CRIT,
			 "This should not happen leaving %s "
			 "with nr_to_write = %ld ret = %d",
			 __func__, wbc->nr_to_write, ret);

	/* Update index */
	wbc->range_cyclic = range_cyclic;
	if (wbc->range_cyclic || (range_whole && wbc->nr_to_write > 0))
		/*
		 * set the writeback_index so that range_cyclic
		 * mode will write it back later
		 */
		mapping->writeback_index = done_index;

out_writepages:
	wbc->nr_to_write -= nr_to_writebump;
	wbc->range_start = range_start;
	trace_ext4_da_writepages_result(inode, wbc, ret, pages_written);
	return ret;
}

#define FALL_BACK_TO_NONDELALLOC 1
static int ext4_nonda_switch(struct super_block *sb)
{
	s64 free_blocks, dirty_blocks;
	struct ext4_sb_info *sbi = EXT4_SB(sb);

	/*
	 * switch to non delalloc mode if we are running low
	 * on free block. The free block accounting via percpu
	 * counters can get slightly wrong with percpu_counter_batch getting
	 * accumulated on each CPU without updating global counters
	 * Delalloc need an accurate free block accounting. So switch
	 * to non delalloc when we are near to error range.
	 */
	free_blocks  = percpu_counter_read_positive(&sbi->s_freeblocks_counter);
	dirty_blocks = percpu_counter_read_positive(&sbi->s_dirtyblocks_counter);
	if (2 * free_blocks < 3 * dirty_blocks ||
		free_blocks < (dirty_blocks + EXT4_FREEBLOCKS_WATERMARK)) {
		/*
		 * free block count is less than 150% of dirty blocks
		 * or free blocks is less than watermark
		 */
		return 1;
	}
	/*
	 * Even if we don't switch but are nearing capacity,
	 * start pushing delalloc when 1/2 of free blocks are dirty.
	 */
	if (free_blocks < 2 * dirty_blocks)
		writeback_inodes_sb_if_idle(sb);

	return 0;
}

static int ext4_da_write_begin(struct file *file, struct address_space *mapping,
			       loff_t pos, unsigned len, unsigned flags,
			       struct page **pagep, void **fsdata)
{
	int ret, retries = 0;
	struct page *page;
	pgoff_t index;
	struct inode *inode = mapping->host;
	handle_t *handle;

	index = pos >> PAGE_CACHE_SHIFT;

	if (ext4_nonda_switch(inode->i_sb)) {
		*fsdata = (void *)FALL_BACK_TO_NONDELALLOC;
		return ext4_write_begin(file, mapping, pos,
					len, flags, pagep, fsdata);
	}
	*fsdata = (void *)0;
	trace_ext4_da_write_begin(inode, pos, len, flags);
retry:
	/*
	 * With delayed allocation, we don't log the i_disksize update
	 * if there is delayed block allocation. But we still need
	 * to journalling the i_disksize update if writes to the end
	 * of file which has an already mapped buffer.
	 */
	handle = ext4_journal_start(inode, 1);
	if (IS_ERR(handle)) {
		ret = PTR_ERR(handle);
		goto out;
	}
	/* We cannot recurse into the filesystem as the transaction is already
	 * started */
	flags |= AOP_FLAG_NOFS;

	page = grab_cache_page_write_begin(mapping, index, flags);
	if (!page) {
		ext4_journal_stop(handle);
		ret = -ENOMEM;
		goto out;
	}
	*pagep = page;

	ret = __block_write_begin(page, pos, len, ext4_da_get_block_prep);
	if (ret < 0) {
		unlock_page(page);
		ext4_journal_stop(handle);
		page_cache_release(page);
		/*
		 * block_write_begin may have instantiated a few blocks
		 * outside i_size.  Trim these off again. Don't need
		 * i_size_read because we hold i_mutex.
		 */
		if (pos + len > inode->i_size)
			ext4_truncate_failed_write(inode);
	}

	if (ret == -ENOSPC && ext4_should_retry_alloc(inode->i_sb, &retries))
		goto retry;
out:
	return ret;
}

/*
 * Check if we should update i_disksize
 * when write to the end of file but not require block allocation
 */
static int ext4_da_should_update_i_disksize(struct page *page,
					    unsigned long offset)
{
	struct buffer_head *bh;
	struct inode *inode = page->mapping->host;
	unsigned int idx;
	int i;

	bh = page_buffers(page);
	idx = offset >> inode->i_blkbits;

	for (i = 0; i < idx; i++)
		bh = bh->b_this_page;

	if (!buffer_mapped(bh) || (buffer_delay(bh)) || buffer_unwritten(bh))
		return 0;
	return 1;
}

static int ext4_da_write_end(struct file *file,
			     struct address_space *mapping,
			     loff_t pos, unsigned len, unsigned copied,
			     struct page *page, void *fsdata)
{
	struct inode *inode = mapping->host;
	int ret = 0, ret2;
	handle_t *handle = ext4_journal_current_handle();
	loff_t new_i_size;
	unsigned long start, end;
	int write_mode = (int)(unsigned long)fsdata;

	if (write_mode == FALL_BACK_TO_NONDELALLOC) {
		if (ext4_should_order_data(inode)) {
			return ext4_ordered_write_end(file, mapping, pos,
					len, copied, page, fsdata);
		} else if (ext4_should_writeback_data(inode)) {
			return ext4_writeback_write_end(file, mapping, pos,
					len, copied, page, fsdata);
		} else {
			BUG();
		}
	}

	trace_ext4_da_write_end(inode, pos, len, copied);
	start = pos & (PAGE_CACHE_SIZE - 1);
	end = start + copied - 1;

	/*
	 * generic_write_end() will run mark_inode_dirty() if i_size
	 * changes.  So let's piggyback the i_disksize mark_inode_dirty
	 * into that.
	 */

	new_i_size = pos + copied;
	if (new_i_size > EXT4_I(inode)->i_disksize) {
		if (ext4_da_should_update_i_disksize(page, end)) {
			down_write(&EXT4_I(inode)->i_data_sem);
			if (new_i_size > EXT4_I(inode)->i_disksize) {
				/*
				 * Updating i_disksize when extending file
				 * without needing block allocation
				 */
				if (ext4_should_order_data(inode))
					ret = ext4_jbd2_file_inode(handle,
								   inode);

				EXT4_I(inode)->i_disksize = new_i_size;
			}
			up_write(&EXT4_I(inode)->i_data_sem);
			/* We need to mark inode dirty even if
			 * new_i_size is less that inode->i_size
			 * bu greater than i_disksize.(hint delalloc)
			 */
			ext4_mark_inode_dirty(handle, inode);
		}
	}
	ret2 = generic_write_end(file, mapping, pos, len, copied,
							page, fsdata);
	copied = ret2;
	if (ret2 < 0)
		ret = ret2;
	ret2 = ext4_journal_stop(handle);
	if (!ret)
		ret = ret2;

	return ret ? ret : copied;
}

static void ext4_da_invalidatepage(struct page *page, unsigned long offset)
{
	/*
	 * Drop reserved blocks
	 */
	BUG_ON(!PageLocked(page));
	if (!page_has_buffers(page))
		goto out;

	ext4_da_page_release_reservation(page, offset);

out:
	ext4_invalidatepage(page, offset);

	return;
}

/*
 * Force all delayed allocation blocks to be allocated for a given inode.
 */
int ext4_alloc_da_blocks(struct inode *inode)
{
	trace_ext4_alloc_da_blocks(inode);

	if (!EXT4_I(inode)->i_reserved_data_blocks &&
	    !EXT4_I(inode)->i_reserved_meta_blocks)
		return 0;

	/*
	 * We do something simple for now.  The filemap_flush() will
	 * also start triggering a write of the data blocks, which is
	 * not strictly speaking necessary (and for users of
	 * laptop_mode, not even desirable).  However, to do otherwise
	 * would require replicating code paths in:
	 *
	 * ext4_da_writepages() ->
	 *    write_cache_pages() ---> (via passed in callback function)
	 *        __mpage_da_writepage() -->
	 *           mpage_add_bh_to_extent()
	 *           mpage_da_map_blocks()
	 *
	 * The problem is that write_cache_pages(), located in
	 * mm/page-writeback.c, marks pages clean in preparation for
	 * doing I/O, which is not desirable if we're not planning on
	 * doing I/O at all.
	 *
	 * We could call write_cache_pages(), and then redirty all of
	 * the pages by calling redirty_page_for_writeback() but that
	 * would be ugly in the extreme.  So instead we would need to
	 * replicate parts of the code in the above functions,
	 * simplifying them becuase we wouldn't actually intend to
	 * write out the pages, but rather only collect contiguous
	 * logical block extents, call the multi-block allocator, and
	 * then update the buffer heads with the block allocations.
	 *
	 * For now, though, we'll cheat by calling filemap_flush(),
	 * which will map the blocks, and start the I/O, but not
	 * actually wait for the I/O to complete.
	 */
	return filemap_flush(inode->i_mapping);
}

/*
 * bmap() is special.  It gets used by applications such as lilo and by
 * the swapper to find the on-disk block of a specific piece of data.
 *
 * Naturally, this is dangerous if the block concerned is still in the
 * journal.  If somebody makes a swapfile on an ext4 data-journaling
 * filesystem and enables swap, then they may get a nasty shock when the
 * data getting swapped to that swapfile suddenly gets overwritten by
 * the original zero's written out previously to the journal and
 * awaiting writeback in the kernel's buffer cache.
 *
 * So, if we see any bmap calls here on a modified, data-journaled file,
 * take extra steps to flush any blocks which might be in the cache.
 */
static sector_t ext4_bmap(struct address_space *mapping, sector_t block)
{
	struct inode *inode = mapping->host;
	journal_t *journal;
	int err;

	if (mapping_tagged(mapping, PAGECACHE_TAG_DIRTY) &&
			test_opt(inode->i_sb, DELALLOC)) {
		/*
		 * With delalloc we want to sync the file
		 * so that we can make sure we allocate
		 * blocks for file
		 */
		filemap_write_and_wait(mapping);
	}

	if (EXT4_JOURNAL(inode) &&
	    ext4_test_inode_state(inode, EXT4_STATE_JDATA)) {
		/*
		 * This is a REALLY heavyweight approach, but the use of
		 * bmap on dirty files is expected to be extremely rare:
		 * only if we run lilo or swapon on a freshly made file
		 * do we expect this to happen.
		 *
		 * (bmap requires CAP_SYS_RAWIO so this does not
		 * represent an unprivileged user DOS attack --- we'd be
		 * in trouble if mortal users could trigger this path at
		 * will.)
		 *
		 * NB. EXT4_STATE_JDATA is not set on files other than
		 * regular files.  If somebody wants to bmap a directory
		 * or symlink and gets confused because the buffer
		 * hasn't yet been flushed to disk, they deserve
		 * everything they get.
		 */

		ext4_clear_inode_state(inode, EXT4_STATE_JDATA);
		journal = EXT4_JOURNAL(inode);
		jbd2_journal_lock_updates(journal);
		err = jbd2_journal_flush(journal);
		jbd2_journal_unlock_updates(journal);

		if (err)
			return 0;
	}

	return generic_block_bmap(mapping, block, ext4_get_block);
}

static int ext4_readpage(struct file *file, struct page *page)
{
	return mpage_readpage(page, ext4_get_block);
}

static int
ext4_readpages(struct file *file, struct address_space *mapping,
		struct list_head *pages, unsigned nr_pages)
{
	return mpage_readpages(mapping, pages, nr_pages, ext4_get_block);
}

static void ext4_invalidatepage_free_endio(struct page *page, unsigned long offset)
{
	struct buffer_head *head, *bh;
	unsigned int curr_off = 0;

	if (!page_has_buffers(page))
		return;
	head = bh = page_buffers(page);
	do {
		if (offset <= curr_off && test_clear_buffer_uninit(bh)
					&& bh->b_private) {
			ext4_free_io_end(bh->b_private);
			bh->b_private = NULL;
			bh->b_end_io = NULL;
		}
		curr_off = curr_off + bh->b_size;
		bh = bh->b_this_page;
	} while (bh != head);
}

static void ext4_invalidatepage(struct page *page, unsigned long offset)
{
	journal_t *journal = EXT4_JOURNAL(page->mapping->host);

	/*
	 * free any io_end structure allocated for buffers to be discarded
	 */
	if (ext4_should_dioread_nolock(page->mapping->host))
		ext4_invalidatepage_free_endio(page, offset);
	/*
	 * If it's a full truncate we just forget about the pending dirtying
	 */
	if (offset == 0)
		ClearPageChecked(page);

	if (journal)
		jbd2_journal_invalidatepage(journal, page, offset);
	else
		block_invalidatepage(page, offset);
}

static int ext4_releasepage(struct page *page, gfp_t wait)
{
	journal_t *journal = EXT4_JOURNAL(page->mapping->host);

	WARN_ON(PageChecked(page));
	if (!page_has_buffers(page))
		return 0;
	if (journal)
		return jbd2_journal_try_to_free_buffers(journal, page, wait);
	else
		return try_to_free_buffers(page);
}

/*
 * O_DIRECT for ext3 (or indirect map) based files
 *
 * If the O_DIRECT write will extend the file then add this inode to the
 * orphan list.  So recovery will truncate it back to the original size
 * if the machine crashes during the write.
 *
 * If the O_DIRECT write is intantiating holes inside i_size and the machine
 * crashes then stale disk data _may_ be exposed inside the file. But current
 * VFS code falls back into buffered path in that case so we are safe.
 */
static ssize_t ext4_ind_direct_IO(int rw, struct kiocb *iocb,
			      const struct iovec *iov, loff_t offset,
			      unsigned long nr_segs)
{
	struct file *file = iocb->ki_filp;
	struct inode *inode = file->f_mapping->host;
	struct ext4_inode_info *ei = EXT4_I(inode);
	handle_t *handle;
	ssize_t ret;
	int orphan = 0;
	size_t count = iov_length(iov, nr_segs);
	int retries = 0;

	if (rw == WRITE) {
		loff_t final_size = offset + count;

		if (final_size > inode->i_size) {
			/* Credits for sb + inode write */
			handle = ext4_journal_start(inode, 2);
			if (IS_ERR(handle)) {
				ret = PTR_ERR(handle);
				goto out;
			}
			ret = ext4_orphan_add(handle, inode);
			if (ret) {
				ext4_journal_stop(handle);
				goto out;
			}
			orphan = 1;
			ei->i_disksize = inode->i_size;
			ext4_journal_stop(handle);
		}
	}

retry:
	if (rw == READ && ext4_should_dioread_nolock(inode))
		ret = __blockdev_direct_IO(rw, iocb, inode,
				 inode->i_sb->s_bdev, iov,
				 offset, nr_segs,
				 ext4_get_block, NULL, NULL, 0);
	else {
		ret = blockdev_direct_IO(rw, iocb, inode,
				 inode->i_sb->s_bdev, iov,
				 offset, nr_segs,
				 ext4_get_block, NULL);

		if (unlikely((rw & WRITE) && ret < 0)) {
			loff_t isize = i_size_read(inode);
			loff_t end = offset + iov_length(iov, nr_segs);

			if (end > isize)
				vmtruncate(inode, isize);
		}
	}
	if (ret == -ENOSPC && ext4_should_retry_alloc(inode->i_sb, &retries))
		goto retry;

	if (orphan) {
		int err;

		/* Credits for sb + inode write */
		handle = ext4_journal_start(inode, 2);
		if (IS_ERR(handle)) {
			/* This is really bad luck. We've written the data
			 * but cannot extend i_size. Bail out and pretend
			 * the write failed... */
			ret = PTR_ERR(handle);
			if (inode->i_nlink)
				ext4_orphan_del(NULL, inode);

			goto out;
		}
		if (inode->i_nlink)
			ext4_orphan_del(handle, inode);
		if (ret > 0) {
			loff_t end = offset + ret;
			if (end > inode->i_size) {
				ei->i_disksize = end;
				i_size_write(inode, end);
				/*
				 * We're going to return a positive `ret'
				 * here due to non-zero-length I/O, so there's
				 * no way of reporting error returns from
				 * ext4_mark_inode_dirty() to userspace.  So
				 * ignore it.
				 */
				ext4_mark_inode_dirty(handle, inode);
			}
		}
		err = ext4_journal_stop(handle);
		if (ret == 0)
			ret = err;
	}
out:
	return ret;
}

/*
 * ext4_get_block used when preparing for a DIO write or buffer write.
 * We allocate an uinitialized extent if blocks haven't been allocated.
 * The extent will be converted to initialized after the IO is complete.
 */
static int ext4_get_block_write(struct inode *inode, sector_t iblock,
		   struct buffer_head *bh_result, int create)
{
	ext4_debug("ext4_get_block_write: inode %lu, create flag %d\n",
		   inode->i_ino, create);
	return _ext4_get_block(inode, iblock, bh_result,
			       EXT4_GET_BLOCKS_IO_CREATE_EXT);
}

static void ext4_end_io_dio(struct kiocb *iocb, loff_t offset,
			    ssize_t size, void *private, int ret,
			    bool is_async)
{
        ext4_io_end_t *io_end = iocb->private;
	struct workqueue_struct *wq;
	unsigned long flags;
	struct ext4_inode_info *ei;

	/* if not async direct IO or dio with 0 bytes write, just return */
	if (!io_end || !size)
		goto out;

	ext_debug("ext4_end_io_dio(): io_end 0x%p"
		  "for inode %lu, iocb 0x%p, offset %llu, size %llu\n",
 		  iocb->private, io_end->inode->i_ino, iocb, offset,
		  size);

	/* if not aio dio with unwritten extents, just free io and return */
	if (!(io_end->flag & EXT4_IO_END_UNWRITTEN)) {
		ext4_free_io_end(io_end);
		iocb->private = NULL;
out:
		if (is_async)
			aio_complete(iocb, ret, 0);
		return;
	}

	io_end->offset = offset;
	io_end->size = size;
	if (is_async) {
		io_end->iocb = iocb;
		io_end->result = ret;
	}
	wq = EXT4_SB(io_end->inode->i_sb)->dio_unwritten_wq;

	/* Add the io_end to per-inode completed aio dio list*/
	ei = EXT4_I(io_end->inode);
	spin_lock_irqsave(&ei->i_completed_io_lock, flags);
	list_add_tail(&io_end->list, &ei->i_completed_io_list);
	spin_unlock_irqrestore(&ei->i_completed_io_lock, flags);

	/* queue the work to convert unwritten extents to written */
	queue_work(wq, &io_end->work);
	iocb->private = NULL;
}

static void ext4_end_io_buffer_write(struct buffer_head *bh, int uptodate)
{
	ext4_io_end_t *io_end = bh->b_private;
	struct workqueue_struct *wq;
	struct inode *inode;
	unsigned long flags;

	if (!test_clear_buffer_uninit(bh) || !io_end)
		goto out;

	if (!(io_end->inode->i_sb->s_flags & MS_ACTIVE)) {
		printk("sb umounted, discard end_io request for inode %lu\n",
			io_end->inode->i_ino);
		ext4_free_io_end(io_end);
		goto out;
	}

	io_end->flag = EXT4_IO_END_UNWRITTEN;
	inode = io_end->inode;

	/* Add the io_end to per-inode completed io list*/
	spin_lock_irqsave(&EXT4_I(inode)->i_completed_io_lock, flags);
	list_add_tail(&io_end->list, &EXT4_I(inode)->i_completed_io_list);
	spin_unlock_irqrestore(&EXT4_I(inode)->i_completed_io_lock, flags);

	wq = EXT4_SB(inode->i_sb)->dio_unwritten_wq;
	/* queue the work to convert unwritten extents to written */
	queue_work(wq, &io_end->work);
out:
	bh->b_private = NULL;
	bh->b_end_io = NULL;
	clear_buffer_uninit(bh);
	end_buffer_async_write(bh, uptodate);
}

static int ext4_set_bh_endio(struct buffer_head *bh, struct inode *inode)
{
	ext4_io_end_t *io_end;
	struct page *page = bh->b_page;
	loff_t offset = (sector_t)page->index << PAGE_CACHE_SHIFT;
	size_t size = bh->b_size;

retry:
	io_end = ext4_init_io_end(inode, GFP_ATOMIC);
	if (!io_end) {
		if (printk_ratelimit())
			printk(KERN_WARNING "%s: allocation fail\n", __func__);
		schedule();
		goto retry;
	}
	io_end->offset = offset;
	io_end->size = size;
	/*
	 * We need to hold a reference to the page to make sure it
	 * doesn't get evicted before ext4_end_io_work() has a chance
	 * to convert the extent from written to unwritten.
	 */
	io_end->page = page;
	get_page(io_end->page);

	bh->b_private = io_end;
	bh->b_end_io = ext4_end_io_buffer_write;
	return 0;
}

/*
 * For ext4 extent files, ext4 will do direct-io write to holes,
 * preallocated extents, and those write extend the file, no need to
 * fall back to buffered IO.
 *
 * For holes, we fallocate those blocks, mark them as unintialized
 * If those blocks were preallocated, we mark sure they are splited, but
 * still keep the range to write as unintialized.
 *
 * The unwrritten extents will be converted to written when DIO is completed.
 * For async direct IO, since the IO may still pending when return, we
 * set up an end_io call back function, which will do the convertion
 * when async direct IO completed.
 *
 * If the O_DIRECT write will extend the file then add this inode to the
 * orphan list.  So recovery will truncate it back to the original size
 * if the machine crashes during the write.
 *
 */
static ssize_t ext4_ext_direct_IO(int rw, struct kiocb *iocb,
			      const struct iovec *iov, loff_t offset,
			      unsigned long nr_segs)
{
	struct file *file = iocb->ki_filp;
	struct inode *inode = file->f_mapping->host;
	ssize_t ret;
	size_t count = iov_length(iov, nr_segs);

	loff_t final_size = offset + count;
	if (rw == WRITE && final_size <= inode->i_size) {
		/*
 		 * We could direct write to holes and fallocate.
		 *
 		 * Allocated blocks to fill the hole are marked as uninitialized
 		 * to prevent paralel buffered read to expose the stale data
 		 * before DIO complete the data IO.
		 *
 		 * As to previously fallocated extents, ext4 get_block
 		 * will just simply mark the buffer mapped but still
 		 * keep the extents uninitialized.
 		 *
		 * for non AIO case, we will convert those unwritten extents
		 * to written after return back from blockdev_direct_IO.
		 *
		 * for async DIO, the conversion needs to be defered when
		 * the IO is completed. The ext4 end_io callback function
		 * will be called to take care of the conversion work.
		 * Here for async case, we allocate an io_end structure to
		 * hook to the iocb.
 		 */
		iocb->private = NULL;
		EXT4_I(inode)->cur_aio_dio = NULL;
		if (!is_sync_kiocb(iocb)) {
			iocb->private = ext4_init_io_end(inode, GFP_NOFS);
			if (!iocb->private)
				return -ENOMEM;
			/*
			 * we save the io structure for current async
			 * direct IO, so that later ext4_map_blocks()
			 * could flag the io structure whether there
			 * is a unwritten extents needs to be converted
			 * when IO is completed.
			 */
			EXT4_I(inode)->cur_aio_dio = iocb->private;
		}

		ret = blockdev_direct_IO(rw, iocb, inode,
					 inode->i_sb->s_bdev, iov,
					 offset, nr_segs,
					 ext4_get_block_write,
					 ext4_end_io_dio);
		if (iocb->private)
			EXT4_I(inode)->cur_aio_dio = NULL;
		/*
		 * The io_end structure takes a reference to the inode,
		 * that structure needs to be destroyed and the
		 * reference to the inode need to be dropped, when IO is
		 * complete, even with 0 byte write, or failed.
		 *
		 * In the successful AIO DIO case, the io_end structure will be
		 * desctroyed and the reference to the inode will be dropped
		 * after the end_io call back function is called.
		 *
		 * In the case there is 0 byte write, or error case, since
		 * VFS direct IO won't invoke the end_io call back function,
		 * we need to free the end_io structure here.
		 */
		if (ret != -EIOCBQUEUED && ret <= 0 && iocb->private) {
			ext4_free_io_end(iocb->private);
			iocb->private = NULL;
		} else if (ret > 0 && ext4_test_inode_state(inode,
						EXT4_STATE_DIO_UNWRITTEN)) {
			int err;
			/*
			 * for non AIO case, since the IO is already
			 * completed, we could do the convertion right here
			 */
			err = ext4_convert_unwritten_extents(inode,
							     offset, ret);
			if (err < 0)
				ret = err;
			ext4_clear_inode_state(inode, EXT4_STATE_DIO_UNWRITTEN);
		}
		return ret;
	}

	/* for write the the end of file case, we fall back to old way */
	return ext4_ind_direct_IO(rw, iocb, iov, offset, nr_segs);
}

static ssize_t ext4_direct_IO(int rw, struct kiocb *iocb,
			      const struct iovec *iov, loff_t offset,
			      unsigned long nr_segs)
{
	struct file *file = iocb->ki_filp;
	struct inode *inode = file->f_mapping->host;

	if (ext4_test_inode_flag(inode, EXT4_INODE_EXTENTS))
		return ext4_ext_direct_IO(rw, iocb, iov, offset, nr_segs);

	return ext4_ind_direct_IO(rw, iocb, iov, offset, nr_segs);
}

/*
 * Pages can be marked dirty completely asynchronously from ext4's journalling
 * activity.  By filemap_sync_pte(), try_to_unmap_one(), etc.  We cannot do
 * much here because ->set_page_dirty is called under VFS locks.  The page is
 * not necessarily locked.
 *
 * We cannot just dirty the page and leave attached buffers clean, because the
 * buffers' dirty state is "definitive".  We cannot just set the buffers dirty
 * or jbddirty because all the journalling code will explode.
 *
 * So what we do is to mark the page "pending dirty" and next time writepage
 * is called, propagate that into the buffers appropriately.
 */
static int ext4_journalled_set_page_dirty(struct page *page)
{
	SetPageChecked(page);
	return __set_page_dirty_nobuffers(page);
}

static const struct address_space_operations ext4_ordered_aops = {
	.readpage		= ext4_readpage,
	.readpages		= ext4_readpages,
	.writepage		= ext4_writepage,
	.sync_page		= block_sync_page,
	.write_begin		= ext4_write_begin,
	.write_end		= ext4_ordered_write_end,
	.bmap			= ext4_bmap,
	.invalidatepage		= ext4_invalidatepage,
	.releasepage		= ext4_releasepage,
	.direct_IO		= ext4_direct_IO,
	.migratepage		= buffer_migrate_page,
	.is_partially_uptodate  = block_is_partially_uptodate,
	.error_remove_page	= generic_error_remove_page,
};

static const struct address_space_operations ext4_writeback_aops = {
	.readpage		= ext4_readpage,
	.readpages		= ext4_readpages,
	.writepage		= ext4_writepage,
	.sync_page		= block_sync_page,
	.write_begin		= ext4_write_begin,
	.write_end		= ext4_writeback_write_end,
	.bmap			= ext4_bmap,
	.invalidatepage		= ext4_invalidatepage,
	.releasepage		= ext4_releasepage,
	.direct_IO		= ext4_direct_IO,
	.migratepage		= buffer_migrate_page,
	.is_partially_uptodate  = block_is_partially_uptodate,
	.error_remove_page	= generic_error_remove_page,
};

static const struct address_space_operations ext4_journalled_aops = {
	.readpage		= ext4_readpage,
	.readpages		= ext4_readpages,
	.writepage		= ext4_writepage,
	.sync_page		= block_sync_page,
	.write_begin		= ext4_write_begin,
	.write_end		= ext4_journalled_write_end,
	.set_page_dirty		= ext4_journalled_set_page_dirty,
	.bmap			= ext4_bmap,
	.invalidatepage		= ext4_invalidatepage,
	.releasepage		= ext4_releasepage,
	.is_partially_uptodate  = block_is_partially_uptodate,
	.error_remove_page	= generic_error_remove_page,
};

static const struct address_space_operations ext4_da_aops = {
	.readpage		= ext4_readpage,
	.readpages		= ext4_readpages,
	.writepage		= ext4_writepage,
	.writepages		= ext4_da_writepages,
	.sync_page		= block_sync_page,
	.write_begin		= ext4_da_write_begin,
	.write_end		= ext4_da_write_end,
	.bmap			= ext4_bmap,
	.invalidatepage		= ext4_da_invalidatepage,
	.releasepage		= ext4_releasepage,
	.direct_IO		= ext4_direct_IO,
	.migratepage		= buffer_migrate_page,
	.is_partially_uptodate  = block_is_partially_uptodate,
	.error_remove_page	= generic_error_remove_page,
};

void ext4_set_aops(struct inode *inode)
{
	if (ext4_should_order_data(inode) &&
		test_opt(inode->i_sb, DELALLOC))
		inode->i_mapping->a_ops = &ext4_da_aops;
	else if (ext4_should_order_data(inode))
		inode->i_mapping->a_ops = &ext4_ordered_aops;
	else if (ext4_should_writeback_data(inode) &&
		 test_opt(inode->i_sb, DELALLOC))
		inode->i_mapping->a_ops = &ext4_da_aops;
	else if (ext4_should_writeback_data(inode))
		inode->i_mapping->a_ops = &ext4_writeback_aops;
	else
		inode->i_mapping->a_ops = &ext4_journalled_aops;
}

/*
 * ext4_block_truncate_page() zeroes out a mapping from file offset `from'
 * up to the end of the block which corresponds to `from'.
 * This required during truncate. We need to physically zero the tail end
 * of that block so it doesn't yield old data if the file is later grown.
 */
int ext4_block_truncate_page(handle_t *handle,
		struct address_space *mapping, loff_t from)
{
	ext4_fsblk_t index = from >> PAGE_CACHE_SHIFT;
	unsigned offset = from & (PAGE_CACHE_SIZE-1);
	unsigned blocksize, length, pos;
	ext4_lblk_t iblock;
	struct inode *inode = mapping->host;
	struct buffer_head *bh;
	struct page *page;
	int err = 0;

	page = find_or_create_page(mapping, from >> PAGE_CACHE_SHIFT,
				   mapping_gfp_mask(mapping) & ~__GFP_FS);
	if (!page)
		return -EINVAL;

	blocksize = inode->i_sb->s_blocksize;
	length = blocksize - (offset & (blocksize - 1));
	iblock = index << (PAGE_CACHE_SHIFT - inode->i_sb->s_blocksize_bits);

	if (!page_has_buffers(page))
		create_empty_buffers(page, blocksize, 0);

	/* Find the buffer that contains "offset" */
	bh = page_buffers(page);
	pos = blocksize;
	while (offset >= pos) {
		bh = bh->b_this_page;
		iblock++;
		pos += blocksize;
	}

	err = 0;
	if (buffer_freed(bh)) {
		BUFFER_TRACE(bh, "freed: skip");
		goto unlock;
	}

	if (!buffer_mapped(bh)) {
		BUFFER_TRACE(bh, "unmapped");
		ext4_get_block(inode, iblock, bh, 0);
		/* unmapped? It's a hole - nothing to do */
		if (!buffer_mapped(bh)) {
			BUFFER_TRACE(bh, "still unmapped");
			goto unlock;
		}
	}

	/* Ok, it's mapped. Make sure it's up-to-date */
	if (PageUptodate(page))
		set_buffer_uptodate(bh);

	if (!buffer_uptodate(bh)) {
		err = -EIO;
		ll_rw_block(READ, 1, &bh);
		wait_on_buffer(bh);
		/* Uhhuh. Read error. Complain and punt. */
		if (!buffer_uptodate(bh))
			goto unlock;
	}

	if (ext4_should_journal_data(inode)) {
		BUFFER_TRACE(bh, "get write access");
		err = ext4_journal_get_write_access(handle, bh);
		if (err)
			goto unlock;
	}

	zero_user(page, offset, length);

	BUFFER_TRACE(bh, "zeroed end of block");

	err = 0;
	if (ext4_should_journal_data(inode)) {
		err = ext4_handle_dirty_metadata(handle, inode, bh);
	} else {
		if (ext4_should_order_data(inode))
			err = ext4_jbd2_file_inode(handle, inode);
		mark_buffer_dirty(bh);
	}

unlock:
	unlock_page(page);
	page_cache_release(page);
	return err;
}

/*
 * Probably it should be a library function... search for first non-zero word
 * or memcmp with zero_page, whatever is better for particular architecture.
 * Linus?
 */
static inline int all_zeroes(__le32 *p, __le32 *q)
{
	while (p < q)
		if (*p++)
			return 0;
	return 1;
}

/**
 *	ext4_find_shared - find the indirect blocks for partial truncation.
 *	@inode:	  inode in question
 *	@depth:	  depth of the affected branch
 *	@offsets: offsets of pointers in that branch (see ext4_block_to_path)
 *	@chain:	  place to store the pointers to partial indirect blocks
 *	@top:	  place to the (detached) top of branch
 *
 *	This is a helper function used by ext4_truncate().
 *
 *	When we do truncate() we may have to clean the ends of several
 *	indirect blocks but leave the blocks themselves alive. Block is
 *	partially truncated if some data below the new i_size is refered
 *	from it (and it is on the path to the first completely truncated
 *	data block, indeed).  We have to free the top of that path along
 *	with everything to the right of the path. Since no allocation
 *	past the truncation point is possible until ext4_truncate()
 *	finishes, we may safely do the latter, but top of branch may
 *	require special attention - pageout below the truncation point
 *	might try to populate it.
 *
 *	We atomically detach the top of branch from the tree, store the
 *	block number of its root in *@top, pointers to buffer_heads of
 *	partially truncated blocks - in @chain[].bh and pointers to
 *	their last elements that should not be removed - in
 *	@chain[].p. Return value is the pointer to last filled element
 *	of @chain.
 *
 *	The work left to caller to do the actual freeing of subtrees:
 *		a) free the subtree starting from *@top
 *		b) free the subtrees whose roots are stored in
 *			(@chain[i].p+1 .. end of @chain[i].bh->b_data)
 *		c) free the subtrees growing from the inode past the @chain[0].
 *			(no partially truncated stuff there).  */

static Indirect *ext4_find_shared(struct inode *inode, int depth,
				  ext4_lblk_t offsets[4], Indirect chain[4],
				  __le32 *top)
{
	Indirect *partial, *p;
	int k, err;

	*top = 0;
	/* Make k index the deepest non-null offset + 1 */
	for (k = depth; k > 1 && !offsets[k-1]; k--)
		;
	partial = ext4_get_branch(inode, k, offsets, chain, &err);
	/* Writer: pointers */
	if (!partial)
		partial = chain + k-1;
	/*
	 * If the branch acquired continuation since we've looked at it -
	 * fine, it should all survive and (new) top doesn't belong to us.
	 */
	if (!partial->key && *partial->p)
		/* Writer: end */
		goto no_top;
	for (p = partial; (p > chain) && all_zeroes((__le32 *) p->bh->b_data, p->p); p--)
		;
	/*
	 * OK, we've found the last block that must survive. The rest of our
	 * branch should be detached before unlocking. However, if that rest
	 * of branch is all ours and does not grow immediately from the inode
	 * it's easier to cheat and just decrement partial->p.
	 */
	if (p == chain + k - 1 && p > chain) {
		p->p--;
	} else {
		*top = *p->p;
		/* Nope, don't do this in ext4.  Must leave the tree intact */
#if 0
		*p->p = 0;
#endif
	}
	/* Writer: end */

	while (partial > p) {
		brelse(partial->bh);
		partial--;
	}
no_top:
	return partial;
}

/*
 * Zero a number of block pointers in either an inode or an indirect block.
 * If we restart the transaction we must again get write access to the
 * indirect block for further modification.
 *
 * We release `count' blocks on disk, but (last - first) may be greater
 * than `count' because there can be holes in there.
 */
static int ext4_clear_blocks(handle_t *handle, struct inode *inode,
			     struct buffer_head *bh,
			     ext4_fsblk_t block_to_free,
			     unsigned long count, __le32 *first,
			     __le32 *last)
{
	__le32 *p;
	int	flags = EXT4_FREE_BLOCKS_FORGET | EXT4_FREE_BLOCKS_VALIDATED;

	if (S_ISDIR(inode->i_mode) || S_ISLNK(inode->i_mode))
		flags |= EXT4_FREE_BLOCKS_METADATA;

	if (!ext4_data_block_valid(EXT4_SB(inode->i_sb), block_to_free,
				   count)) {
		EXT4_ERROR_INODE(inode, "attempt to clear invalid "
				 "blocks %llu len %lu",
				 (unsigned long long) block_to_free, count);
		return 1;
	}

	if (try_to_extend_transaction(handle, inode)) {
		if (bh) {
			BUFFER_TRACE(bh, "call ext4_handle_dirty_metadata");
			ext4_handle_dirty_metadata(handle, inode, bh);
		}
		ext4_mark_inode_dirty(handle, inode);
		ext4_truncate_restart_trans(handle, inode,
					    blocks_for_truncate(inode));
		if (bh) {
			BUFFER_TRACE(bh, "retaking write access");
			ext4_journal_get_write_access(handle, bh);
		}
	}

	for (p = first; p < last; p++)
		*p = 0;

	ext4_free_blocks(handle, inode, 0, block_to_free, count, flags);
	return 0;
}

/**
 * ext4_free_data - free a list of data blocks
 * @handle:	handle for this transaction
 * @inode:	inode we are dealing with
 * @this_bh:	indirect buffer_head which contains *@first and *@last
 * @first:	array of block numbers
 * @last:	points immediately past the end of array
 *
 * We are freeing all blocks refered from that array (numbers are stored as
 * little-endian 32-bit) and updating @inode->i_blocks appropriately.
 *
 * We accumulate contiguous runs of blocks to free.  Conveniently, if these
 * blocks are contiguous then releasing them at one time will only affect one
 * or two bitmap blocks (+ group descriptor(s) and superblock) and we won't
 * actually use a lot of journal space.
 *
 * @this_bh will be %NULL if @first and @last point into the inode's direct
 * block pointers.
 */
static void ext4_free_data(handle_t *handle, struct inode *inode,
			   struct buffer_head *this_bh,
			   __le32 *first, __le32 *last)
{
	ext4_fsblk_t block_to_free = 0;    /* Starting block # of a run */
	unsigned long count = 0;	    /* Number of blocks in the run */
	__le32 *block_to_free_p = NULL;	    /* Pointer into inode/ind
					       corresponding to
					       block_to_free */
	ext4_fsblk_t nr;		    /* Current block # */
	__le32 *p;			    /* Pointer into inode/ind
					       for current block */
	int err;

	if (this_bh) {				/* For indirect block */
		BUFFER_TRACE(this_bh, "get_write_access");
		err = ext4_journal_get_write_access(handle, this_bh);
		/* Important: if we can't update the indirect pointers
		 * to the blocks, we can't free them. */
		if (err)
			return;
	}

	for (p = first; p < last; p++) {
		nr = le32_to_cpu(*p);
		if (nr) {
			/* accumulate blocks to free if they're contiguous */
			if (count == 0) {
				block_to_free = nr;
				block_to_free_p = p;
				count = 1;
			} else if (nr == block_to_free + count) {
				count++;
			} else {
				if (ext4_clear_blocks(handle, inode, this_bh,
						      block_to_free, count,
						      block_to_free_p, p))
					break;
				block_to_free = nr;
				block_to_free_p = p;
				count = 1;
			}
		}
	}

	if (count > 0)
		ext4_clear_blocks(handle, inode, this_bh, block_to_free,
				  count, block_to_free_p, p);

	if (this_bh) {
		BUFFER_TRACE(this_bh, "call ext4_handle_dirty_metadata");

		/*
		 * The buffer head should have an attached journal head at this
		 * point. However, if the data is corrupted and an indirect
		 * block pointed to itself, it would have been detached when
		 * the block was cleared. Check for this instead of OOPSing.
		 */
		if ((EXT4_JOURNAL(inode) == NULL) || bh2jh(this_bh))
			ext4_handle_dirty_metadata(handle, inode, this_bh);
		else
			EXT4_ERROR_INODE(inode,
					 "circular indirect block detected at "
					 "block %llu",
				(unsigned long long) this_bh->b_blocknr);
	}
}

/**
 *	ext4_free_branches - free an array of branches
 *	@handle: JBD handle for this transaction
 *	@inode:	inode we are dealing with
 *	@parent_bh: the buffer_head which contains *@first and *@last
 *	@first:	array of block numbers
 *	@last:	pointer immediately past the end of array
 *	@depth:	depth of the branches to free
 *
 *	We are freeing all blocks refered from these branches (numbers are
 *	stored as little-endian 32-bit) and updating @inode->i_blocks
 *	appropriately.
 */
static void ext4_free_branches(handle_t *handle, struct inode *inode,
			       struct buffer_head *parent_bh,
			       __le32 *first, __le32 *last, int depth)
{
	ext4_fsblk_t nr;
	__le32 *p;

	if (ext4_handle_is_aborted(handle))
		return;

	if (depth--) {
		struct buffer_head *bh;
		int addr_per_block = EXT4_ADDR_PER_BLOCK(inode->i_sb);
		p = last;
		while (--p >= first) {
			nr = le32_to_cpu(*p);
			if (!nr)
				continue;		/* A hole */

			if (!ext4_data_block_valid(EXT4_SB(inode->i_sb),
						   nr, 1)) {
				EXT4_ERROR_INODE(inode,
						 "invalid indirect mapped "
						 "block %lu (level %d)",
						 (unsigned long) nr, depth);
				break;
			}

			/* Go read the buffer for the next level down */
			bh = sb_bread(inode->i_sb, nr);

			/*
			 * A read failure? Report error and clear slot
			 * (should be rare).
			 */
			if (!bh) {
				EXT4_ERROR_INODE_BLOCK(inode, nr,
						       "Read failure");
				continue;
			}

			/* This zaps the entire block.  Bottom up. */
			BUFFER_TRACE(bh, "free child branches");
			ext4_free_branches(handle, inode, bh,
					(__le32 *) bh->b_data,
					(__le32 *) bh->b_data + addr_per_block,
					depth);

			/*
			 * Everything below this this pointer has been
			 * released.  Now let this top-of-subtree go.
			 *
			 * We want the freeing of this indirect block to be
			 * atomic in the journal with the updating of the
			 * bitmap block which owns it.  So make some room in
			 * the journal.
			 *
			 * We zero the parent pointer *after* freeing its
			 * pointee in the bitmaps, so if extend_transaction()
			 * for some reason fails to put the bitmap changes and
			 * the release into the same transaction, recovery
			 * will merely complain about releasing a free block,
			 * rather than leaking blocks.
			 */
			if (ext4_handle_is_aborted(handle))
				return;
			if (try_to_extend_transaction(handle, inode)) {
				ext4_mark_inode_dirty(handle, inode);
				ext4_truncate_restart_trans(handle, inode,
					    blocks_for_truncate(inode));
			}

			/*
			 * The forget flag here is critical because if
			 * we are journaling (and not doing data
			 * journaling), we have to make sure a revoke
			 * record is written to prevent the journal
			 * replay from overwriting the (former)
			 * indirect block if it gets reallocated as a
			 * data block.  This must happen in the same
			 * transaction where the data blocks are
			 * actually freed.
			 */
			ext4_free_blocks(handle, inode, 0, nr, 1,
					 EXT4_FREE_BLOCKS_METADATA|
					 EXT4_FREE_BLOCKS_FORGET);

			if (parent_bh) {
				/*
				 * The block which we have just freed is
				 * pointed to by an indirect block: journal it
				 */
				BUFFER_TRACE(parent_bh, "get_write_access");
				if (!ext4_journal_get_write_access(handle,
								   parent_bh)){
					*p = 0;
					BUFFER_TRACE(parent_bh,
					"call ext4_handle_dirty_metadata");
					ext4_handle_dirty_metadata(handle,
								   inode,
								   parent_bh);
				}
			}
		}
	} else {
		/* We have reached the bottom of the tree. */
		BUFFER_TRACE(parent_bh, "free data blocks");
		ext4_free_data(handle, inode, parent_bh, first, last);
	}
}

int ext4_can_truncate(struct inode *inode)
{
	if (IS_APPEND(inode) || IS_IMMUTABLE(inode))
		return 0;
	if (S_ISREG(inode->i_mode))
		return 1;
	if (S_ISDIR(inode->i_mode))
		return 1;
	if (S_ISLNK(inode->i_mode))
		return !ext4_inode_is_fast_symlink(inode);
	return 0;
}

/*
 * ext4_truncate()
 *
 * We block out ext4_get_block() block instantiations across the entire
 * transaction, and VFS/VM ensures that ext4_truncate() cannot run
 * simultaneously on behalf of the same inode.
 *
 * As we work through the truncate and commmit bits of it to the journal there
 * is one core, guiding principle: the file's tree must always be consistent on
 * disk.  We must be able to restart the truncate after a crash.
 *
 * The file's tree may be transiently inconsistent in memory (although it
 * probably isn't), but whenever we close off and commit a journal transaction,
 * the contents of (the filesystem + the journal) must be consistent and
 * restartable.  It's pretty simple, really: bottom up, right to left (although
 * left-to-right works OK too).
 *
 * Note that at recovery time, journal replay occurs *before* the restart of
 * truncate against the orphan inode list.
 *
 * The committed inode has the new, desired i_size (which is the same as
 * i_disksize in this case).  After a crash, ext4_orphan_cleanup() will see
 * that this inode's truncate did not complete and it will again call
 * ext4_truncate() to have another go.  So there will be instantiated blocks
 * to the right of the truncation point in a crashed ext4 filesystem.  But
 * that's fine - as long as they are linked from the inode, the post-crash
 * ext4_truncate() run will find them and release them.
 */
void ext4_truncate(struct inode *inode)
{
	handle_t *handle;
	struct ext4_inode_info *ei = EXT4_I(inode);
	__le32 *i_data = ei->i_data;
	int addr_per_block = EXT4_ADDR_PER_BLOCK(inode->i_sb);
	struct address_space *mapping = inode->i_mapping;
	ext4_lblk_t offsets[4];
	Indirect chain[4];
	Indirect *partial;
	__le32 nr = 0;
	int n;
	ext4_lblk_t last_block;
	unsigned blocksize = inode->i_sb->s_blocksize;

	if (!ext4_can_truncate(inode))
		return;

	ext4_clear_inode_flag(inode, EXT4_INODE_EOFBLOCKS);

	if (inode->i_size == 0 && !test_opt(inode->i_sb, NO_AUTO_DA_ALLOC))
		ext4_set_inode_state(inode, EXT4_STATE_DA_ALLOC_CLOSE);

	if (ext4_test_inode_flag(inode, EXT4_INODE_EXTENTS)) {
		ext4_ext_truncate(inode);
		return;
	}

	handle = start_transaction(inode);
	if (IS_ERR(handle))
		return;		/* AKPM: return what? */

	last_block = (inode->i_size + blocksize-1)
					>> EXT4_BLOCK_SIZE_BITS(inode->i_sb);

	if (inode->i_size & (blocksize - 1))
		if (ext4_block_truncate_page(handle, mapping, inode->i_size))
			goto out_stop;

	n = ext4_block_to_path(inode, last_block, offsets, NULL);
	if (n == 0)
		goto out_stop;	/* error */

	/*
	 * OK.  This truncate is going to happen.  We add the inode to the
	 * orphan list, so that if this truncate spans multiple transactions,
	 * and we crash, we will resume the truncate when the filesystem
	 * recovers.  It also marks the inode dirty, to catch the new size.
	 *
	 * Implication: the file must always be in a sane, consistent
	 * truncatable state while each transaction commits.
	 */
	if (ext4_orphan_add(handle, inode))
		goto out_stop;

	/*
	 * From here we block out all ext4_get_block() callers who want to
	 * modify the block allocation tree.
	 */
	down_write(&ei->i_data_sem);

	ext4_discard_preallocations(inode);

	/*
	 * The orphan list entry will now protect us from any crash which
	 * occurs before the truncate completes, so it is now safe to propagate
	 * the new, shorter inode size (held for now in i_size) into the
	 * on-disk inode. We do this via i_disksize, which is the value which
	 * ext4 *really* writes onto the disk inode.
	 */
	ei->i_disksize = inode->i_size;

	if (n == 1) {		/* direct blocks */
		ext4_free_data(handle, inode, NULL, i_data+offsets[0],
			       i_data + EXT4_NDIR_BLOCKS);
		goto do_indirects;
	}

	partial = ext4_find_shared(inode, n, offsets, chain, &nr);
	/* Kill the top of shared branch (not detached) */
	if (nr) {
		if (partial == chain) {
			/* Shared branch grows from the inode */
			ext4_free_branches(handle, inode, NULL,
					   &nr, &nr+1, (chain+n-1) - partial);
			*partial->p = 0;
			/*
			 * We mark the inode dirty prior to restart,
			 * and prior to stop.  No need for it here.
			 */
		} else {
			/* Shared branch grows from an indirect block */
			BUFFER_TRACE(partial->bh, "get_write_access");
			ext4_free_branches(handle, inode, partial->bh,
					partial->p,
					partial->p+1, (chain+n-1) - partial);
		}
	}
	/* Clear the ends of indirect blocks on the shared branch */
	while (partial > chain) {
		ext4_free_branches(handle, inode, partial->bh, partial->p + 1,
				   (__le32*)partial->bh->b_data+addr_per_block,
				   (chain+n-1) - partial);
		BUFFER_TRACE(partial->bh, "call brelse");
		brelse(partial->bh);
		partial--;
	}
do_indirects:
	/* Kill the remaining (whole) subtrees */
	switch (offsets[0]) {
	default:
		nr = i_data[EXT4_IND_BLOCK];
		if (nr) {
			ext4_free_branches(handle, inode, NULL, &nr, &nr+1, 1);
			i_data[EXT4_IND_BLOCK] = 0;
		}
	case EXT4_IND_BLOCK:
		nr = i_data[EXT4_DIND_BLOCK];
		if (nr) {
			ext4_free_branches(handle, inode, NULL, &nr, &nr+1, 2);
			i_data[EXT4_DIND_BLOCK] = 0;
		}
	case EXT4_DIND_BLOCK:
		nr = i_data[EXT4_TIND_BLOCK];
		if (nr) {
			ext4_free_branches(handle, inode, NULL, &nr, &nr+1, 3);
			i_data[EXT4_TIND_BLOCK] = 0;
		}
	case EXT4_TIND_BLOCK:
		;
	}

	up_write(&ei->i_data_sem);
	inode->i_mtime = inode->i_ctime = ext4_current_time(inode);
	ext4_mark_inode_dirty(handle, inode);

	/*
	 * In a multi-transaction truncate, we only make the final transaction
	 * synchronous
	 */
	if (IS_SYNC(inode))
		ext4_handle_sync(handle);
out_stop:
	/*
	 * If this was a simple ftruncate(), and the file will remain alive
	 * then we need to clear up the orphan record which we created above.
	 * However, if this was a real unlink then we were called by
	 * ext4_delete_inode(), and we allow that function to clean up the
	 * orphan info for us.
	 */
	if (inode->i_nlink)
		ext4_orphan_del(handle, inode);

	ext4_journal_stop(handle);
}

/*
 * ext4_get_inode_loc returns with an extra refcount against the inode's
 * underlying buffer_head on success. If 'in_mem' is true, we have all
 * data in memory that is needed to recreate the on-disk version of this
 * inode.
 */
static int __ext4_get_inode_loc(struct inode *inode,
				struct ext4_iloc *iloc, int in_mem)
{
	struct ext4_group_desc	*gdp;
	struct buffer_head	*bh;
	struct super_block	*sb = inode->i_sb;
	ext4_fsblk_t		block;
	int			inodes_per_block, inode_offset;

	iloc->bh = NULL;
	if (!ext4_valid_inum(sb, inode->i_ino))
		return -EIO;

	iloc->block_group = (inode->i_ino - 1) / EXT4_INODES_PER_GROUP(sb);
	gdp = ext4_get_group_desc(sb, iloc->block_group, NULL);
	if (!gdp)
		return -EIO;

	/*
	 * Figure out the offset within the block group inode table
	 */
	inodes_per_block = (EXT4_BLOCK_SIZE(sb) / EXT4_INODE_SIZE(sb));
	inode_offset = ((inode->i_ino - 1) %
			EXT4_INODES_PER_GROUP(sb));
	block = ext4_inode_table(sb, gdp) + (inode_offset / inodes_per_block);
	iloc->offset = (inode_offset % inodes_per_block) * EXT4_INODE_SIZE(sb);

	bh = sb_getblk(sb, block);
	if (!bh) {
		EXT4_ERROR_INODE_BLOCK(inode, block,
				       "unable to read itable block");
		return -EIO;
	}
	if (!buffer_uptodate(bh)) {
		lock_buffer(bh);

		/*
		 * If the buffer has the write error flag, we have failed
		 * to write out another inode in the same block.  In this
		 * case, we don't have to read the block because we may
		 * read the old inode data successfully.
		 */
		if (buffer_write_io_error(bh) && !buffer_uptodate(bh))
			set_buffer_uptodate(bh);

		if (buffer_uptodate(bh)) {
			/* someone brought it uptodate while we waited */
			unlock_buffer(bh);
			goto has_buffer;
		}

		/*
		 * If we have all information of the inode in memory and this
		 * is the only valid inode in the block, we need not read the
		 * block.
		 */
		if (in_mem) {
			struct buffer_head *bitmap_bh;
			int i, start;

			start = inode_offset & ~(inodes_per_block - 1);

			/* Is the inode bitmap in cache? */
			bitmap_bh = sb_getblk(sb, ext4_inode_bitmap(sb, gdp));
			if (!bitmap_bh)
				goto make_io;

			/*
			 * If the inode bitmap isn't in cache then the
			 * optimisation may end up performing two reads instead
			 * of one, so skip it.
			 */
			if (!buffer_uptodate(bitmap_bh)) {
				brelse(bitmap_bh);
				goto make_io;
			}
			for (i = start; i < start + inodes_per_block; i++) {
				if (i == inode_offset)
					continue;
				if (ext4_test_bit(i, bitmap_bh->b_data))
					break;
			}
			brelse(bitmap_bh);
			if (i == start + inodes_per_block) {
				/* all other inodes are free, so skip I/O */
				memset(bh->b_data, 0, bh->b_size);
				set_buffer_uptodate(bh);
				unlock_buffer(bh);
				goto has_buffer;
			}
		}

make_io:
		/*
		 * If we need to do any I/O, try to pre-readahead extra
		 * blocks from the inode table.
		 */
		if (EXT4_SB(sb)->s_inode_readahead_blks) {
			ext4_fsblk_t b, end, table;
			unsigned num;

			table = ext4_inode_table(sb, gdp);
			/* s_inode_readahead_blks is always a power of 2 */
			b = block & ~(EXT4_SB(sb)->s_inode_readahead_blks-1);
			if (table > b)
				b = table;
			end = b + EXT4_SB(sb)->s_inode_readahead_blks;
			num = EXT4_INODES_PER_GROUP(sb);
			if (EXT4_HAS_RO_COMPAT_FEATURE(sb,
				       EXT4_FEATURE_RO_COMPAT_GDT_CSUM))
				num -= ext4_itable_unused_count(sb, gdp);
			table += num / inodes_per_block;
			if (end > table)
				end = table;
			while (b <= end)
				sb_breadahead(sb, b++);
		}

		/*
		 * There are other valid inodes in the buffer, this inode
		 * has in-inode xattrs, or we don't have this inode in memory.
		 * Read the block from disk.
		 */
		get_bh(bh);
		bh->b_end_io = end_buffer_read_sync;
		submit_bh(READ_META, bh);
		wait_on_buffer(bh);
		if (!buffer_uptodate(bh)) {
			EXT4_ERROR_INODE_BLOCK(inode, block,
					       "unable to read itable block");
			brelse(bh);
			return -EIO;
		}
	}
has_buffer:
	iloc->bh = bh;
	return 0;
}

int ext4_get_inode_loc(struct inode *inode, struct ext4_iloc *iloc)
{
	/* We have all inode data except xattrs in memory here. */
	return __ext4_get_inode_loc(inode, iloc,
		!ext4_test_inode_state(inode, EXT4_STATE_XATTR));
}

void ext4_set_inode_flags(struct inode *inode)
{
	unsigned int flags = EXT4_I(inode)->i_flags;

	inode->i_flags &= ~(S_SYNC|S_APPEND|S_IMMUTABLE|S_NOATIME|S_DIRSYNC);
	if (flags & EXT4_SYNC_FL)
		inode->i_flags |= S_SYNC;
	if (flags & EXT4_APPEND_FL)
		inode->i_flags |= S_APPEND;
	if (flags & EXT4_IMMUTABLE_FL)
		inode->i_flags |= S_IMMUTABLE;
	if (flags & EXT4_NOATIME_FL)
		inode->i_flags |= S_NOATIME;
	if (flags & EXT4_DIRSYNC_FL)
		inode->i_flags |= S_DIRSYNC;
}

/* Propagate flags from i_flags to EXT4_I(inode)->i_flags */
void ext4_get_inode_flags(struct ext4_inode_info *ei)
{
	unsigned int vfs_fl;
	unsigned long old_fl, new_fl;

	do {
		vfs_fl = ei->vfs_inode.i_flags;
		old_fl = ei->i_flags;
		new_fl = old_fl & ~(EXT4_SYNC_FL|EXT4_APPEND_FL|
				EXT4_IMMUTABLE_FL|EXT4_NOATIME_FL|
				EXT4_DIRSYNC_FL);
		if (vfs_fl & S_SYNC)
			new_fl |= EXT4_SYNC_FL;
		if (vfs_fl & S_APPEND)
			new_fl |= EXT4_APPEND_FL;
		if (vfs_fl & S_IMMUTABLE)
			new_fl |= EXT4_IMMUTABLE_FL;
		if (vfs_fl & S_NOATIME)
			new_fl |= EXT4_NOATIME_FL;
		if (vfs_fl & S_DIRSYNC)
			new_fl |= EXT4_DIRSYNC_FL;
	} while (cmpxchg(&ei->i_flags, old_fl, new_fl) != old_fl);
}

static blkcnt_t ext4_inode_blocks(struct ext4_inode *raw_inode,
				  struct ext4_inode_info *ei)
{
	blkcnt_t i_blocks ;
	struct inode *inode = &(ei->vfs_inode);
	struct super_block *sb = inode->i_sb;

	if (EXT4_HAS_RO_COMPAT_FEATURE(sb,
				EXT4_FEATURE_RO_COMPAT_HUGE_FILE)) {
		/* we are using combined 48 bit field */
		i_blocks = ((u64)le16_to_cpu(raw_inode->i_blocks_high)) << 32 |
					le32_to_cpu(raw_inode->i_blocks_lo);
		if (ext4_test_inode_flag(inode, EXT4_INODE_HUGE_FILE)) {
			/* i_blocks represent file system block size */
			return i_blocks  << (inode->i_blkbits - 9);
		} else {
			return i_blocks;
		}
	} else {
		return le32_to_cpu(raw_inode->i_blocks_lo);
	}
}

struct inode *ext4_iget(struct super_block *sb, unsigned long ino)
{
	struct ext4_iloc iloc;
	struct ext4_inode *raw_inode;
	struct ext4_inode_info *ei;
	struct inode *inode;
	journal_t *journal = EXT4_SB(sb)->s_journal;
	long ret;
	int block;

	inode = iget_locked(sb, ino);
	if (!inode)
		return ERR_PTR(-ENOMEM);
	if (!(inode->i_state & I_NEW))
		return inode;

	ei = EXT4_I(inode);
	iloc.bh = 0;

	ret = __ext4_get_inode_loc(inode, &iloc, 0);
	if (ret < 0)
		goto bad_inode;
	raw_inode = ext4_raw_inode(&iloc);
	inode->i_mode = le16_to_cpu(raw_inode->i_mode);
	inode->i_uid = (uid_t)le16_to_cpu(raw_inode->i_uid_low);
	inode->i_gid = (gid_t)le16_to_cpu(raw_inode->i_gid_low);
	if (!(test_opt(inode->i_sb, NO_UID32))) {
		inode->i_uid |= le16_to_cpu(raw_inode->i_uid_high) << 16;
		inode->i_gid |= le16_to_cpu(raw_inode->i_gid_high) << 16;
	}
	inode->i_nlink = le16_to_cpu(raw_inode->i_links_count);

	ei->i_state_flags = 0;
	ei->i_dir_start_lookup = 0;
	ei->i_dtime = le32_to_cpu(raw_inode->i_dtime);
	/* We now have enough fields to check if the inode was active or not.
	 * This is needed because nfsd might try to access dead inodes
	 * the test is that same one that e2fsck uses
	 * NeilBrown 1999oct15
	 */
	if (inode->i_nlink == 0) {
		if (inode->i_mode == 0 ||
		    !(EXT4_SB(inode->i_sb)->s_mount_state & EXT4_ORPHAN_FS)) {
			/* this inode is deleted */
			ret = -ESTALE;
			goto bad_inode;
		}
		/* The only unlinked inodes we let through here have
		 * valid i_mode and are being read by the orphan
		 * recovery code: that's fine, we're about to complete
		 * the process of deleting those. */
	}
	ei->i_flags = le32_to_cpu(raw_inode->i_flags);
	inode->i_blocks = ext4_inode_blocks(raw_inode, ei);
	ei->i_file_acl = le32_to_cpu(raw_inode->i_file_acl_lo);
	if (EXT4_HAS_INCOMPAT_FEATURE(sb, EXT4_FEATURE_INCOMPAT_64BIT))
		ei->i_file_acl |=
			((__u64)le16_to_cpu(raw_inode->i_file_acl_high)) << 32;
	inode->i_size = ext4_isize(raw_inode);
	ei->i_disksize = inode->i_size;
#ifdef CONFIG_QUOTA
	ei->i_reserved_quota = 0;
#endif
	inode->i_generation = le32_to_cpu(raw_inode->i_generation);
	ei->i_block_group = iloc.block_group;
	ei->i_last_alloc_group = ~0;
	/*
	 * NOTE! The in-memory inode i_data array is in little-endian order
	 * even on big-endian machines: we do NOT byteswap the block numbers!
	 */
	for (block = 0; block < EXT4_N_BLOCKS; block++)
		ei->i_data[block] = raw_inode->i_block[block];
	INIT_LIST_HEAD(&ei->i_orphan);

	/*
	 * Set transaction id's of transactions that have to be committed
	 * to finish f[data]sync. We set them to currently running transaction
	 * as we cannot be sure that the inode or some of its metadata isn't
	 * part of the transaction - the inode could have been reclaimed and
	 * now it is reread from disk.
	 */
	if (journal) {
		transaction_t *transaction;
		tid_t tid;

		read_lock(&journal->j_state_lock);
		if (journal->j_running_transaction)
			transaction = journal->j_running_transaction;
		else
			transaction = journal->j_committing_transaction;
		if (transaction)
			tid = transaction->t_tid;
		else
			tid = journal->j_commit_sequence;
		read_unlock(&journal->j_state_lock);
		ei->i_sync_tid = tid;
		ei->i_datasync_tid = tid;
	}

	if (EXT4_INODE_SIZE(inode->i_sb) > EXT4_GOOD_OLD_INODE_SIZE) {
		ei->i_extra_isize = le16_to_cpu(raw_inode->i_extra_isize);
		if (EXT4_GOOD_OLD_INODE_SIZE + ei->i_extra_isize >
		    EXT4_INODE_SIZE(inode->i_sb)) {
			ret = -EIO;
			goto bad_inode;
		}
		if (ei->i_extra_isize == 0) {
			/* The extra space is currently unused. Use it. */
			ei->i_extra_isize = sizeof(struct ext4_inode) -
					    EXT4_GOOD_OLD_INODE_SIZE;
		} else {
			__le32 *magic = (void *)raw_inode +
					EXT4_GOOD_OLD_INODE_SIZE +
					ei->i_extra_isize;
			if (*magic == cpu_to_le32(EXT4_XATTR_MAGIC))
				ext4_set_inode_state(inode, EXT4_STATE_XATTR);
		}
	} else
		ei->i_extra_isize = 0;

	EXT4_INODE_GET_XTIME(i_ctime, inode, raw_inode);
	EXT4_INODE_GET_XTIME(i_mtime, inode, raw_inode);
	EXT4_INODE_GET_XTIME(i_atime, inode, raw_inode);
	EXT4_EINODE_GET_XTIME(i_crtime, ei, raw_inode);

	inode->i_version = le32_to_cpu(raw_inode->i_disk_version);
	if (EXT4_INODE_SIZE(inode->i_sb) > EXT4_GOOD_OLD_INODE_SIZE) {
		if (EXT4_FITS_IN_INODE(raw_inode, ei, i_version_hi))
			inode->i_version |=
			(__u64)(le32_to_cpu(raw_inode->i_version_hi)) << 32;
	}

	ret = 0;
	if (ei->i_file_acl &&
	    !ext4_data_block_valid(EXT4_SB(sb), ei->i_file_acl, 1)) {
		EXT4_ERROR_INODE(inode, "bad extended attribute block %llu",
				 ei->i_file_acl);
		ret = -EIO;
		goto bad_inode;
	} else if (ext4_test_inode_flag(inode, EXT4_INODE_EXTENTS)) {
		if (S_ISREG(inode->i_mode) || S_ISDIR(inode->i_mode) ||
		    (S_ISLNK(inode->i_mode) &&
		     !ext4_inode_is_fast_symlink(inode)))
			/* Validate extent which is part of inode */
			ret = ext4_ext_check_inode(inode);
	} else if (S_ISREG(inode->i_mode) || S_ISDIR(inode->i_mode) ||
		   (S_ISLNK(inode->i_mode) &&
		    !ext4_inode_is_fast_symlink(inode))) {
		/* Validate block references which are part of inode */
		ret = ext4_check_inode_blockref(inode);
	}
	if (ret)
		goto bad_inode;

	if (S_ISREG(inode->i_mode)) {
		inode->i_op = &ext4_file_inode_operations;
		inode->i_fop = &ext4_file_operations;
		ext4_set_aops(inode);
	} else if (S_ISDIR(inode->i_mode)) {
		inode->i_op = &ext4_dir_inode_operations;
		inode->i_fop = &ext4_dir_operations;
	} else if (S_ISLNK(inode->i_mode)) {
		if (ext4_inode_is_fast_symlink(inode)) {
			inode->i_op = &ext4_fast_symlink_inode_operations;
			nd_terminate_link(ei->i_data, inode->i_size,
				sizeof(ei->i_data) - 1);
		} else {
			inode->i_op = &ext4_symlink_inode_operations;
			ext4_set_aops(inode);
		}
	} else if (S_ISCHR(inode->i_mode) || S_ISBLK(inode->i_mode) ||
	      S_ISFIFO(inode->i_mode) || S_ISSOCK(inode->i_mode)) {
		inode->i_op = &ext4_special_inode_operations;
		if (raw_inode->i_block[0])
			init_special_inode(inode, inode->i_mode,
			   old_decode_dev(le32_to_cpu(raw_inode->i_block[0])));
		else
			init_special_inode(inode, inode->i_mode,
			   new_decode_dev(le32_to_cpu(raw_inode->i_block[1])));
	} else {
		ret = -EIO;
		EXT4_ERROR_INODE(inode, "bogus i_mode (%o)", inode->i_mode);
		goto bad_inode;
	}
	brelse(iloc.bh);
	ext4_set_inode_flags(inode);
	unlock_new_inode(inode);
	return inode;

bad_inode:
	brelse(iloc.bh);
	iget_failed(inode);
	return ERR_PTR(ret);
}

static int ext4_inode_blocks_set(handle_t *handle,
				struct ext4_inode *raw_inode,
				struct ext4_inode_info *ei)
{
	struct inode *inode = &(ei->vfs_inode);
	u64 i_blocks = inode->i_blocks;
	struct super_block *sb = inode->i_sb;

	if (i_blocks <= ~0U) {
		/*
		 * i_blocks can be represnted in a 32 bit variable
		 * as multiple of 512 bytes
		 */
		raw_inode->i_blocks_lo   = cpu_to_le32(i_blocks);
		raw_inode->i_blocks_high = 0;
		ext4_clear_inode_flag(inode, EXT4_INODE_HUGE_FILE);
		return 0;
	}
	if (!EXT4_HAS_RO_COMPAT_FEATURE(sb, EXT4_FEATURE_RO_COMPAT_HUGE_FILE))
		return -EFBIG;

	if (i_blocks <= 0xffffffffffffULL) {
		/*
		 * i_blocks can be represented in a 48 bit variable
		 * as multiple of 512 bytes
		 */
		raw_inode->i_blocks_lo   = cpu_to_le32(i_blocks);
		raw_inode->i_blocks_high = cpu_to_le16(i_blocks >> 32);
		ext4_clear_inode_flag(inode, EXT4_INODE_HUGE_FILE);
	} else {
		ext4_set_inode_flag(inode, EXT4_INODE_HUGE_FILE);
		/* i_block is stored in file system block size */
		i_blocks = i_blocks >> (inode->i_blkbits - 9);
		raw_inode->i_blocks_lo   = cpu_to_le32(i_blocks);
		raw_inode->i_blocks_high = cpu_to_le16(i_blocks >> 32);
	}
	return 0;
}

/*
 * Post the struct inode info into an on-disk inode location in the
 * buffer-cache.  This gobbles the caller's reference to the
 * buffer_head in the inode location struct.
 *
 * The caller must have write access to iloc->bh.
 */
static int ext4_do_update_inode(handle_t *handle,
				struct inode *inode,
				struct ext4_iloc *iloc)
{
	struct ext4_inode *raw_inode = ext4_raw_inode(iloc);
	struct ext4_inode_info *ei = EXT4_I(inode);
	struct buffer_head *bh = iloc->bh;
	int err = 0, rc, block;

	/* For fields not not tracking in the in-memory inode,
	 * initialise them to zero for new inodes. */
	if (ext4_test_inode_state(inode, EXT4_STATE_NEW))
		memset(raw_inode, 0, EXT4_SB(inode->i_sb)->s_inode_size);

	ext4_get_inode_flags(ei);
	raw_inode->i_mode = cpu_to_le16(inode->i_mode);
	if (!(test_opt(inode->i_sb, NO_UID32))) {
		raw_inode->i_uid_low = cpu_to_le16(low_16_bits(inode->i_uid));
		raw_inode->i_gid_low = cpu_to_le16(low_16_bits(inode->i_gid));
/*
 * Fix up interoperability with old kernels. Otherwise, old inodes get
 * re-used with the upper 16 bits of the uid/gid intact
 */
		if (!ei->i_dtime) {
			raw_inode->i_uid_high =
				cpu_to_le16(high_16_bits(inode->i_uid));
			raw_inode->i_gid_high =
				cpu_to_le16(high_16_bits(inode->i_gid));
		} else {
			raw_inode->i_uid_high = 0;
			raw_inode->i_gid_high = 0;
		}
	} else {
		raw_inode->i_uid_low =
			cpu_to_le16(fs_high2lowuid(inode->i_uid));
		raw_inode->i_gid_low =
			cpu_to_le16(fs_high2lowgid(inode->i_gid));
		raw_inode->i_uid_high = 0;
		raw_inode->i_gid_high = 0;
	}
	raw_inode->i_links_count = cpu_to_le16(inode->i_nlink);

	EXT4_INODE_SET_XTIME(i_ctime, inode, raw_inode);
	EXT4_INODE_SET_XTIME(i_mtime, inode, raw_inode);
	EXT4_INODE_SET_XTIME(i_atime, inode, raw_inode);
	EXT4_EINODE_SET_XTIME(i_crtime, ei, raw_inode);

	if (ext4_inode_blocks_set(handle, raw_inode, ei))
		goto out_brelse;
	raw_inode->i_dtime = cpu_to_le32(ei->i_dtime);
	raw_inode->i_flags = cpu_to_le32(ei->i_flags);
	if (EXT4_SB(inode->i_sb)->s_es->s_creator_os !=
	    cpu_to_le32(EXT4_OS_HURD))
		raw_inode->i_file_acl_high =
			cpu_to_le16(ei->i_file_acl >> 32);
	raw_inode->i_file_acl_lo = cpu_to_le32(ei->i_file_acl);
	ext4_isize_set(raw_inode, ei->i_disksize);
	if (ei->i_disksize > 0x7fffffffULL) {
		struct super_block *sb = inode->i_sb;
		if (!EXT4_HAS_RO_COMPAT_FEATURE(sb,
				EXT4_FEATURE_RO_COMPAT_LARGE_FILE) ||
				EXT4_SB(sb)->s_es->s_rev_level ==
				cpu_to_le32(EXT4_GOOD_OLD_REV)) {
			/* If this is the first large file
			 * created, add a flag to the superblock.
			 */
			err = ext4_journal_get_write_access(handle,
					EXT4_SB(sb)->s_sbh);
			if (err)
				goto out_brelse;
			ext4_update_dynamic_rev(sb);
			EXT4_SET_RO_COMPAT_FEATURE(sb,
					EXT4_FEATURE_RO_COMPAT_LARGE_FILE);
			sb->s_dirt = 1;
			ext4_handle_sync(handle);
			err = ext4_handle_dirty_metadata(handle, NULL,
					EXT4_SB(sb)->s_sbh);
		}
	}
	raw_inode->i_generation = cpu_to_le32(inode->i_generation);
	if (S_ISCHR(inode->i_mode) || S_ISBLK(inode->i_mode)) {
		if (old_valid_dev(inode->i_rdev)) {
			raw_inode->i_block[0] =
				cpu_to_le32(old_encode_dev(inode->i_rdev));
			raw_inode->i_block[1] = 0;
		} else {
			raw_inode->i_block[0] = 0;
			raw_inode->i_block[1] =
				cpu_to_le32(new_encode_dev(inode->i_rdev));
			raw_inode->i_block[2] = 0;
		}
	} else
		for (block = 0; block < EXT4_N_BLOCKS; block++)
			raw_inode->i_block[block] = ei->i_data[block];

	raw_inode->i_disk_version = cpu_to_le32(inode->i_version);
	if (ei->i_extra_isize) {
		if (EXT4_FITS_IN_INODE(raw_inode, ei, i_version_hi))
			raw_inode->i_version_hi =
			cpu_to_le32(inode->i_version >> 32);
		raw_inode->i_extra_isize = cpu_to_le16(ei->i_extra_isize);
	}

	BUFFER_TRACE(bh, "call ext4_handle_dirty_metadata");
	rc = ext4_handle_dirty_metadata(handle, NULL, bh);
	if (!err)
		err = rc;
	ext4_clear_inode_state(inode, EXT4_STATE_NEW);

	ext4_update_inode_fsync_trans(handle, inode, 0);
out_brelse:
	brelse(bh);
	ext4_std_error(inode->i_sb, err);
	return err;
}

/*
 * ext4_write_inode()
 *
 * We are called from a few places:
 *
 * - Within generic_file_write() for O_SYNC files.
 *   Here, there will be no transaction running. We wait for any running
 *   trasnaction to commit.
 *
 * - Within sys_sync(), kupdate and such.
 *   We wait on commit, if tol to.
 *
 * - Within prune_icache() (PF_MEMALLOC == true)
 *   Here we simply return.  We can't afford to block kswapd on the
 *   journal commit.
 *
 * In all cases it is actually safe for us to return without doing anything,
 * because the inode has been copied into a raw inode buffer in
 * ext4_mark_inode_dirty().  This is a correctness thing for O_SYNC and for
 * knfsd.
 *
 * Note that we are absolutely dependent upon all inode dirtiers doing the
 * right thing: they *must* call mark_inode_dirty() after dirtying info in
 * which we are interested.
 *
 * It would be a bug for them to not do this.  The code:
 *
 *	mark_inode_dirty(inode)
 *	stuff();
 *	inode->i_size = expr;
 *
 * is in error because a kswapd-driven write_inode() could occur while
 * `stuff()' is running, and the new i_size will be lost.  Plus the inode
 * will no longer be on the superblock's dirty inode list.
 */
int ext4_write_inode(struct inode *inode, struct writeback_control *wbc)
{
	int err;

	if (current->flags & PF_MEMALLOC)
		return 0;

	if (EXT4_SB(inode->i_sb)->s_journal) {
		if (ext4_journal_current_handle()) {
			jbd_debug(1, "called recursively, non-PF_MEMALLOC!\n");
			dump_stack();
			return -EIO;
		}

		if (wbc->sync_mode != WB_SYNC_ALL)
			return 0;

		err = ext4_force_commit(inode->i_sb);
	} else {
		struct ext4_iloc iloc;

		err = __ext4_get_inode_loc(inode, &iloc, 0);
		if (err)
			return err;
		if (wbc->sync_mode == WB_SYNC_ALL)
			sync_dirty_buffer(iloc.bh);
		if (buffer_req(iloc.bh) && !buffer_uptodate(iloc.bh)) {
			EXT4_ERROR_INODE_BLOCK(inode, iloc.bh->b_blocknr,
					 "IO error syncing inode");
			err = -EIO;
		}
		brelse(iloc.bh);
	}
	return err;
}

/*
 * ext4_setattr()
 *
 * Called from notify_change.
 *
 * We want to trap VFS attempts to truncate the file as soon as
 * possible.  In particular, we want to make sure that when the VFS
 * shrinks i_size, we put the inode on the orphan list and modify
 * i_disksize immediately, so that during the subsequent flushing of
 * dirty pages and freeing of disk blocks, we can guarantee that any
 * commit will leave the blocks being flushed in an unused state on
 * disk.  (On recovery, the inode will get truncated and the blocks will
 * be freed, so we have a strong guarantee that no future commit will
 * leave these blocks visible to the user.)
 *
 * Another thing we have to assure is that if we are in ordered mode
 * and inode is still attached to the committing transaction, we must
 * we start writeout of all the dirty pages which are being truncated.
 * This way we are sure that all the data written in the previous
 * transaction are already on disk (truncate waits for pages under
 * writeback).
 *
 * Called with inode->i_mutex down.
 */
int ext4_setattr(struct dentry *dentry, struct iattr *attr)
{
	struct inode *inode = dentry->d_inode;
	int error, rc = 0;
	int orphan = 0;
	const unsigned int ia_valid = attr->ia_valid;

	error = inode_change_ok(inode, attr);
	if (error)
		return error;

	if (is_quota_modification(inode, attr))
		dquot_initialize(inode);
	if ((ia_valid & ATTR_UID && attr->ia_uid != inode->i_uid) ||
		(ia_valid & ATTR_GID && attr->ia_gid != inode->i_gid)) {
		handle_t *handle;

		/* (user+group)*(old+new) structure, inode write (sb,
		 * inode block, ? - but truncate inode update has it) */
		handle = ext4_journal_start(inode, (EXT4_MAXQUOTAS_INIT_BLOCKS(inode->i_sb)+
					EXT4_MAXQUOTAS_DEL_BLOCKS(inode->i_sb))+3);
		if (IS_ERR(handle)) {
			error = PTR_ERR(handle);
			goto err_out;
		}
		error = dquot_transfer(inode, attr);
		if (error) {
			ext4_journal_stop(handle);
			return error;
		}
		/* Update corresponding info in inode so that everything is in
		 * one transaction */
		if (attr->ia_valid & ATTR_UID)
			inode->i_uid = attr->ia_uid;
		if (attr->ia_valid & ATTR_GID)
			inode->i_gid = attr->ia_gid;
		error = ext4_mark_inode_dirty(handle, inode);
		ext4_journal_stop(handle);
	}

	if (attr->ia_valid & ATTR_SIZE) {
		if (!(ext4_test_inode_flag(inode, EXT4_INODE_EXTENTS))) {
			struct ext4_sb_info *sbi = EXT4_SB(inode->i_sb);

			if (attr->ia_size > sbi->s_bitmap_maxbytes)
				return -EFBIG;
		}
	}

	if (S_ISREG(inode->i_mode) &&
	    attr->ia_valid & ATTR_SIZE &&
	    (attr->ia_size < inode->i_size ||
	     (ext4_test_inode_flag(inode, EXT4_INODE_EOFBLOCKS)))) {
		handle_t *handle;

		handle = ext4_journal_start(inode, 3);
		if (IS_ERR(handle)) {
			error = PTR_ERR(handle);
			goto err_out;
		}
		if (ext4_handle_valid(handle)) {
			error = ext4_orphan_add(handle, inode);
			orphan = 1;
		}
		EXT4_I(inode)->i_disksize = attr->ia_size;
		rc = ext4_mark_inode_dirty(handle, inode);
		if (!error)
			error = rc;
		ext4_journal_stop(handle);

		if (ext4_should_order_data(inode)) {
			error = ext4_begin_ordered_truncate(inode,
							    attr->ia_size);
			if (error) {
				/* Do as much error cleanup as possible */
				handle = ext4_journal_start(inode, 3);
				if (IS_ERR(handle)) {
					ext4_orphan_del(NULL, inode);
					goto err_out;
				}
				ext4_orphan_del(handle, inode);
				orphan = 0;
				ext4_journal_stop(handle);
				goto err_out;
			}
		}
		/* ext4_truncate will clear the flag */
		if ((ext4_test_inode_flag(inode, EXT4_INODE_EOFBLOCKS)))
			ext4_truncate(inode);
	}

	if ((attr->ia_valid & ATTR_SIZE) &&
	    attr->ia_size != i_size_read(inode))
		rc = vmtruncate(inode, attr->ia_size);

	if (!rc) {
		setattr_copy(inode, attr);
		mark_inode_dirty(inode);
	}

	/*
	 * If the call to ext4_truncate failed to get a transaction handle at
	 * all, we need to clean up the in-core orphan list manually.
	 */
	if (orphan && inode->i_nlink)
		ext4_orphan_del(NULL, inode);

	if (!rc && (ia_valid & ATTR_MODE))
		rc = ext4_acl_chmod(inode);

err_out:
	ext4_std_error(inode->i_sb, error);
	if (!error)
		error = rc;
	return error;
}

int ext4_getattr(struct vfsmount *mnt, struct dentry *dentry,
		 struct kstat *stat)
{
	struct inode *inode;
	unsigned long delalloc_blocks;

	inode = dentry->d_inode;
	generic_fillattr(inode, stat);

	/*
	 * We can't update i_blocks if the block allocation is delayed
	 * otherwise in the case of system crash before the real block
	 * allocation is done, we will have i_blocks inconsistent with
	 * on-disk file blocks.
	 * We always keep i_blocks updated together with real
	 * allocation. But to not confuse with user, stat
	 * will return the blocks that include the delayed allocation
	 * blocks for this file.
	 */
	delalloc_blocks = EXT4_I(inode)->i_reserved_data_blocks;

	stat->blocks += (delalloc_blocks << inode->i_sb->s_blocksize_bits)>>9;
	return 0;
}

static int ext4_indirect_trans_blocks(struct inode *inode, int nrblocks,
				      int chunk)
{
	int indirects;

	/* if nrblocks are contiguous */
	if (chunk) {
		/*
		 * With N contiguous data blocks, it need at most
		 * N/EXT4_ADDR_PER_BLOCK(inode->i_sb) indirect blocks
		 * 2 dindirect blocks
		 * 1 tindirect block
		 */
		indirects = nrblocks / EXT4_ADDR_PER_BLOCK(inode->i_sb);
		return indirects + 3;
	}
	/*
	 * if nrblocks are not contiguous, worse case, each block touch
	 * a indirect block, and each indirect block touch a double indirect
	 * block, plus a triple indirect block
	 */
	indirects = nrblocks * 2 + 1;
	return indirects;
}

static int ext4_index_trans_blocks(struct inode *inode, int nrblocks, int chunk)
{
	if (!(ext4_test_inode_flag(inode, EXT4_INODE_EXTENTS)))
		return ext4_indirect_trans_blocks(inode, nrblocks, chunk);
	return ext4_ext_index_trans_blocks(inode, nrblocks, chunk);
}

/*
 * Account for index blocks, block groups bitmaps and block group
 * descriptor blocks if modify datablocks and index blocks
 * worse case, the indexs blocks spread over different block groups
 *
 * If datablocks are discontiguous, they are possible to spread over
 * different block groups too. If they are contiuguous, with flexbg,
 * they could still across block group boundary.
 *
 * Also account for superblock, inode, quota and xattr blocks
 */
static int ext4_meta_trans_blocks(struct inode *inode, int nrblocks, int chunk)
{
	ext4_group_t groups, ngroups = ext4_get_groups_count(inode->i_sb);
	int gdpblocks;
	int idxblocks;
	int ret = 0;

	/*
	 * How many index blocks need to touch to modify nrblocks?
	 * The "Chunk" flag indicating whether the nrblocks is
	 * physically contiguous on disk
	 *
	 * For Direct IO and fallocate, they calls get_block to allocate
	 * one single extent at a time, so they could set the "Chunk" flag
	 */
	idxblocks = ext4_index_trans_blocks(inode, nrblocks, chunk);

	ret = idxblocks;

	/*
	 * Now let's see how many group bitmaps and group descriptors need
	 * to account
	 */
	groups = idxblocks;
	if (chunk)
		groups += 1;
	else
		groups += nrblocks;

	gdpblocks = groups;
	if (groups > ngroups)
		groups = ngroups;
	if (groups > EXT4_SB(inode->i_sb)->s_gdb_count)
		gdpblocks = EXT4_SB(inode->i_sb)->s_gdb_count;

	/* bitmaps and block group descriptor blocks */
	ret += groups + gdpblocks;

	/* Blocks for super block, inode, quota and xattr blocks */
	ret += EXT4_META_TRANS_BLOCKS(inode->i_sb);

	return ret;
}

/*
 * Calulate the total number of credits to reserve to fit
 * the modification of a single pages into a single transaction,
 * which may include multiple chunks of block allocations.
 *
 * This could be called via ext4_write_begin()
 *
 * We need to consider the worse case, when
 * one new block per extent.
 */
int ext4_writepage_trans_blocks(struct inode *inode)
{
	int bpp = ext4_journal_blocks_per_page(inode);
	int ret;

	ret = ext4_meta_trans_blocks(inode, bpp, 0);

	/* Account for data blocks for journalled mode */
	if (ext4_should_journal_data(inode))
		ret += bpp;
	return ret;
}

/*
 * Calculate the journal credits for a chunk of data modification.
 *
 * This is called from DIO, fallocate or whoever calling
 * ext4_map_blocks() to map/allocate a chunk of contiguous disk blocks.
 *
 * journal buffers for data blocks are not included here, as DIO
 * and fallocate do no need to journal data buffers.
 */
int ext4_chunk_trans_blocks(struct inode *inode, int nrblocks)
{
	return ext4_meta_trans_blocks(inode, nrblocks, 1);
}

/*
 * The caller must have previously called ext4_reserve_inode_write().
 * Give this, we know that the caller already has write access to iloc->bh.
 */
int ext4_mark_iloc_dirty(handle_t *handle,
			 struct inode *inode, struct ext4_iloc *iloc)
{
	int err = 0;

	if (test_opt(inode->i_sb, I_VERSION))
		inode_inc_iversion(inode);

	/* the do_update_inode consumes one bh->b_count */
	get_bh(iloc->bh);

	/* ext4_do_update_inode() does jbd2_journal_dirty_metadata */
	err = ext4_do_update_inode(handle, inode, iloc);
	put_bh(iloc->bh);
	return err;
}

/*
 * On success, We end up with an outstanding reference count against
 * iloc->bh.  This _must_ be cleaned up later.
 */

int
ext4_reserve_inode_write(handle_t *handle, struct inode *inode,
			 struct ext4_iloc *iloc)
{
	int err;

	err = ext4_get_inode_loc(inode, iloc);
	if (!err) {
		BUFFER_TRACE(iloc->bh, "get_write_access");
		err = ext4_journal_get_write_access(handle, iloc->bh);
		if (err) {
			brelse(iloc->bh);
			iloc->bh = NULL;
		}
	}
	ext4_std_error(inode->i_sb, err);
	return err;
}

/*
 * Expand an inode by new_extra_isize bytes.
 * Returns 0 on success or negative error number on failure.
 */
static int ext4_expand_extra_isize(struct inode *inode,
				   unsigned int new_extra_isize,
				   struct ext4_iloc iloc,
				   handle_t *handle)
{
	struct ext4_inode *raw_inode;
	struct ext4_xattr_ibody_header *header;

	if (EXT4_I(inode)->i_extra_isize >= new_extra_isize)
		return 0;

	raw_inode = ext4_raw_inode(&iloc);

	header = IHDR(inode, raw_inode);

	/* No extended attributes present */
	if (!ext4_test_inode_state(inode, EXT4_STATE_XATTR) ||
	    header->h_magic != cpu_to_le32(EXT4_XATTR_MAGIC)) {
		memset((void *)raw_inode + EXT4_GOOD_OLD_INODE_SIZE, 0,
			new_extra_isize);
		EXT4_I(inode)->i_extra_isize = new_extra_isize;
		return 0;
	}

	/* try to expand with EAs present */
	return ext4_expand_extra_isize_ea(inode, new_extra_isize,
					  raw_inode, handle);
}

/*
 * What we do here is to mark the in-core inode as clean with respect to inode
 * dirtiness (it may still be data-dirty).
 * This means that the in-core inode may be reaped by prune_icache
 * without having to perform any I/O.  This is a very good thing,
 * because *any* task may call prune_icache - even ones which
 * have a transaction open against a different journal.
 *
 * Is this cheating?  Not really.  Sure, we haven't written the
 * inode out, but prune_icache isn't a user-visible syncing function.
 * Whenever the user wants stuff synced (sys_sync, sys_msync, sys_fsync)
 * we start and wait on commits.
 *
 * Is this efficient/effective?  Well, we're being nice to the system
 * by cleaning up our inodes proactively so they can be reaped
 * without I/O.  But we are potentially leaving up to five seconds'
 * worth of inodes floating about which prune_icache wants us to
 * write out.  One way to fix that would be to get prune_icache()
 * to do a write_super() to free up some memory.  It has the desired
 * effect.
 */
int ext4_mark_inode_dirty(handle_t *handle, struct inode *inode)
{
	struct ext4_iloc iloc;
	struct ext4_sb_info *sbi = EXT4_SB(inode->i_sb);
	static unsigned int mnt_count;
	int err, ret;

	might_sleep();
	trace_ext4_mark_inode_dirty(inode, _RET_IP_);
	err = ext4_reserve_inode_write(handle, inode, &iloc);
	if (ext4_handle_valid(handle) &&
	    EXT4_I(inode)->i_extra_isize < sbi->s_want_extra_isize &&
	    !ext4_test_inode_state(inode, EXT4_STATE_NO_EXPAND)) {
		/*
		 * We need extra buffer credits since we may write into EA block
		 * with this same handle. If journal_extend fails, then it will
		 * only result in a minor loss of functionality for that inode.
		 * If this is felt to be critical, then e2fsck should be run to
		 * force a large enough s_min_extra_isize.
		 */
		if ((jbd2_journal_extend(handle,
			     EXT4_DATA_TRANS_BLOCKS(inode->i_sb))) == 0) {
			ret = ext4_expand_extra_isize(inode,
						      sbi->s_want_extra_isize,
						      iloc, handle);
			if (ret) {
				ext4_set_inode_state(inode,
						     EXT4_STATE_NO_EXPAND);
				if (mnt_count !=
					le16_to_cpu(sbi->s_es->s_mnt_count)) {
					ext4_warning(inode->i_sb,
					"Unable to expand inode %lu. Delete"
					" some EAs or run e2fsck.",
					inode->i_ino);
					mnt_count =
					  le16_to_cpu(sbi->s_es->s_mnt_count);
				}
			}
		}
	}
	if (!err)
		err = ext4_mark_iloc_dirty(handle, inode, &iloc);
	return err;
}

/*
 * ext4_dirty_inode() is called from __mark_inode_dirty()
 *
 * We're really interested in the case where a file is being extended.
 * i_size has been changed by generic_commit_write() and we thus need
 * to include the updated inode in the current transaction.
 *
 * Also, dquot_alloc_block() will always dirty the inode when blocks
 * are allocated to the file.
 *
 * If the inode is marked synchronous, we don't honour that here - doing
 * so would cause a commit on atime updates, which we don't bother doing.
 * We handle synchronous inodes at the highest possible level.
 */
void ext4_dirty_inode(struct inode *inode)
{
	handle_t *handle;

	handle = ext4_journal_start(inode, 2);
	if (IS_ERR(handle))
		goto out;

	ext4_mark_inode_dirty(handle, inode);

	ext4_journal_stop(handle);
out:
	return;
}

#if 0
/*
 * Bind an inode's backing buffer_head into this transaction, to prevent
 * it from being flushed to disk early.  Unlike
 * ext4_reserve_inode_write, this leaves behind no bh reference and
 * returns no iloc structure, so the caller needs to repeat the iloc
 * lookup to mark the inode dirty later.
 */
static int ext4_pin_inode(handle_t *handle, struct inode *inode)
{
	struct ext4_iloc iloc;

	int err = 0;
	if (handle) {
		err = ext4_get_inode_loc(inode, &iloc);
		if (!err) {
			BUFFER_TRACE(iloc.bh, "get_write_access");
			err = jbd2_journal_get_write_access(handle, iloc.bh);
			if (!err)
				err = ext4_handle_dirty_metadata(handle,
								 NULL,
								 iloc.bh);
			brelse(iloc.bh);
		}
	}
	ext4_std_error(inode->i_sb, err);
	return err;
}
#endif

int ext4_change_inode_journal_flag(struct inode *inode, int val)
{
	journal_t *journal;
	handle_t *handle;
	int err;

	/*
	 * We have to be very careful here: changing a data block's
	 * journaling status dynamically is dangerous.  If we write a
	 * data block to the journal, change the status and then delete
	 * that block, we risk forgetting to revoke the old log record
	 * from the journal and so a subsequent replay can corrupt data.
	 * So, first we make sure that the journal is empty and that
	 * nobody is changing anything.
	 */

	journal = EXT4_JOURNAL(inode);
	if (!journal)
		return 0;
	if (is_journal_aborted(journal))
		return -EROFS;

	jbd2_journal_lock_updates(journal);
	jbd2_journal_flush(journal);

	/*
	 * OK, there are no updates running now, and all cached data is
	 * synced to disk.  We are now in a completely consistent state
	 * which doesn't have anything in the journal, and we know that
	 * no filesystem updates are running, so it is safe to modify
	 * the inode's in-core data-journaling state flag now.
	 */

	if (val)
		ext4_set_inode_flag(inode, EXT4_INODE_JOURNAL_DATA);
	else
		ext4_clear_inode_flag(inode, EXT4_INODE_JOURNAL_DATA);
	ext4_set_aops(inode);

	jbd2_journal_unlock_updates(journal);

	/* Finally we can mark the inode as dirty. */

	handle = ext4_journal_start(inode, 1);
	if (IS_ERR(handle))
		return PTR_ERR(handle);

	err = ext4_mark_inode_dirty(handle, inode);
	ext4_handle_sync(handle);
	ext4_journal_stop(handle);
	ext4_std_error(inode->i_sb, err);

	return err;
}

static int ext4_bh_unmapped(handle_t *handle, struct buffer_head *bh)
{
	return !buffer_mapped(bh);
}

int ext4_page_mkwrite(struct vm_area_struct *vma, struct vm_fault *vmf)
{
	struct page *page = vmf->page;
	loff_t size;
	unsigned long len;
	int ret = -EINVAL;
	void *fsdata;
	struct file *file = vma->vm_file;
	struct inode *inode = file->f_path.dentry->d_inode;
	struct address_space *mapping = inode->i_mapping;

	/*
	 * Get i_alloc_sem to stop truncates messing with the inode. We cannot
	 * get i_mutex because we are already holding mmap_sem.
	 */
	down_read(&inode->i_alloc_sem);
	size = i_size_read(inode);
	if (page->mapping != mapping || size <= page_offset(page)
	    || !PageUptodate(page)) {
		/* page got truncated from under us? */
		goto out_unlock;
	}
	ret = 0;
	if (PageMappedToDisk(page))
		goto out_unlock;

	if (page->index == size >> PAGE_CACHE_SHIFT)
		len = size & ~PAGE_CACHE_MASK;
	else
		len = PAGE_CACHE_SIZE;

	lock_page(page);
	/*
	 * return if we have all the buffers mapped. This avoid
	 * the need to call write_begin/write_end which does a
	 * journal_start/journal_stop which can block and take
	 * long time
	 */
	if (page_has_buffers(page)) {
		if (!walk_page_buffers(NULL, page_buffers(page), 0, len, NULL,
					ext4_bh_unmapped)) {
			unlock_page(page);
			goto out_unlock;
		}
	}
	unlock_page(page);
	/*
	 * OK, we need to fill the hole... Do write_begin write_end
	 * to do block allocation/reservation.We are not holding
	 * inode.i__mutex here. That allow * parallel write_begin,
	 * write_end call. lock_page prevent this from happening
	 * on the same page though
	 */
	ret = mapping->a_ops->write_begin(file, mapping, page_offset(page),
			len, AOP_FLAG_UNINTERRUPTIBLE, &page, &fsdata);
	if (ret < 0)
		goto out_unlock;
	ret = mapping->a_ops->write_end(file, mapping, page_offset(page),
			len, len, page, fsdata);
	if (ret < 0)
		goto out_unlock;
	ret = 0;
out_unlock:
	if (ret)
		ret = VM_FAULT_SIGBUS;
	up_read(&inode->i_alloc_sem);
	return ret;
}<|MERGE_RESOLUTION|>--- conflicted
+++ resolved
@@ -2125,18 +2125,12 @@
 			 */
 			if (unlikely(journal_data && PageChecked(page)))
 				err = __ext4_journalled_writepage(page, len);
-<<<<<<< HEAD
-			else
-				err = ext4_bio_write_page(&io_submit, page,
-							  len, mpd->wbc);
-=======
 			else if (test_opt(inode->i_sb, MBLK_IO_SUBMIT))
 				err = ext4_bio_write_page(&io_submit, page,
 							  len, mpd->wbc);
 			else
 				err = block_write_full_page(page,
 					noalloc_get_block_write, mpd->wbc);
->>>>>>> b0c3844d
 
 			if (!err)
 				mpd->pages_written++;
