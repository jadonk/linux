/*
 *  linux/fs/nfs/dir.c
 *
 *  Copyright (C) 1992  Rick Sladkey
 *
 *  nfs directory handling functions
 *
 * 10 Apr 1996	Added silly rename for unlink	--okir
 * 28 Sep 1996	Improved directory cache --okir
 * 23 Aug 1997  Claus Heine claus@momo.math.rwth-aachen.de 
 *              Re-implemented silly rename for unlink, newly implemented
 *              silly rename for nfs_rename() following the suggestions
 *              of Olaf Kirch (okir) found in this file.
 *              Following Linus comments on my original hack, this version
 *              depends only on the dcache stuff and doesn't touch the inode
 *              layer (iput() and friends).
 *  6 Jun 1999	Cache readdir lookups in the page cache. -DaveM
 */

#include <linux/time.h>
#include <linux/errno.h>
#include <linux/stat.h>
#include <linux/fcntl.h>
#include <linux/string.h>
#include <linux/kernel.h>
#include <linux/slab.h>
#include <linux/mm.h>
#include <linux/sunrpc/clnt.h>
#include <linux/nfs_fs.h>
#include <linux/nfs_mount.h>
#include <linux/pagemap.h>
#include <linux/pagevec.h>
#include <linux/namei.h>
#include <linux/mount.h>
#include <linux/sched.h>
#include <linux/vmalloc.h>
#include <linux/kmemleak.h>

#include "delegation.h"
#include "iostat.h"
#include "internal.h"
#include "fscache.h"

/* #define NFS_DEBUG_VERBOSE 1 */

static int nfs_opendir(struct inode *, struct file *);
static int nfs_readdir(struct file *, void *, filldir_t);
static struct dentry *nfs_lookup(struct inode *, struct dentry *, struct nameidata *);
static int nfs_create(struct inode *, struct dentry *, int, struct nameidata *);
static int nfs_mkdir(struct inode *, struct dentry *, int);
static int nfs_rmdir(struct inode *, struct dentry *);
static int nfs_unlink(struct inode *, struct dentry *);
static int nfs_symlink(struct inode *, struct dentry *, const char *);
static int nfs_link(struct dentry *, struct inode *, struct dentry *);
static int nfs_mknod(struct inode *, struct dentry *, int, dev_t);
static int nfs_rename(struct inode *, struct dentry *,
		      struct inode *, struct dentry *);
static int nfs_fsync_dir(struct file *, int);
static loff_t nfs_llseek_dir(struct file *, loff_t, int);
<<<<<<< HEAD
static int nfs_readdir_clear_array(struct page*, gfp_t);
=======
static void nfs_readdir_clear_array(struct page*);
>>>>>>> b0c3844d

const struct file_operations nfs_dir_operations = {
	.llseek		= nfs_llseek_dir,
	.read		= generic_read_dir,
	.readdir	= nfs_readdir,
	.open		= nfs_opendir,
	.release	= nfs_release,
	.fsync		= nfs_fsync_dir,
};

const struct inode_operations nfs_dir_inode_operations = {
	.create		= nfs_create,
	.lookup		= nfs_lookup,
	.link		= nfs_link,
	.unlink		= nfs_unlink,
	.symlink	= nfs_symlink,
	.mkdir		= nfs_mkdir,
	.rmdir		= nfs_rmdir,
	.mknod		= nfs_mknod,
	.rename		= nfs_rename,
	.permission	= nfs_permission,
	.getattr	= nfs_getattr,
	.setattr	= nfs_setattr,
};

<<<<<<< HEAD
const struct address_space_operations nfs_dir_addr_space_ops = {
	.releasepage = nfs_readdir_clear_array,
=======
const struct address_space_operations nfs_dir_aops = {
	.freepage = nfs_readdir_clear_array,
>>>>>>> b0c3844d
};

#ifdef CONFIG_NFS_V3
const struct inode_operations nfs3_dir_inode_operations = {
	.create		= nfs_create,
	.lookup		= nfs_lookup,
	.link		= nfs_link,
	.unlink		= nfs_unlink,
	.symlink	= nfs_symlink,
	.mkdir		= nfs_mkdir,
	.rmdir		= nfs_rmdir,
	.mknod		= nfs_mknod,
	.rename		= nfs_rename,
	.permission	= nfs_permission,
	.getattr	= nfs_getattr,
	.setattr	= nfs_setattr,
	.listxattr	= nfs3_listxattr,
	.getxattr	= nfs3_getxattr,
	.setxattr	= nfs3_setxattr,
	.removexattr	= nfs3_removexattr,
};
#endif  /* CONFIG_NFS_V3 */

#ifdef CONFIG_NFS_V4

static struct dentry *nfs_atomic_lookup(struct inode *, struct dentry *, struct nameidata *);
static int nfs_open_create(struct inode *dir, struct dentry *dentry, int mode, struct nameidata *nd);
const struct inode_operations nfs4_dir_inode_operations = {
	.create		= nfs_open_create,
	.lookup		= nfs_atomic_lookup,
	.link		= nfs_link,
	.unlink		= nfs_unlink,
	.symlink	= nfs_symlink,
	.mkdir		= nfs_mkdir,
	.rmdir		= nfs_rmdir,
	.mknod		= nfs_mknod,
	.rename		= nfs_rename,
	.permission	= nfs_permission,
	.getattr	= nfs_getattr,
	.setattr	= nfs_setattr,
	.getxattr       = nfs4_getxattr,
	.setxattr       = nfs4_setxattr,
	.listxattr      = nfs4_listxattr,
};

#endif /* CONFIG_NFS_V4 */

/*
 * Open file
 */
static int
nfs_opendir(struct inode *inode, struct file *filp)
{
	int res;

	dfprintk(FILE, "NFS: open dir(%s/%s)\n",
			filp->f_path.dentry->d_parent->d_name.name,
			filp->f_path.dentry->d_name.name);

	nfs_inc_stats(inode, NFSIOS_VFSOPEN);

	/* Call generic open code in order to cache credentials */
	res = nfs_open(inode, filp);
	if (filp->f_path.dentry == filp->f_path.mnt->mnt_root) {
		/* This is a mountpoint, so d_revalidate will never
		 * have been called, so we need to refresh the
		 * inode (for close-open consistency) ourselves.
		 */
		__nfs_revalidate_inode(NFS_SERVER(inode), inode);
	}
	return res;
}

struct nfs_cache_array_entry {
	u64 cookie;
	u64 ino;
	struct qstr string;
	unsigned char d_type;
};

struct nfs_cache_array {
	unsigned int size;
	int eof_index;
	u64 last_cookie;
	struct nfs_cache_array_entry array[0];
};

typedef __be32 * (*decode_dirent_t)(struct xdr_stream *, struct nfs_entry *, struct nfs_server *, int);
typedef struct {
	struct file	*file;
	struct page	*page;
	unsigned long	page_index;
	u64		*dir_cookie;
	u64		last_cookie;
	loff_t		current_index;
	decode_dirent_t	decode;

	unsigned long	timestamp;
	unsigned long	gencount;
	unsigned int	cache_entry_index;
	unsigned int	plus:1;
	unsigned int	eof:1;
} nfs_readdir_descriptor_t;

/*
 * The caller is responsible for calling nfs_readdir_release_array(page)
 */
static
struct nfs_cache_array *nfs_readdir_get_array(struct page *page)
{
	void *ptr;
	if (page == NULL)
		return ERR_PTR(-EIO);
	ptr = kmap(page);
	if (ptr == NULL)
		return ERR_PTR(-ENOMEM);
	return ptr;
}

static
void nfs_readdir_release_array(struct page *page)
{
	kunmap(page);
}

/*
 * we are freeing strings created by nfs_add_to_readdir_array()
 */
static
<<<<<<< HEAD
int nfs_readdir_clear_array(struct page *page, gfp_t mask)
{
	struct nfs_cache_array *array = nfs_readdir_get_array(page);
	int i;

	if (IS_ERR(array))
		return PTR_ERR(array);
	for (i = 0; i < array->size; i++)
		kfree(array->array[i].string.name);
	nfs_readdir_release_array(page);
	return 0;
=======
void nfs_readdir_clear_array(struct page *page)
{
	struct nfs_cache_array *array;
	int i;

	array = kmap_atomic(page, KM_USER0);
	for (i = 0; i < array->size; i++)
		kfree(array->array[i].string.name);
	kunmap_atomic(array, KM_USER0);
>>>>>>> b0c3844d
}

/*
 * the caller is responsible for freeing qstr.name
 * when called by nfs_readdir_add_to_array, the strings will be freed in
 * nfs_clear_readdir_array()
 */
static
int nfs_readdir_make_qstr(struct qstr *string, const char *name, unsigned int len)
{
	string->len = len;
	string->name = kmemdup(name, len, GFP_KERNEL);
	if (string->name == NULL)
		return -ENOMEM;
	/*
	 * Avoid a kmemleak false positive. The pointer to the name is stored
	 * in a page cache page which kmemleak does not scan.
	 */
	kmemleak_not_leak(string->name);
	string->hash = full_name_hash(name, len);
	return 0;
}

static
int nfs_readdir_add_to_array(struct nfs_entry *entry, struct page *page)
{
	struct nfs_cache_array *array = nfs_readdir_get_array(page);
	struct nfs_cache_array_entry *cache_entry;
	int ret;

	if (IS_ERR(array))
		return PTR_ERR(array);

	cache_entry = &array->array[array->size];

	/* Check that this entry lies within the page bounds */
	ret = -ENOSPC;
	if ((char *)&cache_entry[1] - (char *)page_address(page) > PAGE_SIZE)
		goto out;

	cache_entry->cookie = entry->prev_cookie;
	cache_entry->ino = entry->ino;
	cache_entry->d_type = entry->d_type;
	ret = nfs_readdir_make_qstr(&cache_entry->string, entry->name, entry->len);
	if (ret)
		goto out;
	array->last_cookie = entry->cookie;
	array->size++;
<<<<<<< HEAD
	if (entry->eof == 1)
=======
	if (entry->eof != 0)
>>>>>>> b0c3844d
		array->eof_index = array->size;
out:
	nfs_readdir_release_array(page);
	return ret;
}

static
int nfs_readdir_search_for_pos(struct nfs_cache_array *array, nfs_readdir_descriptor_t *desc)
{
	loff_t diff = desc->file->f_pos - desc->current_index;
	unsigned int index;

	if (diff < 0)
		goto out_eof;
	if (diff >= array->size) {
		if (array->eof_index >= 0)
			goto out_eof;
		desc->current_index += array->size;
		return -EAGAIN;
	}

	index = (unsigned int)diff;
	*desc->dir_cookie = array->array[index].cookie;
	desc->cache_entry_index = index;
	return 0;
out_eof:
	desc->eof = 1;
	return -EBADCOOKIE;
}

static
int nfs_readdir_search_for_cookie(struct nfs_cache_array *array, nfs_readdir_descriptor_t *desc)
{
	int i;
	int status = -EAGAIN;

	for (i = 0; i < array->size; i++) {
		if (array->array[i].cookie == *desc->dir_cookie) {
			desc->cache_entry_index = i;
<<<<<<< HEAD
			status = 0;
			goto out;
		}
	}
	if (i == array->eof_index) {
		desc->eof = 1;
		status = -EBADCOOKIE;
	}
out:
=======
			return 0;
		}
	}
	if (array->eof_index >= 0) {
		status = -EBADCOOKIE;
		if (*desc->dir_cookie == array->last_cookie)
			desc->eof = 1;
	}
>>>>>>> b0c3844d
	return status;
}

static
int nfs_readdir_search_array(nfs_readdir_descriptor_t *desc)
{
	struct nfs_cache_array *array;
<<<<<<< HEAD
	int status = -EBADCOOKIE;

	if (desc->dir_cookie == NULL)
		goto out;
=======
	int status;
>>>>>>> b0c3844d

	array = nfs_readdir_get_array(desc->page);
	if (IS_ERR(array)) {
		status = PTR_ERR(array);
		goto out;
	}

	if (*desc->dir_cookie == 0)
		status = nfs_readdir_search_for_pos(array, desc);
	else
		status = nfs_readdir_search_for_cookie(array, desc);

<<<<<<< HEAD
=======
	if (status == -EAGAIN) {
		desc->last_cookie = array->last_cookie;
		desc->page_index++;
	}
>>>>>>> b0c3844d
	nfs_readdir_release_array(desc->page);
out:
	return status;
}

/* Fill a page with xdr information before transferring to the cache page */
static
int nfs_readdir_xdr_filler(struct page **pages, nfs_readdir_descriptor_t *desc,
			struct nfs_entry *entry, struct file *file, struct inode *inode)
{
	struct rpc_cred	*cred = nfs_file_cred(file);
	unsigned long	timestamp, gencount;
	int		error;

 again:
	timestamp = jiffies;
	gencount = nfs_inc_attr_generation_counter();
	error = NFS_PROTO(inode)->readdir(file->f_path.dentry, cred, entry->cookie, pages,
					  NFS_SERVER(inode)->dtsize, desc->plus);
	if (error < 0) {
		/* We requested READDIRPLUS, but the server doesn't grok it */
		if (error == -ENOTSUPP && desc->plus) {
			NFS_SERVER(inode)->caps &= ~NFS_CAP_READDIRPLUS;
			clear_bit(NFS_INO_ADVISE_RDPLUS, &NFS_I(inode)->flags);
			desc->plus = 0;
			goto again;
		}
		goto error;
	}
	desc->timestamp = timestamp;
	desc->gencount = gencount;
error:
	return error;
}

/* Fill in an entry based on the xdr code stored in desc->page */
static
int xdr_decode(nfs_readdir_descriptor_t *desc, struct nfs_entry *entry, struct xdr_stream *stream)
{
	__be32 *p = desc->decode(stream, entry, NFS_SERVER(desc->file->f_path.dentry->d_inode), desc->plus);
	if (IS_ERR(p))
		return PTR_ERR(p);

	entry->fattr->time_start = desc->timestamp;
	entry->fattr->gencount = desc->gencount;
	return 0;
}

static
int nfs_same_file(struct dentry *dentry, struct nfs_entry *entry)
{
	if (dentry->d_inode == NULL)
		goto different;
	if (nfs_compare_fh(entry->fh, NFS_FH(dentry->d_inode)) != 0)
		goto different;
	return 1;
different:
	return 0;
}

static
void nfs_prime_dcache(struct dentry *parent, struct nfs_entry *entry)
{
	struct qstr filename = {
		.len = entry->len,
		.name = entry->name,
	};
	struct dentry *dentry;
	struct dentry *alias;
	struct inode *dir = parent->d_inode;
	struct inode *inode;
<<<<<<< HEAD

	if (filename.name[0] == '.') {
		if (filename.len == 1)
			return;
		if (filename.len == 2 && filename.name[1] == '.')
			return;
	}
	filename.hash = full_name_hash(filename.name, filename.len);

=======

	if (filename.name[0] == '.') {
		if (filename.len == 1)
			return;
		if (filename.len == 2 && filename.name[1] == '.')
			return;
	}
	filename.hash = full_name_hash(filename.name, filename.len);

>>>>>>> b0c3844d
	dentry = d_lookup(parent, &filename);
	if (dentry != NULL) {
		if (nfs_same_file(dentry, entry)) {
			nfs_refresh_inode(dentry->d_inode, entry->fattr);
			goto out;
		} else {
			d_drop(dentry);
			dput(dentry);
<<<<<<< HEAD
		}
	}

	dentry = d_alloc(parent, &filename);
	if (dentry == NULL)
		return;

	dentry->d_op = NFS_PROTO(dir)->dentry_ops;
	inode = nfs_fhget(dentry->d_sb, entry->fh, entry->fattr);
	if (IS_ERR(inode))
		goto out;

	alias = d_materialise_unique(dentry, inode);
	if (IS_ERR(alias))
		goto out;
	else if (alias) {
		nfs_set_verifier(alias, nfs_save_change_attribute(dir));
		dput(alias);
	} else
		nfs_set_verifier(dentry, nfs_save_change_attribute(dir));

out:
	dput(dentry);
}

/* Perform conversion from xdr to cache array */
static
int nfs_readdir_page_filler(nfs_readdir_descriptor_t *desc, struct nfs_entry *entry,
				void *xdr_page, struct page *page, unsigned int buflen)
{
	struct xdr_stream stream;
	struct xdr_buf buf;
	__be32 *ptr = xdr_page;
	struct nfs_cache_array *array;
	unsigned int count = 0;
	int status;

	buf.head->iov_base = xdr_page;
	buf.head->iov_len = buflen;
	buf.tail->iov_len = 0;
	buf.page_base = 0;
	buf.page_len = 0;
	buf.buflen = buf.head->iov_len;
	buf.len = buf.head->iov_len;

	xdr_init_decode(&stream, &buf, ptr);


	do {
		status = xdr_decode(desc, entry, &stream);
		if (status != 0) {
			if (status == -EAGAIN)
				status = 0;
			break;
=======
>>>>>>> b0c3844d
		}

		count++;

		if (desc->plus == 1)
			nfs_prime_dcache(desc->file->f_path.dentry, entry);

		status = nfs_readdir_add_to_array(entry, page);
		if (status != 0)
			break;
	} while (!entry->eof);

	if (count == 0 || (status == -EBADCOOKIE && entry->eof == 1)) {
		array = nfs_readdir_get_array(page);
		if (!IS_ERR(array)) {
			array->eof_index = array->size;
			status = 0;
			nfs_readdir_release_array(page);
		} else
			status = PTR_ERR(array);
	}

	dentry = d_alloc(parent, &filename);
	if (dentry == NULL)
		return;

	dentry->d_op = NFS_PROTO(dir)->dentry_ops;
	inode = nfs_fhget(dentry->d_sb, entry->fh, entry->fattr);
	if (IS_ERR(inode))
		goto out;

	alias = d_materialise_unique(dentry, inode);
	if (IS_ERR(alias))
		goto out;
	else if (alias) {
		nfs_set_verifier(alias, nfs_save_change_attribute(dir));
		dput(alias);
	} else
		nfs_set_verifier(dentry, nfs_save_change_attribute(dir));

out:
	dput(dentry);
}

<<<<<<< HEAD
static
void nfs_readdir_free_pagearray(struct page **pages, unsigned int npages)
{
	unsigned int i;
	for (i = 0; i < npages; i++)
		put_page(pages[i]);
}

static
void nfs_readdir_free_large_page(void *ptr, struct page **pages,
		unsigned int npages)
{
	vm_unmap_ram(ptr, npages);
	nfs_readdir_free_pagearray(pages, npages);
}

/*
 * nfs_readdir_large_page will allocate pages that must be freed with a call
 * to nfs_readdir_free_large_page
 */
static
void *nfs_readdir_large_page(struct page **pages, unsigned int npages)
{
	void *ptr;
	unsigned int i;

	for (i = 0; i < npages; i++) {
		struct page *page = alloc_page(GFP_KERNEL);
		if (page == NULL)
			goto out_freepages;
		pages[i] = page;
	}

	ptr = vm_map_ram(pages, npages, 0, PAGE_KERNEL);
	if (!IS_ERR_OR_NULL(ptr))
		return ptr;
out_freepages:
	nfs_readdir_free_pagearray(pages, i);
	return NULL;
}

static
int nfs_readdir_xdr_to_array(nfs_readdir_descriptor_t *desc, struct page *page, struct inode *inode)
{
	struct page *pages[NFS_MAX_READDIR_PAGES];
	void *pages_ptr = NULL;
	struct nfs_entry entry;
	struct file	*file = desc->file;
	struct nfs_cache_array *array;
	int status = -ENOMEM;
	unsigned int array_size = ARRAY_SIZE(pages);

	entry.prev_cookie = 0;
	entry.cookie = *desc->dir_cookie;
	entry.eof = 0;
	entry.fh = nfs_alloc_fhandle();
	entry.fattr = nfs_alloc_fattr();
	if (entry.fh == NULL || entry.fattr == NULL)
		goto out;

	array = nfs_readdir_get_array(page);
	if (IS_ERR(array)) {
		status = PTR_ERR(array);
		goto out;
	}
	memset(array, 0, sizeof(struct nfs_cache_array));
	array->eof_index = -1;

	pages_ptr = nfs_readdir_large_page(pages, array_size);
	if (!pages_ptr)
		goto out_release_array;
	do {
		unsigned int pglen;
		status = nfs_readdir_xdr_filler(pages, desc, &entry, file, inode);

		if (status < 0)
			break;
		pglen = status;
		status = nfs_readdir_page_filler(desc, &entry, pages_ptr, page, pglen);
		if (status < 0) {
			if (status == -ENOSPC)
				status = 0;
			break;
		}
	} while (array->eof_index < 0);

	nfs_readdir_free_large_page(pages_ptr, pages, array_size);
out_release_array:
	nfs_readdir_release_array(page);
out:
	nfs_free_fattr(entry.fattr);
	nfs_free_fhandle(entry.fh);
=======
/* Perform conversion from xdr to cache array */
static
int nfs_readdir_page_filler(nfs_readdir_descriptor_t *desc, struct nfs_entry *entry,
				void *xdr_page, struct page *page, unsigned int buflen)
{
	struct xdr_stream stream;
	struct xdr_buf buf;
	__be32 *ptr = xdr_page;
	struct nfs_cache_array *array;
	unsigned int count = 0;
	int status;

	buf.head->iov_base = xdr_page;
	buf.head->iov_len = buflen;
	buf.tail->iov_len = 0;
	buf.page_base = 0;
	buf.page_len = 0;
	buf.buflen = buf.head->iov_len;
	buf.len = buf.head->iov_len;

	xdr_init_decode(&stream, &buf, ptr);


	do {
		status = xdr_decode(desc, entry, &stream);
		if (status != 0) {
			if (status == -EAGAIN)
				status = 0;
			break;
		}

		count++;

		if (desc->plus != 0)
			nfs_prime_dcache(desc->file->f_path.dentry, entry);

		status = nfs_readdir_add_to_array(entry, page);
		if (status != 0)
			break;
	} while (!entry->eof);

	if (count == 0 || (status == -EBADCOOKIE && entry->eof != 0)) {
		array = nfs_readdir_get_array(page);
		if (!IS_ERR(array)) {
			array->eof_index = array->size;
			status = 0;
			nfs_readdir_release_array(page);
		} else
			status = PTR_ERR(array);
	}
>>>>>>> b0c3844d
	return status;
}

static
void nfs_readdir_free_pagearray(struct page **pages, unsigned int npages)
{
	unsigned int i;
	for (i = 0; i < npages; i++)
		put_page(pages[i]);
}

static
void nfs_readdir_free_large_page(void *ptr, struct page **pages,
		unsigned int npages)
{
	vm_unmap_ram(ptr, npages);
	nfs_readdir_free_pagearray(pages, npages);
}

/*
<<<<<<< HEAD
 * Now we cache directories properly, by converting xdr information
 * to an array that can be used for lookups later.  This results in
 * fewer cache pages, since we can store more information on each page.
 * We only need to convert from xdr once so future lookups are much simpler
 */
static
int nfs_readdir_filler(nfs_readdir_descriptor_t *desc, struct page* page)
{
	struct inode	*inode = desc->file->f_path.dentry->d_inode;
	int ret;

	ret = nfs_readdir_xdr_to_array(desc, page, inode);
	if (ret < 0)
		goto error;
	SetPageUptodate(page);

	if (invalidate_inode_pages2_range(inode->i_mapping, page->index + 1, -1) < 0) {
		/* Should never happen */
		nfs_zap_mapping(inode, inode->i_mapping);
	}
	unlock_page(page);
	return 0;
 error:
	unlock_page(page);
	return ret;
}

static
void cache_page_release(nfs_readdir_descriptor_t *desc)
{
	page_cache_release(desc->page);
	desc->page = NULL;
}

static
struct page *get_cache_page(nfs_readdir_descriptor_t *desc)
{
	return read_cache_page(desc->file->f_path.dentry->d_inode->i_mapping,
			desc->page_index, (filler_t *)nfs_readdir_filler, desc);
}

/*
 * Returns 0 if desc->dir_cookie was found on page desc->page_index
 */
static
int find_cache_page(nfs_readdir_descriptor_t *desc)
{
	int res;

	desc->page = get_cache_page(desc);
	if (IS_ERR(desc->page))
		return PTR_ERR(desc->page);

	res = nfs_readdir_search_array(desc);
	if (res == 0)
		return 0;
	cache_page_release(desc);
	return res;
}

/* Search for desc->dir_cookie from the beginning of the page cache */
static inline
int readdir_search_pagecache(nfs_readdir_descriptor_t *desc)
{
	int res;

	if (desc->page_index == 0)
		desc->current_index = 0;
	while (1) {
		res = find_cache_page(desc);
		if (res != -EAGAIN)
			break;
		desc->page_index++;
	}
	return res;
=======
 * nfs_readdir_large_page will allocate pages that must be freed with a call
 * to nfs_readdir_free_large_page
 */
static
void *nfs_readdir_large_page(struct page **pages, unsigned int npages)
{
	void *ptr;
	unsigned int i;

	for (i = 0; i < npages; i++) {
		struct page *page = alloc_page(GFP_KERNEL);
		if (page == NULL)
			goto out_freepages;
		pages[i] = page;
	}

	ptr = vm_map_ram(pages, npages, 0, PAGE_KERNEL);
	if (!IS_ERR_OR_NULL(ptr))
		return ptr;
out_freepages:
	nfs_readdir_free_pagearray(pages, i);
	return NULL;
}

static
int nfs_readdir_xdr_to_array(nfs_readdir_descriptor_t *desc, struct page *page, struct inode *inode)
{
	struct page *pages[NFS_MAX_READDIR_PAGES];
	void *pages_ptr = NULL;
	struct nfs_entry entry;
	struct file	*file = desc->file;
	struct nfs_cache_array *array;
	int status = -ENOMEM;
	unsigned int array_size = ARRAY_SIZE(pages);

	entry.prev_cookie = 0;
	entry.cookie = desc->last_cookie;
	entry.eof = 0;
	entry.fh = nfs_alloc_fhandle();
	entry.fattr = nfs_alloc_fattr();
	if (entry.fh == NULL || entry.fattr == NULL)
		goto out;

	array = nfs_readdir_get_array(page);
	if (IS_ERR(array)) {
		status = PTR_ERR(array);
		goto out;
	}
	memset(array, 0, sizeof(struct nfs_cache_array));
	array->eof_index = -1;

	pages_ptr = nfs_readdir_large_page(pages, array_size);
	if (!pages_ptr)
		goto out_release_array;
	do {
		unsigned int pglen;
		status = nfs_readdir_xdr_filler(pages, desc, &entry, file, inode);

		if (status < 0)
			break;
		pglen = status;
		status = nfs_readdir_page_filler(desc, &entry, pages_ptr, page, pglen);
		if (status < 0) {
			if (status == -ENOSPC)
				status = 0;
			break;
		}
	} while (array->eof_index < 0);

	nfs_readdir_free_large_page(pages_ptr, pages, array_size);
out_release_array:
	nfs_readdir_release_array(page);
out:
	nfs_free_fattr(entry.fattr);
	nfs_free_fhandle(entry.fh);
	return status;
}

/*
 * Now we cache directories properly, by converting xdr information
 * to an array that can be used for lookups later.  This results in
 * fewer cache pages, since we can store more information on each page.
 * We only need to convert from xdr once so future lookups are much simpler
 */
static
int nfs_readdir_filler(nfs_readdir_descriptor_t *desc, struct page* page)
{
	struct inode	*inode = desc->file->f_path.dentry->d_inode;
	int ret;

	ret = nfs_readdir_xdr_to_array(desc, page, inode);
	if (ret < 0)
		goto error;
	SetPageUptodate(page);

	if (invalidate_inode_pages2_range(inode->i_mapping, page->index + 1, -1) < 0) {
		/* Should never happen */
		nfs_zap_mapping(inode, inode->i_mapping);
	}
	unlock_page(page);
	return 0;
 error:
	unlock_page(page);
	return ret;
}

static
void cache_page_release(nfs_readdir_descriptor_t *desc)
{
	if (!desc->page->mapping)
		nfs_readdir_clear_array(desc->page);
	page_cache_release(desc->page);
	desc->page = NULL;
>>>>>>> b0c3844d
}

static
struct page *get_cache_page(nfs_readdir_descriptor_t *desc)
{
	return read_cache_page(desc->file->f_path.dentry->d_inode->i_mapping,
			desc->page_index, (filler_t *)nfs_readdir_filler, desc);
}

<<<<<<< HEAD
=======
/*
 * Returns 0 if desc->dir_cookie was found on page desc->page_index
 */
static
int find_cache_page(nfs_readdir_descriptor_t *desc)
{
	int res;

	desc->page = get_cache_page(desc);
	if (IS_ERR(desc->page))
		return PTR_ERR(desc->page);

	res = nfs_readdir_search_array(desc);
	if (res != 0)
		cache_page_release(desc);
	return res;
}

/* Search for desc->dir_cookie from the beginning of the page cache */
static inline
int readdir_search_pagecache(nfs_readdir_descriptor_t *desc)
{
	int res;

	if (desc->page_index == 0) {
		desc->current_index = 0;
		desc->last_cookie = 0;
	}
	do {
		res = find_cache_page(desc);
	} while (res == -EAGAIN);
	return res;
}

>>>>>>> b0c3844d
/*
 * Once we've found the start of the dirent within a page: fill 'er up...
 */
static 
int nfs_do_filldir(nfs_readdir_descriptor_t *desc, void *dirent,
		   filldir_t filldir)
{
	struct file	*file = desc->file;
	int i = 0;
	int res = 0;
	struct nfs_cache_array *array = NULL;

	array = nfs_readdir_get_array(desc->page);
	if (IS_ERR(array)) {
		res = PTR_ERR(array);
		goto out;
	}

	for (i = desc->cache_entry_index; i < array->size; i++) {
		struct nfs_cache_array_entry *ent;

		ent = &array->array[i];
		if (filldir(dirent, ent->string.name, ent->string.len,
		    file->f_pos, nfs_compat_user_ino64(ent->ino),
		    ent->d_type) < 0) {
			desc->eof = 1;
			break;
		}
		file->f_pos++;
<<<<<<< HEAD
		desc->cache_entry_index = i;
=======
>>>>>>> b0c3844d
		if (i < (array->size-1))
			*desc->dir_cookie = array->array[i+1].cookie;
		else
			*desc->dir_cookie = array->last_cookie;
	}
<<<<<<< HEAD
	if (i == array->eof_index)
=======
	if (array->eof_index >= 0)
>>>>>>> b0c3844d
		desc->eof = 1;

	nfs_readdir_release_array(desc->page);
out:
	cache_page_release(desc);
	dfprintk(DIRCACHE, "NFS: nfs_do_filldir() filling ended @ cookie %Lu; returning = %d\n",
			(unsigned long long)*desc->dir_cookie, res);
	return res;
}

/*
 * If we cannot find a cookie in our cache, we suspect that this is
 * because it points to a deleted file, so we ask the server to return
 * whatever it thinks is the next entry. We then feed this to filldir.
 * If all goes well, we should then be able to find our way round the
 * cache on the next call to readdir_search_pagecache();
 *
 * NOTE: we cannot add the anonymous page to the pagecache because
 *	 the data it contains might not be page aligned. Besides,
 *	 we should already have a complete representation of the
 *	 directory in the page cache by the time we get here.
 */
static inline
int uncached_readdir(nfs_readdir_descriptor_t *desc, void *dirent,
		     filldir_t filldir)
{
	struct page	*page = NULL;
	int		status;
	struct inode *inode = desc->file->f_path.dentry->d_inode;

	dfprintk(DIRCACHE, "NFS: uncached_readdir() searching for cookie %Lu\n",
			(unsigned long long)*desc->dir_cookie);

	page = alloc_page(GFP_HIGHUSER);
	if (!page) {
		status = -ENOMEM;
		goto out;
	}

	desc->page_index = 0;
<<<<<<< HEAD
=======
	desc->last_cookie = *desc->dir_cookie;
>>>>>>> b0c3844d
	desc->page = page;

	status = nfs_readdir_xdr_to_array(desc, page, inode);
	if (status < 0)
		goto out_release;

	status = nfs_do_filldir(desc, dirent, filldir);

 out:
	dfprintk(DIRCACHE, "NFS: %s: returns %d\n",
			__func__, status);
	return status;
 out_release:
	cache_page_release(desc);
	goto out;
}

/* The file offset position represents the dirent entry number.  A
   last cookie cache takes care of the common case of reading the
   whole directory.
 */
static int nfs_readdir(struct file *filp, void *dirent, filldir_t filldir)
{
	struct dentry	*dentry = filp->f_path.dentry;
	struct inode	*inode = dentry->d_inode;
	nfs_readdir_descriptor_t my_desc,
			*desc = &my_desc;
<<<<<<< HEAD
	int res = -ENOMEM;
=======
	int res;
>>>>>>> b0c3844d

	dfprintk(FILE, "NFS: readdir(%s/%s) starting at cookie %llu\n",
			dentry->d_parent->d_name.name, dentry->d_name.name,
			(long long)filp->f_pos);
	nfs_inc_stats(inode, NFSIOS_VFSGETDENTS);

	/*
	 * filp->f_pos points to the dirent entry number.
	 * *desc->dir_cookie has the cookie for the next entry. We have
	 * to either find the entry with the appropriate number or
	 * revalidate the cookie.
	 */
	memset(desc, 0, sizeof(*desc));

	desc->file = filp;
	desc->dir_cookie = &nfs_file_open_context(filp)->dir_cookie;
	desc->decode = NFS_PROTO(inode)->decode_dirent;
	desc->plus = NFS_USE_READDIRPLUS(inode);

	nfs_block_sillyrename(dentry);
	res = nfs_revalidate_mapping(inode, filp->f_mapping);
	if (res < 0)
		goto out;

<<<<<<< HEAD
	while (desc->eof != 1) {
=======
	do {
>>>>>>> b0c3844d
		res = readdir_search_pagecache(desc);

		if (res == -EBADCOOKIE) {
			res = 0;
			/* This means either end of directory */
			if (*desc->dir_cookie && desc->eof == 0) {
				/* Or that the server has 'lost' a cookie */
				res = uncached_readdir(desc, dirent, filldir);
				if (res == 0)
					continue;
			}
			break;
		}
		if (res == -ETOOSMALL && desc->plus) {
			clear_bit(NFS_INO_ADVISE_RDPLUS, &NFS_I(inode)->flags);
			nfs_zap_caches(inode);
			desc->page_index = 0;
			desc->plus = 0;
			desc->eof = 0;
			continue;
		}
		if (res < 0)
			break;

		res = nfs_do_filldir(desc, dirent, filldir);
		if (res < 0)
			break;
<<<<<<< HEAD
	}
=======
	} while (!desc->eof);
>>>>>>> b0c3844d
out:
	nfs_unblock_sillyrename(dentry);
	if (res > 0)
		res = 0;
	dfprintk(FILE, "NFS: readdir(%s/%s) returns %d\n",
			dentry->d_parent->d_name.name, dentry->d_name.name,
			res);
	return res;
}

static loff_t nfs_llseek_dir(struct file *filp, loff_t offset, int origin)
{
	struct dentry *dentry = filp->f_path.dentry;
	struct inode *inode = dentry->d_inode;

	dfprintk(FILE, "NFS: llseek dir(%s/%s, %lld, %d)\n",
			dentry->d_parent->d_name.name,
			dentry->d_name.name,
			offset, origin);

	mutex_lock(&inode->i_mutex);
	switch (origin) {
		case 1:
			offset += filp->f_pos;
		case 0:
			if (offset >= 0)
				break;
		default:
			offset = -EINVAL;
			goto out;
	}
	if (offset != filp->f_pos) {
		filp->f_pos = offset;
		nfs_file_open_context(filp)->dir_cookie = 0;
	}
out:
	mutex_unlock(&inode->i_mutex);
	return offset;
}

/*
 * All directory operations under NFS are synchronous, so fsync()
 * is a dummy operation.
 */
static int nfs_fsync_dir(struct file *filp, int datasync)
{
	struct dentry *dentry = filp->f_path.dentry;

	dfprintk(FILE, "NFS: fsync dir(%s/%s) datasync %d\n",
			dentry->d_parent->d_name.name, dentry->d_name.name,
			datasync);

	nfs_inc_stats(dentry->d_inode, NFSIOS_VFSFSYNC);
	return 0;
}

/**
 * nfs_force_lookup_revalidate - Mark the directory as having changed
 * @dir - pointer to directory inode
 *
 * This forces the revalidation code in nfs_lookup_revalidate() to do a
 * full lookup on all child dentries of 'dir' whenever a change occurs
 * on the server that might have invalidated our dcache.
 *
 * The caller should be holding dir->i_lock
 */
void nfs_force_lookup_revalidate(struct inode *dir)
{
	NFS_I(dir)->cache_change_attribute++;
}

/*
 * A check for whether or not the parent directory has changed.
 * In the case it has, we assume that the dentries are untrustworthy
 * and may need to be looked up again.
 */
static int nfs_check_verifier(struct inode *dir, struct dentry *dentry)
{
	if (IS_ROOT(dentry))
		return 1;
	if (NFS_SERVER(dir)->flags & NFS_MOUNT_LOOKUP_CACHE_NONE)
		return 0;
	if (!nfs_verify_change_attribute(dir, dentry->d_time))
		return 0;
	/* Revalidate nfsi->cache_change_attribute before we declare a match */
	if (nfs_revalidate_inode(NFS_SERVER(dir), dir) < 0)
		return 0;
	if (!nfs_verify_change_attribute(dir, dentry->d_time))
		return 0;
	return 1;
}

/*
 * Return the intent data that applies to this particular path component
 *
 * Note that the current set of intents only apply to the very last
 * component of the path.
 * We check for this using LOOKUP_CONTINUE and LOOKUP_PARENT.
 */
static inline unsigned int nfs_lookup_check_intent(struct nameidata *nd, unsigned int mask)
{
	if (nd->flags & (LOOKUP_CONTINUE|LOOKUP_PARENT))
		return 0;
	return nd->flags & mask;
}

/*
 * Use intent information to check whether or not we're going to do
 * an O_EXCL create using this path component.
 */
static int nfs_is_exclusive_create(struct inode *dir, struct nameidata *nd)
{
	if (NFS_PROTO(dir)->version == 2)
		return 0;
	return nd && nfs_lookup_check_intent(nd, LOOKUP_EXCL);
}

/*
 * Inode and filehandle revalidation for lookups.
 *
 * We force revalidation in the cases where the VFS sets LOOKUP_REVAL,
 * or if the intent information indicates that we're about to open this
 * particular file and the "nocto" mount flag is not set.
 *
 */
static inline
int nfs_lookup_verify_inode(struct inode *inode, struct nameidata *nd)
{
	struct nfs_server *server = NFS_SERVER(inode);

	if (test_bit(NFS_INO_MOUNTPOINT, &NFS_I(inode)->flags))
		return 0;
	if (nd != NULL) {
		/* VFS wants an on-the-wire revalidation */
		if (nd->flags & LOOKUP_REVAL)
			goto out_force;
		/* This is an open(2) */
		if (nfs_lookup_check_intent(nd, LOOKUP_OPEN) != 0 &&
				!(server->flags & NFS_MOUNT_NOCTO) &&
				(S_ISREG(inode->i_mode) ||
				 S_ISDIR(inode->i_mode)))
			goto out_force;
		return 0;
	}
	return nfs_revalidate_inode(server, inode);
out_force:
	return __nfs_revalidate_inode(server, inode);
}

/*
 * We judge how long we want to trust negative
 * dentries by looking at the parent inode mtime.
 *
 * If parent mtime has changed, we revalidate, else we wait for a
 * period corresponding to the parent's attribute cache timeout value.
 */
static inline
int nfs_neg_need_reval(struct inode *dir, struct dentry *dentry,
		       struct nameidata *nd)
{
	/* Don't revalidate a negative dentry if we're creating a new file */
	if (nd != NULL && nfs_lookup_check_intent(nd, LOOKUP_CREATE) != 0)
		return 0;
	if (NFS_SERVER(dir)->flags & NFS_MOUNT_LOOKUP_CACHE_NONEG)
		return 1;
	return !nfs_check_verifier(dir, dentry);
}

/*
 * This is called every time the dcache has a lookup hit,
 * and we should check whether we can really trust that
 * lookup.
 *
 * NOTE! The hit can be a negative hit too, don't assume
 * we have an inode!
 *
 * If the parent directory is seen to have changed, we throw out the
 * cached dentry and do a new lookup.
 */
static int nfs_lookup_revalidate(struct dentry * dentry, struct nameidata *nd)
{
	struct inode *dir;
	struct inode *inode;
	struct dentry *parent;
	struct nfs_fh *fhandle = NULL;
	struct nfs_fattr *fattr = NULL;
	int error;

	parent = dget_parent(dentry);
	dir = parent->d_inode;
	nfs_inc_stats(dir, NFSIOS_DENTRYREVALIDATE);
	inode = dentry->d_inode;

	if (!inode) {
		if (nfs_neg_need_reval(dir, dentry, nd))
			goto out_bad;
		goto out_valid;
	}

	if (is_bad_inode(inode)) {
		dfprintk(LOOKUPCACHE, "%s: %s/%s has dud inode\n",
				__func__, dentry->d_parent->d_name.name,
				dentry->d_name.name);
		goto out_bad;
	}

	if (nfs_have_delegation(inode, FMODE_READ))
		goto out_set_verifier;

	/* Force a full look up iff the parent directory has changed */
	if (!nfs_is_exclusive_create(dir, nd) && nfs_check_verifier(dir, dentry)) {
		if (nfs_lookup_verify_inode(inode, nd))
			goto out_zap_parent;
		goto out_valid;
	}

	if (NFS_STALE(inode))
		goto out_bad;

	error = -ENOMEM;
	fhandle = nfs_alloc_fhandle();
	fattr = nfs_alloc_fattr();
	if (fhandle == NULL || fattr == NULL)
		goto out_error;

	error = NFS_PROTO(dir)->lookup(dir, &dentry->d_name, fhandle, fattr);
	if (error)
		goto out_bad;
	if (nfs_compare_fh(NFS_FH(inode), fhandle))
		goto out_bad;
	if ((error = nfs_refresh_inode(inode, fattr)) != 0)
		goto out_bad;

	nfs_free_fattr(fattr);
	nfs_free_fhandle(fhandle);
out_set_verifier:
	nfs_set_verifier(dentry, nfs_save_change_attribute(dir));
 out_valid:
	dput(parent);
	dfprintk(LOOKUPCACHE, "NFS: %s(%s/%s) is valid\n",
			__func__, dentry->d_parent->d_name.name,
			dentry->d_name.name);
	return 1;
out_zap_parent:
	nfs_zap_caches(dir);
 out_bad:
	nfs_mark_for_revalidate(dir);
	if (inode && S_ISDIR(inode->i_mode)) {
		/* Purge readdir caches. */
		nfs_zap_caches(inode);
		/* If we have submounts, don't unhash ! */
		if (have_submounts(dentry))
			goto out_valid;
		if (dentry->d_flags & DCACHE_DISCONNECTED)
			goto out_valid;
		shrink_dcache_parent(dentry);
	}
	d_drop(dentry);
	nfs_free_fattr(fattr);
	nfs_free_fhandle(fhandle);
	dput(parent);
	dfprintk(LOOKUPCACHE, "NFS: %s(%s/%s) is invalid\n",
			__func__, dentry->d_parent->d_name.name,
			dentry->d_name.name);
	return 0;
out_error:
	nfs_free_fattr(fattr);
	nfs_free_fhandle(fhandle);
	dput(parent);
	dfprintk(LOOKUPCACHE, "NFS: %s(%s/%s) lookup returned error %d\n",
			__func__, dentry->d_parent->d_name.name,
			dentry->d_name.name, error);
	return error;
}

/*
 * This is called from dput() when d_count is going to 0.
 */
static int nfs_dentry_delete(struct dentry *dentry)
{
	dfprintk(VFS, "NFS: dentry_delete(%s/%s, %x)\n",
		dentry->d_parent->d_name.name, dentry->d_name.name,
		dentry->d_flags);

	/* Unhash any dentry with a stale inode */
	if (dentry->d_inode != NULL && NFS_STALE(dentry->d_inode))
		return 1;

	if (dentry->d_flags & DCACHE_NFSFS_RENAMED) {
		/* Unhash it, so that ->d_iput() would be called */
		return 1;
	}
	if (!(dentry->d_sb->s_flags & MS_ACTIVE)) {
		/* Unhash it, so that ancestors of killed async unlink
		 * files will be cleaned up during umount */
		return 1;
	}
	return 0;

}

static void nfs_drop_nlink(struct inode *inode)
{
	spin_lock(&inode->i_lock);
	if (inode->i_nlink > 0)
		drop_nlink(inode);
	spin_unlock(&inode->i_lock);
}

/*
 * Called when the dentry loses inode.
 * We use it to clean up silly-renamed files.
 */
static void nfs_dentry_iput(struct dentry *dentry, struct inode *inode)
{
	if (S_ISDIR(inode->i_mode))
		/* drop any readdir cache as it could easily be old */
		NFS_I(inode)->cache_validity |= NFS_INO_INVALID_DATA;

	if (dentry->d_flags & DCACHE_NFSFS_RENAMED) {
		drop_nlink(inode);
		nfs_complete_unlink(dentry, inode);
	}
	iput(inode);
}

const struct dentry_operations nfs_dentry_operations = {
	.d_revalidate	= nfs_lookup_revalidate,
	.d_delete	= nfs_dentry_delete,
	.d_iput		= nfs_dentry_iput,
};

static struct dentry *nfs_lookup(struct inode *dir, struct dentry * dentry, struct nameidata *nd)
{
	struct dentry *res;
	struct dentry *parent;
	struct inode *inode = NULL;
	struct nfs_fh *fhandle = NULL;
	struct nfs_fattr *fattr = NULL;
	int error;

	dfprintk(VFS, "NFS: lookup(%s/%s)\n",
		dentry->d_parent->d_name.name, dentry->d_name.name);
	nfs_inc_stats(dir, NFSIOS_VFSLOOKUP);

	res = ERR_PTR(-ENAMETOOLONG);
	if (dentry->d_name.len > NFS_SERVER(dir)->namelen)
		goto out;

	dentry->d_op = NFS_PROTO(dir)->dentry_ops;

	/*
	 * If we're doing an exclusive create, optimize away the lookup
	 * but don't hash the dentry.
	 */
	if (nfs_is_exclusive_create(dir, nd)) {
		d_instantiate(dentry, NULL);
		res = NULL;
		goto out;
	}

	res = ERR_PTR(-ENOMEM);
	fhandle = nfs_alloc_fhandle();
	fattr = nfs_alloc_fattr();
	if (fhandle == NULL || fattr == NULL)
		goto out;

	parent = dentry->d_parent;
	/* Protect against concurrent sillydeletes */
	nfs_block_sillyrename(parent);
	error = NFS_PROTO(dir)->lookup(dir, &dentry->d_name, fhandle, fattr);
	if (error == -ENOENT)
		goto no_entry;
	if (error < 0) {
		res = ERR_PTR(error);
		goto out_unblock_sillyrename;
	}
	inode = nfs_fhget(dentry->d_sb, fhandle, fattr);
	res = (struct dentry *)inode;
	if (IS_ERR(res))
		goto out_unblock_sillyrename;

no_entry:
	res = d_materialise_unique(dentry, inode);
	if (res != NULL) {
		if (IS_ERR(res))
			goto out_unblock_sillyrename;
		dentry = res;
	}
	nfs_set_verifier(dentry, nfs_save_change_attribute(dir));
out_unblock_sillyrename:
	nfs_unblock_sillyrename(parent);
out:
	nfs_free_fattr(fattr);
	nfs_free_fhandle(fhandle);
	return res;
}

#ifdef CONFIG_NFS_V4
static int nfs_open_revalidate(struct dentry *, struct nameidata *);

const struct dentry_operations nfs4_dentry_operations = {
	.d_revalidate	= nfs_open_revalidate,
	.d_delete	= nfs_dentry_delete,
	.d_iput		= nfs_dentry_iput,
};

/*
 * Use intent information to determine whether we need to substitute
 * the NFSv4-style stateful OPEN for the LOOKUP call
 */
static int is_atomic_open(struct nameidata *nd)
{
	if (nd == NULL || nfs_lookup_check_intent(nd, LOOKUP_OPEN) == 0)
		return 0;
	/* NFS does not (yet) have a stateful open for directories */
	if (nd->flags & LOOKUP_DIRECTORY)
		return 0;
	/* Are we trying to write to a read only partition? */
	if (__mnt_is_readonly(nd->path.mnt) &&
	    (nd->intent.open.flags & (O_CREAT|O_TRUNC|FMODE_WRITE)))
		return 0;
	return 1;
}

static struct nfs_open_context *nameidata_to_nfs_open_context(struct dentry *dentry, struct nameidata *nd)
{
	struct path path = {
		.mnt = nd->path.mnt,
		.dentry = dentry,
	};
	struct nfs_open_context *ctx;
	struct rpc_cred *cred;
	fmode_t fmode = nd->intent.open.flags & (FMODE_READ | FMODE_WRITE | FMODE_EXEC);

	cred = rpc_lookup_cred();
	if (IS_ERR(cred))
		return ERR_CAST(cred);
	ctx = alloc_nfs_open_context(&path, cred, fmode);
	put_rpccred(cred);
	if (ctx == NULL)
		return ERR_PTR(-ENOMEM);
	return ctx;
}

static int do_open(struct inode *inode, struct file *filp)
{
	nfs_fscache_set_inode_cookie(inode, filp);
	return 0;
}

static int nfs_intent_set_file(struct nameidata *nd, struct nfs_open_context *ctx)
{
	struct file *filp;
	int ret = 0;

	/* If the open_intent is for execute, we have an extra check to make */
	if (ctx->mode & FMODE_EXEC) {
		ret = nfs_may_open(ctx->path.dentry->d_inode,
				ctx->cred,
				nd->intent.open.flags);
		if (ret < 0)
			goto out;
	}
	filp = lookup_instantiate_filp(nd, ctx->path.dentry, do_open);
	if (IS_ERR(filp))
		ret = PTR_ERR(filp);
	else
		nfs_file_set_open_context(filp, ctx);
out:
	put_nfs_open_context(ctx);
	return ret;
}

static struct dentry *nfs_atomic_lookup(struct inode *dir, struct dentry *dentry, struct nameidata *nd)
{
	struct nfs_open_context *ctx;
	struct iattr attr;
	struct dentry *res = NULL;
	struct inode *inode;
	int open_flags;
	int err;

	dfprintk(VFS, "NFS: atomic_lookup(%s/%ld), %s\n",
			dir->i_sb->s_id, dir->i_ino, dentry->d_name.name);

	/* Check that we are indeed trying to open this file */
	if (!is_atomic_open(nd))
		goto no_open;

	if (dentry->d_name.len > NFS_SERVER(dir)->namelen) {
		res = ERR_PTR(-ENAMETOOLONG);
		goto out;
	}
	dentry->d_op = NFS_PROTO(dir)->dentry_ops;

	/* Let vfs_create() deal with O_EXCL. Instantiate, but don't hash
	 * the dentry. */
	if (nd->flags & LOOKUP_EXCL) {
		d_instantiate(dentry, NULL);
		goto out;
	}

	ctx = nameidata_to_nfs_open_context(dentry, nd);
	res = ERR_CAST(ctx);
	if (IS_ERR(ctx))
		goto out;

	open_flags = nd->intent.open.flags;
	if (nd->flags & LOOKUP_CREATE) {
		attr.ia_mode = nd->intent.open.create_mode;
		attr.ia_valid = ATTR_MODE;
		if (!IS_POSIXACL(dir))
			attr.ia_mode &= ~current_umask();
	} else {
		open_flags &= ~(O_EXCL | O_CREAT);
		attr.ia_valid = 0;
	}

	/* Open the file on the server */
	nfs_block_sillyrename(dentry->d_parent);
	inode = NFS_PROTO(dir)->open_context(dir, ctx, open_flags, &attr);
	if (IS_ERR(inode)) {
		nfs_unblock_sillyrename(dentry->d_parent);
		put_nfs_open_context(ctx);
		switch (PTR_ERR(inode)) {
			/* Make a negative dentry */
			case -ENOENT:
				d_add(dentry, NULL);
				res = NULL;
				goto out;
			/* This turned out not to be a regular file */
			case -ENOTDIR:
				goto no_open;
			case -ELOOP:
				if (!(nd->intent.open.flags & O_NOFOLLOW))
					goto no_open;
			/* case -EISDIR: */
			/* case -EINVAL: */
			default:
				res = ERR_CAST(inode);
				goto out;
		}
	}
	res = d_add_unique(dentry, inode);
	nfs_unblock_sillyrename(dentry->d_parent);
	if (res != NULL) {
		dput(ctx->path.dentry);
		ctx->path.dentry = dget(res);
		dentry = res;
	}
	err = nfs_intent_set_file(nd, ctx);
	if (err < 0) {
		if (res != NULL)
			dput(res);
		return ERR_PTR(err);
	}
out:
	nfs_set_verifier(dentry, nfs_save_change_attribute(dir));
	return res;
no_open:
	return nfs_lookup(dir, dentry, nd);
}

static int nfs_open_revalidate(struct dentry *dentry, struct nameidata *nd)
{
	struct dentry *parent = NULL;
	struct inode *inode = dentry->d_inode;
	struct inode *dir;
	struct nfs_open_context *ctx;
	int openflags, ret = 0;

	if (!is_atomic_open(nd) || d_mountpoint(dentry))
		goto no_open;

	parent = dget_parent(dentry);
	dir = parent->d_inode;

	/* We can't create new files in nfs_open_revalidate(), so we
	 * optimize away revalidation of negative dentries.
	 */
	if (inode == NULL) {
		if (!nfs_neg_need_reval(dir, dentry, nd))
			ret = 1;
		goto out;
	}

	/* NFS only supports OPEN on regular files */
	if (!S_ISREG(inode->i_mode))
		goto no_open_dput;
	openflags = nd->intent.open.flags;
	/* We cannot do exclusive creation on a positive dentry */
	if ((openflags & (O_CREAT|O_EXCL)) == (O_CREAT|O_EXCL))
		goto no_open_dput;
	/* We can't create new files, or truncate existing ones here */
	openflags &= ~(O_CREAT|O_EXCL|O_TRUNC);

	ctx = nameidata_to_nfs_open_context(dentry, nd);
	ret = PTR_ERR(ctx);
	if (IS_ERR(ctx))
		goto out;
	/*
	 * Note: we're not holding inode->i_mutex and so may be racing with
	 * operations that change the directory. We therefore save the
	 * change attribute *before* we do the RPC call.
	 */
	inode = NFS_PROTO(dir)->open_context(dir, ctx, openflags, NULL);
	if (IS_ERR(inode)) {
		ret = PTR_ERR(inode);
		switch (ret) {
		case -EPERM:
		case -EACCES:
		case -EDQUOT:
		case -ENOSPC:
		case -EROFS:
			goto out_put_ctx;
		default:
			goto out_drop;
		}
	}
	iput(inode);
	if (inode != dentry->d_inode)
		goto out_drop;

	nfs_set_verifier(dentry, nfs_save_change_attribute(dir));
	ret = nfs_intent_set_file(nd, ctx);
	if (ret >= 0)
		ret = 1;
out:
	dput(parent);
	return ret;
out_drop:
	d_drop(dentry);
	ret = 0;
out_put_ctx:
	put_nfs_open_context(ctx);
	goto out;

no_open_dput:
	dput(parent);
no_open:
	return nfs_lookup_revalidate(dentry, nd);
}

static int nfs_open_create(struct inode *dir, struct dentry *dentry, int mode,
		struct nameidata *nd)
{
	struct nfs_open_context *ctx = NULL;
	struct iattr attr;
	int error;
	int open_flags = 0;

	dfprintk(VFS, "NFS: create(%s/%ld), %s\n",
			dir->i_sb->s_id, dir->i_ino, dentry->d_name.name);

	attr.ia_mode = mode;
	attr.ia_valid = ATTR_MODE;

	if ((nd->flags & LOOKUP_CREATE) != 0) {
		open_flags = nd->intent.open.flags;

		ctx = nameidata_to_nfs_open_context(dentry, nd);
		error = PTR_ERR(ctx);
		if (IS_ERR(ctx))
			goto out_err_drop;
	}

	error = NFS_PROTO(dir)->create(dir, dentry, &attr, open_flags, ctx);
	if (error != 0)
		goto out_put_ctx;
	if (ctx != NULL) {
		error = nfs_intent_set_file(nd, ctx);
		if (error < 0)
			goto out_err;
	}
	return 0;
out_put_ctx:
	if (ctx != NULL)
		put_nfs_open_context(ctx);
out_err_drop:
	d_drop(dentry);
out_err:
	return error;
}

#endif /* CONFIG_NFSV4 */

/*
 * Code common to create, mkdir, and mknod.
 */
int nfs_instantiate(struct dentry *dentry, struct nfs_fh *fhandle,
				struct nfs_fattr *fattr)
{
	struct dentry *parent = dget_parent(dentry);
	struct inode *dir = parent->d_inode;
	struct inode *inode;
	int error = -EACCES;

	d_drop(dentry);

	/* We may have been initialized further down */
	if (dentry->d_inode)
		goto out;
	if (fhandle->size == 0) {
		error = NFS_PROTO(dir)->lookup(dir, &dentry->d_name, fhandle, fattr);
		if (error)
			goto out_error;
	}
	nfs_set_verifier(dentry, nfs_save_change_attribute(dir));
	if (!(fattr->valid & NFS_ATTR_FATTR)) {
		struct nfs_server *server = NFS_SB(dentry->d_sb);
		error = server->nfs_client->rpc_ops->getattr(server, fhandle, fattr);
		if (error < 0)
			goto out_error;
	}
	inode = nfs_fhget(dentry->d_sb, fhandle, fattr);
	error = PTR_ERR(inode);
	if (IS_ERR(inode))
		goto out_error;
	d_add(dentry, inode);
out:
	dput(parent);
	return 0;
out_error:
	nfs_mark_for_revalidate(dir);
	dput(parent);
	return error;
}

/*
 * Following a failed create operation, we drop the dentry rather
 * than retain a negative dentry. This avoids a problem in the event
 * that the operation succeeded on the server, but an error in the
 * reply path made it appear to have failed.
 */
static int nfs_create(struct inode *dir, struct dentry *dentry, int mode,
		struct nameidata *nd)
{
	struct iattr attr;
	int error;

	dfprintk(VFS, "NFS: create(%s/%ld), %s\n",
			dir->i_sb->s_id, dir->i_ino, dentry->d_name.name);

	attr.ia_mode = mode;
	attr.ia_valid = ATTR_MODE;

	error = NFS_PROTO(dir)->create(dir, dentry, &attr, 0, NULL);
	if (error != 0)
		goto out_err;
	return 0;
out_err:
	d_drop(dentry);
	return error;
}

/*
 * See comments for nfs_proc_create regarding failed operations.
 */
static int
nfs_mknod(struct inode *dir, struct dentry *dentry, int mode, dev_t rdev)
{
	struct iattr attr;
	int status;

	dfprintk(VFS, "NFS: mknod(%s/%ld), %s\n",
			dir->i_sb->s_id, dir->i_ino, dentry->d_name.name);

	if (!new_valid_dev(rdev))
		return -EINVAL;

	attr.ia_mode = mode;
	attr.ia_valid = ATTR_MODE;

	status = NFS_PROTO(dir)->mknod(dir, dentry, &attr, rdev);
	if (status != 0)
		goto out_err;
	return 0;
out_err:
	d_drop(dentry);
	return status;
}

/*
 * See comments for nfs_proc_create regarding failed operations.
 */
static int nfs_mkdir(struct inode *dir, struct dentry *dentry, int mode)
{
	struct iattr attr;
	int error;

	dfprintk(VFS, "NFS: mkdir(%s/%ld), %s\n",
			dir->i_sb->s_id, dir->i_ino, dentry->d_name.name);

	attr.ia_valid = ATTR_MODE;
	attr.ia_mode = mode | S_IFDIR;

	error = NFS_PROTO(dir)->mkdir(dir, dentry, &attr);
	if (error != 0)
		goto out_err;
	return 0;
out_err:
	d_drop(dentry);
	return error;
}

static void nfs_dentry_handle_enoent(struct dentry *dentry)
{
	if (dentry->d_inode != NULL && !d_unhashed(dentry))
		d_delete(dentry);
}

static int nfs_rmdir(struct inode *dir, struct dentry *dentry)
{
	int error;

	dfprintk(VFS, "NFS: rmdir(%s/%ld), %s\n",
			dir->i_sb->s_id, dir->i_ino, dentry->d_name.name);

	error = NFS_PROTO(dir)->rmdir(dir, &dentry->d_name);
	/* Ensure the VFS deletes this inode */
	if (error == 0 && dentry->d_inode != NULL)
		clear_nlink(dentry->d_inode);
	else if (error == -ENOENT)
		nfs_dentry_handle_enoent(dentry);

	return error;
}

/*
 * Remove a file after making sure there are no pending writes,
 * and after checking that the file has only one user. 
 *
 * We invalidate the attribute cache and free the inode prior to the operation
 * to avoid possible races if the server reuses the inode.
 */
static int nfs_safe_remove(struct dentry *dentry)
{
	struct inode *dir = dentry->d_parent->d_inode;
	struct inode *inode = dentry->d_inode;
	int error = -EBUSY;
		
	dfprintk(VFS, "NFS: safe_remove(%s/%s)\n",
		dentry->d_parent->d_name.name, dentry->d_name.name);

	/* If the dentry was sillyrenamed, we simply call d_delete() */
	if (dentry->d_flags & DCACHE_NFSFS_RENAMED) {
		error = 0;
		goto out;
	}

	if (inode != NULL) {
		nfs_inode_return_delegation(inode);
		error = NFS_PROTO(dir)->remove(dir, &dentry->d_name);
		/* The VFS may want to delete this inode */
		if (error == 0)
			nfs_drop_nlink(inode);
		nfs_mark_for_revalidate(inode);
	} else
		error = NFS_PROTO(dir)->remove(dir, &dentry->d_name);
	if (error == -ENOENT)
		nfs_dentry_handle_enoent(dentry);
out:
	return error;
}

/*  We do silly rename. In case sillyrename() returns -EBUSY, the inode
 *  belongs to an active ".nfs..." file and we return -EBUSY.
 *
 *  If sillyrename() returns 0, we do nothing, otherwise we unlink.
 */
static int nfs_unlink(struct inode *dir, struct dentry *dentry)
{
	int error;
	int need_rehash = 0;

	dfprintk(VFS, "NFS: unlink(%s/%ld, %s)\n", dir->i_sb->s_id,
		dir->i_ino, dentry->d_name.name);

	spin_lock(&dcache_lock);
	spin_lock(&dentry->d_lock);
	if (atomic_read(&dentry->d_count) > 1) {
		spin_unlock(&dentry->d_lock);
		spin_unlock(&dcache_lock);
		/* Start asynchronous writeout of the inode */
		write_inode_now(dentry->d_inode, 0);
		error = nfs_sillyrename(dir, dentry);
		return error;
	}
	if (!d_unhashed(dentry)) {
		__d_drop(dentry);
		need_rehash = 1;
	}
	spin_unlock(&dentry->d_lock);
	spin_unlock(&dcache_lock);
	error = nfs_safe_remove(dentry);
	if (!error || error == -ENOENT) {
		nfs_set_verifier(dentry, nfs_save_change_attribute(dir));
	} else if (need_rehash)
		d_rehash(dentry);
	return error;
}

/*
 * To create a symbolic link, most file systems instantiate a new inode,
 * add a page to it containing the path, then write it out to the disk
 * using prepare_write/commit_write.
 *
 * Unfortunately the NFS client can't create the in-core inode first
 * because it needs a file handle to create an in-core inode (see
 * fs/nfs/inode.c:nfs_fhget).  We only have a file handle *after* the
 * symlink request has completed on the server.
 *
 * So instead we allocate a raw page, copy the symname into it, then do
 * the SYMLINK request with the page as the buffer.  If it succeeds, we
 * now have a new file handle and can instantiate an in-core NFS inode
 * and move the raw page into its mapping.
 */
static int nfs_symlink(struct inode *dir, struct dentry *dentry, const char *symname)
{
	struct pagevec lru_pvec;
	struct page *page;
	char *kaddr;
	struct iattr attr;
	unsigned int pathlen = strlen(symname);
	int error;

	dfprintk(VFS, "NFS: symlink(%s/%ld, %s, %s)\n", dir->i_sb->s_id,
		dir->i_ino, dentry->d_name.name, symname);

	if (pathlen > PAGE_SIZE)
		return -ENAMETOOLONG;

	attr.ia_mode = S_IFLNK | S_IRWXUGO;
	attr.ia_valid = ATTR_MODE;

	page = alloc_page(GFP_HIGHUSER);
	if (!page)
		return -ENOMEM;

	kaddr = kmap_atomic(page, KM_USER0);
	memcpy(kaddr, symname, pathlen);
	if (pathlen < PAGE_SIZE)
		memset(kaddr + pathlen, 0, PAGE_SIZE - pathlen);
	kunmap_atomic(kaddr, KM_USER0);

	error = NFS_PROTO(dir)->symlink(dir, dentry, page, pathlen, &attr);
	if (error != 0) {
		dfprintk(VFS, "NFS: symlink(%s/%ld, %s, %s) error %d\n",
			dir->i_sb->s_id, dir->i_ino,
			dentry->d_name.name, symname, error);
		d_drop(dentry);
		__free_page(page);
		return error;
	}

	/*
	 * No big deal if we can't add this page to the page cache here.
	 * READLINK will get the missing page from the server if needed.
	 */
	pagevec_init(&lru_pvec, 0);
	if (!add_to_page_cache(page, dentry->d_inode->i_mapping, 0,
							GFP_KERNEL)) {
		pagevec_add(&lru_pvec, page);
		pagevec_lru_add_file(&lru_pvec);
		SetPageUptodate(page);
		unlock_page(page);
	} else
		__free_page(page);

	return 0;
}

static int 
nfs_link(struct dentry *old_dentry, struct inode *dir, struct dentry *dentry)
{
	struct inode *inode = old_dentry->d_inode;
	int error;

	dfprintk(VFS, "NFS: link(%s/%s -> %s/%s)\n",
		old_dentry->d_parent->d_name.name, old_dentry->d_name.name,
		dentry->d_parent->d_name.name, dentry->d_name.name);

	nfs_inode_return_delegation(inode);

	d_drop(dentry);
	error = NFS_PROTO(dir)->link(inode, dir, &dentry->d_name);
	if (error == 0) {
		ihold(inode);
		d_add(dentry, inode);
	}
	return error;
}

/*
 * RENAME
 * FIXME: Some nfsds, like the Linux user space nfsd, may generate a
 * different file handle for the same inode after a rename (e.g. when
 * moving to a different directory). A fail-safe method to do so would
 * be to look up old_dir/old_name, create a link to new_dir/new_name and
 * rename the old file using the sillyrename stuff. This way, the original
 * file in old_dir will go away when the last process iput()s the inode.
 *
 * FIXED.
 * 
 * It actually works quite well. One needs to have the possibility for
 * at least one ".nfs..." file in each directory the file ever gets
 * moved or linked to which happens automagically with the new
 * implementation that only depends on the dcache stuff instead of
 * using the inode layer
 *
 * Unfortunately, things are a little more complicated than indicated
 * above. For a cross-directory move, we want to make sure we can get
 * rid of the old inode after the operation.  This means there must be
 * no pending writes (if it's a file), and the use count must be 1.
 * If these conditions are met, we can drop the dentries before doing
 * the rename.
 */
static int nfs_rename(struct inode *old_dir, struct dentry *old_dentry,
		      struct inode *new_dir, struct dentry *new_dentry)
{
	struct inode *old_inode = old_dentry->d_inode;
	struct inode *new_inode = new_dentry->d_inode;
	struct dentry *dentry = NULL, *rehash = NULL;
	int error = -EBUSY;

	dfprintk(VFS, "NFS: rename(%s/%s -> %s/%s, ct=%d)\n",
		 old_dentry->d_parent->d_name.name, old_dentry->d_name.name,
		 new_dentry->d_parent->d_name.name, new_dentry->d_name.name,
		 atomic_read(&new_dentry->d_count));

	/*
	 * For non-directories, check whether the target is busy and if so,
	 * make a copy of the dentry and then do a silly-rename. If the
	 * silly-rename succeeds, the copied dentry is hashed and becomes
	 * the new target.
	 */
	if (new_inode && !S_ISDIR(new_inode->i_mode)) {
		/*
		 * To prevent any new references to the target during the
		 * rename, we unhash the dentry in advance.
		 */
		if (!d_unhashed(new_dentry)) {
			d_drop(new_dentry);
			rehash = new_dentry;
		}

		if (atomic_read(&new_dentry->d_count) > 2) {
			int err;

			/* copy the target dentry's name */
			dentry = d_alloc(new_dentry->d_parent,
					 &new_dentry->d_name);
			if (!dentry)
				goto out;

			/* silly-rename the existing target ... */
			err = nfs_sillyrename(new_dir, new_dentry);
			if (err)
				goto out;

			new_dentry = dentry;
			rehash = NULL;
			new_inode = NULL;
		}
	}

	nfs_inode_return_delegation(old_inode);
	if (new_inode != NULL)
		nfs_inode_return_delegation(new_inode);

	error = NFS_PROTO(old_dir)->rename(old_dir, &old_dentry->d_name,
					   new_dir, &new_dentry->d_name);
	nfs_mark_for_revalidate(old_inode);
out:
	if (rehash)
		d_rehash(rehash);
	if (!error) {
		if (new_inode != NULL)
			nfs_drop_nlink(new_inode);
		d_move(old_dentry, new_dentry);
		nfs_set_verifier(new_dentry,
					nfs_save_change_attribute(new_dir));
	} else if (error == -ENOENT)
		nfs_dentry_handle_enoent(old_dentry);

	/* new dentry created? */
	if (dentry)
		dput(dentry);
	return error;
}

static DEFINE_SPINLOCK(nfs_access_lru_lock);
static LIST_HEAD(nfs_access_lru_list);
static atomic_long_t nfs_access_nr_entries;

static void nfs_access_free_entry(struct nfs_access_entry *entry)
{
	put_rpccred(entry->cred);
	kfree(entry);
	smp_mb__before_atomic_dec();
	atomic_long_dec(&nfs_access_nr_entries);
	smp_mb__after_atomic_dec();
}

static void nfs_access_free_list(struct list_head *head)
{
	struct nfs_access_entry *cache;

	while (!list_empty(head)) {
		cache = list_entry(head->next, struct nfs_access_entry, lru);
		list_del(&cache->lru);
		nfs_access_free_entry(cache);
	}
}

int nfs_access_cache_shrinker(struct shrinker *shrink, int nr_to_scan, gfp_t gfp_mask)
{
	LIST_HEAD(head);
	struct nfs_inode *nfsi, *next;
	struct nfs_access_entry *cache;

	if ((gfp_mask & GFP_KERNEL) != GFP_KERNEL)
		return (nr_to_scan == 0) ? 0 : -1;

	spin_lock(&nfs_access_lru_lock);
	list_for_each_entry_safe(nfsi, next, &nfs_access_lru_list, access_cache_inode_lru) {
		struct inode *inode;

		if (nr_to_scan-- == 0)
			break;
		inode = &nfsi->vfs_inode;
		spin_lock(&inode->i_lock);
		if (list_empty(&nfsi->access_cache_entry_lru))
			goto remove_lru_entry;
		cache = list_entry(nfsi->access_cache_entry_lru.next,
				struct nfs_access_entry, lru);
		list_move(&cache->lru, &head);
		rb_erase(&cache->rb_node, &nfsi->access_cache);
		if (!list_empty(&nfsi->access_cache_entry_lru))
			list_move_tail(&nfsi->access_cache_inode_lru,
					&nfs_access_lru_list);
		else {
remove_lru_entry:
			list_del_init(&nfsi->access_cache_inode_lru);
			smp_mb__before_clear_bit();
			clear_bit(NFS_INO_ACL_LRU_SET, &nfsi->flags);
			smp_mb__after_clear_bit();
		}
		spin_unlock(&inode->i_lock);
	}
	spin_unlock(&nfs_access_lru_lock);
	nfs_access_free_list(&head);
	return (atomic_long_read(&nfs_access_nr_entries) / 100) * sysctl_vfs_cache_pressure;
}

static void __nfs_access_zap_cache(struct nfs_inode *nfsi, struct list_head *head)
{
	struct rb_root *root_node = &nfsi->access_cache;
	struct rb_node *n;
	struct nfs_access_entry *entry;

	/* Unhook entries from the cache */
	while ((n = rb_first(root_node)) != NULL) {
		entry = rb_entry(n, struct nfs_access_entry, rb_node);
		rb_erase(n, root_node);
		list_move(&entry->lru, head);
	}
	nfsi->cache_validity &= ~NFS_INO_INVALID_ACCESS;
}

void nfs_access_zap_cache(struct inode *inode)
{
	LIST_HEAD(head);

	if (test_bit(NFS_INO_ACL_LRU_SET, &NFS_I(inode)->flags) == 0)
		return;
	/* Remove from global LRU init */
	spin_lock(&nfs_access_lru_lock);
	if (test_and_clear_bit(NFS_INO_ACL_LRU_SET, &NFS_I(inode)->flags))
		list_del_init(&NFS_I(inode)->access_cache_inode_lru);

	spin_lock(&inode->i_lock);
	__nfs_access_zap_cache(NFS_I(inode), &head);
	spin_unlock(&inode->i_lock);
	spin_unlock(&nfs_access_lru_lock);
	nfs_access_free_list(&head);
}

static struct nfs_access_entry *nfs_access_search_rbtree(struct inode *inode, struct rpc_cred *cred)
{
	struct rb_node *n = NFS_I(inode)->access_cache.rb_node;
	struct nfs_access_entry *entry;

	while (n != NULL) {
		entry = rb_entry(n, struct nfs_access_entry, rb_node);

		if (cred < entry->cred)
			n = n->rb_left;
		else if (cred > entry->cred)
			n = n->rb_right;
		else
			return entry;
	}
	return NULL;
}

static int nfs_access_get_cached(struct inode *inode, struct rpc_cred *cred, struct nfs_access_entry *res)
{
	struct nfs_inode *nfsi = NFS_I(inode);
	struct nfs_access_entry *cache;
	int err = -ENOENT;

	spin_lock(&inode->i_lock);
	if (nfsi->cache_validity & NFS_INO_INVALID_ACCESS)
		goto out_zap;
	cache = nfs_access_search_rbtree(inode, cred);
	if (cache == NULL)
		goto out;
	if (!nfs_have_delegated_attributes(inode) &&
	    !time_in_range_open(jiffies, cache->jiffies, cache->jiffies + nfsi->attrtimeo))
		goto out_stale;
	res->jiffies = cache->jiffies;
	res->cred = cache->cred;
	res->mask = cache->mask;
	list_move_tail(&cache->lru, &nfsi->access_cache_entry_lru);
	err = 0;
out:
	spin_unlock(&inode->i_lock);
	return err;
out_stale:
	rb_erase(&cache->rb_node, &nfsi->access_cache);
	list_del(&cache->lru);
	spin_unlock(&inode->i_lock);
	nfs_access_free_entry(cache);
	return -ENOENT;
out_zap:
	spin_unlock(&inode->i_lock);
	nfs_access_zap_cache(inode);
	return -ENOENT;
}

static void nfs_access_add_rbtree(struct inode *inode, struct nfs_access_entry *set)
{
	struct nfs_inode *nfsi = NFS_I(inode);
	struct rb_root *root_node = &nfsi->access_cache;
	struct rb_node **p = &root_node->rb_node;
	struct rb_node *parent = NULL;
	struct nfs_access_entry *entry;

	spin_lock(&inode->i_lock);
	while (*p != NULL) {
		parent = *p;
		entry = rb_entry(parent, struct nfs_access_entry, rb_node);

		if (set->cred < entry->cred)
			p = &parent->rb_left;
		else if (set->cred > entry->cred)
			p = &parent->rb_right;
		else
			goto found;
	}
	rb_link_node(&set->rb_node, parent, p);
	rb_insert_color(&set->rb_node, root_node);
	list_add_tail(&set->lru, &nfsi->access_cache_entry_lru);
	spin_unlock(&inode->i_lock);
	return;
found:
	rb_replace_node(parent, &set->rb_node, root_node);
	list_add_tail(&set->lru, &nfsi->access_cache_entry_lru);
	list_del(&entry->lru);
	spin_unlock(&inode->i_lock);
	nfs_access_free_entry(entry);
}

static void nfs_access_add_cache(struct inode *inode, struct nfs_access_entry *set)
{
	struct nfs_access_entry *cache = kmalloc(sizeof(*cache), GFP_KERNEL);
	if (cache == NULL)
		return;
	RB_CLEAR_NODE(&cache->rb_node);
	cache->jiffies = set->jiffies;
	cache->cred = get_rpccred(set->cred);
	cache->mask = set->mask;

	nfs_access_add_rbtree(inode, cache);

	/* Update accounting */
	smp_mb__before_atomic_inc();
	atomic_long_inc(&nfs_access_nr_entries);
	smp_mb__after_atomic_inc();

	/* Add inode to global LRU list */
	if (!test_bit(NFS_INO_ACL_LRU_SET, &NFS_I(inode)->flags)) {
		spin_lock(&nfs_access_lru_lock);
		if (!test_and_set_bit(NFS_INO_ACL_LRU_SET, &NFS_I(inode)->flags))
			list_add_tail(&NFS_I(inode)->access_cache_inode_lru,
					&nfs_access_lru_list);
		spin_unlock(&nfs_access_lru_lock);
	}
}

static int nfs_do_access(struct inode *inode, struct rpc_cred *cred, int mask)
{
	struct nfs_access_entry cache;
	int status;

	status = nfs_access_get_cached(inode, cred, &cache);
	if (status == 0)
		goto out;

	/* Be clever: ask server to check for all possible rights */
	cache.mask = MAY_EXEC | MAY_WRITE | MAY_READ;
	cache.cred = cred;
	cache.jiffies = jiffies;
	status = NFS_PROTO(inode)->access(inode, &cache);
	if (status != 0) {
		if (status == -ESTALE) {
			nfs_zap_caches(inode);
			if (!S_ISDIR(inode->i_mode))
				set_bit(NFS_INO_STALE, &NFS_I(inode)->flags);
		}
		return status;
	}
	nfs_access_add_cache(inode, &cache);
out:
	if ((mask & ~cache.mask & (MAY_READ | MAY_WRITE | MAY_EXEC)) == 0)
		return 0;
	return -EACCES;
}

static int nfs_open_permission_mask(int openflags)
{
	int mask = 0;

	if (openflags & FMODE_READ)
		mask |= MAY_READ;
	if (openflags & FMODE_WRITE)
		mask |= MAY_WRITE;
	if (openflags & FMODE_EXEC)
		mask |= MAY_EXEC;
	return mask;
}

int nfs_may_open(struct inode *inode, struct rpc_cred *cred, int openflags)
{
	return nfs_do_access(inode, cred, nfs_open_permission_mask(openflags));
}

int nfs_permission(struct inode *inode, int mask)
{
	struct rpc_cred *cred;
	int res = 0;

	nfs_inc_stats(inode, NFSIOS_VFSACCESS);

	if ((mask & (MAY_READ | MAY_WRITE | MAY_EXEC)) == 0)
		goto out;
	/* Is this sys_access() ? */
	if (mask & (MAY_ACCESS | MAY_CHDIR))
		goto force_lookup;

	switch (inode->i_mode & S_IFMT) {
		case S_IFLNK:
			goto out;
		case S_IFREG:
			/* NFSv4 has atomic_open... */
			if (nfs_server_capable(inode, NFS_CAP_ATOMIC_OPEN)
					&& (mask & MAY_OPEN)
					&& !(mask & MAY_EXEC))
				goto out;
			break;
		case S_IFDIR:
			/*
			 * Optimize away all write operations, since the server
			 * will check permissions when we perform the op.
			 */
			if ((mask & MAY_WRITE) && !(mask & MAY_READ))
				goto out;
	}

force_lookup:
	if (!NFS_PROTO(inode)->access)
		goto out_notsup;

	cred = rpc_lookup_cred();
	if (!IS_ERR(cred)) {
		res = nfs_do_access(inode, cred, mask);
		put_rpccred(cred);
	} else
		res = PTR_ERR(cred);
out:
	if (!res && (mask & MAY_EXEC) && !execute_ok(inode))
		res = -EACCES;

	dfprintk(VFS, "NFS: permission(%s/%ld), mask=0x%x, res=%d\n",
		inode->i_sb->s_id, inode->i_ino, mask, res);
	return res;
out_notsup:
	res = nfs_revalidate_inode(NFS_SERVER(inode), inode);
	if (res == 0)
		res = generic_permission(inode, mask, NULL);
	goto out;
}

/*
 * Local variables:
 *  version-control: t
 *  kept-new-versions: 5
 * End:
 */<|MERGE_RESOLUTION|>--- conflicted
+++ resolved
@@ -57,11 +57,7 @@
 		      struct inode *, struct dentry *);
 static int nfs_fsync_dir(struct file *, int);
 static loff_t nfs_llseek_dir(struct file *, loff_t, int);
-<<<<<<< HEAD
-static int nfs_readdir_clear_array(struct page*, gfp_t);
-=======
 static void nfs_readdir_clear_array(struct page*);
->>>>>>> b0c3844d
 
 const struct file_operations nfs_dir_operations = {
 	.llseek		= nfs_llseek_dir,
@@ -87,13 +83,8 @@
 	.setattr	= nfs_setattr,
 };
 
-<<<<<<< HEAD
-const struct address_space_operations nfs_dir_addr_space_ops = {
-	.releasepage = nfs_readdir_clear_array,
-=======
 const struct address_space_operations nfs_dir_aops = {
 	.freepage = nfs_readdir_clear_array,
->>>>>>> b0c3844d
 };
 
 #ifdef CONFIG_NFS_V3
@@ -223,19 +214,6 @@
  * we are freeing strings created by nfs_add_to_readdir_array()
  */
 static
-<<<<<<< HEAD
-int nfs_readdir_clear_array(struct page *page, gfp_t mask)
-{
-	struct nfs_cache_array *array = nfs_readdir_get_array(page);
-	int i;
-
-	if (IS_ERR(array))
-		return PTR_ERR(array);
-	for (i = 0; i < array->size; i++)
-		kfree(array->array[i].string.name);
-	nfs_readdir_release_array(page);
-	return 0;
-=======
 void nfs_readdir_clear_array(struct page *page)
 {
 	struct nfs_cache_array *array;
@@ -245,7 +223,6 @@
 	for (i = 0; i < array->size; i++)
 		kfree(array->array[i].string.name);
 	kunmap_atomic(array, KM_USER0);
->>>>>>> b0c3844d
 }
 
 /*
@@ -294,11 +271,7 @@
 		goto out;
 	array->last_cookie = entry->cookie;
 	array->size++;
-<<<<<<< HEAD
-	if (entry->eof == 1)
-=======
 	if (entry->eof != 0)
->>>>>>> b0c3844d
 		array->eof_index = array->size;
 out:
 	nfs_readdir_release_array(page);
@@ -338,17 +311,6 @@
 	for (i = 0; i < array->size; i++) {
 		if (array->array[i].cookie == *desc->dir_cookie) {
 			desc->cache_entry_index = i;
-<<<<<<< HEAD
-			status = 0;
-			goto out;
-		}
-	}
-	if (i == array->eof_index) {
-		desc->eof = 1;
-		status = -EBADCOOKIE;
-	}
-out:
-=======
 			return 0;
 		}
 	}
@@ -357,7 +319,6 @@
 		if (*desc->dir_cookie == array->last_cookie)
 			desc->eof = 1;
 	}
->>>>>>> b0c3844d
 	return status;
 }
 
@@ -365,14 +326,7 @@
 int nfs_readdir_search_array(nfs_readdir_descriptor_t *desc)
 {
 	struct nfs_cache_array *array;
-<<<<<<< HEAD
-	int status = -EBADCOOKIE;
-
-	if (desc->dir_cookie == NULL)
-		goto out;
-=======
 	int status;
->>>>>>> b0c3844d
 
 	array = nfs_readdir_get_array(desc->page);
 	if (IS_ERR(array)) {
@@ -385,13 +339,10 @@
 	else
 		status = nfs_readdir_search_for_cookie(array, desc);
 
-<<<<<<< HEAD
-=======
 	if (status == -EAGAIN) {
 		desc->last_cookie = array->last_cookie;
 		desc->page_index++;
 	}
->>>>>>> b0c3844d
 	nfs_readdir_release_array(desc->page);
 out:
 	return status;
@@ -463,7 +414,6 @@
 	struct dentry *alias;
 	struct inode *dir = parent->d_inode;
 	struct inode *inode;
-<<<<<<< HEAD
 
 	if (filename.name[0] == '.') {
 		if (filename.len == 1)
@@ -473,17 +423,6 @@
 	}
 	filename.hash = full_name_hash(filename.name, filename.len);
 
-=======
-
-	if (filename.name[0] == '.') {
-		if (filename.len == 1)
-			return;
-		if (filename.len == 2 && filename.name[1] == '.')
-			return;
-	}
-	filename.hash = full_name_hash(filename.name, filename.len);
-
->>>>>>> b0c3844d
 	dentry = d_lookup(parent, &filename);
 	if (dentry != NULL) {
 		if (nfs_same_file(dentry, entry)) {
@@ -492,7 +431,6 @@
 		} else {
 			d_drop(dentry);
 			dput(dentry);
-<<<<<<< HEAD
 		}
 	}
 
@@ -547,13 +485,11 @@
 			if (status == -EAGAIN)
 				status = 0;
 			break;
-=======
->>>>>>> b0c3844d
 		}
 
 		count++;
 
-		if (desc->plus == 1)
+		if (desc->plus != 0)
 			nfs_prime_dcache(desc->file->f_path.dentry, entry);
 
 		status = nfs_readdir_add_to_array(entry, page);
@@ -561,7 +497,7 @@
 			break;
 	} while (!entry->eof);
 
-	if (count == 0 || (status == -EBADCOOKIE && entry->eof == 1)) {
+	if (count == 0 || (status == -EBADCOOKIE && entry->eof != 0)) {
 		array = nfs_readdir_get_array(page);
 		if (!IS_ERR(array)) {
 			array->eof_index = array->size;
@@ -570,30 +506,9 @@
 		} else
 			status = PTR_ERR(array);
 	}
-
-	dentry = d_alloc(parent, &filename);
-	if (dentry == NULL)
-		return;
-
-	dentry->d_op = NFS_PROTO(dir)->dentry_ops;
-	inode = nfs_fhget(dentry->d_sb, entry->fh, entry->fattr);
-	if (IS_ERR(inode))
-		goto out;
-
-	alias = d_materialise_unique(dentry, inode);
-	if (IS_ERR(alias))
-		goto out;
-	else if (alias) {
-		nfs_set_verifier(alias, nfs_save_change_attribute(dir));
-		dput(alias);
-	} else
-		nfs_set_verifier(dentry, nfs_save_change_attribute(dir));
-
-out:
-	dput(dentry);
-}
-
-<<<<<<< HEAD
+	return status;
+}
+
 static
 void nfs_readdir_free_pagearray(struct page **pages, unsigned int npages)
 {
@@ -647,7 +562,7 @@
 	unsigned int array_size = ARRAY_SIZE(pages);
 
 	entry.prev_cookie = 0;
-	entry.cookie = *desc->dir_cookie;
+	entry.cookie = desc->last_cookie;
 	entry.eof = 0;
 	entry.fh = nfs_alloc_fhandle();
 	entry.fattr = nfs_alloc_fattr();
@@ -686,79 +601,10 @@
 out:
 	nfs_free_fattr(entry.fattr);
 	nfs_free_fhandle(entry.fh);
-=======
-/* Perform conversion from xdr to cache array */
-static
-int nfs_readdir_page_filler(nfs_readdir_descriptor_t *desc, struct nfs_entry *entry,
-				void *xdr_page, struct page *page, unsigned int buflen)
-{
-	struct xdr_stream stream;
-	struct xdr_buf buf;
-	__be32 *ptr = xdr_page;
-	struct nfs_cache_array *array;
-	unsigned int count = 0;
-	int status;
-
-	buf.head->iov_base = xdr_page;
-	buf.head->iov_len = buflen;
-	buf.tail->iov_len = 0;
-	buf.page_base = 0;
-	buf.page_len = 0;
-	buf.buflen = buf.head->iov_len;
-	buf.len = buf.head->iov_len;
-
-	xdr_init_decode(&stream, &buf, ptr);
-
-
-	do {
-		status = xdr_decode(desc, entry, &stream);
-		if (status != 0) {
-			if (status == -EAGAIN)
-				status = 0;
-			break;
-		}
-
-		count++;
-
-		if (desc->plus != 0)
-			nfs_prime_dcache(desc->file->f_path.dentry, entry);
-
-		status = nfs_readdir_add_to_array(entry, page);
-		if (status != 0)
-			break;
-	} while (!entry->eof);
-
-	if (count == 0 || (status == -EBADCOOKIE && entry->eof != 0)) {
-		array = nfs_readdir_get_array(page);
-		if (!IS_ERR(array)) {
-			array->eof_index = array->size;
-			status = 0;
-			nfs_readdir_release_array(page);
-		} else
-			status = PTR_ERR(array);
-	}
->>>>>>> b0c3844d
 	return status;
 }
 
-static
-void nfs_readdir_free_pagearray(struct page **pages, unsigned int npages)
-{
-	unsigned int i;
-	for (i = 0; i < npages; i++)
-		put_page(pages[i]);
-}
-
-static
-void nfs_readdir_free_large_page(void *ptr, struct page **pages,
-		unsigned int npages)
-{
-	vm_unmap_ram(ptr, npages);
-	nfs_readdir_free_pagearray(pages, npages);
-}
-
-/*
-<<<<<<< HEAD
+/*
  * Now we cache directories properly, by converting xdr information
  * to an array that can be used for lookups later.  This results in
  * fewer cache pages, since we can store more information on each page.
@@ -789,166 +635,10 @@
 static
 void cache_page_release(nfs_readdir_descriptor_t *desc)
 {
-	page_cache_release(desc->page);
-	desc->page = NULL;
-}
-
-static
-struct page *get_cache_page(nfs_readdir_descriptor_t *desc)
-{
-	return read_cache_page(desc->file->f_path.dentry->d_inode->i_mapping,
-			desc->page_index, (filler_t *)nfs_readdir_filler, desc);
-}
-
-/*
- * Returns 0 if desc->dir_cookie was found on page desc->page_index
- */
-static
-int find_cache_page(nfs_readdir_descriptor_t *desc)
-{
-	int res;
-
-	desc->page = get_cache_page(desc);
-	if (IS_ERR(desc->page))
-		return PTR_ERR(desc->page);
-
-	res = nfs_readdir_search_array(desc);
-	if (res == 0)
-		return 0;
-	cache_page_release(desc);
-	return res;
-}
-
-/* Search for desc->dir_cookie from the beginning of the page cache */
-static inline
-int readdir_search_pagecache(nfs_readdir_descriptor_t *desc)
-{
-	int res;
-
-	if (desc->page_index == 0)
-		desc->current_index = 0;
-	while (1) {
-		res = find_cache_page(desc);
-		if (res != -EAGAIN)
-			break;
-		desc->page_index++;
-	}
-	return res;
-=======
- * nfs_readdir_large_page will allocate pages that must be freed with a call
- * to nfs_readdir_free_large_page
- */
-static
-void *nfs_readdir_large_page(struct page **pages, unsigned int npages)
-{
-	void *ptr;
-	unsigned int i;
-
-	for (i = 0; i < npages; i++) {
-		struct page *page = alloc_page(GFP_KERNEL);
-		if (page == NULL)
-			goto out_freepages;
-		pages[i] = page;
-	}
-
-	ptr = vm_map_ram(pages, npages, 0, PAGE_KERNEL);
-	if (!IS_ERR_OR_NULL(ptr))
-		return ptr;
-out_freepages:
-	nfs_readdir_free_pagearray(pages, i);
-	return NULL;
-}
-
-static
-int nfs_readdir_xdr_to_array(nfs_readdir_descriptor_t *desc, struct page *page, struct inode *inode)
-{
-	struct page *pages[NFS_MAX_READDIR_PAGES];
-	void *pages_ptr = NULL;
-	struct nfs_entry entry;
-	struct file	*file = desc->file;
-	struct nfs_cache_array *array;
-	int status = -ENOMEM;
-	unsigned int array_size = ARRAY_SIZE(pages);
-
-	entry.prev_cookie = 0;
-	entry.cookie = desc->last_cookie;
-	entry.eof = 0;
-	entry.fh = nfs_alloc_fhandle();
-	entry.fattr = nfs_alloc_fattr();
-	if (entry.fh == NULL || entry.fattr == NULL)
-		goto out;
-
-	array = nfs_readdir_get_array(page);
-	if (IS_ERR(array)) {
-		status = PTR_ERR(array);
-		goto out;
-	}
-	memset(array, 0, sizeof(struct nfs_cache_array));
-	array->eof_index = -1;
-
-	pages_ptr = nfs_readdir_large_page(pages, array_size);
-	if (!pages_ptr)
-		goto out_release_array;
-	do {
-		unsigned int pglen;
-		status = nfs_readdir_xdr_filler(pages, desc, &entry, file, inode);
-
-		if (status < 0)
-			break;
-		pglen = status;
-		status = nfs_readdir_page_filler(desc, &entry, pages_ptr, page, pglen);
-		if (status < 0) {
-			if (status == -ENOSPC)
-				status = 0;
-			break;
-		}
-	} while (array->eof_index < 0);
-
-	nfs_readdir_free_large_page(pages_ptr, pages, array_size);
-out_release_array:
-	nfs_readdir_release_array(page);
-out:
-	nfs_free_fattr(entry.fattr);
-	nfs_free_fhandle(entry.fh);
-	return status;
-}
-
-/*
- * Now we cache directories properly, by converting xdr information
- * to an array that can be used for lookups later.  This results in
- * fewer cache pages, since we can store more information on each page.
- * We only need to convert from xdr once so future lookups are much simpler
- */
-static
-int nfs_readdir_filler(nfs_readdir_descriptor_t *desc, struct page* page)
-{
-	struct inode	*inode = desc->file->f_path.dentry->d_inode;
-	int ret;
-
-	ret = nfs_readdir_xdr_to_array(desc, page, inode);
-	if (ret < 0)
-		goto error;
-	SetPageUptodate(page);
-
-	if (invalidate_inode_pages2_range(inode->i_mapping, page->index + 1, -1) < 0) {
-		/* Should never happen */
-		nfs_zap_mapping(inode, inode->i_mapping);
-	}
-	unlock_page(page);
-	return 0;
- error:
-	unlock_page(page);
-	return ret;
-}
-
-static
-void cache_page_release(nfs_readdir_descriptor_t *desc)
-{
 	if (!desc->page->mapping)
 		nfs_readdir_clear_array(desc->page);
 	page_cache_release(desc->page);
 	desc->page = NULL;
->>>>>>> b0c3844d
 }
 
 static
@@ -958,8 +648,6 @@
 			desc->page_index, (filler_t *)nfs_readdir_filler, desc);
 }
 
-<<<<<<< HEAD
-=======
 /*
  * Returns 0 if desc->dir_cookie was found on page desc->page_index
  */
@@ -994,7 +682,6 @@
 	return res;
 }
 
->>>>>>> b0c3844d
 /*
  * Once we've found the start of the dirent within a page: fill 'er up...
  */
@@ -1024,20 +711,12 @@
 			break;
 		}
 		file->f_pos++;
-<<<<<<< HEAD
-		desc->cache_entry_index = i;
-=======
->>>>>>> b0c3844d
 		if (i < (array->size-1))
 			*desc->dir_cookie = array->array[i+1].cookie;
 		else
 			*desc->dir_cookie = array->last_cookie;
 	}
-<<<<<<< HEAD
-	if (i == array->eof_index)
-=======
 	if (array->eof_index >= 0)
->>>>>>> b0c3844d
 		desc->eof = 1;
 
 	nfs_readdir_release_array(desc->page);
@@ -1078,10 +757,7 @@
 	}
 
 	desc->page_index = 0;
-<<<<<<< HEAD
-=======
 	desc->last_cookie = *desc->dir_cookie;
->>>>>>> b0c3844d
 	desc->page = page;
 
 	status = nfs_readdir_xdr_to_array(desc, page, inode);
@@ -1109,11 +785,7 @@
 	struct inode	*inode = dentry->d_inode;
 	nfs_readdir_descriptor_t my_desc,
 			*desc = &my_desc;
-<<<<<<< HEAD
-	int res = -ENOMEM;
-=======
 	int res;
->>>>>>> b0c3844d
 
 	dfprintk(FILE, "NFS: readdir(%s/%s) starting at cookie %llu\n",
 			dentry->d_parent->d_name.name, dentry->d_name.name,
@@ -1138,11 +810,7 @@
 	if (res < 0)
 		goto out;
 
-<<<<<<< HEAD
-	while (desc->eof != 1) {
-=======
 	do {
->>>>>>> b0c3844d
 		res = readdir_search_pagecache(desc);
 
 		if (res == -EBADCOOKIE) {
@@ -1170,11 +838,7 @@
 		res = nfs_do_filldir(desc, dirent, filldir);
 		if (res < 0)
 			break;
-<<<<<<< HEAD
-	}
-=======
 	} while (!desc->eof);
->>>>>>> b0c3844d
 out:
 	nfs_unblock_sillyrename(dentry);
 	if (res > 0)
