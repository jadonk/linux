/*
 *  linux/fs/nfs/dir.c
 *
 *  Copyright (C) 1992  Rick Sladkey
 *
 *  nfs directory handling functions
 *
 * 10 Apr 1996	Added silly rename for unlink	--okir
 * 28 Sep 1996	Improved directory cache --okir
 * 23 Aug 1997  Claus Heine claus@momo.math.rwth-aachen.de 
 *              Re-implemented silly rename for unlink, newly implemented
 *              silly rename for nfs_rename() following the suggestions
 *              of Olaf Kirch (okir) found in this file.
 *              Following Linus comments on my original hack, this version
 *              depends only on the dcache stuff and doesn't touch the inode
 *              layer (iput() and friends).
 *  6 Jun 1999	Cache readdir lookups in the page cache. -DaveM
 */

#include <linux/time.h>
#include <linux/errno.h>
#include <linux/stat.h>
#include <linux/fcntl.h>
#include <linux/string.h>
#include <linux/kernel.h>
#include <linux/slab.h>
#include <linux/mm.h>
#include <linux/sunrpc/clnt.h>
#include <linux/nfs_fs.h>
#include <linux/nfs_mount.h>
#include <linux/pagemap.h>
#include <linux/pagevec.h>
#include <linux/namei.h>
#include <linux/mount.h>
#include <linux/sched.h>
#include <linux/vmalloc.h>
<<<<<<< HEAD
=======
#include <linux/kmemleak.h>
>>>>>>> 3561d43f

#include "delegation.h"
#include "iostat.h"
#include "internal.h"
#include "fscache.h"

/* #define NFS_DEBUG_VERBOSE 1 */

static int nfs_opendir(struct inode *, struct file *);
static int nfs_readdir(struct file *, void *, filldir_t);
static struct dentry *nfs_lookup(struct inode *, struct dentry *, struct nameidata *);
static int nfs_create(struct inode *, struct dentry *, int, struct nameidata *);
static int nfs_mkdir(struct inode *, struct dentry *, int);
static int nfs_rmdir(struct inode *, struct dentry *);
static int nfs_unlink(struct inode *, struct dentry *);
static int nfs_symlink(struct inode *, struct dentry *, const char *);
static int nfs_link(struct dentry *, struct inode *, struct dentry *);
static int nfs_mknod(struct inode *, struct dentry *, int, dev_t);
static int nfs_rename(struct inode *, struct dentry *,
		      struct inode *, struct dentry *);
static int nfs_fsync_dir(struct file *, int);
static loff_t nfs_llseek_dir(struct file *, loff_t, int);
static int nfs_readdir_clear_array(struct page*, gfp_t);

const struct file_operations nfs_dir_operations = {
	.llseek		= nfs_llseek_dir,
	.read		= generic_read_dir,
	.readdir	= nfs_readdir,
	.open		= nfs_opendir,
	.release	= nfs_release,
	.fsync		= nfs_fsync_dir,
};

const struct inode_operations nfs_dir_inode_operations = {
	.create		= nfs_create,
	.lookup		= nfs_lookup,
	.link		= nfs_link,
	.unlink		= nfs_unlink,
	.symlink	= nfs_symlink,
	.mkdir		= nfs_mkdir,
	.rmdir		= nfs_rmdir,
	.mknod		= nfs_mknod,
	.rename		= nfs_rename,
	.permission	= nfs_permission,
	.getattr	= nfs_getattr,
	.setattr	= nfs_setattr,
};

const struct address_space_operations nfs_dir_addr_space_ops = {
	.releasepage = nfs_readdir_clear_array,
};

#ifdef CONFIG_NFS_V3
const struct inode_operations nfs3_dir_inode_operations = {
	.create		= nfs_create,
	.lookup		= nfs_lookup,
	.link		= nfs_link,
	.unlink		= nfs_unlink,
	.symlink	= nfs_symlink,
	.mkdir		= nfs_mkdir,
	.rmdir		= nfs_rmdir,
	.mknod		= nfs_mknod,
	.rename		= nfs_rename,
	.permission	= nfs_permission,
	.getattr	= nfs_getattr,
	.setattr	= nfs_setattr,
	.listxattr	= nfs3_listxattr,
	.getxattr	= nfs3_getxattr,
	.setxattr	= nfs3_setxattr,
	.removexattr	= nfs3_removexattr,
};
#endif  /* CONFIG_NFS_V3 */

#ifdef CONFIG_NFS_V4

static struct dentry *nfs_atomic_lookup(struct inode *, struct dentry *, struct nameidata *);
static int nfs_open_create(struct inode *dir, struct dentry *dentry, int mode, struct nameidata *nd);
const struct inode_operations nfs4_dir_inode_operations = {
	.create		= nfs_open_create,
	.lookup		= nfs_atomic_lookup,
	.link		= nfs_link,
	.unlink		= nfs_unlink,
	.symlink	= nfs_symlink,
	.mkdir		= nfs_mkdir,
	.rmdir		= nfs_rmdir,
	.mknod		= nfs_mknod,
	.rename		= nfs_rename,
	.permission	= nfs_permission,
	.getattr	= nfs_getattr,
	.setattr	= nfs_setattr,
	.getxattr       = nfs4_getxattr,
	.setxattr       = nfs4_setxattr,
	.listxattr      = nfs4_listxattr,
};

#endif /* CONFIG_NFS_V4 */

/*
 * Open file
 */
static int
nfs_opendir(struct inode *inode, struct file *filp)
{
	int res;

	dfprintk(FILE, "NFS: open dir(%s/%s)\n",
			filp->f_path.dentry->d_parent->d_name.name,
			filp->f_path.dentry->d_name.name);

	nfs_inc_stats(inode, NFSIOS_VFSOPEN);

	/* Call generic open code in order to cache credentials */
	res = nfs_open(inode, filp);
	if (filp->f_path.dentry == filp->f_path.mnt->mnt_root) {
		/* This is a mountpoint, so d_revalidate will never
		 * have been called, so we need to refresh the
		 * inode (for close-open consistency) ourselves.
		 */
		__nfs_revalidate_inode(NFS_SERVER(inode), inode);
	}
	return res;
}

struct nfs_cache_array_entry {
	u64 cookie;
	u64 ino;
	struct qstr string;
};

struct nfs_cache_array {
	unsigned int size;
	int eof_index;
	u64 last_cookie;
	struct nfs_cache_array_entry array[0];
};

#define MAX_READDIR_ARRAY ((PAGE_SIZE - sizeof(struct nfs_cache_array)) / sizeof(struct nfs_cache_array_entry))

typedef __be32 * (*decode_dirent_t)(struct xdr_stream *, struct nfs_entry *, struct nfs_server *, int);
typedef struct {
	struct file	*file;
	struct page	*page;
	unsigned long	page_index;
	u64		*dir_cookie;
	loff_t		current_index;
	decode_dirent_t	decode;

	unsigned long	timestamp;
	unsigned long	gencount;
	unsigned int	cache_entry_index;
	unsigned int	plus:1;
	unsigned int	eof:1;
} nfs_readdir_descriptor_t;

/*
 * The caller is responsible for calling nfs_readdir_release_array(page)
 */
static
struct nfs_cache_array *nfs_readdir_get_array(struct page *page)
{
<<<<<<< HEAD
	if (page == NULL)
		return ERR_PTR(-EIO);
	return (struct nfs_cache_array *)kmap(page);
=======
	void *ptr;
	if (page == NULL)
		return ERR_PTR(-EIO);
	ptr = kmap(page);
	if (ptr == NULL)
		return ERR_PTR(-ENOMEM);
	return ptr;
>>>>>>> 3561d43f
}

static
void nfs_readdir_release_array(struct page *page)
{
	kunmap(page);
}

/*
 * we are freeing strings created by nfs_add_to_readdir_array()
 */
static
int nfs_readdir_clear_array(struct page *page, gfp_t mask)
{
	struct nfs_cache_array *array = nfs_readdir_get_array(page);
	int i;
<<<<<<< HEAD
=======

	if (IS_ERR(array))
		return PTR_ERR(array);
>>>>>>> 3561d43f
	for (i = 0; i < array->size; i++)
		kfree(array->array[i].string.name);
	nfs_readdir_release_array(page);
	return 0;
}

/*
 * the caller is responsible for freeing qstr.name
 * when called by nfs_readdir_add_to_array, the strings will be freed in
 * nfs_clear_readdir_array()
 */
static
int nfs_readdir_make_qstr(struct qstr *string, const char *name, unsigned int len)
{
	string->len = len;
	string->name = kmemdup(name, len, GFP_KERNEL);
	if (string->name == NULL)
		return -ENOMEM;
<<<<<<< HEAD
=======
	/*
	 * Avoid a kmemleak false positive. The pointer to the name is stored
	 * in a page cache page which kmemleak does not scan.
	 */
	kmemleak_not_leak(string->name);
>>>>>>> 3561d43f
	string->hash = full_name_hash(name, len);
	return 0;
}

static
int nfs_readdir_add_to_array(struct nfs_entry *entry, struct page *page)
{
	struct nfs_cache_array *array = nfs_readdir_get_array(page);
	struct nfs_cache_array_entry *cache_entry;
	int ret;

	if (IS_ERR(array))
		return PTR_ERR(array);
<<<<<<< HEAD
	ret = -EIO;
=======
	ret = -ENOSPC;
>>>>>>> 3561d43f
	if (array->size >= MAX_READDIR_ARRAY)
		goto out;

	cache_entry = &array->array[array->size];
	cache_entry->cookie = entry->prev_cookie;
	cache_entry->ino = entry->ino;
	ret = nfs_readdir_make_qstr(&cache_entry->string, entry->name, entry->len);
	if (ret)
		goto out;
	array->last_cookie = entry->cookie;
<<<<<<< HEAD
	if (entry->eof == 1)
		array->eof_index = array->size;
	array->size++;
=======
	array->size++;
	if (entry->eof == 1)
		array->eof_index = array->size;
>>>>>>> 3561d43f
out:
	nfs_readdir_release_array(page);
	return ret;
}

static
int nfs_readdir_search_for_pos(struct nfs_cache_array *array, nfs_readdir_descriptor_t *desc)
{
	loff_t diff = desc->file->f_pos - desc->current_index;
	unsigned int index;

	if (diff < 0)
		goto out_eof;
	if (diff >= array->size) {
<<<<<<< HEAD
		if (array->eof_index > 0)
=======
		if (array->eof_index >= 0)
>>>>>>> 3561d43f
			goto out_eof;
		desc->current_index += array->size;
		return -EAGAIN;
	}

	index = (unsigned int)diff;
	*desc->dir_cookie = array->array[index].cookie;
	desc->cache_entry_index = index;
<<<<<<< HEAD
	if (index == array->eof_index)
		desc->eof = 1;
=======
>>>>>>> 3561d43f
	return 0;
out_eof:
	desc->eof = 1;
	return -EBADCOOKIE;
}

static
int nfs_readdir_search_for_cookie(struct nfs_cache_array *array, nfs_readdir_descriptor_t *desc)
{
	int i;
	int status = -EAGAIN;

	for (i = 0; i < array->size; i++) {
<<<<<<< HEAD
		if (i == array->eof_index) {
			desc->eof = 1;
			status = -EBADCOOKIE;
		}
		if (array->array[i].cookie == *desc->dir_cookie) {
			desc->cache_entry_index = i;
			status = 0;
			break;
		}
	}

=======
		if (array->array[i].cookie == *desc->dir_cookie) {
			desc->cache_entry_index = i;
			status = 0;
			goto out;
		}
	}
	if (i == array->eof_index) {
		desc->eof = 1;
		status = -EBADCOOKIE;
	}
out:
>>>>>>> 3561d43f
	return status;
}

static
int nfs_readdir_search_array(nfs_readdir_descriptor_t *desc)
{
	struct nfs_cache_array *array;
	int status = -EBADCOOKIE;

	if (desc->dir_cookie == NULL)
		goto out;

	array = nfs_readdir_get_array(desc->page);
	if (IS_ERR(array)) {
		status = PTR_ERR(array);
		goto out;
	}

	if (*desc->dir_cookie == 0)
		status = nfs_readdir_search_for_pos(array, desc);
	else
		status = nfs_readdir_search_for_cookie(array, desc);

	nfs_readdir_release_array(desc->page);
out:
	return status;
}

/* Fill a page with xdr information before transferring to the cache page */
static
int nfs_readdir_xdr_filler(struct page **pages, nfs_readdir_descriptor_t *desc,
			struct nfs_entry *entry, struct file *file, struct inode *inode)
{
	struct rpc_cred	*cred = nfs_file_cred(file);
	unsigned long	timestamp, gencount;
	int		error;

 again:
	timestamp = jiffies;
	gencount = nfs_inc_attr_generation_counter();
	error = NFS_PROTO(inode)->readdir(file->f_path.dentry, cred, entry->cookie, pages,
					  NFS_SERVER(inode)->dtsize, desc->plus);
	if (error < 0) {
		/* We requested READDIRPLUS, but the server doesn't grok it */
		if (error == -ENOTSUPP && desc->plus) {
			NFS_SERVER(inode)->caps &= ~NFS_CAP_READDIRPLUS;
			clear_bit(NFS_INO_ADVISE_RDPLUS, &NFS_I(inode)->flags);
			desc->plus = 0;
			goto again;
		}
		goto error;
	}
	desc->timestamp = timestamp;
	desc->gencount = gencount;
error:
	return error;
}

/* Fill in an entry based on the xdr code stored in desc->page */
static
int xdr_decode(nfs_readdir_descriptor_t *desc, struct nfs_entry *entry, struct xdr_stream *stream)
{
	__be32 *p = desc->decode(stream, entry, NFS_SERVER(desc->file->f_path.dentry->d_inode), desc->plus);
	if (IS_ERR(p))
		return PTR_ERR(p);

	entry->fattr->time_start = desc->timestamp;
	entry->fattr->gencount = desc->gencount;
	return 0;
}

static
int nfs_same_file(struct dentry *dentry, struct nfs_entry *entry)
{
	struct nfs_inode *node;
	if (dentry->d_inode == NULL)
		goto different;
	node = NFS_I(dentry->d_inode);
	if (node->fh.size != entry->fh->size)
		goto different;
	if (strncmp(node->fh.data, entry->fh->data, node->fh.size) != 0)
		goto different;
	return 1;
different:
	return 0;
}

static
void nfs_prime_dcache(struct dentry *parent, struct nfs_entry *entry)
<<<<<<< HEAD
{
	struct qstr filename = {
		.len = entry->len,
		.name = entry->name,
	};
	struct dentry *dentry;
	struct dentry *alias;
	struct inode *dir = parent->d_inode;
	struct inode *inode;

	if (filename.name[0] == '.') {
		if (filename.len == 1)
			return;
		if (filename.len == 2 && filename.name[1] == '.')
			return;
	}
	filename.hash = full_name_hash(filename.name, filename.len);

	dentry = d_lookup(parent, &filename);
	if (dentry != NULL) {
		if (nfs_same_file(dentry, entry)) {
			nfs_refresh_inode(dentry->d_inode, entry->fattr);
			goto out;
		} else {
			d_drop(dentry);
			dput(dentry);
=======
{
	struct qstr filename = {
		.len = entry->len,
		.name = entry->name,
	};
	struct dentry *dentry;
	struct dentry *alias;
	struct inode *dir = parent->d_inode;
	struct inode *inode;

	if (filename.name[0] == '.') {
		if (filename.len == 1)
			return;
		if (filename.len == 2 && filename.name[1] == '.')
			return;
	}
	filename.hash = full_name_hash(filename.name, filename.len);

	dentry = d_lookup(parent, &filename);
	if (dentry != NULL) {
		if (nfs_same_file(dentry, entry)) {
			nfs_refresh_inode(dentry->d_inode, entry->fattr);
			goto out;
		} else {
			d_drop(dentry);
			dput(dentry);
		}
	}

	dentry = d_alloc(parent, &filename);
	if (dentry == NULL)
		return;

	dentry->d_op = NFS_PROTO(dir)->dentry_ops;
	inode = nfs_fhget(dentry->d_sb, entry->fh, entry->fattr);
	if (IS_ERR(inode))
		goto out;

	alias = d_materialise_unique(dentry, inode);
	if (IS_ERR(alias))
		goto out;
	else if (alias) {
		nfs_set_verifier(alias, nfs_save_change_attribute(dir));
		dput(alias);
	} else
		nfs_set_verifier(dentry, nfs_save_change_attribute(dir));

out:
	dput(dentry);
}

/* Perform conversion from xdr to cache array */
static
int nfs_readdir_page_filler(nfs_readdir_descriptor_t *desc, struct nfs_entry *entry,
				void *xdr_page, struct page *page, unsigned int buflen)
{
	struct xdr_stream stream;
	struct xdr_buf buf;
	__be32 *ptr = xdr_page;
	int status;
	struct nfs_cache_array *array;

	buf.head->iov_base = xdr_page;
	buf.head->iov_len = buflen;
	buf.tail->iov_len = 0;
	buf.page_base = 0;
	buf.page_len = 0;
	buf.buflen = buf.head->iov_len;
	buf.len = buf.head->iov_len;

	xdr_init_decode(&stream, &buf, ptr);


	do {
		status = xdr_decode(desc, entry, &stream);
		if (status != 0) {
			if (status == -EAGAIN)
				status = 0;
			break;
		}

		if (desc->plus == 1)
			nfs_prime_dcache(desc->file->f_path.dentry, entry);

		status = nfs_readdir_add_to_array(entry, page);
		if (status != 0)
			break;
	} while (!entry->eof);

	if (status == -EBADCOOKIE && entry->eof) {
		array = nfs_readdir_get_array(page);
		if (!IS_ERR(array)) {
			array->eof_index = array->size;
			status = 0;
			nfs_readdir_release_array(page);
>>>>>>> 3561d43f
		}
	}

	dentry = d_alloc(parent, &filename);
	if (dentry == NULL)
		return;

	dentry->d_op = NFS_PROTO(dir)->dentry_ops;
	inode = nfs_fhget(dentry->d_sb, entry->fh, entry->fattr);
	if (IS_ERR(inode))
		goto out;

	alias = d_materialise_unique(dentry, inode);
	if (IS_ERR(alias))
		goto out;
	else if (alias) {
		nfs_set_verifier(alias, nfs_save_change_attribute(dir));
		dput(alias);
	} else
		nfs_set_verifier(dentry, nfs_save_change_attribute(dir));

out:
	dput(dentry);
}

/* Perform conversion from xdr to cache array */
static
void nfs_readdir_page_filler(nfs_readdir_descriptor_t *desc, struct nfs_entry *entry,
				void *xdr_page, struct page *page, unsigned int buflen)
{
	struct xdr_stream stream;
	struct xdr_buf buf;
	__be32 *ptr = xdr_page;
	int status;
	struct nfs_cache_array *array;

	buf.head->iov_base = xdr_page;
	buf.head->iov_len = buflen;
	buf.tail->iov_len = 0;
	buf.page_base = 0;
	buf.page_len = 0;
	buf.buflen = buf.head->iov_len;
	buf.len = buf.head->iov_len;

	xdr_init_decode(&stream, &buf, ptr);


	do {
		status = xdr_decode(desc, entry, &stream);
		if (status != 0)
			break;

		if (nfs_readdir_add_to_array(entry, page) == -1)
			break;
		if (desc->plus == 1)
			nfs_prime_dcache(desc->file->f_path.dentry, entry);
	} while (!entry->eof);

	if (status == -EBADCOOKIE && entry->eof) {
		array = nfs_readdir_get_array(page);
		array->eof_index = array->size - 1;
		status = 0;
		nfs_readdir_release_array(page);
	}
}

static
void nfs_readdir_free_pagearray(struct page **pages, unsigned int npages)
{
	unsigned int i;
	for (i = 0; i < npages; i++)
		put_page(pages[i]);
}

static
void nfs_readdir_free_large_page(void *ptr, struct page **pages,
		unsigned int npages)
{
	vm_unmap_ram(ptr, npages);
	nfs_readdir_free_pagearray(pages, npages);
}

static
void nfs_readdir_free_pagearray(struct page **pages, unsigned int npages)
{
	unsigned int i;
	for (i = 0; i < npages; i++)
		put_page(pages[i]);
}

static
void nfs_readdir_free_large_page(void *ptr, struct page **pages,
		unsigned int npages)
{
	vm_unmap_ram(ptr, npages);
	nfs_readdir_free_pagearray(pages, npages);
}

/*
 * nfs_readdir_large_page will allocate pages that must be freed with a call
 * to nfs_readdir_free_large_page
 */
static
void *nfs_readdir_large_page(struct page **pages, unsigned int npages)
{
	void *ptr;
	unsigned int i;

	for (i = 0; i < npages; i++) {
		struct page *page = alloc_page(GFP_KERNEL);
		if (page == NULL)
			goto out_freepages;
		pages[i] = page;
	}

	ptr = vm_map_ram(pages, npages, 0, PAGE_KERNEL);
	if (!IS_ERR_OR_NULL(ptr))
		return ptr;
out_freepages:
	nfs_readdir_free_pagearray(pages, i);
	return NULL;
}

static
int nfs_readdir_xdr_to_array(nfs_readdir_descriptor_t *desc, struct page *page, struct inode *inode)
{
	struct page *pages[NFS_MAX_READDIR_PAGES];
	void *pages_ptr = NULL;
	struct nfs_entry entry;
	struct file	*file = desc->file;
	struct nfs_cache_array *array;
<<<<<<< HEAD
	int status = 0;
=======
	int status = -ENOMEM;
>>>>>>> 3561d43f
	unsigned int array_size = ARRAY_SIZE(pages);

	entry.prev_cookie = 0;
	entry.cookie = *desc->dir_cookie;
	entry.eof = 0;
	entry.fh = nfs_alloc_fhandle();
	entry.fattr = nfs_alloc_fattr();
	if (entry.fh == NULL || entry.fattr == NULL)
		goto out;
<<<<<<< HEAD

	array = nfs_readdir_get_array(page);
	memset(array, 0, sizeof(struct nfs_cache_array));
	array->eof_index = -1;

	pages_ptr = nfs_readdir_large_page(pages, array_size);
	if (!pages_ptr)
		goto out_release_array;
	do {
		status = nfs_readdir_xdr_filler(pages, desc, &entry, file, inode);

		if (status < 0)
			break;
		nfs_readdir_page_filler(desc, &entry, pages_ptr, page, array_size * PAGE_SIZE);
	} while (array->eof_index < 0 && array->size < MAX_READDIR_ARRAY);
=======

	array = nfs_readdir_get_array(page);
	if (IS_ERR(array)) {
		status = PTR_ERR(array);
		goto out;
	}
	memset(array, 0, sizeof(struct nfs_cache_array));
	array->eof_index = -1;

	pages_ptr = nfs_readdir_large_page(pages, array_size);
	if (!pages_ptr)
		goto out_release_array;
	do {
		unsigned int pglen;
		status = nfs_readdir_xdr_filler(pages, desc, &entry, file, inode);

		if (status < 0)
			break;
		pglen = status;
		status = nfs_readdir_page_filler(desc, &entry, pages_ptr, page, pglen);
		if (status < 0) {
			if (status == -ENOSPC)
				status = 0;
			break;
		}
	} while (array->eof_index < 0);
>>>>>>> 3561d43f

	nfs_readdir_free_large_page(pages_ptr, pages, array_size);
out_release_array:
	nfs_readdir_release_array(page);
out:
	nfs_free_fattr(entry.fattr);
	nfs_free_fhandle(entry.fh);
	return status;
}

/*
 * Now we cache directories properly, by converting xdr information
 * to an array that can be used for lookups later.  This results in
 * fewer cache pages, since we can store more information on each page.
 * We only need to convert from xdr once so future lookups are much simpler
 */
static
int nfs_readdir_filler(nfs_readdir_descriptor_t *desc, struct page* page)
{
	struct inode	*inode = desc->file->f_path.dentry->d_inode;
<<<<<<< HEAD

	if (nfs_readdir_xdr_to_array(desc, page, inode) < 0)
=======
	int ret;

	ret = nfs_readdir_xdr_to_array(desc, page, inode);
	if (ret < 0)
>>>>>>> 3561d43f
		goto error;
	SetPageUptodate(page);

	if (invalidate_inode_pages2_range(inode->i_mapping, page->index + 1, -1) < 0) {
		/* Should never happen */
		nfs_zap_mapping(inode, inode->i_mapping);
	}
	unlock_page(page);
	return 0;
 error:
	unlock_page(page);
<<<<<<< HEAD
	return -EIO;
=======
	return ret;
>>>>>>> 3561d43f
}

static
void cache_page_release(nfs_readdir_descriptor_t *desc)
{
	page_cache_release(desc->page);
	desc->page = NULL;
}

static
struct page *get_cache_page(nfs_readdir_descriptor_t *desc)
{
<<<<<<< HEAD
	struct page *page;
	page = read_cache_page(desc->file->f_path.dentry->d_inode->i_mapping,
			desc->page_index, (filler_t *)nfs_readdir_filler, desc);
	if (IS_ERR(page))
		desc->eof = 1;
	return page;
=======
	return read_cache_page(desc->file->f_path.dentry->d_inode->i_mapping,
			desc->page_index, (filler_t *)nfs_readdir_filler, desc);
>>>>>>> 3561d43f
}

/*
 * Returns 0 if desc->dir_cookie was found on page desc->page_index
 */
static
int find_cache_page(nfs_readdir_descriptor_t *desc)
{
	int res;

	desc->page = get_cache_page(desc);
	if (IS_ERR(desc->page))
		return PTR_ERR(desc->page);

	res = nfs_readdir_search_array(desc);
	if (res == 0)
		return 0;
	cache_page_release(desc);
	return res;
}

/* Search for desc->dir_cookie from the beginning of the page cache */
static inline
int readdir_search_pagecache(nfs_readdir_descriptor_t *desc)
{
<<<<<<< HEAD
	int res = -EAGAIN;

=======
	int res;

	if (desc->page_index == 0)
		desc->current_index = 0;
>>>>>>> 3561d43f
	while (1) {
		res = find_cache_page(desc);
		if (res != -EAGAIN)
			break;
		desc->page_index++;
	}
	return res;
}

static inline unsigned int dt_type(struct inode *inode)
{
	return (inode->i_mode >> 12) & 15;
}

/*
 * Once we've found the start of the dirent within a page: fill 'er up...
 */
static 
int nfs_do_filldir(nfs_readdir_descriptor_t *desc, void *dirent,
		   filldir_t filldir)
{
	struct file	*file = desc->file;
	int i = 0;
	int res = 0;
	struct nfs_cache_array *array = NULL;
	unsigned int d_type = DT_UNKNOWN;
	struct dentry *dentry = NULL;

	array = nfs_readdir_get_array(desc->page);
<<<<<<< HEAD
=======
	if (IS_ERR(array))
		return PTR_ERR(array);
>>>>>>> 3561d43f

	for (i = desc->cache_entry_index; i < array->size; i++) {
		d_type = DT_UNKNOWN;

		res = filldir(dirent, array->array[i].string.name,
			array->array[i].string.len, file->f_pos,
			nfs_compat_user_ino64(array->array[i].ino), d_type);
		if (res < 0)
			break;
		file->f_pos++;
		desc->cache_entry_index = i;
		if (i < (array->size-1))
			*desc->dir_cookie = array->array[i+1].cookie;
		else
			*desc->dir_cookie = array->last_cookie;
<<<<<<< HEAD
		if (i == array->eof_index) {
			desc->eof = 1;
			break;
		}
	}
=======
	}
	if (i == array->eof_index)
		desc->eof = 1;
>>>>>>> 3561d43f

	nfs_readdir_release_array(desc->page);
	cache_page_release(desc);
	if (dentry != NULL)
		dput(dentry);
	dfprintk(DIRCACHE, "NFS: nfs_do_filldir() filling ended @ cookie %Lu; returning = %d\n",
			(unsigned long long)*desc->dir_cookie, res);
	return res;
}

/*
 * If we cannot find a cookie in our cache, we suspect that this is
 * because it points to a deleted file, so we ask the server to return
 * whatever it thinks is the next entry. We then feed this to filldir.
 * If all goes well, we should then be able to find our way round the
 * cache on the next call to readdir_search_pagecache();
 *
 * NOTE: we cannot add the anonymous page to the pagecache because
 *	 the data it contains might not be page aligned. Besides,
 *	 we should already have a complete representation of the
 *	 directory in the page cache by the time we get here.
 */
static inline
int uncached_readdir(nfs_readdir_descriptor_t *desc, void *dirent,
		     filldir_t filldir)
{
	struct page	*page = NULL;
	int		status;
	struct inode *inode = desc->file->f_path.dentry->d_inode;

	dfprintk(DIRCACHE, "NFS: uncached_readdir() searching for cookie %Lu\n",
			(unsigned long long)*desc->dir_cookie);

	page = alloc_page(GFP_HIGHUSER);
	if (!page) {
		status = -ENOMEM;
		goto out;
	}

	if (nfs_readdir_xdr_to_array(desc, page, inode) == -1) {
		status = -EIO;
		goto out_release;
	}

	desc->page_index = 0;
	desc->page = page;
	status = nfs_do_filldir(desc, dirent, filldir);

 out:
	dfprintk(DIRCACHE, "NFS: %s: returns %d\n",
			__func__, status);
	return status;
 out_release:
	cache_page_release(desc);
	goto out;
}

/* The file offset position represents the dirent entry number.  A
   last cookie cache takes care of the common case of reading the
   whole directory.
 */
static int nfs_readdir(struct file *filp, void *dirent, filldir_t filldir)
{
	struct dentry	*dentry = filp->f_path.dentry;
	struct inode	*inode = dentry->d_inode;
	nfs_readdir_descriptor_t my_desc,
			*desc = &my_desc;
	int res = -ENOMEM;

	dfprintk(FILE, "NFS: readdir(%s/%s) starting at cookie %llu\n",
			dentry->d_parent->d_name.name, dentry->d_name.name,
			(long long)filp->f_pos);
	nfs_inc_stats(inode, NFSIOS_VFSGETDENTS);

	/*
	 * filp->f_pos points to the dirent entry number.
	 * *desc->dir_cookie has the cookie for the next entry. We have
	 * to either find the entry with the appropriate number or
	 * revalidate the cookie.
	 */
	memset(desc, 0, sizeof(*desc));

	desc->file = filp;
	desc->dir_cookie = &nfs_file_open_context(filp)->dir_cookie;
	desc->decode = NFS_PROTO(inode)->decode_dirent;
	desc->plus = NFS_USE_READDIRPLUS(inode);

	nfs_block_sillyrename(dentry);
	res = nfs_revalidate_mapping(inode, filp->f_mapping);
	if (res < 0)
		goto out;

	while (desc->eof != 1) {
		res = readdir_search_pagecache(desc);

		if (res == -EBADCOOKIE) {
			/* This means either end of directory */
			if (*desc->dir_cookie && desc->eof == 0) {
				/* Or that the server has 'lost' a cookie */
				res = uncached_readdir(desc, dirent, filldir);
				if (res >= 0)
					continue;
			}
			res = 0;
			break;
		}
		if (res == -ETOOSMALL && desc->plus) {
			clear_bit(NFS_INO_ADVISE_RDPLUS, &NFS_I(inode)->flags);
			nfs_zap_caches(inode);
			desc->page_index = 0;
			desc->plus = 0;
			desc->eof = 0;
			continue;
		}
		if (res < 0)
			break;

		res = nfs_do_filldir(desc, dirent, filldir);
		if (res < 0) {
			res = 0;
			break;
		}
	}
out:
	nfs_unblock_sillyrename(dentry);
	if (res > 0)
		res = 0;
	dfprintk(FILE, "NFS: readdir(%s/%s) returns %d\n",
			dentry->d_parent->d_name.name, dentry->d_name.name,
			res);
	return res;
}

static loff_t nfs_llseek_dir(struct file *filp, loff_t offset, int origin)
{
	struct dentry *dentry = filp->f_path.dentry;
	struct inode *inode = dentry->d_inode;

	dfprintk(FILE, "NFS: llseek dir(%s/%s, %lld, %d)\n",
			dentry->d_parent->d_name.name,
			dentry->d_name.name,
			offset, origin);

	mutex_lock(&inode->i_mutex);
	switch (origin) {
		case 1:
			offset += filp->f_pos;
		case 0:
			if (offset >= 0)
				break;
		default:
			offset = -EINVAL;
			goto out;
	}
	if (offset != filp->f_pos) {
		filp->f_pos = offset;
		nfs_file_open_context(filp)->dir_cookie = 0;
	}
out:
	mutex_unlock(&inode->i_mutex);
	return offset;
}

/*
 * All directory operations under NFS are synchronous, so fsync()
 * is a dummy operation.
 */
static int nfs_fsync_dir(struct file *filp, int datasync)
{
	struct dentry *dentry = filp->f_path.dentry;

	dfprintk(FILE, "NFS: fsync dir(%s/%s) datasync %d\n",
			dentry->d_parent->d_name.name, dentry->d_name.name,
			datasync);

	nfs_inc_stats(dentry->d_inode, NFSIOS_VFSFSYNC);
	return 0;
}

/**
 * nfs_force_lookup_revalidate - Mark the directory as having changed
 * @dir - pointer to directory inode
 *
 * This forces the revalidation code in nfs_lookup_revalidate() to do a
 * full lookup on all child dentries of 'dir' whenever a change occurs
 * on the server that might have invalidated our dcache.
 *
 * The caller should be holding dir->i_lock
 */
void nfs_force_lookup_revalidate(struct inode *dir)
{
	NFS_I(dir)->cache_change_attribute++;
}

/*
 * A check for whether or not the parent directory has changed.
 * In the case it has, we assume that the dentries are untrustworthy
 * and may need to be looked up again.
 */
static int nfs_check_verifier(struct inode *dir, struct dentry *dentry)
{
	if (IS_ROOT(dentry))
		return 1;
	if (NFS_SERVER(dir)->flags & NFS_MOUNT_LOOKUP_CACHE_NONE)
		return 0;
	if (!nfs_verify_change_attribute(dir, dentry->d_time))
		return 0;
	/* Revalidate nfsi->cache_change_attribute before we declare a match */
	if (nfs_revalidate_inode(NFS_SERVER(dir), dir) < 0)
		return 0;
	if (!nfs_verify_change_attribute(dir, dentry->d_time))
		return 0;
	return 1;
}

/*
 * Return the intent data that applies to this particular path component
 *
 * Note that the current set of intents only apply to the very last
 * component of the path.
 * We check for this using LOOKUP_CONTINUE and LOOKUP_PARENT.
 */
static inline unsigned int nfs_lookup_check_intent(struct nameidata *nd, unsigned int mask)
{
	if (nd->flags & (LOOKUP_CONTINUE|LOOKUP_PARENT))
		return 0;
	return nd->flags & mask;
}

/*
 * Use intent information to check whether or not we're going to do
 * an O_EXCL create using this path component.
 */
static int nfs_is_exclusive_create(struct inode *dir, struct nameidata *nd)
{
	if (NFS_PROTO(dir)->version == 2)
		return 0;
	return nd && nfs_lookup_check_intent(nd, LOOKUP_EXCL);
}

/*
 * Inode and filehandle revalidation for lookups.
 *
 * We force revalidation in the cases where the VFS sets LOOKUP_REVAL,
 * or if the intent information indicates that we're about to open this
 * particular file and the "nocto" mount flag is not set.
 *
 */
static inline
int nfs_lookup_verify_inode(struct inode *inode, struct nameidata *nd)
{
	struct nfs_server *server = NFS_SERVER(inode);

	if (test_bit(NFS_INO_MOUNTPOINT, &NFS_I(inode)->flags))
		return 0;
	if (nd != NULL) {
		/* VFS wants an on-the-wire revalidation */
		if (nd->flags & LOOKUP_REVAL)
			goto out_force;
		/* This is an open(2) */
		if (nfs_lookup_check_intent(nd, LOOKUP_OPEN) != 0 &&
				!(server->flags & NFS_MOUNT_NOCTO) &&
				(S_ISREG(inode->i_mode) ||
				 S_ISDIR(inode->i_mode)))
			goto out_force;
		return 0;
	}
	return nfs_revalidate_inode(server, inode);
out_force:
	return __nfs_revalidate_inode(server, inode);
}

/*
 * We judge how long we want to trust negative
 * dentries by looking at the parent inode mtime.
 *
 * If parent mtime has changed, we revalidate, else we wait for a
 * period corresponding to the parent's attribute cache timeout value.
 */
static inline
int nfs_neg_need_reval(struct inode *dir, struct dentry *dentry,
		       struct nameidata *nd)
{
	/* Don't revalidate a negative dentry if we're creating a new file */
	if (nd != NULL && nfs_lookup_check_intent(nd, LOOKUP_CREATE) != 0)
		return 0;
	if (NFS_SERVER(dir)->flags & NFS_MOUNT_LOOKUP_CACHE_NONEG)
		return 1;
	return !nfs_check_verifier(dir, dentry);
}

/*
 * This is called every time the dcache has a lookup hit,
 * and we should check whether we can really trust that
 * lookup.
 *
 * NOTE! The hit can be a negative hit too, don't assume
 * we have an inode!
 *
 * If the parent directory is seen to have changed, we throw out the
 * cached dentry and do a new lookup.
 */
static int nfs_lookup_revalidate(struct dentry * dentry, struct nameidata *nd)
{
	struct inode *dir;
	struct inode *inode;
	struct dentry *parent;
	struct nfs_fh *fhandle = NULL;
	struct nfs_fattr *fattr = NULL;
	int error;

	parent = dget_parent(dentry);
	dir = parent->d_inode;
	nfs_inc_stats(dir, NFSIOS_DENTRYREVALIDATE);
	inode = dentry->d_inode;

	if (!inode) {
		if (nfs_neg_need_reval(dir, dentry, nd))
			goto out_bad;
		goto out_valid;
	}

	if (is_bad_inode(inode)) {
		dfprintk(LOOKUPCACHE, "%s: %s/%s has dud inode\n",
				__func__, dentry->d_parent->d_name.name,
				dentry->d_name.name);
		goto out_bad;
	}

	if (nfs_have_delegation(inode, FMODE_READ))
		goto out_set_verifier;

	/* Force a full look up iff the parent directory has changed */
	if (!nfs_is_exclusive_create(dir, nd) && nfs_check_verifier(dir, dentry)) {
		if (nfs_lookup_verify_inode(inode, nd))
			goto out_zap_parent;
		goto out_valid;
	}

	if (NFS_STALE(inode))
		goto out_bad;

	error = -ENOMEM;
	fhandle = nfs_alloc_fhandle();
	fattr = nfs_alloc_fattr();
	if (fhandle == NULL || fattr == NULL)
		goto out_error;

	error = NFS_PROTO(dir)->lookup(dir, &dentry->d_name, fhandle, fattr);
	if (error)
		goto out_bad;
	if (nfs_compare_fh(NFS_FH(inode), fhandle))
		goto out_bad;
	if ((error = nfs_refresh_inode(inode, fattr)) != 0)
		goto out_bad;

	nfs_free_fattr(fattr);
	nfs_free_fhandle(fhandle);
out_set_verifier:
	nfs_set_verifier(dentry, nfs_save_change_attribute(dir));
 out_valid:
	dput(parent);
	dfprintk(LOOKUPCACHE, "NFS: %s(%s/%s) is valid\n",
			__func__, dentry->d_parent->d_name.name,
			dentry->d_name.name);
	return 1;
out_zap_parent:
	nfs_zap_caches(dir);
 out_bad:
	nfs_mark_for_revalidate(dir);
	if (inode && S_ISDIR(inode->i_mode)) {
		/* Purge readdir caches. */
		nfs_zap_caches(inode);
		/* If we have submounts, don't unhash ! */
		if (have_submounts(dentry))
			goto out_valid;
		if (dentry->d_flags & DCACHE_DISCONNECTED)
			goto out_valid;
		shrink_dcache_parent(dentry);
	}
	d_drop(dentry);
	nfs_free_fattr(fattr);
	nfs_free_fhandle(fhandle);
	dput(parent);
	dfprintk(LOOKUPCACHE, "NFS: %s(%s/%s) is invalid\n",
			__func__, dentry->d_parent->d_name.name,
			dentry->d_name.name);
	return 0;
out_error:
	nfs_free_fattr(fattr);
	nfs_free_fhandle(fhandle);
	dput(parent);
	dfprintk(LOOKUPCACHE, "NFS: %s(%s/%s) lookup returned error %d\n",
			__func__, dentry->d_parent->d_name.name,
			dentry->d_name.name, error);
	return error;
}

/*
 * This is called from dput() when d_count is going to 0.
 */
static int nfs_dentry_delete(struct dentry *dentry)
{
	dfprintk(VFS, "NFS: dentry_delete(%s/%s, %x)\n",
		dentry->d_parent->d_name.name, dentry->d_name.name,
		dentry->d_flags);

	/* Unhash any dentry with a stale inode */
	if (dentry->d_inode != NULL && NFS_STALE(dentry->d_inode))
		return 1;

	if (dentry->d_flags & DCACHE_NFSFS_RENAMED) {
		/* Unhash it, so that ->d_iput() would be called */
		return 1;
	}
	if (!(dentry->d_sb->s_flags & MS_ACTIVE)) {
		/* Unhash it, so that ancestors of killed async unlink
		 * files will be cleaned up during umount */
		return 1;
	}
	return 0;

}

static void nfs_drop_nlink(struct inode *inode)
{
	spin_lock(&inode->i_lock);
	if (inode->i_nlink > 0)
		drop_nlink(inode);
	spin_unlock(&inode->i_lock);
}

/*
 * Called when the dentry loses inode.
 * We use it to clean up silly-renamed files.
 */
static void nfs_dentry_iput(struct dentry *dentry, struct inode *inode)
{
	if (S_ISDIR(inode->i_mode))
		/* drop any readdir cache as it could easily be old */
		NFS_I(inode)->cache_validity |= NFS_INO_INVALID_DATA;

	if (dentry->d_flags & DCACHE_NFSFS_RENAMED) {
		drop_nlink(inode);
		nfs_complete_unlink(dentry, inode);
	}
	iput(inode);
}

const struct dentry_operations nfs_dentry_operations = {
	.d_revalidate	= nfs_lookup_revalidate,
	.d_delete	= nfs_dentry_delete,
	.d_iput		= nfs_dentry_iput,
};

static struct dentry *nfs_lookup(struct inode *dir, struct dentry * dentry, struct nameidata *nd)
{
	struct dentry *res;
	struct dentry *parent;
	struct inode *inode = NULL;
	struct nfs_fh *fhandle = NULL;
	struct nfs_fattr *fattr = NULL;
	int error;

	dfprintk(VFS, "NFS: lookup(%s/%s)\n",
		dentry->d_parent->d_name.name, dentry->d_name.name);
	nfs_inc_stats(dir, NFSIOS_VFSLOOKUP);

	res = ERR_PTR(-ENAMETOOLONG);
	if (dentry->d_name.len > NFS_SERVER(dir)->namelen)
		goto out;

	dentry->d_op = NFS_PROTO(dir)->dentry_ops;

	/*
	 * If we're doing an exclusive create, optimize away the lookup
	 * but don't hash the dentry.
	 */
	if (nfs_is_exclusive_create(dir, nd)) {
		d_instantiate(dentry, NULL);
		res = NULL;
		goto out;
	}

	res = ERR_PTR(-ENOMEM);
	fhandle = nfs_alloc_fhandle();
	fattr = nfs_alloc_fattr();
	if (fhandle == NULL || fattr == NULL)
		goto out;

	parent = dentry->d_parent;
	/* Protect against concurrent sillydeletes */
	nfs_block_sillyrename(parent);
	error = NFS_PROTO(dir)->lookup(dir, &dentry->d_name, fhandle, fattr);
	if (error == -ENOENT)
		goto no_entry;
	if (error < 0) {
		res = ERR_PTR(error);
		goto out_unblock_sillyrename;
	}
	inode = nfs_fhget(dentry->d_sb, fhandle, fattr);
	res = (struct dentry *)inode;
	if (IS_ERR(res))
		goto out_unblock_sillyrename;

no_entry:
	res = d_materialise_unique(dentry, inode);
	if (res != NULL) {
		if (IS_ERR(res))
			goto out_unblock_sillyrename;
		dentry = res;
	}
	nfs_set_verifier(dentry, nfs_save_change_attribute(dir));
out_unblock_sillyrename:
	nfs_unblock_sillyrename(parent);
out:
	nfs_free_fattr(fattr);
	nfs_free_fhandle(fhandle);
	return res;
}

#ifdef CONFIG_NFS_V4
static int nfs_open_revalidate(struct dentry *, struct nameidata *);

const struct dentry_operations nfs4_dentry_operations = {
	.d_revalidate	= nfs_open_revalidate,
	.d_delete	= nfs_dentry_delete,
	.d_iput		= nfs_dentry_iput,
};

/*
 * Use intent information to determine whether we need to substitute
 * the NFSv4-style stateful OPEN for the LOOKUP call
 */
static int is_atomic_open(struct nameidata *nd)
{
	if (nd == NULL || nfs_lookup_check_intent(nd, LOOKUP_OPEN) == 0)
		return 0;
	/* NFS does not (yet) have a stateful open for directories */
	if (nd->flags & LOOKUP_DIRECTORY)
		return 0;
	/* Are we trying to write to a read only partition? */
	if (__mnt_is_readonly(nd->path.mnt) &&
	    (nd->intent.open.flags & (O_CREAT|O_TRUNC|FMODE_WRITE)))
		return 0;
	return 1;
}

static struct nfs_open_context *nameidata_to_nfs_open_context(struct dentry *dentry, struct nameidata *nd)
{
	struct path path = {
		.mnt = nd->path.mnt,
		.dentry = dentry,
	};
	struct nfs_open_context *ctx;
	struct rpc_cred *cred;
	fmode_t fmode = nd->intent.open.flags & (FMODE_READ | FMODE_WRITE | FMODE_EXEC);

	cred = rpc_lookup_cred();
	if (IS_ERR(cred))
		return ERR_CAST(cred);
	ctx = alloc_nfs_open_context(&path, cred, fmode);
	put_rpccred(cred);
	if (ctx == NULL)
		return ERR_PTR(-ENOMEM);
	return ctx;
}

static int do_open(struct inode *inode, struct file *filp)
{
	nfs_fscache_set_inode_cookie(inode, filp);
	return 0;
}

static int nfs_intent_set_file(struct nameidata *nd, struct nfs_open_context *ctx)
{
	struct file *filp;
	int ret = 0;

	/* If the open_intent is for execute, we have an extra check to make */
	if (ctx->mode & FMODE_EXEC) {
		ret = nfs_may_open(ctx->path.dentry->d_inode,
				ctx->cred,
				nd->intent.open.flags);
		if (ret < 0)
			goto out;
	}
	filp = lookup_instantiate_filp(nd, ctx->path.dentry, do_open);
	if (IS_ERR(filp))
		ret = PTR_ERR(filp);
	else
		nfs_file_set_open_context(filp, ctx);
out:
	put_nfs_open_context(ctx);
	return ret;
}

static struct dentry *nfs_atomic_lookup(struct inode *dir, struct dentry *dentry, struct nameidata *nd)
{
	struct nfs_open_context *ctx;
	struct iattr attr;
	struct dentry *res = NULL;
	struct inode *inode;
	int open_flags;
	int err;

	dfprintk(VFS, "NFS: atomic_lookup(%s/%ld), %s\n",
			dir->i_sb->s_id, dir->i_ino, dentry->d_name.name);

	/* Check that we are indeed trying to open this file */
	if (!is_atomic_open(nd))
		goto no_open;

	if (dentry->d_name.len > NFS_SERVER(dir)->namelen) {
		res = ERR_PTR(-ENAMETOOLONG);
		goto out;
	}
	dentry->d_op = NFS_PROTO(dir)->dentry_ops;

	/* Let vfs_create() deal with O_EXCL. Instantiate, but don't hash
	 * the dentry. */
	if (nd->flags & LOOKUP_EXCL) {
		d_instantiate(dentry, NULL);
		goto out;
	}

	ctx = nameidata_to_nfs_open_context(dentry, nd);
	res = ERR_CAST(ctx);
	if (IS_ERR(ctx))
		goto out;

	open_flags = nd->intent.open.flags;
	if (nd->flags & LOOKUP_CREATE) {
		attr.ia_mode = nd->intent.open.create_mode;
		attr.ia_valid = ATTR_MODE;
		if (!IS_POSIXACL(dir))
			attr.ia_mode &= ~current_umask();
	} else {
		open_flags &= ~(O_EXCL | O_CREAT);
		attr.ia_valid = 0;
	}

	/* Open the file on the server */
	nfs_block_sillyrename(dentry->d_parent);
	inode = NFS_PROTO(dir)->open_context(dir, ctx, open_flags, &attr);
	if (IS_ERR(inode)) {
		nfs_unblock_sillyrename(dentry->d_parent);
		put_nfs_open_context(ctx);
		switch (PTR_ERR(inode)) {
			/* Make a negative dentry */
			case -ENOENT:
				d_add(dentry, NULL);
				res = NULL;
				goto out;
			/* This turned out not to be a regular file */
			case -ENOTDIR:
				goto no_open;
			case -ELOOP:
				if (!(nd->intent.open.flags & O_NOFOLLOW))
					goto no_open;
			/* case -EISDIR: */
			/* case -EINVAL: */
			default:
				res = ERR_CAST(inode);
				goto out;
		}
	}
	res = d_add_unique(dentry, inode);
	nfs_unblock_sillyrename(dentry->d_parent);
	if (res != NULL) {
		dput(ctx->path.dentry);
		ctx->path.dentry = dget(res);
		dentry = res;
	}
	err = nfs_intent_set_file(nd, ctx);
	if (err < 0) {
		if (res != NULL)
			dput(res);
		return ERR_PTR(err);
	}
out:
	nfs_set_verifier(dentry, nfs_save_change_attribute(dir));
	return res;
no_open:
	return nfs_lookup(dir, dentry, nd);
}

static int nfs_open_revalidate(struct dentry *dentry, struct nameidata *nd)
{
	struct dentry *parent = NULL;
	struct inode *inode = dentry->d_inode;
	struct inode *dir;
	struct nfs_open_context *ctx;
	int openflags, ret = 0;

	if (!is_atomic_open(nd) || d_mountpoint(dentry))
		goto no_open;

	parent = dget_parent(dentry);
	dir = parent->d_inode;

	/* We can't create new files in nfs_open_revalidate(), so we
	 * optimize away revalidation of negative dentries.
	 */
	if (inode == NULL) {
		if (!nfs_neg_need_reval(dir, dentry, nd))
			ret = 1;
		goto out;
	}

	/* NFS only supports OPEN on regular files */
	if (!S_ISREG(inode->i_mode))
		goto no_open_dput;
	openflags = nd->intent.open.flags;
	/* We cannot do exclusive creation on a positive dentry */
	if ((openflags & (O_CREAT|O_EXCL)) == (O_CREAT|O_EXCL))
		goto no_open_dput;
	/* We can't create new files, or truncate existing ones here */
	openflags &= ~(O_CREAT|O_EXCL|O_TRUNC);

	ctx = nameidata_to_nfs_open_context(dentry, nd);
	ret = PTR_ERR(ctx);
	if (IS_ERR(ctx))
		goto out;
	/*
	 * Note: we're not holding inode->i_mutex and so may be racing with
	 * operations that change the directory. We therefore save the
	 * change attribute *before* we do the RPC call.
	 */
	inode = NFS_PROTO(dir)->open_context(dir, ctx, openflags, NULL);
	if (IS_ERR(inode)) {
		ret = PTR_ERR(inode);
		switch (ret) {
		case -EPERM:
		case -EACCES:
		case -EDQUOT:
		case -ENOSPC:
		case -EROFS:
			goto out_put_ctx;
		default:
			goto out_drop;
		}
	}
	iput(inode);
	if (inode != dentry->d_inode)
		goto out_drop;

	nfs_set_verifier(dentry, nfs_save_change_attribute(dir));
	ret = nfs_intent_set_file(nd, ctx);
	if (ret >= 0)
		ret = 1;
out:
	dput(parent);
	return ret;
out_drop:
	d_drop(dentry);
	ret = 0;
out_put_ctx:
	put_nfs_open_context(ctx);
	goto out;

no_open_dput:
	dput(parent);
no_open:
	return nfs_lookup_revalidate(dentry, nd);
}

static int nfs_open_create(struct inode *dir, struct dentry *dentry, int mode,
		struct nameidata *nd)
{
	struct nfs_open_context *ctx = NULL;
	struct iattr attr;
	int error;
	int open_flags = 0;

	dfprintk(VFS, "NFS: create(%s/%ld), %s\n",
			dir->i_sb->s_id, dir->i_ino, dentry->d_name.name);

	attr.ia_mode = mode;
	attr.ia_valid = ATTR_MODE;

	if ((nd->flags & LOOKUP_CREATE) != 0) {
		open_flags = nd->intent.open.flags;

		ctx = nameidata_to_nfs_open_context(dentry, nd);
		error = PTR_ERR(ctx);
		if (IS_ERR(ctx))
			goto out_err_drop;
	}

	error = NFS_PROTO(dir)->create(dir, dentry, &attr, open_flags, ctx);
	if (error != 0)
		goto out_put_ctx;
	if (ctx != NULL) {
		error = nfs_intent_set_file(nd, ctx);
		if (error < 0)
			goto out_err;
	}
	return 0;
out_put_ctx:
	if (ctx != NULL)
		put_nfs_open_context(ctx);
out_err_drop:
	d_drop(dentry);
out_err:
	return error;
}

#endif /* CONFIG_NFSV4 */

/*
 * Code common to create, mkdir, and mknod.
 */
int nfs_instantiate(struct dentry *dentry, struct nfs_fh *fhandle,
				struct nfs_fattr *fattr)
{
	struct dentry *parent = dget_parent(dentry);
	struct inode *dir = parent->d_inode;
	struct inode *inode;
	int error = -EACCES;

	d_drop(dentry);

	/* We may have been initialized further down */
	if (dentry->d_inode)
		goto out;
	if (fhandle->size == 0) {
		error = NFS_PROTO(dir)->lookup(dir, &dentry->d_name, fhandle, fattr);
		if (error)
			goto out_error;
	}
	nfs_set_verifier(dentry, nfs_save_change_attribute(dir));
	if (!(fattr->valid & NFS_ATTR_FATTR)) {
		struct nfs_server *server = NFS_SB(dentry->d_sb);
		error = server->nfs_client->rpc_ops->getattr(server, fhandle, fattr);
		if (error < 0)
			goto out_error;
	}
	inode = nfs_fhget(dentry->d_sb, fhandle, fattr);
	error = PTR_ERR(inode);
	if (IS_ERR(inode))
		goto out_error;
	d_add(dentry, inode);
out:
	dput(parent);
	return 0;
out_error:
	nfs_mark_for_revalidate(dir);
	dput(parent);
	return error;
}

/*
 * Following a failed create operation, we drop the dentry rather
 * than retain a negative dentry. This avoids a problem in the event
 * that the operation succeeded on the server, but an error in the
 * reply path made it appear to have failed.
 */
static int nfs_create(struct inode *dir, struct dentry *dentry, int mode,
		struct nameidata *nd)
{
	struct iattr attr;
	int error;

	dfprintk(VFS, "NFS: create(%s/%ld), %s\n",
			dir->i_sb->s_id, dir->i_ino, dentry->d_name.name);

	attr.ia_mode = mode;
	attr.ia_valid = ATTR_MODE;

	error = NFS_PROTO(dir)->create(dir, dentry, &attr, 0, NULL);
	if (error != 0)
		goto out_err;
	return 0;
out_err:
	d_drop(dentry);
	return error;
}

/*
 * See comments for nfs_proc_create regarding failed operations.
 */
static int
nfs_mknod(struct inode *dir, struct dentry *dentry, int mode, dev_t rdev)
{
	struct iattr attr;
	int status;

	dfprintk(VFS, "NFS: mknod(%s/%ld), %s\n",
			dir->i_sb->s_id, dir->i_ino, dentry->d_name.name);

	if (!new_valid_dev(rdev))
		return -EINVAL;

	attr.ia_mode = mode;
	attr.ia_valid = ATTR_MODE;

	status = NFS_PROTO(dir)->mknod(dir, dentry, &attr, rdev);
	if (status != 0)
		goto out_err;
	return 0;
out_err:
	d_drop(dentry);
	return status;
}

/*
 * See comments for nfs_proc_create regarding failed operations.
 */
static int nfs_mkdir(struct inode *dir, struct dentry *dentry, int mode)
{
	struct iattr attr;
	int error;

	dfprintk(VFS, "NFS: mkdir(%s/%ld), %s\n",
			dir->i_sb->s_id, dir->i_ino, dentry->d_name.name);

	attr.ia_valid = ATTR_MODE;
	attr.ia_mode = mode | S_IFDIR;

	error = NFS_PROTO(dir)->mkdir(dir, dentry, &attr);
	if (error != 0)
		goto out_err;
	return 0;
out_err:
	d_drop(dentry);
	return error;
}

static void nfs_dentry_handle_enoent(struct dentry *dentry)
{
	if (dentry->d_inode != NULL && !d_unhashed(dentry))
		d_delete(dentry);
}

static int nfs_rmdir(struct inode *dir, struct dentry *dentry)
{
	int error;

	dfprintk(VFS, "NFS: rmdir(%s/%ld), %s\n",
			dir->i_sb->s_id, dir->i_ino, dentry->d_name.name);

	error = NFS_PROTO(dir)->rmdir(dir, &dentry->d_name);
	/* Ensure the VFS deletes this inode */
	if (error == 0 && dentry->d_inode != NULL)
		clear_nlink(dentry->d_inode);
	else if (error == -ENOENT)
		nfs_dentry_handle_enoent(dentry);

	return error;
}

/*
 * Remove a file after making sure there are no pending writes,
 * and after checking that the file has only one user. 
 *
 * We invalidate the attribute cache and free the inode prior to the operation
 * to avoid possible races if the server reuses the inode.
 */
static int nfs_safe_remove(struct dentry *dentry)
{
	struct inode *dir = dentry->d_parent->d_inode;
	struct inode *inode = dentry->d_inode;
	int error = -EBUSY;
		
	dfprintk(VFS, "NFS: safe_remove(%s/%s)\n",
		dentry->d_parent->d_name.name, dentry->d_name.name);

	/* If the dentry was sillyrenamed, we simply call d_delete() */
	if (dentry->d_flags & DCACHE_NFSFS_RENAMED) {
		error = 0;
		goto out;
	}

	if (inode != NULL) {
		nfs_inode_return_delegation(inode);
		error = NFS_PROTO(dir)->remove(dir, &dentry->d_name);
		/* The VFS may want to delete this inode */
		if (error == 0)
			nfs_drop_nlink(inode);
		nfs_mark_for_revalidate(inode);
	} else
		error = NFS_PROTO(dir)->remove(dir, &dentry->d_name);
	if (error == -ENOENT)
		nfs_dentry_handle_enoent(dentry);
out:
	return error;
}

/*  We do silly rename. In case sillyrename() returns -EBUSY, the inode
 *  belongs to an active ".nfs..." file and we return -EBUSY.
 *
 *  If sillyrename() returns 0, we do nothing, otherwise we unlink.
 */
static int nfs_unlink(struct inode *dir, struct dentry *dentry)
{
	int error;
	int need_rehash = 0;

	dfprintk(VFS, "NFS: unlink(%s/%ld, %s)\n", dir->i_sb->s_id,
		dir->i_ino, dentry->d_name.name);

	spin_lock(&dcache_lock);
	spin_lock(&dentry->d_lock);
	if (atomic_read(&dentry->d_count) > 1) {
		spin_unlock(&dentry->d_lock);
		spin_unlock(&dcache_lock);
		/* Start asynchronous writeout of the inode */
		write_inode_now(dentry->d_inode, 0);
		error = nfs_sillyrename(dir, dentry);
		return error;
	}
	if (!d_unhashed(dentry)) {
		__d_drop(dentry);
		need_rehash = 1;
	}
	spin_unlock(&dentry->d_lock);
	spin_unlock(&dcache_lock);
	error = nfs_safe_remove(dentry);
	if (!error || error == -ENOENT) {
		nfs_set_verifier(dentry, nfs_save_change_attribute(dir));
	} else if (need_rehash)
		d_rehash(dentry);
	return error;
}

/*
 * To create a symbolic link, most file systems instantiate a new inode,
 * add a page to it containing the path, then write it out to the disk
 * using prepare_write/commit_write.
 *
 * Unfortunately the NFS client can't create the in-core inode first
 * because it needs a file handle to create an in-core inode (see
 * fs/nfs/inode.c:nfs_fhget).  We only have a file handle *after* the
 * symlink request has completed on the server.
 *
 * So instead we allocate a raw page, copy the symname into it, then do
 * the SYMLINK request with the page as the buffer.  If it succeeds, we
 * now have a new file handle and can instantiate an in-core NFS inode
 * and move the raw page into its mapping.
 */
static int nfs_symlink(struct inode *dir, struct dentry *dentry, const char *symname)
{
	struct pagevec lru_pvec;
	struct page *page;
	char *kaddr;
	struct iattr attr;
	unsigned int pathlen = strlen(symname);
	int error;

	dfprintk(VFS, "NFS: symlink(%s/%ld, %s, %s)\n", dir->i_sb->s_id,
		dir->i_ino, dentry->d_name.name, symname);

	if (pathlen > PAGE_SIZE)
		return -ENAMETOOLONG;

	attr.ia_mode = S_IFLNK | S_IRWXUGO;
	attr.ia_valid = ATTR_MODE;

	page = alloc_page(GFP_HIGHUSER);
	if (!page)
		return -ENOMEM;

	kaddr = kmap_atomic(page, KM_USER0);
	memcpy(kaddr, symname, pathlen);
	if (pathlen < PAGE_SIZE)
		memset(kaddr + pathlen, 0, PAGE_SIZE - pathlen);
	kunmap_atomic(kaddr, KM_USER0);

	error = NFS_PROTO(dir)->symlink(dir, dentry, page, pathlen, &attr);
	if (error != 0) {
		dfprintk(VFS, "NFS: symlink(%s/%ld, %s, %s) error %d\n",
			dir->i_sb->s_id, dir->i_ino,
			dentry->d_name.name, symname, error);
		d_drop(dentry);
		__free_page(page);
		return error;
	}

	/*
	 * No big deal if we can't add this page to the page cache here.
	 * READLINK will get the missing page from the server if needed.
	 */
	pagevec_init(&lru_pvec, 0);
	if (!add_to_page_cache(page, dentry->d_inode->i_mapping, 0,
							GFP_KERNEL)) {
		pagevec_add(&lru_pvec, page);
		pagevec_lru_add_file(&lru_pvec);
		SetPageUptodate(page);
		unlock_page(page);
	} else
		__free_page(page);

	return 0;
}

static int 
nfs_link(struct dentry *old_dentry, struct inode *dir, struct dentry *dentry)
{
	struct inode *inode = old_dentry->d_inode;
	int error;

	dfprintk(VFS, "NFS: link(%s/%s -> %s/%s)\n",
		old_dentry->d_parent->d_name.name, old_dentry->d_name.name,
		dentry->d_parent->d_name.name, dentry->d_name.name);

	nfs_inode_return_delegation(inode);

	d_drop(dentry);
	error = NFS_PROTO(dir)->link(inode, dir, &dentry->d_name);
	if (error == 0) {
		ihold(inode);
		d_add(dentry, inode);
	}
	return error;
}

/*
 * RENAME
 * FIXME: Some nfsds, like the Linux user space nfsd, may generate a
 * different file handle for the same inode after a rename (e.g. when
 * moving to a different directory). A fail-safe method to do so would
 * be to look up old_dir/old_name, create a link to new_dir/new_name and
 * rename the old file using the sillyrename stuff. This way, the original
 * file in old_dir will go away when the last process iput()s the inode.
 *
 * FIXED.
 * 
 * It actually works quite well. One needs to have the possibility for
 * at least one ".nfs..." file in each directory the file ever gets
 * moved or linked to which happens automagically with the new
 * implementation that only depends on the dcache stuff instead of
 * using the inode layer
 *
 * Unfortunately, things are a little more complicated than indicated
 * above. For a cross-directory move, we want to make sure we can get
 * rid of the old inode after the operation.  This means there must be
 * no pending writes (if it's a file), and the use count must be 1.
 * If these conditions are met, we can drop the dentries before doing
 * the rename.
 */
static int nfs_rename(struct inode *old_dir, struct dentry *old_dentry,
		      struct inode *new_dir, struct dentry *new_dentry)
{
	struct inode *old_inode = old_dentry->d_inode;
	struct inode *new_inode = new_dentry->d_inode;
	struct dentry *dentry = NULL, *rehash = NULL;
	int error = -EBUSY;

	dfprintk(VFS, "NFS: rename(%s/%s -> %s/%s, ct=%d)\n",
		 old_dentry->d_parent->d_name.name, old_dentry->d_name.name,
		 new_dentry->d_parent->d_name.name, new_dentry->d_name.name,
		 atomic_read(&new_dentry->d_count));

	/*
	 * For non-directories, check whether the target is busy and if so,
	 * make a copy of the dentry and then do a silly-rename. If the
	 * silly-rename succeeds, the copied dentry is hashed and becomes
	 * the new target.
	 */
	if (new_inode && !S_ISDIR(new_inode->i_mode)) {
		/*
		 * To prevent any new references to the target during the
		 * rename, we unhash the dentry in advance.
		 */
		if (!d_unhashed(new_dentry)) {
			d_drop(new_dentry);
			rehash = new_dentry;
		}

		if (atomic_read(&new_dentry->d_count) > 2) {
			int err;

			/* copy the target dentry's name */
			dentry = d_alloc(new_dentry->d_parent,
					 &new_dentry->d_name);
			if (!dentry)
				goto out;

			/* silly-rename the existing target ... */
			err = nfs_sillyrename(new_dir, new_dentry);
			if (err)
				goto out;

			new_dentry = dentry;
			rehash = NULL;
			new_inode = NULL;
		}
	}

	nfs_inode_return_delegation(old_inode);
	if (new_inode != NULL)
		nfs_inode_return_delegation(new_inode);

	error = NFS_PROTO(old_dir)->rename(old_dir, &old_dentry->d_name,
					   new_dir, &new_dentry->d_name);
	nfs_mark_for_revalidate(old_inode);
out:
	if (rehash)
		d_rehash(rehash);
	if (!error) {
		if (new_inode != NULL)
			nfs_drop_nlink(new_inode);
		d_move(old_dentry, new_dentry);
		nfs_set_verifier(new_dentry,
					nfs_save_change_attribute(new_dir));
	} else if (error == -ENOENT)
		nfs_dentry_handle_enoent(old_dentry);

	/* new dentry created? */
	if (dentry)
		dput(dentry);
	return error;
}

static DEFINE_SPINLOCK(nfs_access_lru_lock);
static LIST_HEAD(nfs_access_lru_list);
static atomic_long_t nfs_access_nr_entries;

static void nfs_access_free_entry(struct nfs_access_entry *entry)
{
	put_rpccred(entry->cred);
	kfree(entry);
	smp_mb__before_atomic_dec();
	atomic_long_dec(&nfs_access_nr_entries);
	smp_mb__after_atomic_dec();
}

static void nfs_access_free_list(struct list_head *head)
{
	struct nfs_access_entry *cache;

	while (!list_empty(head)) {
		cache = list_entry(head->next, struct nfs_access_entry, lru);
		list_del(&cache->lru);
		nfs_access_free_entry(cache);
	}
}

int nfs_access_cache_shrinker(struct shrinker *shrink, int nr_to_scan, gfp_t gfp_mask)
{
	LIST_HEAD(head);
	struct nfs_inode *nfsi, *next;
	struct nfs_access_entry *cache;

	if ((gfp_mask & GFP_KERNEL) != GFP_KERNEL)
		return (nr_to_scan == 0) ? 0 : -1;

	spin_lock(&nfs_access_lru_lock);
	list_for_each_entry_safe(nfsi, next, &nfs_access_lru_list, access_cache_inode_lru) {
		struct inode *inode;

		if (nr_to_scan-- == 0)
			break;
		inode = &nfsi->vfs_inode;
		spin_lock(&inode->i_lock);
		if (list_empty(&nfsi->access_cache_entry_lru))
			goto remove_lru_entry;
		cache = list_entry(nfsi->access_cache_entry_lru.next,
				struct nfs_access_entry, lru);
		list_move(&cache->lru, &head);
		rb_erase(&cache->rb_node, &nfsi->access_cache);
		if (!list_empty(&nfsi->access_cache_entry_lru))
			list_move_tail(&nfsi->access_cache_inode_lru,
					&nfs_access_lru_list);
		else {
remove_lru_entry:
			list_del_init(&nfsi->access_cache_inode_lru);
			smp_mb__before_clear_bit();
			clear_bit(NFS_INO_ACL_LRU_SET, &nfsi->flags);
			smp_mb__after_clear_bit();
		}
		spin_unlock(&inode->i_lock);
	}
	spin_unlock(&nfs_access_lru_lock);
	nfs_access_free_list(&head);
	return (atomic_long_read(&nfs_access_nr_entries) / 100) * sysctl_vfs_cache_pressure;
}

static void __nfs_access_zap_cache(struct nfs_inode *nfsi, struct list_head *head)
{
	struct rb_root *root_node = &nfsi->access_cache;
	struct rb_node *n;
	struct nfs_access_entry *entry;

	/* Unhook entries from the cache */
	while ((n = rb_first(root_node)) != NULL) {
		entry = rb_entry(n, struct nfs_access_entry, rb_node);
		rb_erase(n, root_node);
		list_move(&entry->lru, head);
	}
	nfsi->cache_validity &= ~NFS_INO_INVALID_ACCESS;
}

void nfs_access_zap_cache(struct inode *inode)
{
	LIST_HEAD(head);

	if (test_bit(NFS_INO_ACL_LRU_SET, &NFS_I(inode)->flags) == 0)
		return;
	/* Remove from global LRU init */
	spin_lock(&nfs_access_lru_lock);
	if (test_and_clear_bit(NFS_INO_ACL_LRU_SET, &NFS_I(inode)->flags))
		list_del_init(&NFS_I(inode)->access_cache_inode_lru);

	spin_lock(&inode->i_lock);
	__nfs_access_zap_cache(NFS_I(inode), &head);
	spin_unlock(&inode->i_lock);
	spin_unlock(&nfs_access_lru_lock);
	nfs_access_free_list(&head);
}

static struct nfs_access_entry *nfs_access_search_rbtree(struct inode *inode, struct rpc_cred *cred)
{
	struct rb_node *n = NFS_I(inode)->access_cache.rb_node;
	struct nfs_access_entry *entry;

	while (n != NULL) {
		entry = rb_entry(n, struct nfs_access_entry, rb_node);

		if (cred < entry->cred)
			n = n->rb_left;
		else if (cred > entry->cred)
			n = n->rb_right;
		else
			return entry;
	}
	return NULL;
}

static int nfs_access_get_cached(struct inode *inode, struct rpc_cred *cred, struct nfs_access_entry *res)
{
	struct nfs_inode *nfsi = NFS_I(inode);
	struct nfs_access_entry *cache;
	int err = -ENOENT;

	spin_lock(&inode->i_lock);
	if (nfsi->cache_validity & NFS_INO_INVALID_ACCESS)
		goto out_zap;
	cache = nfs_access_search_rbtree(inode, cred);
	if (cache == NULL)
		goto out;
	if (!nfs_have_delegated_attributes(inode) &&
	    !time_in_range_open(jiffies, cache->jiffies, cache->jiffies + nfsi->attrtimeo))
		goto out_stale;
	res->jiffies = cache->jiffies;
	res->cred = cache->cred;
	res->mask = cache->mask;
	list_move_tail(&cache->lru, &nfsi->access_cache_entry_lru);
	err = 0;
out:
	spin_unlock(&inode->i_lock);
	return err;
out_stale:
	rb_erase(&cache->rb_node, &nfsi->access_cache);
	list_del(&cache->lru);
	spin_unlock(&inode->i_lock);
	nfs_access_free_entry(cache);
	return -ENOENT;
out_zap:
	spin_unlock(&inode->i_lock);
	nfs_access_zap_cache(inode);
	return -ENOENT;
}

static void nfs_access_add_rbtree(struct inode *inode, struct nfs_access_entry *set)
{
	struct nfs_inode *nfsi = NFS_I(inode);
	struct rb_root *root_node = &nfsi->access_cache;
	struct rb_node **p = &root_node->rb_node;
	struct rb_node *parent = NULL;
	struct nfs_access_entry *entry;

	spin_lock(&inode->i_lock);
	while (*p != NULL) {
		parent = *p;
		entry = rb_entry(parent, struct nfs_access_entry, rb_node);

		if (set->cred < entry->cred)
			p = &parent->rb_left;
		else if (set->cred > entry->cred)
			p = &parent->rb_right;
		else
			goto found;
	}
	rb_link_node(&set->rb_node, parent, p);
	rb_insert_color(&set->rb_node, root_node);
	list_add_tail(&set->lru, &nfsi->access_cache_entry_lru);
	spin_unlock(&inode->i_lock);
	return;
found:
	rb_replace_node(parent, &set->rb_node, root_node);
	list_add_tail(&set->lru, &nfsi->access_cache_entry_lru);
	list_del(&entry->lru);
	spin_unlock(&inode->i_lock);
	nfs_access_free_entry(entry);
}

static void nfs_access_add_cache(struct inode *inode, struct nfs_access_entry *set)
{
	struct nfs_access_entry *cache = kmalloc(sizeof(*cache), GFP_KERNEL);
	if (cache == NULL)
		return;
	RB_CLEAR_NODE(&cache->rb_node);
	cache->jiffies = set->jiffies;
	cache->cred = get_rpccred(set->cred);
	cache->mask = set->mask;

	nfs_access_add_rbtree(inode, cache);

	/* Update accounting */
	smp_mb__before_atomic_inc();
	atomic_long_inc(&nfs_access_nr_entries);
	smp_mb__after_atomic_inc();

	/* Add inode to global LRU list */
	if (!test_bit(NFS_INO_ACL_LRU_SET, &NFS_I(inode)->flags)) {
		spin_lock(&nfs_access_lru_lock);
		if (!test_and_set_bit(NFS_INO_ACL_LRU_SET, &NFS_I(inode)->flags))
			list_add_tail(&NFS_I(inode)->access_cache_inode_lru,
					&nfs_access_lru_list);
		spin_unlock(&nfs_access_lru_lock);
	}
}

static int nfs_do_access(struct inode *inode, struct rpc_cred *cred, int mask)
{
	struct nfs_access_entry cache;
	int status;

	status = nfs_access_get_cached(inode, cred, &cache);
	if (status == 0)
		goto out;

	/* Be clever: ask server to check for all possible rights */
	cache.mask = MAY_EXEC | MAY_WRITE | MAY_READ;
	cache.cred = cred;
	cache.jiffies = jiffies;
	status = NFS_PROTO(inode)->access(inode, &cache);
	if (status != 0) {
		if (status == -ESTALE) {
			nfs_zap_caches(inode);
			if (!S_ISDIR(inode->i_mode))
				set_bit(NFS_INO_STALE, &NFS_I(inode)->flags);
		}
		return status;
	}
	nfs_access_add_cache(inode, &cache);
out:
	if ((mask & ~cache.mask & (MAY_READ | MAY_WRITE | MAY_EXEC)) == 0)
		return 0;
	return -EACCES;
}

static int nfs_open_permission_mask(int openflags)
{
	int mask = 0;

	if (openflags & FMODE_READ)
		mask |= MAY_READ;
	if (openflags & FMODE_WRITE)
		mask |= MAY_WRITE;
	if (openflags & FMODE_EXEC)
		mask |= MAY_EXEC;
	return mask;
}

int nfs_may_open(struct inode *inode, struct rpc_cred *cred, int openflags)
{
	return nfs_do_access(inode, cred, nfs_open_permission_mask(openflags));
}

int nfs_permission(struct inode *inode, int mask)
{
	struct rpc_cred *cred;
	int res = 0;

	nfs_inc_stats(inode, NFSIOS_VFSACCESS);

	if ((mask & (MAY_READ | MAY_WRITE | MAY_EXEC)) == 0)
		goto out;
	/* Is this sys_access() ? */
	if (mask & (MAY_ACCESS | MAY_CHDIR))
		goto force_lookup;

	switch (inode->i_mode & S_IFMT) {
		case S_IFLNK:
			goto out;
		case S_IFREG:
			/* NFSv4 has atomic_open... */
			if (nfs_server_capable(inode, NFS_CAP_ATOMIC_OPEN)
					&& (mask & MAY_OPEN)
					&& !(mask & MAY_EXEC))
				goto out;
			break;
		case S_IFDIR:
			/*
			 * Optimize away all write operations, since the server
			 * will check permissions when we perform the op.
			 */
			if ((mask & MAY_WRITE) && !(mask & MAY_READ))
				goto out;
	}

force_lookup:
	if (!NFS_PROTO(inode)->access)
		goto out_notsup;

	cred = rpc_lookup_cred();
	if (!IS_ERR(cred)) {
		res = nfs_do_access(inode, cred, mask);
		put_rpccred(cred);
	} else
		res = PTR_ERR(cred);
out:
	if (!res && (mask & MAY_EXEC) && !execute_ok(inode))
		res = -EACCES;

	dfprintk(VFS, "NFS: permission(%s/%ld), mask=0x%x, res=%d\n",
		inode->i_sb->s_id, inode->i_ino, mask, res);
	return res;
out_notsup:
	res = nfs_revalidate_inode(NFS_SERVER(inode), inode);
	if (res == 0)
		res = generic_permission(inode, mask, NULL);
	goto out;
}

/*
 * Local variables:
 *  version-control: t
 *  kept-new-versions: 5
 * End:
 */<|MERGE_RESOLUTION|>--- conflicted
+++ resolved
@@ -34,10 +34,7 @@
 #include <linux/mount.h>
 #include <linux/sched.h>
 #include <linux/vmalloc.h>
-<<<<<<< HEAD
-=======
 #include <linux/kmemleak.h>
->>>>>>> 3561d43f
 
 #include "delegation.h"
 #include "iostat.h"
@@ -198,11 +195,6 @@
 static
 struct nfs_cache_array *nfs_readdir_get_array(struct page *page)
 {
-<<<<<<< HEAD
-	if (page == NULL)
-		return ERR_PTR(-EIO);
-	return (struct nfs_cache_array *)kmap(page);
-=======
 	void *ptr;
 	if (page == NULL)
 		return ERR_PTR(-EIO);
@@ -210,7 +202,6 @@
 	if (ptr == NULL)
 		return ERR_PTR(-ENOMEM);
 	return ptr;
->>>>>>> 3561d43f
 }
 
 static
@@ -227,12 +218,9 @@
 {
 	struct nfs_cache_array *array = nfs_readdir_get_array(page);
 	int i;
-<<<<<<< HEAD
-=======
 
 	if (IS_ERR(array))
 		return PTR_ERR(array);
->>>>>>> 3561d43f
 	for (i = 0; i < array->size; i++)
 		kfree(array->array[i].string.name);
 	nfs_readdir_release_array(page);
@@ -251,14 +239,11 @@
 	string->name = kmemdup(name, len, GFP_KERNEL);
 	if (string->name == NULL)
 		return -ENOMEM;
-<<<<<<< HEAD
-=======
 	/*
 	 * Avoid a kmemleak false positive. The pointer to the name is stored
 	 * in a page cache page which kmemleak does not scan.
 	 */
 	kmemleak_not_leak(string->name);
->>>>>>> 3561d43f
 	string->hash = full_name_hash(name, len);
 	return 0;
 }
@@ -272,11 +257,7 @@
 
 	if (IS_ERR(array))
 		return PTR_ERR(array);
-<<<<<<< HEAD
-	ret = -EIO;
-=======
 	ret = -ENOSPC;
->>>>>>> 3561d43f
 	if (array->size >= MAX_READDIR_ARRAY)
 		goto out;
 
@@ -287,15 +268,9 @@
 	if (ret)
 		goto out;
 	array->last_cookie = entry->cookie;
-<<<<<<< HEAD
-	if (entry->eof == 1)
-		array->eof_index = array->size;
-	array->size++;
-=======
 	array->size++;
 	if (entry->eof == 1)
 		array->eof_index = array->size;
->>>>>>> 3561d43f
 out:
 	nfs_readdir_release_array(page);
 	return ret;
@@ -310,11 +285,7 @@
 	if (diff < 0)
 		goto out_eof;
 	if (diff >= array->size) {
-<<<<<<< HEAD
-		if (array->eof_index > 0)
-=======
 		if (array->eof_index >= 0)
->>>>>>> 3561d43f
 			goto out_eof;
 		desc->current_index += array->size;
 		return -EAGAIN;
@@ -323,11 +294,6 @@
 	index = (unsigned int)diff;
 	*desc->dir_cookie = array->array[index].cookie;
 	desc->cache_entry_index = index;
-<<<<<<< HEAD
-	if (index == array->eof_index)
-		desc->eof = 1;
-=======
->>>>>>> 3561d43f
 	return 0;
 out_eof:
 	desc->eof = 1;
@@ -341,19 +307,6 @@
 	int status = -EAGAIN;
 
 	for (i = 0; i < array->size; i++) {
-<<<<<<< HEAD
-		if (i == array->eof_index) {
-			desc->eof = 1;
-			status = -EBADCOOKIE;
-		}
-		if (array->array[i].cookie == *desc->dir_cookie) {
-			desc->cache_entry_index = i;
-			status = 0;
-			break;
-		}
-	}
-
-=======
 		if (array->array[i].cookie == *desc->dir_cookie) {
 			desc->cache_entry_index = i;
 			status = 0;
@@ -365,7 +318,6 @@
 		status = -EBADCOOKIE;
 	}
 out:
->>>>>>> 3561d43f
 	return status;
 }
 
@@ -455,34 +407,6 @@
 
 static
 void nfs_prime_dcache(struct dentry *parent, struct nfs_entry *entry)
-<<<<<<< HEAD
-{
-	struct qstr filename = {
-		.len = entry->len,
-		.name = entry->name,
-	};
-	struct dentry *dentry;
-	struct dentry *alias;
-	struct inode *dir = parent->d_inode;
-	struct inode *inode;
-
-	if (filename.name[0] == '.') {
-		if (filename.len == 1)
-			return;
-		if (filename.len == 2 && filename.name[1] == '.')
-			return;
-	}
-	filename.hash = full_name_hash(filename.name, filename.len);
-
-	dentry = d_lookup(parent, &filename);
-	if (dentry != NULL) {
-		if (nfs_same_file(dentry, entry)) {
-			nfs_refresh_inode(dentry->d_inode, entry->fattr);
-			goto out;
-		} else {
-			d_drop(dentry);
-			dput(dentry);
-=======
 {
 	struct qstr filename = {
 		.len = entry->len,
@@ -578,87 +502,9 @@
 			array->eof_index = array->size;
 			status = 0;
 			nfs_readdir_release_array(page);
->>>>>>> 3561d43f
 		}
 	}
-
-	dentry = d_alloc(parent, &filename);
-	if (dentry == NULL)
-		return;
-
-	dentry->d_op = NFS_PROTO(dir)->dentry_ops;
-	inode = nfs_fhget(dentry->d_sb, entry->fh, entry->fattr);
-	if (IS_ERR(inode))
-		goto out;
-
-	alias = d_materialise_unique(dentry, inode);
-	if (IS_ERR(alias))
-		goto out;
-	else if (alias) {
-		nfs_set_verifier(alias, nfs_save_change_attribute(dir));
-		dput(alias);
-	} else
-		nfs_set_verifier(dentry, nfs_save_change_attribute(dir));
-
-out:
-	dput(dentry);
-}
-
-/* Perform conversion from xdr to cache array */
-static
-void nfs_readdir_page_filler(nfs_readdir_descriptor_t *desc, struct nfs_entry *entry,
-				void *xdr_page, struct page *page, unsigned int buflen)
-{
-	struct xdr_stream stream;
-	struct xdr_buf buf;
-	__be32 *ptr = xdr_page;
-	int status;
-	struct nfs_cache_array *array;
-
-	buf.head->iov_base = xdr_page;
-	buf.head->iov_len = buflen;
-	buf.tail->iov_len = 0;
-	buf.page_base = 0;
-	buf.page_len = 0;
-	buf.buflen = buf.head->iov_len;
-	buf.len = buf.head->iov_len;
-
-	xdr_init_decode(&stream, &buf, ptr);
-
-
-	do {
-		status = xdr_decode(desc, entry, &stream);
-		if (status != 0)
-			break;
-
-		if (nfs_readdir_add_to_array(entry, page) == -1)
-			break;
-		if (desc->plus == 1)
-			nfs_prime_dcache(desc->file->f_path.dentry, entry);
-	} while (!entry->eof);
-
-	if (status == -EBADCOOKIE && entry->eof) {
-		array = nfs_readdir_get_array(page);
-		array->eof_index = array->size - 1;
-		status = 0;
-		nfs_readdir_release_array(page);
-	}
-}
-
-static
-void nfs_readdir_free_pagearray(struct page **pages, unsigned int npages)
-{
-	unsigned int i;
-	for (i = 0; i < npages; i++)
-		put_page(pages[i]);
-}
-
-static
-void nfs_readdir_free_large_page(void *ptr, struct page **pages,
-		unsigned int npages)
-{
-	vm_unmap_ram(ptr, npages);
-	nfs_readdir_free_pagearray(pages, npages);
+	return status;
 }
 
 static
@@ -710,11 +556,7 @@
 	struct nfs_entry entry;
 	struct file	*file = desc->file;
 	struct nfs_cache_array *array;
-<<<<<<< HEAD
-	int status = 0;
-=======
 	int status = -ENOMEM;
->>>>>>> 3561d43f
 	unsigned int array_size = ARRAY_SIZE(pages);
 
 	entry.prev_cookie = 0;
@@ -724,23 +566,6 @@
 	entry.fattr = nfs_alloc_fattr();
 	if (entry.fh == NULL || entry.fattr == NULL)
 		goto out;
-<<<<<<< HEAD
-
-	array = nfs_readdir_get_array(page);
-	memset(array, 0, sizeof(struct nfs_cache_array));
-	array->eof_index = -1;
-
-	pages_ptr = nfs_readdir_large_page(pages, array_size);
-	if (!pages_ptr)
-		goto out_release_array;
-	do {
-		status = nfs_readdir_xdr_filler(pages, desc, &entry, file, inode);
-
-		if (status < 0)
-			break;
-		nfs_readdir_page_filler(desc, &entry, pages_ptr, page, array_size * PAGE_SIZE);
-	} while (array->eof_index < 0 && array->size < MAX_READDIR_ARRAY);
-=======
 
 	array = nfs_readdir_get_array(page);
 	if (IS_ERR(array)) {
@@ -767,7 +592,6 @@
 			break;
 		}
 	} while (array->eof_index < 0);
->>>>>>> 3561d43f
 
 	nfs_readdir_free_large_page(pages_ptr, pages, array_size);
 out_release_array:
@@ -788,15 +612,10 @@
 int nfs_readdir_filler(nfs_readdir_descriptor_t *desc, struct page* page)
 {
 	struct inode	*inode = desc->file->f_path.dentry->d_inode;
-<<<<<<< HEAD
-
-	if (nfs_readdir_xdr_to_array(desc, page, inode) < 0)
-=======
 	int ret;
 
 	ret = nfs_readdir_xdr_to_array(desc, page, inode);
 	if (ret < 0)
->>>>>>> 3561d43f
 		goto error;
 	SetPageUptodate(page);
 
@@ -808,11 +627,7 @@
 	return 0;
  error:
 	unlock_page(page);
-<<<<<<< HEAD
-	return -EIO;
-=======
 	return ret;
->>>>>>> 3561d43f
 }
 
 static
@@ -825,17 +640,8 @@
 static
 struct page *get_cache_page(nfs_readdir_descriptor_t *desc)
 {
-<<<<<<< HEAD
-	struct page *page;
-	page = read_cache_page(desc->file->f_path.dentry->d_inode->i_mapping,
-			desc->page_index, (filler_t *)nfs_readdir_filler, desc);
-	if (IS_ERR(page))
-		desc->eof = 1;
-	return page;
-=======
 	return read_cache_page(desc->file->f_path.dentry->d_inode->i_mapping,
 			desc->page_index, (filler_t *)nfs_readdir_filler, desc);
->>>>>>> 3561d43f
 }
 
 /*
@@ -861,15 +667,10 @@
 static inline
 int readdir_search_pagecache(nfs_readdir_descriptor_t *desc)
 {
-<<<<<<< HEAD
-	int res = -EAGAIN;
-
-=======
 	int res;
 
 	if (desc->page_index == 0)
 		desc->current_index = 0;
->>>>>>> 3561d43f
 	while (1) {
 		res = find_cache_page(desc);
 		if (res != -EAGAIN)
@@ -899,11 +700,8 @@
 	struct dentry *dentry = NULL;
 
 	array = nfs_readdir_get_array(desc->page);
-<<<<<<< HEAD
-=======
 	if (IS_ERR(array))
 		return PTR_ERR(array);
->>>>>>> 3561d43f
 
 	for (i = desc->cache_entry_index; i < array->size; i++) {
 		d_type = DT_UNKNOWN;
@@ -919,17 +717,9 @@
 			*desc->dir_cookie = array->array[i+1].cookie;
 		else
 			*desc->dir_cookie = array->last_cookie;
-<<<<<<< HEAD
-		if (i == array->eof_index) {
-			desc->eof = 1;
-			break;
-		}
-	}
-=======
 	}
 	if (i == array->eof_index)
 		desc->eof = 1;
->>>>>>> 3561d43f
 
 	nfs_readdir_release_array(desc->page);
 	cache_page_release(desc);
