--- conflicted
+++ resolved
@@ -162,10 +162,7 @@
 	u64 cookie;
 	u64 ino;
 	struct qstr string;
-<<<<<<< HEAD
-=======
 	unsigned char d_type;
->>>>>>> e8a7e48b
 };
 
 struct nfs_cache_array {
@@ -175,11 +172,6 @@
 	struct nfs_cache_array_entry array[0];
 };
 
-<<<<<<< HEAD
-#define MAX_READDIR_ARRAY ((PAGE_SIZE - sizeof(struct nfs_cache_array)) / sizeof(struct nfs_cache_array_entry))
-
-=======
->>>>>>> e8a7e48b
 typedef __be32 * (*decode_dirent_t)(struct xdr_stream *, struct nfs_entry *, struct nfs_server *, int);
 typedef struct {
 	struct file	*file;
@@ -264,15 +256,6 @@
 
 	if (IS_ERR(array))
 		return PTR_ERR(array);
-<<<<<<< HEAD
-	ret = -ENOSPC;
-	if (array->size >= MAX_READDIR_ARRAY)
-		goto out;
-
-	cache_entry = &array->array[array->size];
-	cache_entry->cookie = entry->prev_cookie;
-	cache_entry->ino = entry->ino;
-=======
 
 	cache_entry = &array->array[array->size];
 
@@ -284,7 +267,6 @@
 	cache_entry->cookie = entry->prev_cookie;
 	cache_entry->ino = entry->ino;
 	cache_entry->d_type = entry->d_type;
->>>>>>> e8a7e48b
 	ret = nfs_readdir_make_qstr(&cache_entry->string, entry->name, entry->len);
 	if (ret)
 		goto out;
@@ -428,7 +410,6 @@
 
 static
 void nfs_prime_dcache(struct dentry *parent, struct nfs_entry *entry)
-<<<<<<< HEAD
 {
 	struct qstr filename = {
 		.len = entry->len,
@@ -488,8 +469,9 @@
 	struct xdr_stream stream;
 	struct xdr_buf buf;
 	__be32 *ptr = xdr_page;
+	struct nfs_cache_array *array;
+	unsigned int count = 0;
 	int status;
-	struct nfs_cache_array *array;
 
 	buf.head->iov_base = xdr_page;
 	buf.head->iov_len = buflen;
@@ -508,104 +490,6 @@
 			if (status == -EAGAIN)
 				status = 0;
 			break;
-		}
-
-		if (desc->plus == 1)
-			nfs_prime_dcache(desc->file->f_path.dentry, entry);
-
-		status = nfs_readdir_add_to_array(entry, page);
-		if (status != 0)
-			break;
-	} while (!entry->eof);
-
-	if (status == -EBADCOOKIE && entry->eof) {
-		array = nfs_readdir_get_array(page);
-		if (!IS_ERR(array)) {
-			array->eof_index = array->size;
-			status = 0;
-			nfs_readdir_release_array(page);
-=======
-{
-	struct qstr filename = {
-		.len = entry->len,
-		.name = entry->name,
-	};
-	struct dentry *dentry;
-	struct dentry *alias;
-	struct inode *dir = parent->d_inode;
-	struct inode *inode;
-
-	if (filename.name[0] == '.') {
-		if (filename.len == 1)
-			return;
-		if (filename.len == 2 && filename.name[1] == '.')
-			return;
-	}
-	filename.hash = full_name_hash(filename.name, filename.len);
-
-	dentry = d_lookup(parent, &filename);
-	if (dentry != NULL) {
-		if (nfs_same_file(dentry, entry)) {
-			nfs_refresh_inode(dentry->d_inode, entry->fattr);
-			goto out;
-		} else {
-			d_drop(dentry);
-			dput(dentry);
-		}
-	}
-
-	dentry = d_alloc(parent, &filename);
-	if (dentry == NULL)
-		return;
-
-	dentry->d_op = NFS_PROTO(dir)->dentry_ops;
-	inode = nfs_fhget(dentry->d_sb, entry->fh, entry->fattr);
-	if (IS_ERR(inode))
-		goto out;
-
-	alias = d_materialise_unique(dentry, inode);
-	if (IS_ERR(alias))
-		goto out;
-	else if (alias) {
-		nfs_set_verifier(alias, nfs_save_change_attribute(dir));
-		dput(alias);
-	} else
-		nfs_set_verifier(dentry, nfs_save_change_attribute(dir));
-
-out:
-	dput(dentry);
-}
-
-/* Perform conversion from xdr to cache array */
-static
-int nfs_readdir_page_filler(nfs_readdir_descriptor_t *desc, struct nfs_entry *entry,
-				void *xdr_page, struct page *page, unsigned int buflen)
-{
-	struct xdr_stream stream;
-	struct xdr_buf buf;
-	__be32 *ptr = xdr_page;
-	struct nfs_cache_array *array;
-	unsigned int count = 0;
-	int status;
-
-	buf.head->iov_base = xdr_page;
-	buf.head->iov_len = buflen;
-	buf.tail->iov_len = 0;
-	buf.page_base = 0;
-	buf.page_len = 0;
-	buf.buflen = buf.head->iov_len;
-	buf.len = buf.head->iov_len;
-
-	xdr_init_decode(&stream, &buf, ptr);
-
-
-	do {
-		status = xdr_decode(desc, entry, &stream);
-		if (status != 0) {
-			if (status == -EAGAIN)
-				status = 0;
-			break;
->>>>>>> e8a7e48b
 		}
 
 		count++;
@@ -689,7 +573,6 @@
 	entry.fattr = nfs_alloc_fattr();
 	if (entry.fh == NULL || entry.fattr == NULL)
 		goto out;
-<<<<<<< HEAD
 
 	array = nfs_readdir_get_array(page);
 	if (IS_ERR(array)) {
@@ -699,17 +582,6 @@
 	memset(array, 0, sizeof(struct nfs_cache_array));
 	array->eof_index = -1;
 
-=======
-
-	array = nfs_readdir_get_array(page);
-	if (IS_ERR(array)) {
-		status = PTR_ERR(array);
-		goto out;
-	}
-	memset(array, 0, sizeof(struct nfs_cache_array));
-	array->eof_index = -1;
-
->>>>>>> e8a7e48b
 	pages_ptr = nfs_readdir_large_page(pages, array_size);
 	if (!pages_ptr)
 		goto out_release_array;
@@ -831,23 +703,6 @@
 	int i = 0;
 	int res = 0;
 	struct nfs_cache_array *array = NULL;
-<<<<<<< HEAD
-	unsigned int d_type = DT_UNKNOWN;
-	struct dentry *dentry = NULL;
-
-	array = nfs_readdir_get_array(desc->page);
-	if (IS_ERR(array))
-		return PTR_ERR(array);
-
-	for (i = desc->cache_entry_index; i < array->size; i++) {
-		d_type = DT_UNKNOWN;
-
-		res = filldir(dirent, array->array[i].string.name,
-			array->array[i].string.len, file->f_pos,
-			nfs_compat_user_ino64(array->array[i].ino), d_type);
-		if (res < 0)
-			break;
-=======
 
 	array = nfs_readdir_get_array(desc->page);
 	if (IS_ERR(array)) {
@@ -865,7 +720,6 @@
 			desc->eof = 1;
 			break;
 		}
->>>>>>> e8a7e48b
 		file->f_pos++;
 		desc->cache_entry_index = i;
 		if (i < (array->size-1))
@@ -877,14 +731,8 @@
 		desc->eof = 1;
 
 	nfs_readdir_release_array(desc->page);
-<<<<<<< HEAD
-	cache_page_release(desc);
-	if (dentry != NULL)
-		dput(dentry);
-=======
 out:
 	cache_page_release(desc);
->>>>>>> e8a7e48b
 	dfprintk(DIRCACHE, "NFS: nfs_do_filldir() filling ended @ cookie %Lu; returning = %d\n",
 			(unsigned long long)*desc->dir_cookie, res);
 	return res;
@@ -919,21 +767,13 @@
 		goto out;
 	}
 
-<<<<<<< HEAD
-	if (nfs_readdir_xdr_to_array(desc, page, inode) == -1) {
-		status = -EIO;
-=======
 	desc->page_index = 0;
 	desc->page = page;
 
 	status = nfs_readdir_xdr_to_array(desc, page, inode);
 	if (status < 0)
->>>>>>> e8a7e48b
 		goto out_release;
-	}
-
-	desc->page_index = 0;
-	desc->page = page;
+
 	status = nfs_do_filldir(desc, dirent, filldir);
 
  out:
