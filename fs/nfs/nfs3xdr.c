--- conflicted
+++ resolved
@@ -628,10 +628,7 @@
 		p = xdr_decode_post_op_attr_stream(xdr, entry->fattr);
 		if (IS_ERR(p))
 			goto out_overflow_exit;
-<<<<<<< HEAD
-=======
 		entry->d_type = nfs_umode_to_dtype(entry->fattr->mode);
->>>>>>> e8a7e48b
 		/* In fact, a post_op_fh3: */
 		p = xdr_inline_decode(xdr, 4);
 		if (unlikely(!p))
@@ -661,11 +658,7 @@
 out_overflow:
 	print_overflow_msg(__func__, xdr);
 out_overflow_exit:
-<<<<<<< HEAD
-	return ERR_PTR(-EIO);
-=======
 	return ERR_PTR(-EAGAIN);
->>>>>>> e8a7e48b
 }
 
 /*
