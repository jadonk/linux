/*
 * linux/fs/nfs/nfs2xdr.c
 *
 * XDR functions to encode/decode NFS RPC arguments and results.
 *
 * Copyright (C) 1992, 1993, 1994  Rick Sladkey
 * Copyright (C) 1996 Olaf Kirch
 * 04 Aug 1998  Ion Badulescu <ionut@cs.columbia.edu>
 * 		FIFO's need special handling in NFSv2
 */

#include <linux/param.h>
#include <linux/time.h>
#include <linux/mm.h>
#include <linux/errno.h>
#include <linux/string.h>
#include <linux/in.h>
#include <linux/pagemap.h>
#include <linux/proc_fs.h>
#include <linux/sunrpc/clnt.h>
#include <linux/nfs.h>
#include <linux/nfs2.h>
#include <linux/nfs_fs.h>
#include "internal.h"

#define NFSDBG_FACILITY		NFSDBG_XDR

/* Mapping from NFS error code to "errno" error code. */
#define errno_NFSERR_IO		EIO

/*
 * Declare the space requirements for NFS arguments and replies as
 * number of 32bit-words
 */
#define NFS_fhandle_sz		(8)
#define NFS_sattr_sz		(8)
#define NFS_filename_sz		(1+(NFS2_MAXNAMLEN>>2))
#define NFS_path_sz		(1+(NFS2_MAXPATHLEN>>2))
#define NFS_fattr_sz		(17)
#define NFS_info_sz		(5)
#define NFS_entry_sz		(NFS_filename_sz+3)

#define NFS_diropargs_sz	(NFS_fhandle_sz+NFS_filename_sz)
#define NFS_removeargs_sz	(NFS_fhandle_sz+NFS_filename_sz)
#define NFS_sattrargs_sz	(NFS_fhandle_sz+NFS_sattr_sz)
#define NFS_readlinkargs_sz	(NFS_fhandle_sz)
#define NFS_readargs_sz		(NFS_fhandle_sz+3)
#define NFS_writeargs_sz	(NFS_fhandle_sz+4)
#define NFS_createargs_sz	(NFS_diropargs_sz+NFS_sattr_sz)
#define NFS_renameargs_sz	(NFS_diropargs_sz+NFS_diropargs_sz)
#define NFS_linkargs_sz		(NFS_fhandle_sz+NFS_diropargs_sz)
#define NFS_symlinkargs_sz	(NFS_diropargs_sz+1+NFS_sattr_sz)
#define NFS_readdirargs_sz	(NFS_fhandle_sz+2)

#define NFS_attrstat_sz		(1+NFS_fattr_sz)
#define NFS_diropres_sz		(1+NFS_fhandle_sz+NFS_fattr_sz)
#define NFS_readlinkres_sz	(2)
#define NFS_readres_sz		(1+NFS_fattr_sz+1)
#define NFS_writeres_sz         (NFS_attrstat_sz)
#define NFS_stat_sz		(1)
#define NFS_readdirres_sz	(1)
#define NFS_statfsres_sz	(1+NFS_info_sz)

/*
 * Common NFS XDR functions as inlines
 */
static inline __be32 *
xdr_encode_fhandle(__be32 *p, const struct nfs_fh *fhandle)
{
	memcpy(p, fhandle->data, NFS2_FHSIZE);
	return p + XDR_QUADLEN(NFS2_FHSIZE);
}

static inline __be32 *
xdr_decode_fhandle(__be32 *p, struct nfs_fh *fhandle)
{
	/* NFSv2 handles have a fixed length */
	fhandle->size = NFS2_FHSIZE;
	memcpy(fhandle->data, p, NFS2_FHSIZE);
	return p + XDR_QUADLEN(NFS2_FHSIZE);
}

static inline __be32*
xdr_encode_time(__be32 *p, struct timespec *timep)
{
	*p++ = htonl(timep->tv_sec);
	/* Convert nanoseconds into microseconds */
	*p++ = htonl(timep->tv_nsec ? timep->tv_nsec / 1000 : 0);
	return p;
}

static inline __be32*
xdr_encode_current_server_time(__be32 *p, struct timespec *timep)
{
	/*
	 * Passing the invalid value useconds=1000000 is a
	 * Sun convention for "set to current server time".
	 * It's needed to make permissions checks for the
	 * "touch" program across v2 mounts to Solaris and
	 * Irix boxes work correctly. See description of
	 * sattr in section 6.1 of "NFS Illustrated" by
	 * Brent Callaghan, Addison-Wesley, ISBN 0-201-32750-5
	 */
	*p++ = htonl(timep->tv_sec);
	*p++ = htonl(1000000);
	return p;
}

static inline __be32*
xdr_decode_time(__be32 *p, struct timespec *timep)
{
	timep->tv_sec = ntohl(*p++);
	/* Convert microseconds into nanoseconds */
	timep->tv_nsec = ntohl(*p++) * 1000;
	return p;
}

static __be32 *
xdr_decode_fattr(__be32 *p, struct nfs_fattr *fattr)
{
	u32 rdev, type;
	type = ntohl(*p++);
	fattr->mode = ntohl(*p++);
	fattr->nlink = ntohl(*p++);
	fattr->uid = ntohl(*p++);
	fattr->gid = ntohl(*p++);
	fattr->size = ntohl(*p++);
	fattr->du.nfs2.blocksize = ntohl(*p++);
	rdev = ntohl(*p++);
	fattr->du.nfs2.blocks = ntohl(*p++);
	fattr->fsid.major = ntohl(*p++);
	fattr->fsid.minor = 0;
	fattr->fileid = ntohl(*p++);
	p = xdr_decode_time(p, &fattr->atime);
	p = xdr_decode_time(p, &fattr->mtime);
	p = xdr_decode_time(p, &fattr->ctime);
	fattr->valid |= NFS_ATTR_FATTR_V2;
	fattr->rdev = new_decode_dev(rdev);
	if (type == NFCHR && rdev == NFS2_FIFO_DEV) {
		fattr->mode = (fattr->mode & ~S_IFMT) | S_IFIFO;
		fattr->rdev = 0;
	}
	return p;
}

static inline __be32 *
xdr_encode_sattr(__be32 *p, struct iattr *attr)
{
	const __be32 not_set = __constant_htonl(0xFFFFFFFF);

	*p++ = (attr->ia_valid & ATTR_MODE) ? htonl(attr->ia_mode) : not_set;
	*p++ = (attr->ia_valid & ATTR_UID) ? htonl(attr->ia_uid) : not_set;
	*p++ = (attr->ia_valid & ATTR_GID) ? htonl(attr->ia_gid) : not_set;
	*p++ = (attr->ia_valid & ATTR_SIZE) ? htonl(attr->ia_size) : not_set;

	if (attr->ia_valid & ATTR_ATIME_SET) {
		p = xdr_encode_time(p, &attr->ia_atime);
	} else if (attr->ia_valid & ATTR_ATIME) {
		p = xdr_encode_current_server_time(p, &attr->ia_atime);
	} else {
		*p++ = not_set;
		*p++ = not_set;
	}

	if (attr->ia_valid & ATTR_MTIME_SET) {
		p = xdr_encode_time(p, &attr->ia_mtime);
	} else if (attr->ia_valid & ATTR_MTIME) {
		p = xdr_encode_current_server_time(p, &attr->ia_mtime);
	} else {
		*p++ = not_set;	
		*p++ = not_set;
	}
  	return p;
}

/*
 * NFS encode functions
 */
/*
 * Encode file handle argument
 * GETATTR, READLINK, STATFS
 */
static int
nfs_xdr_fhandle(struct rpc_rqst *req, __be32 *p, struct nfs_fh *fh)
{
	p = xdr_encode_fhandle(p, fh);
	req->rq_slen = xdr_adjust_iovec(req->rq_svec, p);
	return 0;
}

/*
 * Encode SETATTR arguments
 */
static int
nfs_xdr_sattrargs(struct rpc_rqst *req, __be32 *p, struct nfs_sattrargs *args)
{
	p = xdr_encode_fhandle(p, args->fh);
	p = xdr_encode_sattr(p, args->sattr);
	req->rq_slen = xdr_adjust_iovec(req->rq_svec, p);
	return 0;
}

/*
 * Encode directory ops argument
 * LOOKUP, RMDIR
 */
static int
nfs_xdr_diropargs(struct rpc_rqst *req, __be32 *p, struct nfs_diropargs *args)
{
	p = xdr_encode_fhandle(p, args->fh);
	p = xdr_encode_array(p, args->name, args->len);
	req->rq_slen = xdr_adjust_iovec(req->rq_svec, p);
	return 0;
}

/*
 * Encode REMOVE argument
 */
static int
nfs_xdr_removeargs(struct rpc_rqst *req, __be32 *p, const struct nfs_removeargs *args)
{
	p = xdr_encode_fhandle(p, args->fh);
	p = xdr_encode_array(p, args->name.name, args->name.len);
	req->rq_slen = xdr_adjust_iovec(req->rq_svec, p);
	return 0;
}

/*
 * Arguments to a READ call. Since we read data directly into the page
 * cache, we also set up the reply iovec here so that iov[1] points
 * exactly to the page we want to fetch.
 */
static int
nfs_xdr_readargs(struct rpc_rqst *req, __be32 *p, struct nfs_readargs *args)
{
	struct rpc_auth	*auth = req->rq_cred->cr_auth;
	unsigned int replen;
	u32 offset = (u32)args->offset;
	u32 count = args->count;

	p = xdr_encode_fhandle(p, args->fh);
	*p++ = htonl(offset);
	*p++ = htonl(count);
	*p++ = htonl(count);
	req->rq_slen = xdr_adjust_iovec(req->rq_svec, p);

	/* Inline the page array */
	replen = (RPC_REPHDRSIZE + auth->au_rslack + NFS_readres_sz) << 2;
	xdr_inline_pages(&req->rq_rcv_buf, replen,
			 args->pages, args->pgbase, count);
	req->rq_rcv_buf.flags |= XDRBUF_READ;
	return 0;
}

/*
 * Decode READ reply
 */
static int
nfs_xdr_readres(struct rpc_rqst *req, __be32 *p, struct nfs_readres *res)
{
	struct kvec *iov = req->rq_rcv_buf.head;
	size_t hdrlen;
	u32 count, recvd;
	int status;

	if ((status = ntohl(*p++)))
		return nfs_stat_to_errno(status);
	p = xdr_decode_fattr(p, res->fattr);

	count = ntohl(*p++);
	res->eof = 0;
	hdrlen = (u8 *) p - (u8 *) iov->iov_base;
	if (iov->iov_len < hdrlen) {
		dprintk("NFS: READ reply header overflowed:"
				"length %Zu > %Zu\n", hdrlen, iov->iov_len);
		return -errno_NFSERR_IO;
	} else if (iov->iov_len != hdrlen) {
		dprintk("NFS: READ header is short. iovec will be shifted.\n");
		xdr_shift_buf(&req->rq_rcv_buf, iov->iov_len - hdrlen);
	}

	recvd = req->rq_rcv_buf.len - hdrlen;
	if (count > recvd) {
		dprintk("NFS: server cheating in read reply: "
			"count %u > recvd %u\n", count, recvd);
		count = recvd;
	}

	dprintk("RPC:      readres OK count %u\n", count);
	if (count < res->count)
		res->count = count;

	return count;
}


/*
 * Write arguments. Splice the buffer to be written into the iovec.
 */
static int
nfs_xdr_writeargs(struct rpc_rqst *req, __be32 *p, struct nfs_writeargs *args)
{
	struct xdr_buf *sndbuf = &req->rq_snd_buf;
	u32 offset = (u32)args->offset;
	u32 count = args->count;

	p = xdr_encode_fhandle(p, args->fh);
	*p++ = htonl(offset);
	*p++ = htonl(offset);
	*p++ = htonl(count);
	*p++ = htonl(count);
	sndbuf->len = xdr_adjust_iovec(sndbuf->head, p);

	/* Copy the page array */
	xdr_encode_pages(sndbuf, args->pages, args->pgbase, count);
	sndbuf->flags |= XDRBUF_WRITE;
	return 0;
}

/*
 * Encode create arguments
 * CREATE, MKDIR
 */
static int
nfs_xdr_createargs(struct rpc_rqst *req, __be32 *p, struct nfs_createargs *args)
{
	p = xdr_encode_fhandle(p, args->fh);
	p = xdr_encode_array(p, args->name, args->len);
	p = xdr_encode_sattr(p, args->sattr);
	req->rq_slen = xdr_adjust_iovec(req->rq_svec, p);
	return 0;
}

/*
 * Encode RENAME arguments
 */
static int
nfs_xdr_renameargs(struct rpc_rqst *req, __be32 *p, struct nfs_renameargs *args)
{
	p = xdr_encode_fhandle(p, args->old_dir);
	p = xdr_encode_array(p, args->old_name->name, args->old_name->len);
	p = xdr_encode_fhandle(p, args->new_dir);
	p = xdr_encode_array(p, args->new_name->name, args->new_name->len);
	req->rq_slen = xdr_adjust_iovec(req->rq_svec, p);
	return 0;
}

/*
 * Encode LINK arguments
 */
static int
nfs_xdr_linkargs(struct rpc_rqst *req, __be32 *p, struct nfs_linkargs *args)
{
	p = xdr_encode_fhandle(p, args->fromfh);
	p = xdr_encode_fhandle(p, args->tofh);
	p = xdr_encode_array(p, args->toname, args->tolen);
	req->rq_slen = xdr_adjust_iovec(req->rq_svec, p);
	return 0;
}

/*
 * Encode SYMLINK arguments
 */
static int
nfs_xdr_symlinkargs(struct rpc_rqst *req, __be32 *p, struct nfs_symlinkargs *args)
{
	struct xdr_buf *sndbuf = &req->rq_snd_buf;
	size_t pad;

	p = xdr_encode_fhandle(p, args->fromfh);
	p = xdr_encode_array(p, args->fromname, args->fromlen);
	*p++ = htonl(args->pathlen);
	sndbuf->len = xdr_adjust_iovec(sndbuf->head, p);

	xdr_encode_pages(sndbuf, args->pages, 0, args->pathlen);

	/*
	 * xdr_encode_pages may have added a few bytes to ensure the
	 * pathname ends on a 4-byte boundary.  Start encoding the
	 * attributes after the pad bytes.
	 */
	pad = sndbuf->tail->iov_len;
	if (pad > 0)
		p++;
	p = xdr_encode_sattr(p, args->sattr);
	sndbuf->len += xdr_adjust_iovec(sndbuf->tail, p) - pad;
	return 0;
}

/*
 * Encode arguments to readdir call
 */
static int
nfs_xdr_readdirargs(struct rpc_rqst *req, __be32 *p, struct nfs_readdirargs *args)
{
	struct rpc_auth	*auth = req->rq_cred->cr_auth;
	unsigned int replen;
	u32 count = args->count;

	p = xdr_encode_fhandle(p, args->fh);
	*p++ = htonl(args->cookie);
	*p++ = htonl(count); /* see above */
	req->rq_slen = xdr_adjust_iovec(req->rq_svec, p);

	/* Inline the page array */
	replen = (RPC_REPHDRSIZE + auth->au_rslack + NFS_readdirres_sz) << 2;
	xdr_inline_pages(&req->rq_rcv_buf, replen, args->pages, 0, count);
	return 0;
}

/*
 * Decode the result of a readdir call.
 * We're not really decoding anymore, we just leave the buffer untouched
 * and only check that it is syntactically correct.
 * The real decoding happens in nfs_decode_entry below, called directly
 * from nfs_readdir for each entry.
 */
static int
nfs_xdr_readdirres(struct rpc_rqst *req, __be32 *p, void *dummy)
{
	struct xdr_buf *rcvbuf = &req->rq_rcv_buf;
	struct kvec *iov = rcvbuf->head;
	struct page **page;
	size_t hdrlen;
	unsigned int pglen, recvd;
	int status;

	if ((status = ntohl(*p++)))
		return nfs_stat_to_errno(status);

	hdrlen = (u8 *) p - (u8 *) iov->iov_base;
	if (iov->iov_len < hdrlen) {
		dprintk("NFS: READDIR reply header overflowed:"
				"length %Zu > %Zu\n", hdrlen, iov->iov_len);
		return -errno_NFSERR_IO;
	} else if (iov->iov_len != hdrlen) {
		dprintk("NFS: READDIR header is short. iovec will be shifted.\n");
		xdr_shift_buf(rcvbuf, iov->iov_len - hdrlen);
	}

	pglen = rcvbuf->page_len;
	recvd = rcvbuf->len - hdrlen;
	if (pglen > recvd)
		pglen = recvd;
	page = rcvbuf->pages;
	return pglen;
}

static void print_overflow_msg(const char *func, const struct xdr_stream *xdr)
{
	dprintk("nfs: %s: prematurely hit end of receive buffer. "
		"Remaining buffer length is %tu words.\n",
		func, xdr->end - xdr->p);
}

__be32 *
nfs_decode_dirent(struct xdr_stream *xdr, struct nfs_entry *entry, struct nfs_server *server, int plus)
{
	__be32 *p;
	p = xdr_inline_decode(xdr, 4);
	if (unlikely(!p))
		goto out_overflow;
	if (!ntohl(*p++)) {
		p = xdr_inline_decode(xdr, 4);
		if (unlikely(!p))
			goto out_overflow;
		if (!ntohl(*p++))
			return ERR_PTR(-EAGAIN);
		entry->eof = 1;
		return ERR_PTR(-EBADCOOKIE);
	}

	p = xdr_inline_decode(xdr, 8);
	if (unlikely(!p))
		goto out_overflow;

	entry->ino	  = ntohl(*p++);
	entry->len	  = ntohl(*p++);

	p = xdr_inline_decode(xdr, entry->len + 4);
	if (unlikely(!p))
		goto out_overflow;
	entry->name	  = (const char *) p;
	p		 += XDR_QUADLEN(entry->len);
	entry->prev_cookie	  = entry->cookie;
	entry->cookie	  = ntohl(*p++);

<<<<<<< HEAD
=======
	entry->d_type = DT_UNKNOWN;

>>>>>>> e8a7e48b
	p = xdr_inline_peek(xdr, 8);
	if (p != NULL)
		entry->eof = !p[0] && p[1];
	else
		entry->eof = 0;

	return p;

out_overflow:
	print_overflow_msg(__func__, xdr);
<<<<<<< HEAD
	return ERR_PTR(-EIO);
=======
	return ERR_PTR(-EAGAIN);
>>>>>>> e8a7e48b
}

/*
 * NFS XDR decode functions
 */
/*
 * Decode simple status reply
 */
static int
nfs_xdr_stat(struct rpc_rqst *req, __be32 *p, void *dummy)
{
	int	status;

	if ((status = ntohl(*p++)) != 0)
		status = nfs_stat_to_errno(status);
	return status;
}

/*
 * Decode attrstat reply
 * GETATTR, SETATTR, WRITE
 */
static int
nfs_xdr_attrstat(struct rpc_rqst *req, __be32 *p, struct nfs_fattr *fattr)
{
	int	status;

	if ((status = ntohl(*p++)))
		return nfs_stat_to_errno(status);
	xdr_decode_fattr(p, fattr);
	return 0;
}

/*
 * Decode diropres reply
 * LOOKUP, CREATE, MKDIR
 */
static int
nfs_xdr_diropres(struct rpc_rqst *req, __be32 *p, struct nfs_diropok *res)
{
	int	status;

	if ((status = ntohl(*p++)))
		return nfs_stat_to_errno(status);
	p = xdr_decode_fhandle(p, res->fh);
	xdr_decode_fattr(p, res->fattr);
	return 0;
}

/*
 * Encode READLINK args
 */
static int
nfs_xdr_readlinkargs(struct rpc_rqst *req, __be32 *p, struct nfs_readlinkargs *args)
{
	struct rpc_auth	*auth = req->rq_cred->cr_auth;
	unsigned int replen;

	p = xdr_encode_fhandle(p, args->fh);
	req->rq_slen = xdr_adjust_iovec(req->rq_svec, p);

	/* Inline the page array */
	replen = (RPC_REPHDRSIZE + auth->au_rslack + NFS_readlinkres_sz) << 2;
	xdr_inline_pages(&req->rq_rcv_buf, replen, args->pages, args->pgbase, args->pglen);
	return 0;
}

/*
 * Decode READLINK reply
 */
static int
nfs_xdr_readlinkres(struct rpc_rqst *req, __be32 *p, void *dummy)
{
	struct xdr_buf *rcvbuf = &req->rq_rcv_buf;
	struct kvec *iov = rcvbuf->head;
	size_t hdrlen;
	u32 len, recvd;
	int	status;

	if ((status = ntohl(*p++)))
		return nfs_stat_to_errno(status);
	/* Convert length of symlink */
	len = ntohl(*p++);
	if (len >= rcvbuf->page_len) {
		dprintk("nfs: server returned giant symlink!\n");
		return -ENAMETOOLONG;
	}
	hdrlen = (u8 *) p - (u8 *) iov->iov_base;
	if (iov->iov_len < hdrlen) {
		dprintk("NFS: READLINK reply header overflowed:"
				"length %Zu > %Zu\n", hdrlen, iov->iov_len);
		return -errno_NFSERR_IO;
	} else if (iov->iov_len != hdrlen) {
		dprintk("NFS: READLINK header is short. iovec will be shifted.\n");
		xdr_shift_buf(rcvbuf, iov->iov_len - hdrlen);
	}
	recvd = req->rq_rcv_buf.len - hdrlen;
	if (recvd < len) {
		dprintk("NFS: server cheating in readlink reply: "
				"count %u > recvd %u\n", len, recvd);
		return -EIO;
	}

	xdr_terminate_string(rcvbuf, len);
	return 0;
}

/*
 * Decode WRITE reply
 */
static int
nfs_xdr_writeres(struct rpc_rqst *req, __be32 *p, struct nfs_writeres *res)
{
	res->verf->committed = NFS_FILE_SYNC;
	return nfs_xdr_attrstat(req, p, res->fattr);
}

/*
 * Decode STATFS reply
 */
static int
nfs_xdr_statfsres(struct rpc_rqst *req, __be32 *p, struct nfs2_fsstat *res)
{
	int	status;

	if ((status = ntohl(*p++)))
		return nfs_stat_to_errno(status);

	res->tsize  = ntohl(*p++);
	res->bsize  = ntohl(*p++);
	res->blocks = ntohl(*p++);
	res->bfree  = ntohl(*p++);
	res->bavail = ntohl(*p++);
	return 0;
}

/*
 * We need to translate between nfs status return values and
 * the local errno values which may not be the same.
 */
static struct {
	int stat;
	int errno;
} nfs_errtbl[] = {
	{ NFS_OK,		0		},
	{ NFSERR_PERM,		-EPERM		},
	{ NFSERR_NOENT,		-ENOENT		},
	{ NFSERR_IO,		-errno_NFSERR_IO},
	{ NFSERR_NXIO,		-ENXIO		},
/*	{ NFSERR_EAGAIN,	-EAGAIN		}, */
	{ NFSERR_ACCES,		-EACCES		},
	{ NFSERR_EXIST,		-EEXIST		},
	{ NFSERR_XDEV,		-EXDEV		},
	{ NFSERR_NODEV,		-ENODEV		},
	{ NFSERR_NOTDIR,	-ENOTDIR	},
	{ NFSERR_ISDIR,		-EISDIR		},
	{ NFSERR_INVAL,		-EINVAL		},
	{ NFSERR_FBIG,		-EFBIG		},
	{ NFSERR_NOSPC,		-ENOSPC		},
	{ NFSERR_ROFS,		-EROFS		},
	{ NFSERR_MLINK,		-EMLINK		},
	{ NFSERR_NAMETOOLONG,	-ENAMETOOLONG	},
	{ NFSERR_NOTEMPTY,	-ENOTEMPTY	},
	{ NFSERR_DQUOT,		-EDQUOT		},
	{ NFSERR_STALE,		-ESTALE		},
	{ NFSERR_REMOTE,	-EREMOTE	},
#ifdef EWFLUSH
	{ NFSERR_WFLUSH,	-EWFLUSH	},
#endif
	{ NFSERR_BADHANDLE,	-EBADHANDLE	},
	{ NFSERR_NOT_SYNC,	-ENOTSYNC	},
	{ NFSERR_BAD_COOKIE,	-EBADCOOKIE	},
	{ NFSERR_NOTSUPP,	-ENOTSUPP	},
	{ NFSERR_TOOSMALL,	-ETOOSMALL	},
	{ NFSERR_SERVERFAULT,	-EREMOTEIO	},
	{ NFSERR_BADTYPE,	-EBADTYPE	},
	{ NFSERR_JUKEBOX,	-EJUKEBOX	},
	{ -1,			-EIO		}
};

/*
 * Convert an NFS error code to a local one.
 * This one is used jointly by NFSv2 and NFSv3.
 */
int
nfs_stat_to_errno(int stat)
{
	int i;

	for (i = 0; nfs_errtbl[i].stat != -1; i++) {
		if (nfs_errtbl[i].stat == stat)
			return nfs_errtbl[i].errno;
	}
	dprintk("nfs_stat_to_errno: bad nfs status return value: %d\n", stat);
	return nfs_errtbl[i].errno;
}

#define PROC(proc, argtype, restype, timer)				\
[NFSPROC_##proc] = {							\
	.p_proc	    =  NFSPROC_##proc,					\
	.p_encode   =  (kxdrproc_t) nfs_xdr_##argtype,			\
	.p_decode   =  (kxdrproc_t) nfs_xdr_##restype,			\
	.p_arglen   =  NFS_##argtype##_sz,				\
	.p_replen   =  NFS_##restype##_sz,				\
	.p_timer    =  timer,						\
	.p_statidx  =  NFSPROC_##proc,					\
	.p_name     =  #proc,						\
	}
struct rpc_procinfo	nfs_procedures[] = {
    PROC(GETATTR,	fhandle,	attrstat, 1),
    PROC(SETATTR,	sattrargs,	attrstat, 0),
    PROC(LOOKUP,	diropargs,	diropres, 2),
    PROC(READLINK,	readlinkargs,	readlinkres, 3),
    PROC(READ,		readargs,	readres, 3),
    PROC(WRITE,		writeargs,	writeres, 4),
    PROC(CREATE,	createargs,	diropres, 0),
    PROC(REMOVE,	removeargs,	stat, 0),
    PROC(RENAME,	renameargs,	stat, 0),
    PROC(LINK,		linkargs,	stat, 0),
    PROC(SYMLINK,	symlinkargs,	stat, 0),
    PROC(MKDIR,		createargs,	diropres, 0),
    PROC(RMDIR,		diropargs,	stat, 0),
    PROC(READDIR,	readdirargs,	readdirres, 3),
    PROC(STATFS,	fhandle,	statfsres, 0),
};

struct rpc_version		nfs_version2 = {
	.number			= 2,
	.nrprocs		= ARRAY_SIZE(nfs_procedures),
	.procs			= nfs_procedures
};<|MERGE_RESOLUTION|>--- conflicted
+++ resolved
@@ -485,11 +485,8 @@
 	entry->prev_cookie	  = entry->cookie;
 	entry->cookie	  = ntohl(*p++);
 
-<<<<<<< HEAD
-=======
 	entry->d_type = DT_UNKNOWN;
 
->>>>>>> e8a7e48b
 	p = xdr_inline_peek(xdr, 8);
 	if (p != NULL)
 		entry->eof = !p[0] && p[1];
@@ -500,11 +497,7 @@
 
 out_overflow:
 	print_overflow_msg(__func__, xdr);
-<<<<<<< HEAD
-	return ERR_PTR(-EIO);
-=======
 	return ERR_PTR(-EAGAIN);
->>>>>>> e8a7e48b
 }
 
 /*
