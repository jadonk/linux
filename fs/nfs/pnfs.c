/*
 *  pNFS functions to call and manage layout drivers.
 *
 *  Copyright (c) 2002 [year of first publication]
 *  The Regents of the University of Michigan
 *  All Rights Reserved
 *
 *  Dean Hildebrand <dhildebz@umich.edu>
 *
 *  Permission is granted to use, copy, create derivative works, and
 *  redistribute this software and such derivative works for any purpose,
 *  so long as the name of the University of Michigan is not used in
 *  any advertising or publicity pertaining to the use or distribution
 *  of this software without specific, written prior authorization. If
 *  the above copyright notice or any other identification of the
 *  University of Michigan is included in any copy of any portion of
 *  this software, then the disclaimer below must also be included.
 *
 *  This software is provided as is, without representation or warranty
 *  of any kind either express or implied, including without limitation
 *  the implied warranties of merchantability, fitness for a particular
 *  purpose, or noninfringement.  The Regents of the University of
 *  Michigan shall not be liable for any damages, including special,
 *  indirect, incidental, or consequential damages, with respect to any
 *  claim arising out of or in connection with the use of the software,
 *  even if it has been or is hereafter advised of the possibility of
 *  such damages.
 */

#include <linux/nfs_fs.h>
#include "internal.h"
#include "pnfs.h"
#include "iostat.h"

#define NFSDBG_FACILITY		NFSDBG_PNFS

/* Locking:
 *
 * pnfs_spinlock:
 *      protects pnfs_modules_tbl.
 */
static DEFINE_SPINLOCK(pnfs_spinlock);

/*
 * pnfs_modules_tbl holds all pnfs modules
 */
static LIST_HEAD(pnfs_modules_tbl);

/* Return the registered pnfs layout driver module matching given id */
static struct pnfs_layoutdriver_type *
find_pnfs_driver_locked(u32 id)
{
	struct pnfs_layoutdriver_type *local;

	list_for_each_entry(local, &pnfs_modules_tbl, pnfs_tblid)
		if (local->id == id)
			goto out;
	local = NULL;
out:
	dprintk("%s: Searching for id %u, found %p\n", __func__, id, local);
	return local;
}

static struct pnfs_layoutdriver_type *
find_pnfs_driver(u32 id)
{
	struct pnfs_layoutdriver_type *local;

	spin_lock(&pnfs_spinlock);
	local = find_pnfs_driver_locked(id);
	spin_unlock(&pnfs_spinlock);
	return local;
}

void
unset_pnfs_layoutdriver(struct nfs_server *nfss)
{
	if (nfss->pnfs_curr_ld)
		module_put(nfss->pnfs_curr_ld->owner);
	nfss->pnfs_curr_ld = NULL;
}

/*
 * Try to set the server's pnfs module to the pnfs layout type specified by id.
 * Currently only one pNFS layout driver per filesystem is supported.
 *
 * @id layout type. Zero (illegal layout type) indicates pNFS not in use.
 */
void
set_pnfs_layoutdriver(struct nfs_server *server, u32 id)
{
	struct pnfs_layoutdriver_type *ld_type = NULL;

	if (id == 0)
		goto out_no_driver;
	if (!(server->nfs_client->cl_exchange_flags &
		 (EXCHGID4_FLAG_USE_NON_PNFS | EXCHGID4_FLAG_USE_PNFS_MDS))) {
		printk(KERN_ERR "%s: id %u cl_exchange_flags 0x%x\n", __func__,
		       id, server->nfs_client->cl_exchange_flags);
		goto out_no_driver;
	}
	ld_type = find_pnfs_driver(id);
	if (!ld_type) {
		request_module("%s-%u", LAYOUT_NFSV4_1_MODULE_PREFIX, id);
		ld_type = find_pnfs_driver(id);
		if (!ld_type) {
			dprintk("%s: No pNFS module found for %u.\n",
				__func__, id);
			goto out_no_driver;
		}
	}
	if (!try_module_get(ld_type->owner)) {
		dprintk("%s: Could not grab reference on module\n", __func__);
		goto out_no_driver;
	}
	server->pnfs_curr_ld = ld_type;

	dprintk("%s: pNFS module for %u set\n", __func__, id);
	return;

out_no_driver:
	dprintk("%s: Using NFSv4 I/O\n", __func__);
	server->pnfs_curr_ld = NULL;
}

int
pnfs_register_layoutdriver(struct pnfs_layoutdriver_type *ld_type)
{
	int status = -EINVAL;
	struct pnfs_layoutdriver_type *tmp;

	if (ld_type->id == 0) {
		printk(KERN_ERR "%s id 0 is reserved\n", __func__);
		return status;
	}
	if (!ld_type->alloc_lseg || !ld_type->free_lseg) {
		printk(KERN_ERR "%s Layout driver must provide "
		       "alloc_lseg and free_lseg.\n", __func__);
		return status;
	}

	spin_lock(&pnfs_spinlock);
	tmp = find_pnfs_driver_locked(ld_type->id);
	if (!tmp) {
		list_add(&ld_type->pnfs_tblid, &pnfs_modules_tbl);
		status = 0;
		dprintk("%s Registering id:%u name:%s\n", __func__, ld_type->id,
			ld_type->name);
	} else {
		printk(KERN_ERR "%s Module with id %d already loaded!\n",
			__func__, ld_type->id);
	}
	spin_unlock(&pnfs_spinlock);

	return status;
}
EXPORT_SYMBOL_GPL(pnfs_register_layoutdriver);

void
pnfs_unregister_layoutdriver(struct pnfs_layoutdriver_type *ld_type)
{
	dprintk("%s Deregistering id:%u\n", __func__, ld_type->id);
	spin_lock(&pnfs_spinlock);
	list_del(&ld_type->pnfs_tblid);
	spin_unlock(&pnfs_spinlock);
}
EXPORT_SYMBOL_GPL(pnfs_unregister_layoutdriver);

/*
 * pNFS client layout cache
 */

/* Need to hold i_lock if caller does not already hold reference */
void
get_layout_hdr(struct pnfs_layout_hdr *lo)
{
	atomic_inc(&lo->plh_refcount);
}

static void
destroy_layout_hdr(struct pnfs_layout_hdr *lo)
{
	dprintk("%s: freeing layout cache %p\n", __func__, lo);
	BUG_ON(!list_empty(&lo->plh_layouts));
	NFS_I(lo->plh_inode)->layout = NULL;
	kfree(lo);
}

static void
put_layout_hdr_locked(struct pnfs_layout_hdr *lo)
{
	if (atomic_dec_and_test(&lo->plh_refcount))
		destroy_layout_hdr(lo);
}

void
put_layout_hdr(struct pnfs_layout_hdr *lo)
{
	struct inode *inode = lo->plh_inode;

	if (atomic_dec_and_lock(&lo->plh_refcount, &inode->i_lock)) {
		destroy_layout_hdr(lo);
		spin_unlock(&inode->i_lock);
	}
}

static void
init_lseg(struct pnfs_layout_hdr *lo, struct pnfs_layout_segment *lseg)
{
	INIT_LIST_HEAD(&lseg->pls_list);
	atomic_set(&lseg->pls_refcount, 1);
	smp_mb();
	set_bit(NFS_LSEG_VALID, &lseg->pls_flags);
	lseg->pls_layout = lo;
}

static void free_lseg(struct pnfs_layout_segment *lseg)
{
	struct inode *ino = lseg->pls_layout->plh_inode;

	NFS_SERVER(ino)->pnfs_curr_ld->free_lseg(lseg);
	/* Matched by get_layout_hdr in pnfs_insert_layout */
	put_layout_hdr(NFS_I(ino)->layout);
}

static void
put_lseg_common(struct pnfs_layout_segment *lseg)
{
	struct inode *inode = lseg->pls_layout->plh_inode;

	BUG_ON(test_bit(NFS_LSEG_VALID, &lseg->pls_flags));
	list_del_init(&lseg->pls_list);
	if (list_empty(&lseg->pls_layout->plh_segs)) {
		set_bit(NFS_LAYOUT_DESTROYED, &lseg->pls_layout->plh_flags);
		/* Matched by initial refcount set in alloc_init_layout_hdr */
		put_layout_hdr_locked(lseg->pls_layout);
	}
	rpc_wake_up(&NFS_SERVER(inode)->roc_rpcwaitq);
}

void
put_lseg(struct pnfs_layout_segment *lseg)
{
	struct inode *inode;

	if (!lseg)
		return;

	dprintk("%s: lseg %p ref %d valid %d\n", __func__, lseg,
		atomic_read(&lseg->pls_refcount),
		test_bit(NFS_LSEG_VALID, &lseg->pls_flags));
	inode = lseg->pls_layout->plh_inode;
	if (atomic_dec_and_lock(&lseg->pls_refcount, &inode->i_lock)) {
		LIST_HEAD(free_me);

		put_lseg_common(lseg);
		list_add(&lseg->pls_list, &free_me);
		spin_unlock(&inode->i_lock);
		pnfs_free_lseg_list(&free_me);
	}
}
EXPORT_SYMBOL_GPL(put_lseg);

static bool
should_free_lseg(u32 lseg_iomode, u32 recall_iomode)
{
	return (recall_iomode == IOMODE_ANY ||
		lseg_iomode == recall_iomode);
}

/* Returns 1 if lseg is removed from list, 0 otherwise */
static int mark_lseg_invalid(struct pnfs_layout_segment *lseg,
			     struct list_head *tmp_list)
{
	int rv = 0;

	if (test_and_clear_bit(NFS_LSEG_VALID, &lseg->pls_flags)) {
		/* Remove the reference keeping the lseg in the
		 * list.  It will now be removed when all
		 * outstanding io is finished.
		 */
		dprintk("%s: lseg %p ref %d\n", __func__, lseg,
			atomic_read(&lseg->pls_refcount));
		if (atomic_dec_and_test(&lseg->pls_refcount)) {
			put_lseg_common(lseg);
			list_add(&lseg->pls_list, tmp_list);
			rv = 1;
		}
	}
	return rv;
}

/* Returns count of number of matching invalid lsegs remaining in list
 * after call.
 */
int
mark_matching_lsegs_invalid(struct pnfs_layout_hdr *lo,
			    struct list_head *tmp_list,
			    u32 iomode)
{
	struct pnfs_layout_segment *lseg, *next;
	int invalid = 0, removed = 0;

	dprintk("%s:Begin lo %p\n", __func__, lo);

	if (list_empty(&lo->plh_segs)) {
		if (!test_and_set_bit(NFS_LAYOUT_DESTROYED, &lo->plh_flags))
			put_layout_hdr_locked(lo);
		return 0;
	}
	list_for_each_entry_safe(lseg, next, &lo->plh_segs, pls_list)
		if (should_free_lseg(lseg->pls_range.iomode, iomode)) {
			dprintk("%s: freeing lseg %p iomode %d "
				"offset %llu length %llu\n", __func__,
				lseg, lseg->pls_range.iomode, lseg->pls_range.offset,
				lseg->pls_range.length);
			invalid++;
			removed += mark_lseg_invalid(lseg, tmp_list);
		}
	dprintk("%s:Return %i\n", __func__, invalid - removed);
	return invalid - removed;
}

/* note free_me must contain lsegs from a single layout_hdr */
void
pnfs_free_lseg_list(struct list_head *free_me)
{
	struct pnfs_layout_segment *lseg, *tmp;
	struct pnfs_layout_hdr *lo;

	if (list_empty(free_me))
		return;

	lo = list_first_entry(free_me, struct pnfs_layout_segment,
			      pls_list)->pls_layout;

	if (test_bit(NFS_LAYOUT_DESTROYED, &lo->plh_flags)) {
		struct nfs_client *clp;

		clp = NFS_SERVER(lo->plh_inode)->nfs_client;
		spin_lock(&clp->cl_lock);
		list_del_init(&lo->plh_layouts);
		spin_unlock(&clp->cl_lock);
	}
	list_for_each_entry_safe(lseg, tmp, free_me, pls_list) {
		list_del(&lseg->pls_list);
		free_lseg(lseg);
	}
}

void
pnfs_destroy_layout(struct nfs_inode *nfsi)
{
	struct pnfs_layout_hdr *lo;
	LIST_HEAD(tmp_list);

	spin_lock(&nfsi->vfs_inode.i_lock);
	lo = nfsi->layout;
	if (lo) {
		lo->plh_block_lgets++; /* permanently block new LAYOUTGETs */
		mark_matching_lsegs_invalid(lo, &tmp_list, IOMODE_ANY);
	}
	spin_unlock(&nfsi->vfs_inode.i_lock);
	pnfs_free_lseg_list(&tmp_list);
}

/*
 * Called by the state manger to remove all layouts established under an
 * expired lease.
 */
void
pnfs_destroy_all_layouts(struct nfs_client *clp)
{
	struct pnfs_layout_hdr *lo;
	LIST_HEAD(tmp_list);

	spin_lock(&clp->cl_lock);
	list_splice_init(&clp->cl_layouts, &tmp_list);
	spin_unlock(&clp->cl_lock);

	while (!list_empty(&tmp_list)) {
		lo = list_entry(tmp_list.next, struct pnfs_layout_hdr,
				plh_layouts);
		dprintk("%s freeing layout for inode %lu\n", __func__,
			lo->plh_inode->i_ino);
		pnfs_destroy_layout(NFS_I(lo->plh_inode));
	}
}

/* update lo->plh_stateid with new if is more recent */
void
pnfs_set_layout_stateid(struct pnfs_layout_hdr *lo, const nfs4_stateid *new,
			bool update_barrier)
{
	u32 oldseq, newseq;

	oldseq = be32_to_cpu(lo->plh_stateid.stateid.seqid);
	newseq = be32_to_cpu(new->stateid.seqid);
	if ((int)(newseq - oldseq) > 0) {
		memcpy(&lo->plh_stateid, &new->stateid, sizeof(new->stateid));
		if (update_barrier) {
			u32 new_barrier = be32_to_cpu(new->stateid.seqid);

			if ((int)(new_barrier - lo->plh_barrier))
				lo->plh_barrier = new_barrier;
		} else {
			/* Because of wraparound, we want to keep the barrier
			 * "close" to the current seqids.  It needs to be
			 * within 2**31 to count as "behind", so if it
			 * gets too near that limit, give us a litle leeway
			 * and bring it to within 2**30.
			 * NOTE - and yes, this is all unsigned arithmetic.
			 */
			if (unlikely((newseq - lo->plh_barrier) > (3 << 29)))
				lo->plh_barrier = newseq - (1 << 30);
		}
	}
}

/* lget is set to 1 if called from inside send_layoutget call chain */
static bool
pnfs_layoutgets_blocked(struct pnfs_layout_hdr *lo, nfs4_stateid *stateid,
			int lget)
{
	if ((stateid) &&
	    (int)(lo->plh_barrier - be32_to_cpu(stateid->stateid.seqid)) >= 0)
		return true;
	return lo->plh_block_lgets ||
		test_bit(NFS_LAYOUT_DESTROYED, &lo->plh_flags) ||
		test_bit(NFS_LAYOUT_BULK_RECALL, &lo->plh_flags) ||
		(list_empty(&lo->plh_segs) &&
		 (atomic_read(&lo->plh_outstanding) > lget));
}

int
pnfs_choose_layoutget_stateid(nfs4_stateid *dst, struct pnfs_layout_hdr *lo,
			      struct nfs4_state *open_state)
{
	int status = 0;

	dprintk("--> %s\n", __func__);
	spin_lock(&lo->plh_inode->i_lock);
	if (pnfs_layoutgets_blocked(lo, NULL, 1)) {
		status = -EAGAIN;
	} else if (list_empty(&lo->plh_segs)) {
		int seq;

		do {
			seq = read_seqbegin(&open_state->seqlock);
			memcpy(dst->data, open_state->stateid.data,
			       sizeof(open_state->stateid.data));
		} while (read_seqretry(&open_state->seqlock, seq));
	} else
		memcpy(dst->data, lo->plh_stateid.data, sizeof(lo->plh_stateid.data));
	spin_unlock(&lo->plh_inode->i_lock);
	dprintk("<-- %s\n", __func__);
	return status;
}

/*
* Get layout from server.
*    for now, assume that whole file layouts are requested.
*    arg->offset: 0
*    arg->length: all ones
*/
static struct pnfs_layout_segment *
send_layoutget(struct pnfs_layout_hdr *lo,
	   struct nfs_open_context *ctx,
	   u32 iomode)
{
	struct inode *ino = lo->plh_inode;
	struct nfs_server *server = NFS_SERVER(ino);
	struct nfs4_layoutget *lgp;
	struct pnfs_layout_segment *lseg = NULL;
	struct page **pages = NULL;
	int i;
	u32 max_resp_sz, max_pages;

	dprintk("--> %s\n", __func__);

	BUG_ON(ctx == NULL);
	lgp = kzalloc(sizeof(*lgp), GFP_KERNEL);
	if (lgp == NULL)
		return NULL;

	/* allocate pages for xdr post processing */
	max_resp_sz = server->nfs_client->cl_session->fc_attrs.max_resp_sz;
	max_pages = max_resp_sz >> PAGE_SHIFT;

	pages = kzalloc(max_pages * sizeof(struct page *), GFP_KERNEL);
	if (!pages)
		goto out_err_free;

	for (i = 0; i < max_pages; i++) {
		pages[i] = alloc_page(GFP_KERNEL);
		if (!pages[i])
			goto out_err_free;
	}

	lgp->args.minlength = NFS4_MAX_UINT64;
	lgp->args.maxcount = PNFS_LAYOUT_MAXSIZE;
	lgp->args.range.iomode = iomode;
	lgp->args.range.offset = 0;
	lgp->args.range.length = NFS4_MAX_UINT64;
	lgp->args.type = server->pnfs_curr_ld->id;
	lgp->args.inode = ino;
	lgp->args.ctx = get_nfs_open_context(ctx);
	lgp->args.layout.pages = pages;
	lgp->args.layout.pglen = max_pages * PAGE_SIZE;
	lgp->lsegpp = &lseg;

	/* Synchronously retrieve layout information from server and
	 * store in lseg.
	 */
	nfs4_proc_layoutget(lgp);
	if (!lseg) {
		/* remember that LAYOUTGET failed and suspend trying */
		set_bit(lo_fail_bit(iomode), &lo->plh_flags);
	}

	/* free xdr pages */
	for (i = 0; i < max_pages; i++)
		__free_page(pages[i]);
	kfree(pages);

	return lseg;

out_err_free:
	/* free any allocated xdr pages, lgp as it's not used */
	if (pages) {
		for (i = 0; i < max_pages; i++) {
			if (!pages[i])
				break;
			__free_page(pages[i]);
		}
		kfree(pages);
	}
	kfree(lgp);
	return NULL;
}

bool pnfs_roc(struct inode *ino)
{
	struct pnfs_layout_hdr *lo;
	struct pnfs_layout_segment *lseg, *tmp;
	LIST_HEAD(tmp_list);
	bool found = false;

	spin_lock(&ino->i_lock);
	lo = NFS_I(ino)->layout;
	if (!lo || !test_and_clear_bit(NFS_LAYOUT_ROC, &lo->plh_flags) ||
	    test_bit(NFS_LAYOUT_BULK_RECALL, &lo->plh_flags))
		goto out_nolayout;
	list_for_each_entry_safe(lseg, tmp, &lo->plh_segs, pls_list)
		if (test_bit(NFS_LSEG_ROC, &lseg->pls_flags)) {
			mark_lseg_invalid(lseg, &tmp_list);
			found = true;
		}
	if (!found)
		goto out_nolayout;
	lo->plh_block_lgets++;
	get_layout_hdr(lo); /* matched in pnfs_roc_release */
	spin_unlock(&ino->i_lock);
	pnfs_free_lseg_list(&tmp_list);
	return true;

out_nolayout:
	spin_unlock(&ino->i_lock);
	return false;
}

void pnfs_roc_release(struct inode *ino)
{
	struct pnfs_layout_hdr *lo;

	spin_lock(&ino->i_lock);
	lo = NFS_I(ino)->layout;
	lo->plh_block_lgets--;
	put_layout_hdr_locked(lo);
	spin_unlock(&ino->i_lock);
}

void pnfs_roc_set_barrier(struct inode *ino, u32 barrier)
{
	struct pnfs_layout_hdr *lo;

	spin_lock(&ino->i_lock);
	lo = NFS_I(ino)->layout;
	if ((int)(barrier - lo->plh_barrier) > 0)
		lo->plh_barrier = barrier;
	spin_unlock(&ino->i_lock);
}

bool pnfs_roc_drain(struct inode *ino, u32 *barrier)
{
	struct nfs_inode *nfsi = NFS_I(ino);
	struct pnfs_layout_segment *lseg;
	bool found = false;

	spin_lock(&ino->i_lock);
	list_for_each_entry(lseg, &nfsi->layout->plh_segs, pls_list)
		if (test_bit(NFS_LSEG_ROC, &lseg->pls_flags)) {
			found = true;
			break;
		}
	if (!found) {
		struct pnfs_layout_hdr *lo = nfsi->layout;
		u32 current_seqid = be32_to_cpu(lo->plh_stateid.stateid.seqid);

		/* Since close does not return a layout stateid for use as
		 * a barrier, we choose the worst-case barrier.
		 */
		*barrier = current_seqid + atomic_read(&lo->plh_outstanding);
	}
	spin_unlock(&ino->i_lock);
	return found;
}

/*
 * Compare two layout segments for sorting into layout cache.
 * We want to preferentially return RW over RO layouts, so ensure those
 * are seen first.
 */
static s64
cmp_layout(u32 iomode1, u32 iomode2)
{
	/* read > read/write */
	return (int)(iomode2 == IOMODE_READ) - (int)(iomode1 == IOMODE_READ);
}

static void
pnfs_insert_layout(struct pnfs_layout_hdr *lo,
		   struct pnfs_layout_segment *lseg)
{
	struct pnfs_layout_segment *lp;
	int found = 0;

	dprintk("%s:Begin\n", __func__);

	assert_spin_locked(&lo->plh_inode->i_lock);
	list_for_each_entry(lp, &lo->plh_segs, pls_list) {
		if (cmp_layout(lp->pls_range.iomode, lseg->pls_range.iomode) > 0)
			continue;
		list_add_tail(&lseg->pls_list, &lp->pls_list);
		dprintk("%s: inserted lseg %p "
			"iomode %d offset %llu length %llu before "
			"lp %p iomode %d offset %llu length %llu\n",
			__func__, lseg, lseg->pls_range.iomode,
			lseg->pls_range.offset, lseg->pls_range.length,
			lp, lp->pls_range.iomode, lp->pls_range.offset,
			lp->pls_range.length);
		found = 1;
		break;
	}
	if (!found) {
		list_add_tail(&lseg->pls_list, &lo->plh_segs);
		dprintk("%s: inserted lseg %p "
			"iomode %d offset %llu length %llu at tail\n",
			__func__, lseg, lseg->pls_range.iomode,
			lseg->pls_range.offset, lseg->pls_range.length);
	}
	get_layout_hdr(lo);

	dprintk("%s:Return\n", __func__);
}

static struct pnfs_layout_hdr *
alloc_init_layout_hdr(struct inode *ino)
{
	struct pnfs_layout_hdr *lo;

	lo = kzalloc(sizeof(struct pnfs_layout_hdr), GFP_KERNEL);
	if (!lo)
		return NULL;
	atomic_set(&lo->plh_refcount, 1);
	INIT_LIST_HEAD(&lo->plh_layouts);
	INIT_LIST_HEAD(&lo->plh_segs);
	INIT_LIST_HEAD(&lo->plh_bulk_recall);
	lo->plh_inode = ino;
	return lo;
}

static struct pnfs_layout_hdr *
pnfs_find_alloc_layout(struct inode *ino)
{
	struct nfs_inode *nfsi = NFS_I(ino);
	struct pnfs_layout_hdr *new = NULL;

	dprintk("%s Begin ino=%p layout=%p\n", __func__, ino, nfsi->layout);

	assert_spin_locked(&ino->i_lock);
	if (nfsi->layout) {
		if (test_bit(NFS_LAYOUT_DESTROYED, &nfsi->layout->plh_flags))
			return NULL;
		else
			return nfsi->layout;
	}
	spin_unlock(&ino->i_lock);
	new = alloc_init_layout_hdr(ino);
	spin_lock(&ino->i_lock);

	if (likely(nfsi->layout == NULL))	/* Won the race? */
		nfsi->layout = new;
	else
		kfree(new);
	return nfsi->layout;
}

/*
 * iomode matching rules:
 * iomode	lseg	match
 * -----	-----	-----
 * ANY		READ	true
 * ANY		RW	true
 * RW		READ	false
 * RW		RW	true
 * READ		READ	true
 * READ		RW	true
 */
static int
is_matching_lseg(struct pnfs_layout_segment *lseg, u32 iomode)
{
	return (iomode != IOMODE_RW || lseg->pls_range.iomode == IOMODE_RW);
}

/*
 * lookup range in layout
 */
static struct pnfs_layout_segment *
pnfs_find_lseg(struct pnfs_layout_hdr *lo, u32 iomode)
{
	struct pnfs_layout_segment *lseg, *ret = NULL;

	dprintk("%s:Begin\n", __func__);

	assert_spin_locked(&lo->plh_inode->i_lock);
	list_for_each_entry(lseg, &lo->plh_segs, pls_list) {
		if (test_bit(NFS_LSEG_VALID, &lseg->pls_flags) &&
		    is_matching_lseg(lseg, iomode)) {
			ret = get_lseg(lseg);
			break;
		}
		if (cmp_layout(iomode, lseg->pls_range.iomode) > 0)
			break;
	}

	dprintk("%s:Return lseg %p ref %d\n",
		__func__, ret, ret ? atomic_read(&ret->pls_refcount) : 0);
	return ret;
}

/*
 * Layout segment is retreived from the server if not cached.
 * The appropriate layout segment is referenced and returned to the caller.
 */
struct pnfs_layout_segment *
pnfs_update_layout(struct inode *ino,
		   struct nfs_open_context *ctx,
		   enum pnfs_iomode iomode)
{
	struct nfs_inode *nfsi = NFS_I(ino);
	struct nfs_client *clp = NFS_SERVER(ino)->nfs_client;
	struct pnfs_layout_hdr *lo;
	struct pnfs_layout_segment *lseg = NULL;
	bool first = false;

	if (!pnfs_enabled_sb(NFS_SERVER(ino)))
		return NULL;
	spin_lock(&ino->i_lock);
	lo = pnfs_find_alloc_layout(ino);
	if (lo == NULL) {
		dprintk("%s ERROR: can't get pnfs_layout_hdr\n", __func__);
		goto out_unlock;
	}

	/* Do we even need to bother with this? */
	if (test_bit(NFS4CLNT_LAYOUTRECALL, &clp->cl_state) ||
	    test_bit(NFS_LAYOUT_BULK_RECALL, &lo->plh_flags)) {
		dprintk("%s matches recall, use MDS\n", __func__);
		goto out_unlock;
	}

	/* if LAYOUTGET already failed once we don't try again */
	if (test_bit(lo_fail_bit(iomode), &nfsi->layout->plh_flags))
		goto out_unlock;

	/* Check to see if the layout for the given range already exists */
	lseg = pnfs_find_lseg(lo, iomode);
	if (lseg)
		goto out_unlock;

	if (pnfs_layoutgets_blocked(lo, NULL, 0))
		goto out_unlock;
	atomic_inc(&lo->plh_outstanding);

	get_layout_hdr(lo);
	if (list_empty(&lo->plh_segs))
		first = true;
	spin_unlock(&ino->i_lock);
	if (first) {
		/* The lo must be on the clp list if there is any
		 * chance of a CB_LAYOUTRECALL(FILE) coming in.
		 */
		spin_lock(&clp->cl_lock);
		BUG_ON(!list_empty(&lo->plh_layouts));
		list_add_tail(&lo->plh_layouts, &clp->cl_layouts);
		spin_unlock(&clp->cl_lock);
	}

	lseg = send_layoutget(lo, ctx, iomode);
	if (!lseg && first) {
		spin_lock(&clp->cl_lock);
		list_del_init(&lo->plh_layouts);
		spin_unlock(&clp->cl_lock);
	}
	atomic_dec(&lo->plh_outstanding);
	put_layout_hdr(lo);
out:
	dprintk("%s end, state 0x%lx lseg %p\n", __func__,
		nfsi->layout ? nfsi->layout->plh_flags : -1, lseg);
	return lseg;
out_unlock:
	spin_unlock(&ino->i_lock);
	goto out;
}

int
pnfs_layout_process(struct nfs4_layoutget *lgp)
{
	struct pnfs_layout_hdr *lo = NFS_I(lgp->args.inode)->layout;
	struct nfs4_layoutget_res *res = &lgp->res;
	struct pnfs_layout_segment *lseg;
	struct inode *ino = lo->plh_inode;
	struct nfs_client *clp = NFS_SERVER(ino)->nfs_client;
	int status = 0;

	/* Verify we got what we asked for.
	 * Note that because the xdr parsing only accepts a single
	 * element array, this can fail even if the server is behaving
	 * correctly.
	 */
	if (lgp->args.range.iomode > res->range.iomode ||
	    res->range.offset != 0 ||
	    res->range.length != NFS4_MAX_UINT64) {
		status = -EINVAL;
		goto out;
	}
	/* Inject layout blob into I/O device driver */
	lseg = NFS_SERVER(ino)->pnfs_curr_ld->alloc_lseg(lo, res);
	if (!lseg || IS_ERR(lseg)) {
		if (!lseg)
			status = -ENOMEM;
		else
			status = PTR_ERR(lseg);
		dprintk("%s: Could not allocate layout: error %d\n",
		       __func__, status);
		goto out;
	}

	spin_lock(&ino->i_lock);
	if (test_bit(NFS4CLNT_LAYOUTRECALL, &clp->cl_state) ||
	    test_bit(NFS_LAYOUT_BULK_RECALL, &lo->plh_flags)) {
		dprintk("%s forget reply due to recall\n", __func__);
		goto out_forget_reply;
	}

	if (pnfs_layoutgets_blocked(lo, &res->stateid, 1)) {
		dprintk("%s forget reply due to state\n", __func__);
		goto out_forget_reply;
	}
	init_lseg(lo, lseg);
	lseg->pls_range = res->range;
	*lgp->lsegpp = get_lseg(lseg);
	pnfs_insert_layout(lo, lseg);

	if (res->return_on_close) {
		set_bit(NFS_LSEG_ROC, &lseg->pls_flags);
		set_bit(NFS_LAYOUT_ROC, &lo->plh_flags);
	}

	/* Done processing layoutget. Set the layout stateid */
	pnfs_set_layout_stateid(lo, &res->stateid, false);
	spin_unlock(&ino->i_lock);
out:
	return status;

out_forget_reply:
	spin_unlock(&ino->i_lock);
	lseg->pls_layout = lo;
	NFS_SERVER(ino)->pnfs_curr_ld->free_lseg(lseg);
	goto out;
}

static int pnfs_read_pg_test(struct nfs_pageio_descriptor *pgio,
			     struct nfs_page *prev,
			     struct nfs_page *req)
{
	if (pgio->pg_count == prev->wb_bytes) {
		/* This is first coelesce call for a series of nfs_pages */
		pgio->pg_lseg = pnfs_update_layout(pgio->pg_inode,
						   prev->wb_context,
						   IOMODE_READ);
	}
	return NFS_SERVER(pgio->pg_inode)->pnfs_curr_ld->pg_test(pgio, prev, req);
}

void
pnfs_pageio_init_read(struct nfs_pageio_descriptor *pgio, struct inode *inode)
{
	struct pnfs_layoutdriver_type *ld;

	ld = NFS_SERVER(inode)->pnfs_curr_ld;
	pgio->pg_test = (ld && ld->pg_test) ? pnfs_read_pg_test : NULL;
}

static int pnfs_write_pg_test(struct nfs_pageio_descriptor *pgio,
			      struct nfs_page *prev,
			      struct nfs_page *req)
{
	if (pgio->pg_count == prev->wb_bytes) {
		/* This is first coelesce call for a series of nfs_pages */
		pgio->pg_lseg = pnfs_update_layout(pgio->pg_inode,
						   prev->wb_context,
						   IOMODE_RW);
	}
	return NFS_SERVER(pgio->pg_inode)->pnfs_curr_ld->pg_test(pgio, prev, req);
}

void
pnfs_pageio_init_write(struct nfs_pageio_descriptor *pgio, struct inode *inode)
{
	struct pnfs_layoutdriver_type *ld;

	ld = NFS_SERVER(inode)->pnfs_curr_ld;
	pgio->pg_test = (ld && ld->pg_test) ? pnfs_write_pg_test : NULL;
}

enum pnfs_try_status
pnfs_try_to_write_data(struct nfs_write_data *wdata,
			const struct rpc_call_ops *call_ops, int how)
{
	struct inode *inode = wdata->inode;
	enum pnfs_try_status trypnfs;
	struct nfs_server *nfss = NFS_SERVER(inode);

	wdata->mds_ops = call_ops;

	dprintk("%s: Writing ino:%lu %u@%llu (how %d)\n", __func__,
		inode->i_ino, wdata->args.count, wdata->args.offset, how);

	trypnfs = nfss->pnfs_curr_ld->write_pagelist(wdata, how);
	if (trypnfs == PNFS_NOT_ATTEMPTED) {
		put_lseg(wdata->lseg);
		wdata->lseg = NULL;
	} else
		nfs_inc_stats(inode, NFSIOS_PNFS_WRITE);

	dprintk("%s End (trypnfs:%d)\n", __func__, trypnfs);
	return trypnfs;
}

/*
 * Call the appropriate parallel I/O subsystem read function.
 */
enum pnfs_try_status
pnfs_try_to_read_data(struct nfs_read_data *rdata,
		       const struct rpc_call_ops *call_ops)
{
	struct inode *inode = rdata->inode;
	struct nfs_server *nfss = NFS_SERVER(inode);
	enum pnfs_try_status trypnfs;

	rdata->mds_ops = call_ops;

	dprintk("%s: Reading ino:%lu %u@%llu\n",
		__func__, inode->i_ino, rdata->args.count, rdata->args.offset);

	trypnfs = nfss->pnfs_curr_ld->read_pagelist(rdata);
	if (trypnfs == PNFS_NOT_ATTEMPTED) {
		put_lseg(rdata->lseg);
		rdata->lseg = NULL;
	} else {
		nfs_inc_stats(inode, NFSIOS_PNFS_READ);
	}
	dprintk("%s End (trypnfs:%d)\n", __func__, trypnfs);
	return trypnfs;
}

/*
 * Currently there is only one (whole file) write lseg.
 */
static struct pnfs_layout_segment *pnfs_list_write_lseg(struct inode *inode)
{
	struct pnfs_layout_segment *lseg, *rv = NULL;

	list_for_each_entry(lseg, &NFS_I(inode)->layout->plh_segs, pls_list)
		if (lseg->pls_range.iomode == IOMODE_RW)
			rv = lseg;
	return rv;
}

void
pnfs_set_layoutcommit(struct nfs_write_data *wdata)
{
	struct nfs_inode *nfsi = NFS_I(wdata->inode);
	loff_t end_pos = wdata->args.offset + wdata->res.count;

<<<<<<< HEAD
	dprintk("--> %s ({%d})\n", __func__, atomic_read(&local->dc_ref));
	if (atomic_dec_and_lock(&local->dc_ref, &clp->cl_lock)) {
		int i;
		/* Verify cache is empty */
		for (i = 0; i < NFS4_DEVICE_ID_HASH_SIZE; i++)
			BUG_ON(!hlist_empty(&local->dc_deviceids[i]));
		clp->cl_devid_cache = NULL;
		spin_unlock(&clp->cl_lock);
		kfree(local);
=======
	spin_lock(&nfsi->vfs_inode.i_lock);
	if (!test_and_set_bit(NFS_INO_LAYOUTCOMMIT, &nfsi->flags)) {
		/* references matched in nfs4_layoutcommit_release */
		get_lseg(wdata->lseg);
		wdata->lseg->pls_lc_cred =
			get_rpccred(wdata->args.context->state->owner->so_cred);
		mark_inode_dirty_sync(wdata->inode);
		dprintk("%s: Set layoutcommit for inode %lu ",
			__func__, wdata->inode->i_ino);
>>>>>>> 0ce790e7
	}
	if (end_pos > wdata->lseg->pls_end_pos)
		wdata->lseg->pls_end_pos = end_pos;
	spin_unlock(&nfsi->vfs_inode.i_lock);
}
EXPORT_SYMBOL_GPL(pnfs_set_layoutcommit);

/*
 * For the LAYOUT4_NFSV4_1_FILES layout type, NFS_DATA_SYNC WRITEs and
 * NFS_UNSTABLE WRITEs with a COMMIT to data servers must store enough
 * data to disk to allow the server to recover the data if it crashes.
 * LAYOUTCOMMIT is only needed when the NFL4_UFLG_COMMIT_THRU_MDS flag
 * is off, and a COMMIT is sent to a data server, or
 * if WRITEs to a data server return NFS_DATA_SYNC.
 */
int
pnfs_layoutcommit_inode(struct inode *inode, bool sync)
{
	struct nfs4_layoutcommit_data *data;
	struct nfs_inode *nfsi = NFS_I(inode);
	struct pnfs_layout_segment *lseg;
	struct rpc_cred *cred;
	loff_t end_pos;
	int status = 0;

	dprintk("--> %s inode %lu\n", __func__, inode->i_ino);

	if (!test_bit(NFS_INO_LAYOUTCOMMIT, &nfsi->flags))
		return 0;

	/* Note kzalloc ensures data->res.seq_res.sr_slot == NULL */
	data = kzalloc(sizeof(*data), GFP_NOFS);
	if (!data) {
		mark_inode_dirty_sync(inode);
		status = -ENOMEM;
		goto out;
	}

	spin_lock(&inode->i_lock);
	if (!test_and_clear_bit(NFS_INO_LAYOUTCOMMIT, &nfsi->flags)) {
		spin_unlock(&inode->i_lock);
		kfree(data);
		goto out;
	}
	/*
	 * Currently only one (whole file) write lseg which is referenced
	 * in pnfs_set_layoutcommit and will be found.
	 */
	lseg = pnfs_list_write_lseg(inode);

	end_pos = lseg->pls_end_pos;
	cred = lseg->pls_lc_cred;
	lseg->pls_end_pos = 0;
	lseg->pls_lc_cred = NULL;

	memcpy(&data->args.stateid.data, nfsi->layout->plh_stateid.data,
		sizeof(nfsi->layout->plh_stateid.data));
	spin_unlock(&inode->i_lock);

	data->args.inode = inode;
	data->lseg = lseg;
	data->cred = cred;
	nfs_fattr_init(&data->fattr);
	data->args.bitmask = NFS_SERVER(inode)->cache_consistency_bitmask;
	data->res.fattr = &data->fattr;
	data->args.lastbytewritten = end_pos - 1;
	data->res.server = NFS_SERVER(inode);

	status = nfs4_proc_layoutcommit(data, sync);
out:
	dprintk("<-- %s status %d\n", __func__, status);
	return status;
}<|MERGE_RESOLUTION|>--- conflicted
+++ resolved
@@ -1005,17 +1005,6 @@
 	struct nfs_inode *nfsi = NFS_I(wdata->inode);
 	loff_t end_pos = wdata->args.offset + wdata->res.count;
 
-<<<<<<< HEAD
-	dprintk("--> %s ({%d})\n", __func__, atomic_read(&local->dc_ref));
-	if (atomic_dec_and_lock(&local->dc_ref, &clp->cl_lock)) {
-		int i;
-		/* Verify cache is empty */
-		for (i = 0; i < NFS4_DEVICE_ID_HASH_SIZE; i++)
-			BUG_ON(!hlist_empty(&local->dc_deviceids[i]));
-		clp->cl_devid_cache = NULL;
-		spin_unlock(&clp->cl_lock);
-		kfree(local);
-=======
 	spin_lock(&nfsi->vfs_inode.i_lock);
 	if (!test_and_set_bit(NFS_INO_LAYOUTCOMMIT, &nfsi->flags)) {
 		/* references matched in nfs4_layoutcommit_release */
@@ -1025,7 +1014,6 @@
 		mark_inode_dirty_sync(wdata->inode);
 		dprintk("%s: Set layoutcommit for inode %lu ",
 			__func__, wdata->inode->i_ino);
->>>>>>> 0ce790e7
 	}
 	if (end_pos > wdata->lseg->pls_end_pos)
 		wdata->lseg->pls_end_pos = end_pos;
