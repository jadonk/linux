/*
 *  pNFS functions to call and manage layout drivers.
 *
 *  Copyright (c) 2002 [year of first publication]
 *  The Regents of the University of Michigan
 *  All Rights Reserved
 *
 *  Dean Hildebrand <dhildebz@umich.edu>
 *
 *  Permission is granted to use, copy, create derivative works, and
 *  redistribute this software and such derivative works for any purpose,
 *  so long as the name of the University of Michigan is not used in
 *  any advertising or publicity pertaining to the use or distribution
 *  of this software without specific, written prior authorization. If
 *  the above copyright notice or any other identification of the
 *  University of Michigan is included in any copy of any portion of
 *  this software, then the disclaimer below must also be included.
 *
 *  This software is provided as is, without representation or warranty
 *  of any kind either express or implied, including without limitation
 *  the implied warranties of merchantability, fitness for a particular
 *  purpose, or noninfringement.  The Regents of the University of
 *  Michigan shall not be liable for any damages, including special,
 *  indirect, incidental, or consequential damages, with respect to any
 *  claim arising out of or in connection with the use of the software,
 *  even if it has been or is hereafter advised of the possibility of
 *  such damages.
 */

#include <linux/nfs_fs.h>
#include "internal.h"
#include "pnfs.h"
#include "iostat.h"

#define NFSDBG_FACILITY		NFSDBG_PNFS

/* Locking:
 *
 * pnfs_spinlock:
 *      protects pnfs_modules_tbl.
 */
static DEFINE_SPINLOCK(pnfs_spinlock);

/*
 * pnfs_modules_tbl holds all pnfs modules
 */
static LIST_HEAD(pnfs_modules_tbl);

/* Return the registered pnfs layout driver module matching given id */
static struct pnfs_layoutdriver_type *
find_pnfs_driver_locked(u32 id)
{
	struct pnfs_layoutdriver_type *local;

	list_for_each_entry(local, &pnfs_modules_tbl, pnfs_tblid)
		if (local->id == id)
			goto out;
	local = NULL;
out:
	dprintk("%s: Searching for id %u, found %p\n", __func__, id, local);
	return local;
}

static struct pnfs_layoutdriver_type *
find_pnfs_driver(u32 id)
{
	struct pnfs_layoutdriver_type *local;

	spin_lock(&pnfs_spinlock);
	local = find_pnfs_driver_locked(id);
	spin_unlock(&pnfs_spinlock);
	return local;
}

void
unset_pnfs_layoutdriver(struct nfs_server *nfss)
{
	if (nfss->pnfs_curr_ld)
		module_put(nfss->pnfs_curr_ld->owner);
	nfss->pnfs_curr_ld = NULL;
}

/*
 * Try to set the server's pnfs module to the pnfs layout type specified by id.
 * Currently only one pNFS layout driver per filesystem is supported.
 *
 * @id layout type. Zero (illegal layout type) indicates pNFS not in use.
 */
void
set_pnfs_layoutdriver(struct nfs_server *server, u32 id)
{
	struct pnfs_layoutdriver_type *ld_type = NULL;

	if (id == 0)
		goto out_no_driver;
	if (!(server->nfs_client->cl_exchange_flags &
		 (EXCHGID4_FLAG_USE_NON_PNFS | EXCHGID4_FLAG_USE_PNFS_MDS))) {
		printk(KERN_ERR "%s: id %u cl_exchange_flags 0x%x\n", __func__,
		       id, server->nfs_client->cl_exchange_flags);
		goto out_no_driver;
	}
	ld_type = find_pnfs_driver(id);
	if (!ld_type) {
		request_module("%s-%u", LAYOUT_NFSV4_1_MODULE_PREFIX, id);
		ld_type = find_pnfs_driver(id);
		if (!ld_type) {
			dprintk("%s: No pNFS module found for %u.\n",
				__func__, id);
			goto out_no_driver;
		}
	}
	if (!try_module_get(ld_type->owner)) {
		dprintk("%s: Could not grab reference on module\n", __func__);
		goto out_no_driver;
	}
	server->pnfs_curr_ld = ld_type;

	dprintk("%s: pNFS module for %u set\n", __func__, id);
	return;

out_no_driver:
	dprintk("%s: Using NFSv4 I/O\n", __func__);
	server->pnfs_curr_ld = NULL;
}

int
pnfs_register_layoutdriver(struct pnfs_layoutdriver_type *ld_type)
{
	int status = -EINVAL;
	struct pnfs_layoutdriver_type *tmp;

	if (ld_type->id == 0) {
		printk(KERN_ERR "%s id 0 is reserved\n", __func__);
		return status;
	}
	if (!ld_type->alloc_lseg || !ld_type->free_lseg) {
		printk(KERN_ERR "%s Layout driver must provide "
		       "alloc_lseg and free_lseg.\n", __func__);
		return status;
	}

	spin_lock(&pnfs_spinlock);
	tmp = find_pnfs_driver_locked(ld_type->id);
	if (!tmp) {
		list_add(&ld_type->pnfs_tblid, &pnfs_modules_tbl);
		status = 0;
		dprintk("%s Registering id:%u name:%s\n", __func__, ld_type->id,
			ld_type->name);
	} else {
		printk(KERN_ERR "%s Module with id %d already loaded!\n",
			__func__, ld_type->id);
	}
	spin_unlock(&pnfs_spinlock);

	return status;
}
EXPORT_SYMBOL_GPL(pnfs_register_layoutdriver);

void
pnfs_unregister_layoutdriver(struct pnfs_layoutdriver_type *ld_type)
{
	dprintk("%s Deregistering id:%u\n", __func__, ld_type->id);
	spin_lock(&pnfs_spinlock);
	list_del(&ld_type->pnfs_tblid);
	spin_unlock(&pnfs_spinlock);
}
EXPORT_SYMBOL_GPL(pnfs_unregister_layoutdriver);

/*
 * pNFS client layout cache
 */

/* Need to hold i_lock if caller does not already hold reference */
void
get_layout_hdr(struct pnfs_layout_hdr *lo)
{
	atomic_inc(&lo->plh_refcount);
}

static void
destroy_layout_hdr(struct pnfs_layout_hdr *lo)
{
	dprintk("%s: freeing layout cache %p\n", __func__, lo);
	BUG_ON(!list_empty(&lo->plh_layouts));
	NFS_I(lo->plh_inode)->layout = NULL;
	kfree(lo);
}

static void
put_layout_hdr_locked(struct pnfs_layout_hdr *lo)
{
	if (atomic_dec_and_test(&lo->plh_refcount))
		destroy_layout_hdr(lo);
}

void
put_layout_hdr(struct pnfs_layout_hdr *lo)
{
	struct inode *inode = lo->plh_inode;

	if (atomic_dec_and_lock(&lo->plh_refcount, &inode->i_lock)) {
		destroy_layout_hdr(lo);
		spin_unlock(&inode->i_lock);
	}
}

static void
init_lseg(struct pnfs_layout_hdr *lo, struct pnfs_layout_segment *lseg)
{
	INIT_LIST_HEAD(&lseg->pls_list);
	atomic_set(&lseg->pls_refcount, 1);
	smp_mb();
	set_bit(NFS_LSEG_VALID, &lseg->pls_flags);
	lseg->pls_layout = lo;
}

static void free_lseg(struct pnfs_layout_segment *lseg)
{
	struct inode *ino = lseg->pls_layout->plh_inode;

	NFS_SERVER(ino)->pnfs_curr_ld->free_lseg(lseg);
	/* Matched by get_layout_hdr in pnfs_insert_layout */
	put_layout_hdr(NFS_I(ino)->layout);
}

<<<<<<< HEAD
/* The use of tmp_list is necessary because pnfs_curr_ld->free_lseg
 * could sleep, so must be called outside of the lock.
 * Returns 1 if object was removed, otherwise return 0.
 */
static int
put_lseg_locked(struct pnfs_layout_segment *lseg,
		struct list_head *tmp_list)
{
	dprintk("%s: lseg %p ref %d valid %d\n", __func__, lseg,
		atomic_read(&lseg->pls_refcount),
		test_bit(NFS_LSEG_VALID, &lseg->pls_flags));
	if (atomic_dec_and_test(&lseg->pls_refcount)) {
		struct inode *ino = lseg->pls_layout->plh_inode;

		BUG_ON(test_bit(NFS_LSEG_VALID, &lseg->pls_flags));
		list_del(&lseg->pls_list);
		if (list_empty(&lseg->pls_layout->plh_segs)) {
			struct nfs_client *clp;

			clp = NFS_SERVER(ino)->nfs_client;
			spin_lock(&clp->cl_lock);
			/* List does not take a reference, so no need for put here */
			list_del_init(&lseg->pls_layout->plh_layouts);
			spin_unlock(&clp->cl_lock);
			clear_bit(NFS_LAYOUT_BULK_RECALL, &lseg->pls_layout->plh_flags);
		}
		rpc_wake_up(&NFS_SERVER(ino)->roc_rpcwaitq);
		list_add(&lseg->pls_list, tmp_list);
		return 1;
	}
	return 0;
}

static bool
should_free_lseg(u32 lseg_iomode, u32 recall_iomode)
{
	return (recall_iomode == IOMODE_ANY ||
		lseg_iomode == recall_iomode);
}

/* Returns 1 if lseg is removed from list, 0 otherwise */
static int mark_lseg_invalid(struct pnfs_layout_segment *lseg,
			     struct list_head *tmp_list)
{
	int rv = 0;

	if (test_and_clear_bit(NFS_LSEG_VALID, &lseg->pls_flags)) {
		/* Remove the reference keeping the lseg in the
		 * list.  It will now be removed when all
		 * outstanding io is finished.
		 */
		rv = put_lseg_locked(lseg, tmp_list);
	}
	return rv;
=======
static void
put_lseg_common(struct pnfs_layout_segment *lseg)
{
	struct inode *inode = lseg->pls_layout->plh_inode;

	BUG_ON(test_bit(NFS_LSEG_VALID, &lseg->pls_flags));
	list_del_init(&lseg->pls_list);
	if (list_empty(&lseg->pls_layout->plh_segs)) {
		set_bit(NFS_LAYOUT_DESTROYED, &lseg->pls_layout->plh_flags);
		/* Matched by initial refcount set in alloc_init_layout_hdr */
		put_layout_hdr_locked(lseg->pls_layout);
	}
	rpc_wake_up(&NFS_SERVER(inode)->roc_rpcwaitq);
}

void
put_lseg(struct pnfs_layout_segment *lseg)
{
	struct inode *inode;

	if (!lseg)
		return;

	dprintk("%s: lseg %p ref %d valid %d\n", __func__, lseg,
		atomic_read(&lseg->pls_refcount),
		test_bit(NFS_LSEG_VALID, &lseg->pls_flags));
	inode = lseg->pls_layout->plh_inode;
	if (atomic_dec_and_lock(&lseg->pls_refcount, &inode->i_lock)) {
		LIST_HEAD(free_me);

		put_lseg_common(lseg);
		list_add(&lseg->pls_list, &free_me);
		spin_unlock(&inode->i_lock);
		pnfs_free_lseg_list(&free_me);
	}
>>>>>>> 105e53f8
}
EXPORT_SYMBOL_GPL(put_lseg);

<<<<<<< HEAD
=======
static bool
should_free_lseg(u32 lseg_iomode, u32 recall_iomode)
{
	return (recall_iomode == IOMODE_ANY ||
		lseg_iomode == recall_iomode);
}

/* Returns 1 if lseg is removed from list, 0 otherwise */
static int mark_lseg_invalid(struct pnfs_layout_segment *lseg,
			     struct list_head *tmp_list)
{
	int rv = 0;

	if (test_and_clear_bit(NFS_LSEG_VALID, &lseg->pls_flags)) {
		/* Remove the reference keeping the lseg in the
		 * list.  It will now be removed when all
		 * outstanding io is finished.
		 */
		dprintk("%s: lseg %p ref %d\n", __func__, lseg,
			atomic_read(&lseg->pls_refcount));
		if (atomic_dec_and_test(&lseg->pls_refcount)) {
			put_lseg_common(lseg);
			list_add(&lseg->pls_list, tmp_list);
			rv = 1;
		}
	}
	return rv;
}

>>>>>>> 105e53f8
/* Returns count of number of matching invalid lsegs remaining in list
 * after call.
 */
int
mark_matching_lsegs_invalid(struct pnfs_layout_hdr *lo,
			    struct list_head *tmp_list,
			    u32 iomode)
{
	struct pnfs_layout_segment *lseg, *next;
	int invalid = 0, removed = 0;

	dprintk("%s:Begin lo %p\n", __func__, lo);

<<<<<<< HEAD
=======
	if (list_empty(&lo->plh_segs)) {
		if (!test_and_set_bit(NFS_LAYOUT_DESTROYED, &lo->plh_flags))
			put_layout_hdr_locked(lo);
		return 0;
	}
>>>>>>> 105e53f8
	list_for_each_entry_safe(lseg, next, &lo->plh_segs, pls_list)
		if (should_free_lseg(lseg->pls_range.iomode, iomode)) {
			dprintk("%s: freeing lseg %p iomode %d "
				"offset %llu length %llu\n", __func__,
				lseg, lseg->pls_range.iomode, lseg->pls_range.offset,
				lseg->pls_range.length);
			invalid++;
			removed += mark_lseg_invalid(lseg, tmp_list);
		}
	dprintk("%s:Return %i\n", __func__, invalid - removed);
	return invalid - removed;
}

<<<<<<< HEAD
=======
/* note free_me must contain lsegs from a single layout_hdr */
>>>>>>> 105e53f8
void
pnfs_free_lseg_list(struct list_head *free_me)
{
	struct pnfs_layout_segment *lseg, *tmp;
<<<<<<< HEAD

=======
	struct pnfs_layout_hdr *lo;

	if (list_empty(free_me))
		return;

	lo = list_first_entry(free_me, struct pnfs_layout_segment,
			      pls_list)->pls_layout;

	if (test_bit(NFS_LAYOUT_DESTROYED, &lo->plh_flags)) {
		struct nfs_client *clp;

		clp = NFS_SERVER(lo->plh_inode)->nfs_client;
		spin_lock(&clp->cl_lock);
		list_del_init(&lo->plh_layouts);
		spin_unlock(&clp->cl_lock);
	}
>>>>>>> 105e53f8
	list_for_each_entry_safe(lseg, tmp, free_me, pls_list) {
		list_del(&lseg->pls_list);
		free_lseg(lseg);
	}
}

void
pnfs_destroy_layout(struct nfs_inode *nfsi)
{
	struct pnfs_layout_hdr *lo;
	LIST_HEAD(tmp_list);

	spin_lock(&nfsi->vfs_inode.i_lock);
	lo = nfsi->layout;
	if (lo) {
<<<<<<< HEAD
		set_bit(NFS_LAYOUT_DESTROYED, &nfsi->layout->plh_flags);
		mark_matching_lsegs_invalid(lo, &tmp_list, IOMODE_ANY);
		/* Matched by refcount set to 1 in alloc_init_layout_hdr */
		put_layout_hdr_locked(lo);
=======
		lo->plh_block_lgets++; /* permanently block new LAYOUTGETs */
		mark_matching_lsegs_invalid(lo, &tmp_list, IOMODE_ANY);
>>>>>>> 105e53f8
	}
	spin_unlock(&nfsi->vfs_inode.i_lock);
	pnfs_free_lseg_list(&tmp_list);
}

/*
 * Called by the state manger to remove all layouts established under an
 * expired lease.
 */
void
pnfs_destroy_all_layouts(struct nfs_client *clp)
{
	struct pnfs_layout_hdr *lo;
	LIST_HEAD(tmp_list);

	spin_lock(&clp->cl_lock);
	list_splice_init(&clp->cl_layouts, &tmp_list);
	spin_unlock(&clp->cl_lock);

	while (!list_empty(&tmp_list)) {
		lo = list_entry(tmp_list.next, struct pnfs_layout_hdr,
				plh_layouts);
		dprintk("%s freeing layout for inode %lu\n", __func__,
			lo->plh_inode->i_ino);
		pnfs_destroy_layout(NFS_I(lo->plh_inode));
	}
}

/* update lo->plh_stateid with new if is more recent */
void
pnfs_set_layout_stateid(struct pnfs_layout_hdr *lo, const nfs4_stateid *new,
			bool update_barrier)
{
	u32 oldseq, newseq;

	oldseq = be32_to_cpu(lo->plh_stateid.stateid.seqid);
	newseq = be32_to_cpu(new->stateid.seqid);
	if ((int)(newseq - oldseq) > 0) {
		memcpy(&lo->plh_stateid, &new->stateid, sizeof(new->stateid));
		if (update_barrier) {
			u32 new_barrier = be32_to_cpu(new->stateid.seqid);

			if ((int)(new_barrier - lo->plh_barrier))
				lo->plh_barrier = new_barrier;
		} else {
			/* Because of wraparound, we want to keep the barrier
			 * "close" to the current seqids.  It needs to be
			 * within 2**31 to count as "behind", so if it
			 * gets too near that limit, give us a litle leeway
			 * and bring it to within 2**30.
			 * NOTE - and yes, this is all unsigned arithmetic.
			 */
			if (unlikely((newseq - lo->plh_barrier) > (3 << 29)))
				lo->plh_barrier = newseq - (1 << 30);
		}
	}
}

/* lget is set to 1 if called from inside send_layoutget call chain */
static bool
pnfs_layoutgets_blocked(struct pnfs_layout_hdr *lo, nfs4_stateid *stateid,
			int lget)
{
	if ((stateid) &&
	    (int)(lo->plh_barrier - be32_to_cpu(stateid->stateid.seqid)) >= 0)
		return true;
	return lo->plh_block_lgets ||
<<<<<<< HEAD
=======
		test_bit(NFS_LAYOUT_DESTROYED, &lo->plh_flags) ||
>>>>>>> 105e53f8
		test_bit(NFS_LAYOUT_BULK_RECALL, &lo->plh_flags) ||
		(list_empty(&lo->plh_segs) &&
		 (atomic_read(&lo->plh_outstanding) > lget));
}

int
pnfs_choose_layoutget_stateid(nfs4_stateid *dst, struct pnfs_layout_hdr *lo,
			      struct nfs4_state *open_state)
{
	int status = 0;

	dprintk("--> %s\n", __func__);
	spin_lock(&lo->plh_inode->i_lock);
	if (pnfs_layoutgets_blocked(lo, NULL, 1)) {
		status = -EAGAIN;
	} else if (list_empty(&lo->plh_segs)) {
		int seq;

		do {
			seq = read_seqbegin(&open_state->seqlock);
			memcpy(dst->data, open_state->stateid.data,
			       sizeof(open_state->stateid.data));
		} while (read_seqretry(&open_state->seqlock, seq));
	} else
		memcpy(dst->data, lo->plh_stateid.data, sizeof(lo->plh_stateid.data));
	spin_unlock(&lo->plh_inode->i_lock);
	dprintk("<-- %s\n", __func__);
	return status;
}

/*
* Get layout from server.
*    for now, assume that whole file layouts are requested.
*    arg->offset: 0
*    arg->length: all ones
*/
static struct pnfs_layout_segment *
send_layoutget(struct pnfs_layout_hdr *lo,
	   struct nfs_open_context *ctx,
	   u32 iomode)
{
	struct inode *ino = lo->plh_inode;
	struct nfs_server *server = NFS_SERVER(ino);
	struct nfs4_layoutget *lgp;
	struct pnfs_layout_segment *lseg = NULL;
	struct page **pages = NULL;
	int i;
	u32 max_resp_sz, max_pages;

	dprintk("--> %s\n", __func__);

	BUG_ON(ctx == NULL);
	lgp = kzalloc(sizeof(*lgp), GFP_KERNEL);
	if (lgp == NULL)
		return NULL;
<<<<<<< HEAD
=======

	/* allocate pages for xdr post processing */
	max_resp_sz = server->nfs_client->cl_session->fc_attrs.max_resp_sz;
	max_pages = max_resp_sz >> PAGE_SHIFT;

	pages = kzalloc(max_pages * sizeof(struct page *), GFP_KERNEL);
	if (!pages)
		goto out_err_free;

	for (i = 0; i < max_pages; i++) {
		pages[i] = alloc_page(GFP_KERNEL);
		if (!pages[i])
			goto out_err_free;
	}

>>>>>>> 105e53f8
	lgp->args.minlength = NFS4_MAX_UINT64;
	lgp->args.maxcount = PNFS_LAYOUT_MAXSIZE;
	lgp->args.range.iomode = iomode;
	lgp->args.range.offset = 0;
	lgp->args.range.length = NFS4_MAX_UINT64;
	lgp->args.type = server->pnfs_curr_ld->id;
	lgp->args.inode = ino;
	lgp->args.ctx = get_nfs_open_context(ctx);
	lgp->args.layout.pages = pages;
	lgp->args.layout.pglen = max_pages * PAGE_SIZE;
	lgp->lsegpp = &lseg;

	/* Synchronously retrieve layout information from server and
	 * store in lseg.
	 */
	nfs4_proc_layoutget(lgp);
	if (!lseg) {
		/* remember that LAYOUTGET failed and suspend trying */
		set_bit(lo_fail_bit(iomode), &lo->plh_flags);
	}

	/* free xdr pages */
	for (i = 0; i < max_pages; i++)
		__free_page(pages[i]);
	kfree(pages);

	return lseg;

out_err_free:
	/* free any allocated xdr pages, lgp as it's not used */
	if (pages) {
		for (i = 0; i < max_pages; i++) {
			if (!pages[i])
				break;
			__free_page(pages[i]);
		}
		kfree(pages);
	}
	kfree(lgp);
	return NULL;
}

bool pnfs_roc(struct inode *ino)
{
	struct pnfs_layout_hdr *lo;
	struct pnfs_layout_segment *lseg, *tmp;
	LIST_HEAD(tmp_list);
	bool found = false;

	spin_lock(&ino->i_lock);
	lo = NFS_I(ino)->layout;
	if (!lo || !test_and_clear_bit(NFS_LAYOUT_ROC, &lo->plh_flags) ||
	    test_bit(NFS_LAYOUT_BULK_RECALL, &lo->plh_flags))
		goto out_nolayout;
	list_for_each_entry_safe(lseg, tmp, &lo->plh_segs, pls_list)
		if (test_bit(NFS_LSEG_ROC, &lseg->pls_flags)) {
			mark_lseg_invalid(lseg, &tmp_list);
			found = true;
		}
	if (!found)
		goto out_nolayout;
	lo->plh_block_lgets++;
	get_layout_hdr(lo); /* matched in pnfs_roc_release */
	spin_unlock(&ino->i_lock);
	pnfs_free_lseg_list(&tmp_list);
	return true;

out_nolayout:
	spin_unlock(&ino->i_lock);
	return false;
}

void pnfs_roc_release(struct inode *ino)
{
	struct pnfs_layout_hdr *lo;

	spin_lock(&ino->i_lock);
	lo = NFS_I(ino)->layout;
	lo->plh_block_lgets--;
	put_layout_hdr_locked(lo);
	spin_unlock(&ino->i_lock);
}

void pnfs_roc_set_barrier(struct inode *ino, u32 barrier)
{
	struct pnfs_layout_hdr *lo;

	spin_lock(&ino->i_lock);
	lo = NFS_I(ino)->layout;
	if ((int)(barrier - lo->plh_barrier) > 0)
		lo->plh_barrier = barrier;
	spin_unlock(&ino->i_lock);
}

bool pnfs_roc_drain(struct inode *ino, u32 *barrier)
{
	struct nfs_inode *nfsi = NFS_I(ino);
	struct pnfs_layout_segment *lseg;
	bool found = false;

	spin_lock(&ino->i_lock);
	list_for_each_entry(lseg, &nfsi->layout->plh_segs, pls_list)
		if (test_bit(NFS_LSEG_ROC, &lseg->pls_flags)) {
			found = true;
			break;
		}
	if (!found) {
		struct pnfs_layout_hdr *lo = nfsi->layout;
		u32 current_seqid = be32_to_cpu(lo->plh_stateid.stateid.seqid);

		/* Since close does not return a layout stateid for use as
		 * a barrier, we choose the worst-case barrier.
		 */
		*barrier = current_seqid + atomic_read(&lo->plh_outstanding);
	}
	spin_unlock(&ino->i_lock);
	return found;
}

bool pnfs_roc(struct inode *ino)
{
	struct pnfs_layout_hdr *lo;
	struct pnfs_layout_segment *lseg, *tmp;
	LIST_HEAD(tmp_list);
	bool found = false;

	spin_lock(&ino->i_lock);
	lo = NFS_I(ino)->layout;
	if (!lo || !test_and_clear_bit(NFS_LAYOUT_ROC, &lo->plh_flags) ||
	    test_bit(NFS_LAYOUT_BULK_RECALL, &lo->plh_flags))
		goto out_nolayout;
	list_for_each_entry_safe(lseg, tmp, &lo->plh_segs, pls_list)
		if (test_bit(NFS_LSEG_ROC, &lseg->pls_flags)) {
			mark_lseg_invalid(lseg, &tmp_list);
			found = true;
		}
	if (!found)
		goto out_nolayout;
	lo->plh_block_lgets++;
	get_layout_hdr(lo); /* matched in pnfs_roc_release */
	spin_unlock(&ino->i_lock);
	pnfs_free_lseg_list(&tmp_list);
	return true;

out_nolayout:
	spin_unlock(&ino->i_lock);
	return false;
}

void pnfs_roc_release(struct inode *ino)
{
	struct pnfs_layout_hdr *lo;

	spin_lock(&ino->i_lock);
	lo = NFS_I(ino)->layout;
	lo->plh_block_lgets--;
	put_layout_hdr_locked(lo);
	spin_unlock(&ino->i_lock);
}

void pnfs_roc_set_barrier(struct inode *ino, u32 barrier)
{
	struct pnfs_layout_hdr *lo;

	spin_lock(&ino->i_lock);
	lo = NFS_I(ino)->layout;
	if ((int)(barrier - lo->plh_barrier) > 0)
		lo->plh_barrier = barrier;
	spin_unlock(&ino->i_lock);
}

bool pnfs_roc_drain(struct inode *ino, u32 *barrier)
{
	struct nfs_inode *nfsi = NFS_I(ino);
	struct pnfs_layout_segment *lseg;
	bool found = false;

	spin_lock(&ino->i_lock);
	list_for_each_entry(lseg, &nfsi->layout->plh_segs, pls_list)
		if (test_bit(NFS_LSEG_ROC, &lseg->pls_flags)) {
			found = true;
			break;
		}
	if (!found) {
		struct pnfs_layout_hdr *lo = nfsi->layout;
		u32 current_seqid = be32_to_cpu(lo->plh_stateid.stateid.seqid);

		/* Since close does not return a layout stateid for use as
		 * a barrier, we choose the worst-case barrier.
		 */
		*barrier = current_seqid + atomic_read(&lo->plh_outstanding);
	}
	spin_unlock(&ino->i_lock);
	return found;
}

/*
 * Compare two layout segments for sorting into layout cache.
 * We want to preferentially return RW over RO layouts, so ensure those
 * are seen first.
 */
static s64
cmp_layout(u32 iomode1, u32 iomode2)
{
	/* read > read/write */
	return (int)(iomode2 == IOMODE_READ) - (int)(iomode1 == IOMODE_READ);
}

static void
pnfs_insert_layout(struct pnfs_layout_hdr *lo,
		   struct pnfs_layout_segment *lseg)
{
	struct pnfs_layout_segment *lp;
	int found = 0;

	dprintk("%s:Begin\n", __func__);

	assert_spin_locked(&lo->plh_inode->i_lock);
	list_for_each_entry(lp, &lo->plh_segs, pls_list) {
		if (cmp_layout(lp->pls_range.iomode, lseg->pls_range.iomode) > 0)
			continue;
		list_add_tail(&lseg->pls_list, &lp->pls_list);
		dprintk("%s: inserted lseg %p "
			"iomode %d offset %llu length %llu before "
			"lp %p iomode %d offset %llu length %llu\n",
			__func__, lseg, lseg->pls_range.iomode,
			lseg->pls_range.offset, lseg->pls_range.length,
			lp, lp->pls_range.iomode, lp->pls_range.offset,
			lp->pls_range.length);
		found = 1;
		break;
	}
	if (!found) {
		list_add_tail(&lseg->pls_list, &lo->plh_segs);
		dprintk("%s: inserted lseg %p "
			"iomode %d offset %llu length %llu at tail\n",
			__func__, lseg, lseg->pls_range.iomode,
			lseg->pls_range.offset, lseg->pls_range.length);
	}
	get_layout_hdr(lo);

	dprintk("%s:Return\n", __func__);
}

static struct pnfs_layout_hdr *
alloc_init_layout_hdr(struct inode *ino)
{
	struct pnfs_layout_hdr *lo;

	lo = kzalloc(sizeof(struct pnfs_layout_hdr), GFP_KERNEL);
	if (!lo)
		return NULL;
	atomic_set(&lo->plh_refcount, 1);
	INIT_LIST_HEAD(&lo->plh_layouts);
	INIT_LIST_HEAD(&lo->plh_segs);
	INIT_LIST_HEAD(&lo->plh_bulk_recall);
	lo->plh_inode = ino;
	return lo;
}

static struct pnfs_layout_hdr *
pnfs_find_alloc_layout(struct inode *ino)
{
	struct nfs_inode *nfsi = NFS_I(ino);
	struct pnfs_layout_hdr *new = NULL;

	dprintk("%s Begin ino=%p layout=%p\n", __func__, ino, nfsi->layout);

	assert_spin_locked(&ino->i_lock);
	if (nfsi->layout) {
		if (test_bit(NFS_LAYOUT_DESTROYED, &nfsi->layout->plh_flags))
			return NULL;
		else
			return nfsi->layout;
	}
	spin_unlock(&ino->i_lock);
	new = alloc_init_layout_hdr(ino);
	spin_lock(&ino->i_lock);

	if (likely(nfsi->layout == NULL))	/* Won the race? */
		nfsi->layout = new;
	else
		kfree(new);
	return nfsi->layout;
}

/*
 * iomode matching rules:
 * iomode	lseg	match
 * -----	-----	-----
 * ANY		READ	true
 * ANY		RW	true
 * RW		READ	false
 * RW		RW	true
 * READ		READ	true
 * READ		RW	true
 */
static int
is_matching_lseg(struct pnfs_layout_segment *lseg, u32 iomode)
{
	return (iomode != IOMODE_RW || lseg->pls_range.iomode == IOMODE_RW);
}

/*
 * lookup range in layout
 */
static struct pnfs_layout_segment *
pnfs_find_lseg(struct pnfs_layout_hdr *lo, u32 iomode)
{
	struct pnfs_layout_segment *lseg, *ret = NULL;

	dprintk("%s:Begin\n", __func__);

	assert_spin_locked(&lo->plh_inode->i_lock);
	list_for_each_entry(lseg, &lo->plh_segs, pls_list) {
		if (test_bit(NFS_LSEG_VALID, &lseg->pls_flags) &&
		    is_matching_lseg(lseg, iomode)) {
<<<<<<< HEAD
			ret = lseg;
=======
			ret = get_lseg(lseg);
>>>>>>> 105e53f8
			break;
		}
		if (cmp_layout(iomode, lseg->pls_range.iomode) > 0)
			break;
	}

	dprintk("%s:Return lseg %p ref %d\n",
		__func__, ret, ret ? atomic_read(&ret->pls_refcount) : 0);
	return ret;
}

/*
 * Layout segment is retreived from the server if not cached.
 * The appropriate layout segment is referenced and returned to the caller.
 */
struct pnfs_layout_segment *
pnfs_update_layout(struct inode *ino,
		   struct nfs_open_context *ctx,
		   enum pnfs_iomode iomode)
{
	struct nfs_inode *nfsi = NFS_I(ino);
	struct nfs_client *clp = NFS_SERVER(ino)->nfs_client;
	struct pnfs_layout_hdr *lo;
	struct pnfs_layout_segment *lseg = NULL;
	bool first = false;

	if (!pnfs_enabled_sb(NFS_SERVER(ino)))
		return NULL;
	spin_lock(&ino->i_lock);
	lo = pnfs_find_alloc_layout(ino);
	if (lo == NULL) {
		dprintk("%s ERROR: can't get pnfs_layout_hdr\n", __func__);
		goto out_unlock;
	}

	/* Do we even need to bother with this? */
	if (test_bit(NFS4CLNT_LAYOUTRECALL, &clp->cl_state) ||
	    test_bit(NFS_LAYOUT_BULK_RECALL, &lo->plh_flags)) {
		dprintk("%s matches recall, use MDS\n", __func__);
		goto out_unlock;
	}
	/* Check to see if the layout for the given range already exists */
	lseg = pnfs_find_lseg(lo, iomode);
	if (lseg)
		goto out_unlock;

	/* if LAYOUTGET already failed once we don't try again */
	if (test_bit(lo_fail_bit(iomode), &nfsi->layout->plh_flags))
		goto out_unlock;

<<<<<<< HEAD
	if (pnfs_layoutgets_blocked(lo, NULL, 0))
=======
	/* Check to see if the layout for the given range already exists */
	lseg = pnfs_find_lseg(lo, iomode);
	if (lseg)
>>>>>>> 105e53f8
		goto out_unlock;
	atomic_inc(&lo->plh_outstanding);

<<<<<<< HEAD
	get_layout_hdr(lo);
	if (list_empty(&lo->plh_segs)) {
		/* The lo must be on the clp list if there is any
		 * chance of a CB_LAYOUTRECALL(FILE) coming in.
		 */
		spin_lock(&clp->cl_lock);
		BUG_ON(!list_empty(&lo->plh_layouts));
		list_add_tail(&lo->plh_layouts, &clp->cl_layouts);
		spin_unlock(&clp->cl_lock);
	}
=======
	if (pnfs_layoutgets_blocked(lo, NULL, 0))
		goto out_unlock;
	atomic_inc(&lo->plh_outstanding);

	get_layout_hdr(lo);
	if (list_empty(&lo->plh_segs))
		first = true;
>>>>>>> 105e53f8
	spin_unlock(&ino->i_lock);
	if (first) {
		/* The lo must be on the clp list if there is any
		 * chance of a CB_LAYOUTRECALL(FILE) coming in.
		 */
		spin_lock(&clp->cl_lock);
		BUG_ON(!list_empty(&lo->plh_layouts));
		list_add_tail(&lo->plh_layouts, &clp->cl_layouts);
		spin_unlock(&clp->cl_lock);
	}

	lseg = send_layoutget(lo, ctx, iomode);
<<<<<<< HEAD
	if (!lseg) {
		spin_lock(&ino->i_lock);
		if (list_empty(&lo->plh_segs)) {
			spin_lock(&clp->cl_lock);
			list_del_init(&lo->plh_layouts);
			spin_unlock(&clp->cl_lock);
			clear_bit(NFS_LAYOUT_BULK_RECALL, &lo->plh_flags);
		}
		spin_unlock(&ino->i_lock);
=======
	if (!lseg && first) {
		spin_lock(&clp->cl_lock);
		list_del_init(&lo->plh_layouts);
		spin_unlock(&clp->cl_lock);
>>>>>>> 105e53f8
	}
	atomic_dec(&lo->plh_outstanding);
	put_layout_hdr(lo);
out:
	dprintk("%s end, state 0x%lx lseg %p\n", __func__,
<<<<<<< HEAD
		nfsi->layout->plh_flags, lseg);
=======
		nfsi->layout ? nfsi->layout->plh_flags : -1, lseg);
>>>>>>> 105e53f8
	return lseg;
out_unlock:
	spin_unlock(&ino->i_lock);
	goto out;
}

int
pnfs_layout_process(struct nfs4_layoutget *lgp)
{
	struct pnfs_layout_hdr *lo = NFS_I(lgp->args.inode)->layout;
	struct nfs4_layoutget_res *res = &lgp->res;
	struct pnfs_layout_segment *lseg;
	struct inode *ino = lo->plh_inode;
	struct nfs_client *clp = NFS_SERVER(ino)->nfs_client;
	int status = 0;

	/* Verify we got what we asked for.
	 * Note that because the xdr parsing only accepts a single
	 * element array, this can fail even if the server is behaving
	 * correctly.
	 */
	if (lgp->args.range.iomode > res->range.iomode ||
	    res->range.offset != 0 ||
	    res->range.length != NFS4_MAX_UINT64) {
		status = -EINVAL;
		goto out;
	}
	/* Inject layout blob into I/O device driver */
	lseg = NFS_SERVER(ino)->pnfs_curr_ld->alloc_lseg(lo, res);
	if (!lseg || IS_ERR(lseg)) {
		if (!lseg)
			status = -ENOMEM;
		else
			status = PTR_ERR(lseg);
		dprintk("%s: Could not allocate layout: error %d\n",
		       __func__, status);
		goto out;
	}

	spin_lock(&ino->i_lock);
	if (test_bit(NFS4CLNT_LAYOUTRECALL, &clp->cl_state) ||
	    test_bit(NFS_LAYOUT_BULK_RECALL, &lo->plh_flags)) {
		dprintk("%s forget reply due to recall\n", __func__);
		goto out_forget_reply;
	}

	if (pnfs_layoutgets_blocked(lo, &res->stateid, 1)) {
		dprintk("%s forget reply due to state\n", __func__);
		goto out_forget_reply;
	}
	init_lseg(lo, lseg);
	lseg->pls_range = res->range;
<<<<<<< HEAD
	*lgp->lsegpp = lseg;
=======
	*lgp->lsegpp = get_lseg(lseg);
>>>>>>> 105e53f8
	pnfs_insert_layout(lo, lseg);

	if (res->return_on_close) {
		set_bit(NFS_LSEG_ROC, &lseg->pls_flags);
		set_bit(NFS_LAYOUT_ROC, &lo->plh_flags);
	}

	/* Done processing layoutget. Set the layout stateid */
	pnfs_set_layout_stateid(lo, &res->stateid, false);
	spin_unlock(&ino->i_lock);
out:
	return status;

out_forget_reply:
	spin_unlock(&ino->i_lock);
	lseg->pls_layout = lo;
	NFS_SERVER(ino)->pnfs_curr_ld->free_lseg(lseg);
	goto out;
}

static int pnfs_read_pg_test(struct nfs_pageio_descriptor *pgio,
			     struct nfs_page *prev,
			     struct nfs_page *req)
{
	if (pgio->pg_count == prev->wb_bytes) {
		/* This is first coelesce call for a series of nfs_pages */
		pgio->pg_lseg = pnfs_update_layout(pgio->pg_inode,
						   prev->wb_context,
						   IOMODE_READ);
	}
	return NFS_SERVER(pgio->pg_inode)->pnfs_curr_ld->pg_test(pgio, prev, req);
}

void
pnfs_pageio_init_read(struct nfs_pageio_descriptor *pgio, struct inode *inode)
{
	struct pnfs_layoutdriver_type *ld;

	ld = NFS_SERVER(inode)->pnfs_curr_ld;
	pgio->pg_test = (ld && ld->pg_test) ? pnfs_read_pg_test : NULL;
}

static int pnfs_write_pg_test(struct nfs_pageio_descriptor *pgio,
			      struct nfs_page *prev,
			      struct nfs_page *req)
{
	if (pgio->pg_count == prev->wb_bytes) {
		/* This is first coelesce call for a series of nfs_pages */
		pgio->pg_lseg = pnfs_update_layout(pgio->pg_inode,
						   prev->wb_context,
						   IOMODE_RW);
	}
	return NFS_SERVER(pgio->pg_inode)->pnfs_curr_ld->pg_test(pgio, prev, req);
}

void
pnfs_pageio_init_write(struct nfs_pageio_descriptor *pgio, struct inode *inode)
{
	struct pnfs_layoutdriver_type *ld;

	ld = NFS_SERVER(inode)->pnfs_curr_ld;
	pgio->pg_test = (ld && ld->pg_test) ? pnfs_write_pg_test : NULL;
}

enum pnfs_try_status
pnfs_try_to_write_data(struct nfs_write_data *wdata,
			const struct rpc_call_ops *call_ops, int how)
{
	struct inode *inode = wdata->inode;
	enum pnfs_try_status trypnfs;
	struct nfs_server *nfss = NFS_SERVER(inode);

	wdata->mds_ops = call_ops;

	dprintk("%s: Writing ino:%lu %u@%llu (how %d)\n", __func__,
		inode->i_ino, wdata->args.count, wdata->args.offset, how);

	trypnfs = nfss->pnfs_curr_ld->write_pagelist(wdata, how);
	if (trypnfs == PNFS_NOT_ATTEMPTED) {
		put_lseg(wdata->lseg);
		wdata->lseg = NULL;
	} else
		nfs_inc_stats(inode, NFSIOS_PNFS_WRITE);

	dprintk("%s End (trypnfs:%d)\n", __func__, trypnfs);
	return trypnfs;
}

/*
 * Call the appropriate parallel I/O subsystem read function.
 */
enum pnfs_try_status
pnfs_try_to_read_data(struct nfs_read_data *rdata,
		       const struct rpc_call_ops *call_ops)
{
	struct inode *inode = rdata->inode;
	struct nfs_server *nfss = NFS_SERVER(inode);
	enum pnfs_try_status trypnfs;

	rdata->mds_ops = call_ops;

	dprintk("%s: Reading ino:%lu %u@%llu\n",
		__func__, inode->i_ino, rdata->args.count, rdata->args.offset);

	trypnfs = nfss->pnfs_curr_ld->read_pagelist(rdata);
	if (trypnfs == PNFS_NOT_ATTEMPTED) {
		put_lseg(rdata->lseg);
		rdata->lseg = NULL;
	} else {
		nfs_inc_stats(inode, NFSIOS_PNFS_READ);
	}
	dprintk("%s End (trypnfs:%d)\n", __func__, trypnfs);
	return trypnfs;
}

/*
 * Currently there is only one (whole file) write lseg.
 */
static struct pnfs_layout_segment *pnfs_list_write_lseg(struct inode *inode)
{
	struct pnfs_layout_segment *lseg, *rv = NULL;

	list_for_each_entry(lseg, &NFS_I(inode)->layout->plh_segs, pls_list)
		if (lseg->pls_range.iomode == IOMODE_RW)
			rv = lseg;
	return rv;
}

void
pnfs_set_layoutcommit(struct nfs_write_data *wdata)
{
	struct nfs_inode *nfsi = NFS_I(wdata->inode);
	loff_t end_pos = wdata->args.offset + wdata->res.count;
	bool mark_as_dirty = false;

	spin_lock(&nfsi->vfs_inode.i_lock);
	if (!test_and_set_bit(NFS_INO_LAYOUTCOMMIT, &nfsi->flags)) {
		/* references matched in nfs4_layoutcommit_release */
		get_lseg(wdata->lseg);
		wdata->lseg->pls_lc_cred =
			get_rpccred(wdata->args.context->state->owner->so_cred);
		mark_as_dirty = true;
		dprintk("%s: Set layoutcommit for inode %lu ",
			__func__, wdata->inode->i_ino);
	}
	if (end_pos > wdata->lseg->pls_end_pos)
		wdata->lseg->pls_end_pos = end_pos;
	spin_unlock(&nfsi->vfs_inode.i_lock);

	/* if pnfs_layoutcommit_inode() runs between inode locks, the next one
	 * will be a noop because NFS_INO_LAYOUTCOMMIT will not be set */
	if (mark_as_dirty)
		mark_inode_dirty_sync(wdata->inode);
}
EXPORT_SYMBOL_GPL(pnfs_set_layoutcommit);

/*
 * For the LAYOUT4_NFSV4_1_FILES layout type, NFS_DATA_SYNC WRITEs and
 * NFS_UNSTABLE WRITEs with a COMMIT to data servers must store enough
 * data to disk to allow the server to recover the data if it crashes.
 * LAYOUTCOMMIT is only needed when the NFL4_UFLG_COMMIT_THRU_MDS flag
 * is off, and a COMMIT is sent to a data server, or
 * if WRITEs to a data server return NFS_DATA_SYNC.
 */
int
pnfs_layoutcommit_inode(struct inode *inode, bool sync)
{
	struct nfs4_layoutcommit_data *data;
	struct nfs_inode *nfsi = NFS_I(inode);
	struct pnfs_layout_segment *lseg;
	struct rpc_cred *cred;
	loff_t end_pos;
	int status = 0;

	dprintk("--> %s inode %lu\n", __func__, inode->i_ino);

	if (!test_bit(NFS_INO_LAYOUTCOMMIT, &nfsi->flags))
		return 0;

	/* Note kzalloc ensures data->res.seq_res.sr_slot == NULL */
	data = kzalloc(sizeof(*data), GFP_NOFS);
	if (!data) {
		mark_inode_dirty_sync(inode);
		status = -ENOMEM;
		goto out;
	}

	spin_lock(&inode->i_lock);
	if (!test_and_clear_bit(NFS_INO_LAYOUTCOMMIT, &nfsi->flags)) {
		spin_unlock(&inode->i_lock);
		kfree(data);
		goto out;
	}
	/*
	 * Currently only one (whole file) write lseg which is referenced
	 * in pnfs_set_layoutcommit and will be found.
	 */
	lseg = pnfs_list_write_lseg(inode);

	end_pos = lseg->pls_end_pos;
	cred = lseg->pls_lc_cred;
	lseg->pls_end_pos = 0;
	lseg->pls_lc_cred = NULL;

	memcpy(&data->args.stateid.data, nfsi->layout->plh_stateid.data,
		sizeof(nfsi->layout->plh_stateid.data));
	spin_unlock(&inode->i_lock);

	data->args.inode = inode;
	data->lseg = lseg;
	data->cred = cred;
	nfs_fattr_init(&data->fattr);
	data->args.bitmask = NFS_SERVER(inode)->cache_consistency_bitmask;
	data->res.fattr = &data->fattr;
	data->args.lastbytewritten = end_pos - 1;
	data->res.server = NFS_SERVER(inode);

	status = nfs4_proc_layoutcommit(data, sync);
out:
	dprintk("<-- %s status %d\n", __func__, status);
	return status;
}<|MERGE_RESOLUTION|>--- conflicted
+++ resolved
@@ -223,62 +223,6 @@
 	put_layout_hdr(NFS_I(ino)->layout);
 }
 
-<<<<<<< HEAD
-/* The use of tmp_list is necessary because pnfs_curr_ld->free_lseg
- * could sleep, so must be called outside of the lock.
- * Returns 1 if object was removed, otherwise return 0.
- */
-static int
-put_lseg_locked(struct pnfs_layout_segment *lseg,
-		struct list_head *tmp_list)
-{
-	dprintk("%s: lseg %p ref %d valid %d\n", __func__, lseg,
-		atomic_read(&lseg->pls_refcount),
-		test_bit(NFS_LSEG_VALID, &lseg->pls_flags));
-	if (atomic_dec_and_test(&lseg->pls_refcount)) {
-		struct inode *ino = lseg->pls_layout->plh_inode;
-
-		BUG_ON(test_bit(NFS_LSEG_VALID, &lseg->pls_flags));
-		list_del(&lseg->pls_list);
-		if (list_empty(&lseg->pls_layout->plh_segs)) {
-			struct nfs_client *clp;
-
-			clp = NFS_SERVER(ino)->nfs_client;
-			spin_lock(&clp->cl_lock);
-			/* List does not take a reference, so no need for put here */
-			list_del_init(&lseg->pls_layout->plh_layouts);
-			spin_unlock(&clp->cl_lock);
-			clear_bit(NFS_LAYOUT_BULK_RECALL, &lseg->pls_layout->plh_flags);
-		}
-		rpc_wake_up(&NFS_SERVER(ino)->roc_rpcwaitq);
-		list_add(&lseg->pls_list, tmp_list);
-		return 1;
-	}
-	return 0;
-}
-
-static bool
-should_free_lseg(u32 lseg_iomode, u32 recall_iomode)
-{
-	return (recall_iomode == IOMODE_ANY ||
-		lseg_iomode == recall_iomode);
-}
-
-/* Returns 1 if lseg is removed from list, 0 otherwise */
-static int mark_lseg_invalid(struct pnfs_layout_segment *lseg,
-			     struct list_head *tmp_list)
-{
-	int rv = 0;
-
-	if (test_and_clear_bit(NFS_LSEG_VALID, &lseg->pls_flags)) {
-		/* Remove the reference keeping the lseg in the
-		 * list.  It will now be removed when all
-		 * outstanding io is finished.
-		 */
-		rv = put_lseg_locked(lseg, tmp_list);
-	}
-	return rv;
-=======
 static void
 put_lseg_common(struct pnfs_layout_segment *lseg)
 {
@@ -314,12 +258,9 @@
 		spin_unlock(&inode->i_lock);
 		pnfs_free_lseg_list(&free_me);
 	}
->>>>>>> 105e53f8
 }
 EXPORT_SYMBOL_GPL(put_lseg);
 
-<<<<<<< HEAD
-=======
 static bool
 should_free_lseg(u32 lseg_iomode, u32 recall_iomode)
 {
@@ -349,7 +290,6 @@
 	return rv;
 }
 
->>>>>>> 105e53f8
 /* Returns count of number of matching invalid lsegs remaining in list
  * after call.
  */
@@ -363,14 +303,11 @@
 
 	dprintk("%s:Begin lo %p\n", __func__, lo);
 
-<<<<<<< HEAD
-=======
 	if (list_empty(&lo->plh_segs)) {
 		if (!test_and_set_bit(NFS_LAYOUT_DESTROYED, &lo->plh_flags))
 			put_layout_hdr_locked(lo);
 		return 0;
 	}
->>>>>>> 105e53f8
 	list_for_each_entry_safe(lseg, next, &lo->plh_segs, pls_list)
 		if (should_free_lseg(lseg->pls_range.iomode, iomode)) {
 			dprintk("%s: freeing lseg %p iomode %d "
@@ -384,17 +321,11 @@
 	return invalid - removed;
 }
 
-<<<<<<< HEAD
-=======
 /* note free_me must contain lsegs from a single layout_hdr */
->>>>>>> 105e53f8
 void
 pnfs_free_lseg_list(struct list_head *free_me)
 {
 	struct pnfs_layout_segment *lseg, *tmp;
-<<<<<<< HEAD
-
-=======
 	struct pnfs_layout_hdr *lo;
 
 	if (list_empty(free_me))
@@ -411,7 +342,6 @@
 		list_del_init(&lo->plh_layouts);
 		spin_unlock(&clp->cl_lock);
 	}
->>>>>>> 105e53f8
 	list_for_each_entry_safe(lseg, tmp, free_me, pls_list) {
 		list_del(&lseg->pls_list);
 		free_lseg(lseg);
@@ -427,15 +357,8 @@
 	spin_lock(&nfsi->vfs_inode.i_lock);
 	lo = nfsi->layout;
 	if (lo) {
-<<<<<<< HEAD
-		set_bit(NFS_LAYOUT_DESTROYED, &nfsi->layout->plh_flags);
-		mark_matching_lsegs_invalid(lo, &tmp_list, IOMODE_ANY);
-		/* Matched by refcount set to 1 in alloc_init_layout_hdr */
-		put_layout_hdr_locked(lo);
-=======
 		lo->plh_block_lgets++; /* permanently block new LAYOUTGETs */
 		mark_matching_lsegs_invalid(lo, &tmp_list, IOMODE_ANY);
->>>>>>> 105e53f8
 	}
 	spin_unlock(&nfsi->vfs_inode.i_lock);
 	pnfs_free_lseg_list(&tmp_list);
@@ -503,10 +426,7 @@
 	    (int)(lo->plh_barrier - be32_to_cpu(stateid->stateid.seqid)) >= 0)
 		return true;
 	return lo->plh_block_lgets ||
-<<<<<<< HEAD
-=======
 		test_bit(NFS_LAYOUT_DESTROYED, &lo->plh_flags) ||
->>>>>>> 105e53f8
 		test_bit(NFS_LAYOUT_BULK_RECALL, &lo->plh_flags) ||
 		(list_empty(&lo->plh_segs) &&
 		 (atomic_read(&lo->plh_outstanding) > lget));
@@ -562,8 +482,6 @@
 	lgp = kzalloc(sizeof(*lgp), GFP_KERNEL);
 	if (lgp == NULL)
 		return NULL;
-<<<<<<< HEAD
-=======
 
 	/* allocate pages for xdr post processing */
 	max_resp_sz = server->nfs_client->cl_session->fc_attrs.max_resp_sz;
@@ -579,7 +497,6 @@
 			goto out_err_free;
 	}
 
->>>>>>> 105e53f8
 	lgp->args.minlength = NFS4_MAX_UINT64;
 	lgp->args.maxcount = PNFS_LAYOUT_MAXSIZE;
 	lgp->args.range.iomode = iomode;
@@ -699,83 +616,6 @@
 	return found;
 }
 
-bool pnfs_roc(struct inode *ino)
-{
-	struct pnfs_layout_hdr *lo;
-	struct pnfs_layout_segment *lseg, *tmp;
-	LIST_HEAD(tmp_list);
-	bool found = false;
-
-	spin_lock(&ino->i_lock);
-	lo = NFS_I(ino)->layout;
-	if (!lo || !test_and_clear_bit(NFS_LAYOUT_ROC, &lo->plh_flags) ||
-	    test_bit(NFS_LAYOUT_BULK_RECALL, &lo->plh_flags))
-		goto out_nolayout;
-	list_for_each_entry_safe(lseg, tmp, &lo->plh_segs, pls_list)
-		if (test_bit(NFS_LSEG_ROC, &lseg->pls_flags)) {
-			mark_lseg_invalid(lseg, &tmp_list);
-			found = true;
-		}
-	if (!found)
-		goto out_nolayout;
-	lo->plh_block_lgets++;
-	get_layout_hdr(lo); /* matched in pnfs_roc_release */
-	spin_unlock(&ino->i_lock);
-	pnfs_free_lseg_list(&tmp_list);
-	return true;
-
-out_nolayout:
-	spin_unlock(&ino->i_lock);
-	return false;
-}
-
-void pnfs_roc_release(struct inode *ino)
-{
-	struct pnfs_layout_hdr *lo;
-
-	spin_lock(&ino->i_lock);
-	lo = NFS_I(ino)->layout;
-	lo->plh_block_lgets--;
-	put_layout_hdr_locked(lo);
-	spin_unlock(&ino->i_lock);
-}
-
-void pnfs_roc_set_barrier(struct inode *ino, u32 barrier)
-{
-	struct pnfs_layout_hdr *lo;
-
-	spin_lock(&ino->i_lock);
-	lo = NFS_I(ino)->layout;
-	if ((int)(barrier - lo->plh_barrier) > 0)
-		lo->plh_barrier = barrier;
-	spin_unlock(&ino->i_lock);
-}
-
-bool pnfs_roc_drain(struct inode *ino, u32 *barrier)
-{
-	struct nfs_inode *nfsi = NFS_I(ino);
-	struct pnfs_layout_segment *lseg;
-	bool found = false;
-
-	spin_lock(&ino->i_lock);
-	list_for_each_entry(lseg, &nfsi->layout->plh_segs, pls_list)
-		if (test_bit(NFS_LSEG_ROC, &lseg->pls_flags)) {
-			found = true;
-			break;
-		}
-	if (!found) {
-		struct pnfs_layout_hdr *lo = nfsi->layout;
-		u32 current_seqid = be32_to_cpu(lo->plh_stateid.stateid.seqid);
-
-		/* Since close does not return a layout stateid for use as
-		 * a barrier, we choose the worst-case barrier.
-		 */
-		*barrier = current_seqid + atomic_read(&lo->plh_outstanding);
-	}
-	spin_unlock(&ino->i_lock);
-	return found;
-}
-
 /*
  * Compare two layout segments for sorting into layout cache.
  * We want to preferentially return RW over RO layouts, so ensure those
@@ -897,11 +737,7 @@
 	list_for_each_entry(lseg, &lo->plh_segs, pls_list) {
 		if (test_bit(NFS_LSEG_VALID, &lseg->pls_flags) &&
 		    is_matching_lseg(lseg, iomode)) {
-<<<<<<< HEAD
-			ret = lseg;
-=======
 			ret = get_lseg(lseg);
->>>>>>> 105e53f8
 			break;
 		}
 		if (cmp_layout(iomode, lseg->pls_range.iomode) > 0)
@@ -943,37 +779,16 @@
 		dprintk("%s matches recall, use MDS\n", __func__);
 		goto out_unlock;
 	}
+
+	/* if LAYOUTGET already failed once we don't try again */
+	if (test_bit(lo_fail_bit(iomode), &nfsi->layout->plh_flags))
+		goto out_unlock;
+
 	/* Check to see if the layout for the given range already exists */
 	lseg = pnfs_find_lseg(lo, iomode);
 	if (lseg)
 		goto out_unlock;
 
-	/* if LAYOUTGET already failed once we don't try again */
-	if (test_bit(lo_fail_bit(iomode), &nfsi->layout->plh_flags))
-		goto out_unlock;
-
-<<<<<<< HEAD
-	if (pnfs_layoutgets_blocked(lo, NULL, 0))
-=======
-	/* Check to see if the layout for the given range already exists */
-	lseg = pnfs_find_lseg(lo, iomode);
-	if (lseg)
->>>>>>> 105e53f8
-		goto out_unlock;
-	atomic_inc(&lo->plh_outstanding);
-
-<<<<<<< HEAD
-	get_layout_hdr(lo);
-	if (list_empty(&lo->plh_segs)) {
-		/* The lo must be on the clp list if there is any
-		 * chance of a CB_LAYOUTRECALL(FILE) coming in.
-		 */
-		spin_lock(&clp->cl_lock);
-		BUG_ON(!list_empty(&lo->plh_layouts));
-		list_add_tail(&lo->plh_layouts, &clp->cl_layouts);
-		spin_unlock(&clp->cl_lock);
-	}
-=======
 	if (pnfs_layoutgets_blocked(lo, NULL, 0))
 		goto out_unlock;
 	atomic_inc(&lo->plh_outstanding);
@@ -981,7 +796,6 @@
 	get_layout_hdr(lo);
 	if (list_empty(&lo->plh_segs))
 		first = true;
->>>>>>> 105e53f8
 	spin_unlock(&ino->i_lock);
 	if (first) {
 		/* The lo must be on the clp list if there is any
@@ -994,32 +808,16 @@
 	}
 
 	lseg = send_layoutget(lo, ctx, iomode);
-<<<<<<< HEAD
-	if (!lseg) {
-		spin_lock(&ino->i_lock);
-		if (list_empty(&lo->plh_segs)) {
-			spin_lock(&clp->cl_lock);
-			list_del_init(&lo->plh_layouts);
-			spin_unlock(&clp->cl_lock);
-			clear_bit(NFS_LAYOUT_BULK_RECALL, &lo->plh_flags);
-		}
-		spin_unlock(&ino->i_lock);
-=======
 	if (!lseg && first) {
 		spin_lock(&clp->cl_lock);
 		list_del_init(&lo->plh_layouts);
 		spin_unlock(&clp->cl_lock);
->>>>>>> 105e53f8
 	}
 	atomic_dec(&lo->plh_outstanding);
 	put_layout_hdr(lo);
 out:
 	dprintk("%s end, state 0x%lx lseg %p\n", __func__,
-<<<<<<< HEAD
-		nfsi->layout->plh_flags, lseg);
-=======
 		nfsi->layout ? nfsi->layout->plh_flags : -1, lseg);
->>>>>>> 105e53f8
 	return lseg;
 out_unlock:
 	spin_unlock(&ino->i_lock);
@@ -1072,11 +870,7 @@
 	}
 	init_lseg(lo, lseg);
 	lseg->pls_range = res->range;
-<<<<<<< HEAD
-	*lgp->lsegpp = lseg;
-=======
 	*lgp->lsegpp = get_lseg(lseg);
->>>>>>> 105e53f8
 	pnfs_insert_layout(lo, lseg);
 
 	if (res->return_on_close) {
