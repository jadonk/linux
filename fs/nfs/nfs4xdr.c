--- conflicted
+++ resolved
@@ -6208,13 +6208,10 @@
 	if (entry->fattr->valid & NFS_ATTR_FATTR_FILEID)
 		entry->ino = entry->fattr->fileid;
 
-<<<<<<< HEAD
-=======
 	entry->d_type = DT_UNKNOWN;
 	if (entry->fattr->valid & NFS_ATTR_FATTR_TYPE)
 		entry->d_type = nfs_umode_to_dtype(entry->fattr->mode);
 
->>>>>>> e8a7e48b
 	if (verify_attr_len(xdr, p, len) < 0)
 		goto out_overflow;
 
@@ -6228,11 +6225,7 @@
 
 out_overflow:
 	print_overflow_msg(__func__, xdr);
-<<<<<<< HEAD
-	return ERR_PTR(-EIO);
-=======
 	return ERR_PTR(-EAGAIN);
->>>>>>> e8a7e48b
 }
 
 /*
