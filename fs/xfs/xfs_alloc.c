/*
 * Copyright (c) 2000-2002,2005 Silicon Graphics, Inc.
 * All Rights Reserved.
 *
 * This program is free software; you can redistribute it and/or
 * modify it under the terms of the GNU General Public License as
 * published by the Free Software Foundation.
 *
 * This program is distributed in the hope that it would be useful,
 * but WITHOUT ANY WARRANTY; without even the implied warranty of
 * MERCHANTABILITY or FITNESS FOR A PARTICULAR PURPOSE.  See the
 * GNU General Public License for more details.
 *
 * You should have received a copy of the GNU General Public License
 * along with this program; if not, write the Free Software Foundation,
 * Inc.,  51 Franklin St, Fifth Floor, Boston, MA  02110-1301  USA
 */
#include "xfs.h"
#include "xfs_fs.h"
#include "xfs_types.h"
#include "xfs_bit.h"
#include "xfs_log.h"
#include "xfs_inum.h"
#include "xfs_trans.h"
#include "xfs_sb.h"
#include "xfs_ag.h"
#include "xfs_mount.h"
#include "xfs_bmap_btree.h"
#include "xfs_alloc_btree.h"
#include "xfs_ialloc_btree.h"
#include "xfs_dinode.h"
#include "xfs_inode.h"
#include "xfs_btree.h"
#include "xfs_alloc.h"
#include "xfs_error.h"
#include "xfs_trace.h"


#define XFS_ABSDIFF(a,b)	(((a) <= (b)) ? ((b) - (a)) : ((a) - (b)))

#define	XFSA_FIXUP_BNO_OK	1
#define	XFSA_FIXUP_CNT_OK	2

/*
 * Prototypes for per-ag allocation routines
 */

STATIC int xfs_alloc_ag_vextent_exact(xfs_alloc_arg_t *);
STATIC int xfs_alloc_ag_vextent_near(xfs_alloc_arg_t *);
STATIC int xfs_alloc_ag_vextent_size(xfs_alloc_arg_t *);
STATIC int xfs_alloc_ag_vextent_small(xfs_alloc_arg_t *,
	xfs_btree_cur_t *, xfs_agblock_t *, xfs_extlen_t *, int *);

/*
 * Internal functions.
 */

/*
 * Lookup the record equal to [bno, len] in the btree given by cur.
 */
STATIC int				/* error */
xfs_alloc_lookup_eq(
	struct xfs_btree_cur	*cur,	/* btree cursor */
	xfs_agblock_t		bno,	/* starting block of extent */
	xfs_extlen_t		len,	/* length of extent */
	int			*stat)	/* success/failure */
{
	cur->bc_rec.a.ar_startblock = bno;
	cur->bc_rec.a.ar_blockcount = len;
	return xfs_btree_lookup(cur, XFS_LOOKUP_EQ, stat);
}

/*
 * Lookup the first record greater than or equal to [bno, len]
 * in the btree given by cur.
 */
STATIC int				/* error */
xfs_alloc_lookup_ge(
	struct xfs_btree_cur	*cur,	/* btree cursor */
	xfs_agblock_t		bno,	/* starting block of extent */
	xfs_extlen_t		len,	/* length of extent */
	int			*stat)	/* success/failure */
{
	cur->bc_rec.a.ar_startblock = bno;
	cur->bc_rec.a.ar_blockcount = len;
	return xfs_btree_lookup(cur, XFS_LOOKUP_GE, stat);
}

/*
 * Lookup the first record less than or equal to [bno, len]
 * in the btree given by cur.
 */
int					/* error */
xfs_alloc_lookup_le(
	struct xfs_btree_cur	*cur,	/* btree cursor */
	xfs_agblock_t		bno,	/* starting block of extent */
	xfs_extlen_t		len,	/* length of extent */
	int			*stat)	/* success/failure */
{
	cur->bc_rec.a.ar_startblock = bno;
	cur->bc_rec.a.ar_blockcount = len;
	return xfs_btree_lookup(cur, XFS_LOOKUP_LE, stat);
}

/*
 * Update the record referred to by cur to the value given
 * by [bno, len].
 * This either works (return 0) or gets an EFSCORRUPTED error.
 */
STATIC int				/* error */
xfs_alloc_update(
	struct xfs_btree_cur	*cur,	/* btree cursor */
	xfs_agblock_t		bno,	/* starting block of extent */
	xfs_extlen_t		len)	/* length of extent */
{
	union xfs_btree_rec	rec;

	rec.alloc.ar_startblock = cpu_to_be32(bno);
	rec.alloc.ar_blockcount = cpu_to_be32(len);
	return xfs_btree_update(cur, &rec);
}

/*
 * Get the data from the pointed-to record.
 */
int					/* error */
xfs_alloc_get_rec(
	struct xfs_btree_cur	*cur,	/* btree cursor */
	xfs_agblock_t		*bno,	/* output: starting block of extent */
	xfs_extlen_t		*len,	/* output: length of extent */
	int			*stat)	/* output: success/failure */
{
	union xfs_btree_rec	*rec;
	int			error;

	error = xfs_btree_get_rec(cur, &rec, stat);
	if (!error && *stat == 1) {
		*bno = be32_to_cpu(rec->alloc.ar_startblock);
		*len = be32_to_cpu(rec->alloc.ar_blockcount);
	}
	return error;
}

/*
 * Compute aligned version of the found extent.
 * Takes alignment and min length into account.
 */
STATIC void
xfs_alloc_compute_aligned(
	xfs_alloc_arg_t	*args,		/* allocation argument structure */
	xfs_agblock_t	foundbno,	/* starting block in found extent */
	xfs_extlen_t	foundlen,	/* length in found extent */
	xfs_agblock_t	*resbno,	/* result block number */
	xfs_extlen_t	*reslen)	/* result length */
{
	xfs_agblock_t	bno;
	xfs_extlen_t	diff;
	xfs_extlen_t	len;

	if (args->alignment > 1 && foundlen >= args->minlen) {
		bno = roundup(foundbno, args->alignment);
		diff = bno - foundbno;
		len = diff >= foundlen ? 0 : foundlen - diff;
	} else {
		bno = foundbno;
		len = foundlen;
	}
	*resbno = bno;
	*reslen = len;
}

/*
 * Compute best start block and diff for "near" allocations.
 * freelen >= wantlen already checked by caller.
 */
STATIC xfs_extlen_t			/* difference value (absolute) */
xfs_alloc_compute_diff(
	xfs_agblock_t	wantbno,	/* target starting block */
	xfs_extlen_t	wantlen,	/* target length */
	xfs_extlen_t	alignment,	/* target alignment */
	xfs_agblock_t	freebno,	/* freespace's starting block */
	xfs_extlen_t	freelen,	/* freespace's length */
	xfs_agblock_t	*newbnop)	/* result: best start block from free */
{
	xfs_agblock_t	freeend;	/* end of freespace extent */
	xfs_agblock_t	newbno1;	/* return block number */
	xfs_agblock_t	newbno2;	/* other new block number */
	xfs_extlen_t	newlen1=0;	/* length with newbno1 */
	xfs_extlen_t	newlen2=0;	/* length with newbno2 */
	xfs_agblock_t	wantend;	/* end of target extent */

	ASSERT(freelen >= wantlen);
	freeend = freebno + freelen;
	wantend = wantbno + wantlen;
	if (freebno >= wantbno) {
		if ((newbno1 = roundup(freebno, alignment)) >= freeend)
			newbno1 = NULLAGBLOCK;
	} else if (freeend >= wantend && alignment > 1) {
		newbno1 = roundup(wantbno, alignment);
		newbno2 = newbno1 - alignment;
		if (newbno1 >= freeend)
			newbno1 = NULLAGBLOCK;
		else
			newlen1 = XFS_EXTLEN_MIN(wantlen, freeend - newbno1);
		if (newbno2 < freebno)
			newbno2 = NULLAGBLOCK;
		else
			newlen2 = XFS_EXTLEN_MIN(wantlen, freeend - newbno2);
		if (newbno1 != NULLAGBLOCK && newbno2 != NULLAGBLOCK) {
			if (newlen1 < newlen2 ||
			    (newlen1 == newlen2 &&
			     XFS_ABSDIFF(newbno1, wantbno) >
			     XFS_ABSDIFF(newbno2, wantbno)))
				newbno1 = newbno2;
		} else if (newbno2 != NULLAGBLOCK)
			newbno1 = newbno2;
	} else if (freeend >= wantend) {
		newbno1 = wantbno;
	} else if (alignment > 1) {
		newbno1 = roundup(freeend - wantlen, alignment);
		if (newbno1 > freeend - wantlen &&
		    newbno1 - alignment >= freebno)
			newbno1 -= alignment;
		else if (newbno1 >= freeend)
			newbno1 = NULLAGBLOCK;
	} else
		newbno1 = freeend - wantlen;
	*newbnop = newbno1;
	return newbno1 == NULLAGBLOCK ? 0 : XFS_ABSDIFF(newbno1, wantbno);
}

/*
 * Fix up the length, based on mod and prod.
 * len should be k * prod + mod for some k.
 * If len is too small it is returned unchanged.
 * If len hits maxlen it is left alone.
 */
STATIC void
xfs_alloc_fix_len(
	xfs_alloc_arg_t	*args)		/* allocation argument structure */
{
	xfs_extlen_t	k;
	xfs_extlen_t	rlen;

	ASSERT(args->mod < args->prod);
	rlen = args->len;
	ASSERT(rlen >= args->minlen);
	ASSERT(rlen <= args->maxlen);
	if (args->prod <= 1 || rlen < args->mod || rlen == args->maxlen ||
	    (args->mod == 0 && rlen < args->prod))
		return;
	k = rlen % args->prod;
	if (k == args->mod)
		return;
	if (k > args->mod) {
		if ((int)(rlen = rlen - k - args->mod) < (int)args->minlen)
			return;
	} else {
		if ((int)(rlen = rlen - args->prod - (args->mod - k)) <
		    (int)args->minlen)
			return;
	}
	ASSERT(rlen >= args->minlen);
	ASSERT(rlen <= args->maxlen);
	args->len = rlen;
}

/*
 * Fix up length if there is too little space left in the a.g.
 * Return 1 if ok, 0 if too little, should give up.
 */
STATIC int
xfs_alloc_fix_minleft(
	xfs_alloc_arg_t	*args)		/* allocation argument structure */
{
	xfs_agf_t	*agf;		/* a.g. freelist header */
	int		diff;		/* free space difference */

	if (args->minleft == 0)
		return 1;
	agf = XFS_BUF_TO_AGF(args->agbp);
	diff = be32_to_cpu(agf->agf_freeblks)
		+ be32_to_cpu(agf->agf_flcount)
		- args->len - args->minleft;
	if (diff >= 0)
		return 1;
	args->len += diff;		/* shrink the allocated space */
	if (args->len >= args->minlen)
		return 1;
	args->agbno = NULLAGBLOCK;
	return 0;
}

/*
 * Update the two btrees, logically removing from freespace the extent
 * starting at rbno, rlen blocks.  The extent is contained within the
 * actual (current) free extent fbno for flen blocks.
 * Flags are passed in indicating whether the cursors are set to the
 * relevant records.
 */
STATIC int				/* error code */
xfs_alloc_fixup_trees(
	xfs_btree_cur_t	*cnt_cur,	/* cursor for by-size btree */
	xfs_btree_cur_t	*bno_cur,	/* cursor for by-block btree */
	xfs_agblock_t	fbno,		/* starting block of free extent */
	xfs_extlen_t	flen,		/* length of free extent */
	xfs_agblock_t	rbno,		/* starting block of returned extent */
	xfs_extlen_t	rlen,		/* length of returned extent */
	int		flags)		/* flags, XFSA_FIXUP_... */
{
	int		error;		/* error code */
	int		i;		/* operation results */
	xfs_agblock_t	nfbno1;		/* first new free startblock */
	xfs_agblock_t	nfbno2;		/* second new free startblock */
	xfs_extlen_t	nflen1=0;	/* first new free length */
	xfs_extlen_t	nflen2=0;	/* second new free length */

	/*
	 * Look up the record in the by-size tree if necessary.
	 */
	if (flags & XFSA_FIXUP_CNT_OK) {
#ifdef DEBUG
		if ((error = xfs_alloc_get_rec(cnt_cur, &nfbno1, &nflen1, &i)))
			return error;
		XFS_WANT_CORRUPTED_RETURN(
			i == 1 && nfbno1 == fbno && nflen1 == flen);
#endif
	} else {
		if ((error = xfs_alloc_lookup_eq(cnt_cur, fbno, flen, &i)))
			return error;
		XFS_WANT_CORRUPTED_RETURN(i == 1);
	}
	/*
	 * Look up the record in the by-block tree if necessary.
	 */
	if (flags & XFSA_FIXUP_BNO_OK) {
#ifdef DEBUG
		if ((error = xfs_alloc_get_rec(bno_cur, &nfbno1, &nflen1, &i)))
			return error;
		XFS_WANT_CORRUPTED_RETURN(
			i == 1 && nfbno1 == fbno && nflen1 == flen);
#endif
	} else {
		if ((error = xfs_alloc_lookup_eq(bno_cur, fbno, flen, &i)))
			return error;
		XFS_WANT_CORRUPTED_RETURN(i == 1);
	}

#ifdef DEBUG
	if (bno_cur->bc_nlevels == 1 && cnt_cur->bc_nlevels == 1) {
		struct xfs_btree_block	*bnoblock;
		struct xfs_btree_block	*cntblock;

		bnoblock = XFS_BUF_TO_BLOCK(bno_cur->bc_bufs[0]);
		cntblock = XFS_BUF_TO_BLOCK(cnt_cur->bc_bufs[0]);

		XFS_WANT_CORRUPTED_RETURN(
			bnoblock->bb_numrecs == cntblock->bb_numrecs);
	}
#endif

	/*
	 * Deal with all four cases: the allocated record is contained
	 * within the freespace record, so we can have new freespace
	 * at either (or both) end, or no freespace remaining.
	 */
	if (rbno == fbno && rlen == flen)
		nfbno1 = nfbno2 = NULLAGBLOCK;
	else if (rbno == fbno) {
		nfbno1 = rbno + rlen;
		nflen1 = flen - rlen;
		nfbno2 = NULLAGBLOCK;
	} else if (rbno + rlen == fbno + flen) {
		nfbno1 = fbno;
		nflen1 = flen - rlen;
		nfbno2 = NULLAGBLOCK;
	} else {
		nfbno1 = fbno;
		nflen1 = rbno - fbno;
		nfbno2 = rbno + rlen;
		nflen2 = (fbno + flen) - nfbno2;
	}
	/*
	 * Delete the entry from the by-size btree.
	 */
	if ((error = xfs_btree_delete(cnt_cur, &i)))
		return error;
	XFS_WANT_CORRUPTED_RETURN(i == 1);
	/*
	 * Add new by-size btree entry(s).
	 */
	if (nfbno1 != NULLAGBLOCK) {
		if ((error = xfs_alloc_lookup_eq(cnt_cur, nfbno1, nflen1, &i)))
			return error;
		XFS_WANT_CORRUPTED_RETURN(i == 0);
		if ((error = xfs_btree_insert(cnt_cur, &i)))
			return error;
		XFS_WANT_CORRUPTED_RETURN(i == 1);
	}
	if (nfbno2 != NULLAGBLOCK) {
		if ((error = xfs_alloc_lookup_eq(cnt_cur, nfbno2, nflen2, &i)))
			return error;
		XFS_WANT_CORRUPTED_RETURN(i == 0);
		if ((error = xfs_btree_insert(cnt_cur, &i)))
			return error;
		XFS_WANT_CORRUPTED_RETURN(i == 1);
	}
	/*
	 * Fix up the by-block btree entry(s).
	 */
	if (nfbno1 == NULLAGBLOCK) {
		/*
		 * No remaining freespace, just delete the by-block tree entry.
		 */
		if ((error = xfs_btree_delete(bno_cur, &i)))
			return error;
		XFS_WANT_CORRUPTED_RETURN(i == 1);
	} else {
		/*
		 * Update the by-block entry to start later|be shorter.
		 */
		if ((error = xfs_alloc_update(bno_cur, nfbno1, nflen1)))
			return error;
	}
	if (nfbno2 != NULLAGBLOCK) {
		/*
		 * 2 resulting free entries, need to add one.
		 */
		if ((error = xfs_alloc_lookup_eq(bno_cur, nfbno2, nflen2, &i)))
			return error;
		XFS_WANT_CORRUPTED_RETURN(i == 0);
		if ((error = xfs_btree_insert(bno_cur, &i)))
			return error;
		XFS_WANT_CORRUPTED_RETURN(i == 1);
	}
	return 0;
}

/*
 * Read in the allocation group free block array.
 */
STATIC int				/* error */
xfs_alloc_read_agfl(
	xfs_mount_t	*mp,		/* mount point structure */
	xfs_trans_t	*tp,		/* transaction pointer */
	xfs_agnumber_t	agno,		/* allocation group number */
	xfs_buf_t	**bpp)		/* buffer for the ag free block array */
{
	xfs_buf_t	*bp;		/* return value */
	int		error;

	ASSERT(agno != NULLAGNUMBER);
	error = xfs_trans_read_buf(
			mp, tp, mp->m_ddev_targp,
			XFS_AG_DADDR(mp, agno, XFS_AGFL_DADDR(mp)),
			XFS_FSS_TO_BB(mp, 1), 0, &bp);
	if (error)
		return error;
	ASSERT(bp);
	ASSERT(!XFS_BUF_GETERROR(bp));
	XFS_BUF_SET_VTYPE_REF(bp, B_FS_AGFL, XFS_AGFL_REF);
	*bpp = bp;
	return 0;
}

STATIC int
xfs_alloc_update_counters(
	struct xfs_trans	*tp,
	struct xfs_perag	*pag,
	struct xfs_buf		*agbp,
	long			len)
{
	struct xfs_agf		*agf = XFS_BUF_TO_AGF(agbp);

	pag->pagf_freeblks += len;
	be32_add_cpu(&agf->agf_freeblks, len);

	xfs_trans_agblocks_delta(tp, len);
	if (unlikely(be32_to_cpu(agf->agf_freeblks) >
		     be32_to_cpu(agf->agf_length)))
		return EFSCORRUPTED;

	xfs_alloc_log_agf(tp, agbp, XFS_AGF_FREEBLKS);
	return 0;
}

/*
 * Allocation group level functions.
 */

/*
 * Allocate a variable extent in the allocation group agno.
 * Type and bno are used to determine where in the allocation group the
 * extent will start.
 * Extent's length (returned in *len) will be between minlen and maxlen,
 * and of the form k * prod + mod unless there's nothing that large.
 * Return the starting a.g. block, or NULLAGBLOCK if we can't do it.
 */
STATIC int			/* error */
xfs_alloc_ag_vextent(
	xfs_alloc_arg_t	*args)	/* argument structure for allocation */
{
	int		error=0;

	ASSERT(args->minlen > 0);
	ASSERT(args->maxlen > 0);
	ASSERT(args->minlen <= args->maxlen);
	ASSERT(args->mod < args->prod);
	ASSERT(args->alignment > 0);
	/*
	 * Branch to correct routine based on the type.
	 */
	args->wasfromfl = 0;
	switch (args->type) {
	case XFS_ALLOCTYPE_THIS_AG:
		error = xfs_alloc_ag_vextent_size(args);
		break;
	case XFS_ALLOCTYPE_NEAR_BNO:
		error = xfs_alloc_ag_vextent_near(args);
		break;
	case XFS_ALLOCTYPE_THIS_BNO:
		error = xfs_alloc_ag_vextent_exact(args);
		break;
	default:
		ASSERT(0);
		/* NOTREACHED */
	}

	if (error || args->agbno == NULLAGBLOCK)
		return error;

	ASSERT(args->len >= args->minlen);
	ASSERT(args->len <= args->maxlen);
	ASSERT(!args->wasfromfl || !args->isfl);
	ASSERT(args->agbno % args->alignment == 0);

	if (!args->wasfromfl) {
		error = xfs_alloc_update_counters(args->tp, args->pag,
						  args->agbp,
						  -((long)(args->len)));
		if (error)
			return error;

		/*
		 * Search the busylist for these blocks and mark the
		 * transaction as synchronous if blocks are found. This
		 * avoids the need to block due to a synchronous log
		 * force to ensure correct ordering as the synchronous
		 * transaction will guarantee that for us.
		 */
		if (xfs_alloc_busy_search(args->mp, args->agno,
					args->agbno, args->len))
			xfs_trans_set_sync(args->tp);
	}

	if (!args->isfl) {
		xfs_trans_mod_sb(args->tp, args->wasdel ?
				 XFS_TRANS_SB_RES_FDBLOCKS :
				 XFS_TRANS_SB_FDBLOCKS,
				 -((long)(args->len)));
	}

	XFS_STATS_INC(xs_allocx);
	XFS_STATS_ADD(xs_allocb, args->len);
	return error;
}

/*
 * Allocate a variable extent at exactly agno/bno.
 * Extent's length (returned in *len) will be between minlen and maxlen,
 * and of the form k * prod + mod unless there's nothing that large.
 * Return the starting a.g. block (bno), or NULLAGBLOCK if we can't do it.
 */
STATIC int			/* error */
xfs_alloc_ag_vextent_exact(
	xfs_alloc_arg_t	*args)	/* allocation argument structure */
{
	xfs_btree_cur_t	*bno_cur;/* by block-number btree cursor */
	xfs_btree_cur_t	*cnt_cur;/* by count btree cursor */
	xfs_agblock_t	end;	/* end of allocated extent */
	int		error;
	xfs_agblock_t	fbno;	/* start block of found extent */
	xfs_agblock_t	fend;	/* end block of found extent */
	xfs_extlen_t	flen;	/* length of found extent */
	int		i;	/* success/failure of operation */
	xfs_agblock_t	maxend;	/* end of maximal extent */
	xfs_agblock_t	minend;	/* end of minimal extent */
	xfs_extlen_t	rlen;	/* length of returned extent */

	ASSERT(args->alignment == 1);

	/*
	 * Allocate/initialize a cursor for the by-number freespace btree.
	 */
	bno_cur = xfs_allocbt_init_cursor(args->mp, args->tp, args->agbp,
					  args->agno, XFS_BTNUM_BNO);

	/*
	 * Lookup bno and minlen in the btree (minlen is irrelevant, really).
	 * Look for the closest free block <= bno, it must contain bno
	 * if any free block does.
	 */
	error = xfs_alloc_lookup_le(bno_cur, args->agbno, args->minlen, &i);
	if (error)
		goto error0;
	if (!i)
		goto not_found;

	/*
	 * Grab the freespace record.
	 */
	error = xfs_alloc_get_rec(bno_cur, &fbno, &flen, &i);
	if (error)
		goto error0;
	XFS_WANT_CORRUPTED_GOTO(i == 1, error0);
	ASSERT(fbno <= args->agbno);
	minend = args->agbno + args->minlen;
	maxend = args->agbno + args->maxlen;
	fend = fbno + flen;

	/*
	 * Give up if the freespace isn't long enough for the minimum request.
	 */
	if (fend < minend)
		goto not_found;

	/*
	 * End of extent will be smaller of the freespace end and the
	 * maximal requested end.
	 *
	 * Fix the length according to mod and prod if given.
	 */
	end = XFS_AGBLOCK_MIN(fend, maxend);
	args->len = end - args->agbno;
	xfs_alloc_fix_len(args);
	if (!xfs_alloc_fix_minleft(args))
		goto not_found;

	rlen = args->len;
	ASSERT(args->agbno + rlen <= fend);
	end = args->agbno + rlen;

	/*
	 * We are allocating agbno for rlen [agbno .. end]
	 * Allocate/initialize a cursor for the by-size btree.
	 */
	cnt_cur = xfs_allocbt_init_cursor(args->mp, args->tp, args->agbp,
		args->agno, XFS_BTNUM_CNT);
	ASSERT(args->agbno + args->len <=
		be32_to_cpu(XFS_BUF_TO_AGF(args->agbp)->agf_length));
	error = xfs_alloc_fixup_trees(cnt_cur, bno_cur, fbno, flen, args->agbno,
				      args->len, XFSA_FIXUP_BNO_OK);
	if (error) {
		xfs_btree_del_cursor(cnt_cur, XFS_BTREE_ERROR);
		goto error0;
	}

	xfs_btree_del_cursor(bno_cur, XFS_BTREE_NOERROR);
	xfs_btree_del_cursor(cnt_cur, XFS_BTREE_NOERROR);

	args->wasfromfl = 0;
	trace_xfs_alloc_exact_done(args);
	return 0;

not_found:
	/* Didn't find it, return null. */
	xfs_btree_del_cursor(bno_cur, XFS_BTREE_NOERROR);
	args->agbno = NULLAGBLOCK;
	trace_xfs_alloc_exact_notfound(args);
	return 0;

error0:
	xfs_btree_del_cursor(bno_cur, XFS_BTREE_ERROR);
	trace_xfs_alloc_exact_error(args);
	return error;
}

/*
 * Search the btree in a given direction via the search cursor and compare
 * the records found against the good extent we've already found.
 */
STATIC int
xfs_alloc_find_best_extent(
	struct xfs_alloc_arg	*args,	/* allocation argument structure */
	struct xfs_btree_cur	**gcur,	/* good cursor */
	struct xfs_btree_cur	**scur,	/* searching cursor */
	xfs_agblock_t		gdiff,	/* difference for search comparison */
	xfs_agblock_t		*sbno,	/* extent found by search */
	xfs_extlen_t		*slen,
	xfs_extlen_t		*slena,	/* aligned length */
	int			dir)	/* 0 = search right, 1 = search left */
{
	xfs_agblock_t		bno;
	xfs_agblock_t		new;
	xfs_agblock_t		sdiff;
	int			error;
	int			i;

	/* The good extent is perfect, no need to  search. */
	if (!gdiff)
		goto out_use_good;

	/*
	 * Look until we find a better one, run out of space or run off the end.
	 */
	do {
		error = xfs_alloc_get_rec(*scur, sbno, slen, &i);
		if (error)
			goto error0;
		XFS_WANT_CORRUPTED_GOTO(i == 1, error0);
<<<<<<< HEAD
		xfs_alloc_compute_aligned(*sbno, *slen, args->alignment,
					  args->minlen, &bno, slena);
=======
		xfs_alloc_compute_aligned(args, *sbno, *slen, &bno, slena);
>>>>>>> 105e53f8

		/*
		 * The good extent is closer than this one.
		 */
		if (!dir) {
			if (bno >= args->agbno + gdiff)
				goto out_use_good;
		} else {
			if (bno <= args->agbno - gdiff)
				goto out_use_good;
		}

		/*
		 * Same distance, compare length and pick the best.
		 */
		if (*slena >= args->minlen) {
			args->len = XFS_EXTLEN_MIN(*slena, args->maxlen);
			xfs_alloc_fix_len(args);

			sdiff = xfs_alloc_compute_diff(args->agbno, args->len,
						       args->alignment, *sbno,
						       *slen, &new);

			/*
			 * Choose closer size and invalidate other cursor.
			 */
			if (sdiff < gdiff)
				goto out_use_search;
			goto out_use_good;
		}

		if (!dir)
			error = xfs_btree_increment(*scur, 0, &i);
		else
			error = xfs_btree_decrement(*scur, 0, &i);
		if (error)
			goto error0;
	} while (i);

out_use_good:
	xfs_btree_del_cursor(*scur, XFS_BTREE_NOERROR);
	*scur = NULL;
	return 0;

out_use_search:
	xfs_btree_del_cursor(*gcur, XFS_BTREE_NOERROR);
	*gcur = NULL;
	return 0;

error0:
	/* caller invalidates cursors */
	return error;
}

/*
 * Allocate a variable extent near bno in the allocation group agno.
 * Extent's length (returned in len) will be between minlen and maxlen,
 * and of the form k * prod + mod unless there's nothing that large.
 * Return the starting a.g. block, or NULLAGBLOCK if we can't do it.
 */
STATIC int				/* error */
xfs_alloc_ag_vextent_near(
	xfs_alloc_arg_t	*args)		/* allocation argument structure */
{
	xfs_btree_cur_t	*bno_cur_gt;	/* cursor for bno btree, right side */
	xfs_btree_cur_t	*bno_cur_lt;	/* cursor for bno btree, left side */
	xfs_btree_cur_t	*cnt_cur;	/* cursor for count btree */
	xfs_agblock_t	gtbno;		/* start bno of right side entry */
	xfs_agblock_t	gtbnoa;		/* aligned ... */
	xfs_extlen_t	gtdiff;		/* difference to right side entry */
	xfs_extlen_t	gtlen;		/* length of right side entry */
	xfs_extlen_t	gtlena = 0;	/* aligned ... */
	xfs_agblock_t	gtnew;		/* useful start bno of right side */
	int		error;		/* error code */
	int		i;		/* result code, temporary */
	int		j;		/* result code, temporary */
	xfs_agblock_t	ltbno;		/* start bno of left side entry */
	xfs_agblock_t	ltbnoa;		/* aligned ... */
	xfs_extlen_t	ltdiff;		/* difference to left side entry */
	xfs_extlen_t	ltlen;		/* length of left side entry */
	xfs_extlen_t	ltlena = 0;	/* aligned ... */
	xfs_agblock_t	ltnew;		/* useful start bno of left side */
	xfs_extlen_t	rlen;		/* length of returned extent */
#if defined(DEBUG) && defined(__KERNEL__)
	/*
	 * Randomly don't execute the first algorithm.
	 */
	int		dofirst;	/* set to do first algorithm */

	dofirst = random32() & 1;
#endif
	/*
	 * Get a cursor for the by-size btree.
	 */
	cnt_cur = xfs_allocbt_init_cursor(args->mp, args->tp, args->agbp,
		args->agno, XFS_BTNUM_CNT);
	ltlen = 0;
	bno_cur_lt = bno_cur_gt = NULL;
	/*
	 * See if there are any free extents as big as maxlen.
	 */
	if ((error = xfs_alloc_lookup_ge(cnt_cur, 0, args->maxlen, &i)))
		goto error0;
	/*
	 * If none, then pick up the last entry in the tree unless the
	 * tree is empty.
	 */
	if (!i) {
		if ((error = xfs_alloc_ag_vextent_small(args, cnt_cur, &ltbno,
				&ltlen, &i)))
			goto error0;
		if (i == 0 || ltlen == 0) {
			xfs_btree_del_cursor(cnt_cur, XFS_BTREE_NOERROR);
			return 0;
		}
		ASSERT(i == 1);
	}
	args->wasfromfl = 0;
	/*
	 * First algorithm.
	 * If the requested extent is large wrt the freespaces available
	 * in this a.g., then the cursor will be pointing to a btree entry
	 * near the right edge of the tree.  If it's in the last btree leaf
	 * block, then we just examine all the entries in that block
	 * that are big enough, and pick the best one.
	 * This is written as a while loop so we can break out of it,
	 * but we never loop back to the top.
	 */
	while (xfs_btree_islastblock(cnt_cur, 0)) {
		xfs_extlen_t	bdiff;
		int		besti=0;
		xfs_extlen_t	blen=0;
		xfs_agblock_t	bnew=0;

#if defined(DEBUG) && defined(__KERNEL__)
		if (!dofirst)
			break;
#endif
		/*
		 * Start from the entry that lookup found, sequence through
		 * all larger free blocks.  If we're actually pointing at a
		 * record smaller than maxlen, go to the start of this block,
		 * and skip all those smaller than minlen.
		 */
		if (ltlen || args->alignment > 1) {
			cnt_cur->bc_ptrs[0] = 1;
			do {
				if ((error = xfs_alloc_get_rec(cnt_cur, &ltbno,
						&ltlen, &i)))
					goto error0;
				XFS_WANT_CORRUPTED_GOTO(i == 1, error0);
				if (ltlen >= args->minlen)
					break;
				if ((error = xfs_btree_increment(cnt_cur, 0, &i)))
					goto error0;
			} while (i);
			ASSERT(ltlen >= args->minlen);
			if (!i)
				break;
		}
		i = cnt_cur->bc_ptrs[0];
		for (j = 1, blen = 0, bdiff = 0;
		     !error && j && (blen < args->maxlen || bdiff > 0);
		     error = xfs_btree_increment(cnt_cur, 0, &j)) {
			/*
			 * For each entry, decide if it's better than
			 * the previous best entry.
			 */
			if ((error = xfs_alloc_get_rec(cnt_cur, &ltbno, &ltlen, &i)))
				goto error0;
			XFS_WANT_CORRUPTED_GOTO(i == 1, error0);
			xfs_alloc_compute_aligned(args, ltbno, ltlen,
						  &ltbnoa, &ltlena);
			if (ltlena < args->minlen)
				continue;
			args->len = XFS_EXTLEN_MIN(ltlena, args->maxlen);
			xfs_alloc_fix_len(args);
			ASSERT(args->len >= args->minlen);
			if (args->len < blen)
				continue;
			ltdiff = xfs_alloc_compute_diff(args->agbno, args->len,
				args->alignment, ltbno, ltlen, &ltnew);
			if (ltnew != NULLAGBLOCK &&
			    (args->len > blen || ltdiff < bdiff)) {
				bdiff = ltdiff;
				bnew = ltnew;
				blen = args->len;
				besti = cnt_cur->bc_ptrs[0];
			}
		}
		/*
		 * It didn't work.  We COULD be in a case where
		 * there's a good record somewhere, so try again.
		 */
		if (blen == 0)
			break;
		/*
		 * Point at the best entry, and retrieve it again.
		 */
		cnt_cur->bc_ptrs[0] = besti;
		if ((error = xfs_alloc_get_rec(cnt_cur, &ltbno, &ltlen, &i)))
			goto error0;
		XFS_WANT_CORRUPTED_GOTO(i == 1, error0);
		ASSERT(ltbno + ltlen <= be32_to_cpu(XFS_BUF_TO_AGF(args->agbp)->agf_length));
		args->len = blen;
		if (!xfs_alloc_fix_minleft(args)) {
			xfs_btree_del_cursor(cnt_cur, XFS_BTREE_NOERROR);
			trace_xfs_alloc_near_nominleft(args);
			return 0;
		}
		blen = args->len;
		/*
		 * We are allocating starting at bnew for blen blocks.
		 */
		args->agbno = bnew;
		ASSERT(bnew >= ltbno);
		ASSERT(bnew + blen <= ltbno + ltlen);
		/*
		 * Set up a cursor for the by-bno tree.
		 */
		bno_cur_lt = xfs_allocbt_init_cursor(args->mp, args->tp,
			args->agbp, args->agno, XFS_BTNUM_BNO);
		/*
		 * Fix up the btree entries.
		 */
		if ((error = xfs_alloc_fixup_trees(cnt_cur, bno_cur_lt, ltbno,
				ltlen, bnew, blen, XFSA_FIXUP_CNT_OK)))
			goto error0;
		xfs_btree_del_cursor(cnt_cur, XFS_BTREE_NOERROR);
		xfs_btree_del_cursor(bno_cur_lt, XFS_BTREE_NOERROR);

		trace_xfs_alloc_near_first(args);
		return 0;
	}
	/*
	 * Second algorithm.
	 * Search in the by-bno tree to the left and to the right
	 * simultaneously, until in each case we find a space big enough,
	 * or run into the edge of the tree.  When we run into the edge,
	 * we deallocate that cursor.
	 * If both searches succeed, we compare the two spaces and pick
	 * the better one.
	 * With alignment, it's possible for both to fail; the upper
	 * level algorithm that picks allocation groups for allocations
	 * is not supposed to do this.
	 */
	/*
	 * Allocate and initialize the cursor for the leftward search.
	 */
	bno_cur_lt = xfs_allocbt_init_cursor(args->mp, args->tp, args->agbp,
		args->agno, XFS_BTNUM_BNO);
	/*
	 * Lookup <= bno to find the leftward search's starting point.
	 */
	if ((error = xfs_alloc_lookup_le(bno_cur_lt, args->agbno, args->maxlen, &i)))
		goto error0;
	if (!i) {
		/*
		 * Didn't find anything; use this cursor for the rightward
		 * search.
		 */
		bno_cur_gt = bno_cur_lt;
		bno_cur_lt = NULL;
	}
	/*
	 * Found something.  Duplicate the cursor for the rightward search.
	 */
	else if ((error = xfs_btree_dup_cursor(bno_cur_lt, &bno_cur_gt)))
		goto error0;
	/*
	 * Increment the cursor, so we will point at the entry just right
	 * of the leftward entry if any, or to the leftmost entry.
	 */
	if ((error = xfs_btree_increment(bno_cur_gt, 0, &i)))
		goto error0;
	if (!i) {
		/*
		 * It failed, there are no rightward entries.
		 */
		xfs_btree_del_cursor(bno_cur_gt, XFS_BTREE_NOERROR);
		bno_cur_gt = NULL;
	}
	/*
	 * Loop going left with the leftward cursor, right with the
	 * rightward cursor, until either both directions give up or
	 * we find an entry at least as big as minlen.
	 */
	do {
		if (bno_cur_lt) {
			if ((error = xfs_alloc_get_rec(bno_cur_lt, &ltbno, &ltlen, &i)))
				goto error0;
			XFS_WANT_CORRUPTED_GOTO(i == 1, error0);
			xfs_alloc_compute_aligned(args, ltbno, ltlen,
						  &ltbnoa, &ltlena);
			if (ltlena >= args->minlen)
				break;
			if ((error = xfs_btree_decrement(bno_cur_lt, 0, &i)))
				goto error0;
			if (!i) {
				xfs_btree_del_cursor(bno_cur_lt,
						     XFS_BTREE_NOERROR);
				bno_cur_lt = NULL;
			}
		}
		if (bno_cur_gt) {
			if ((error = xfs_alloc_get_rec(bno_cur_gt, &gtbno, &gtlen, &i)))
				goto error0;
			XFS_WANT_CORRUPTED_GOTO(i == 1, error0);
			xfs_alloc_compute_aligned(args, gtbno, gtlen,
						  &gtbnoa, &gtlena);
			if (gtlena >= args->minlen)
				break;
			if ((error = xfs_btree_increment(bno_cur_gt, 0, &i)))
				goto error0;
			if (!i) {
				xfs_btree_del_cursor(bno_cur_gt,
						     XFS_BTREE_NOERROR);
				bno_cur_gt = NULL;
			}
		}
	} while (bno_cur_lt || bno_cur_gt);

	/*
	 * Got both cursors still active, need to find better entry.
	 */
	if (bno_cur_lt && bno_cur_gt) {
		if (ltlena >= args->minlen) {
			/*
			 * Left side is good, look for a right side entry.
			 */
			args->len = XFS_EXTLEN_MIN(ltlena, args->maxlen);
			xfs_alloc_fix_len(args);
			ltdiff = xfs_alloc_compute_diff(args->agbno, args->len,
				args->alignment, ltbno, ltlen, &ltnew);

			error = xfs_alloc_find_best_extent(args,
						&bno_cur_lt, &bno_cur_gt,
						ltdiff, &gtbno, &gtlen, &gtlena,
						0 /* search right */);
		} else {
			ASSERT(gtlena >= args->minlen);

			/*
			 * Right side is good, look for a left side entry.
			 */
			args->len = XFS_EXTLEN_MIN(gtlena, args->maxlen);
			xfs_alloc_fix_len(args);
			gtdiff = xfs_alloc_compute_diff(args->agbno, args->len,
				args->alignment, gtbno, gtlen, &gtnew);

			error = xfs_alloc_find_best_extent(args,
						&bno_cur_gt, &bno_cur_lt,
						gtdiff, &ltbno, &ltlen, &ltlena,
						1 /* search left */);
		}

		if (error)
			goto error0;
	}

	/*
	 * If we couldn't get anything, give up.
	 */
	if (bno_cur_lt == NULL && bno_cur_gt == NULL) {
		trace_xfs_alloc_size_neither(args);
		args->agbno = NULLAGBLOCK;
		return 0;
	}

	/*
	 * At this point we have selected a freespace entry, either to the
	 * left or to the right.  If it's on the right, copy all the
	 * useful variables to the "left" set so we only have one
	 * copy of this code.
	 */
	if (bno_cur_gt) {
		bno_cur_lt = bno_cur_gt;
		bno_cur_gt = NULL;
		ltbno = gtbno;
		ltbnoa = gtbnoa;
		ltlen = gtlen;
		ltlena = gtlena;
		j = 1;
	} else
		j = 0;

	/*
	 * Fix up the length and compute the useful address.
	 */
	args->len = XFS_EXTLEN_MIN(ltlena, args->maxlen);
	xfs_alloc_fix_len(args);
	if (!xfs_alloc_fix_minleft(args)) {
		trace_xfs_alloc_near_nominleft(args);
		xfs_btree_del_cursor(bno_cur_lt, XFS_BTREE_NOERROR);
		xfs_btree_del_cursor(cnt_cur, XFS_BTREE_NOERROR);
		return 0;
	}
	rlen = args->len;
	(void)xfs_alloc_compute_diff(args->agbno, rlen, args->alignment, ltbno,
		ltlen, &ltnew);
	ASSERT(ltnew >= ltbno);
	ASSERT(ltnew + rlen <= ltbno + ltlen);
	ASSERT(ltnew + rlen <= be32_to_cpu(XFS_BUF_TO_AGF(args->agbp)->agf_length));
	args->agbno = ltnew;
	if ((error = xfs_alloc_fixup_trees(cnt_cur, bno_cur_lt, ltbno, ltlen,
			ltnew, rlen, XFSA_FIXUP_BNO_OK)))
		goto error0;

	if (j)
		trace_xfs_alloc_near_greater(args);
	else
		trace_xfs_alloc_near_lesser(args);

	xfs_btree_del_cursor(cnt_cur, XFS_BTREE_NOERROR);
	xfs_btree_del_cursor(bno_cur_lt, XFS_BTREE_NOERROR);
	return 0;

 error0:
	trace_xfs_alloc_near_error(args);
	if (cnt_cur != NULL)
		xfs_btree_del_cursor(cnt_cur, XFS_BTREE_ERROR);
	if (bno_cur_lt != NULL)
		xfs_btree_del_cursor(bno_cur_lt, XFS_BTREE_ERROR);
	if (bno_cur_gt != NULL)
		xfs_btree_del_cursor(bno_cur_gt, XFS_BTREE_ERROR);
	return error;
}

/*
 * Allocate a variable extent anywhere in the allocation group agno.
 * Extent's length (returned in len) will be between minlen and maxlen,
 * and of the form k * prod + mod unless there's nothing that large.
 * Return the starting a.g. block, or NULLAGBLOCK if we can't do it.
 */
STATIC int				/* error */
xfs_alloc_ag_vextent_size(
	xfs_alloc_arg_t	*args)		/* allocation argument structure */
{
	xfs_btree_cur_t	*bno_cur;	/* cursor for bno btree */
	xfs_btree_cur_t	*cnt_cur;	/* cursor for cnt btree */
	int		error;		/* error result */
	xfs_agblock_t	fbno;		/* start of found freespace */
	xfs_extlen_t	flen;		/* length of found freespace */
	int		i;		/* temp status variable */
	xfs_agblock_t	rbno;		/* returned block number */
	xfs_extlen_t	rlen;		/* length of returned extent */

	/*
	 * Allocate and initialize a cursor for the by-size btree.
	 */
	cnt_cur = xfs_allocbt_init_cursor(args->mp, args->tp, args->agbp,
		args->agno, XFS_BTNUM_CNT);
	bno_cur = NULL;
	/*
	 * Look for an entry >= maxlen+alignment-1 blocks.
	 */
	if ((error = xfs_alloc_lookup_ge(cnt_cur, 0,
			args->maxlen + args->alignment - 1, &i)))
		goto error0;
	/*
	 * If none, then pick up the last entry in the tree unless the
	 * tree is empty.
	 */
	if (!i) {
		if ((error = xfs_alloc_ag_vextent_small(args, cnt_cur, &fbno,
				&flen, &i)))
			goto error0;
		if (i == 0 || flen == 0) {
			xfs_btree_del_cursor(cnt_cur, XFS_BTREE_NOERROR);
			trace_xfs_alloc_size_noentry(args);
			return 0;
		}
		ASSERT(i == 1);
	}
	/*
	 * There's a freespace as big as maxlen+alignment-1, get it.
	 */
	else {
		if ((error = xfs_alloc_get_rec(cnt_cur, &fbno, &flen, &i)))
			goto error0;
		XFS_WANT_CORRUPTED_GOTO(i == 1, error0);
	}
	/*
	 * In the first case above, we got the last entry in the
	 * by-size btree.  Now we check to see if the space hits maxlen
	 * once aligned; if not, we search left for something better.
	 * This can't happen in the second case above.
	 */
	xfs_alloc_compute_aligned(args, fbno, flen, &rbno, &rlen);
	rlen = XFS_EXTLEN_MIN(args->maxlen, rlen);
	XFS_WANT_CORRUPTED_GOTO(rlen == 0 ||
			(rlen <= flen && rbno + rlen <= fbno + flen), error0);
	if (rlen < args->maxlen) {
		xfs_agblock_t	bestfbno;
		xfs_extlen_t	bestflen;
		xfs_agblock_t	bestrbno;
		xfs_extlen_t	bestrlen;

		bestrlen = rlen;
		bestrbno = rbno;
		bestflen = flen;
		bestfbno = fbno;
		for (;;) {
			if ((error = xfs_btree_decrement(cnt_cur, 0, &i)))
				goto error0;
			if (i == 0)
				break;
			if ((error = xfs_alloc_get_rec(cnt_cur, &fbno, &flen,
					&i)))
				goto error0;
			XFS_WANT_CORRUPTED_GOTO(i == 1, error0);
			if (flen < bestrlen)
				break;
			xfs_alloc_compute_aligned(args, fbno, flen,
						  &rbno, &rlen);
			rlen = XFS_EXTLEN_MIN(args->maxlen, rlen);
			XFS_WANT_CORRUPTED_GOTO(rlen == 0 ||
				(rlen <= flen && rbno + rlen <= fbno + flen),
				error0);
			if (rlen > bestrlen) {
				bestrlen = rlen;
				bestrbno = rbno;
				bestflen = flen;
				bestfbno = fbno;
				if (rlen == args->maxlen)
					break;
			}
		}
		if ((error = xfs_alloc_lookup_eq(cnt_cur, bestfbno, bestflen,
				&i)))
			goto error0;
		XFS_WANT_CORRUPTED_GOTO(i == 1, error0);
		rlen = bestrlen;
		rbno = bestrbno;
		flen = bestflen;
		fbno = bestfbno;
	}
	args->wasfromfl = 0;
	/*
	 * Fix up the length.
	 */
	args->len = rlen;
	xfs_alloc_fix_len(args);
	if (rlen < args->minlen || !xfs_alloc_fix_minleft(args)) {
		xfs_btree_del_cursor(cnt_cur, XFS_BTREE_NOERROR);
		trace_xfs_alloc_size_nominleft(args);
		args->agbno = NULLAGBLOCK;
		return 0;
	}
	rlen = args->len;
	XFS_WANT_CORRUPTED_GOTO(rlen <= flen, error0);
	/*
	 * Allocate and initialize a cursor for the by-block tree.
	 */
	bno_cur = xfs_allocbt_init_cursor(args->mp, args->tp, args->agbp,
		args->agno, XFS_BTNUM_BNO);
	if ((error = xfs_alloc_fixup_trees(cnt_cur, bno_cur, fbno, flen,
			rbno, rlen, XFSA_FIXUP_CNT_OK)))
		goto error0;
	xfs_btree_del_cursor(cnt_cur, XFS_BTREE_NOERROR);
	xfs_btree_del_cursor(bno_cur, XFS_BTREE_NOERROR);
	cnt_cur = bno_cur = NULL;
	args->len = rlen;
	args->agbno = rbno;
	XFS_WANT_CORRUPTED_GOTO(
		args->agbno + args->len <=
			be32_to_cpu(XFS_BUF_TO_AGF(args->agbp)->agf_length),
		error0);
	trace_xfs_alloc_size_done(args);
	return 0;

error0:
	trace_xfs_alloc_size_error(args);
	if (cnt_cur)
		xfs_btree_del_cursor(cnt_cur, XFS_BTREE_ERROR);
	if (bno_cur)
		xfs_btree_del_cursor(bno_cur, XFS_BTREE_ERROR);
	return error;
}

/*
 * Deal with the case where only small freespaces remain.
 * Either return the contents of the last freespace record,
 * or allocate space from the freelist if there is nothing in the tree.
 */
STATIC int			/* error */
xfs_alloc_ag_vextent_small(
	xfs_alloc_arg_t	*args,	/* allocation argument structure */
	xfs_btree_cur_t	*ccur,	/* by-size cursor */
	xfs_agblock_t	*fbnop,	/* result block number */
	xfs_extlen_t	*flenp,	/* result length */
	int		*stat)	/* status: 0-freelist, 1-normal/none */
{
	int		error;
	xfs_agblock_t	fbno;
	xfs_extlen_t	flen;
	int		i;

	if ((error = xfs_btree_decrement(ccur, 0, &i)))
		goto error0;
	if (i) {
		if ((error = xfs_alloc_get_rec(ccur, &fbno, &flen, &i)))
			goto error0;
		XFS_WANT_CORRUPTED_GOTO(i == 1, error0);
	}
	/*
	 * Nothing in the btree, try the freelist.  Make sure
	 * to respect minleft even when pulling from the
	 * freelist.
	 */
	else if (args->minlen == 1 && args->alignment == 1 && !args->isfl &&
		 (be32_to_cpu(XFS_BUF_TO_AGF(args->agbp)->agf_flcount)
		  > args->minleft)) {
		error = xfs_alloc_get_freelist(args->tp, args->agbp, &fbno, 0);
		if (error)
			goto error0;
		if (fbno != NULLAGBLOCK) {
			if (args->userdata) {
				xfs_buf_t	*bp;

				bp = xfs_btree_get_bufs(args->mp, args->tp,
					args->agno, fbno, 0);
				xfs_trans_binval(args->tp, bp);
			}
			args->len = 1;
			args->agbno = fbno;
			XFS_WANT_CORRUPTED_GOTO(
				args->agbno + args->len <=
				be32_to_cpu(XFS_BUF_TO_AGF(args->agbp)->agf_length),
				error0);
			args->wasfromfl = 1;
			trace_xfs_alloc_small_freelist(args);
			*stat = 0;
			return 0;
		}
		/*
		 * Nothing in the freelist.
		 */
		else
			flen = 0;
	}
	/*
	 * Can't allocate from the freelist for some reason.
	 */
	else {
		fbno = NULLAGBLOCK;
		flen = 0;
	}
	/*
	 * Can't do the allocation, give up.
	 */
	if (flen < args->minlen) {
		args->agbno = NULLAGBLOCK;
		trace_xfs_alloc_small_notenough(args);
		flen = 0;
	}
	*fbnop = fbno;
	*flenp = flen;
	*stat = 1;
	trace_xfs_alloc_small_done(args);
	return 0;

error0:
	trace_xfs_alloc_small_error(args);
	return error;
}

/*
 * Free the extent starting at agno/bno for length.
 */
STATIC int			/* error */
xfs_free_ag_extent(
	xfs_trans_t	*tp,	/* transaction pointer */
	xfs_buf_t	*agbp,	/* buffer for a.g. freelist header */
	xfs_agnumber_t	agno,	/* allocation group number */
	xfs_agblock_t	bno,	/* starting block number */
	xfs_extlen_t	len,	/* length of extent */
	int		isfl)	/* set if is freelist blocks - no sb acctg */
{
	xfs_btree_cur_t	*bno_cur;	/* cursor for by-block btree */
	xfs_btree_cur_t	*cnt_cur;	/* cursor for by-size btree */
	int		error;		/* error return value */
	xfs_agblock_t	gtbno;		/* start of right neighbor block */
	xfs_extlen_t	gtlen;		/* length of right neighbor block */
	int		haveleft;	/* have a left neighbor block */
	int		haveright;	/* have a right neighbor block */
	int		i;		/* temp, result code */
	xfs_agblock_t	ltbno;		/* start of left neighbor block */
	xfs_extlen_t	ltlen;		/* length of left neighbor block */
	xfs_mount_t	*mp;		/* mount point struct for filesystem */
	xfs_agblock_t	nbno;		/* new starting block of freespace */
	xfs_extlen_t	nlen;		/* new length of freespace */
	xfs_perag_t	*pag;		/* per allocation group data */

	mp = tp->t_mountp;
	/*
	 * Allocate and initialize a cursor for the by-block btree.
	 */
	bno_cur = xfs_allocbt_init_cursor(mp, tp, agbp, agno, XFS_BTNUM_BNO);
	cnt_cur = NULL;
	/*
	 * Look for a neighboring block on the left (lower block numbers)
	 * that is contiguous with this space.
	 */
	if ((error = xfs_alloc_lookup_le(bno_cur, bno, len, &haveleft)))
		goto error0;
	if (haveleft) {
		/*
		 * There is a block to our left.
		 */
		if ((error = xfs_alloc_get_rec(bno_cur, &ltbno, &ltlen, &i)))
			goto error0;
		XFS_WANT_CORRUPTED_GOTO(i == 1, error0);
		/*
		 * It's not contiguous, though.
		 */
		if (ltbno + ltlen < bno)
			haveleft = 0;
		else {
			/*
			 * If this failure happens the request to free this
			 * space was invalid, it's (partly) already free.
			 * Very bad.
			 */
			XFS_WANT_CORRUPTED_GOTO(ltbno + ltlen <= bno, error0);
		}
	}
	/*
	 * Look for a neighboring block on the right (higher block numbers)
	 * that is contiguous with this space.
	 */
	if ((error = xfs_btree_increment(bno_cur, 0, &haveright)))
		goto error0;
	if (haveright) {
		/*
		 * There is a block to our right.
		 */
		if ((error = xfs_alloc_get_rec(bno_cur, &gtbno, &gtlen, &i)))
			goto error0;
		XFS_WANT_CORRUPTED_GOTO(i == 1, error0);
		/*
		 * It's not contiguous, though.
		 */
		if (bno + len < gtbno)
			haveright = 0;
		else {
			/*
			 * If this failure happens the request to free this
			 * space was invalid, it's (partly) already free.
			 * Very bad.
			 */
			XFS_WANT_CORRUPTED_GOTO(gtbno >= bno + len, error0);
		}
	}
	/*
	 * Now allocate and initialize a cursor for the by-size tree.
	 */
	cnt_cur = xfs_allocbt_init_cursor(mp, tp, agbp, agno, XFS_BTNUM_CNT);
	/*
	 * Have both left and right contiguous neighbors.
	 * Merge all three into a single free block.
	 */
	if (haveleft && haveright) {
		/*
		 * Delete the old by-size entry on the left.
		 */
		if ((error = xfs_alloc_lookup_eq(cnt_cur, ltbno, ltlen, &i)))
			goto error0;
		XFS_WANT_CORRUPTED_GOTO(i == 1, error0);
		if ((error = xfs_btree_delete(cnt_cur, &i)))
			goto error0;
		XFS_WANT_CORRUPTED_GOTO(i == 1, error0);
		/*
		 * Delete the old by-size entry on the right.
		 */
		if ((error = xfs_alloc_lookup_eq(cnt_cur, gtbno, gtlen, &i)))
			goto error0;
		XFS_WANT_CORRUPTED_GOTO(i == 1, error0);
		if ((error = xfs_btree_delete(cnt_cur, &i)))
			goto error0;
		XFS_WANT_CORRUPTED_GOTO(i == 1, error0);
		/*
		 * Delete the old by-block entry for the right block.
		 */
		if ((error = xfs_btree_delete(bno_cur, &i)))
			goto error0;
		XFS_WANT_CORRUPTED_GOTO(i == 1, error0);
		/*
		 * Move the by-block cursor back to the left neighbor.
		 */
		if ((error = xfs_btree_decrement(bno_cur, 0, &i)))
			goto error0;
		XFS_WANT_CORRUPTED_GOTO(i == 1, error0);
#ifdef DEBUG
		/*
		 * Check that this is the right record: delete didn't
		 * mangle the cursor.
		 */
		{
			xfs_agblock_t	xxbno;
			xfs_extlen_t	xxlen;

			if ((error = xfs_alloc_get_rec(bno_cur, &xxbno, &xxlen,
					&i)))
				goto error0;
			XFS_WANT_CORRUPTED_GOTO(
				i == 1 && xxbno == ltbno && xxlen == ltlen,
				error0);
		}
#endif
		/*
		 * Update remaining by-block entry to the new, joined block.
		 */
		nbno = ltbno;
		nlen = len + ltlen + gtlen;
		if ((error = xfs_alloc_update(bno_cur, nbno, nlen)))
			goto error0;
	}
	/*
	 * Have only a left contiguous neighbor.
	 * Merge it together with the new freespace.
	 */
	else if (haveleft) {
		/*
		 * Delete the old by-size entry on the left.
		 */
		if ((error = xfs_alloc_lookup_eq(cnt_cur, ltbno, ltlen, &i)))
			goto error0;
		XFS_WANT_CORRUPTED_GOTO(i == 1, error0);
		if ((error = xfs_btree_delete(cnt_cur, &i)))
			goto error0;
		XFS_WANT_CORRUPTED_GOTO(i == 1, error0);
		/*
		 * Back up the by-block cursor to the left neighbor, and
		 * update its length.
		 */
		if ((error = xfs_btree_decrement(bno_cur, 0, &i)))
			goto error0;
		XFS_WANT_CORRUPTED_GOTO(i == 1, error0);
		nbno = ltbno;
		nlen = len + ltlen;
		if ((error = xfs_alloc_update(bno_cur, nbno, nlen)))
			goto error0;
	}
	/*
	 * Have only a right contiguous neighbor.
	 * Merge it together with the new freespace.
	 */
	else if (haveright) {
		/*
		 * Delete the old by-size entry on the right.
		 */
		if ((error = xfs_alloc_lookup_eq(cnt_cur, gtbno, gtlen, &i)))
			goto error0;
		XFS_WANT_CORRUPTED_GOTO(i == 1, error0);
		if ((error = xfs_btree_delete(cnt_cur, &i)))
			goto error0;
		XFS_WANT_CORRUPTED_GOTO(i == 1, error0);
		/*
		 * Update the starting block and length of the right
		 * neighbor in the by-block tree.
		 */
		nbno = bno;
		nlen = len + gtlen;
		if ((error = xfs_alloc_update(bno_cur, nbno, nlen)))
			goto error0;
	}
	/*
	 * No contiguous neighbors.
	 * Insert the new freespace into the by-block tree.
	 */
	else {
		nbno = bno;
		nlen = len;
		if ((error = xfs_btree_insert(bno_cur, &i)))
			goto error0;
		XFS_WANT_CORRUPTED_GOTO(i == 1, error0);
	}
	xfs_btree_del_cursor(bno_cur, XFS_BTREE_NOERROR);
	bno_cur = NULL;
	/*
	 * In all cases we need to insert the new freespace in the by-size tree.
	 */
	if ((error = xfs_alloc_lookup_eq(cnt_cur, nbno, nlen, &i)))
		goto error0;
	XFS_WANT_CORRUPTED_GOTO(i == 0, error0);
	if ((error = xfs_btree_insert(cnt_cur, &i)))
		goto error0;
	XFS_WANT_CORRUPTED_GOTO(i == 1, error0);
	xfs_btree_del_cursor(cnt_cur, XFS_BTREE_NOERROR);
	cnt_cur = NULL;

	/*
	 * Update the freespace totals in the ag and superblock.
	 */
	pag = xfs_perag_get(mp, agno);
	error = xfs_alloc_update_counters(tp, pag, agbp, len);
	xfs_perag_put(pag);
	if (error)
		goto error0;

	if (!isfl)
		xfs_trans_mod_sb(tp, XFS_TRANS_SB_FDBLOCKS, (long)len);
	XFS_STATS_INC(xs_freex);
	XFS_STATS_ADD(xs_freeb, len);

	trace_xfs_free_extent(mp, agno, bno, len, isfl, haveleft, haveright);

	/*
	 * Since blocks move to the free list without the coordination
	 * used in xfs_bmap_finish, we can't allow block to be available
	 * for reallocation and non-transaction writing (user data)
	 * until we know that the transaction that moved it to the free
	 * list is permanently on disk.  We track the blocks by declaring
	 * these blocks as "busy"; the busy list is maintained on a per-ag
	 * basis and each transaction records which entries should be removed
	 * when the iclog commits to disk.  If a busy block is allocated,
	 * the iclog is pushed up to the LSN that freed the block.
	 */
	xfs_alloc_busy_insert(tp, agno, bno, len);
	return 0;

 error0:
	trace_xfs_free_extent(mp, agno, bno, len, isfl, -1, -1);
	if (bno_cur)
		xfs_btree_del_cursor(bno_cur, XFS_BTREE_ERROR);
	if (cnt_cur)
		xfs_btree_del_cursor(cnt_cur, XFS_BTREE_ERROR);
	return error;
}

/*
 * Visible (exported) allocation/free functions.
 * Some of these are used just by xfs_alloc_btree.c and this file.
 */

/*
 * Compute and fill in value of m_ag_maxlevels.
 */
void
xfs_alloc_compute_maxlevels(
	xfs_mount_t	*mp)	/* file system mount structure */
{
	int		level;
	uint		maxblocks;
	uint		maxleafents;
	int		minleafrecs;
	int		minnoderecs;

	maxleafents = (mp->m_sb.sb_agblocks + 1) / 2;
	minleafrecs = mp->m_alloc_mnr[0];
	minnoderecs = mp->m_alloc_mnr[1];
	maxblocks = (maxleafents + minleafrecs - 1) / minleafrecs;
	for (level = 1; maxblocks > 1; level++)
		maxblocks = (maxblocks + minnoderecs - 1) / minnoderecs;
	mp->m_ag_maxlevels = level;
}

/*
 * Find the length of the longest extent in an AG.
 */
xfs_extlen_t
xfs_alloc_longest_free_extent(
	struct xfs_mount	*mp,
	struct xfs_perag	*pag)
{
	xfs_extlen_t		need, delta = 0;

	need = XFS_MIN_FREELIST_PAG(pag, mp);
	if (need > pag->pagf_flcount)
		delta = need - pag->pagf_flcount;

	if (pag->pagf_longest > delta)
		return pag->pagf_longest - delta;
	return pag->pagf_flcount > 0 || pag->pagf_longest > 0;
}

/*
 * Decide whether to use this allocation group for this allocation.
 * If so, fix up the btree freelist's size.
 */
STATIC int			/* error */
xfs_alloc_fix_freelist(
	xfs_alloc_arg_t	*args,	/* allocation argument structure */
	int		flags)	/* XFS_ALLOC_FLAG_... */
{
	xfs_buf_t	*agbp;	/* agf buffer pointer */
	xfs_agf_t	*agf;	/* a.g. freespace structure pointer */
	xfs_buf_t	*agflbp;/* agfl buffer pointer */
	xfs_agblock_t	bno;	/* freelist block */
	xfs_extlen_t	delta;	/* new blocks needed in freelist */
	int		error;	/* error result code */
	xfs_extlen_t	longest;/* longest extent in allocation group */
	xfs_mount_t	*mp;	/* file system mount point structure */
	xfs_extlen_t	need;	/* total blocks needed in freelist */
	xfs_perag_t	*pag;	/* per-ag information structure */
	xfs_alloc_arg_t	targs;	/* local allocation arguments */
	xfs_trans_t	*tp;	/* transaction pointer */

	mp = args->mp;

	pag = args->pag;
	tp = args->tp;
	if (!pag->pagf_init) {
		if ((error = xfs_alloc_read_agf(mp, tp, args->agno, flags,
				&agbp)))
			return error;
		if (!pag->pagf_init) {
			ASSERT(flags & XFS_ALLOC_FLAG_TRYLOCK);
			ASSERT(!(flags & XFS_ALLOC_FLAG_FREEING));
			args->agbp = NULL;
			return 0;
		}
	} else
		agbp = NULL;

	/*
	 * If this is a metadata preferred pag and we are user data
	 * then try somewhere else if we are not being asked to
	 * try harder at this point
	 */
	if (pag->pagf_metadata && args->userdata &&
	    (flags & XFS_ALLOC_FLAG_TRYLOCK)) {
		ASSERT(!(flags & XFS_ALLOC_FLAG_FREEING));
		args->agbp = NULL;
		return 0;
	}

	if (!(flags & XFS_ALLOC_FLAG_FREEING)) {
		/*
		 * If it looks like there isn't a long enough extent, or enough
		 * total blocks, reject it.
		 */
		need = XFS_MIN_FREELIST_PAG(pag, mp);
		longest = xfs_alloc_longest_free_extent(mp, pag);
		if ((args->minlen + args->alignment + args->minalignslop - 1) >
				longest ||
		    ((int)(pag->pagf_freeblks + pag->pagf_flcount -
			   need - args->total) < (int)args->minleft)) {
			if (agbp)
				xfs_trans_brelse(tp, agbp);
			args->agbp = NULL;
			return 0;
		}
	}

	/*
	 * Get the a.g. freespace buffer.
	 * Can fail if we're not blocking on locks, and it's held.
	 */
	if (agbp == NULL) {
		if ((error = xfs_alloc_read_agf(mp, tp, args->agno, flags,
				&agbp)))
			return error;
		if (agbp == NULL) {
			ASSERT(flags & XFS_ALLOC_FLAG_TRYLOCK);
			ASSERT(!(flags & XFS_ALLOC_FLAG_FREEING));
			args->agbp = NULL;
			return 0;
		}
	}
	/*
	 * Figure out how many blocks we should have in the freelist.
	 */
	agf = XFS_BUF_TO_AGF(agbp);
	need = XFS_MIN_FREELIST(agf, mp);
	/*
	 * If there isn't enough total or single-extent, reject it.
	 */
	if (!(flags & XFS_ALLOC_FLAG_FREEING)) {
		delta = need > be32_to_cpu(agf->agf_flcount) ?
			(need - be32_to_cpu(agf->agf_flcount)) : 0;
		longest = be32_to_cpu(agf->agf_longest);
		longest = (longest > delta) ? (longest - delta) :
			(be32_to_cpu(agf->agf_flcount) > 0 || longest > 0);
		if ((args->minlen + args->alignment + args->minalignslop - 1) >
				longest ||
		    ((int)(be32_to_cpu(agf->agf_freeblks) +
		     be32_to_cpu(agf->agf_flcount) - need - args->total) <
				(int)args->minleft)) {
			xfs_trans_brelse(tp, agbp);
			args->agbp = NULL;
			return 0;
		}
	}
	/*
	 * Make the freelist shorter if it's too long.
	 */
	while (be32_to_cpu(agf->agf_flcount) > need) {
		xfs_buf_t	*bp;

		error = xfs_alloc_get_freelist(tp, agbp, &bno, 0);
		if (error)
			return error;
		if ((error = xfs_free_ag_extent(tp, agbp, args->agno, bno, 1, 1)))
			return error;
		bp = xfs_btree_get_bufs(mp, tp, args->agno, bno, 0);
		xfs_trans_binval(tp, bp);
	}
	/*
	 * Initialize the args structure.
	 */
	targs.tp = tp;
	targs.mp = mp;
	targs.agbp = agbp;
	targs.agno = args->agno;
	targs.mod = targs.minleft = targs.wasdel = targs.userdata =
		targs.minalignslop = 0;
	targs.alignment = targs.minlen = targs.prod = targs.isfl = 1;
	targs.type = XFS_ALLOCTYPE_THIS_AG;
	targs.pag = pag;
	if ((error = xfs_alloc_read_agfl(mp, tp, targs.agno, &agflbp)))
		return error;
	/*
	 * Make the freelist longer if it's too short.
	 */
	while (be32_to_cpu(agf->agf_flcount) < need) {
		targs.agbno = 0;
		targs.maxlen = need - be32_to_cpu(agf->agf_flcount);
		/*
		 * Allocate as many blocks as possible at once.
		 */
		if ((error = xfs_alloc_ag_vextent(&targs))) {
			xfs_trans_brelse(tp, agflbp);
			return error;
		}
		/*
		 * Stop if we run out.  Won't happen if callers are obeying
		 * the restrictions correctly.  Can happen for free calls
		 * on a completely full ag.
		 */
		if (targs.agbno == NULLAGBLOCK) {
			if (flags & XFS_ALLOC_FLAG_FREEING)
				break;
			xfs_trans_brelse(tp, agflbp);
			args->agbp = NULL;
			return 0;
		}
		/*
		 * Put each allocated block on the list.
		 */
		for (bno = targs.agbno; bno < targs.agbno + targs.len; bno++) {
			error = xfs_alloc_put_freelist(tp, agbp,
							agflbp, bno, 0);
			if (error)
				return error;
		}
	}
	xfs_trans_brelse(tp, agflbp);
	args->agbp = agbp;
	return 0;
}

/*
 * Get a block from the freelist.
 * Returns with the buffer for the block gotten.
 */
int				/* error */
xfs_alloc_get_freelist(
	xfs_trans_t	*tp,	/* transaction pointer */
	xfs_buf_t	*agbp,	/* buffer containing the agf structure */
	xfs_agblock_t	*bnop,	/* block address retrieved from freelist */
	int		btreeblk) /* destination is a AGF btree */
{
	xfs_agf_t	*agf;	/* a.g. freespace structure */
	xfs_agfl_t	*agfl;	/* a.g. freelist structure */
	xfs_buf_t	*agflbp;/* buffer for a.g. freelist structure */
	xfs_agblock_t	bno;	/* block number returned */
	int		error;
	int		logflags;
	xfs_mount_t	*mp;	/* mount structure */
	xfs_perag_t	*pag;	/* per allocation group data */

	agf = XFS_BUF_TO_AGF(agbp);
	/*
	 * Freelist is empty, give up.
	 */
	if (!agf->agf_flcount) {
		*bnop = NULLAGBLOCK;
		return 0;
	}
	/*
	 * Read the array of free blocks.
	 */
	mp = tp->t_mountp;
	if ((error = xfs_alloc_read_agfl(mp, tp,
			be32_to_cpu(agf->agf_seqno), &agflbp)))
		return error;
	agfl = XFS_BUF_TO_AGFL(agflbp);
	/*
	 * Get the block number and update the data structures.
	 */
	bno = be32_to_cpu(agfl->agfl_bno[be32_to_cpu(agf->agf_flfirst)]);
	be32_add_cpu(&agf->agf_flfirst, 1);
	xfs_trans_brelse(tp, agflbp);
	if (be32_to_cpu(agf->agf_flfirst) == XFS_AGFL_SIZE(mp))
		agf->agf_flfirst = 0;

	pag = xfs_perag_get(mp, be32_to_cpu(agf->agf_seqno));
	be32_add_cpu(&agf->agf_flcount, -1);
	xfs_trans_agflist_delta(tp, -1);
	pag->pagf_flcount--;
	xfs_perag_put(pag);

	logflags = XFS_AGF_FLFIRST | XFS_AGF_FLCOUNT;
	if (btreeblk) {
		be32_add_cpu(&agf->agf_btreeblks, 1);
		pag->pagf_btreeblks++;
		logflags |= XFS_AGF_BTREEBLKS;
	}

	xfs_alloc_log_agf(tp, agbp, logflags);
	*bnop = bno;

	/*
	 * As blocks are freed, they are added to the per-ag busy list and
	 * remain there until the freeing transaction is committed to disk.
	 * Now that we have allocated blocks, this list must be searched to see
	 * if a block is being reused.  If one is, then the freeing transaction
	 * must be pushed to disk before this transaction.
	 *
	 * We do this by setting the current transaction to a sync transaction
	 * which guarantees that the freeing transaction is on disk before this
	 * transaction. This is done instead of a synchronous log force here so
	 * that we don't sit and wait with the AGF locked in the transaction
	 * during the log force.
	 */
	if (xfs_alloc_busy_search(mp, be32_to_cpu(agf->agf_seqno), bno, 1))
		xfs_trans_set_sync(tp);
	return 0;
}

/*
 * Log the given fields from the agf structure.
 */
void
xfs_alloc_log_agf(
	xfs_trans_t	*tp,	/* transaction pointer */
	xfs_buf_t	*bp,	/* buffer for a.g. freelist header */
	int		fields)	/* mask of fields to be logged (XFS_AGF_...) */
{
	int	first;		/* first byte offset */
	int	last;		/* last byte offset */
	static const short	offsets[] = {
		offsetof(xfs_agf_t, agf_magicnum),
		offsetof(xfs_agf_t, agf_versionnum),
		offsetof(xfs_agf_t, agf_seqno),
		offsetof(xfs_agf_t, agf_length),
		offsetof(xfs_agf_t, agf_roots[0]),
		offsetof(xfs_agf_t, agf_levels[0]),
		offsetof(xfs_agf_t, agf_flfirst),
		offsetof(xfs_agf_t, agf_fllast),
		offsetof(xfs_agf_t, agf_flcount),
		offsetof(xfs_agf_t, agf_freeblks),
		offsetof(xfs_agf_t, agf_longest),
		offsetof(xfs_agf_t, agf_btreeblks),
		sizeof(xfs_agf_t)
	};

	trace_xfs_agf(tp->t_mountp, XFS_BUF_TO_AGF(bp), fields, _RET_IP_);

	xfs_btree_offsets(fields, offsets, XFS_AGF_NUM_BITS, &first, &last);
	xfs_trans_log_buf(tp, bp, (uint)first, (uint)last);
}

/*
 * Interface for inode allocation to force the pag data to be initialized.
 */
int					/* error */
xfs_alloc_pagf_init(
	xfs_mount_t		*mp,	/* file system mount structure */
	xfs_trans_t		*tp,	/* transaction pointer */
	xfs_agnumber_t		agno,	/* allocation group number */
	int			flags)	/* XFS_ALLOC_FLAGS_... */
{
	xfs_buf_t		*bp;
	int			error;

	if ((error = xfs_alloc_read_agf(mp, tp, agno, flags, &bp)))
		return error;
	if (bp)
		xfs_trans_brelse(tp, bp);
	return 0;
}

/*
 * Put the block on the freelist for the allocation group.
 */
int					/* error */
xfs_alloc_put_freelist(
	xfs_trans_t		*tp,	/* transaction pointer */
	xfs_buf_t		*agbp,	/* buffer for a.g. freelist header */
	xfs_buf_t		*agflbp,/* buffer for a.g. free block array */
	xfs_agblock_t		bno,	/* block being freed */
	int			btreeblk) /* block came from a AGF btree */
{
	xfs_agf_t		*agf;	/* a.g. freespace structure */
	xfs_agfl_t		*agfl;	/* a.g. free block array */
	__be32			*blockp;/* pointer to array entry */
	int			error;
	int			logflags;
	xfs_mount_t		*mp;	/* mount structure */
	xfs_perag_t		*pag;	/* per allocation group data */

	agf = XFS_BUF_TO_AGF(agbp);
	mp = tp->t_mountp;

	if (!agflbp && (error = xfs_alloc_read_agfl(mp, tp,
			be32_to_cpu(agf->agf_seqno), &agflbp)))
		return error;
	agfl = XFS_BUF_TO_AGFL(agflbp);
	be32_add_cpu(&agf->agf_fllast, 1);
	if (be32_to_cpu(agf->agf_fllast) == XFS_AGFL_SIZE(mp))
		agf->agf_fllast = 0;

	pag = xfs_perag_get(mp, be32_to_cpu(agf->agf_seqno));
	be32_add_cpu(&agf->agf_flcount, 1);
	xfs_trans_agflist_delta(tp, 1);
	pag->pagf_flcount++;

	logflags = XFS_AGF_FLLAST | XFS_AGF_FLCOUNT;
	if (btreeblk) {
		be32_add_cpu(&agf->agf_btreeblks, -1);
		pag->pagf_btreeblks--;
		logflags |= XFS_AGF_BTREEBLKS;
	}
	xfs_perag_put(pag);

	xfs_alloc_log_agf(tp, agbp, logflags);

	ASSERT(be32_to_cpu(agf->agf_flcount) <= XFS_AGFL_SIZE(mp));
	blockp = &agfl->agfl_bno[be32_to_cpu(agf->agf_fllast)];
	*blockp = cpu_to_be32(bno);
	xfs_alloc_log_agf(tp, agbp, logflags);
	xfs_trans_log_buf(tp, agflbp,
		(int)((xfs_caddr_t)blockp - (xfs_caddr_t)agfl),
		(int)((xfs_caddr_t)blockp - (xfs_caddr_t)agfl +
			sizeof(xfs_agblock_t) - 1));
	return 0;
}

/*
 * Read in the allocation group header (free/alloc section).
 */
int					/* error */
xfs_read_agf(
	struct xfs_mount	*mp,	/* mount point structure */
	struct xfs_trans	*tp,	/* transaction pointer */
	xfs_agnumber_t		agno,	/* allocation group number */
	int			flags,	/* XFS_BUF_ */
	struct xfs_buf		**bpp)	/* buffer for the ag freelist header */
{
	struct xfs_agf	*agf;		/* ag freelist header */
	int		agf_ok;		/* set if agf is consistent */
	int		error;

	ASSERT(agno != NULLAGNUMBER);
	error = xfs_trans_read_buf(
			mp, tp, mp->m_ddev_targp,
			XFS_AG_DADDR(mp, agno, XFS_AGF_DADDR(mp)),
			XFS_FSS_TO_BB(mp, 1), flags, bpp);
	if (error)
		return error;
	if (!*bpp)
		return 0;

	ASSERT(!XFS_BUF_GETERROR(*bpp));
	agf = XFS_BUF_TO_AGF(*bpp);

	/*
	 * Validate the magic number of the agf block.
	 */
	agf_ok =
		be32_to_cpu(agf->agf_magicnum) == XFS_AGF_MAGIC &&
		XFS_AGF_GOOD_VERSION(be32_to_cpu(agf->agf_versionnum)) &&
		be32_to_cpu(agf->agf_freeblks) <= be32_to_cpu(agf->agf_length) &&
		be32_to_cpu(agf->agf_flfirst) < XFS_AGFL_SIZE(mp) &&
		be32_to_cpu(agf->agf_fllast) < XFS_AGFL_SIZE(mp) &&
		be32_to_cpu(agf->agf_flcount) <= XFS_AGFL_SIZE(mp) &&
		be32_to_cpu(agf->agf_seqno) == agno;
	if (xfs_sb_version_haslazysbcount(&mp->m_sb))
		agf_ok = agf_ok && be32_to_cpu(agf->agf_btreeblks) <=
						be32_to_cpu(agf->agf_length);
	if (unlikely(XFS_TEST_ERROR(!agf_ok, mp, XFS_ERRTAG_ALLOC_READ_AGF,
			XFS_RANDOM_ALLOC_READ_AGF))) {
		XFS_CORRUPTION_ERROR("xfs_alloc_read_agf",
				     XFS_ERRLEVEL_LOW, mp, agf);
		xfs_trans_brelse(tp, *bpp);
		return XFS_ERROR(EFSCORRUPTED);
	}
	XFS_BUF_SET_VTYPE_REF(*bpp, B_FS_AGF, XFS_AGF_REF);
	return 0;
}

/*
 * Read in the allocation group header (free/alloc section).
 */
int					/* error */
xfs_alloc_read_agf(
	struct xfs_mount	*mp,	/* mount point structure */
	struct xfs_trans	*tp,	/* transaction pointer */
	xfs_agnumber_t		agno,	/* allocation group number */
	int			flags,	/* XFS_ALLOC_FLAG_... */
	struct xfs_buf		**bpp)	/* buffer for the ag freelist header */
{
	struct xfs_agf		*agf;		/* ag freelist header */
	struct xfs_perag	*pag;		/* per allocation group data */
	int			error;

	ASSERT(agno != NULLAGNUMBER);

	error = xfs_read_agf(mp, tp, agno,
			(flags & XFS_ALLOC_FLAG_TRYLOCK) ? XBF_TRYLOCK : 0,
			bpp);
	if (error)
		return error;
	if (!*bpp)
		return 0;
	ASSERT(!XFS_BUF_GETERROR(*bpp));

	agf = XFS_BUF_TO_AGF(*bpp);
	pag = xfs_perag_get(mp, agno);
	if (!pag->pagf_init) {
		pag->pagf_freeblks = be32_to_cpu(agf->agf_freeblks);
		pag->pagf_btreeblks = be32_to_cpu(agf->agf_btreeblks);
		pag->pagf_flcount = be32_to_cpu(agf->agf_flcount);
		pag->pagf_longest = be32_to_cpu(agf->agf_longest);
		pag->pagf_levels[XFS_BTNUM_BNOi] =
			be32_to_cpu(agf->agf_levels[XFS_BTNUM_BNOi]);
		pag->pagf_levels[XFS_BTNUM_CNTi] =
			be32_to_cpu(agf->agf_levels[XFS_BTNUM_CNTi]);
		spin_lock_init(&pag->pagb_lock);
		pag->pagb_count = 0;
		pag->pagb_tree = RB_ROOT;
		pag->pagf_init = 1;
	}
#ifdef DEBUG
	else if (!XFS_FORCED_SHUTDOWN(mp)) {
		ASSERT(pag->pagf_freeblks == be32_to_cpu(agf->agf_freeblks));
		ASSERT(pag->pagf_btreeblks == be32_to_cpu(agf->agf_btreeblks));
		ASSERT(pag->pagf_flcount == be32_to_cpu(agf->agf_flcount));
		ASSERT(pag->pagf_longest == be32_to_cpu(agf->agf_longest));
		ASSERT(pag->pagf_levels[XFS_BTNUM_BNOi] ==
		       be32_to_cpu(agf->agf_levels[XFS_BTNUM_BNOi]));
		ASSERT(pag->pagf_levels[XFS_BTNUM_CNTi] ==
		       be32_to_cpu(agf->agf_levels[XFS_BTNUM_CNTi]));
	}
#endif
	xfs_perag_put(pag);
	return 0;
}

/*
 * Allocate an extent (variable-size).
 * Depending on the allocation type, we either look in a single allocation
 * group or loop over the allocation groups to find the result.
 */
int				/* error */
xfs_alloc_vextent(
	xfs_alloc_arg_t	*args)	/* allocation argument structure */
{
	xfs_agblock_t	agsize;	/* allocation group size */
	int		error;
	int		flags;	/* XFS_ALLOC_FLAG_... locking flags */
	xfs_extlen_t	minleft;/* minimum left value, temp copy */
	xfs_mount_t	*mp;	/* mount structure pointer */
	xfs_agnumber_t	sagno;	/* starting allocation group number */
	xfs_alloctype_t	type;	/* input allocation type */
	int		bump_rotor = 0;
	int		no_min = 0;
	xfs_agnumber_t	rotorstep = xfs_rotorstep; /* inode32 agf stepper */

	mp = args->mp;
	type = args->otype = args->type;
	args->agbno = NULLAGBLOCK;
	/*
	 * Just fix this up, for the case where the last a.g. is shorter
	 * (or there's only one a.g.) and the caller couldn't easily figure
	 * that out (xfs_bmap_alloc).
	 */
	agsize = mp->m_sb.sb_agblocks;
	if (args->maxlen > agsize)
		args->maxlen = agsize;
	if (args->alignment == 0)
		args->alignment = 1;
	ASSERT(XFS_FSB_TO_AGNO(mp, args->fsbno) < mp->m_sb.sb_agcount);
	ASSERT(XFS_FSB_TO_AGBNO(mp, args->fsbno) < agsize);
	ASSERT(args->minlen <= args->maxlen);
	ASSERT(args->minlen <= agsize);
	ASSERT(args->mod < args->prod);
	if (XFS_FSB_TO_AGNO(mp, args->fsbno) >= mp->m_sb.sb_agcount ||
	    XFS_FSB_TO_AGBNO(mp, args->fsbno) >= agsize ||
	    args->minlen > args->maxlen || args->minlen > agsize ||
	    args->mod >= args->prod) {
		args->fsbno = NULLFSBLOCK;
		trace_xfs_alloc_vextent_badargs(args);
		return 0;
	}
	minleft = args->minleft;

	switch (type) {
	case XFS_ALLOCTYPE_THIS_AG:
	case XFS_ALLOCTYPE_NEAR_BNO:
	case XFS_ALLOCTYPE_THIS_BNO:
		/*
		 * These three force us into a single a.g.
		 */
		args->agno = XFS_FSB_TO_AGNO(mp, args->fsbno);
		args->pag = xfs_perag_get(mp, args->agno);
		args->minleft = 0;
		error = xfs_alloc_fix_freelist(args, 0);
		args->minleft = minleft;
		if (error) {
			trace_xfs_alloc_vextent_nofix(args);
			goto error0;
		}
		if (!args->agbp) {
			trace_xfs_alloc_vextent_noagbp(args);
			break;
		}
		args->agbno = XFS_FSB_TO_AGBNO(mp, args->fsbno);
		if ((error = xfs_alloc_ag_vextent(args)))
			goto error0;
		break;
	case XFS_ALLOCTYPE_START_BNO:
		/*
		 * Try near allocation first, then anywhere-in-ag after
		 * the first a.g. fails.
		 */
		if ((args->userdata  == XFS_ALLOC_INITIAL_USER_DATA) &&
		    (mp->m_flags & XFS_MOUNT_32BITINODES)) {
			args->fsbno = XFS_AGB_TO_FSB(mp,
					((mp->m_agfrotor / rotorstep) %
					mp->m_sb.sb_agcount), 0);
			bump_rotor = 1;
		}
		args->agbno = XFS_FSB_TO_AGBNO(mp, args->fsbno);
		args->type = XFS_ALLOCTYPE_NEAR_BNO;
		/* FALLTHROUGH */
	case XFS_ALLOCTYPE_ANY_AG:
	case XFS_ALLOCTYPE_START_AG:
	case XFS_ALLOCTYPE_FIRST_AG:
		/*
		 * Rotate through the allocation groups looking for a winner.
		 */
		if (type == XFS_ALLOCTYPE_ANY_AG) {
			/*
			 * Start with the last place we left off.
			 */
			args->agno = sagno = (mp->m_agfrotor / rotorstep) %
					mp->m_sb.sb_agcount;
			args->type = XFS_ALLOCTYPE_THIS_AG;
			flags = XFS_ALLOC_FLAG_TRYLOCK;
		} else if (type == XFS_ALLOCTYPE_FIRST_AG) {
			/*
			 * Start with allocation group given by bno.
			 */
			args->agno = XFS_FSB_TO_AGNO(mp, args->fsbno);
			args->type = XFS_ALLOCTYPE_THIS_AG;
			sagno = 0;
			flags = 0;
		} else {
			if (type == XFS_ALLOCTYPE_START_AG)
				args->type = XFS_ALLOCTYPE_THIS_AG;
			/*
			 * Start with the given allocation group.
			 */
			args->agno = sagno = XFS_FSB_TO_AGNO(mp, args->fsbno);
			flags = XFS_ALLOC_FLAG_TRYLOCK;
		}
		/*
		 * Loop over allocation groups twice; first time with
		 * trylock set, second time without.
		 */
		for (;;) {
			args->pag = xfs_perag_get(mp, args->agno);
			if (no_min) args->minleft = 0;
			error = xfs_alloc_fix_freelist(args, flags);
			args->minleft = minleft;
			if (error) {
				trace_xfs_alloc_vextent_nofix(args);
				goto error0;
			}
			/*
			 * If we get a buffer back then the allocation will fly.
			 */
			if (args->agbp) {
				if ((error = xfs_alloc_ag_vextent(args)))
					goto error0;
				break;
			}

			trace_xfs_alloc_vextent_loopfailed(args);

			/*
			 * Didn't work, figure out the next iteration.
			 */
			if (args->agno == sagno &&
			    type == XFS_ALLOCTYPE_START_BNO)
				args->type = XFS_ALLOCTYPE_THIS_AG;
			/*
			* For the first allocation, we can try any AG to get
			* space.  However, if we already have allocated a
			* block, we don't want to try AGs whose number is below
			* sagno. Otherwise, we may end up with out-of-order
			* locking of AGF, which might cause deadlock.
			*/
			if (++(args->agno) == mp->m_sb.sb_agcount) {
				if (args->firstblock != NULLFSBLOCK)
					args->agno = sagno;
				else
					args->agno = 0;
			}
			/*
			 * Reached the starting a.g., must either be done
			 * or switch to non-trylock mode.
			 */
			if (args->agno == sagno) {
				if (no_min == 1) {
					args->agbno = NULLAGBLOCK;
					trace_xfs_alloc_vextent_allfailed(args);
					break;
				}
				if (flags == 0) {
					no_min = 1;
				} else {
					flags = 0;
					if (type == XFS_ALLOCTYPE_START_BNO) {
						args->agbno = XFS_FSB_TO_AGBNO(mp,
							args->fsbno);
						args->type = XFS_ALLOCTYPE_NEAR_BNO;
					}
				}
			}
			xfs_perag_put(args->pag);
		}
		if (bump_rotor || (type == XFS_ALLOCTYPE_ANY_AG)) {
			if (args->agno == sagno)
				mp->m_agfrotor = (mp->m_agfrotor + 1) %
					(mp->m_sb.sb_agcount * rotorstep);
			else
				mp->m_agfrotor = (args->agno * rotorstep + 1) %
					(mp->m_sb.sb_agcount * rotorstep);
		}
		break;
	default:
		ASSERT(0);
		/* NOTREACHED */
	}
	if (args->agbno == NULLAGBLOCK)
		args->fsbno = NULLFSBLOCK;
	else {
		args->fsbno = XFS_AGB_TO_FSB(mp, args->agno, args->agbno);
#ifdef DEBUG
		ASSERT(args->len >= args->minlen);
		ASSERT(args->len <= args->maxlen);
		ASSERT(args->agbno % args->alignment == 0);
		XFS_AG_CHECK_DADDR(mp, XFS_FSB_TO_DADDR(mp, args->fsbno),
			args->len);
#endif
	}
	xfs_perag_put(args->pag);
	return 0;
error0:
	xfs_perag_put(args->pag);
	return error;
}

/*
 * Free an extent.
 * Just break up the extent address and hand off to xfs_free_ag_extent
 * after fixing up the freelist.
 */
int				/* error */
xfs_free_extent(
	xfs_trans_t	*tp,	/* transaction pointer */
	xfs_fsblock_t	bno,	/* starting block number of extent */
	xfs_extlen_t	len)	/* length of extent */
{
	xfs_alloc_arg_t	args;
	int		error;

	ASSERT(len != 0);
	memset(&args, 0, sizeof(xfs_alloc_arg_t));
	args.tp = tp;
	args.mp = tp->t_mountp;

	/*
	 * validate that the block number is legal - the enables us to detect
	 * and handle a silent filesystem corruption rather than crashing.
	 */
	args.agno = XFS_FSB_TO_AGNO(args.mp, bno);
	if (args.agno >= args.mp->m_sb.sb_agcount)
		return EFSCORRUPTED;

	args.agbno = XFS_FSB_TO_AGBNO(args.mp, bno);
	if (args.agbno >= args.mp->m_sb.sb_agblocks)
		return EFSCORRUPTED;

	args.pag = xfs_perag_get(args.mp, args.agno);
	ASSERT(args.pag);

	error = xfs_alloc_fix_freelist(&args, XFS_ALLOC_FLAG_FREEING);
	if (error)
		goto error0;

	/* validate the extent size is legal now we have the agf locked */
	if (args.agbno + len >
			be32_to_cpu(XFS_BUF_TO_AGF(args.agbp)->agf_length)) {
		error = EFSCORRUPTED;
		goto error0;
	}

	error = xfs_free_ag_extent(tp, args.agbp, args.agno, args.agbno, len, 0);
error0:
	xfs_perag_put(args.pag);
	return error;
}


/*
 * AG Busy list management
 * The busy list contains block ranges that have been freed but whose
 * transactions have not yet hit disk.  If any block listed in a busy
 * list is reused, the transaction that freed it must be forced to disk
 * before continuing to use the block.
 *
 * xfs_alloc_busy_insert - add to the per-ag busy list
 * xfs_alloc_busy_clear - remove an item from the per-ag busy list
 * xfs_alloc_busy_search - search for a busy extent
 */

/*
 * Insert a new extent into the busy tree.
 *
 * The busy extent tree is indexed by the start block of the busy extent.
 * there can be multiple overlapping ranges in the busy extent tree but only
 * ever one entry at a given start block. The reason for this is that
 * multi-block extents can be freed, then smaller chunks of that extent
 * allocated and freed again before the first transaction commit is on disk.
 * If the exact same start block is freed a second time, we have to wait for
 * that busy extent to pass out of the tree before the new extent is inserted.
 * There are two main cases we have to handle here.
 *
 * The first case is a transaction that triggers a "free - allocate - free"
 * cycle. This can occur during btree manipulations as a btree block is freed
 * to the freelist, then allocated from the free list, then freed again. In
 * this case, the second extxpnet free is what triggers the duplicate and as
 * such the transaction IDs should match. Because the extent was allocated in
 * this transaction, the transaction must be marked as synchronous. This is
 * true for all cases where the free/alloc/free occurs in the one transaction,
 * hence the addition of the ASSERT(tp->t_flags & XFS_TRANS_SYNC) to this case.
 * This serves to catch violations of the second case quite effectively.
 *
 * The second case is where the free/alloc/free occur in different
 * transactions. In this case, the thread freeing the extent the second time
 * can't mark the extent busy immediately because it is already tracked in a
 * transaction that may be committing.  When the log commit for the existing
 * busy extent completes, the busy extent will be removed from the tree. If we
 * allow the second busy insert to continue using that busy extent structure,
 * it can be freed before this transaction is safely in the log.  Hence our
 * only option in this case is to force the log to remove the existing busy
 * extent from the list before we insert the new one with the current
 * transaction ID.
 *
 * The problem we are trying to avoid in the free-alloc-free in separate
 * transactions is most easily described with a timeline:
 *
 *      Thread 1	Thread 2	Thread 3	xfslogd
 *	xact alloc
 *	free X
 *	mark busy
 *	commit xact
 *	free xact
 *			xact alloc
 *			alloc X
 *			busy search
 *			mark xact sync
 *			commit xact
 *			free xact
 *			force log
 *			checkpoint starts
 *			....
 *					xact alloc
 *					free X
 *					mark busy
 *					finds match
 *					*** KABOOM! ***
 *					....
 *							log IO completes
 *							unbusy X
 *			checkpoint completes
 *
 * By issuing a log force in thread 3 @ "KABOOM", the thread will block until
 * the checkpoint completes, and the busy extent it matched will have been
 * removed from the tree when it is woken. Hence it can then continue safely.
 *
 * However, to ensure this matching process is robust, we need to use the
 * transaction ID for identifying transaction, as delayed logging results in
 * the busy extent and transaction lifecycles being different. i.e. the busy
 * extent is active for a lot longer than the transaction.  Hence the
 * transaction structure can be freed and reallocated, then mark the same
 * extent busy again in the new transaction. In this case the new transaction
 * will have a different tid but can have the same address, and hence we need
 * to check against the tid.
 *
 * Future: for delayed logging, we could avoid the log force if the extent was
 * first freed in the current checkpoint sequence. This, however, requires the
 * ability to pin the current checkpoint in memory until this transaction
 * commits to ensure that both the original free and the current one combine
 * logically into the one checkpoint. If the checkpoint sequences are
 * different, however, we still need to wait on a log force.
 */
void
xfs_alloc_busy_insert(
	struct xfs_trans	*tp,
	xfs_agnumber_t		agno,
	xfs_agblock_t		bno,
	xfs_extlen_t		len)
{
	struct xfs_busy_extent	*new;
	struct xfs_busy_extent	*busyp;
	struct xfs_perag	*pag;
	struct rb_node		**rbp;
	struct rb_node		*parent;
	int			match;


	new = kmem_zalloc(sizeof(struct xfs_busy_extent), KM_MAYFAIL);
	if (!new) {
		/*
		 * No Memory!  Since it is now not possible to track the free
		 * block, make this a synchronous transaction to insure that
		 * the block is not reused before this transaction commits.
		 */
		trace_xfs_alloc_busy(tp, agno, bno, len, 1);
		xfs_trans_set_sync(tp);
		return;
	}

	new->agno = agno;
	new->bno = bno;
	new->length = len;
	new->tid = xfs_log_get_trans_ident(tp);

	INIT_LIST_HEAD(&new->list);

	/* trace before insert to be able to see failed inserts */
	trace_xfs_alloc_busy(tp, agno, bno, len, 0);

	pag = xfs_perag_get(tp->t_mountp, new->agno);
restart:
	spin_lock(&pag->pagb_lock);
	rbp = &pag->pagb_tree.rb_node;
	parent = NULL;
	busyp = NULL;
	match = 0;
	while (*rbp && match >= 0) {
		parent = *rbp;
		busyp = rb_entry(parent, struct xfs_busy_extent, rb_node);

		if (new->bno < busyp->bno) {
			/* may overlap, but exact start block is lower */
			rbp = &(*rbp)->rb_left;
			if (new->bno + new->length > busyp->bno)
				match = busyp->tid == new->tid ? 1 : -1;
		} else if (new->bno > busyp->bno) {
			/* may overlap, but exact start block is higher */
			rbp = &(*rbp)->rb_right;
			if (bno < busyp->bno + busyp->length)
				match = busyp->tid == new->tid ? 1 : -1;
		} else {
			match = busyp->tid == new->tid ? 1 : -1;
			break;
		}
	}
	if (match < 0) {
		/* overlap marked busy in different transaction */
		spin_unlock(&pag->pagb_lock);
		xfs_log_force(tp->t_mountp, XFS_LOG_SYNC);
		goto restart;
	}
	if (match > 0) {
		/*
		 * overlap marked busy in same transaction. Update if exact
		 * start block match, otherwise combine the busy extents into
		 * a single range.
		 */
		if (busyp->bno == new->bno) {
			busyp->length = max(busyp->length, new->length);
			spin_unlock(&pag->pagb_lock);
			ASSERT(tp->t_flags & XFS_TRANS_SYNC);
			xfs_perag_put(pag);
			kmem_free(new);
			return;
		}
		rb_erase(&busyp->rb_node, &pag->pagb_tree);
		new->length = max(busyp->bno + busyp->length,
					new->bno + new->length) -
				min(busyp->bno, new->bno);
		new->bno = min(busyp->bno, new->bno);
	} else
		busyp = NULL;

	rb_link_node(&new->rb_node, parent, rbp);
	rb_insert_color(&new->rb_node, &pag->pagb_tree);

	list_add(&new->list, &tp->t_busy);
	spin_unlock(&pag->pagb_lock);
	xfs_perag_put(pag);
	kmem_free(busyp);
}

/*
 * Search for a busy extent within the range of the extent we are about to
 * allocate.  You need to be holding the busy extent tree lock when calling
 * xfs_alloc_busy_search(). This function returns 0 for no overlapping busy
 * extent, -1 for an overlapping but not exact busy extent, and 1 for an exact
 * match. This is done so that a non-zero return indicates an overlap that
 * will require a synchronous transaction, but it can still be
 * used to distinguish between a partial or exact match.
 */
int
xfs_alloc_busy_search(
	struct xfs_mount	*mp,
	xfs_agnumber_t		agno,
	xfs_agblock_t		bno,
	xfs_extlen_t		len)
{
	struct xfs_perag	*pag;
	struct rb_node		*rbp;
	struct xfs_busy_extent	*busyp;
	int			match = 0;

	pag = xfs_perag_get(mp, agno);
	spin_lock(&pag->pagb_lock);

	rbp = pag->pagb_tree.rb_node;

	/* find closest start bno overlap */
	while (rbp) {
		busyp = rb_entry(rbp, struct xfs_busy_extent, rb_node);
		if (bno < busyp->bno) {
			/* may overlap, but exact start block is lower */
			if (bno + len > busyp->bno)
				match = -1;
			rbp = rbp->rb_left;
		} else if (bno > busyp->bno) {
			/* may overlap, but exact start block is higher */
			if (bno < busyp->bno + busyp->length)
				match = -1;
			rbp = rbp->rb_right;
		} else {
			/* bno matches busyp, length determines exact match */
			match = (busyp->length == len) ? 1 : -1;
			break;
		}
	}
	spin_unlock(&pag->pagb_lock);
	trace_xfs_alloc_busysearch(mp, agno, bno, len, !!match);
	xfs_perag_put(pag);
	return match;
}

void
xfs_alloc_busy_clear(
	struct xfs_mount	*mp,
	struct xfs_busy_extent	*busyp)
{
	struct xfs_perag	*pag;

	trace_xfs_alloc_unbusy(mp, busyp->agno, busyp->bno,
						busyp->length);

	ASSERT(xfs_alloc_busy_search(mp, busyp->agno, busyp->bno,
						busyp->length) == 1);

	list_del_init(&busyp->list);

	pag = xfs_perag_get(mp, busyp->agno);
	spin_lock(&pag->pagb_lock);
	rb_erase(&busyp->rb_node, &pag->pagb_tree);
	spin_unlock(&pag->pagb_lock);
	xfs_perag_put(pag);

	kmem_free(busyp);
}<|MERGE_RESOLUTION|>--- conflicted
+++ resolved
@@ -708,12 +708,7 @@
 		if (error)
 			goto error0;
 		XFS_WANT_CORRUPTED_GOTO(i == 1, error0);
-<<<<<<< HEAD
-		xfs_alloc_compute_aligned(*sbno, *slen, args->alignment,
-					  args->minlen, &bno, slena);
-=======
 		xfs_alloc_compute_aligned(args, *sbno, *slen, &bno, slena);
->>>>>>> 105e53f8
 
 		/*
 		 * The good extent is closer than this one.
