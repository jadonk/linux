--- conflicted
+++ resolved
@@ -571,11 +571,7 @@
  * When we crack an atomic LSN, we sample it first so that the value will not
  * change while we are cracking it into the component values. This means we
  * will always get consistent component values to work from. This should always
-<<<<<<< HEAD
- * be used to smaple and crack LSNs taht are stored and updated in atomic
-=======
  * be used to sample and crack LSNs that are stored and updated in atomic
->>>>>>> 105e53f8
  * variables.
  */
 static inline void
