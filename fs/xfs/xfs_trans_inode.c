/*
 * Copyright (c) 2000,2005 Silicon Graphics, Inc.
 * All Rights Reserved.
 *
 * This program is free software; you can redistribute it and/or
 * modify it under the terms of the GNU General Public License as
 * published by the Free Software Foundation.
 *
 * This program is distributed in the hope that it would be useful,
 * but WITHOUT ANY WARRANTY; without even the implied warranty of
 * MERCHANTABILITY or FITNESS FOR A PARTICULAR PURPOSE.  See the
 * GNU General Public License for more details.
 *
 * You should have received a copy of the GNU General Public License
 * along with this program; if not, write the Free Software Foundation,
 * Inc.,  51 Franklin St, Fifth Floor, Boston, MA  02110-1301  USA
 */
#include "xfs.h"
#include "xfs_fs.h"
#include "xfs_types.h"
#include "xfs_bit.h"
#include "xfs_log.h"
#include "xfs_inum.h"
#include "xfs_trans.h"
#include "xfs_sb.h"
#include "xfs_ag.h"
#include "xfs_mount.h"
#include "xfs_bmap_btree.h"
#include "xfs_alloc_btree.h"
#include "xfs_ialloc_btree.h"
#include "xfs_dinode.h"
#include "xfs_inode.h"
#include "xfs_btree.h"
#include "xfs_trans_priv.h"
#include "xfs_inode_item.h"
#include "xfs_trace.h"

#ifdef XFS_TRANS_DEBUG
STATIC void
xfs_trans_inode_broot_debug(
	xfs_inode_t	*ip);
#else
#define	xfs_trans_inode_broot_debug(ip)
#endif

/*
 * Get an inode and join it to the transaction.
 */
int
xfs_trans_iget(
	xfs_mount_t	*mp,
	xfs_trans_t	*tp,
	xfs_ino_t	ino,
	uint		flags,
	uint		lock_flags,
	xfs_inode_t	**ipp)
{
	int			error;

	error = xfs_iget(mp, tp, ino, flags, lock_flags, ipp);
	if (!error && tp) {
		xfs_trans_ijoin(tp, *ipp);
		(*ipp)->i_itemp->ili_lock_flags = lock_flags;
	}
	return error;
}

/*
 * Add a locked inode to the transaction.
 *
 * The inode must be locked, and it cannot be associated with any transaction.
 */
void
xfs_trans_ijoin(
	struct xfs_trans	*tp,
	struct xfs_inode	*ip)
{
	xfs_inode_log_item_t	*iip;

	ASSERT(ip->i_transp == NULL);
	ASSERT(xfs_isilocked(ip, XFS_ILOCK_EXCL));
	if (ip->i_itemp == NULL)
		xfs_inode_item_init(ip, ip->i_mount);
	iip = ip->i_itemp;
	ASSERT(iip->ili_lock_flags == 0);

	/*
	 * Get a log_item_desc to point at the new item.
	 */
	xfs_trans_add_item(tp, &iip->ili_item);

	xfs_trans_inode_broot_debug(ip);

	/*
	 * Initialize i_transp so we can find it with xfs_inode_incore()
	 * in xfs_trans_iget() above.
	 */
	ip->i_transp = tp;
}

<<<<<<< HEAD
/*
 * Add a locked inode to the transaction.
 *
 *
 * Grabs a reference to the inode which will be dropped when the transaction
 * is commited.  The inode will also be unlocked at that point.  The inode
 * must be locked, and it cannot be associated with any transaction.
 */
void
xfs_trans_ijoin_ref(
	struct xfs_trans	*tp,
	struct xfs_inode	*ip,
	uint			lock_flags)
{
	xfs_trans_ijoin(tp, ip);
	IHOLD(ip);
	ip->i_itemp->ili_lock_flags = lock_flags;
}

=======
/*
 * Add a locked inode to the transaction.
 *
 *
 * Grabs a reference to the inode which will be dropped when the transaction
 * is commited.  The inode will also be unlocked at that point.  The inode
 * must be locked, and it cannot be associated with any transaction.
 */
void
xfs_trans_ijoin_ref(
	struct xfs_trans	*tp,
	struct xfs_inode	*ip,
	uint			lock_flags)
{
	xfs_trans_ijoin(tp, ip);
	IHOLD(ip);
	ip->i_itemp->ili_lock_flags = lock_flags;
}

/*
 * Transactional inode timestamp update. Requires the inode to be locked and
 * joined to the transaction supplied. Relies on the transaction subsystem to
 * track dirty state and update/writeback the inode accordingly.
 */
void
xfs_trans_ichgtime(
	struct xfs_trans	*tp,
	struct xfs_inode	*ip,
	int			flags)
{
	struct inode		*inode = VFS_I(ip);
	timespec_t		tv;

	ASSERT(tp);
	ASSERT(xfs_isilocked(ip, XFS_ILOCK_EXCL));
	ASSERT(ip->i_transp == tp);

	tv = current_fs_time(inode->i_sb);

	if ((flags & XFS_ICHGTIME_MOD) &&
	    !timespec_equal(&inode->i_mtime, &tv)) {
		inode->i_mtime = tv;
	}
	if ((flags & XFS_ICHGTIME_CHG) &&
	    !timespec_equal(&inode->i_ctime, &tv)) {
		inode->i_ctime = tv;
	}
}

>>>>>>> 45f53cc9
/*
 * This is called to mark the fields indicated in fieldmask as needing
 * to be logged when the transaction is committed.  The inode must
 * already be associated with the given transaction.
 *
 * The values for fieldmask are defined in xfs_inode_item.h.  We always
 * log all of the core inode if any of it has changed, and we always log
 * all of the inline data/extents/b-tree root if any of them has changed.
 */
void
xfs_trans_log_inode(
	xfs_trans_t	*tp,
	xfs_inode_t	*ip,
	uint		flags)
{
	ASSERT(ip->i_transp == tp);
	ASSERT(ip->i_itemp != NULL);
	ASSERT(xfs_isilocked(ip, XFS_ILOCK_EXCL));

	tp->t_flags |= XFS_TRANS_DIRTY;
	ip->i_itemp->ili_item.li_desc->lid_flags |= XFS_LID_DIRTY;

	/*
	 * Always OR in the bits from the ili_last_fields field.
	 * This is to coordinate with the xfs_iflush() and xfs_iflush_done()
	 * routines in the eventual clearing of the ilf_fields bits.
	 * See the big comment in xfs_iflush() for an explanation of
	 * this coordination mechanism.
	 */
	flags |= ip->i_itemp->ili_last_fields;
	ip->i_itemp->ili_format.ilf_fields |= flags;
}

#ifdef XFS_TRANS_DEBUG
/*
 * Keep track of the state of the inode btree root to make sure we
 * log it properly.
 */
STATIC void
xfs_trans_inode_broot_debug(
	xfs_inode_t	*ip)
{
	xfs_inode_log_item_t	*iip;

	ASSERT(ip->i_itemp != NULL);
	iip = ip->i_itemp;
	if (iip->ili_root_size != 0) {
		ASSERT(iip->ili_orig_root != NULL);
		kmem_free(iip->ili_orig_root);
		iip->ili_root_size = 0;
		iip->ili_orig_root = NULL;
	}
	if (ip->i_d.di_format == XFS_DINODE_FMT_BTREE) {
		ASSERT((ip->i_df.if_broot != NULL) &&
		       (ip->i_df.if_broot_bytes > 0));
		iip->ili_root_size = ip->i_df.if_broot_bytes;
		iip->ili_orig_root =
			(char*)kmem_alloc(iip->ili_root_size, KM_SLEEP);
		memcpy(iip->ili_orig_root, (char*)(ip->i_df.if_broot),
		      iip->ili_root_size);
	}
}
#endif<|MERGE_RESOLUTION|>--- conflicted
+++ resolved
@@ -98,7 +98,6 @@
 	ip->i_transp = tp;
 }
 
-<<<<<<< HEAD
 /*
  * Add a locked inode to the transaction.
  *
@@ -118,26 +117,6 @@
 	ip->i_itemp->ili_lock_flags = lock_flags;
 }
 
-=======
-/*
- * Add a locked inode to the transaction.
- *
- *
- * Grabs a reference to the inode which will be dropped when the transaction
- * is commited.  The inode will also be unlocked at that point.  The inode
- * must be locked, and it cannot be associated with any transaction.
- */
-void
-xfs_trans_ijoin_ref(
-	struct xfs_trans	*tp,
-	struct xfs_inode	*ip,
-	uint			lock_flags)
-{
-	xfs_trans_ijoin(tp, ip);
-	IHOLD(ip);
-	ip->i_itemp->ili_lock_flags = lock_flags;
-}
-
 /*
  * Transactional inode timestamp update. Requires the inode to be locked and
  * joined to the transaction supplied. Relies on the transaction subsystem to
@@ -168,7 +147,6 @@
 	}
 }
 
->>>>>>> 45f53cc9
 /*
  * This is called to mark the fields indicated in fieldmask as needing
  * to be logged when the transaction is committed.  The inode must
