--- conflicted
+++ resolved
@@ -102,8 +102,6 @@
 	return ip;
 }
 
-<<<<<<< HEAD
-=======
 STATIC void
 xfs_inode_free_callback(
 	struct rcu_head		*head)
@@ -115,7 +113,6 @@
 	kmem_zone_free(xfs_inode_zone, ip);
 }
 
->>>>>>> 3cbea436
 void
 xfs_inode_free(
 	struct xfs_inode	*ip)
@@ -263,20 +260,12 @@
 			goto out_error;
 		}
 
-<<<<<<< HEAD
-		write_lock(&pag->pag_ici_lock);
-=======
 		spin_lock(&pag->pag_ici_lock);
->>>>>>> 3cbea436
 		spin_lock(&ip->i_flags_lock);
 		ip->i_flags &= ~(XFS_IRECLAIMABLE | XFS_IRECLAIM);
 		ip->i_flags |= XFS_INEW;
 		__xfs_inode_clear_reclaim_tag(mp, pag, ip);
 		inode->i_state = I_NEW;
-<<<<<<< HEAD
-		spin_unlock(&ip->i_flags_lock);
-		write_unlock(&pag->pag_ici_lock);
-=======
 
 		ASSERT(!rwsem_is_locked(&ip->i_iolock.mr_lock));
 		mrlock_init(&ip->i_iolock, MRLOCK_BARRIER, "xfsio", ip->i_ino);
@@ -285,7 +274,6 @@
 
 		spin_unlock(&ip->i_flags_lock);
 		spin_unlock(&pag->pag_ici_lock);
->>>>>>> 3cbea436
 	} else {
 		/* If the VFS inode is being torn down, pause and try again. */
 		if (!igrab(inode)) {
@@ -296,11 +284,7 @@
 
 		/* We've got a live one. */
 		spin_unlock(&ip->i_flags_lock);
-<<<<<<< HEAD
-		read_unlock(&pag->pag_ici_lock);
-=======
 		rcu_read_unlock();
->>>>>>> 3cbea436
 		trace_xfs_iget_hit(ip);
 	}
 
@@ -367,11 +351,7 @@
 			BUG();
 	}
 
-<<<<<<< HEAD
-	write_lock(&pag->pag_ici_lock);
-=======
 	spin_lock(&pag->pag_ici_lock);
->>>>>>> 3cbea436
 
 	/* insert the new inode */
 	error = radix_tree_insert(&pag->pag_ici_root, agino, ip);
@@ -440,11 +420,7 @@
 	xfs_agino_t	agino;
 
 	/* reject inode numbers outside existing AGs */
-<<<<<<< HEAD
-	if (XFS_INO_TO_AGNO(mp, ino) >= mp->m_sb.sb_agcount)
-=======
 	if (!ino || XFS_INO_TO_AGNO(mp, ino) >= mp->m_sb.sb_agcount)
->>>>>>> 3cbea436
 		return EINVAL;
 
 	/* get the perag structure and ensure that it's inode capable */
