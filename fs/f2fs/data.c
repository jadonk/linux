--- conflicted
+++ resolved
@@ -27,14 +27,7 @@
 #include "trace.h"
 #include <trace/events/f2fs.h>
 
-<<<<<<< HEAD
-static struct kmem_cache *extent_tree_slab;
-static struct kmem_cache *extent_node_slab;
-
 static void f2fs_read_end_io(struct bio *bio)
-=======
-static void f2fs_read_end_io(struct bio *bio, int err)
->>>>>>> 01a5ad82
 {
 	struct bio_vec *bvec;
 	int i;
