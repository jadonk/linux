/*
 * Copyright (C) 2007 Oracle.  All rights reserved.
 *
 * This program is free software; you can redistribute it and/or
 * modify it under the terms of the GNU General Public
 * License v2 as published by the Free Software Foundation.
 *
 * This program is distributed in the hope that it will be useful,
 * but WITHOUT ANY WARRANTY; without even the implied warranty of
 * MERCHANTABILITY or FITNESS FOR A PARTICULAR PURPOSE.  See the GNU
 * General Public License for more details.
 *
 * You should have received a copy of the GNU General Public
 * License along with this program; if not, write to the
 * Free Software Foundation, Inc., 59 Temple Place - Suite 330,
 * Boston, MA 021110-1307, USA.
 */

#include <linux/blkdev.h>
#include <linux/module.h>
#include <linux/buffer_head.h>
#include <linux/fs.h>
#include <linux/pagemap.h>
#include <linux/highmem.h>
#include <linux/time.h>
#include <linux/init.h>
#include <linux/seq_file.h>
#include <linux/string.h>
#include <linux/backing-dev.h>
#include <linux/mount.h>
#include <linux/mpage.h>
#include <linux/swap.h>
#include <linux/writeback.h>
#include <linux/statfs.h>
#include <linux/compat.h>
#include <linux/parser.h>
#include <linux/ctype.h>
#include <linux/namei.h>
#include <linux/miscdevice.h>
#include <linux/magic.h>
#include <linux/slab.h>
#include "compat.h"
#include "ctree.h"
#include "disk-io.h"
#include "transaction.h"
#include "btrfs_inode.h"
#include "ioctl.h"
#include "print-tree.h"
#include "xattr.h"
#include "volumes.h"
#include "version.h"
#include "export.h"
#include "compression.h"

static const struct super_operations btrfs_super_ops;

static void btrfs_put_super(struct super_block *sb)
{
	struct btrfs_root *root = btrfs_sb(sb);
	int ret;

	ret = close_ctree(root);
	sb->s_fs_info = NULL;

	(void)ret; /* FIXME: need to fix VFS to return error? */
}

enum {
	Opt_degraded, Opt_subvol, Opt_subvolid, Opt_device, Opt_nodatasum,
	Opt_nodatacow, Opt_max_inline, Opt_alloc_start, Opt_nobarrier, Opt_ssd,
	Opt_nossd, Opt_ssd_spread, Opt_thread_pool, Opt_noacl, Opt_compress,
	Opt_compress_force, Opt_notreelog, Opt_ratio, Opt_flushoncommit,
	Opt_discard, Opt_space_cache, Opt_clear_cache, Opt_err,
	Opt_user_subvol_rm_allowed,
};

static match_table_t tokens = {
	{Opt_degraded, "degraded"},
	{Opt_subvol, "subvol=%s"},
	{Opt_subvolid, "subvolid=%d"},
	{Opt_device, "device=%s"},
	{Opt_nodatasum, "nodatasum"},
	{Opt_nodatacow, "nodatacow"},
	{Opt_nobarrier, "nobarrier"},
	{Opt_max_inline, "max_inline=%s"},
	{Opt_alloc_start, "alloc_start=%s"},
	{Opt_thread_pool, "thread_pool=%d"},
	{Opt_compress, "compress"},
	{Opt_compress_force, "compress-force"},
	{Opt_ssd, "ssd"},
	{Opt_ssd_spread, "ssd_spread"},
	{Opt_nossd, "nossd"},
	{Opt_noacl, "noacl"},
	{Opt_notreelog, "notreelog"},
	{Opt_flushoncommit, "flushoncommit"},
	{Opt_ratio, "metadata_ratio=%d"},
	{Opt_discard, "discard"},
	{Opt_space_cache, "space_cache"},
	{Opt_clear_cache, "clear_cache"},
	{Opt_user_subvol_rm_allowed, "user_subvol_rm_allowed"},
	{Opt_err, NULL},
};

/*
 * Regular mount options parser.  Everything that is needed only when
 * reading in a new superblock is parsed here.
 */
int btrfs_parse_options(struct btrfs_root *root, char *options)
{
	struct btrfs_fs_info *info = root->fs_info;
	substring_t args[MAX_OPT_ARGS];
	char *p, *num, *orig;
	int intarg;
	int ret = 0;

	if (!options)
		return 0;

	/*
	 * strsep changes the string, duplicate it because parse_options
	 * gets called twice
	 */
	options = kstrdup(options, GFP_NOFS);
	if (!options)
		return -ENOMEM;

	orig = options;

	while ((p = strsep(&options, ",")) != NULL) {
		int token;
		if (!*p)
			continue;

		token = match_token(p, tokens, args);
		switch (token) {
		case Opt_degraded:
			printk(KERN_INFO "btrfs: allowing degraded mounts\n");
			btrfs_set_opt(info->mount_opt, DEGRADED);
			break;
		case Opt_subvol:
		case Opt_subvolid:
		case Opt_device:
			/*
			 * These are parsed by btrfs_parse_early_options
			 * and can be happily ignored here.
			 */
			break;
		case Opt_nodatasum:
			printk(KERN_INFO "btrfs: setting nodatasum\n");
			btrfs_set_opt(info->mount_opt, NODATASUM);
			break;
		case Opt_nodatacow:
			printk(KERN_INFO "btrfs: setting nodatacow\n");
			btrfs_set_opt(info->mount_opt, NODATACOW);
			btrfs_set_opt(info->mount_opt, NODATASUM);
			break;
		case Opt_compress:
			printk(KERN_INFO "btrfs: use compression\n");
			btrfs_set_opt(info->mount_opt, COMPRESS);
			break;
		case Opt_compress_force:
			printk(KERN_INFO "btrfs: forcing compression\n");
			btrfs_set_opt(info->mount_opt, FORCE_COMPRESS);
			btrfs_set_opt(info->mount_opt, COMPRESS);
			break;
		case Opt_ssd:
			printk(KERN_INFO "btrfs: use ssd allocation scheme\n");
			btrfs_set_opt(info->mount_opt, SSD);
			break;
		case Opt_ssd_spread:
			printk(KERN_INFO "btrfs: use spread ssd "
			       "allocation scheme\n");
			btrfs_set_opt(info->mount_opt, SSD);
			btrfs_set_opt(info->mount_opt, SSD_SPREAD);
			break;
		case Opt_nossd:
			printk(KERN_INFO "btrfs: not using ssd allocation "
			       "scheme\n");
			btrfs_set_opt(info->mount_opt, NOSSD);
			btrfs_clear_opt(info->mount_opt, SSD);
			btrfs_clear_opt(info->mount_opt, SSD_SPREAD);
			break;
		case Opt_nobarrier:
			printk(KERN_INFO "btrfs: turning off barriers\n");
			btrfs_set_opt(info->mount_opt, NOBARRIER);
			break;
		case Opt_thread_pool:
			intarg = 0;
			match_int(&args[0], &intarg);
			if (intarg) {
				info->thread_pool_size = intarg;
				printk(KERN_INFO "btrfs: thread pool %d\n",
				       info->thread_pool_size);
			}
			break;
		case Opt_max_inline:
			num = match_strdup(&args[0]);
			if (num) {
				info->max_inline = memparse(num, NULL);
				kfree(num);

				if (info->max_inline) {
					info->max_inline = max_t(u64,
						info->max_inline,
						root->sectorsize);
				}
				printk(KERN_INFO "btrfs: max_inline at %llu\n",
					(unsigned long long)info->max_inline);
			}
			break;
		case Opt_alloc_start:
			num = match_strdup(&args[0]);
			if (num) {
				info->alloc_start = memparse(num, NULL);
				kfree(num);
				printk(KERN_INFO
					"btrfs: allocations start at %llu\n",
					(unsigned long long)info->alloc_start);
			}
			break;
		case Opt_noacl:
			root->fs_info->sb->s_flags &= ~MS_POSIXACL;
			break;
		case Opt_notreelog:
			printk(KERN_INFO "btrfs: disabling tree log\n");
			btrfs_set_opt(info->mount_opt, NOTREELOG);
			break;
		case Opt_flushoncommit:
			printk(KERN_INFO "btrfs: turning on flush-on-commit\n");
			btrfs_set_opt(info->mount_opt, FLUSHONCOMMIT);
			break;
		case Opt_ratio:
			intarg = 0;
			match_int(&args[0], &intarg);
			if (intarg) {
				info->metadata_ratio = intarg;
				printk(KERN_INFO "btrfs: metadata ratio %d\n",
				       info->metadata_ratio);
			}
			break;
		case Opt_discard:
			btrfs_set_opt(info->mount_opt, DISCARD);
			break;
		case Opt_space_cache:
			printk(KERN_INFO "btrfs: enabling disk space caching\n");
			btrfs_set_opt(info->mount_opt, SPACE_CACHE);
			break;
		case Opt_clear_cache:
			printk(KERN_INFO "btrfs: force clearing of disk cache\n");
			btrfs_set_opt(info->mount_opt, CLEAR_CACHE);
			break;
		case Opt_user_subvol_rm_allowed:
			btrfs_set_opt(info->mount_opt, USER_SUBVOL_RM_ALLOWED);
			break;
		case Opt_err:
			printk(KERN_INFO "btrfs: unrecognized mount option "
			       "'%s'\n", p);
			ret = -EINVAL;
			goto out;
		default:
			break;
		}
	}
out:
	kfree(orig);
	return ret;
}

/*
 * Parse mount options that are required early in the mount process.
 *
 * All other options will be parsed on much later in the mount process and
 * only when we need to allocate a new super block.
 */
static int btrfs_parse_early_options(const char *options, fmode_t flags,
		void *holder, char **subvol_name, u64 *subvol_objectid,
		struct btrfs_fs_devices **fs_devices)
{
	substring_t args[MAX_OPT_ARGS];
	char *opts, *p;
	int error = 0;
	int intarg;

	if (!options)
		goto out;

	/*
	 * strsep changes the string, duplicate it because parse_options
	 * gets called twice
	 */
	opts = kstrdup(options, GFP_KERNEL);
	if (!opts)
		return -ENOMEM;

	while ((p = strsep(&opts, ",")) != NULL) {
		int token;
		if (!*p)
			continue;

		token = match_token(p, tokens, args);
		switch (token) {
		case Opt_subvol:
			*subvol_name = match_strdup(&args[0]);
			break;
		case Opt_subvolid:
			intarg = 0;
			error = match_int(&args[0], &intarg);
			if (!error) {
				/* we want the original fs_tree */
				if (!intarg)
					*subvol_objectid =
						BTRFS_FS_TREE_OBJECTID;
				else
					*subvol_objectid = intarg;
			}
			break;
		case Opt_device:
			error = btrfs_scan_one_device(match_strdup(&args[0]),
					flags, holder, fs_devices);
			if (error)
				goto out_free_opts;
			break;
		default:
			break;
		}
	}

 out_free_opts:
	kfree(opts);
 out:
	/*
	 * If no subvolume name is specified we use the default one.  Allocate
	 * a copy of the string "." here so that code later in the
	 * mount path doesn't care if it's the default volume or another one.
	 */
	if (!*subvol_name) {
		*subvol_name = kstrdup(".", GFP_KERNEL);
		if (!*subvol_name)
			return -ENOMEM;
	}
	return error;
}

static struct dentry *get_default_root(struct super_block *sb,
				       u64 subvol_objectid)
{
	struct btrfs_root *root = sb->s_fs_info;
	struct btrfs_root *new_root;
	struct btrfs_dir_item *di;
	struct btrfs_path *path;
	struct btrfs_key location;
	struct inode *inode;
	struct dentry *dentry;
	u64 dir_id;
	int new = 0;

	/*
	 * We have a specific subvol we want to mount, just setup location and
	 * go look up the root.
	 */
	if (subvol_objectid) {
		location.objectid = subvol_objectid;
		location.type = BTRFS_ROOT_ITEM_KEY;
		location.offset = (u64)-1;
		goto find_root;
	}

	path = btrfs_alloc_path();
	if (!path)
		return ERR_PTR(-ENOMEM);
	path->leave_spinning = 1;

	/*
	 * Find the "default" dir item which points to the root item that we
	 * will mount by default if we haven't been given a specific subvolume
	 * to mount.
	 */
	dir_id = btrfs_super_root_dir(&root->fs_info->super_copy);
	di = btrfs_lookup_dir_item(NULL, root, path, dir_id, "default", 7, 0);
	if (IS_ERR(di))
		return ERR_CAST(di);
	if (!di) {
		/*
		 * Ok the default dir item isn't there.  This is weird since
		 * it's always been there, but don't freak out, just try and
		 * mount to root most subvolume.
		 */
		btrfs_free_path(path);
		dir_id = BTRFS_FIRST_FREE_OBJECTID;
		new_root = root->fs_info->fs_root;
		goto setup_root;
	}

	btrfs_dir_item_key_to_cpu(path->nodes[0], di, &location);
	btrfs_free_path(path);

find_root:
	new_root = btrfs_read_fs_root_no_name(root->fs_info, &location);
	if (IS_ERR(new_root))
		return ERR_CAST(new_root);

	if (btrfs_root_refs(&new_root->root_item) == 0)
		return ERR_PTR(-ENOENT);

	dir_id = btrfs_root_dirid(&new_root->root_item);
setup_root:
	location.objectid = dir_id;
	location.type = BTRFS_INODE_ITEM_KEY;
	location.offset = 0;

	inode = btrfs_iget(sb, &location, new_root, &new);
	if (IS_ERR(inode))
		return ERR_CAST(inode);

	/*
	 * If we're just mounting the root most subvol put the inode and return
	 * a reference to the dentry.  We will have already gotten a reference
	 * to the inode in btrfs_fill_super so we're good to go.
	 */
	if (!new && sb->s_root->d_inode == inode) {
		iput(inode);
		return dget(sb->s_root);
	}

	if (new) {
		const struct qstr name = { .name = "/", .len = 1 };

		/*
		 * New inode, we need to make the dentry a sibling of s_root so
		 * everything gets cleaned up properly on unmount.
		 */
		dentry = d_alloc(sb->s_root, &name);
		if (!dentry) {
			iput(inode);
			return ERR_PTR(-ENOMEM);
		}
		d_splice_alias(inode, dentry);
	} else {
		/*
		 * We found the inode in cache, just find a dentry for it and
		 * put the reference to the inode we just got.
		 */
		dentry = d_find_alias(inode);
		iput(inode);
	}

	return dentry;
}

static int btrfs_fill_super(struct super_block *sb,
			    struct btrfs_fs_devices *fs_devices,
			    void *data, int silent)
{
	struct inode *inode;
	struct dentry *root_dentry;
	struct btrfs_root *tree_root;
	struct btrfs_key key;
	int err;

	sb->s_maxbytes = MAX_LFS_FILESIZE;
	sb->s_magic = BTRFS_SUPER_MAGIC;
	sb->s_op = &btrfs_super_ops;
	sb->s_export_op = &btrfs_export_ops;
	sb->s_xattr = btrfs_xattr_handlers;
	sb->s_time_gran = 1;
#ifdef CONFIG_BTRFS_FS_POSIX_ACL
	sb->s_flags |= MS_POSIXACL;
#endif

	tree_root = open_ctree(sb, fs_devices, (char *)data);

	if (IS_ERR(tree_root)) {
		printk("btrfs: open_ctree failed\n");
		return PTR_ERR(tree_root);
	}
	sb->s_fs_info = tree_root;

	key.objectid = BTRFS_FIRST_FREE_OBJECTID;
	key.type = BTRFS_INODE_ITEM_KEY;
	key.offset = 0;
	inode = btrfs_iget(sb, &key, tree_root->fs_info->fs_root, NULL);
	if (IS_ERR(inode)) {
		err = PTR_ERR(inode);
		goto fail_close;
	}

	root_dentry = d_alloc_root(inode);
	if (!root_dentry) {
		iput(inode);
		err = -ENOMEM;
		goto fail_close;
	}

	sb->s_root = root_dentry;

	save_mount_options(sb, data);
	return 0;

fail_close:
	close_ctree(tree_root);
	return err;
}

int btrfs_sync_fs(struct super_block *sb, int wait)
{
	struct btrfs_trans_handle *trans;
	struct btrfs_root *root = btrfs_sb(sb);
	int ret;

	if (!wait) {
		filemap_flush(root->fs_info->btree_inode->i_mapping);
		return 0;
	}

	btrfs_start_delalloc_inodes(root, 0);
	btrfs_wait_ordered_extents(root, 0, 0);

	trans = btrfs_start_transaction(root, 0);
	ret = btrfs_commit_transaction(trans, root);
	return ret;
}

static int btrfs_show_options(struct seq_file *seq, struct vfsmount *vfs)
{
	struct btrfs_root *root = btrfs_sb(vfs->mnt_sb);
	struct btrfs_fs_info *info = root->fs_info;

	if (btrfs_test_opt(root, DEGRADED))
		seq_puts(seq, ",degraded");
	if (btrfs_test_opt(root, NODATASUM))
		seq_puts(seq, ",nodatasum");
	if (btrfs_test_opt(root, NODATACOW))
		seq_puts(seq, ",nodatacow");
	if (btrfs_test_opt(root, NOBARRIER))
		seq_puts(seq, ",nobarrier");
	if (info->max_inline != 8192 * 1024)
		seq_printf(seq, ",max_inline=%llu",
			   (unsigned long long)info->max_inline);
	if (info->alloc_start != 0)
		seq_printf(seq, ",alloc_start=%llu",
			   (unsigned long long)info->alloc_start);
	if (info->thread_pool_size !=  min_t(unsigned long,
					     num_online_cpus() + 2, 8))
		seq_printf(seq, ",thread_pool=%d", info->thread_pool_size);
	if (btrfs_test_opt(root, COMPRESS))
		seq_puts(seq, ",compress");
	if (btrfs_test_opt(root, NOSSD))
		seq_puts(seq, ",nossd");
	if (btrfs_test_opt(root, SSD_SPREAD))
		seq_puts(seq, ",ssd_spread");
	else if (btrfs_test_opt(root, SSD))
		seq_puts(seq, ",ssd");
	if (btrfs_test_opt(root, NOTREELOG))
		seq_puts(seq, ",notreelog");
	if (btrfs_test_opt(root, FLUSHONCOMMIT))
		seq_puts(seq, ",flushoncommit");
	if (btrfs_test_opt(root, DISCARD))
		seq_puts(seq, ",discard");
	if (!(root->fs_info->sb->s_flags & MS_POSIXACL))
		seq_puts(seq, ",noacl");
	return 0;
}

static int btrfs_test_super(struct super_block *s, void *data)
{
	struct btrfs_root *test_root = data;
	struct btrfs_root *root = btrfs_sb(s);

	/*
	 * If this super block is going away, return false as it
	 * can't match as an existing super block.
	 */
	if (!atomic_read(&s->s_active))
		return 0;
	return root->fs_info->fs_devices == test_root->fs_info->fs_devices;
<<<<<<< HEAD
}

static int btrfs_set_super(struct super_block *s, void *data)
{
	s->s_fs_info = data;

	return set_anon_super(s, data);
}

=======
}

static int btrfs_set_super(struct super_block *s, void *data)
{
	s->s_fs_info = data;

	return set_anon_super(s, data);
}

>>>>>>> b0c3844d

/*
 * Find a superblock for the given device / mount point.
 *
 * Note:  This is based on get_sb_bdev from fs/super.c with a few additions
 *	  for multiple device setup.  Make sure to keep it in sync.
 */
static struct dentry *btrfs_mount(struct file_system_type *fs_type, int flags,
		const char *dev_name, void *data)
{
	struct block_device *bdev = NULL;
	struct super_block *s;
	struct dentry *root;
	struct btrfs_fs_devices *fs_devices = NULL;
	struct btrfs_root *tree_root = NULL;
	struct btrfs_fs_info *fs_info = NULL;
	fmode_t mode = FMODE_READ;
	char *subvol_name = NULL;
	u64 subvol_objectid = 0;
	int error = 0;

	if (!(flags & MS_RDONLY))
		mode |= FMODE_WRITE;

	error = btrfs_parse_early_options(data, mode, fs_type,
					  &subvol_name, &subvol_objectid,
					  &fs_devices);
	if (error)
		return ERR_PTR(error);

	error = btrfs_scan_one_device(dev_name, mode, fs_type, &fs_devices);
	if (error)
		goto error_free_subvol_name;

	error = btrfs_open_devices(fs_devices, mode, fs_type);
	if (error)
		goto error_free_subvol_name;

	if (!(flags & MS_RDONLY) && fs_devices->rw_devices == 0) {
		error = -EACCES;
		goto error_close_devices;
	}

	/*
	 * Setup a dummy root and fs_info for test/set super.  This is because
	 * we don't actually fill this stuff out until open_ctree, but we need
	 * it for searching for existing supers, so this lets us do that and
	 * then open_ctree will properly initialize everything later.
	 */
	fs_info = kzalloc(sizeof(struct btrfs_fs_info), GFP_NOFS);
	tree_root = kzalloc(sizeof(struct btrfs_root), GFP_NOFS);
	if (!fs_info || !tree_root) {
		error = -ENOMEM;
		goto error_close_devices;
	}
	fs_info->tree_root = tree_root;
	fs_info->fs_devices = fs_devices;
	tree_root->fs_info = fs_info;

	bdev = fs_devices->latest_bdev;
	s = sget(fs_type, btrfs_test_super, btrfs_set_super, tree_root);
	if (IS_ERR(s))
		goto error_s;

	if (s->s_root) {
		if ((flags ^ s->s_flags) & MS_RDONLY) {
			deactivate_locked_super(s);
			error = -EBUSY;
			goto error_close_devices;
		}

		btrfs_close_devices(fs_devices);
	} else {
		char b[BDEVNAME_SIZE];

		s->s_flags = flags;
		strlcpy(s->s_id, bdevname(bdev, b), sizeof(s->s_id));
		error = btrfs_fill_super(s, fs_devices, data,
					 flags & MS_SILENT ? 1 : 0);
		if (error) {
			deactivate_locked_super(s);
			goto error_free_subvol_name;
		}

		btrfs_sb(s)->fs_info->bdev_holder = fs_type;
		s->s_flags |= MS_ACTIVE;
	}

	root = get_default_root(s, subvol_objectid);
	if (IS_ERR(root)) {
		error = PTR_ERR(root);
		deactivate_locked_super(s);
		goto error_free_subvol_name;
	}
	/* if they gave us a subvolume name bind mount into that */
	if (strcmp(subvol_name, ".")) {
		struct dentry *new_root;
		mutex_lock(&root->d_inode->i_mutex);
		new_root = lookup_one_len(subvol_name, root,
				      strlen(subvol_name));
		mutex_unlock(&root->d_inode->i_mutex);

		if (IS_ERR(new_root)) {
			dput(root);
			deactivate_locked_super(s);
			error = PTR_ERR(new_root);
<<<<<<< HEAD
			dput(root);
=======
>>>>>>> b0c3844d
			goto error_free_subvol_name;
		}
		if (!new_root->d_inode) {
			dput(root);
			dput(new_root);
			deactivate_locked_super(s);
			error = -ENXIO;
			goto error_free_subvol_name;
		}
		dput(root);
		root = new_root;
	}

	kfree(subvol_name);
	return root;

error_s:
	error = PTR_ERR(s);
error_close_devices:
	btrfs_close_devices(fs_devices);
	kfree(fs_info);
	kfree(tree_root);
error_free_subvol_name:
	kfree(subvol_name);
	return ERR_PTR(error);
}

static int btrfs_remount(struct super_block *sb, int *flags, char *data)
{
	struct btrfs_root *root = btrfs_sb(sb);
	int ret;

	ret = btrfs_parse_options(root, data);
	if (ret)
		return -EINVAL;

	if ((*flags & MS_RDONLY) == (sb->s_flags & MS_RDONLY))
		return 0;

	if (*flags & MS_RDONLY) {
		sb->s_flags |= MS_RDONLY;

		ret =  btrfs_commit_super(root);
		WARN_ON(ret);
	} else {
		if (root->fs_info->fs_devices->rw_devices == 0)
			return -EACCES;

		if (btrfs_super_log_root(&root->fs_info->super_copy) != 0)
			return -EINVAL;

		ret = btrfs_cleanup_fs_roots(root->fs_info);
		WARN_ON(ret);

		/* recover relocation */
		ret = btrfs_recover_relocation(root);
		WARN_ON(ret);

		sb->s_flags &= ~MS_RDONLY;
	}

	return 0;
}

static int btrfs_statfs(struct dentry *dentry, struct kstatfs *buf)
{
	struct btrfs_root *root = btrfs_sb(dentry->d_sb);
	struct btrfs_super_block *disk_super = &root->fs_info->super_copy;
	struct list_head *head = &root->fs_info->space_info;
	struct btrfs_space_info *found;
	u64 total_used = 0;
	u64 total_used_data = 0;
	int bits = dentry->d_sb->s_blocksize_bits;
	__be32 *fsid = (__be32 *)root->fs_info->fsid;

	rcu_read_lock();
	list_for_each_entry_rcu(found, head, list) {
		if (found->flags & (BTRFS_BLOCK_GROUP_METADATA |
				    BTRFS_BLOCK_GROUP_SYSTEM))
			total_used_data += found->disk_total;
		else
			total_used_data += found->disk_used;
		total_used += found->disk_used;
	}
	rcu_read_unlock();

	buf->f_namelen = BTRFS_NAME_LEN;
	buf->f_blocks = btrfs_super_total_bytes(disk_super) >> bits;
	buf->f_bfree = buf->f_blocks - (total_used >> bits);
	buf->f_bavail = buf->f_blocks - (total_used_data >> bits);
	buf->f_bsize = dentry->d_sb->s_blocksize;
	buf->f_type = BTRFS_SUPER_MAGIC;

	/* We treat it as constant endianness (it doesn't matter _which_)
	   because we want the fsid to come out the same whether mounted
	   on a big-endian or little-endian host */
	buf->f_fsid.val[0] = be32_to_cpu(fsid[0]) ^ be32_to_cpu(fsid[2]);
	buf->f_fsid.val[1] = be32_to_cpu(fsid[1]) ^ be32_to_cpu(fsid[3]);
	/* Mask in the root object ID too, to disambiguate subvols */
	buf->f_fsid.val[0] ^= BTRFS_I(dentry->d_inode)->root->objectid >> 32;
	buf->f_fsid.val[1] ^= BTRFS_I(dentry->d_inode)->root->objectid;

	return 0;
}

static struct file_system_type btrfs_fs_type = {
	.owner		= THIS_MODULE,
	.name		= "btrfs",
	.mount		= btrfs_mount,
	.kill_sb	= kill_anon_super,
	.fs_flags	= FS_REQUIRES_DEV,
};

/*
 * used by btrfsctl to scan devices when no FS is mounted
 */
static long btrfs_control_ioctl(struct file *file, unsigned int cmd,
				unsigned long arg)
{
	struct btrfs_ioctl_vol_args *vol;
	struct btrfs_fs_devices *fs_devices;
	int ret = -ENOTTY;

	if (!capable(CAP_SYS_ADMIN))
		return -EPERM;

	vol = memdup_user((void __user *)arg, sizeof(*vol));
	if (IS_ERR(vol))
		return PTR_ERR(vol);

	switch (cmd) {
	case BTRFS_IOC_SCAN_DEV:
		ret = btrfs_scan_one_device(vol->name, FMODE_READ,
					    &btrfs_fs_type, &fs_devices);
		break;
	}

	kfree(vol);
	return ret;
}

static int btrfs_freeze(struct super_block *sb)
{
	struct btrfs_root *root = btrfs_sb(sb);
	mutex_lock(&root->fs_info->transaction_kthread_mutex);
	mutex_lock(&root->fs_info->cleaner_mutex);
	return 0;
}

static int btrfs_unfreeze(struct super_block *sb)
{
	struct btrfs_root *root = btrfs_sb(sb);
	mutex_unlock(&root->fs_info->cleaner_mutex);
	mutex_unlock(&root->fs_info->transaction_kthread_mutex);
	return 0;
}

static const struct super_operations btrfs_super_ops = {
	.drop_inode	= btrfs_drop_inode,
	.evict_inode	= btrfs_evict_inode,
	.put_super	= btrfs_put_super,
	.sync_fs	= btrfs_sync_fs,
	.show_options	= btrfs_show_options,
	.write_inode	= btrfs_write_inode,
	.dirty_inode	= btrfs_dirty_inode,
	.alloc_inode	= btrfs_alloc_inode,
	.destroy_inode	= btrfs_destroy_inode,
	.statfs		= btrfs_statfs,
	.remount_fs	= btrfs_remount,
	.freeze_fs	= btrfs_freeze,
	.unfreeze_fs	= btrfs_unfreeze,
};

static const struct file_operations btrfs_ctl_fops = {
	.unlocked_ioctl	 = btrfs_control_ioctl,
	.compat_ioctl = btrfs_control_ioctl,
	.owner	 = THIS_MODULE,
	.llseek = noop_llseek,
};

static struct miscdevice btrfs_misc = {
	.minor		= BTRFS_MINOR,
	.name		= "btrfs-control",
	.fops		= &btrfs_ctl_fops
};

MODULE_ALIAS_MISCDEV(BTRFS_MINOR);
MODULE_ALIAS("devname:btrfs-control");

static int btrfs_interface_init(void)
{
	return misc_register(&btrfs_misc);
}

static void btrfs_interface_exit(void)
{
	if (misc_deregister(&btrfs_misc) < 0)
		printk(KERN_INFO "misc_deregister failed for control device");
}

static int __init init_btrfs_fs(void)
{
	int err;

	err = btrfs_init_sysfs();
	if (err)
		return err;

	err = btrfs_init_cachep();
	if (err)
		goto free_sysfs;

	err = extent_io_init();
	if (err)
		goto free_cachep;

	err = extent_map_init();
	if (err)
		goto free_extent_io;

	err = btrfs_interface_init();
	if (err)
		goto free_extent_map;

	err = register_filesystem(&btrfs_fs_type);
	if (err)
		goto unregister_ioctl;

	printk(KERN_INFO "%s loaded\n", BTRFS_BUILD_VERSION);
	return 0;

unregister_ioctl:
	btrfs_interface_exit();
free_extent_map:
	extent_map_exit();
free_extent_io:
	extent_io_exit();
free_cachep:
	btrfs_destroy_cachep();
free_sysfs:
	btrfs_exit_sysfs();
	return err;
}

static void __exit exit_btrfs_fs(void)
{
	btrfs_destroy_cachep();
	extent_map_exit();
	extent_io_exit();
	btrfs_interface_exit();
	unregister_filesystem(&btrfs_fs_type);
	btrfs_exit_sysfs();
	btrfs_cleanup_fs_uuids();
	btrfs_zlib_exit();
}

module_init(init_btrfs_fs)
module_exit(exit_btrfs_fs)

MODULE_LICENSE("GPL");<|MERGE_RESOLUTION|>--- conflicted
+++ resolved
@@ -573,7 +573,6 @@
 	if (!atomic_read(&s->s_active))
 		return 0;
 	return root->fs_info->fs_devices == test_root->fs_info->fs_devices;
-<<<<<<< HEAD
 }
 
 static int btrfs_set_super(struct super_block *s, void *data)
@@ -583,17 +582,6 @@
 	return set_anon_super(s, data);
 }
 
-=======
-}
-
-static int btrfs_set_super(struct super_block *s, void *data)
-{
-	s->s_fs_info = data;
-
-	return set_anon_super(s, data);
-}
-
->>>>>>> b0c3844d
 
 /*
  * Find a superblock for the given device / mount point.
@@ -700,10 +688,6 @@
 			dput(root);
 			deactivate_locked_super(s);
 			error = PTR_ERR(new_root);
-<<<<<<< HEAD
-			dput(root);
-=======
->>>>>>> b0c3844d
 			goto error_free_subvol_name;
 		}
 		if (!new_root->d_inode) {
