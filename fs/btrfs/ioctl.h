/*
 * Copyright (C) 2007 Oracle.  All rights reserved.
 *
 * This program is free software; you can redistribute it and/or
 * modify it under the terms of the GNU General Public
 * License v2 as published by the Free Software Foundation.
 *
 * This program is distributed in the hope that it will be useful,
 * but WITHOUT ANY WARRANTY; without even the implied warranty of
 * MERCHANTABILITY or FITNESS FOR A PARTICULAR PURPOSE.  See the GNU
 * General Public License for more details.
 *
 * You should have received a copy of the GNU General Public
 * License along with this program; if not, write to the
 * Free Software Foundation, Inc., 59 Temple Place - Suite 330,
 * Boston, MA 021110-1307, USA.
 */

#ifndef __IOCTL_
#define __IOCTL_
#include <linux/ioctl.h>

#define BTRFS_IOCTL_MAGIC 0x94
#define BTRFS_VOL_NAME_MAX 255

/* this should be 4k */
#define BTRFS_PATH_NAME_MAX 4087
struct btrfs_ioctl_vol_args {
	__s64 fd;
	char name[BTRFS_PATH_NAME_MAX + 1];
};

<<<<<<< HEAD
#define BTRFS_SNAPSHOT_NAME_MAX 4079
struct btrfs_ioctl_async_vol_args {
	__s64 fd;
	__u64 transid;
	char name[BTRFS_SNAPSHOT_NAME_MAX + 1];
=======
#define BTRFS_SUBVOL_CREATE_ASYNC	(1ULL << 0)

#define BTRFS_SUBVOL_NAME_MAX 4039
struct btrfs_ioctl_vol_args_v2 {
	__s64 fd;
	__u64 transid;
	__u64 flags;
	__u64 unused[4];
	char name[BTRFS_SUBVOL_NAME_MAX + 1];
>>>>>>> b0c3844d
};

#define BTRFS_INO_LOOKUP_PATH_MAX 4080
struct btrfs_ioctl_ino_lookup_args {
	__u64 treeid;
	__u64 objectid;
	char name[BTRFS_INO_LOOKUP_PATH_MAX];
};

struct btrfs_ioctl_search_key {
	/* which root are we searching.  0 is the tree of tree roots */
	__u64 tree_id;

	/* keys returned will be >= min and <= max */
	__u64 min_objectid;
	__u64 max_objectid;

	/* keys returned will be >= min and <= max */
	__u64 min_offset;
	__u64 max_offset;

	/* max and min transids to search for */
	__u64 min_transid;
	__u64 max_transid;

	/* keys returned will be >= min and <= max */
	__u32 min_type;
	__u32 max_type;

	/*
	 * how many items did userland ask for, and how many are we
	 * returning
	 */
	__u32 nr_items;

	/* align to 64 bits */
	__u32 unused;

	/* some extra for later */
	__u64 unused1;
	__u64 unused2;
	__u64 unused3;
	__u64 unused4;
};

struct btrfs_ioctl_search_header {
	__u64 transid;
	__u64 objectid;
	__u64 offset;
	__u32 type;
	__u32 len;
};

#define BTRFS_SEARCH_ARGS_BUFSIZE (4096 - sizeof(struct btrfs_ioctl_search_key))
/*
 * the buf is an array of search headers where
 * each header is followed by the actual item
 * the type field is expanded to 32 bits for alignment
 */
struct btrfs_ioctl_search_args {
	struct btrfs_ioctl_search_key key;
	char buf[BTRFS_SEARCH_ARGS_BUFSIZE];
};

struct btrfs_ioctl_clone_range_args {
  __s64 src_fd;
  __u64 src_offset, src_length;
  __u64 dest_offset;
};

/* flags for the defrag range ioctl */
#define BTRFS_DEFRAG_RANGE_COMPRESS 1
#define BTRFS_DEFRAG_RANGE_START_IO 2

struct btrfs_ioctl_defrag_range_args {
	/* start of the defrag operation */
	__u64 start;

	/* number of bytes to defrag, use (u64)-1 to say all */
	__u64 len;

	/*
	 * flags for the operation, which can include turning
	 * on compression for this one defrag
	 */
	__u64 flags;

	/*
	 * any extent bigger than this will be considered
	 * already defragged.  Use 0 to take the kernel default
	 * Use 1 to say every single extent must be rewritten
	 */
	__u32 extent_thresh;

	/* spare for later */
	__u32 unused[5];
};

struct btrfs_ioctl_space_info {
	__u64 flags;
	__u64 total_bytes;
	__u64 used_bytes;
};

struct btrfs_ioctl_space_args {
	__u64 space_slots;
	__u64 total_spaces;
	struct btrfs_ioctl_space_info spaces[0];
};

#define BTRFS_IOC_SNAP_CREATE _IOW(BTRFS_IOCTL_MAGIC, 1, \
				   struct btrfs_ioctl_vol_args)
#define BTRFS_IOC_DEFRAG _IOW(BTRFS_IOCTL_MAGIC, 2, \
				   struct btrfs_ioctl_vol_args)
#define BTRFS_IOC_RESIZE _IOW(BTRFS_IOCTL_MAGIC, 3, \
				   struct btrfs_ioctl_vol_args)
#define BTRFS_IOC_SCAN_DEV _IOW(BTRFS_IOCTL_MAGIC, 4, \
				   struct btrfs_ioctl_vol_args)
/* trans start and trans end are dangerous, and only for
 * use by applications that know how to avoid the
 * resulting deadlocks
 */
#define BTRFS_IOC_TRANS_START  _IO(BTRFS_IOCTL_MAGIC, 6)
#define BTRFS_IOC_TRANS_END    _IO(BTRFS_IOCTL_MAGIC, 7)
#define BTRFS_IOC_SYNC         _IO(BTRFS_IOCTL_MAGIC, 8)

#define BTRFS_IOC_CLONE        _IOW(BTRFS_IOCTL_MAGIC, 9, int)
#define BTRFS_IOC_ADD_DEV _IOW(BTRFS_IOCTL_MAGIC, 10, \
				   struct btrfs_ioctl_vol_args)
#define BTRFS_IOC_RM_DEV _IOW(BTRFS_IOCTL_MAGIC, 11, \
				   struct btrfs_ioctl_vol_args)
#define BTRFS_IOC_BALANCE _IOW(BTRFS_IOCTL_MAGIC, 12, \
				   struct btrfs_ioctl_vol_args)

#define BTRFS_IOC_CLONE_RANGE _IOW(BTRFS_IOCTL_MAGIC, 13, \
				  struct btrfs_ioctl_clone_range_args)

#define BTRFS_IOC_SUBVOL_CREATE _IOW(BTRFS_IOCTL_MAGIC, 14, \
				   struct btrfs_ioctl_vol_args)
#define BTRFS_IOC_SNAP_DESTROY _IOW(BTRFS_IOCTL_MAGIC, 15, \
				struct btrfs_ioctl_vol_args)
#define BTRFS_IOC_DEFRAG_RANGE _IOW(BTRFS_IOCTL_MAGIC, 16, \
				struct btrfs_ioctl_defrag_range_args)
#define BTRFS_IOC_TREE_SEARCH _IOWR(BTRFS_IOCTL_MAGIC, 17, \
				   struct btrfs_ioctl_search_args)
#define BTRFS_IOC_INO_LOOKUP _IOWR(BTRFS_IOCTL_MAGIC, 18, \
				   struct btrfs_ioctl_ino_lookup_args)
#define BTRFS_IOC_DEFAULT_SUBVOL _IOW(BTRFS_IOCTL_MAGIC, 19, u64)
#define BTRFS_IOC_SPACE_INFO _IOWR(BTRFS_IOCTL_MAGIC, 20, \
				    struct btrfs_ioctl_space_args)
#define BTRFS_IOC_START_SYNC _IOR(BTRFS_IOCTL_MAGIC, 24, __u64)
#define BTRFS_IOC_WAIT_SYNC  _IOW(BTRFS_IOCTL_MAGIC, 22, __u64)
<<<<<<< HEAD
#define BTRFS_IOC_SNAP_CREATE_ASYNC _IOW(BTRFS_IOCTL_MAGIC, 23, \
				   struct btrfs_ioctl_async_vol_args)
=======
#define BTRFS_IOC_SNAP_CREATE_V2 _IOW(BTRFS_IOCTL_MAGIC, 23, \
				   struct btrfs_ioctl_vol_args_v2)
>>>>>>> b0c3844d
#endif<|MERGE_RESOLUTION|>--- conflicted
+++ resolved
@@ -30,13 +30,6 @@
 	char name[BTRFS_PATH_NAME_MAX + 1];
 };
 
-<<<<<<< HEAD
-#define BTRFS_SNAPSHOT_NAME_MAX 4079
-struct btrfs_ioctl_async_vol_args {
-	__s64 fd;
-	__u64 transid;
-	char name[BTRFS_SNAPSHOT_NAME_MAX + 1];
-=======
 #define BTRFS_SUBVOL_CREATE_ASYNC	(1ULL << 0)
 
 #define BTRFS_SUBVOL_NAME_MAX 4039
@@ -46,7 +39,6 @@
 	__u64 flags;
 	__u64 unused[4];
 	char name[BTRFS_SUBVOL_NAME_MAX + 1];
->>>>>>> b0c3844d
 };
 
 #define BTRFS_INO_LOOKUP_PATH_MAX 4080
@@ -199,11 +191,6 @@
 				    struct btrfs_ioctl_space_args)
 #define BTRFS_IOC_START_SYNC _IOR(BTRFS_IOCTL_MAGIC, 24, __u64)
 #define BTRFS_IOC_WAIT_SYNC  _IOW(BTRFS_IOCTL_MAGIC, 22, __u64)
-<<<<<<< HEAD
-#define BTRFS_IOC_SNAP_CREATE_ASYNC _IOW(BTRFS_IOCTL_MAGIC, 23, \
-				   struct btrfs_ioctl_async_vol_args)
-=======
 #define BTRFS_IOC_SNAP_CREATE_V2 _IOW(BTRFS_IOCTL_MAGIC, 23, \
 				   struct btrfs_ioctl_vol_args_v2)
->>>>>>> b0c3844d
 #endif