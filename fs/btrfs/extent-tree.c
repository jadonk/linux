/*
 * Copyright (C) 2007 Oracle.  All rights reserved.
 *
 * This program is free software; you can redistribute it and/or
 * modify it under the terms of the GNU General Public
 * License v2 as published by the Free Software Foundation.
 *
 * This program is distributed in the hope that it will be useful,
 * but WITHOUT ANY WARRANTY; without even the implied warranty of
 * MERCHANTABILITY or FITNESS FOR A PARTICULAR PURPOSE.  See the GNU
 * General Public License for more details.
 *
 * You should have received a copy of the GNU General Public
 * License along with this program; if not, write to the
 * Free Software Foundation, Inc., 59 Temple Place - Suite 330,
 * Boston, MA 021110-1307, USA.
 */
#include <linux/sched.h>
#include <linux/pagemap.h>
#include <linux/writeback.h>
#include <linux/blkdev.h>
#include <linux/sort.h>
#include <linux/rcupdate.h>
#include <linux/kthread.h>
#include <linux/slab.h>
#include "compat.h"
#include "hash.h"
#include "ctree.h"
#include "disk-io.h"
#include "print-tree.h"
#include "transaction.h"
#include "volumes.h"
#include "locking.h"
#include "free-space-cache.h"

static int update_block_group(struct btrfs_trans_handle *trans,
			      struct btrfs_root *root,
			      u64 bytenr, u64 num_bytes, int alloc);
static int update_reserved_bytes(struct btrfs_block_group_cache *cache,
				 u64 num_bytes, int reserve, int sinfo);
static int __btrfs_free_extent(struct btrfs_trans_handle *trans,
				struct btrfs_root *root,
				u64 bytenr, u64 num_bytes, u64 parent,
				u64 root_objectid, u64 owner_objectid,
				u64 owner_offset, int refs_to_drop,
				struct btrfs_delayed_extent_op *extra_op);
static void __run_delayed_extent_op(struct btrfs_delayed_extent_op *extent_op,
				    struct extent_buffer *leaf,
				    struct btrfs_extent_item *ei);
static int alloc_reserved_file_extent(struct btrfs_trans_handle *trans,
				      struct btrfs_root *root,
				      u64 parent, u64 root_objectid,
				      u64 flags, u64 owner, u64 offset,
				      struct btrfs_key *ins, int ref_mod);
static int alloc_reserved_tree_block(struct btrfs_trans_handle *trans,
				     struct btrfs_root *root,
				     u64 parent, u64 root_objectid,
				     u64 flags, struct btrfs_disk_key *key,
				     int level, struct btrfs_key *ins);
static int do_chunk_alloc(struct btrfs_trans_handle *trans,
			  struct btrfs_root *extent_root, u64 alloc_bytes,
			  u64 flags, int force);
static int find_next_key(struct btrfs_path *path, int level,
			 struct btrfs_key *key);
static void dump_space_info(struct btrfs_space_info *info, u64 bytes,
			    int dump_block_groups);

static noinline int
block_group_cache_done(struct btrfs_block_group_cache *cache)
{
	smp_mb();
	return cache->cached == BTRFS_CACHE_FINISHED;
}

static int block_group_bits(struct btrfs_block_group_cache *cache, u64 bits)
{
	return (cache->flags & bits) == bits;
}

void btrfs_get_block_group(struct btrfs_block_group_cache *cache)
{
	atomic_inc(&cache->count);
}

void btrfs_put_block_group(struct btrfs_block_group_cache *cache)
{
	if (atomic_dec_and_test(&cache->count)) {
		WARN_ON(cache->pinned > 0);
		WARN_ON(cache->reserved > 0);
		WARN_ON(cache->reserved_pinned > 0);
		kfree(cache);
	}
}

/*
 * this adds the block group to the fs_info rb tree for the block group
 * cache
 */
static int btrfs_add_block_group_cache(struct btrfs_fs_info *info,
				struct btrfs_block_group_cache *block_group)
{
	struct rb_node **p;
	struct rb_node *parent = NULL;
	struct btrfs_block_group_cache *cache;

	spin_lock(&info->block_group_cache_lock);
	p = &info->block_group_cache_tree.rb_node;

	while (*p) {
		parent = *p;
		cache = rb_entry(parent, struct btrfs_block_group_cache,
				 cache_node);
		if (block_group->key.objectid < cache->key.objectid) {
			p = &(*p)->rb_left;
		} else if (block_group->key.objectid > cache->key.objectid) {
			p = &(*p)->rb_right;
		} else {
			spin_unlock(&info->block_group_cache_lock);
			return -EEXIST;
		}
	}

	rb_link_node(&block_group->cache_node, parent, p);
	rb_insert_color(&block_group->cache_node,
			&info->block_group_cache_tree);
	spin_unlock(&info->block_group_cache_lock);

	return 0;
}

/*
 * This will return the block group at or after bytenr if contains is 0, else
 * it will return the block group that contains the bytenr
 */
static struct btrfs_block_group_cache *
block_group_cache_tree_search(struct btrfs_fs_info *info, u64 bytenr,
			      int contains)
{
	struct btrfs_block_group_cache *cache, *ret = NULL;
	struct rb_node *n;
	u64 end, start;

	spin_lock(&info->block_group_cache_lock);
	n = info->block_group_cache_tree.rb_node;

	while (n) {
		cache = rb_entry(n, struct btrfs_block_group_cache,
				 cache_node);
		end = cache->key.objectid + cache->key.offset - 1;
		start = cache->key.objectid;

		if (bytenr < start) {
			if (!contains && (!ret || start < ret->key.objectid))
				ret = cache;
			n = n->rb_left;
		} else if (bytenr > start) {
			if (contains && bytenr <= end) {
				ret = cache;
				break;
			}
			n = n->rb_right;
		} else {
			ret = cache;
			break;
		}
	}
	if (ret)
		btrfs_get_block_group(ret);
	spin_unlock(&info->block_group_cache_lock);

	return ret;
}

static int add_excluded_extent(struct btrfs_root *root,
			       u64 start, u64 num_bytes)
{
	u64 end = start + num_bytes - 1;
	set_extent_bits(&root->fs_info->freed_extents[0],
			start, end, EXTENT_UPTODATE, GFP_NOFS);
	set_extent_bits(&root->fs_info->freed_extents[1],
			start, end, EXTENT_UPTODATE, GFP_NOFS);
	return 0;
}

static void free_excluded_extents(struct btrfs_root *root,
				  struct btrfs_block_group_cache *cache)
{
	u64 start, end;

	start = cache->key.objectid;
	end = start + cache->key.offset - 1;

	clear_extent_bits(&root->fs_info->freed_extents[0],
			  start, end, EXTENT_UPTODATE, GFP_NOFS);
	clear_extent_bits(&root->fs_info->freed_extents[1],
			  start, end, EXTENT_UPTODATE, GFP_NOFS);
}

static int exclude_super_stripes(struct btrfs_root *root,
				 struct btrfs_block_group_cache *cache)
{
	u64 bytenr;
	u64 *logical;
	int stripe_len;
	int i, nr, ret;

	if (cache->key.objectid < BTRFS_SUPER_INFO_OFFSET) {
		stripe_len = BTRFS_SUPER_INFO_OFFSET - cache->key.objectid;
		cache->bytes_super += stripe_len;
		ret = add_excluded_extent(root, cache->key.objectid,
					  stripe_len);
		BUG_ON(ret);
	}

	for (i = 0; i < BTRFS_SUPER_MIRROR_MAX; i++) {
		bytenr = btrfs_sb_offset(i);
		ret = btrfs_rmap_block(&root->fs_info->mapping_tree,
				       cache->key.objectid, bytenr,
				       0, &logical, &nr, &stripe_len);
		BUG_ON(ret);

		while (nr--) {
			cache->bytes_super += stripe_len;
			ret = add_excluded_extent(root, logical[nr],
						  stripe_len);
			BUG_ON(ret);
		}

		kfree(logical);
	}
	return 0;
}

static struct btrfs_caching_control *
get_caching_control(struct btrfs_block_group_cache *cache)
{
	struct btrfs_caching_control *ctl;

	spin_lock(&cache->lock);
	if (cache->cached != BTRFS_CACHE_STARTED) {
		spin_unlock(&cache->lock);
		return NULL;
	}

	/* We're loading it the fast way, so we don't have a caching_ctl. */
	if (!cache->caching_ctl) {
		spin_unlock(&cache->lock);
		return NULL;
	}

	ctl = cache->caching_ctl;
	atomic_inc(&ctl->count);
	spin_unlock(&cache->lock);
	return ctl;
}

static void put_caching_control(struct btrfs_caching_control *ctl)
{
	if (atomic_dec_and_test(&ctl->count))
		kfree(ctl);
}

/*
 * this is only called by cache_block_group, since we could have freed extents
 * we need to check the pinned_extents for any extents that can't be used yet
 * since their free space will be released as soon as the transaction commits.
 */
static u64 add_new_free_space(struct btrfs_block_group_cache *block_group,
			      struct btrfs_fs_info *info, u64 start, u64 end)
{
	u64 extent_start, extent_end, size, total_added = 0;
	int ret;

	while (start < end) {
		ret = find_first_extent_bit(info->pinned_extents, start,
					    &extent_start, &extent_end,
					    EXTENT_DIRTY | EXTENT_UPTODATE);
		if (ret)
			break;

		if (extent_start <= start) {
			start = extent_end + 1;
		} else if (extent_start > start && extent_start < end) {
			size = extent_start - start;
			total_added += size;
			ret = btrfs_add_free_space(block_group, start,
						   size);
			BUG_ON(ret);
			start = extent_end + 1;
		} else {
			break;
		}
	}

	if (start < end) {
		size = end - start;
		total_added += size;
		ret = btrfs_add_free_space(block_group, start, size);
		BUG_ON(ret);
	}

	return total_added;
}

static int caching_kthread(void *data)
{
	struct btrfs_block_group_cache *block_group = data;
	struct btrfs_fs_info *fs_info = block_group->fs_info;
	struct btrfs_caching_control *caching_ctl = block_group->caching_ctl;
	struct btrfs_root *extent_root = fs_info->extent_root;
	struct btrfs_path *path;
	struct extent_buffer *leaf;
	struct btrfs_key key;
	u64 total_found = 0;
	u64 last = 0;
	u32 nritems;
	int ret = 0;

	path = btrfs_alloc_path();
	if (!path)
		return -ENOMEM;

	exclude_super_stripes(extent_root, block_group);
	spin_lock(&block_group->space_info->lock);
	block_group->space_info->bytes_readonly += block_group->bytes_super;
	spin_unlock(&block_group->space_info->lock);

	last = max_t(u64, block_group->key.objectid, BTRFS_SUPER_INFO_OFFSET);

	/*
	 * We don't want to deadlock with somebody trying to allocate a new
	 * extent for the extent root while also trying to search the extent
	 * root to add free space.  So we skip locking and search the commit
	 * root, since its read-only
	 */
	path->skip_locking = 1;
	path->search_commit_root = 1;
	path->reada = 2;

	key.objectid = last;
	key.offset = 0;
	key.type = BTRFS_EXTENT_ITEM_KEY;
again:
	mutex_lock(&caching_ctl->mutex);
	/* need to make sure the commit_root doesn't disappear */
	down_read(&fs_info->extent_commit_sem);

	ret = btrfs_search_slot(NULL, extent_root, &key, path, 0, 0);
	if (ret < 0)
		goto err;

	leaf = path->nodes[0];
	nritems = btrfs_header_nritems(leaf);

	while (1) {
		smp_mb();
		if (fs_info->closing > 1) {
			last = (u64)-1;
			break;
		}

		if (path->slots[0] < nritems) {
			btrfs_item_key_to_cpu(leaf, &key, path->slots[0]);
		} else {
			ret = find_next_key(path, 0, &key);
			if (ret)
				break;

			caching_ctl->progress = last;
			btrfs_release_path(extent_root, path);
			up_read(&fs_info->extent_commit_sem);
			mutex_unlock(&caching_ctl->mutex);
			if (btrfs_transaction_in_commit(fs_info))
				schedule_timeout(1);
			else
				cond_resched();
			goto again;
		}

		if (key.objectid < block_group->key.objectid) {
			path->slots[0]++;
			continue;
		}

		if (key.objectid >= block_group->key.objectid +
		    block_group->key.offset)
			break;

		if (key.type == BTRFS_EXTENT_ITEM_KEY) {
			total_found += add_new_free_space(block_group,
							  fs_info, last,
							  key.objectid);
			last = key.objectid + key.offset;

			if (total_found > (1024 * 1024 * 2)) {
				total_found = 0;
				wake_up(&caching_ctl->wait);
			}
		}
		path->slots[0]++;
	}
	ret = 0;

	total_found += add_new_free_space(block_group, fs_info, last,
					  block_group->key.objectid +
					  block_group->key.offset);
	caching_ctl->progress = (u64)-1;

	spin_lock(&block_group->lock);
	block_group->caching_ctl = NULL;
	block_group->cached = BTRFS_CACHE_FINISHED;
	spin_unlock(&block_group->lock);

err:
	btrfs_free_path(path);
	up_read(&fs_info->extent_commit_sem);

	free_excluded_extents(extent_root, block_group);

	mutex_unlock(&caching_ctl->mutex);
	wake_up(&caching_ctl->wait);

	put_caching_control(caching_ctl);
	atomic_dec(&block_group->space_info->caching_threads);
	btrfs_put_block_group(block_group);

	return 0;
}

static int cache_block_group(struct btrfs_block_group_cache *cache,
			     struct btrfs_trans_handle *trans,
			     int load_cache_only)
{
	struct btrfs_fs_info *fs_info = cache->fs_info;
	struct btrfs_caching_control *caching_ctl;
	struct task_struct *tsk;
	int ret = 0;

	smp_mb();
	if (cache->cached != BTRFS_CACHE_NO)
		return 0;

	/*
	 * We can't do the read from on-disk cache during a commit since we need
	 * to have the normal tree locking.
	 */
	if (!trans->transaction->in_commit) {
		spin_lock(&cache->lock);
		if (cache->cached != BTRFS_CACHE_NO) {
			spin_unlock(&cache->lock);
			return 0;
		}
		cache->cached = BTRFS_CACHE_STARTED;
		spin_unlock(&cache->lock);

		ret = load_free_space_cache(fs_info, cache);

		spin_lock(&cache->lock);
		if (ret == 1) {
			cache->cached = BTRFS_CACHE_FINISHED;
			cache->last_byte_to_unpin = (u64)-1;
		} else {
			cache->cached = BTRFS_CACHE_NO;
		}
		spin_unlock(&cache->lock);
		if (ret == 1)
			return 0;
	}

	if (load_cache_only)
		return 0;

	caching_ctl = kzalloc(sizeof(*caching_ctl), GFP_KERNEL);
	BUG_ON(!caching_ctl);

	INIT_LIST_HEAD(&caching_ctl->list);
	mutex_init(&caching_ctl->mutex);
	init_waitqueue_head(&caching_ctl->wait);
	caching_ctl->block_group = cache;
	caching_ctl->progress = cache->key.objectid;
	/* one for caching kthread, one for caching block group list */
	atomic_set(&caching_ctl->count, 2);

	spin_lock(&cache->lock);
	if (cache->cached != BTRFS_CACHE_NO) {
		spin_unlock(&cache->lock);
		kfree(caching_ctl);
		return 0;
	}
	cache->caching_ctl = caching_ctl;
	cache->cached = BTRFS_CACHE_STARTED;
	spin_unlock(&cache->lock);

	down_write(&fs_info->extent_commit_sem);
	list_add_tail(&caching_ctl->list, &fs_info->caching_block_groups);
	up_write(&fs_info->extent_commit_sem);

	atomic_inc(&cache->space_info->caching_threads);
	btrfs_get_block_group(cache);

	tsk = kthread_run(caching_kthread, cache, "btrfs-cache-%llu\n",
			  cache->key.objectid);
	if (IS_ERR(tsk)) {
		ret = PTR_ERR(tsk);
		printk(KERN_ERR "error running thread %d\n", ret);
		BUG();
	}

	return ret;
}

/*
 * return the block group that starts at or after bytenr
 */
static struct btrfs_block_group_cache *
btrfs_lookup_first_block_group(struct btrfs_fs_info *info, u64 bytenr)
{
	struct btrfs_block_group_cache *cache;

	cache = block_group_cache_tree_search(info, bytenr, 0);

	return cache;
}

/*
 * return the block group that contains the given bytenr
 */
struct btrfs_block_group_cache *btrfs_lookup_block_group(
						 struct btrfs_fs_info *info,
						 u64 bytenr)
{
	struct btrfs_block_group_cache *cache;

	cache = block_group_cache_tree_search(info, bytenr, 1);

	return cache;
}

static struct btrfs_space_info *__find_space_info(struct btrfs_fs_info *info,
						  u64 flags)
{
	struct list_head *head = &info->space_info;
	struct btrfs_space_info *found;

	flags &= BTRFS_BLOCK_GROUP_DATA | BTRFS_BLOCK_GROUP_SYSTEM |
		 BTRFS_BLOCK_GROUP_METADATA;

	rcu_read_lock();
	list_for_each_entry_rcu(found, head, list) {
		if (found->flags & flags) {
			rcu_read_unlock();
			return found;
		}
	}
	rcu_read_unlock();
	return NULL;
}

/*
 * after adding space to the filesystem, we need to clear the full flags
 * on all the space infos.
 */
void btrfs_clear_space_info_full(struct btrfs_fs_info *info)
{
	struct list_head *head = &info->space_info;
	struct btrfs_space_info *found;

	rcu_read_lock();
	list_for_each_entry_rcu(found, head, list)
		found->full = 0;
	rcu_read_unlock();
}

static u64 div_factor(u64 num, int factor)
{
	if (factor == 10)
		return num;
	num *= factor;
	do_div(num, 10);
	return num;
}

static u64 div_factor_fine(u64 num, int factor)
{
	if (factor == 100)
		return num;
	num *= factor;
	do_div(num, 100);
	return num;
}

u64 btrfs_find_block_group(struct btrfs_root *root,
			   u64 search_start, u64 search_hint, int owner)
{
	struct btrfs_block_group_cache *cache;
	u64 used;
	u64 last = max(search_hint, search_start);
	u64 group_start = 0;
	int full_search = 0;
	int factor = 9;
	int wrapped = 0;
again:
	while (1) {
		cache = btrfs_lookup_first_block_group(root->fs_info, last);
		if (!cache)
			break;

		spin_lock(&cache->lock);
		last = cache->key.objectid + cache->key.offset;
		used = btrfs_block_group_used(&cache->item);

		if ((full_search || !cache->ro) &&
		    block_group_bits(cache, BTRFS_BLOCK_GROUP_METADATA)) {
			if (used + cache->pinned + cache->reserved <
			    div_factor(cache->key.offset, factor)) {
				group_start = cache->key.objectid;
				spin_unlock(&cache->lock);
				btrfs_put_block_group(cache);
				goto found;
			}
		}
		spin_unlock(&cache->lock);
		btrfs_put_block_group(cache);
		cond_resched();
	}
	if (!wrapped) {
		last = search_start;
		wrapped = 1;
		goto again;
	}
	if (!full_search && factor < 10) {
		last = search_start;
		full_search = 1;
		factor = 10;
		goto again;
	}
found:
	return group_start;
}

/* simple helper to search for an existing extent at a given offset */
int btrfs_lookup_extent(struct btrfs_root *root, u64 start, u64 len)
{
	int ret;
	struct btrfs_key key;
	struct btrfs_path *path;

	path = btrfs_alloc_path();
	BUG_ON(!path);
	key.objectid = start;
	key.offset = len;
	btrfs_set_key_type(&key, BTRFS_EXTENT_ITEM_KEY);
	ret = btrfs_search_slot(NULL, root->fs_info->extent_root, &key, path,
				0, 0);
	btrfs_free_path(path);
	return ret;
}

/*
 * helper function to lookup reference count and flags of extent.
 *
 * the head node for delayed ref is used to store the sum of all the
 * reference count modifications queued up in the rbtree. the head
 * node may also store the extent flags to set. This way you can check
 * to see what the reference count and extent flags would be if all of
 * the delayed refs are not processed.
 */
int btrfs_lookup_extent_info(struct btrfs_trans_handle *trans,
			     struct btrfs_root *root, u64 bytenr,
			     u64 num_bytes, u64 *refs, u64 *flags)
{
	struct btrfs_delayed_ref_head *head;
	struct btrfs_delayed_ref_root *delayed_refs;
	struct btrfs_path *path;
	struct btrfs_extent_item *ei;
	struct extent_buffer *leaf;
	struct btrfs_key key;
	u32 item_size;
	u64 num_refs;
	u64 extent_flags;
	int ret;

	path = btrfs_alloc_path();
	if (!path)
		return -ENOMEM;

	key.objectid = bytenr;
	key.type = BTRFS_EXTENT_ITEM_KEY;
	key.offset = num_bytes;
	if (!trans) {
		path->skip_locking = 1;
		path->search_commit_root = 1;
	}
again:
	ret = btrfs_search_slot(trans, root->fs_info->extent_root,
				&key, path, 0, 0);
	if (ret < 0)
		goto out_free;

	if (ret == 0) {
		leaf = path->nodes[0];
		item_size = btrfs_item_size_nr(leaf, path->slots[0]);
		if (item_size >= sizeof(*ei)) {
			ei = btrfs_item_ptr(leaf, path->slots[0],
					    struct btrfs_extent_item);
			num_refs = btrfs_extent_refs(leaf, ei);
			extent_flags = btrfs_extent_flags(leaf, ei);
		} else {
#ifdef BTRFS_COMPAT_EXTENT_TREE_V0
			struct btrfs_extent_item_v0 *ei0;
			BUG_ON(item_size != sizeof(*ei0));
			ei0 = btrfs_item_ptr(leaf, path->slots[0],
					     struct btrfs_extent_item_v0);
			num_refs = btrfs_extent_refs_v0(leaf, ei0);
			/* FIXME: this isn't correct for data */
			extent_flags = BTRFS_BLOCK_FLAG_FULL_BACKREF;
#else
			BUG();
#endif
		}
		BUG_ON(num_refs == 0);
	} else {
		num_refs = 0;
		extent_flags = 0;
		ret = 0;
	}

	if (!trans)
		goto out;

	delayed_refs = &trans->transaction->delayed_refs;
	spin_lock(&delayed_refs->lock);
	head = btrfs_find_delayed_ref_head(trans, bytenr);
	if (head) {
		if (!mutex_trylock(&head->mutex)) {
			atomic_inc(&head->node.refs);
			spin_unlock(&delayed_refs->lock);

			btrfs_release_path(root->fs_info->extent_root, path);

			mutex_lock(&head->mutex);
			mutex_unlock(&head->mutex);
			btrfs_put_delayed_ref(&head->node);
			goto again;
		}
		if (head->extent_op && head->extent_op->update_flags)
			extent_flags |= head->extent_op->flags_to_set;
		else
			BUG_ON(num_refs == 0);

		num_refs += head->node.ref_mod;
		mutex_unlock(&head->mutex);
	}
	spin_unlock(&delayed_refs->lock);
out:
	WARN_ON(num_refs == 0);
	if (refs)
		*refs = num_refs;
	if (flags)
		*flags = extent_flags;
out_free:
	btrfs_free_path(path);
	return ret;
}

/*
 * Back reference rules.  Back refs have three main goals:
 *
 * 1) differentiate between all holders of references to an extent so that
 *    when a reference is dropped we can make sure it was a valid reference
 *    before freeing the extent.
 *
 * 2) Provide enough information to quickly find the holders of an extent
 *    if we notice a given block is corrupted or bad.
 *
 * 3) Make it easy to migrate blocks for FS shrinking or storage pool
 *    maintenance.  This is actually the same as #2, but with a slightly
 *    different use case.
 *
 * There are two kinds of back refs. The implicit back refs is optimized
 * for pointers in non-shared tree blocks. For a given pointer in a block,
 * back refs of this kind provide information about the block's owner tree
 * and the pointer's key. These information allow us to find the block by
 * b-tree searching. The full back refs is for pointers in tree blocks not
 * referenced by their owner trees. The location of tree block is recorded
 * in the back refs. Actually the full back refs is generic, and can be
 * used in all cases the implicit back refs is used. The major shortcoming
 * of the full back refs is its overhead. Every time a tree block gets
 * COWed, we have to update back refs entry for all pointers in it.
 *
 * For a newly allocated tree block, we use implicit back refs for
 * pointers in it. This means most tree related operations only involve
 * implicit back refs. For a tree block created in old transaction, the
 * only way to drop a reference to it is COW it. So we can detect the
 * event that tree block loses its owner tree's reference and do the
 * back refs conversion.
 *
 * When a tree block is COW'd through a tree, there are four cases:
 *
 * The reference count of the block is one and the tree is the block's
 * owner tree. Nothing to do in this case.
 *
 * The reference count of the block is one and the tree is not the
 * block's owner tree. In this case, full back refs is used for pointers
 * in the block. Remove these full back refs, add implicit back refs for
 * every pointers in the new block.
 *
 * The reference count of the block is greater than one and the tree is
 * the block's owner tree. In this case, implicit back refs is used for
 * pointers in the block. Add full back refs for every pointers in the
 * block, increase lower level extents' reference counts. The original
 * implicit back refs are entailed to the new block.
 *
 * The reference count of the block is greater than one and the tree is
 * not the block's owner tree. Add implicit back refs for every pointer in
 * the new block, increase lower level extents' reference count.
 *
 * Back Reference Key composing:
 *
 * The key objectid corresponds to the first byte in the extent,
 * The key type is used to differentiate between types of back refs.
 * There are different meanings of the key offset for different types
 * of back refs.
 *
 * File extents can be referenced by:
 *
 * - multiple snapshots, subvolumes, or different generations in one subvol
 * - different files inside a single subvolume
 * - different offsets inside a file (bookend extents in file.c)
 *
 * The extent ref structure for the implicit back refs has fields for:
 *
 * - Objectid of the subvolume root
 * - objectid of the file holding the reference
 * - original offset in the file
 * - how many bookend extents
 *
 * The key offset for the implicit back refs is hash of the first
 * three fields.
 *
 * The extent ref structure for the full back refs has field for:
 *
 * - number of pointers in the tree leaf
 *
 * The key offset for the implicit back refs is the first byte of
 * the tree leaf
 *
 * When a file extent is allocated, The implicit back refs is used.
 * the fields are filled in:
 *
 *     (root_key.objectid, inode objectid, offset in file, 1)
 *
 * When a file extent is removed file truncation, we find the
 * corresponding implicit back refs and check the following fields:
 *
 *     (btrfs_header_owner(leaf), inode objectid, offset in file)
 *
 * Btree extents can be referenced by:
 *
 * - Different subvolumes
 *
 * Both the implicit back refs and the full back refs for tree blocks
 * only consist of key. The key offset for the implicit back refs is
 * objectid of block's owner tree. The key offset for the full back refs
 * is the first byte of parent block.
 *
 * When implicit back refs is used, information about the lowest key and
 * level of the tree block are required. These information are stored in
 * tree block info structure.
 */

#ifdef BTRFS_COMPAT_EXTENT_TREE_V0
static int convert_extent_item_v0(struct btrfs_trans_handle *trans,
				  struct btrfs_root *root,
				  struct btrfs_path *path,
				  u64 owner, u32 extra_size)
{
	struct btrfs_extent_item *item;
	struct btrfs_extent_item_v0 *ei0;
	struct btrfs_extent_ref_v0 *ref0;
	struct btrfs_tree_block_info *bi;
	struct extent_buffer *leaf;
	struct btrfs_key key;
	struct btrfs_key found_key;
	u32 new_size = sizeof(*item);
	u64 refs;
	int ret;

	leaf = path->nodes[0];
	BUG_ON(btrfs_item_size_nr(leaf, path->slots[0]) != sizeof(*ei0));

	btrfs_item_key_to_cpu(leaf, &key, path->slots[0]);
	ei0 = btrfs_item_ptr(leaf, path->slots[0],
			     struct btrfs_extent_item_v0);
	refs = btrfs_extent_refs_v0(leaf, ei0);

	if (owner == (u64)-1) {
		while (1) {
			if (path->slots[0] >= btrfs_header_nritems(leaf)) {
				ret = btrfs_next_leaf(root, path);
				if (ret < 0)
					return ret;
				BUG_ON(ret > 0);
				leaf = path->nodes[0];
			}
			btrfs_item_key_to_cpu(leaf, &found_key,
					      path->slots[0]);
			BUG_ON(key.objectid != found_key.objectid);
			if (found_key.type != BTRFS_EXTENT_REF_V0_KEY) {
				path->slots[0]++;
				continue;
			}
			ref0 = btrfs_item_ptr(leaf, path->slots[0],
					      struct btrfs_extent_ref_v0);
			owner = btrfs_ref_objectid_v0(leaf, ref0);
			break;
		}
	}
	btrfs_release_path(root, path);

	if (owner < BTRFS_FIRST_FREE_OBJECTID)
		new_size += sizeof(*bi);

	new_size -= sizeof(*ei0);
	ret = btrfs_search_slot(trans, root, &key, path,
				new_size + extra_size, 1);
	if (ret < 0)
		return ret;
	BUG_ON(ret);

	ret = btrfs_extend_item(trans, root, path, new_size);
	BUG_ON(ret);

	leaf = path->nodes[0];
	item = btrfs_item_ptr(leaf, path->slots[0], struct btrfs_extent_item);
	btrfs_set_extent_refs(leaf, item, refs);
	/* FIXME: get real generation */
	btrfs_set_extent_generation(leaf, item, 0);
	if (owner < BTRFS_FIRST_FREE_OBJECTID) {
		btrfs_set_extent_flags(leaf, item,
				       BTRFS_EXTENT_FLAG_TREE_BLOCK |
				       BTRFS_BLOCK_FLAG_FULL_BACKREF);
		bi = (struct btrfs_tree_block_info *)(item + 1);
		/* FIXME: get first key of the block */
		memset_extent_buffer(leaf, 0, (unsigned long)bi, sizeof(*bi));
		btrfs_set_tree_block_level(leaf, bi, (int)owner);
	} else {
		btrfs_set_extent_flags(leaf, item, BTRFS_EXTENT_FLAG_DATA);
	}
	btrfs_mark_buffer_dirty(leaf);
	return 0;
}
#endif

static u64 hash_extent_data_ref(u64 root_objectid, u64 owner, u64 offset)
{
	u32 high_crc = ~(u32)0;
	u32 low_crc = ~(u32)0;
	__le64 lenum;

	lenum = cpu_to_le64(root_objectid);
	high_crc = crc32c(high_crc, &lenum, sizeof(lenum));
	lenum = cpu_to_le64(owner);
	low_crc = crc32c(low_crc, &lenum, sizeof(lenum));
	lenum = cpu_to_le64(offset);
	low_crc = crc32c(low_crc, &lenum, sizeof(lenum));

	return ((u64)high_crc << 31) ^ (u64)low_crc;
}

static u64 hash_extent_data_ref_item(struct extent_buffer *leaf,
				     struct btrfs_extent_data_ref *ref)
{
	return hash_extent_data_ref(btrfs_extent_data_ref_root(leaf, ref),
				    btrfs_extent_data_ref_objectid(leaf, ref),
				    btrfs_extent_data_ref_offset(leaf, ref));
}

static int match_extent_data_ref(struct extent_buffer *leaf,
				 struct btrfs_extent_data_ref *ref,
				 u64 root_objectid, u64 owner, u64 offset)
{
	if (btrfs_extent_data_ref_root(leaf, ref) != root_objectid ||
	    btrfs_extent_data_ref_objectid(leaf, ref) != owner ||
	    btrfs_extent_data_ref_offset(leaf, ref) != offset)
		return 0;
	return 1;
}

static noinline int lookup_extent_data_ref(struct btrfs_trans_handle *trans,
					   struct btrfs_root *root,
					   struct btrfs_path *path,
					   u64 bytenr, u64 parent,
					   u64 root_objectid,
					   u64 owner, u64 offset)
{
	struct btrfs_key key;
	struct btrfs_extent_data_ref *ref;
	struct extent_buffer *leaf;
	u32 nritems;
	int ret;
	int recow;
	int err = -ENOENT;

	key.objectid = bytenr;
	if (parent) {
		key.type = BTRFS_SHARED_DATA_REF_KEY;
		key.offset = parent;
	} else {
		key.type = BTRFS_EXTENT_DATA_REF_KEY;
		key.offset = hash_extent_data_ref(root_objectid,
						  owner, offset);
	}
again:
	recow = 0;
	ret = btrfs_search_slot(trans, root, &key, path, -1, 1);
	if (ret < 0) {
		err = ret;
		goto fail;
	}

	if (parent) {
		if (!ret)
			return 0;
#ifdef BTRFS_COMPAT_EXTENT_TREE_V0
		key.type = BTRFS_EXTENT_REF_V0_KEY;
		btrfs_release_path(root, path);
		ret = btrfs_search_slot(trans, root, &key, path, -1, 1);
		if (ret < 0) {
			err = ret;
			goto fail;
		}
		if (!ret)
			return 0;
#endif
		goto fail;
	}

	leaf = path->nodes[0];
	nritems = btrfs_header_nritems(leaf);
	while (1) {
		if (path->slots[0] >= nritems) {
			ret = btrfs_next_leaf(root, path);
			if (ret < 0)
				err = ret;
			if (ret)
				goto fail;

			leaf = path->nodes[0];
			nritems = btrfs_header_nritems(leaf);
			recow = 1;
		}

		btrfs_item_key_to_cpu(leaf, &key, path->slots[0]);
		if (key.objectid != bytenr ||
		    key.type != BTRFS_EXTENT_DATA_REF_KEY)
			goto fail;

		ref = btrfs_item_ptr(leaf, path->slots[0],
				     struct btrfs_extent_data_ref);

		if (match_extent_data_ref(leaf, ref, root_objectid,
					  owner, offset)) {
			if (recow) {
				btrfs_release_path(root, path);
				goto again;
			}
			err = 0;
			break;
		}
		path->slots[0]++;
	}
fail:
	return err;
}

static noinline int insert_extent_data_ref(struct btrfs_trans_handle *trans,
					   struct btrfs_root *root,
					   struct btrfs_path *path,
					   u64 bytenr, u64 parent,
					   u64 root_objectid, u64 owner,
					   u64 offset, int refs_to_add)
{
	struct btrfs_key key;
	struct extent_buffer *leaf;
	u32 size;
	u32 num_refs;
	int ret;

	key.objectid = bytenr;
	if (parent) {
		key.type = BTRFS_SHARED_DATA_REF_KEY;
		key.offset = parent;
		size = sizeof(struct btrfs_shared_data_ref);
	} else {
		key.type = BTRFS_EXTENT_DATA_REF_KEY;
		key.offset = hash_extent_data_ref(root_objectid,
						  owner, offset);
		size = sizeof(struct btrfs_extent_data_ref);
	}

	ret = btrfs_insert_empty_item(trans, root, path, &key, size);
	if (ret && ret != -EEXIST)
		goto fail;

	leaf = path->nodes[0];
	if (parent) {
		struct btrfs_shared_data_ref *ref;
		ref = btrfs_item_ptr(leaf, path->slots[0],
				     struct btrfs_shared_data_ref);
		if (ret == 0) {
			btrfs_set_shared_data_ref_count(leaf, ref, refs_to_add);
		} else {
			num_refs = btrfs_shared_data_ref_count(leaf, ref);
			num_refs += refs_to_add;
			btrfs_set_shared_data_ref_count(leaf, ref, num_refs);
		}
	} else {
		struct btrfs_extent_data_ref *ref;
		while (ret == -EEXIST) {
			ref = btrfs_item_ptr(leaf, path->slots[0],
					     struct btrfs_extent_data_ref);
			if (match_extent_data_ref(leaf, ref, root_objectid,
						  owner, offset))
				break;
			btrfs_release_path(root, path);
			key.offset++;
			ret = btrfs_insert_empty_item(trans, root, path, &key,
						      size);
			if (ret && ret != -EEXIST)
				goto fail;

			leaf = path->nodes[0];
		}
		ref = btrfs_item_ptr(leaf, path->slots[0],
				     struct btrfs_extent_data_ref);
		if (ret == 0) {
			btrfs_set_extent_data_ref_root(leaf, ref,
						       root_objectid);
			btrfs_set_extent_data_ref_objectid(leaf, ref, owner);
			btrfs_set_extent_data_ref_offset(leaf, ref, offset);
			btrfs_set_extent_data_ref_count(leaf, ref, refs_to_add);
		} else {
			num_refs = btrfs_extent_data_ref_count(leaf, ref);
			num_refs += refs_to_add;
			btrfs_set_extent_data_ref_count(leaf, ref, num_refs);
		}
	}
	btrfs_mark_buffer_dirty(leaf);
	ret = 0;
fail:
	btrfs_release_path(root, path);
	return ret;
}

static noinline int remove_extent_data_ref(struct btrfs_trans_handle *trans,
					   struct btrfs_root *root,
					   struct btrfs_path *path,
					   int refs_to_drop)
{
	struct btrfs_key key;
	struct btrfs_extent_data_ref *ref1 = NULL;
	struct btrfs_shared_data_ref *ref2 = NULL;
	struct extent_buffer *leaf;
	u32 num_refs = 0;
	int ret = 0;

	leaf = path->nodes[0];
	btrfs_item_key_to_cpu(leaf, &key, path->slots[0]);

	if (key.type == BTRFS_EXTENT_DATA_REF_KEY) {
		ref1 = btrfs_item_ptr(leaf, path->slots[0],
				      struct btrfs_extent_data_ref);
		num_refs = btrfs_extent_data_ref_count(leaf, ref1);
	} else if (key.type == BTRFS_SHARED_DATA_REF_KEY) {
		ref2 = btrfs_item_ptr(leaf, path->slots[0],
				      struct btrfs_shared_data_ref);
		num_refs = btrfs_shared_data_ref_count(leaf, ref2);
#ifdef BTRFS_COMPAT_EXTENT_TREE_V0
	} else if (key.type == BTRFS_EXTENT_REF_V0_KEY) {
		struct btrfs_extent_ref_v0 *ref0;
		ref0 = btrfs_item_ptr(leaf, path->slots[0],
				      struct btrfs_extent_ref_v0);
		num_refs = btrfs_ref_count_v0(leaf, ref0);
#endif
	} else {
		BUG();
	}

	BUG_ON(num_refs < refs_to_drop);
	num_refs -= refs_to_drop;

	if (num_refs == 0) {
		ret = btrfs_del_item(trans, root, path);
	} else {
		if (key.type == BTRFS_EXTENT_DATA_REF_KEY)
			btrfs_set_extent_data_ref_count(leaf, ref1, num_refs);
		else if (key.type == BTRFS_SHARED_DATA_REF_KEY)
			btrfs_set_shared_data_ref_count(leaf, ref2, num_refs);
#ifdef BTRFS_COMPAT_EXTENT_TREE_V0
		else {
			struct btrfs_extent_ref_v0 *ref0;
			ref0 = btrfs_item_ptr(leaf, path->slots[0],
					struct btrfs_extent_ref_v0);
			btrfs_set_ref_count_v0(leaf, ref0, num_refs);
		}
#endif
		btrfs_mark_buffer_dirty(leaf);
	}
	return ret;
}

static noinline u32 extent_data_ref_count(struct btrfs_root *root,
					  struct btrfs_path *path,
					  struct btrfs_extent_inline_ref *iref)
{
	struct btrfs_key key;
	struct extent_buffer *leaf;
	struct btrfs_extent_data_ref *ref1;
	struct btrfs_shared_data_ref *ref2;
	u32 num_refs = 0;

	leaf = path->nodes[0];
	btrfs_item_key_to_cpu(leaf, &key, path->slots[0]);
	if (iref) {
		if (btrfs_extent_inline_ref_type(leaf, iref) ==
		    BTRFS_EXTENT_DATA_REF_KEY) {
			ref1 = (struct btrfs_extent_data_ref *)(&iref->offset);
			num_refs = btrfs_extent_data_ref_count(leaf, ref1);
		} else {
			ref2 = (struct btrfs_shared_data_ref *)(iref + 1);
			num_refs = btrfs_shared_data_ref_count(leaf, ref2);
		}
	} else if (key.type == BTRFS_EXTENT_DATA_REF_KEY) {
		ref1 = btrfs_item_ptr(leaf, path->slots[0],
				      struct btrfs_extent_data_ref);
		num_refs = btrfs_extent_data_ref_count(leaf, ref1);
	} else if (key.type == BTRFS_SHARED_DATA_REF_KEY) {
		ref2 = btrfs_item_ptr(leaf, path->slots[0],
				      struct btrfs_shared_data_ref);
		num_refs = btrfs_shared_data_ref_count(leaf, ref2);
#ifdef BTRFS_COMPAT_EXTENT_TREE_V0
	} else if (key.type == BTRFS_EXTENT_REF_V0_KEY) {
		struct btrfs_extent_ref_v0 *ref0;
		ref0 = btrfs_item_ptr(leaf, path->slots[0],
				      struct btrfs_extent_ref_v0);
		num_refs = btrfs_ref_count_v0(leaf, ref0);
#endif
	} else {
		WARN_ON(1);
	}
	return num_refs;
}

static noinline int lookup_tree_block_ref(struct btrfs_trans_handle *trans,
					  struct btrfs_root *root,
					  struct btrfs_path *path,
					  u64 bytenr, u64 parent,
					  u64 root_objectid)
{
	struct btrfs_key key;
	int ret;

	key.objectid = bytenr;
	if (parent) {
		key.type = BTRFS_SHARED_BLOCK_REF_KEY;
		key.offset = parent;
	} else {
		key.type = BTRFS_TREE_BLOCK_REF_KEY;
		key.offset = root_objectid;
	}

	ret = btrfs_search_slot(trans, root, &key, path, -1, 1);
	if (ret > 0)
		ret = -ENOENT;
#ifdef BTRFS_COMPAT_EXTENT_TREE_V0
	if (ret == -ENOENT && parent) {
		btrfs_release_path(root, path);
		key.type = BTRFS_EXTENT_REF_V0_KEY;
		ret = btrfs_search_slot(trans, root, &key, path, -1, 1);
		if (ret > 0)
			ret = -ENOENT;
	}
#endif
	return ret;
}

static noinline int insert_tree_block_ref(struct btrfs_trans_handle *trans,
					  struct btrfs_root *root,
					  struct btrfs_path *path,
					  u64 bytenr, u64 parent,
					  u64 root_objectid)
{
	struct btrfs_key key;
	int ret;

	key.objectid = bytenr;
	if (parent) {
		key.type = BTRFS_SHARED_BLOCK_REF_KEY;
		key.offset = parent;
	} else {
		key.type = BTRFS_TREE_BLOCK_REF_KEY;
		key.offset = root_objectid;
	}

	ret = btrfs_insert_empty_item(trans, root, path, &key, 0);
	btrfs_release_path(root, path);
	return ret;
}

static inline int extent_ref_type(u64 parent, u64 owner)
{
	int type;
	if (owner < BTRFS_FIRST_FREE_OBJECTID) {
		if (parent > 0)
			type = BTRFS_SHARED_BLOCK_REF_KEY;
		else
			type = BTRFS_TREE_BLOCK_REF_KEY;
	} else {
		if (parent > 0)
			type = BTRFS_SHARED_DATA_REF_KEY;
		else
			type = BTRFS_EXTENT_DATA_REF_KEY;
	}
	return type;
}

static int find_next_key(struct btrfs_path *path, int level,
			 struct btrfs_key *key)

{
	for (; level < BTRFS_MAX_LEVEL; level++) {
		if (!path->nodes[level])
			break;
		if (path->slots[level] + 1 >=
		    btrfs_header_nritems(path->nodes[level]))
			continue;
		if (level == 0)
			btrfs_item_key_to_cpu(path->nodes[level], key,
					      path->slots[level] + 1);
		else
			btrfs_node_key_to_cpu(path->nodes[level], key,
					      path->slots[level] + 1);
		return 0;
	}
	return 1;
}

/*
 * look for inline back ref. if back ref is found, *ref_ret is set
 * to the address of inline back ref, and 0 is returned.
 *
 * if back ref isn't found, *ref_ret is set to the address where it
 * should be inserted, and -ENOENT is returned.
 *
 * if insert is true and there are too many inline back refs, the path
 * points to the extent item, and -EAGAIN is returned.
 *
 * NOTE: inline back refs are ordered in the same way that back ref
 *	 items in the tree are ordered.
 */
static noinline_for_stack
int lookup_inline_extent_backref(struct btrfs_trans_handle *trans,
				 struct btrfs_root *root,
				 struct btrfs_path *path,
				 struct btrfs_extent_inline_ref **ref_ret,
				 u64 bytenr, u64 num_bytes,
				 u64 parent, u64 root_objectid,
				 u64 owner, u64 offset, int insert)
{
	struct btrfs_key key;
	struct extent_buffer *leaf;
	struct btrfs_extent_item *ei;
	struct btrfs_extent_inline_ref *iref;
	u64 flags;
	u64 item_size;
	unsigned long ptr;
	unsigned long end;
	int extra_size;
	int type;
	int want;
	int ret;
	int err = 0;

	key.objectid = bytenr;
	key.type = BTRFS_EXTENT_ITEM_KEY;
	key.offset = num_bytes;

	want = extent_ref_type(parent, owner);
	if (insert) {
		extra_size = btrfs_extent_inline_ref_size(want);
		path->keep_locks = 1;
	} else
		extra_size = -1;
	ret = btrfs_search_slot(trans, root, &key, path, extra_size, 1);
	if (ret < 0) {
		err = ret;
		goto out;
	}
	BUG_ON(ret);

	leaf = path->nodes[0];
	item_size = btrfs_item_size_nr(leaf, path->slots[0]);
#ifdef BTRFS_COMPAT_EXTENT_TREE_V0
	if (item_size < sizeof(*ei)) {
		if (!insert) {
			err = -ENOENT;
			goto out;
		}
		ret = convert_extent_item_v0(trans, root, path, owner,
					     extra_size);
		if (ret < 0) {
			err = ret;
			goto out;
		}
		leaf = path->nodes[0];
		item_size = btrfs_item_size_nr(leaf, path->slots[0]);
	}
#endif
	BUG_ON(item_size < sizeof(*ei));

	ei = btrfs_item_ptr(leaf, path->slots[0], struct btrfs_extent_item);
	flags = btrfs_extent_flags(leaf, ei);

	ptr = (unsigned long)(ei + 1);
	end = (unsigned long)ei + item_size;

	if (flags & BTRFS_EXTENT_FLAG_TREE_BLOCK) {
		ptr += sizeof(struct btrfs_tree_block_info);
		BUG_ON(ptr > end);
	} else {
		BUG_ON(!(flags & BTRFS_EXTENT_FLAG_DATA));
	}

	err = -ENOENT;
	while (1) {
		if (ptr >= end) {
			WARN_ON(ptr > end);
			break;
		}
		iref = (struct btrfs_extent_inline_ref *)ptr;
		type = btrfs_extent_inline_ref_type(leaf, iref);
		if (want < type)
			break;
		if (want > type) {
			ptr += btrfs_extent_inline_ref_size(type);
			continue;
		}

		if (type == BTRFS_EXTENT_DATA_REF_KEY) {
			struct btrfs_extent_data_ref *dref;
			dref = (struct btrfs_extent_data_ref *)(&iref->offset);
			if (match_extent_data_ref(leaf, dref, root_objectid,
						  owner, offset)) {
				err = 0;
				break;
			}
			if (hash_extent_data_ref_item(leaf, dref) <
			    hash_extent_data_ref(root_objectid, owner, offset))
				break;
		} else {
			u64 ref_offset;
			ref_offset = btrfs_extent_inline_ref_offset(leaf, iref);
			if (parent > 0) {
				if (parent == ref_offset) {
					err = 0;
					break;
				}
				if (ref_offset < parent)
					break;
			} else {
				if (root_objectid == ref_offset) {
					err = 0;
					break;
				}
				if (ref_offset < root_objectid)
					break;
			}
		}
		ptr += btrfs_extent_inline_ref_size(type);
	}
	if (err == -ENOENT && insert) {
		if (item_size + extra_size >=
		    BTRFS_MAX_EXTENT_ITEM_SIZE(root)) {
			err = -EAGAIN;
			goto out;
		}
		/*
		 * To add new inline back ref, we have to make sure
		 * there is no corresponding back ref item.
		 * For simplicity, we just do not add new inline back
		 * ref if there is any kind of item for this block
		 */
		if (find_next_key(path, 0, &key) == 0 &&
		    key.objectid == bytenr &&
		    key.type < BTRFS_BLOCK_GROUP_ITEM_KEY) {
			err = -EAGAIN;
			goto out;
		}
	}
	*ref_ret = (struct btrfs_extent_inline_ref *)ptr;
out:
	if (insert) {
		path->keep_locks = 0;
		btrfs_unlock_up_safe(path, 1);
	}
	return err;
}

/*
 * helper to add new inline back ref
 */
static noinline_for_stack
int setup_inline_extent_backref(struct btrfs_trans_handle *trans,
				struct btrfs_root *root,
				struct btrfs_path *path,
				struct btrfs_extent_inline_ref *iref,
				u64 parent, u64 root_objectid,
				u64 owner, u64 offset, int refs_to_add,
				struct btrfs_delayed_extent_op *extent_op)
{
	struct extent_buffer *leaf;
	struct btrfs_extent_item *ei;
	unsigned long ptr;
	unsigned long end;
	unsigned long item_offset;
	u64 refs;
	int size;
	int type;
	int ret;

	leaf = path->nodes[0];
	ei = btrfs_item_ptr(leaf, path->slots[0], struct btrfs_extent_item);
	item_offset = (unsigned long)iref - (unsigned long)ei;

	type = extent_ref_type(parent, owner);
	size = btrfs_extent_inline_ref_size(type);

	ret = btrfs_extend_item(trans, root, path, size);
	BUG_ON(ret);

	ei = btrfs_item_ptr(leaf, path->slots[0], struct btrfs_extent_item);
	refs = btrfs_extent_refs(leaf, ei);
	refs += refs_to_add;
	btrfs_set_extent_refs(leaf, ei, refs);
	if (extent_op)
		__run_delayed_extent_op(extent_op, leaf, ei);

	ptr = (unsigned long)ei + item_offset;
	end = (unsigned long)ei + btrfs_item_size_nr(leaf, path->slots[0]);
	if (ptr < end - size)
		memmove_extent_buffer(leaf, ptr + size, ptr,
				      end - size - ptr);

	iref = (struct btrfs_extent_inline_ref *)ptr;
	btrfs_set_extent_inline_ref_type(leaf, iref, type);
	if (type == BTRFS_EXTENT_DATA_REF_KEY) {
		struct btrfs_extent_data_ref *dref;
		dref = (struct btrfs_extent_data_ref *)(&iref->offset);
		btrfs_set_extent_data_ref_root(leaf, dref, root_objectid);
		btrfs_set_extent_data_ref_objectid(leaf, dref, owner);
		btrfs_set_extent_data_ref_offset(leaf, dref, offset);
		btrfs_set_extent_data_ref_count(leaf, dref, refs_to_add);
	} else if (type == BTRFS_SHARED_DATA_REF_KEY) {
		struct btrfs_shared_data_ref *sref;
		sref = (struct btrfs_shared_data_ref *)(iref + 1);
		btrfs_set_shared_data_ref_count(leaf, sref, refs_to_add);
		btrfs_set_extent_inline_ref_offset(leaf, iref, parent);
	} else if (type == BTRFS_SHARED_BLOCK_REF_KEY) {
		btrfs_set_extent_inline_ref_offset(leaf, iref, parent);
	} else {
		btrfs_set_extent_inline_ref_offset(leaf, iref, root_objectid);
	}
	btrfs_mark_buffer_dirty(leaf);
	return 0;
}

static int lookup_extent_backref(struct btrfs_trans_handle *trans,
				 struct btrfs_root *root,
				 struct btrfs_path *path,
				 struct btrfs_extent_inline_ref **ref_ret,
				 u64 bytenr, u64 num_bytes, u64 parent,
				 u64 root_objectid, u64 owner, u64 offset)
{
	int ret;

	ret = lookup_inline_extent_backref(trans, root, path, ref_ret,
					   bytenr, num_bytes, parent,
					   root_objectid, owner, offset, 0);
	if (ret != -ENOENT)
		return ret;

	btrfs_release_path(root, path);
	*ref_ret = NULL;

	if (owner < BTRFS_FIRST_FREE_OBJECTID) {
		ret = lookup_tree_block_ref(trans, root, path, bytenr, parent,
					    root_objectid);
	} else {
		ret = lookup_extent_data_ref(trans, root, path, bytenr, parent,
					     root_objectid, owner, offset);
	}
	return ret;
}

/*
 * helper to update/remove inline back ref
 */
static noinline_for_stack
int update_inline_extent_backref(struct btrfs_trans_handle *trans,
				 struct btrfs_root *root,
				 struct btrfs_path *path,
				 struct btrfs_extent_inline_ref *iref,
				 int refs_to_mod,
				 struct btrfs_delayed_extent_op *extent_op)
{
	struct extent_buffer *leaf;
	struct btrfs_extent_item *ei;
	struct btrfs_extent_data_ref *dref = NULL;
	struct btrfs_shared_data_ref *sref = NULL;
	unsigned long ptr;
	unsigned long end;
	u32 item_size;
	int size;
	int type;
	int ret;
	u64 refs;

	leaf = path->nodes[0];
	ei = btrfs_item_ptr(leaf, path->slots[0], struct btrfs_extent_item);
	refs = btrfs_extent_refs(leaf, ei);
	WARN_ON(refs_to_mod < 0 && refs + refs_to_mod <= 0);
	refs += refs_to_mod;
	btrfs_set_extent_refs(leaf, ei, refs);
	if (extent_op)
		__run_delayed_extent_op(extent_op, leaf, ei);

	type = btrfs_extent_inline_ref_type(leaf, iref);

	if (type == BTRFS_EXTENT_DATA_REF_KEY) {
		dref = (struct btrfs_extent_data_ref *)(&iref->offset);
		refs = btrfs_extent_data_ref_count(leaf, dref);
	} else if (type == BTRFS_SHARED_DATA_REF_KEY) {
		sref = (struct btrfs_shared_data_ref *)(iref + 1);
		refs = btrfs_shared_data_ref_count(leaf, sref);
	} else {
		refs = 1;
		BUG_ON(refs_to_mod != -1);
	}

	BUG_ON(refs_to_mod < 0 && refs < -refs_to_mod);
	refs += refs_to_mod;

	if (refs > 0) {
		if (type == BTRFS_EXTENT_DATA_REF_KEY)
			btrfs_set_extent_data_ref_count(leaf, dref, refs);
		else
			btrfs_set_shared_data_ref_count(leaf, sref, refs);
	} else {
		size =  btrfs_extent_inline_ref_size(type);
		item_size = btrfs_item_size_nr(leaf, path->slots[0]);
		ptr = (unsigned long)iref;
		end = (unsigned long)ei + item_size;
		if (ptr + size < end)
			memmove_extent_buffer(leaf, ptr, ptr + size,
					      end - ptr - size);
		item_size -= size;
		ret = btrfs_truncate_item(trans, root, path, item_size, 1);
		BUG_ON(ret);
	}
	btrfs_mark_buffer_dirty(leaf);
	return 0;
}

static noinline_for_stack
int insert_inline_extent_backref(struct btrfs_trans_handle *trans,
				 struct btrfs_root *root,
				 struct btrfs_path *path,
				 u64 bytenr, u64 num_bytes, u64 parent,
				 u64 root_objectid, u64 owner,
				 u64 offset, int refs_to_add,
				 struct btrfs_delayed_extent_op *extent_op)
{
	struct btrfs_extent_inline_ref *iref;
	int ret;

	ret = lookup_inline_extent_backref(trans, root, path, &iref,
					   bytenr, num_bytes, parent,
					   root_objectid, owner, offset, 1);
	if (ret == 0) {
		BUG_ON(owner < BTRFS_FIRST_FREE_OBJECTID);
		ret = update_inline_extent_backref(trans, root, path, iref,
						   refs_to_add, extent_op);
	} else if (ret == -ENOENT) {
		ret = setup_inline_extent_backref(trans, root, path, iref,
						  parent, root_objectid,
						  owner, offset, refs_to_add,
						  extent_op);
	}
	return ret;
}

static int insert_extent_backref(struct btrfs_trans_handle *trans,
				 struct btrfs_root *root,
				 struct btrfs_path *path,
				 u64 bytenr, u64 parent, u64 root_objectid,
				 u64 owner, u64 offset, int refs_to_add)
{
	int ret;
	if (owner < BTRFS_FIRST_FREE_OBJECTID) {
		BUG_ON(refs_to_add != 1);
		ret = insert_tree_block_ref(trans, root, path, bytenr,
					    parent, root_objectid);
	} else {
		ret = insert_extent_data_ref(trans, root, path, bytenr,
					     parent, root_objectid,
					     owner, offset, refs_to_add);
	}
	return ret;
}

static int remove_extent_backref(struct btrfs_trans_handle *trans,
				 struct btrfs_root *root,
				 struct btrfs_path *path,
				 struct btrfs_extent_inline_ref *iref,
				 int refs_to_drop, int is_data)
{
	int ret;

	BUG_ON(!is_data && refs_to_drop != 1);
	if (iref) {
		ret = update_inline_extent_backref(trans, root, path, iref,
						   -refs_to_drop, NULL);
	} else if (is_data) {
		ret = remove_extent_data_ref(trans, root, path, refs_to_drop);
	} else {
		ret = btrfs_del_item(trans, root, path);
	}
	return ret;
}

static void btrfs_issue_discard(struct block_device *bdev,
				u64 start, u64 len)
{
	blkdev_issue_discard(bdev, start >> 9, len >> 9, GFP_KERNEL, 0);
}

static int btrfs_discard_extent(struct btrfs_root *root, u64 bytenr,
				u64 num_bytes)
{
	int ret;
	u64 map_length = num_bytes;
	struct btrfs_multi_bio *multi = NULL;

	if (!btrfs_test_opt(root, DISCARD))
		return 0;

	/* Tell the block device(s) that the sectors can be discarded */
	ret = btrfs_map_block(&root->fs_info->mapping_tree, READ,
			      bytenr, &map_length, &multi, 0);
	if (!ret) {
		struct btrfs_bio_stripe *stripe = multi->stripes;
		int i;

		if (map_length > num_bytes)
			map_length = num_bytes;

		for (i = 0; i < multi->num_stripes; i++, stripe++) {
			btrfs_issue_discard(stripe->dev->bdev,
					    stripe->physical,
					    map_length);
		}
		kfree(multi);
	}

	return ret;
}

int btrfs_inc_extent_ref(struct btrfs_trans_handle *trans,
			 struct btrfs_root *root,
			 u64 bytenr, u64 num_bytes, u64 parent,
			 u64 root_objectid, u64 owner, u64 offset)
{
	int ret;
	BUG_ON(owner < BTRFS_FIRST_FREE_OBJECTID &&
	       root_objectid == BTRFS_TREE_LOG_OBJECTID);

	if (owner < BTRFS_FIRST_FREE_OBJECTID) {
		ret = btrfs_add_delayed_tree_ref(trans, bytenr, num_bytes,
					parent, root_objectid, (int)owner,
					BTRFS_ADD_DELAYED_REF, NULL);
	} else {
		ret = btrfs_add_delayed_data_ref(trans, bytenr, num_bytes,
					parent, root_objectid, owner, offset,
					BTRFS_ADD_DELAYED_REF, NULL);
	}
	return ret;
}

static int __btrfs_inc_extent_ref(struct btrfs_trans_handle *trans,
				  struct btrfs_root *root,
				  u64 bytenr, u64 num_bytes,
				  u64 parent, u64 root_objectid,
				  u64 owner, u64 offset, int refs_to_add,
				  struct btrfs_delayed_extent_op *extent_op)
{
	struct btrfs_path *path;
	struct extent_buffer *leaf;
	struct btrfs_extent_item *item;
	u64 refs;
	int ret;
	int err = 0;

	path = btrfs_alloc_path();
	if (!path)
		return -ENOMEM;

	path->reada = 1;
	path->leave_spinning = 1;
	/* this will setup the path even if it fails to insert the back ref */
	ret = insert_inline_extent_backref(trans, root->fs_info->extent_root,
					   path, bytenr, num_bytes, parent,
					   root_objectid, owner, offset,
					   refs_to_add, extent_op);
	if (ret == 0)
		goto out;

	if (ret != -EAGAIN) {
		err = ret;
		goto out;
	}

	leaf = path->nodes[0];
	item = btrfs_item_ptr(leaf, path->slots[0], struct btrfs_extent_item);
	refs = btrfs_extent_refs(leaf, item);
	btrfs_set_extent_refs(leaf, item, refs + refs_to_add);
	if (extent_op)
		__run_delayed_extent_op(extent_op, leaf, item);

	btrfs_mark_buffer_dirty(leaf);
	btrfs_release_path(root->fs_info->extent_root, path);

	path->reada = 1;
	path->leave_spinning = 1;

	/* now insert the actual backref */
	ret = insert_extent_backref(trans, root->fs_info->extent_root,
				    path, bytenr, parent, root_objectid,
				    owner, offset, refs_to_add);
	BUG_ON(ret);
out:
	btrfs_free_path(path);
	return err;
}

static int run_delayed_data_ref(struct btrfs_trans_handle *trans,
				struct btrfs_root *root,
				struct btrfs_delayed_ref_node *node,
				struct btrfs_delayed_extent_op *extent_op,
				int insert_reserved)
{
	int ret = 0;
	struct btrfs_delayed_data_ref *ref;
	struct btrfs_key ins;
	u64 parent = 0;
	u64 ref_root = 0;
	u64 flags = 0;

	ins.objectid = node->bytenr;
	ins.offset = node->num_bytes;
	ins.type = BTRFS_EXTENT_ITEM_KEY;

	ref = btrfs_delayed_node_to_data_ref(node);
	if (node->type == BTRFS_SHARED_DATA_REF_KEY)
		parent = ref->parent;
	else
		ref_root = ref->root;

	if (node->action == BTRFS_ADD_DELAYED_REF && insert_reserved) {
		if (extent_op) {
			BUG_ON(extent_op->update_key);
			flags |= extent_op->flags_to_set;
		}
		ret = alloc_reserved_file_extent(trans, root,
						 parent, ref_root, flags,
						 ref->objectid, ref->offset,
						 &ins, node->ref_mod);
	} else if (node->action == BTRFS_ADD_DELAYED_REF) {
		ret = __btrfs_inc_extent_ref(trans, root, node->bytenr,
					     node->num_bytes, parent,
					     ref_root, ref->objectid,
					     ref->offset, node->ref_mod,
					     extent_op);
	} else if (node->action == BTRFS_DROP_DELAYED_REF) {
		ret = __btrfs_free_extent(trans, root, node->bytenr,
					  node->num_bytes, parent,
					  ref_root, ref->objectid,
					  ref->offset, node->ref_mod,
					  extent_op);
	} else {
		BUG();
	}
	return ret;
}

static void __run_delayed_extent_op(struct btrfs_delayed_extent_op *extent_op,
				    struct extent_buffer *leaf,
				    struct btrfs_extent_item *ei)
{
	u64 flags = btrfs_extent_flags(leaf, ei);
	if (extent_op->update_flags) {
		flags |= extent_op->flags_to_set;
		btrfs_set_extent_flags(leaf, ei, flags);
	}

	if (extent_op->update_key) {
		struct btrfs_tree_block_info *bi;
		BUG_ON(!(flags & BTRFS_EXTENT_FLAG_TREE_BLOCK));
		bi = (struct btrfs_tree_block_info *)(ei + 1);
		btrfs_set_tree_block_key(leaf, bi, &extent_op->key);
	}
}

static int run_delayed_extent_op(struct btrfs_trans_handle *trans,
				 struct btrfs_root *root,
				 struct btrfs_delayed_ref_node *node,
				 struct btrfs_delayed_extent_op *extent_op)
{
	struct btrfs_key key;
	struct btrfs_path *path;
	struct btrfs_extent_item *ei;
	struct extent_buffer *leaf;
	u32 item_size;
	int ret;
	int err = 0;

	path = btrfs_alloc_path();
	if (!path)
		return -ENOMEM;

	key.objectid = node->bytenr;
	key.type = BTRFS_EXTENT_ITEM_KEY;
	key.offset = node->num_bytes;

	path->reada = 1;
	path->leave_spinning = 1;
	ret = btrfs_search_slot(trans, root->fs_info->extent_root, &key,
				path, 0, 1);
	if (ret < 0) {
		err = ret;
		goto out;
	}
	if (ret > 0) {
		err = -EIO;
		goto out;
	}

	leaf = path->nodes[0];
	item_size = btrfs_item_size_nr(leaf, path->slots[0]);
#ifdef BTRFS_COMPAT_EXTENT_TREE_V0
	if (item_size < sizeof(*ei)) {
		ret = convert_extent_item_v0(trans, root->fs_info->extent_root,
					     path, (u64)-1, 0);
		if (ret < 0) {
			err = ret;
			goto out;
		}
		leaf = path->nodes[0];
		item_size = btrfs_item_size_nr(leaf, path->slots[0]);
	}
#endif
	BUG_ON(item_size < sizeof(*ei));
	ei = btrfs_item_ptr(leaf, path->slots[0], struct btrfs_extent_item);
	__run_delayed_extent_op(extent_op, leaf, ei);

	btrfs_mark_buffer_dirty(leaf);
out:
	btrfs_free_path(path);
	return err;
}

static int run_delayed_tree_ref(struct btrfs_trans_handle *trans,
				struct btrfs_root *root,
				struct btrfs_delayed_ref_node *node,
				struct btrfs_delayed_extent_op *extent_op,
				int insert_reserved)
{
	int ret = 0;
	struct btrfs_delayed_tree_ref *ref;
	struct btrfs_key ins;
	u64 parent = 0;
	u64 ref_root = 0;

	ins.objectid = node->bytenr;
	ins.offset = node->num_bytes;
	ins.type = BTRFS_EXTENT_ITEM_KEY;

	ref = btrfs_delayed_node_to_tree_ref(node);
	if (node->type == BTRFS_SHARED_BLOCK_REF_KEY)
		parent = ref->parent;
	else
		ref_root = ref->root;

	BUG_ON(node->ref_mod != 1);
	if (node->action == BTRFS_ADD_DELAYED_REF && insert_reserved) {
		BUG_ON(!extent_op || !extent_op->update_flags ||
		       !extent_op->update_key);
		ret = alloc_reserved_tree_block(trans, root,
						parent, ref_root,
						extent_op->flags_to_set,
						&extent_op->key,
						ref->level, &ins);
	} else if (node->action == BTRFS_ADD_DELAYED_REF) {
		ret = __btrfs_inc_extent_ref(trans, root, node->bytenr,
					     node->num_bytes, parent, ref_root,
					     ref->level, 0, 1, extent_op);
	} else if (node->action == BTRFS_DROP_DELAYED_REF) {
		ret = __btrfs_free_extent(trans, root, node->bytenr,
					  node->num_bytes, parent, ref_root,
					  ref->level, 0, 1, extent_op);
	} else {
		BUG();
	}
	return ret;
}

/* helper function to actually process a single delayed ref entry */
static int run_one_delayed_ref(struct btrfs_trans_handle *trans,
			       struct btrfs_root *root,
			       struct btrfs_delayed_ref_node *node,
			       struct btrfs_delayed_extent_op *extent_op,
			       int insert_reserved)
{
	int ret;
	if (btrfs_delayed_ref_is_head(node)) {
		struct btrfs_delayed_ref_head *head;
		/*
		 * we've hit the end of the chain and we were supposed
		 * to insert this extent into the tree.  But, it got
		 * deleted before we ever needed to insert it, so all
		 * we have to do is clean up the accounting
		 */
		BUG_ON(extent_op);
		head = btrfs_delayed_node_to_head(node);
		if (insert_reserved) {
			btrfs_pin_extent(root, node->bytenr,
					 node->num_bytes, 1);
			if (head->is_data) {
				ret = btrfs_del_csums(trans, root,
						      node->bytenr,
						      node->num_bytes);
				BUG_ON(ret);
			}
		}
		mutex_unlock(&head->mutex);
		return 0;
	}

	if (node->type == BTRFS_TREE_BLOCK_REF_KEY ||
	    node->type == BTRFS_SHARED_BLOCK_REF_KEY)
		ret = run_delayed_tree_ref(trans, root, node, extent_op,
					   insert_reserved);
	else if (node->type == BTRFS_EXTENT_DATA_REF_KEY ||
		 node->type == BTRFS_SHARED_DATA_REF_KEY)
		ret = run_delayed_data_ref(trans, root, node, extent_op,
					   insert_reserved);
	else
		BUG();
	return ret;
}

static noinline struct btrfs_delayed_ref_node *
select_delayed_ref(struct btrfs_delayed_ref_head *head)
{
	struct rb_node *node;
	struct btrfs_delayed_ref_node *ref;
	int action = BTRFS_ADD_DELAYED_REF;
again:
	/*
	 * select delayed ref of type BTRFS_ADD_DELAYED_REF first.
	 * this prevents ref count from going down to zero when
	 * there still are pending delayed ref.
	 */
	node = rb_prev(&head->node.rb_node);
	while (1) {
		if (!node)
			break;
		ref = rb_entry(node, struct btrfs_delayed_ref_node,
				rb_node);
		if (ref->bytenr != head->node.bytenr)
			break;
		if (ref->action == action)
			return ref;
		node = rb_prev(node);
	}
	if (action == BTRFS_ADD_DELAYED_REF) {
		action = BTRFS_DROP_DELAYED_REF;
		goto again;
	}
	return NULL;
}

static noinline int run_clustered_refs(struct btrfs_trans_handle *trans,
				       struct btrfs_root *root,
				       struct list_head *cluster)
{
	struct btrfs_delayed_ref_root *delayed_refs;
	struct btrfs_delayed_ref_node *ref;
	struct btrfs_delayed_ref_head *locked_ref = NULL;
	struct btrfs_delayed_extent_op *extent_op;
	int ret;
	int count = 0;
	int must_insert_reserved = 0;

	delayed_refs = &trans->transaction->delayed_refs;
	while (1) {
		if (!locked_ref) {
			/* pick a new head ref from the cluster list */
			if (list_empty(cluster))
				break;

			locked_ref = list_entry(cluster->next,
				     struct btrfs_delayed_ref_head, cluster);

			/* grab the lock that says we are going to process
			 * all the refs for this head */
			ret = btrfs_delayed_ref_lock(trans, locked_ref);

			/*
			 * we may have dropped the spin lock to get the head
			 * mutex lock, and that might have given someone else
			 * time to free the head.  If that's true, it has been
			 * removed from our list and we can move on.
			 */
			if (ret == -EAGAIN) {
				locked_ref = NULL;
				count++;
				continue;
			}
		}

		/*
		 * record the must insert reserved flag before we
		 * drop the spin lock.
		 */
		must_insert_reserved = locked_ref->must_insert_reserved;
		locked_ref->must_insert_reserved = 0;

		extent_op = locked_ref->extent_op;
		locked_ref->extent_op = NULL;

		/*
		 * locked_ref is the head node, so we have to go one
		 * node back for any delayed ref updates
		 */
		ref = select_delayed_ref(locked_ref);
		if (!ref) {
			/* All delayed refs have been processed, Go ahead
			 * and send the head node to run_one_delayed_ref,
			 * so that any accounting fixes can happen
			 */
			ref = &locked_ref->node;

			if (extent_op && must_insert_reserved) {
				kfree(extent_op);
				extent_op = NULL;
			}

			if (extent_op) {
				spin_unlock(&delayed_refs->lock);

				ret = run_delayed_extent_op(trans, root,
							    ref, extent_op);
				BUG_ON(ret);
				kfree(extent_op);

				cond_resched();
				spin_lock(&delayed_refs->lock);
				continue;
			}

			list_del_init(&locked_ref->cluster);
			locked_ref = NULL;
		}

		ref->in_tree = 0;
		rb_erase(&ref->rb_node, &delayed_refs->root);
		delayed_refs->num_entries--;

		spin_unlock(&delayed_refs->lock);

		ret = run_one_delayed_ref(trans, root, ref, extent_op,
					  must_insert_reserved);
		BUG_ON(ret);

		btrfs_put_delayed_ref(ref);
		kfree(extent_op);
		count++;

		cond_resched();
		spin_lock(&delayed_refs->lock);
	}
	return count;
}

/*
 * this starts processing the delayed reference count updates and
 * extent insertions we have queued up so far.  count can be
 * 0, which means to process everything in the tree at the start
 * of the run (but not newly added entries), or it can be some target
 * number you'd like to process.
 */
int btrfs_run_delayed_refs(struct btrfs_trans_handle *trans,
			   struct btrfs_root *root, unsigned long count)
{
	struct rb_node *node;
	struct btrfs_delayed_ref_root *delayed_refs;
	struct btrfs_delayed_ref_node *ref;
	struct list_head cluster;
	int ret;
	int run_all = count == (unsigned long)-1;
	int run_most = 0;

	if (root == root->fs_info->extent_root)
		root = root->fs_info->tree_root;

	delayed_refs = &trans->transaction->delayed_refs;
	INIT_LIST_HEAD(&cluster);
again:
	spin_lock(&delayed_refs->lock);
	if (count == 0) {
		count = delayed_refs->num_entries * 2;
		run_most = 1;
	}
	while (1) {
		if (!(run_all || run_most) &&
		    delayed_refs->num_heads_ready < 64)
			break;

		/*
		 * go find something we can process in the rbtree.  We start at
		 * the beginning of the tree, and then build a cluster
		 * of refs to process starting at the first one we are able to
		 * lock
		 */
		ret = btrfs_find_ref_cluster(trans, &cluster,
					     delayed_refs->run_delayed_start);
		if (ret)
			break;

		ret = run_clustered_refs(trans, root, &cluster);
		BUG_ON(ret < 0);

		count -= min_t(unsigned long, ret, count);

		if (count == 0)
			break;
	}

	if (run_all) {
		node = rb_first(&delayed_refs->root);
		if (!node)
			goto out;
		count = (unsigned long)-1;

		while (node) {
			ref = rb_entry(node, struct btrfs_delayed_ref_node,
				       rb_node);
			if (btrfs_delayed_ref_is_head(ref)) {
				struct btrfs_delayed_ref_head *head;

				head = btrfs_delayed_node_to_head(ref);
				atomic_inc(&ref->refs);

				spin_unlock(&delayed_refs->lock);
				mutex_lock(&head->mutex);
				mutex_unlock(&head->mutex);

				btrfs_put_delayed_ref(ref);
				cond_resched();
				goto again;
			}
			node = rb_next(node);
		}
		spin_unlock(&delayed_refs->lock);
		schedule_timeout(1);
		goto again;
	}
out:
	spin_unlock(&delayed_refs->lock);
	return 0;
}

int btrfs_set_disk_extent_flags(struct btrfs_trans_handle *trans,
				struct btrfs_root *root,
				u64 bytenr, u64 num_bytes, u64 flags,
				int is_data)
{
	struct btrfs_delayed_extent_op *extent_op;
	int ret;

	extent_op = kmalloc(sizeof(*extent_op), GFP_NOFS);
	if (!extent_op)
		return -ENOMEM;

	extent_op->flags_to_set = flags;
	extent_op->update_flags = 1;
	extent_op->update_key = 0;
	extent_op->is_data = is_data ? 1 : 0;

	ret = btrfs_add_delayed_extent_op(trans, bytenr, num_bytes, extent_op);
	if (ret)
		kfree(extent_op);
	return ret;
}

static noinline int check_delayed_ref(struct btrfs_trans_handle *trans,
				      struct btrfs_root *root,
				      struct btrfs_path *path,
				      u64 objectid, u64 offset, u64 bytenr)
{
	struct btrfs_delayed_ref_head *head;
	struct btrfs_delayed_ref_node *ref;
	struct btrfs_delayed_data_ref *data_ref;
	struct btrfs_delayed_ref_root *delayed_refs;
	struct rb_node *node;
	int ret = 0;

	ret = -ENOENT;
	delayed_refs = &trans->transaction->delayed_refs;
	spin_lock(&delayed_refs->lock);
	head = btrfs_find_delayed_ref_head(trans, bytenr);
	if (!head)
		goto out;

	if (!mutex_trylock(&head->mutex)) {
		atomic_inc(&head->node.refs);
		spin_unlock(&delayed_refs->lock);

		btrfs_release_path(root->fs_info->extent_root, path);

		mutex_lock(&head->mutex);
		mutex_unlock(&head->mutex);
		btrfs_put_delayed_ref(&head->node);
		return -EAGAIN;
	}

	node = rb_prev(&head->node.rb_node);
	if (!node)
		goto out_unlock;

	ref = rb_entry(node, struct btrfs_delayed_ref_node, rb_node);

	if (ref->bytenr != bytenr)
		goto out_unlock;

	ret = 1;
	if (ref->type != BTRFS_EXTENT_DATA_REF_KEY)
		goto out_unlock;

	data_ref = btrfs_delayed_node_to_data_ref(ref);

	node = rb_prev(node);
	if (node) {
		ref = rb_entry(node, struct btrfs_delayed_ref_node, rb_node);
		if (ref->bytenr == bytenr)
			goto out_unlock;
	}

	if (data_ref->root != root->root_key.objectid ||
	    data_ref->objectid != objectid || data_ref->offset != offset)
		goto out_unlock;

	ret = 0;
out_unlock:
	mutex_unlock(&head->mutex);
out:
	spin_unlock(&delayed_refs->lock);
	return ret;
}

static noinline int check_committed_ref(struct btrfs_trans_handle *trans,
					struct btrfs_root *root,
					struct btrfs_path *path,
					u64 objectid, u64 offset, u64 bytenr)
{
	struct btrfs_root *extent_root = root->fs_info->extent_root;
	struct extent_buffer *leaf;
	struct btrfs_extent_data_ref *ref;
	struct btrfs_extent_inline_ref *iref;
	struct btrfs_extent_item *ei;
	struct btrfs_key key;
	u32 item_size;
	int ret;

	key.objectid = bytenr;
	key.offset = (u64)-1;
	key.type = BTRFS_EXTENT_ITEM_KEY;

	ret = btrfs_search_slot(NULL, extent_root, &key, path, 0, 0);
	if (ret < 0)
		goto out;
	BUG_ON(ret == 0);

	ret = -ENOENT;
	if (path->slots[0] == 0)
		goto out;

	path->slots[0]--;
	leaf = path->nodes[0];
	btrfs_item_key_to_cpu(leaf, &key, path->slots[0]);

	if (key.objectid != bytenr || key.type != BTRFS_EXTENT_ITEM_KEY)
		goto out;

	ret = 1;
	item_size = btrfs_item_size_nr(leaf, path->slots[0]);
#ifdef BTRFS_COMPAT_EXTENT_TREE_V0
	if (item_size < sizeof(*ei)) {
		WARN_ON(item_size != sizeof(struct btrfs_extent_item_v0));
		goto out;
	}
#endif
	ei = btrfs_item_ptr(leaf, path->slots[0], struct btrfs_extent_item);

	if (item_size != sizeof(*ei) +
	    btrfs_extent_inline_ref_size(BTRFS_EXTENT_DATA_REF_KEY))
		goto out;

	if (btrfs_extent_generation(leaf, ei) <=
	    btrfs_root_last_snapshot(&root->root_item))
		goto out;

	iref = (struct btrfs_extent_inline_ref *)(ei + 1);
	if (btrfs_extent_inline_ref_type(leaf, iref) !=
	    BTRFS_EXTENT_DATA_REF_KEY)
		goto out;

	ref = (struct btrfs_extent_data_ref *)(&iref->offset);
	if (btrfs_extent_refs(leaf, ei) !=
	    btrfs_extent_data_ref_count(leaf, ref) ||
	    btrfs_extent_data_ref_root(leaf, ref) !=
	    root->root_key.objectid ||
	    btrfs_extent_data_ref_objectid(leaf, ref) != objectid ||
	    btrfs_extent_data_ref_offset(leaf, ref) != offset)
		goto out;

	ret = 0;
out:
	return ret;
}

int btrfs_cross_ref_exist(struct btrfs_trans_handle *trans,
			  struct btrfs_root *root,
			  u64 objectid, u64 offset, u64 bytenr)
{
	struct btrfs_path *path;
	int ret;
	int ret2;

	path = btrfs_alloc_path();
	if (!path)
		return -ENOENT;

	do {
		ret = check_committed_ref(trans, root, path, objectid,
					  offset, bytenr);
		if (ret && ret != -ENOENT)
			goto out;

		ret2 = check_delayed_ref(trans, root, path, objectid,
					 offset, bytenr);
	} while (ret2 == -EAGAIN);

	if (ret2 && ret2 != -ENOENT) {
		ret = ret2;
		goto out;
	}

	if (ret != -ENOENT || ret2 != -ENOENT)
		ret = 0;
out:
	btrfs_free_path(path);
	if (root->root_key.objectid == BTRFS_DATA_RELOC_TREE_OBJECTID)
		WARN_ON(ret > 0);
	return ret;
}

#if 0
int btrfs_cache_ref(struct btrfs_trans_handle *trans, struct btrfs_root *root,
		    struct extent_buffer *buf, u32 nr_extents)
{
	struct btrfs_key key;
	struct btrfs_file_extent_item *fi;
	u64 root_gen;
	u32 nritems;
	int i;
	int level;
	int ret = 0;
	int shared = 0;

	if (!root->ref_cows)
		return 0;

	if (root->root_key.objectid != BTRFS_TREE_RELOC_OBJECTID) {
		shared = 0;
		root_gen = root->root_key.offset;
	} else {
		shared = 1;
		root_gen = trans->transid - 1;
	}

	level = btrfs_header_level(buf);
	nritems = btrfs_header_nritems(buf);

	if (level == 0) {
		struct btrfs_leaf_ref *ref;
		struct btrfs_extent_info *info;

		ref = btrfs_alloc_leaf_ref(root, nr_extents);
		if (!ref) {
			ret = -ENOMEM;
			goto out;
		}

		ref->root_gen = root_gen;
		ref->bytenr = buf->start;
		ref->owner = btrfs_header_owner(buf);
		ref->generation = btrfs_header_generation(buf);
		ref->nritems = nr_extents;
		info = ref->extents;

		for (i = 0; nr_extents > 0 && i < nritems; i++) {
			u64 disk_bytenr;
			btrfs_item_key_to_cpu(buf, &key, i);
			if (btrfs_key_type(&key) != BTRFS_EXTENT_DATA_KEY)
				continue;
			fi = btrfs_item_ptr(buf, i,
					    struct btrfs_file_extent_item);
			if (btrfs_file_extent_type(buf, fi) ==
			    BTRFS_FILE_EXTENT_INLINE)
				continue;
			disk_bytenr = btrfs_file_extent_disk_bytenr(buf, fi);
			if (disk_bytenr == 0)
				continue;

			info->bytenr = disk_bytenr;
			info->num_bytes =
				btrfs_file_extent_disk_num_bytes(buf, fi);
			info->objectid = key.objectid;
			info->offset = key.offset;
			info++;
		}

		ret = btrfs_add_leaf_ref(root, ref, shared);
		if (ret == -EEXIST && shared) {
			struct btrfs_leaf_ref *old;
			old = btrfs_lookup_leaf_ref(root, ref->bytenr);
			BUG_ON(!old);
			btrfs_remove_leaf_ref(root, old);
			btrfs_free_leaf_ref(root, old);
			ret = btrfs_add_leaf_ref(root, ref, shared);
		}
		WARN_ON(ret);
		btrfs_free_leaf_ref(root, ref);
	}
out:
	return ret;
}

/* when a block goes through cow, we update the reference counts of
 * everything that block points to.  The internal pointers of the block
 * can be in just about any order, and it is likely to have clusters of
 * things that are close together and clusters of things that are not.
 *
 * To help reduce the seeks that come with updating all of these reference
 * counts, sort them by byte number before actual updates are done.
 *
 * struct refsort is used to match byte number to slot in the btree block.
 * we sort based on the byte number and then use the slot to actually
 * find the item.
 *
 * struct refsort is smaller than strcut btrfs_item and smaller than
 * struct btrfs_key_ptr.  Since we're currently limited to the page size
 * for a btree block, there's no way for a kmalloc of refsorts for a
 * single node to be bigger than a page.
 */
struct refsort {
	u64 bytenr;
	u32 slot;
};

/*
 * for passing into sort()
 */
static int refsort_cmp(const void *a_void, const void *b_void)
{
	const struct refsort *a = a_void;
	const struct refsort *b = b_void;

	if (a->bytenr < b->bytenr)
		return -1;
	if (a->bytenr > b->bytenr)
		return 1;
	return 0;
}
#endif

static int __btrfs_mod_ref(struct btrfs_trans_handle *trans,
			   struct btrfs_root *root,
			   struct extent_buffer *buf,
			   int full_backref, int inc)
{
	u64 bytenr;
	u64 num_bytes;
	u64 parent;
	u64 ref_root;
	u32 nritems;
	struct btrfs_key key;
	struct btrfs_file_extent_item *fi;
	int i;
	int level;
	int ret = 0;
	int (*process_func)(struct btrfs_trans_handle *, struct btrfs_root *,
			    u64, u64, u64, u64, u64, u64);

	ref_root = btrfs_header_owner(buf);
	nritems = btrfs_header_nritems(buf);
	level = btrfs_header_level(buf);

	if (!root->ref_cows && level == 0)
		return 0;

	if (inc)
		process_func = btrfs_inc_extent_ref;
	else
		process_func = btrfs_free_extent;

	if (full_backref)
		parent = buf->start;
	else
		parent = 0;

	for (i = 0; i < nritems; i++) {
		if (level == 0) {
			btrfs_item_key_to_cpu(buf, &key, i);
			if (btrfs_key_type(&key) != BTRFS_EXTENT_DATA_KEY)
				continue;
			fi = btrfs_item_ptr(buf, i,
					    struct btrfs_file_extent_item);
			if (btrfs_file_extent_type(buf, fi) ==
			    BTRFS_FILE_EXTENT_INLINE)
				continue;
			bytenr = btrfs_file_extent_disk_bytenr(buf, fi);
			if (bytenr == 0)
				continue;

			num_bytes = btrfs_file_extent_disk_num_bytes(buf, fi);
			key.offset -= btrfs_file_extent_offset(buf, fi);
			ret = process_func(trans, root, bytenr, num_bytes,
					   parent, ref_root, key.objectid,
					   key.offset);
			if (ret)
				goto fail;
		} else {
			bytenr = btrfs_node_blockptr(buf, i);
			num_bytes = btrfs_level_size(root, level - 1);
			ret = process_func(trans, root, bytenr, num_bytes,
					   parent, ref_root, level - 1, 0);
			if (ret)
				goto fail;
		}
	}
	return 0;
fail:
	BUG();
	return ret;
}

int btrfs_inc_ref(struct btrfs_trans_handle *trans, struct btrfs_root *root,
		  struct extent_buffer *buf, int full_backref)
{
	return __btrfs_mod_ref(trans, root, buf, full_backref, 1);
}

int btrfs_dec_ref(struct btrfs_trans_handle *trans, struct btrfs_root *root,
		  struct extent_buffer *buf, int full_backref)
{
	return __btrfs_mod_ref(trans, root, buf, full_backref, 0);
}

static int write_one_cache_group(struct btrfs_trans_handle *trans,
				 struct btrfs_root *root,
				 struct btrfs_path *path,
				 struct btrfs_block_group_cache *cache)
{
	int ret;
	struct btrfs_root *extent_root = root->fs_info->extent_root;
	unsigned long bi;
	struct extent_buffer *leaf;

	ret = btrfs_search_slot(trans, extent_root, &cache->key, path, 0, 1);
	if (ret < 0)
		goto fail;
	BUG_ON(ret);

	leaf = path->nodes[0];
	bi = btrfs_item_ptr_offset(leaf, path->slots[0]);
	write_extent_buffer(leaf, &cache->item, bi, sizeof(cache->item));
	btrfs_mark_buffer_dirty(leaf);
	btrfs_release_path(extent_root, path);
fail:
	if (ret)
		return ret;
	return 0;

}

static struct btrfs_block_group_cache *
next_block_group(struct btrfs_root *root,
		 struct btrfs_block_group_cache *cache)
{
	struct rb_node *node;
	spin_lock(&root->fs_info->block_group_cache_lock);
	node = rb_next(&cache->cache_node);
	btrfs_put_block_group(cache);
	if (node) {
		cache = rb_entry(node, struct btrfs_block_group_cache,
				 cache_node);
		btrfs_get_block_group(cache);
	} else
		cache = NULL;
	spin_unlock(&root->fs_info->block_group_cache_lock);
	return cache;
}

static int cache_save_setup(struct btrfs_block_group_cache *block_group,
			    struct btrfs_trans_handle *trans,
			    struct btrfs_path *path)
{
	struct btrfs_root *root = block_group->fs_info->tree_root;
	struct inode *inode = NULL;
	u64 alloc_hint = 0;
	int num_pages = 0;
	int retries = 0;
	int ret = 0;

	/*
	 * If this block group is smaller than 100 megs don't bother caching the
	 * block group.
	 */
	if (block_group->key.offset < (100 * 1024 * 1024)) {
		spin_lock(&block_group->lock);
		block_group->disk_cache_state = BTRFS_DC_WRITTEN;
		spin_unlock(&block_group->lock);
		return 0;
	}

again:
	inode = lookup_free_space_inode(root, block_group, path);
	if (IS_ERR(inode) && PTR_ERR(inode) != -ENOENT) {
		ret = PTR_ERR(inode);
		btrfs_release_path(root, path);
		goto out;
	}

	if (IS_ERR(inode)) {
		BUG_ON(retries);
		retries++;

		if (block_group->ro)
			goto out_free;

		ret = create_free_space_inode(root, trans, block_group, path);
		if (ret)
			goto out_free;
		goto again;
	}

	/*
	 * We want to set the generation to 0, that way if anything goes wrong
	 * from here on out we know not to trust this cache when we load up next
	 * time.
	 */
	BTRFS_I(inode)->generation = 0;
	ret = btrfs_update_inode(trans, root, inode);
	WARN_ON(ret);

	if (i_size_read(inode) > 0) {
		ret = btrfs_truncate_free_space_cache(root, trans, path,
						      inode);
		if (ret)
			goto out_put;
	}

	spin_lock(&block_group->lock);
	if (block_group->cached != BTRFS_CACHE_FINISHED) {
		spin_unlock(&block_group->lock);
		goto out_put;
	}
	spin_unlock(&block_group->lock);

	num_pages = (int)div64_u64(block_group->key.offset, 1024 * 1024 * 1024);
	if (!num_pages)
		num_pages = 1;

	/*
	 * Just to make absolutely sure we have enough space, we're going to
	 * preallocate 12 pages worth of space for each block group.  In
	 * practice we ought to use at most 8, but we need extra space so we can
	 * add our header and have a terminator between the extents and the
	 * bitmaps.
	 */
	num_pages *= 16;
	num_pages *= PAGE_CACHE_SIZE;

	ret = btrfs_check_data_free_space(inode, num_pages);
	if (ret)
		goto out_put;

	ret = btrfs_prealloc_file_range_trans(inode, trans, 0, 0, num_pages,
					      num_pages, num_pages,
					      &alloc_hint);
	btrfs_free_reserved_data_space(inode, num_pages);
out_put:
	iput(inode);
out_free:
	btrfs_release_path(root, path);
out:
	spin_lock(&block_group->lock);
	if (ret)
		block_group->disk_cache_state = BTRFS_DC_ERROR;
	else
		block_group->disk_cache_state = BTRFS_DC_SETUP;
	spin_unlock(&block_group->lock);

	return ret;
}

int btrfs_write_dirty_block_groups(struct btrfs_trans_handle *trans,
				   struct btrfs_root *root)
{
	struct btrfs_block_group_cache *cache;
	int err = 0;
	struct btrfs_path *path;
	u64 last = 0;

	path = btrfs_alloc_path();
	if (!path)
		return -ENOMEM;

again:
	while (1) {
		cache = btrfs_lookup_first_block_group(root->fs_info, last);
		while (cache) {
			if (cache->disk_cache_state == BTRFS_DC_CLEAR)
				break;
			cache = next_block_group(root, cache);
		}
		if (!cache) {
			if (last == 0)
				break;
			last = 0;
			continue;
		}
		err = cache_save_setup(cache, trans, path);
		last = cache->key.objectid + cache->key.offset;
		btrfs_put_block_group(cache);
	}

	while (1) {
		if (last == 0) {
			err = btrfs_run_delayed_refs(trans, root,
						     (unsigned long)-1);
			BUG_ON(err);
		}

		cache = btrfs_lookup_first_block_group(root->fs_info, last);
		while (cache) {
			if (cache->disk_cache_state == BTRFS_DC_CLEAR) {
				btrfs_put_block_group(cache);
				goto again;
			}

			if (cache->dirty)
				break;
			cache = next_block_group(root, cache);
		}
		if (!cache) {
			if (last == 0)
				break;
			last = 0;
			continue;
		}

		if (cache->disk_cache_state == BTRFS_DC_SETUP)
			cache->disk_cache_state = BTRFS_DC_NEED_WRITE;
		cache->dirty = 0;
		last = cache->key.objectid + cache->key.offset;

		err = write_one_cache_group(trans, root, path, cache);
		BUG_ON(err);
		btrfs_put_block_group(cache);
	}

	while (1) {
		/*
		 * I don't think this is needed since we're just marking our
		 * preallocated extent as written, but just in case it can't
		 * hurt.
		 */
		if (last == 0) {
			err = btrfs_run_delayed_refs(trans, root,
						     (unsigned long)-1);
			BUG_ON(err);
		}

		cache = btrfs_lookup_first_block_group(root->fs_info, last);
		while (cache) {
			/*
			 * Really this shouldn't happen, but it could if we
			 * couldn't write the entire preallocated extent and
			 * splitting the extent resulted in a new block.
			 */
			if (cache->dirty) {
				btrfs_put_block_group(cache);
				goto again;
			}
			if (cache->disk_cache_state == BTRFS_DC_NEED_WRITE)
				break;
			cache = next_block_group(root, cache);
		}
		if (!cache) {
			if (last == 0)
				break;
			last = 0;
			continue;
		}

		btrfs_write_out_cache(root, trans, cache, path);

		/*
		 * If we didn't have an error then the cache state is still
		 * NEED_WRITE, so we can set it to WRITTEN.
		 */
		if (cache->disk_cache_state == BTRFS_DC_NEED_WRITE)
			cache->disk_cache_state = BTRFS_DC_WRITTEN;
		last = cache->key.objectid + cache->key.offset;
		btrfs_put_block_group(cache);
	}

	btrfs_free_path(path);
	return 0;
}

int btrfs_extent_readonly(struct btrfs_root *root, u64 bytenr)
{
	struct btrfs_block_group_cache *block_group;
	int readonly = 0;

	block_group = btrfs_lookup_block_group(root->fs_info, bytenr);
	if (!block_group || block_group->ro)
		readonly = 1;
	if (block_group)
		btrfs_put_block_group(block_group);
	return readonly;
}

static int update_space_info(struct btrfs_fs_info *info, u64 flags,
			     u64 total_bytes, u64 bytes_used,
			     struct btrfs_space_info **space_info)
{
	struct btrfs_space_info *found;
	int i;
	int factor;

	if (flags & (BTRFS_BLOCK_GROUP_DUP | BTRFS_BLOCK_GROUP_RAID1 |
		     BTRFS_BLOCK_GROUP_RAID10))
		factor = 2;
	else
		factor = 1;

	found = __find_space_info(info, flags);
	if (found) {
		spin_lock(&found->lock);
		found->total_bytes += total_bytes;
		found->disk_total += total_bytes * factor;
		found->bytes_used += bytes_used;
		found->disk_used += bytes_used * factor;
		found->full = 0;
		spin_unlock(&found->lock);
		*space_info = found;
		return 0;
	}
	found = kzalloc(sizeof(*found), GFP_NOFS);
	if (!found)
		return -ENOMEM;

	for (i = 0; i < BTRFS_NR_RAID_TYPES; i++)
		INIT_LIST_HEAD(&found->block_groups[i]);
	init_rwsem(&found->groups_sem);
	spin_lock_init(&found->lock);
	found->flags = flags & (BTRFS_BLOCK_GROUP_DATA |
				BTRFS_BLOCK_GROUP_SYSTEM |
				BTRFS_BLOCK_GROUP_METADATA);
	found->total_bytes = total_bytes;
	found->disk_total = total_bytes * factor;
	found->bytes_used = bytes_used;
	found->disk_used = bytes_used * factor;
	found->bytes_pinned = 0;
	found->bytes_reserved = 0;
	found->bytes_readonly = 0;
	found->bytes_may_use = 0;
	found->full = 0;
	found->force_alloc = 0;
	*space_info = found;
	list_add_rcu(&found->list, &info->space_info);
	atomic_set(&found->caching_threads, 0);
	return 0;
}

static void set_avail_alloc_bits(struct btrfs_fs_info *fs_info, u64 flags)
{
	u64 extra_flags = flags & (BTRFS_BLOCK_GROUP_RAID0 |
				   BTRFS_BLOCK_GROUP_RAID1 |
				   BTRFS_BLOCK_GROUP_RAID10 |
				   BTRFS_BLOCK_GROUP_DUP);
	if (extra_flags) {
		if (flags & BTRFS_BLOCK_GROUP_DATA)
			fs_info->avail_data_alloc_bits |= extra_flags;
		if (flags & BTRFS_BLOCK_GROUP_METADATA)
			fs_info->avail_metadata_alloc_bits |= extra_flags;
		if (flags & BTRFS_BLOCK_GROUP_SYSTEM)
			fs_info->avail_system_alloc_bits |= extra_flags;
	}
}

u64 btrfs_reduce_alloc_profile(struct btrfs_root *root, u64 flags)
{
	u64 num_devices = root->fs_info->fs_devices->rw_devices;

	if (num_devices == 1)
		flags &= ~(BTRFS_BLOCK_GROUP_RAID1 | BTRFS_BLOCK_GROUP_RAID0);
	if (num_devices < 4)
		flags &= ~BTRFS_BLOCK_GROUP_RAID10;

	if ((flags & BTRFS_BLOCK_GROUP_DUP) &&
	    (flags & (BTRFS_BLOCK_GROUP_RAID1 |
		      BTRFS_BLOCK_GROUP_RAID10))) {
		flags &= ~BTRFS_BLOCK_GROUP_DUP;
	}

	if ((flags & BTRFS_BLOCK_GROUP_RAID1) &&
	    (flags & BTRFS_BLOCK_GROUP_RAID10)) {
		flags &= ~BTRFS_BLOCK_GROUP_RAID1;
	}

	if ((flags & BTRFS_BLOCK_GROUP_RAID0) &&
	    ((flags & BTRFS_BLOCK_GROUP_RAID1) |
	     (flags & BTRFS_BLOCK_GROUP_RAID10) |
	     (flags & BTRFS_BLOCK_GROUP_DUP)))
		flags &= ~BTRFS_BLOCK_GROUP_RAID0;
	return flags;
}

static u64 get_alloc_profile(struct btrfs_root *root, u64 flags)
{
	if (flags & BTRFS_BLOCK_GROUP_DATA)
		flags |= root->fs_info->avail_data_alloc_bits &
			 root->fs_info->data_alloc_profile;
	else if (flags & BTRFS_BLOCK_GROUP_SYSTEM)
		flags |= root->fs_info->avail_system_alloc_bits &
			 root->fs_info->system_alloc_profile;
	else if (flags & BTRFS_BLOCK_GROUP_METADATA)
		flags |= root->fs_info->avail_metadata_alloc_bits &
			 root->fs_info->metadata_alloc_profile;
	return btrfs_reduce_alloc_profile(root, flags);
}

static u64 btrfs_get_alloc_profile(struct btrfs_root *root, int data)
{
	u64 flags;

	if (data)
		flags = BTRFS_BLOCK_GROUP_DATA;
	else if (root == root->fs_info->chunk_root)
		flags = BTRFS_BLOCK_GROUP_SYSTEM;
	else
		flags = BTRFS_BLOCK_GROUP_METADATA;

	return get_alloc_profile(root, flags);
}

void btrfs_set_inode_space_info(struct btrfs_root *root, struct inode *inode)
{
	BTRFS_I(inode)->space_info = __find_space_info(root->fs_info,
						       BTRFS_BLOCK_GROUP_DATA);
}

/*
 * This will check the space that the inode allocates from to make sure we have
 * enough space for bytes.
 */
int btrfs_check_data_free_space(struct inode *inode, u64 bytes)
{
	struct btrfs_space_info *data_sinfo;
	struct btrfs_root *root = BTRFS_I(inode)->root;
	u64 used;
	int ret = 0, committed = 0, alloc_chunk = 1;

	/* make sure bytes are sectorsize aligned */
	bytes = (bytes + root->sectorsize - 1) & ~((u64)root->sectorsize - 1);

	if (root == root->fs_info->tree_root) {
		alloc_chunk = 0;
		committed = 1;
	}

	data_sinfo = BTRFS_I(inode)->space_info;
	if (!data_sinfo)
		goto alloc;

again:
	/* make sure we have enough space to handle the data first */
	spin_lock(&data_sinfo->lock);
	used = data_sinfo->bytes_used + data_sinfo->bytes_reserved +
		data_sinfo->bytes_pinned + data_sinfo->bytes_readonly +
		data_sinfo->bytes_may_use;

	if (used + bytes > data_sinfo->total_bytes) {
		struct btrfs_trans_handle *trans;

		/*
		 * if we don't have enough free bytes in this space then we need
		 * to alloc a new chunk.
		 */
		if (!data_sinfo->full && alloc_chunk) {
			u64 alloc_target;

			data_sinfo->force_alloc = 1;
			spin_unlock(&data_sinfo->lock);
alloc:
			alloc_target = btrfs_get_alloc_profile(root, 1);
			trans = btrfs_join_transaction(root, 1);
			if (IS_ERR(trans))
				return PTR_ERR(trans);

			ret = do_chunk_alloc(trans, root->fs_info->extent_root,
					     bytes + 2 * 1024 * 1024,
					     alloc_target, 0);
			btrfs_end_transaction(trans, root);
			if (ret < 0)
				return ret;

			if (!data_sinfo) {
				btrfs_set_inode_space_info(root, inode);
				data_sinfo = BTRFS_I(inode)->space_info;
			}
			goto again;
		}
		spin_unlock(&data_sinfo->lock);

		/* commit the current transaction and try again */
		if (!committed && !root->fs_info->open_ioctl_trans) {
			committed = 1;
			trans = btrfs_join_transaction(root, 1);
			if (IS_ERR(trans))
				return PTR_ERR(trans);
			ret = btrfs_commit_transaction(trans, root);
			if (ret)
				return ret;
			goto again;
		}

#if 0 /* I hope we never need this code again, just in case */
		printk(KERN_ERR "no space left, need %llu, %llu bytes_used, "
		       "%llu bytes_reserved, " "%llu bytes_pinned, "
		       "%llu bytes_readonly, %llu may use %llu total\n",
		       (unsigned long long)bytes,
		       (unsigned long long)data_sinfo->bytes_used,
		       (unsigned long long)data_sinfo->bytes_reserved,
		       (unsigned long long)data_sinfo->bytes_pinned,
		       (unsigned long long)data_sinfo->bytes_readonly,
		       (unsigned long long)data_sinfo->bytes_may_use,
		       (unsigned long long)data_sinfo->total_bytes);
#endif
		return -ENOSPC;
	}
	data_sinfo->bytes_may_use += bytes;
	BTRFS_I(inode)->reserved_bytes += bytes;
	spin_unlock(&data_sinfo->lock);

	return 0;
}

/*
 * called when we are clearing an delalloc extent from the
 * inode's io_tree or there was an error for whatever reason
 * after calling btrfs_check_data_free_space
 */
void btrfs_free_reserved_data_space(struct inode *inode, u64 bytes)
{
	struct btrfs_root *root = BTRFS_I(inode)->root;
	struct btrfs_space_info *data_sinfo;

	/* make sure bytes are sectorsize aligned */
	bytes = (bytes + root->sectorsize - 1) & ~((u64)root->sectorsize - 1);

	data_sinfo = BTRFS_I(inode)->space_info;
	spin_lock(&data_sinfo->lock);
	data_sinfo->bytes_may_use -= bytes;
	BTRFS_I(inode)->reserved_bytes -= bytes;
	spin_unlock(&data_sinfo->lock);
}

static void force_metadata_allocation(struct btrfs_fs_info *info)
{
	struct list_head *head = &info->space_info;
	struct btrfs_space_info *found;

	rcu_read_lock();
	list_for_each_entry_rcu(found, head, list) {
		if (found->flags & BTRFS_BLOCK_GROUP_METADATA)
			found->force_alloc = 1;
	}
	rcu_read_unlock();
}

static int should_alloc_chunk(struct btrfs_root *root,
			      struct btrfs_space_info *sinfo, u64 alloc_bytes)
{
	u64 num_bytes = sinfo->total_bytes - sinfo->bytes_readonly;
	u64 thresh;

	if (sinfo->bytes_used + sinfo->bytes_reserved +
	    alloc_bytes + 256 * 1024 * 1024 < num_bytes)
		return 0;

	if (sinfo->bytes_used + sinfo->bytes_reserved +
	    alloc_bytes < div_factor(num_bytes, 8))
		return 0;

	thresh = btrfs_super_total_bytes(&root->fs_info->super_copy);
	thresh = max_t(u64, 256 * 1024 * 1024, div_factor_fine(thresh, 5));

	if (num_bytes > thresh && sinfo->bytes_used < div_factor(num_bytes, 3))
		return 0;

	return 1;
}

static int do_chunk_alloc(struct btrfs_trans_handle *trans,
			  struct btrfs_root *extent_root, u64 alloc_bytes,
			  u64 flags, int force)
{
	struct btrfs_space_info *space_info;
	struct btrfs_fs_info *fs_info = extent_root->fs_info;
	int ret = 0;

	mutex_lock(&fs_info->chunk_mutex);

	flags = btrfs_reduce_alloc_profile(extent_root, flags);

	space_info = __find_space_info(extent_root->fs_info, flags);
	if (!space_info) {
		ret = update_space_info(extent_root->fs_info, flags,
					0, 0, &space_info);
		BUG_ON(ret);
	}
	BUG_ON(!space_info);

	spin_lock(&space_info->lock);
	if (space_info->force_alloc)
		force = 1;
	if (space_info->full) {
		spin_unlock(&space_info->lock);
		goto out;
	}

	if (!force && !should_alloc_chunk(extent_root, space_info,
					  alloc_bytes)) {
		spin_unlock(&space_info->lock);
		goto out;
	}
	spin_unlock(&space_info->lock);

	/*
	 * If we have mixed data/metadata chunks we want to make sure we keep
	 * allocating mixed chunks instead of individual chunks.
	 */
	if (btrfs_mixed_space_info(space_info))
		flags |= (BTRFS_BLOCK_GROUP_DATA | BTRFS_BLOCK_GROUP_METADATA);

	/*
	 * if we're doing a data chunk, go ahead and make sure that
	 * we keep a reasonable number of metadata chunks allocated in the
	 * FS as well.
	 */
	if (flags & BTRFS_BLOCK_GROUP_DATA && fs_info->metadata_ratio) {
		fs_info->data_chunk_allocations++;
		if (!(fs_info->data_chunk_allocations %
		      fs_info->metadata_ratio))
			force_metadata_allocation(fs_info);
	}

	ret = btrfs_alloc_chunk(trans, extent_root, flags);
	spin_lock(&space_info->lock);
	if (ret)
		space_info->full = 1;
	else
		ret = 1;
	space_info->force_alloc = 0;
	spin_unlock(&space_info->lock);
out:
	mutex_unlock(&extent_root->fs_info->chunk_mutex);
	return ret;
}

/*
 * shrink metadata reservation for delalloc
 */
static int shrink_delalloc(struct btrfs_trans_handle *trans,
			   struct btrfs_root *root, u64 to_reclaim, int sync)
{
	struct btrfs_block_rsv *block_rsv;
	struct btrfs_space_info *space_info;
	u64 reserved;
	u64 max_reclaim;
	u64 reclaimed = 0;
	int pause = 1;
	int nr_pages = (2 * 1024 * 1024) >> PAGE_CACHE_SHIFT;

	block_rsv = &root->fs_info->delalloc_block_rsv;
	space_info = block_rsv->space_info;

	smp_mb();
	reserved = space_info->bytes_reserved;

	if (reserved == 0)
		return 0;

	max_reclaim = min(reserved, to_reclaim);

	while (1) {
		/* have the flusher threads jump in and do some IO */
		smp_mb();
		nr_pages = min_t(unsigned long, nr_pages,
		       root->fs_info->delalloc_bytes >> PAGE_CACHE_SHIFT);
		writeback_inodes_sb_nr_if_idle(root->fs_info->sb, nr_pages);

		spin_lock(&space_info->lock);
		if (reserved > space_info->bytes_reserved)
			reclaimed += reserved - space_info->bytes_reserved;
		reserved = space_info->bytes_reserved;
		spin_unlock(&space_info->lock);

		if (reserved == 0 || reclaimed >= max_reclaim)
			break;

		if (trans && trans->transaction->blocked)
			return -EAGAIN;

		__set_current_state(TASK_INTERRUPTIBLE);
		schedule_timeout(pause);
		pause <<= 1;
		if (pause > HZ / 10)
			pause = HZ / 10;

	}
	return reclaimed >= to_reclaim;
}

/*
 * Retries tells us how many times we've called reserve_metadata_bytes.  The
 * idea is if this is the first call (retries == 0) then we will add to our
 * reserved count if we can't make the allocation in order to hold our place
 * while we go and try and free up space.  That way for retries > 1 we don't try
 * and add space, we just check to see if the amount of unused space is >= the
 * total space, meaning that our reservation is valid.
 *
 * However if we don't intend to retry this reservation, pass -1 as retries so
 * that it short circuits this logic.
 */
static int reserve_metadata_bytes(struct btrfs_trans_handle *trans,
				  struct btrfs_root *root,
				  struct btrfs_block_rsv *block_rsv,
				  u64 orig_bytes, int flush)
{
	struct btrfs_space_info *space_info = block_rsv->space_info;
	u64 unused;
	u64 num_bytes = orig_bytes;
	int retries = 0;
	int ret = 0;
	bool reserved = false;
	bool committed = false;

again:
	ret = -ENOSPC;
	if (reserved)
		num_bytes = 0;

	spin_lock(&space_info->lock);
	unused = space_info->bytes_used + space_info->bytes_reserved +
		 space_info->bytes_pinned + space_info->bytes_readonly +
		 space_info->bytes_may_use;

	/*
	 * The idea here is that we've not already over-reserved the block group
	 * then we can go ahead and save our reservation first and then start
	 * flushing if we need to.  Otherwise if we've already overcommitted
	 * lets start flushing stuff first and then come back and try to make
	 * our reservation.
	 */
	if (unused <= space_info->total_bytes) {
<<<<<<< HEAD
		unused -= space_info->total_bytes;
=======
		unused = space_info->total_bytes - unused;
>>>>>>> e8a7e48b
		if (unused >= num_bytes) {
			if (!reserved)
				space_info->bytes_reserved += orig_bytes;
			ret = 0;
		} else {
			/*
			 * Ok set num_bytes to orig_bytes since we aren't
			 * overocmmitted, this way we only try and reclaim what
			 * we need.
			 */
			num_bytes = orig_bytes;
		}
	} else {
		/*
		 * Ok we're over committed, set num_bytes to the overcommitted
		 * amount plus the amount of bytes that we need for this
		 * reservation.
		 */
		num_bytes = unused - space_info->total_bytes +
			(orig_bytes * (retries + 1));
	}

	/*
	 * Couldn't make our reservation, save our place so while we're trying
	 * to reclaim space we can actually use it instead of somebody else
	 * stealing it from us.
	 */
	if (ret && !reserved) {
		space_info->bytes_reserved += orig_bytes;
		reserved = true;
	}

	spin_unlock(&space_info->lock);

	if (!ret)
		return 0;

	if (!flush)
		goto out;

	/*
	 * We do synchronous shrinking since we don't actually unreserve
	 * metadata until after the IO is completed.
	 */
	ret = shrink_delalloc(trans, root, num_bytes, 1);
	if (ret > 0)
		return 0;
	else if (ret < 0)
		goto out;

	/*
	 * So if we were overcommitted it's possible that somebody else flushed
	 * out enough space and we simply didn't have enough space to reclaim,
	 * so go back around and try again.
	 */
	if (retries < 2) {
		retries++;
		goto again;
	}

	spin_lock(&space_info->lock);
	/*
	 * Not enough space to be reclaimed, don't bother committing the
	 * transaction.
	 */
	if (space_info->bytes_pinned < orig_bytes)
		ret = -ENOSPC;
	spin_unlock(&space_info->lock);
	if (ret)
		goto out;

	ret = -EAGAIN;
	if (trans || committed)
		goto out;

	ret = -ENOSPC;
	trans = btrfs_join_transaction(root, 1);
	if (IS_ERR(trans))
		goto out;
	ret = btrfs_commit_transaction(trans, root);
	if (!ret) {
		trans = NULL;
		committed = true;
		goto again;
	}

out:
	if (reserved) {
		spin_lock(&space_info->lock);
		space_info->bytes_reserved -= orig_bytes;
		spin_unlock(&space_info->lock);
	}

	return ret;
}

static struct btrfs_block_rsv *get_block_rsv(struct btrfs_trans_handle *trans,
					     struct btrfs_root *root)
{
	struct btrfs_block_rsv *block_rsv;
	if (root->ref_cows)
		block_rsv = trans->block_rsv;
	else
		block_rsv = root->block_rsv;

	if (!block_rsv)
		block_rsv = &root->fs_info->empty_block_rsv;

	return block_rsv;
}

static int block_rsv_use_bytes(struct btrfs_block_rsv *block_rsv,
			       u64 num_bytes)
{
	int ret = -ENOSPC;
	spin_lock(&block_rsv->lock);
	if (block_rsv->reserved >= num_bytes) {
		block_rsv->reserved -= num_bytes;
		if (block_rsv->reserved < block_rsv->size)
			block_rsv->full = 0;
		ret = 0;
	}
	spin_unlock(&block_rsv->lock);
	return ret;
}

static void block_rsv_add_bytes(struct btrfs_block_rsv *block_rsv,
				u64 num_bytes, int update_size)
{
	spin_lock(&block_rsv->lock);
	block_rsv->reserved += num_bytes;
	if (update_size)
		block_rsv->size += num_bytes;
	else if (block_rsv->reserved >= block_rsv->size)
		block_rsv->full = 1;
	spin_unlock(&block_rsv->lock);
}

void block_rsv_release_bytes(struct btrfs_block_rsv *block_rsv,
			     struct btrfs_block_rsv *dest, u64 num_bytes)
{
	struct btrfs_space_info *space_info = block_rsv->space_info;

	spin_lock(&block_rsv->lock);
	if (num_bytes == (u64)-1)
		num_bytes = block_rsv->size;
	block_rsv->size -= num_bytes;
	if (block_rsv->reserved >= block_rsv->size) {
		num_bytes = block_rsv->reserved - block_rsv->size;
		block_rsv->reserved = block_rsv->size;
		block_rsv->full = 1;
	} else {
		num_bytes = 0;
	}
	spin_unlock(&block_rsv->lock);

	if (num_bytes > 0) {
		if (dest) {
			block_rsv_add_bytes(dest, num_bytes, 0);
		} else {
			spin_lock(&space_info->lock);
			space_info->bytes_reserved -= num_bytes;
			spin_unlock(&space_info->lock);
		}
	}
}

static int block_rsv_migrate_bytes(struct btrfs_block_rsv *src,
				   struct btrfs_block_rsv *dst, u64 num_bytes)
{
	int ret;

	ret = block_rsv_use_bytes(src, num_bytes);
	if (ret)
		return ret;

	block_rsv_add_bytes(dst, num_bytes, 1);
	return 0;
}

void btrfs_init_block_rsv(struct btrfs_block_rsv *rsv)
{
	memset(rsv, 0, sizeof(*rsv));
	spin_lock_init(&rsv->lock);
	atomic_set(&rsv->usage, 1);
	rsv->priority = 6;
	INIT_LIST_HEAD(&rsv->list);
}

struct btrfs_block_rsv *btrfs_alloc_block_rsv(struct btrfs_root *root)
{
	struct btrfs_block_rsv *block_rsv;
	struct btrfs_fs_info *fs_info = root->fs_info;

	block_rsv = kmalloc(sizeof(*block_rsv), GFP_NOFS);
	if (!block_rsv)
		return NULL;

	btrfs_init_block_rsv(block_rsv);
	block_rsv->space_info = __find_space_info(fs_info,
						  BTRFS_BLOCK_GROUP_METADATA);
	return block_rsv;
}

void btrfs_free_block_rsv(struct btrfs_root *root,
			  struct btrfs_block_rsv *rsv)
{
	if (rsv && atomic_dec_and_test(&rsv->usage)) {
		btrfs_block_rsv_release(root, rsv, (u64)-1);
		if (!rsv->durable)
			kfree(rsv);
	}
}

/*
 * make the block_rsv struct be able to capture freed space.
 * the captured space will re-add to the the block_rsv struct
 * after transaction commit
 */
void btrfs_add_durable_block_rsv(struct btrfs_fs_info *fs_info,
				 struct btrfs_block_rsv *block_rsv)
{
	block_rsv->durable = 1;
	mutex_lock(&fs_info->durable_block_rsv_mutex);
	list_add_tail(&block_rsv->list, &fs_info->durable_block_rsv_list);
	mutex_unlock(&fs_info->durable_block_rsv_mutex);
}

int btrfs_block_rsv_add(struct btrfs_trans_handle *trans,
			struct btrfs_root *root,
			struct btrfs_block_rsv *block_rsv,
			u64 num_bytes)
{
	int ret;

	if (num_bytes == 0)
		return 0;

	ret = reserve_metadata_bytes(trans, root, block_rsv, num_bytes, 1);
	if (!ret) {
		block_rsv_add_bytes(block_rsv, num_bytes, 1);
		return 0;
	}

	return ret;
}

int btrfs_block_rsv_check(struct btrfs_trans_handle *trans,
			  struct btrfs_root *root,
			  struct btrfs_block_rsv *block_rsv,
			  u64 min_reserved, int min_factor)
{
	u64 num_bytes = 0;
	int commit_trans = 0;
	int ret = -ENOSPC;

	if (!block_rsv)
		return 0;

	spin_lock(&block_rsv->lock);
	if (min_factor > 0)
		num_bytes = div_factor(block_rsv->size, min_factor);
	if (min_reserved > num_bytes)
		num_bytes = min_reserved;

	if (block_rsv->reserved >= num_bytes) {
		ret = 0;
	} else {
		num_bytes -= block_rsv->reserved;
		if (block_rsv->durable &&
		    block_rsv->freed[0] + block_rsv->freed[1] >= num_bytes)
			commit_trans = 1;
	}
	spin_unlock(&block_rsv->lock);
	if (!ret)
		return 0;

	if (block_rsv->refill_used) {
		ret = reserve_metadata_bytes(trans, root, block_rsv,
					     num_bytes, 0);
		if (!ret) {
			block_rsv_add_bytes(block_rsv, num_bytes, 0);
			return 0;
		}
	}

	if (commit_trans) {
		if (trans)
			return -EAGAIN;

		trans = btrfs_join_transaction(root, 1);
		BUG_ON(IS_ERR(trans));
		ret = btrfs_commit_transaction(trans, root);
		return 0;
	}

	WARN_ON(1);
	printk(KERN_INFO"block_rsv size %llu reserved %llu freed %llu %llu\n",
		block_rsv->size, block_rsv->reserved,
		block_rsv->freed[0], block_rsv->freed[1]);

	return -ENOSPC;
}

int btrfs_block_rsv_migrate(struct btrfs_block_rsv *src_rsv,
			    struct btrfs_block_rsv *dst_rsv,
			    u64 num_bytes)
{
	return block_rsv_migrate_bytes(src_rsv, dst_rsv, num_bytes);
}

void btrfs_block_rsv_release(struct btrfs_root *root,
			     struct btrfs_block_rsv *block_rsv,
			     u64 num_bytes)
{
	struct btrfs_block_rsv *global_rsv = &root->fs_info->global_block_rsv;
	if (global_rsv->full || global_rsv == block_rsv ||
	    block_rsv->space_info != global_rsv->space_info)
		global_rsv = NULL;
	block_rsv_release_bytes(block_rsv, global_rsv, num_bytes);
}

/*
 * helper to calculate size of global block reservation.
 * the desired value is sum of space used by extent tree,
 * checksum tree and root tree
 */
static u64 calc_global_metadata_size(struct btrfs_fs_info *fs_info)
{
	struct btrfs_space_info *sinfo;
	u64 num_bytes;
	u64 meta_used;
	u64 data_used;
	int csum_size = btrfs_super_csum_size(&fs_info->super_copy);
#if 0
	/*
	 * per tree used space accounting can be inaccuracy, so we
	 * can't rely on it.
	 */
	spin_lock(&fs_info->extent_root->accounting_lock);
	num_bytes = btrfs_root_used(&fs_info->extent_root->root_item);
	spin_unlock(&fs_info->extent_root->accounting_lock);

	spin_lock(&fs_info->csum_root->accounting_lock);
	num_bytes += btrfs_root_used(&fs_info->csum_root->root_item);
	spin_unlock(&fs_info->csum_root->accounting_lock);

	spin_lock(&fs_info->tree_root->accounting_lock);
	num_bytes += btrfs_root_used(&fs_info->tree_root->root_item);
	spin_unlock(&fs_info->tree_root->accounting_lock);
#endif
	sinfo = __find_space_info(fs_info, BTRFS_BLOCK_GROUP_DATA);
	spin_lock(&sinfo->lock);
	data_used = sinfo->bytes_used;
	spin_unlock(&sinfo->lock);

	sinfo = __find_space_info(fs_info, BTRFS_BLOCK_GROUP_METADATA);
	spin_lock(&sinfo->lock);
	if (sinfo->flags & BTRFS_BLOCK_GROUP_DATA)
		data_used = 0;
	meta_used = sinfo->bytes_used;
	spin_unlock(&sinfo->lock);

	num_bytes = (data_used >> fs_info->sb->s_blocksize_bits) *
		    csum_size * 2;
	num_bytes += div64_u64(data_used + meta_used, 50);

	if (num_bytes * 3 > meta_used)
		num_bytes = div64_u64(meta_used, 3);

	return ALIGN(num_bytes, fs_info->extent_root->leafsize << 10);
}

static void update_global_block_rsv(struct btrfs_fs_info *fs_info)
{
	struct btrfs_block_rsv *block_rsv = &fs_info->global_block_rsv;
	struct btrfs_space_info *sinfo = block_rsv->space_info;
	u64 num_bytes;

	num_bytes = calc_global_metadata_size(fs_info);

	spin_lock(&block_rsv->lock);
	spin_lock(&sinfo->lock);

	block_rsv->size = num_bytes;

	num_bytes = sinfo->bytes_used + sinfo->bytes_pinned +
		    sinfo->bytes_reserved + sinfo->bytes_readonly +
		    sinfo->bytes_may_use;

	if (sinfo->total_bytes > num_bytes) {
		num_bytes = sinfo->total_bytes - num_bytes;
		block_rsv->reserved += num_bytes;
		sinfo->bytes_reserved += num_bytes;
	}

	if (block_rsv->reserved >= block_rsv->size) {
		num_bytes = block_rsv->reserved - block_rsv->size;
		sinfo->bytes_reserved -= num_bytes;
		block_rsv->reserved = block_rsv->size;
		block_rsv->full = 1;
	}
#if 0
	printk(KERN_INFO"global block rsv size %llu reserved %llu\n",
		block_rsv->size, block_rsv->reserved);
#endif
	spin_unlock(&sinfo->lock);
	spin_unlock(&block_rsv->lock);
}

static void init_global_block_rsv(struct btrfs_fs_info *fs_info)
{
	struct btrfs_space_info *space_info;

	space_info = __find_space_info(fs_info, BTRFS_BLOCK_GROUP_SYSTEM);
	fs_info->chunk_block_rsv.space_info = space_info;
	fs_info->chunk_block_rsv.priority = 10;

	space_info = __find_space_info(fs_info, BTRFS_BLOCK_GROUP_METADATA);
	fs_info->global_block_rsv.space_info = space_info;
	fs_info->global_block_rsv.priority = 10;
	fs_info->global_block_rsv.refill_used = 1;
	fs_info->delalloc_block_rsv.space_info = space_info;
	fs_info->trans_block_rsv.space_info = space_info;
	fs_info->empty_block_rsv.space_info = space_info;
	fs_info->empty_block_rsv.priority = 10;

	fs_info->extent_root->block_rsv = &fs_info->global_block_rsv;
	fs_info->csum_root->block_rsv = &fs_info->global_block_rsv;
	fs_info->dev_root->block_rsv = &fs_info->global_block_rsv;
	fs_info->tree_root->block_rsv = &fs_info->global_block_rsv;
	fs_info->chunk_root->block_rsv = &fs_info->chunk_block_rsv;

	btrfs_add_durable_block_rsv(fs_info, &fs_info->global_block_rsv);

	btrfs_add_durable_block_rsv(fs_info, &fs_info->delalloc_block_rsv);

	update_global_block_rsv(fs_info);
}

static void release_global_block_rsv(struct btrfs_fs_info *fs_info)
{
	block_rsv_release_bytes(&fs_info->global_block_rsv, NULL, (u64)-1);
	WARN_ON(fs_info->delalloc_block_rsv.size > 0);
	WARN_ON(fs_info->delalloc_block_rsv.reserved > 0);
	WARN_ON(fs_info->trans_block_rsv.size > 0);
	WARN_ON(fs_info->trans_block_rsv.reserved > 0);
	WARN_ON(fs_info->chunk_block_rsv.size > 0);
	WARN_ON(fs_info->chunk_block_rsv.reserved > 0);
}

static u64 calc_trans_metadata_size(struct btrfs_root *root, int num_items)
{
	return (root->leafsize + root->nodesize * (BTRFS_MAX_LEVEL - 1)) *
		3 * num_items;
}

int btrfs_trans_reserve_metadata(struct btrfs_trans_handle *trans,
				 struct btrfs_root *root,
				 int num_items)
{
	u64 num_bytes;
	int ret;

	if (num_items == 0 || root->fs_info->chunk_root == root)
		return 0;

	num_bytes = calc_trans_metadata_size(root, num_items);
	ret = btrfs_block_rsv_add(trans, root, &root->fs_info->trans_block_rsv,
				  num_bytes);
	if (!ret) {
		trans->bytes_reserved += num_bytes;
		trans->block_rsv = &root->fs_info->trans_block_rsv;
	}
	return ret;
}

void btrfs_trans_release_metadata(struct btrfs_trans_handle *trans,
				  struct btrfs_root *root)
{
	if (!trans->bytes_reserved)
		return;

	BUG_ON(trans->block_rsv != &root->fs_info->trans_block_rsv);
	btrfs_block_rsv_release(root, trans->block_rsv,
				trans->bytes_reserved);
	trans->bytes_reserved = 0;
}

int btrfs_orphan_reserve_metadata(struct btrfs_trans_handle *trans,
				  struct inode *inode)
{
	struct btrfs_root *root = BTRFS_I(inode)->root;
	struct btrfs_block_rsv *src_rsv = get_block_rsv(trans, root);
	struct btrfs_block_rsv *dst_rsv = root->orphan_block_rsv;

	/*
	 * one for deleting orphan item, one for updating inode and
	 * two for calling btrfs_truncate_inode_items.
	 *
	 * btrfs_truncate_inode_items is a delete operation, it frees
	 * more space than it uses in most cases. So two units of
	 * metadata space should be enough for calling it many times.
	 * If all of the metadata space is used, we can commit
	 * transaction and use space it freed.
	 */
	u64 num_bytes = calc_trans_metadata_size(root, 4);
	return block_rsv_migrate_bytes(src_rsv, dst_rsv, num_bytes);
}

void btrfs_orphan_release_metadata(struct inode *inode)
{
	struct btrfs_root *root = BTRFS_I(inode)->root;
	u64 num_bytes = calc_trans_metadata_size(root, 4);
	btrfs_block_rsv_release(root, root->orphan_block_rsv, num_bytes);
}

int btrfs_snap_reserve_metadata(struct btrfs_trans_handle *trans,
				struct btrfs_pending_snapshot *pending)
{
	struct btrfs_root *root = pending->root;
	struct btrfs_block_rsv *src_rsv = get_block_rsv(trans, root);
	struct btrfs_block_rsv *dst_rsv = &pending->block_rsv;
	/*
	 * two for root back/forward refs, two for directory entries
	 * and one for root of the snapshot.
	 */
	u64 num_bytes = calc_trans_metadata_size(root, 5);
	dst_rsv->space_info = src_rsv->space_info;
	return block_rsv_migrate_bytes(src_rsv, dst_rsv, num_bytes);
}

static u64 calc_csum_metadata_size(struct inode *inode, u64 num_bytes)
{
	return num_bytes >>= 3;
}

int btrfs_delalloc_reserve_metadata(struct inode *inode, u64 num_bytes)
{
	struct btrfs_root *root = BTRFS_I(inode)->root;
	struct btrfs_block_rsv *block_rsv = &root->fs_info->delalloc_block_rsv;
	u64 to_reserve;
	int nr_extents;
	int ret;

	if (btrfs_transaction_in_commit(root->fs_info))
		schedule_timeout(1);

	num_bytes = ALIGN(num_bytes, root->sectorsize);

	spin_lock(&BTRFS_I(inode)->accounting_lock);
	nr_extents = atomic_read(&BTRFS_I(inode)->outstanding_extents) + 1;
	if (nr_extents > BTRFS_I(inode)->reserved_extents) {
		nr_extents -= BTRFS_I(inode)->reserved_extents;
		to_reserve = calc_trans_metadata_size(root, nr_extents);
	} else {
		nr_extents = 0;
		to_reserve = 0;
	}
	spin_unlock(&BTRFS_I(inode)->accounting_lock);

	to_reserve += calc_csum_metadata_size(inode, num_bytes);
	ret = reserve_metadata_bytes(NULL, root, block_rsv, to_reserve, 1);
	if (ret)
		return ret;

	spin_lock(&BTRFS_I(inode)->accounting_lock);
	BTRFS_I(inode)->reserved_extents += nr_extents;
	atomic_inc(&BTRFS_I(inode)->outstanding_extents);
	spin_unlock(&BTRFS_I(inode)->accounting_lock);

	block_rsv_add_bytes(block_rsv, to_reserve, 1);

	if (block_rsv->size > 512 * 1024 * 1024)
		shrink_delalloc(NULL, root, to_reserve, 0);

	return 0;
}

void btrfs_delalloc_release_metadata(struct inode *inode, u64 num_bytes)
{
	struct btrfs_root *root = BTRFS_I(inode)->root;
	u64 to_free;
	int nr_extents;

	num_bytes = ALIGN(num_bytes, root->sectorsize);
	atomic_dec(&BTRFS_I(inode)->outstanding_extents);

	spin_lock(&BTRFS_I(inode)->accounting_lock);
	nr_extents = atomic_read(&BTRFS_I(inode)->outstanding_extents);
	if (nr_extents < BTRFS_I(inode)->reserved_extents) {
		nr_extents = BTRFS_I(inode)->reserved_extents - nr_extents;
		BTRFS_I(inode)->reserved_extents -= nr_extents;
	} else {
		nr_extents = 0;
	}
	spin_unlock(&BTRFS_I(inode)->accounting_lock);

	to_free = calc_csum_metadata_size(inode, num_bytes);
	if (nr_extents > 0)
		to_free += calc_trans_metadata_size(root, nr_extents);

	btrfs_block_rsv_release(root, &root->fs_info->delalloc_block_rsv,
				to_free);
}

int btrfs_delalloc_reserve_space(struct inode *inode, u64 num_bytes)
{
	int ret;

	ret = btrfs_check_data_free_space(inode, num_bytes);
	if (ret)
		return ret;

	ret = btrfs_delalloc_reserve_metadata(inode, num_bytes);
	if (ret) {
		btrfs_free_reserved_data_space(inode, num_bytes);
		return ret;
	}

	return 0;
}

void btrfs_delalloc_release_space(struct inode *inode, u64 num_bytes)
{
	btrfs_delalloc_release_metadata(inode, num_bytes);
	btrfs_free_reserved_data_space(inode, num_bytes);
}

static int update_block_group(struct btrfs_trans_handle *trans,
			      struct btrfs_root *root,
			      u64 bytenr, u64 num_bytes, int alloc)
{
	struct btrfs_block_group_cache *cache = NULL;
	struct btrfs_fs_info *info = root->fs_info;
	u64 total = num_bytes;
	u64 old_val;
	u64 byte_in_group;
	int factor;

	/* block accounting for super block */
	spin_lock(&info->delalloc_lock);
	old_val = btrfs_super_bytes_used(&info->super_copy);
	if (alloc)
		old_val += num_bytes;
	else
		old_val -= num_bytes;
	btrfs_set_super_bytes_used(&info->super_copy, old_val);
	spin_unlock(&info->delalloc_lock);

	while (total) {
		cache = btrfs_lookup_block_group(info, bytenr);
		if (!cache)
			return -1;
		if (cache->flags & (BTRFS_BLOCK_GROUP_DUP |
				    BTRFS_BLOCK_GROUP_RAID1 |
				    BTRFS_BLOCK_GROUP_RAID10))
			factor = 2;
		else
			factor = 1;
		/*
		 * If this block group has free space cache written out, we
		 * need to make sure to load it if we are removing space.  This
		 * is because we need the unpinning stage to actually add the
		 * space back to the block group, otherwise we will leak space.
		 */
		if (!alloc && cache->cached == BTRFS_CACHE_NO)
			cache_block_group(cache, trans, 1);

		byte_in_group = bytenr - cache->key.objectid;
		WARN_ON(byte_in_group > cache->key.offset);

		spin_lock(&cache->space_info->lock);
		spin_lock(&cache->lock);

		if (btrfs_super_cache_generation(&info->super_copy) != 0 &&
		    cache->disk_cache_state < BTRFS_DC_CLEAR)
			cache->disk_cache_state = BTRFS_DC_CLEAR;

		cache->dirty = 1;
		old_val = btrfs_block_group_used(&cache->item);
		num_bytes = min(total, cache->key.offset - byte_in_group);
		if (alloc) {
			old_val += num_bytes;
			btrfs_set_block_group_used(&cache->item, old_val);
			cache->reserved -= num_bytes;
			cache->space_info->bytes_reserved -= num_bytes;
			cache->space_info->bytes_used += num_bytes;
			cache->space_info->disk_used += num_bytes * factor;
			spin_unlock(&cache->lock);
			spin_unlock(&cache->space_info->lock);
		} else {
			old_val -= num_bytes;
			btrfs_set_block_group_used(&cache->item, old_val);
			cache->pinned += num_bytes;
			cache->space_info->bytes_pinned += num_bytes;
			cache->space_info->bytes_used -= num_bytes;
			cache->space_info->disk_used -= num_bytes * factor;
			spin_unlock(&cache->lock);
			spin_unlock(&cache->space_info->lock);

			set_extent_dirty(info->pinned_extents,
					 bytenr, bytenr + num_bytes - 1,
					 GFP_NOFS | __GFP_NOFAIL);
		}
		btrfs_put_block_group(cache);
		total -= num_bytes;
		bytenr += num_bytes;
	}
	return 0;
}

static u64 first_logical_byte(struct btrfs_root *root, u64 search_start)
{
	struct btrfs_block_group_cache *cache;
	u64 bytenr;

	cache = btrfs_lookup_first_block_group(root->fs_info, search_start);
	if (!cache)
		return 0;

	bytenr = cache->key.objectid;
	btrfs_put_block_group(cache);

	return bytenr;
}

static int pin_down_extent(struct btrfs_root *root,
			   struct btrfs_block_group_cache *cache,
			   u64 bytenr, u64 num_bytes, int reserved)
{
	spin_lock(&cache->space_info->lock);
	spin_lock(&cache->lock);
	cache->pinned += num_bytes;
	cache->space_info->bytes_pinned += num_bytes;
	if (reserved) {
		cache->reserved -= num_bytes;
		cache->space_info->bytes_reserved -= num_bytes;
	}
	spin_unlock(&cache->lock);
	spin_unlock(&cache->space_info->lock);

	set_extent_dirty(root->fs_info->pinned_extents, bytenr,
			 bytenr + num_bytes - 1, GFP_NOFS | __GFP_NOFAIL);
	return 0;
}

/*
 * this function must be called within transaction
 */
int btrfs_pin_extent(struct btrfs_root *root,
		     u64 bytenr, u64 num_bytes, int reserved)
{
	struct btrfs_block_group_cache *cache;

	cache = btrfs_lookup_block_group(root->fs_info, bytenr);
	BUG_ON(!cache);

	pin_down_extent(root, cache, bytenr, num_bytes, reserved);

	btrfs_put_block_group(cache);
	return 0;
}

/*
 * update size of reserved extents. this function may return -EAGAIN
 * if 'reserve' is true or 'sinfo' is false.
 */
static int update_reserved_bytes(struct btrfs_block_group_cache *cache,
				 u64 num_bytes, int reserve, int sinfo)
{
	int ret = 0;
	if (sinfo) {
		struct btrfs_space_info *space_info = cache->space_info;
		spin_lock(&space_info->lock);
		spin_lock(&cache->lock);
		if (reserve) {
			if (cache->ro) {
				ret = -EAGAIN;
			} else {
				cache->reserved += num_bytes;
				space_info->bytes_reserved += num_bytes;
			}
		} else {
			if (cache->ro)
				space_info->bytes_readonly += num_bytes;
			cache->reserved -= num_bytes;
			space_info->bytes_reserved -= num_bytes;
		}
		spin_unlock(&cache->lock);
		spin_unlock(&space_info->lock);
	} else {
		spin_lock(&cache->lock);
		if (cache->ro) {
			ret = -EAGAIN;
		} else {
			if (reserve)
				cache->reserved += num_bytes;
			else
				cache->reserved -= num_bytes;
		}
		spin_unlock(&cache->lock);
	}
	return ret;
}

int btrfs_prepare_extent_commit(struct btrfs_trans_handle *trans,
				struct btrfs_root *root)
{
	struct btrfs_fs_info *fs_info = root->fs_info;
	struct btrfs_caching_control *next;
	struct btrfs_caching_control *caching_ctl;
	struct btrfs_block_group_cache *cache;

	down_write(&fs_info->extent_commit_sem);

	list_for_each_entry_safe(caching_ctl, next,
				 &fs_info->caching_block_groups, list) {
		cache = caching_ctl->block_group;
		if (block_group_cache_done(cache)) {
			cache->last_byte_to_unpin = (u64)-1;
			list_del_init(&caching_ctl->list);
			put_caching_control(caching_ctl);
		} else {
			cache->last_byte_to_unpin = caching_ctl->progress;
		}
	}

	if (fs_info->pinned_extents == &fs_info->freed_extents[0])
		fs_info->pinned_extents = &fs_info->freed_extents[1];
	else
		fs_info->pinned_extents = &fs_info->freed_extents[0];

	up_write(&fs_info->extent_commit_sem);

	update_global_block_rsv(fs_info);
	return 0;
}

static int unpin_extent_range(struct btrfs_root *root, u64 start, u64 end)
{
	struct btrfs_fs_info *fs_info = root->fs_info;
	struct btrfs_block_group_cache *cache = NULL;
	u64 len;

	while (start <= end) {
		if (!cache ||
		    start >= cache->key.objectid + cache->key.offset) {
			if (cache)
				btrfs_put_block_group(cache);
			cache = btrfs_lookup_block_group(fs_info, start);
			BUG_ON(!cache);
		}

		len = cache->key.objectid + cache->key.offset - start;
		len = min(len, end + 1 - start);

		if (start < cache->last_byte_to_unpin) {
			len = min(len, cache->last_byte_to_unpin - start);
			btrfs_add_free_space(cache, start, len);
		}

		start += len;

		spin_lock(&cache->space_info->lock);
		spin_lock(&cache->lock);
		cache->pinned -= len;
		cache->space_info->bytes_pinned -= len;
		if (cache->ro) {
			cache->space_info->bytes_readonly += len;
		} else if (cache->reserved_pinned > 0) {
			len = min(len, cache->reserved_pinned);
			cache->reserved_pinned -= len;
			cache->space_info->bytes_reserved += len;
		}
		spin_unlock(&cache->lock);
		spin_unlock(&cache->space_info->lock);
	}

	if (cache)
		btrfs_put_block_group(cache);
	return 0;
}

int btrfs_finish_extent_commit(struct btrfs_trans_handle *trans,
			       struct btrfs_root *root)
{
	struct btrfs_fs_info *fs_info = root->fs_info;
	struct extent_io_tree *unpin;
	struct btrfs_block_rsv *block_rsv;
	struct btrfs_block_rsv *next_rsv;
	u64 start;
	u64 end;
	int idx;
	int ret;

	if (fs_info->pinned_extents == &fs_info->freed_extents[0])
		unpin = &fs_info->freed_extents[1];
	else
		unpin = &fs_info->freed_extents[0];

	while (1) {
		ret = find_first_extent_bit(unpin, 0, &start, &end,
					    EXTENT_DIRTY);
		if (ret)
			break;

		ret = btrfs_discard_extent(root, start, end + 1 - start);

		clear_extent_dirty(unpin, start, end, GFP_NOFS);
		unpin_extent_range(root, start, end);
		cond_resched();
	}

	mutex_lock(&fs_info->durable_block_rsv_mutex);
	list_for_each_entry_safe(block_rsv, next_rsv,
				 &fs_info->durable_block_rsv_list, list) {

		idx = trans->transid & 0x1;
		if (block_rsv->freed[idx] > 0) {
			block_rsv_add_bytes(block_rsv,
					    block_rsv->freed[idx], 0);
			block_rsv->freed[idx] = 0;
		}
		if (atomic_read(&block_rsv->usage) == 0) {
			btrfs_block_rsv_release(root, block_rsv, (u64)-1);

			if (block_rsv->freed[0] == 0 &&
			    block_rsv->freed[1] == 0) {
				list_del_init(&block_rsv->list);
				kfree(block_rsv);
			}
		} else {
			btrfs_block_rsv_release(root, block_rsv, 0);
		}
	}
	mutex_unlock(&fs_info->durable_block_rsv_mutex);

	return 0;
}

static int __btrfs_free_extent(struct btrfs_trans_handle *trans,
				struct btrfs_root *root,
				u64 bytenr, u64 num_bytes, u64 parent,
				u64 root_objectid, u64 owner_objectid,
				u64 owner_offset, int refs_to_drop,
				struct btrfs_delayed_extent_op *extent_op)
{
	struct btrfs_key key;
	struct btrfs_path *path;
	struct btrfs_fs_info *info = root->fs_info;
	struct btrfs_root *extent_root = info->extent_root;
	struct extent_buffer *leaf;
	struct btrfs_extent_item *ei;
	struct btrfs_extent_inline_ref *iref;
	int ret;
	int is_data;
	int extent_slot = 0;
	int found_extent = 0;
	int num_to_del = 1;
	u32 item_size;
	u64 refs;

	path = btrfs_alloc_path();
	if (!path)
		return -ENOMEM;

	path->reada = 1;
	path->leave_spinning = 1;

	is_data = owner_objectid >= BTRFS_FIRST_FREE_OBJECTID;
	BUG_ON(!is_data && refs_to_drop != 1);

	ret = lookup_extent_backref(trans, extent_root, path, &iref,
				    bytenr, num_bytes, parent,
				    root_objectid, owner_objectid,
				    owner_offset);
	if (ret == 0) {
		extent_slot = path->slots[0];
		while (extent_slot >= 0) {
			btrfs_item_key_to_cpu(path->nodes[0], &key,
					      extent_slot);
			if (key.objectid != bytenr)
				break;
			if (key.type == BTRFS_EXTENT_ITEM_KEY &&
			    key.offset == num_bytes) {
				found_extent = 1;
				break;
			}
			if (path->slots[0] - extent_slot > 5)
				break;
			extent_slot--;
		}
#ifdef BTRFS_COMPAT_EXTENT_TREE_V0
		item_size = btrfs_item_size_nr(path->nodes[0], extent_slot);
		if (found_extent && item_size < sizeof(*ei))
			found_extent = 0;
#endif
		if (!found_extent) {
			BUG_ON(iref);
			ret = remove_extent_backref(trans, extent_root, path,
						    NULL, refs_to_drop,
						    is_data);
			BUG_ON(ret);
			btrfs_release_path(extent_root, path);
			path->leave_spinning = 1;

			key.objectid = bytenr;
			key.type = BTRFS_EXTENT_ITEM_KEY;
			key.offset = num_bytes;

			ret = btrfs_search_slot(trans, extent_root,
						&key, path, -1, 1);
			if (ret) {
				printk(KERN_ERR "umm, got %d back from search"
				       ", was looking for %llu\n", ret,
				       (unsigned long long)bytenr);
				btrfs_print_leaf(extent_root, path->nodes[0]);
			}
			BUG_ON(ret);
			extent_slot = path->slots[0];
		}
	} else {
		btrfs_print_leaf(extent_root, path->nodes[0]);
		WARN_ON(1);
		printk(KERN_ERR "btrfs unable to find ref byte nr %llu "
		       "parent %llu root %llu  owner %llu offset %llu\n",
		       (unsigned long long)bytenr,
		       (unsigned long long)parent,
		       (unsigned long long)root_objectid,
		       (unsigned long long)owner_objectid,
		       (unsigned long long)owner_offset);
	}

	leaf = path->nodes[0];
	item_size = btrfs_item_size_nr(leaf, extent_slot);
#ifdef BTRFS_COMPAT_EXTENT_TREE_V0
	if (item_size < sizeof(*ei)) {
		BUG_ON(found_extent || extent_slot != path->slots[0]);
		ret = convert_extent_item_v0(trans, extent_root, path,
					     owner_objectid, 0);
		BUG_ON(ret < 0);

		btrfs_release_path(extent_root, path);
		path->leave_spinning = 1;

		key.objectid = bytenr;
		key.type = BTRFS_EXTENT_ITEM_KEY;
		key.offset = num_bytes;

		ret = btrfs_search_slot(trans, extent_root, &key, path,
					-1, 1);
		if (ret) {
			printk(KERN_ERR "umm, got %d back from search"
			       ", was looking for %llu\n", ret,
			       (unsigned long long)bytenr);
			btrfs_print_leaf(extent_root, path->nodes[0]);
		}
		BUG_ON(ret);
		extent_slot = path->slots[0];
		leaf = path->nodes[0];
		item_size = btrfs_item_size_nr(leaf, extent_slot);
	}
#endif
	BUG_ON(item_size < sizeof(*ei));
	ei = btrfs_item_ptr(leaf, extent_slot,
			    struct btrfs_extent_item);
	if (owner_objectid < BTRFS_FIRST_FREE_OBJECTID) {
		struct btrfs_tree_block_info *bi;
		BUG_ON(item_size < sizeof(*ei) + sizeof(*bi));
		bi = (struct btrfs_tree_block_info *)(ei + 1);
		WARN_ON(owner_objectid != btrfs_tree_block_level(leaf, bi));
	}

	refs = btrfs_extent_refs(leaf, ei);
	BUG_ON(refs < refs_to_drop);
	refs -= refs_to_drop;

	if (refs > 0) {
		if (extent_op)
			__run_delayed_extent_op(extent_op, leaf, ei);
		/*
		 * In the case of inline back ref, reference count will
		 * be updated by remove_extent_backref
		 */
		if (iref) {
			BUG_ON(!found_extent);
		} else {
			btrfs_set_extent_refs(leaf, ei, refs);
			btrfs_mark_buffer_dirty(leaf);
		}
		if (found_extent) {
			ret = remove_extent_backref(trans, extent_root, path,
						    iref, refs_to_drop,
						    is_data);
			BUG_ON(ret);
		}
	} else {
		if (found_extent) {
			BUG_ON(is_data && refs_to_drop !=
			       extent_data_ref_count(root, path, iref));
			if (iref) {
				BUG_ON(path->slots[0] != extent_slot);
			} else {
				BUG_ON(path->slots[0] != extent_slot + 1);
				path->slots[0] = extent_slot;
				num_to_del = 2;
			}
		}

		ret = btrfs_del_items(trans, extent_root, path, path->slots[0],
				      num_to_del);
		BUG_ON(ret);
		btrfs_release_path(extent_root, path);

		if (is_data) {
			ret = btrfs_del_csums(trans, root, bytenr, num_bytes);
			BUG_ON(ret);
		} else {
			invalidate_mapping_pages(info->btree_inode->i_mapping,
			     bytenr >> PAGE_CACHE_SHIFT,
			     (bytenr + num_bytes - 1) >> PAGE_CACHE_SHIFT);
		}

		ret = update_block_group(trans, root, bytenr, num_bytes, 0);
		BUG_ON(ret);
	}
	btrfs_free_path(path);
	return ret;
}

/*
 * when we free an block, it is possible (and likely) that we free the last
 * delayed ref for that extent as well.  This searches the delayed ref tree for
 * a given extent, and if there are no other delayed refs to be processed, it
 * removes it from the tree.
 */
static noinline int check_ref_cleanup(struct btrfs_trans_handle *trans,
				      struct btrfs_root *root, u64 bytenr)
{
	struct btrfs_delayed_ref_head *head;
	struct btrfs_delayed_ref_root *delayed_refs;
	struct btrfs_delayed_ref_node *ref;
	struct rb_node *node;
	int ret = 0;

	delayed_refs = &trans->transaction->delayed_refs;
	spin_lock(&delayed_refs->lock);
	head = btrfs_find_delayed_ref_head(trans, bytenr);
	if (!head)
		goto out;

	node = rb_prev(&head->node.rb_node);
	if (!node)
		goto out;

	ref = rb_entry(node, struct btrfs_delayed_ref_node, rb_node);

	/* there are still entries for this ref, we can't drop it */
	if (ref->bytenr == bytenr)
		goto out;

	if (head->extent_op) {
		if (!head->must_insert_reserved)
			goto out;
		kfree(head->extent_op);
		head->extent_op = NULL;
	}

	/*
	 * waiting for the lock here would deadlock.  If someone else has it
	 * locked they are already in the process of dropping it anyway
	 */
	if (!mutex_trylock(&head->mutex))
		goto out;

	/*
	 * at this point we have a head with no other entries.  Go
	 * ahead and process it.
	 */
	head->node.in_tree = 0;
	rb_erase(&head->node.rb_node, &delayed_refs->root);

	delayed_refs->num_entries--;

	/*
	 * we don't take a ref on the node because we're removing it from the
	 * tree, so we just steal the ref the tree was holding.
	 */
	delayed_refs->num_heads--;
	if (list_empty(&head->cluster))
		delayed_refs->num_heads_ready--;

	list_del_init(&head->cluster);
	spin_unlock(&delayed_refs->lock);

	BUG_ON(head->extent_op);
	if (head->must_insert_reserved)
		ret = 1;

	mutex_unlock(&head->mutex);
	btrfs_put_delayed_ref(&head->node);
	return ret;
out:
	spin_unlock(&delayed_refs->lock);
	return 0;
}

void btrfs_free_tree_block(struct btrfs_trans_handle *trans,
			   struct btrfs_root *root,
			   struct extent_buffer *buf,
			   u64 parent, int last_ref)
{
	struct btrfs_block_rsv *block_rsv;
	struct btrfs_block_group_cache *cache = NULL;
	int ret;

	if (root->root_key.objectid != BTRFS_TREE_LOG_OBJECTID) {
		ret = btrfs_add_delayed_tree_ref(trans, buf->start, buf->len,
						parent, root->root_key.objectid,
						btrfs_header_level(buf),
						BTRFS_DROP_DELAYED_REF, NULL);
		BUG_ON(ret);
	}

	if (!last_ref)
		return;

	block_rsv = get_block_rsv(trans, root);
	cache = btrfs_lookup_block_group(root->fs_info, buf->start);
	if (block_rsv->space_info != cache->space_info)
		goto out;

	if (btrfs_header_generation(buf) == trans->transid) {
		if (root->root_key.objectid != BTRFS_TREE_LOG_OBJECTID) {
			ret = check_ref_cleanup(trans, root, buf->start);
			if (!ret)
				goto pin;
		}

		if (btrfs_header_flag(buf, BTRFS_HEADER_FLAG_WRITTEN)) {
			pin_down_extent(root, cache, buf->start, buf->len, 1);
			goto pin;
		}

		WARN_ON(test_bit(EXTENT_BUFFER_DIRTY, &buf->bflags));

		btrfs_add_free_space(cache, buf->start, buf->len);
		ret = update_reserved_bytes(cache, buf->len, 0, 0);
		if (ret == -EAGAIN) {
			/* block group became read-only */
			update_reserved_bytes(cache, buf->len, 0, 1);
			goto out;
		}

		ret = 1;
		spin_lock(&block_rsv->lock);
		if (block_rsv->reserved < block_rsv->size) {
			block_rsv->reserved += buf->len;
			ret = 0;
		}
		spin_unlock(&block_rsv->lock);

		if (ret) {
			spin_lock(&cache->space_info->lock);
			cache->space_info->bytes_reserved -= buf->len;
			spin_unlock(&cache->space_info->lock);
		}
		goto out;
	}
pin:
	if (block_rsv->durable && !cache->ro) {
		ret = 0;
		spin_lock(&cache->lock);
		if (!cache->ro) {
			cache->reserved_pinned += buf->len;
			ret = 1;
		}
		spin_unlock(&cache->lock);

		if (ret) {
			spin_lock(&block_rsv->lock);
			block_rsv->freed[trans->transid & 0x1] += buf->len;
			spin_unlock(&block_rsv->lock);
		}
	}
out:
	btrfs_put_block_group(cache);
}

int btrfs_free_extent(struct btrfs_trans_handle *trans,
		      struct btrfs_root *root,
		      u64 bytenr, u64 num_bytes, u64 parent,
		      u64 root_objectid, u64 owner, u64 offset)
{
	int ret;

	/*
	 * tree log blocks never actually go into the extent allocation
	 * tree, just update pinning info and exit early.
	 */
	if (root_objectid == BTRFS_TREE_LOG_OBJECTID) {
		WARN_ON(owner >= BTRFS_FIRST_FREE_OBJECTID);
		/* unlocks the pinned mutex */
		btrfs_pin_extent(root, bytenr, num_bytes, 1);
		ret = 0;
	} else if (owner < BTRFS_FIRST_FREE_OBJECTID) {
		ret = btrfs_add_delayed_tree_ref(trans, bytenr, num_bytes,
					parent, root_objectid, (int)owner,
					BTRFS_DROP_DELAYED_REF, NULL);
		BUG_ON(ret);
	} else {
		ret = btrfs_add_delayed_data_ref(trans, bytenr, num_bytes,
					parent, root_objectid, owner,
					offset, BTRFS_DROP_DELAYED_REF, NULL);
		BUG_ON(ret);
	}
	return ret;
}

static u64 stripe_align(struct btrfs_root *root, u64 val)
{
	u64 mask = ((u64)root->stripesize - 1);
	u64 ret = (val + mask) & ~mask;
	return ret;
}

/*
 * when we wait for progress in the block group caching, its because
 * our allocation attempt failed at least once.  So, we must sleep
 * and let some progress happen before we try again.
 *
 * This function will sleep at least once waiting for new free space to
 * show up, and then it will check the block group free space numbers
 * for our min num_bytes.  Another option is to have it go ahead
 * and look in the rbtree for a free extent of a given size, but this
 * is a good start.
 */
static noinline int
wait_block_group_cache_progress(struct btrfs_block_group_cache *cache,
				u64 num_bytes)
{
	struct btrfs_caching_control *caching_ctl;
	DEFINE_WAIT(wait);

	caching_ctl = get_caching_control(cache);
	if (!caching_ctl)
		return 0;

	wait_event(caching_ctl->wait, block_group_cache_done(cache) ||
		   (cache->free_space >= num_bytes));

	put_caching_control(caching_ctl);
	return 0;
}

static noinline int
wait_block_group_cache_done(struct btrfs_block_group_cache *cache)
{
	struct btrfs_caching_control *caching_ctl;
	DEFINE_WAIT(wait);

	caching_ctl = get_caching_control(cache);
	if (!caching_ctl)
		return 0;

	wait_event(caching_ctl->wait, block_group_cache_done(cache));

	put_caching_control(caching_ctl);
	return 0;
}

static int get_block_group_index(struct btrfs_block_group_cache *cache)
{
	int index;
	if (cache->flags & BTRFS_BLOCK_GROUP_RAID10)
		index = 0;
	else if (cache->flags & BTRFS_BLOCK_GROUP_RAID1)
		index = 1;
	else if (cache->flags & BTRFS_BLOCK_GROUP_DUP)
		index = 2;
	else if (cache->flags & BTRFS_BLOCK_GROUP_RAID0)
		index = 3;
	else
		index = 4;
	return index;
}

enum btrfs_loop_type {
	LOOP_FIND_IDEAL = 0,
	LOOP_CACHING_NOWAIT = 1,
	LOOP_CACHING_WAIT = 2,
	LOOP_ALLOC_CHUNK = 3,
	LOOP_NO_EMPTY_SIZE = 4,
};

/*
 * walks the btree of allocated extents and find a hole of a given size.
 * The key ins is changed to record the hole:
 * ins->objectid == block start
 * ins->flags = BTRFS_EXTENT_ITEM_KEY
 * ins->offset == number of blocks
 * Any available blocks before search_start are skipped.
 */
static noinline int find_free_extent(struct btrfs_trans_handle *trans,
				     struct btrfs_root *orig_root,
				     u64 num_bytes, u64 empty_size,
				     u64 search_start, u64 search_end,
				     u64 hint_byte, struct btrfs_key *ins,
				     int data)
{
	int ret = 0;
	struct btrfs_root *root = orig_root->fs_info->extent_root;
	struct btrfs_free_cluster *last_ptr = NULL;
	struct btrfs_block_group_cache *block_group = NULL;
	int empty_cluster = 2 * 1024 * 1024;
	int allowed_chunk_alloc = 0;
	int done_chunk_alloc = 0;
	struct btrfs_space_info *space_info;
	int last_ptr_loop = 0;
	int loop = 0;
	int index = 0;
	bool found_uncached_bg = false;
	bool failed_cluster_refill = false;
	bool failed_alloc = false;
	bool use_cluster = true;
	u64 ideal_cache_percent = 0;
	u64 ideal_cache_offset = 0;

	WARN_ON(num_bytes < root->sectorsize);
	btrfs_set_key_type(ins, BTRFS_EXTENT_ITEM_KEY);
	ins->objectid = 0;
	ins->offset = 0;

	space_info = __find_space_info(root->fs_info, data);
	if (!space_info) {
		printk(KERN_ERR "No space info for %d\n", data);
		return -ENOSPC;
	}

	/*
	 * If the space info is for both data and metadata it means we have a
	 * small filesystem and we can't use the clustering stuff.
	 */
	if (btrfs_mixed_space_info(space_info))
		use_cluster = false;

	if (orig_root->ref_cows || empty_size)
		allowed_chunk_alloc = 1;

	if (data & BTRFS_BLOCK_GROUP_METADATA && use_cluster) {
		last_ptr = &root->fs_info->meta_alloc_cluster;
		if (!btrfs_test_opt(root, SSD))
			empty_cluster = 64 * 1024;
	}

	if ((data & BTRFS_BLOCK_GROUP_DATA) && use_cluster &&
	    btrfs_test_opt(root, SSD)) {
		last_ptr = &root->fs_info->data_alloc_cluster;
	}

	if (last_ptr) {
		spin_lock(&last_ptr->lock);
		if (last_ptr->block_group)
			hint_byte = last_ptr->window_start;
		spin_unlock(&last_ptr->lock);
	}

	search_start = max(search_start, first_logical_byte(root, 0));
	search_start = max(search_start, hint_byte);

	if (!last_ptr)
		empty_cluster = 0;

	if (search_start == hint_byte) {
ideal_cache:
		block_group = btrfs_lookup_block_group(root->fs_info,
						       search_start);
		/*
		 * we don't want to use the block group if it doesn't match our
		 * allocation bits, or if its not cached.
		 *
		 * However if we are re-searching with an ideal block group
		 * picked out then we don't care that the block group is cached.
		 */
		if (block_group && block_group_bits(block_group, data) &&
		    (block_group->cached != BTRFS_CACHE_NO ||
		     search_start == ideal_cache_offset)) {
			down_read(&space_info->groups_sem);
			if (list_empty(&block_group->list) ||
			    block_group->ro) {
				/*
				 * someone is removing this block group,
				 * we can't jump into the have_block_group
				 * target because our list pointers are not
				 * valid
				 */
				btrfs_put_block_group(block_group);
				up_read(&space_info->groups_sem);
			} else {
				index = get_block_group_index(block_group);
				goto have_block_group;
			}
		} else if (block_group) {
			btrfs_put_block_group(block_group);
		}
	}
search:
	down_read(&space_info->groups_sem);
	list_for_each_entry(block_group, &space_info->block_groups[index],
			    list) {
		u64 offset;
		int cached;

		btrfs_get_block_group(block_group);
		search_start = block_group->key.objectid;

have_block_group:
		if (unlikely(block_group->cached == BTRFS_CACHE_NO)) {
			u64 free_percent;

			ret = cache_block_group(block_group, trans, 1);
			if (block_group->cached == BTRFS_CACHE_FINISHED)
				goto have_block_group;

			free_percent = btrfs_block_group_used(&block_group->item);
			free_percent *= 100;
			free_percent = div64_u64(free_percent,
						 block_group->key.offset);
			free_percent = 100 - free_percent;
			if (free_percent > ideal_cache_percent &&
			    likely(!block_group->ro)) {
				ideal_cache_offset = block_group->key.objectid;
				ideal_cache_percent = free_percent;
			}

			/*
			 * We only want to start kthread caching if we are at
			 * the point where we will wait for caching to make
			 * progress, or if our ideal search is over and we've
			 * found somebody to start caching.
			 */
			if (loop > LOOP_CACHING_NOWAIT ||
			    (loop > LOOP_FIND_IDEAL &&
			     atomic_read(&space_info->caching_threads) < 2)) {
				ret = cache_block_group(block_group, trans, 0);
				BUG_ON(ret);
			}
			found_uncached_bg = true;

			/*
			 * If loop is set for cached only, try the next block
			 * group.
			 */
			if (loop == LOOP_FIND_IDEAL)
				goto loop;
		}

		cached = block_group_cache_done(block_group);
		if (unlikely(!cached))
			found_uncached_bg = true;

		if (unlikely(block_group->ro))
			goto loop;

		/*
		 * Ok we want to try and use the cluster allocator, so lets look
		 * there, unless we are on LOOP_NO_EMPTY_SIZE, since we will
		 * have tried the cluster allocator plenty of times at this
		 * point and not have found anything, so we are likely way too
		 * fragmented for the clustering stuff to find anything, so lets
		 * just skip it and let the allocator find whatever block it can
		 * find
		 */
		if (last_ptr && loop < LOOP_NO_EMPTY_SIZE) {
			/*
			 * the refill lock keeps out other
			 * people trying to start a new cluster
			 */
			spin_lock(&last_ptr->refill_lock);
			if (last_ptr->block_group &&
			    (last_ptr->block_group->ro ||
			    !block_group_bits(last_ptr->block_group, data))) {
				offset = 0;
				goto refill_cluster;
			}

			offset = btrfs_alloc_from_cluster(block_group, last_ptr,
						 num_bytes, search_start);
			if (offset) {
				/* we have a block, we're done */
				spin_unlock(&last_ptr->refill_lock);
				goto checks;
			}

			spin_lock(&last_ptr->lock);
			/*
			 * whoops, this cluster doesn't actually point to
			 * this block group.  Get a ref on the block
			 * group is does point to and try again
			 */
			if (!last_ptr_loop && last_ptr->block_group &&
			    last_ptr->block_group != block_group) {

				btrfs_put_block_group(block_group);
				block_group = last_ptr->block_group;
				btrfs_get_block_group(block_group);
				spin_unlock(&last_ptr->lock);
				spin_unlock(&last_ptr->refill_lock);

				last_ptr_loop = 1;
				search_start = block_group->key.objectid;
				/*
				 * we know this block group is properly
				 * in the list because
				 * btrfs_remove_block_group, drops the
				 * cluster before it removes the block
				 * group from the list
				 */
				goto have_block_group;
			}
			spin_unlock(&last_ptr->lock);
refill_cluster:
			/*
			 * this cluster didn't work out, free it and
			 * start over
			 */
			btrfs_return_cluster_to_free_space(NULL, last_ptr);

			last_ptr_loop = 0;

			/* allocate a cluster in this block group */
			ret = btrfs_find_space_cluster(trans, root,
					       block_group, last_ptr,
					       offset, num_bytes,
					       empty_cluster + empty_size);
			if (ret == 0) {
				/*
				 * now pull our allocation out of this
				 * cluster
				 */
				offset = btrfs_alloc_from_cluster(block_group,
						  last_ptr, num_bytes,
						  search_start);
				if (offset) {
					/* we found one, proceed */
					spin_unlock(&last_ptr->refill_lock);
					goto checks;
				}
			} else if (!cached && loop > LOOP_CACHING_NOWAIT
				   && !failed_cluster_refill) {
				spin_unlock(&last_ptr->refill_lock);

				failed_cluster_refill = true;
				wait_block_group_cache_progress(block_group,
				       num_bytes + empty_cluster + empty_size);
				goto have_block_group;
			}

			/*
			 * at this point we either didn't find a cluster
			 * or we weren't able to allocate a block from our
			 * cluster.  Free the cluster we've been trying
			 * to use, and go to the next block group
			 */
			btrfs_return_cluster_to_free_space(NULL, last_ptr);
			spin_unlock(&last_ptr->refill_lock);
			goto loop;
		}

		offset = btrfs_find_space_for_alloc(block_group, search_start,
						    num_bytes, empty_size);
		/*
		 * If we didn't find a chunk, and we haven't failed on this
		 * block group before, and this block group is in the middle of
		 * caching and we are ok with waiting, then go ahead and wait
		 * for progress to be made, and set failed_alloc to true.
		 *
		 * If failed_alloc is true then we've already waited on this
		 * block group once and should move on to the next block group.
		 */
		if (!offset && !failed_alloc && !cached &&
		    loop > LOOP_CACHING_NOWAIT) {
			wait_block_group_cache_progress(block_group,
						num_bytes + empty_size);
			failed_alloc = true;
			goto have_block_group;
		} else if (!offset) {
			goto loop;
		}
checks:
		search_start = stripe_align(root, offset);
		/* move on to the next group */
		if (search_start + num_bytes >= search_end) {
			btrfs_add_free_space(block_group, offset, num_bytes);
			goto loop;
		}

		/* move on to the next group */
		if (search_start + num_bytes >
		    block_group->key.objectid + block_group->key.offset) {
			btrfs_add_free_space(block_group, offset, num_bytes);
			goto loop;
		}

		ins->objectid = search_start;
		ins->offset = num_bytes;

		if (offset < search_start)
			btrfs_add_free_space(block_group, offset,
					     search_start - offset);
		BUG_ON(offset > search_start);

		ret = update_reserved_bytes(block_group, num_bytes, 1,
					    (data & BTRFS_BLOCK_GROUP_DATA));
		if (ret == -EAGAIN) {
			btrfs_add_free_space(block_group, offset, num_bytes);
			goto loop;
		}

		/* we are all good, lets return */
		ins->objectid = search_start;
		ins->offset = num_bytes;

		if (offset < search_start)
			btrfs_add_free_space(block_group, offset,
					     search_start - offset);
		BUG_ON(offset > search_start);
		break;
loop:
		failed_cluster_refill = false;
		failed_alloc = false;
		BUG_ON(index != get_block_group_index(block_group));
		btrfs_put_block_group(block_group);
	}
	up_read(&space_info->groups_sem);

	if (!ins->objectid && ++index < BTRFS_NR_RAID_TYPES)
		goto search;

	/* LOOP_FIND_IDEAL, only search caching/cached bg's, and don't wait for
	 *			for them to make caching progress.  Also
	 *			determine the best possible bg to cache
	 * LOOP_CACHING_NOWAIT, search partially cached block groups, kicking
	 *			caching kthreads as we move along
	 * LOOP_CACHING_WAIT, search everything, and wait if our bg is caching
	 * LOOP_ALLOC_CHUNK, force a chunk allocation and try again
	 * LOOP_NO_EMPTY_SIZE, set empty_size and empty_cluster to 0 and try
	 *			again
	 */
	if (!ins->objectid && loop < LOOP_NO_EMPTY_SIZE &&
	    (found_uncached_bg || empty_size || empty_cluster ||
	     allowed_chunk_alloc)) {
		index = 0;
		if (loop == LOOP_FIND_IDEAL && found_uncached_bg) {
			found_uncached_bg = false;
			loop++;
			if (!ideal_cache_percent &&
			    atomic_read(&space_info->caching_threads))
				goto search;

			/*
			 * 1 of the following 2 things have happened so far
			 *
			 * 1) We found an ideal block group for caching that
			 * is mostly full and will cache quickly, so we might
			 * as well wait for it.
			 *
			 * 2) We searched for cached only and we didn't find
			 * anything, and we didn't start any caching kthreads
			 * either, so chances are we will loop through and
			 * start a couple caching kthreads, and then come back
			 * around and just wait for them.  This will be slower
			 * because we will have 2 caching kthreads reading at
			 * the same time when we could have just started one
			 * and waited for it to get far enough to give us an
			 * allocation, so go ahead and go to the wait caching
			 * loop.
			 */
			loop = LOOP_CACHING_WAIT;
			search_start = ideal_cache_offset;
			ideal_cache_percent = 0;
			goto ideal_cache;
		} else if (loop == LOOP_FIND_IDEAL) {
			/*
			 * Didn't find a uncached bg, wait on anything we find
			 * next.
			 */
			loop = LOOP_CACHING_WAIT;
			goto search;
		}

		if (loop < LOOP_CACHING_WAIT) {
			loop++;
			goto search;
		}

		if (loop == LOOP_ALLOC_CHUNK) {
			empty_size = 0;
			empty_cluster = 0;
		}

		if (allowed_chunk_alloc) {
			ret = do_chunk_alloc(trans, root, num_bytes +
					     2 * 1024 * 1024, data, 1);
			allowed_chunk_alloc = 0;
			done_chunk_alloc = 1;
		} else if (!done_chunk_alloc) {
			space_info->force_alloc = 1;
		}

		if (loop < LOOP_NO_EMPTY_SIZE) {
			loop++;
			goto search;
		}
		ret = -ENOSPC;
	} else if (!ins->objectid) {
		ret = -ENOSPC;
	}

	/* we found what we needed */
	if (ins->objectid) {
		if (!(data & BTRFS_BLOCK_GROUP_DATA))
			trans->block_group = block_group->key.objectid;

		btrfs_put_block_group(block_group);
		ret = 0;
	}

	return ret;
}

static void dump_space_info(struct btrfs_space_info *info, u64 bytes,
			    int dump_block_groups)
{
	struct btrfs_block_group_cache *cache;
	int index = 0;

	spin_lock(&info->lock);
	printk(KERN_INFO "space_info has %llu free, is %sfull\n",
	       (unsigned long long)(info->total_bytes - info->bytes_used -
				    info->bytes_pinned - info->bytes_reserved -
				    info->bytes_readonly),
	       (info->full) ? "" : "not ");
	printk(KERN_INFO "space_info total=%llu, used=%llu, pinned=%llu, "
	       "reserved=%llu, may_use=%llu, readonly=%llu\n",
	       (unsigned long long)info->total_bytes,
	       (unsigned long long)info->bytes_used,
	       (unsigned long long)info->bytes_pinned,
	       (unsigned long long)info->bytes_reserved,
	       (unsigned long long)info->bytes_may_use,
	       (unsigned long long)info->bytes_readonly);
	spin_unlock(&info->lock);

	if (!dump_block_groups)
		return;

	down_read(&info->groups_sem);
again:
	list_for_each_entry(cache, &info->block_groups[index], list) {
		spin_lock(&cache->lock);
		printk(KERN_INFO "block group %llu has %llu bytes, %llu used "
		       "%llu pinned %llu reserved\n",
		       (unsigned long long)cache->key.objectid,
		       (unsigned long long)cache->key.offset,
		       (unsigned long long)btrfs_block_group_used(&cache->item),
		       (unsigned long long)cache->pinned,
		       (unsigned long long)cache->reserved);
		btrfs_dump_free_space(cache, bytes);
		spin_unlock(&cache->lock);
	}
	if (++index < BTRFS_NR_RAID_TYPES)
		goto again;
	up_read(&info->groups_sem);
}

int btrfs_reserve_extent(struct btrfs_trans_handle *trans,
			 struct btrfs_root *root,
			 u64 num_bytes, u64 min_alloc_size,
			 u64 empty_size, u64 hint_byte,
			 u64 search_end, struct btrfs_key *ins,
			 u64 data)
{
	int ret;
	u64 search_start = 0;

	data = btrfs_get_alloc_profile(root, data);
again:
	/*
	 * the only place that sets empty_size is btrfs_realloc_node, which
	 * is not called recursively on allocations
	 */
	if (empty_size || root->ref_cows)
		ret = do_chunk_alloc(trans, root->fs_info->extent_root,
				     num_bytes + 2 * 1024 * 1024, data, 0);

	WARN_ON(num_bytes < root->sectorsize);
	ret = find_free_extent(trans, root, num_bytes, empty_size,
			       search_start, search_end, hint_byte,
			       ins, data);

	if (ret == -ENOSPC && num_bytes > min_alloc_size) {
		num_bytes = num_bytes >> 1;
		num_bytes = num_bytes & ~(root->sectorsize - 1);
		num_bytes = max(num_bytes, min_alloc_size);
		do_chunk_alloc(trans, root->fs_info->extent_root,
			       num_bytes, data, 1);
		goto again;
	}
	if (ret == -ENOSPC) {
		struct btrfs_space_info *sinfo;

		sinfo = __find_space_info(root->fs_info, data);
		printk(KERN_ERR "btrfs allocation failed flags %llu, "
		       "wanted %llu\n", (unsigned long long)data,
		       (unsigned long long)num_bytes);
		dump_space_info(sinfo, num_bytes, 1);
	}

	return ret;
}

int btrfs_free_reserved_extent(struct btrfs_root *root, u64 start, u64 len)
{
	struct btrfs_block_group_cache *cache;
	int ret = 0;

	cache = btrfs_lookup_block_group(root->fs_info, start);
	if (!cache) {
		printk(KERN_ERR "Unable to find block group for %llu\n",
		       (unsigned long long)start);
		return -ENOSPC;
	}

	ret = btrfs_discard_extent(root, start, len);

	btrfs_add_free_space(cache, start, len);
	update_reserved_bytes(cache, len, 0, 1);
	btrfs_put_block_group(cache);

	return ret;
}

static int alloc_reserved_file_extent(struct btrfs_trans_handle *trans,
				      struct btrfs_root *root,
				      u64 parent, u64 root_objectid,
				      u64 flags, u64 owner, u64 offset,
				      struct btrfs_key *ins, int ref_mod)
{
	int ret;
	struct btrfs_fs_info *fs_info = root->fs_info;
	struct btrfs_extent_item *extent_item;
	struct btrfs_extent_inline_ref *iref;
	struct btrfs_path *path;
	struct extent_buffer *leaf;
	int type;
	u32 size;

	if (parent > 0)
		type = BTRFS_SHARED_DATA_REF_KEY;
	else
		type = BTRFS_EXTENT_DATA_REF_KEY;

	size = sizeof(*extent_item) + btrfs_extent_inline_ref_size(type);

	path = btrfs_alloc_path();
	BUG_ON(!path);

	path->leave_spinning = 1;
	ret = btrfs_insert_empty_item(trans, fs_info->extent_root, path,
				      ins, size);
	BUG_ON(ret);

	leaf = path->nodes[0];
	extent_item = btrfs_item_ptr(leaf, path->slots[0],
				     struct btrfs_extent_item);
	btrfs_set_extent_refs(leaf, extent_item, ref_mod);
	btrfs_set_extent_generation(leaf, extent_item, trans->transid);
	btrfs_set_extent_flags(leaf, extent_item,
			       flags | BTRFS_EXTENT_FLAG_DATA);

	iref = (struct btrfs_extent_inline_ref *)(extent_item + 1);
	btrfs_set_extent_inline_ref_type(leaf, iref, type);
	if (parent > 0) {
		struct btrfs_shared_data_ref *ref;
		ref = (struct btrfs_shared_data_ref *)(iref + 1);
		btrfs_set_extent_inline_ref_offset(leaf, iref, parent);
		btrfs_set_shared_data_ref_count(leaf, ref, ref_mod);
	} else {
		struct btrfs_extent_data_ref *ref;
		ref = (struct btrfs_extent_data_ref *)(&iref->offset);
		btrfs_set_extent_data_ref_root(leaf, ref, root_objectid);
		btrfs_set_extent_data_ref_objectid(leaf, ref, owner);
		btrfs_set_extent_data_ref_offset(leaf, ref, offset);
		btrfs_set_extent_data_ref_count(leaf, ref, ref_mod);
	}

	btrfs_mark_buffer_dirty(path->nodes[0]);
	btrfs_free_path(path);

	ret = update_block_group(trans, root, ins->objectid, ins->offset, 1);
	if (ret) {
		printk(KERN_ERR "btrfs update block group failed for %llu "
		       "%llu\n", (unsigned long long)ins->objectid,
		       (unsigned long long)ins->offset);
		BUG();
	}
	return ret;
}

static int alloc_reserved_tree_block(struct btrfs_trans_handle *trans,
				     struct btrfs_root *root,
				     u64 parent, u64 root_objectid,
				     u64 flags, struct btrfs_disk_key *key,
				     int level, struct btrfs_key *ins)
{
	int ret;
	struct btrfs_fs_info *fs_info = root->fs_info;
	struct btrfs_extent_item *extent_item;
	struct btrfs_tree_block_info *block_info;
	struct btrfs_extent_inline_ref *iref;
	struct btrfs_path *path;
	struct extent_buffer *leaf;
	u32 size = sizeof(*extent_item) + sizeof(*block_info) + sizeof(*iref);

	path = btrfs_alloc_path();
	BUG_ON(!path);

	path->leave_spinning = 1;
	ret = btrfs_insert_empty_item(trans, fs_info->extent_root, path,
				      ins, size);
	BUG_ON(ret);

	leaf = path->nodes[0];
	extent_item = btrfs_item_ptr(leaf, path->slots[0],
				     struct btrfs_extent_item);
	btrfs_set_extent_refs(leaf, extent_item, 1);
	btrfs_set_extent_generation(leaf, extent_item, trans->transid);
	btrfs_set_extent_flags(leaf, extent_item,
			       flags | BTRFS_EXTENT_FLAG_TREE_BLOCK);
	block_info = (struct btrfs_tree_block_info *)(extent_item + 1);

	btrfs_set_tree_block_key(leaf, block_info, key);
	btrfs_set_tree_block_level(leaf, block_info, level);

	iref = (struct btrfs_extent_inline_ref *)(block_info + 1);
	if (parent > 0) {
		BUG_ON(!(flags & BTRFS_BLOCK_FLAG_FULL_BACKREF));
		btrfs_set_extent_inline_ref_type(leaf, iref,
						 BTRFS_SHARED_BLOCK_REF_KEY);
		btrfs_set_extent_inline_ref_offset(leaf, iref, parent);
	} else {
		btrfs_set_extent_inline_ref_type(leaf, iref,
						 BTRFS_TREE_BLOCK_REF_KEY);
		btrfs_set_extent_inline_ref_offset(leaf, iref, root_objectid);
	}

	btrfs_mark_buffer_dirty(leaf);
	btrfs_free_path(path);

	ret = update_block_group(trans, root, ins->objectid, ins->offset, 1);
	if (ret) {
		printk(KERN_ERR "btrfs update block group failed for %llu "
		       "%llu\n", (unsigned long long)ins->objectid,
		       (unsigned long long)ins->offset);
		BUG();
	}
	return ret;
}

int btrfs_alloc_reserved_file_extent(struct btrfs_trans_handle *trans,
				     struct btrfs_root *root,
				     u64 root_objectid, u64 owner,
				     u64 offset, struct btrfs_key *ins)
{
	int ret;

	BUG_ON(root_objectid == BTRFS_TREE_LOG_OBJECTID);

	ret = btrfs_add_delayed_data_ref(trans, ins->objectid, ins->offset,
					 0, root_objectid, owner, offset,
					 BTRFS_ADD_DELAYED_EXTENT, NULL);
	return ret;
}

/*
 * this is used by the tree logging recovery code.  It records that
 * an extent has been allocated and makes sure to clear the free
 * space cache bits as well
 */
int btrfs_alloc_logged_file_extent(struct btrfs_trans_handle *trans,
				   struct btrfs_root *root,
				   u64 root_objectid, u64 owner, u64 offset,
				   struct btrfs_key *ins)
{
	int ret;
	struct btrfs_block_group_cache *block_group;
	struct btrfs_caching_control *caching_ctl;
	u64 start = ins->objectid;
	u64 num_bytes = ins->offset;

	block_group = btrfs_lookup_block_group(root->fs_info, ins->objectid);
	cache_block_group(block_group, trans, 0);
	caching_ctl = get_caching_control(block_group);

	if (!caching_ctl) {
		BUG_ON(!block_group_cache_done(block_group));
		ret = btrfs_remove_free_space(block_group, start, num_bytes);
		BUG_ON(ret);
	} else {
		mutex_lock(&caching_ctl->mutex);

		if (start >= caching_ctl->progress) {
			ret = add_excluded_extent(root, start, num_bytes);
			BUG_ON(ret);
		} else if (start + num_bytes <= caching_ctl->progress) {
			ret = btrfs_remove_free_space(block_group,
						      start, num_bytes);
			BUG_ON(ret);
		} else {
			num_bytes = caching_ctl->progress - start;
			ret = btrfs_remove_free_space(block_group,
						      start, num_bytes);
			BUG_ON(ret);

			start = caching_ctl->progress;
			num_bytes = ins->objectid + ins->offset -
				    caching_ctl->progress;
			ret = add_excluded_extent(root, start, num_bytes);
			BUG_ON(ret);
		}

		mutex_unlock(&caching_ctl->mutex);
		put_caching_control(caching_ctl);
	}

	ret = update_reserved_bytes(block_group, ins->offset, 1, 1);
	BUG_ON(ret);
	btrfs_put_block_group(block_group);
	ret = alloc_reserved_file_extent(trans, root, 0, root_objectid,
					 0, owner, offset, ins, 1);
	return ret;
}

struct extent_buffer *btrfs_init_new_buffer(struct btrfs_trans_handle *trans,
					    struct btrfs_root *root,
					    u64 bytenr, u32 blocksize,
					    int level)
{
	struct extent_buffer *buf;

	buf = btrfs_find_create_tree_block(root, bytenr, blocksize);
	if (!buf)
		return ERR_PTR(-ENOMEM);
	btrfs_set_header_generation(buf, trans->transid);
	btrfs_set_buffer_lockdep_class(buf, level);
	btrfs_tree_lock(buf);
	clean_tree_block(trans, root, buf);

	btrfs_set_lock_blocking(buf);
	btrfs_set_buffer_uptodate(buf);

	if (root->root_key.objectid == BTRFS_TREE_LOG_OBJECTID) {
		/*
		 * we allow two log transactions at a time, use different
		 * EXENT bit to differentiate dirty pages.
		 */
		if (root->log_transid % 2 == 0)
			set_extent_dirty(&root->dirty_log_pages, buf->start,
					buf->start + buf->len - 1, GFP_NOFS);
		else
			set_extent_new(&root->dirty_log_pages, buf->start,
					buf->start + buf->len - 1, GFP_NOFS);
	} else {
		set_extent_dirty(&trans->transaction->dirty_pages, buf->start,
			 buf->start + buf->len - 1, GFP_NOFS);
	}
	trans->blocks_used++;
	/* this returns a buffer locked for blocking */
	return buf;
}

static struct btrfs_block_rsv *
use_block_rsv(struct btrfs_trans_handle *trans,
	      struct btrfs_root *root, u32 blocksize)
{
	struct btrfs_block_rsv *block_rsv;
	int ret;

	block_rsv = get_block_rsv(trans, root);

	if (block_rsv->size == 0) {
		ret = reserve_metadata_bytes(trans, root, block_rsv,
					     blocksize, 0);
		if (ret)
			return ERR_PTR(ret);
		return block_rsv;
	}

	ret = block_rsv_use_bytes(block_rsv, blocksize);
	if (!ret)
		return block_rsv;

	return ERR_PTR(-ENOSPC);
}

static void unuse_block_rsv(struct btrfs_block_rsv *block_rsv, u32 blocksize)
{
	block_rsv_add_bytes(block_rsv, blocksize, 0);
	block_rsv_release_bytes(block_rsv, NULL, 0);
}

/*
 * finds a free extent and does all the dirty work required for allocation
 * returns the key for the extent through ins, and a tree buffer for
 * the first block of the extent through buf.
 *
 * returns the tree buffer or NULL.
 */
struct extent_buffer *btrfs_alloc_free_block(struct btrfs_trans_handle *trans,
					struct btrfs_root *root, u32 blocksize,
					u64 parent, u64 root_objectid,
					struct btrfs_disk_key *key, int level,
					u64 hint, u64 empty_size)
{
	struct btrfs_key ins;
	struct btrfs_block_rsv *block_rsv;
	struct extent_buffer *buf;
	u64 flags = 0;
	int ret;


	block_rsv = use_block_rsv(trans, root, blocksize);
	if (IS_ERR(block_rsv))
		return ERR_CAST(block_rsv);

	ret = btrfs_reserve_extent(trans, root, blocksize, blocksize,
				   empty_size, hint, (u64)-1, &ins, 0);
	if (ret) {
		unuse_block_rsv(block_rsv, blocksize);
		return ERR_PTR(ret);
	}

	buf = btrfs_init_new_buffer(trans, root, ins.objectid,
				    blocksize, level);
	BUG_ON(IS_ERR(buf));

	if (root_objectid == BTRFS_TREE_RELOC_OBJECTID) {
		if (parent == 0)
			parent = ins.objectid;
		flags |= BTRFS_BLOCK_FLAG_FULL_BACKREF;
	} else
		BUG_ON(parent > 0);

	if (root_objectid != BTRFS_TREE_LOG_OBJECTID) {
		struct btrfs_delayed_extent_op *extent_op;
		extent_op = kmalloc(sizeof(*extent_op), GFP_NOFS);
		BUG_ON(!extent_op);
		if (key)
			memcpy(&extent_op->key, key, sizeof(extent_op->key));
		else
			memset(&extent_op->key, 0, sizeof(extent_op->key));
		extent_op->flags_to_set = flags;
		extent_op->update_key = 1;
		extent_op->update_flags = 1;
		extent_op->is_data = 0;

		ret = btrfs_add_delayed_tree_ref(trans, ins.objectid,
					ins.offset, parent, root_objectid,
					level, BTRFS_ADD_DELAYED_EXTENT,
					extent_op);
		BUG_ON(ret);
	}
	return buf;
}

struct walk_control {
	u64 refs[BTRFS_MAX_LEVEL];
	u64 flags[BTRFS_MAX_LEVEL];
	struct btrfs_key update_progress;
	int stage;
	int level;
	int shared_level;
	int update_ref;
	int keep_locks;
	int reada_slot;
	int reada_count;
};

#define DROP_REFERENCE	1
#define UPDATE_BACKREF	2

static noinline void reada_walk_down(struct btrfs_trans_handle *trans,
				     struct btrfs_root *root,
				     struct walk_control *wc,
				     struct btrfs_path *path)
{
	u64 bytenr;
	u64 generation;
	u64 refs;
	u64 flags;
	u32 nritems;
	u32 blocksize;
	struct btrfs_key key;
	struct extent_buffer *eb;
	int ret;
	int slot;
	int nread = 0;

	if (path->slots[wc->level] < wc->reada_slot) {
		wc->reada_count = wc->reada_count * 2 / 3;
		wc->reada_count = max(wc->reada_count, 2);
	} else {
		wc->reada_count = wc->reada_count * 3 / 2;
		wc->reada_count = min_t(int, wc->reada_count,
					BTRFS_NODEPTRS_PER_BLOCK(root));
	}

	eb = path->nodes[wc->level];
	nritems = btrfs_header_nritems(eb);
	blocksize = btrfs_level_size(root, wc->level - 1);

	for (slot = path->slots[wc->level]; slot < nritems; slot++) {
		if (nread >= wc->reada_count)
			break;

		cond_resched();
		bytenr = btrfs_node_blockptr(eb, slot);
		generation = btrfs_node_ptr_generation(eb, slot);

		if (slot == path->slots[wc->level])
			goto reada;

		if (wc->stage == UPDATE_BACKREF &&
		    generation <= root->root_key.offset)
			continue;

		/* We don't lock the tree block, it's OK to be racy here */
		ret = btrfs_lookup_extent_info(trans, root, bytenr, blocksize,
					       &refs, &flags);
		BUG_ON(ret);
		BUG_ON(refs == 0);

		if (wc->stage == DROP_REFERENCE) {
			if (refs == 1)
				goto reada;

			if (wc->level == 1 &&
			    (flags & BTRFS_BLOCK_FLAG_FULL_BACKREF))
				continue;
			if (!wc->update_ref ||
			    generation <= root->root_key.offset)
				continue;
			btrfs_node_key_to_cpu(eb, &key, slot);
			ret = btrfs_comp_cpu_keys(&key,
						  &wc->update_progress);
			if (ret < 0)
				continue;
		} else {
			if (wc->level == 1 &&
			    (flags & BTRFS_BLOCK_FLAG_FULL_BACKREF))
				continue;
		}
reada:
		ret = readahead_tree_block(root, bytenr, blocksize,
					   generation);
		if (ret)
			break;
		nread++;
	}
	wc->reada_slot = slot;
}

/*
 * hepler to process tree block while walking down the tree.
 *
 * when wc->stage == UPDATE_BACKREF, this function updates
 * back refs for pointers in the block.
 *
 * NOTE: return value 1 means we should stop walking down.
 */
static noinline int walk_down_proc(struct btrfs_trans_handle *trans,
				   struct btrfs_root *root,
				   struct btrfs_path *path,
				   struct walk_control *wc, int lookup_info)
{
	int level = wc->level;
	struct extent_buffer *eb = path->nodes[level];
	u64 flag = BTRFS_BLOCK_FLAG_FULL_BACKREF;
	int ret;

	if (wc->stage == UPDATE_BACKREF &&
	    btrfs_header_owner(eb) != root->root_key.objectid)
		return 1;

	/*
	 * when reference count of tree block is 1, it won't increase
	 * again. once full backref flag is set, we never clear it.
	 */
	if (lookup_info &&
	    ((wc->stage == DROP_REFERENCE && wc->refs[level] != 1) ||
	     (wc->stage == UPDATE_BACKREF && !(wc->flags[level] & flag)))) {
		BUG_ON(!path->locks[level]);
		ret = btrfs_lookup_extent_info(trans, root,
					       eb->start, eb->len,
					       &wc->refs[level],
					       &wc->flags[level]);
		BUG_ON(ret);
		BUG_ON(wc->refs[level] == 0);
	}

	if (wc->stage == DROP_REFERENCE) {
		if (wc->refs[level] > 1)
			return 1;

		if (path->locks[level] && !wc->keep_locks) {
			btrfs_tree_unlock(eb);
			path->locks[level] = 0;
		}
		return 0;
	}

	/* wc->stage == UPDATE_BACKREF */
	if (!(wc->flags[level] & flag)) {
		BUG_ON(!path->locks[level]);
		ret = btrfs_inc_ref(trans, root, eb, 1);
		BUG_ON(ret);
		ret = btrfs_dec_ref(trans, root, eb, 0);
		BUG_ON(ret);
		ret = btrfs_set_disk_extent_flags(trans, root, eb->start,
						  eb->len, flag, 0);
		BUG_ON(ret);
		wc->flags[level] |= flag;
	}

	/*
	 * the block is shared by multiple trees, so it's not good to
	 * keep the tree lock
	 */
	if (path->locks[level] && level > 0) {
		btrfs_tree_unlock(eb);
		path->locks[level] = 0;
	}
	return 0;
}

/*
 * hepler to process tree block pointer.
 *
 * when wc->stage == DROP_REFERENCE, this function checks
 * reference count of the block pointed to. if the block
 * is shared and we need update back refs for the subtree
 * rooted at the block, this function changes wc->stage to
 * UPDATE_BACKREF. if the block is shared and there is no
 * need to update back, this function drops the reference
 * to the block.
 *
 * NOTE: return value 1 means we should stop walking down.
 */
static noinline int do_walk_down(struct btrfs_trans_handle *trans,
				 struct btrfs_root *root,
				 struct btrfs_path *path,
				 struct walk_control *wc, int *lookup_info)
{
	u64 bytenr;
	u64 generation;
	u64 parent;
	u32 blocksize;
	struct btrfs_key key;
	struct extent_buffer *next;
	int level = wc->level;
	int reada = 0;
	int ret = 0;

	generation = btrfs_node_ptr_generation(path->nodes[level],
					       path->slots[level]);
	/*
	 * if the lower level block was created before the snapshot
	 * was created, we know there is no need to update back refs
	 * for the subtree
	 */
	if (wc->stage == UPDATE_BACKREF &&
	    generation <= root->root_key.offset) {
		*lookup_info = 1;
		return 1;
	}

	bytenr = btrfs_node_blockptr(path->nodes[level], path->slots[level]);
	blocksize = btrfs_level_size(root, level - 1);

	next = btrfs_find_tree_block(root, bytenr, blocksize);
	if (!next) {
		next = btrfs_find_create_tree_block(root, bytenr, blocksize);
		if (!next)
			return -ENOMEM;
		reada = 1;
	}
	btrfs_tree_lock(next);
	btrfs_set_lock_blocking(next);

	ret = btrfs_lookup_extent_info(trans, root, bytenr, blocksize,
				       &wc->refs[level - 1],
				       &wc->flags[level - 1]);
	BUG_ON(ret);
	BUG_ON(wc->refs[level - 1] == 0);
	*lookup_info = 0;

	if (wc->stage == DROP_REFERENCE) {
		if (wc->refs[level - 1] > 1) {
			if (level == 1 &&
			    (wc->flags[0] & BTRFS_BLOCK_FLAG_FULL_BACKREF))
				goto skip;

			if (!wc->update_ref ||
			    generation <= root->root_key.offset)
				goto skip;

			btrfs_node_key_to_cpu(path->nodes[level], &key,
					      path->slots[level]);
			ret = btrfs_comp_cpu_keys(&key, &wc->update_progress);
			if (ret < 0)
				goto skip;

			wc->stage = UPDATE_BACKREF;
			wc->shared_level = level - 1;
		}
	} else {
		if (level == 1 &&
		    (wc->flags[0] & BTRFS_BLOCK_FLAG_FULL_BACKREF))
			goto skip;
	}

	if (!btrfs_buffer_uptodate(next, generation)) {
		btrfs_tree_unlock(next);
		free_extent_buffer(next);
		next = NULL;
		*lookup_info = 1;
	}

	if (!next) {
		if (reada && level == 1)
			reada_walk_down(trans, root, wc, path);
		next = read_tree_block(root, bytenr, blocksize, generation);
		btrfs_tree_lock(next);
		btrfs_set_lock_blocking(next);
	}

	level--;
	BUG_ON(level != btrfs_header_level(next));
	path->nodes[level] = next;
	path->slots[level] = 0;
	path->locks[level] = 1;
	wc->level = level;
	if (wc->level == 1)
		wc->reada_slot = 0;
	return 0;
skip:
	wc->refs[level - 1] = 0;
	wc->flags[level - 1] = 0;
	if (wc->stage == DROP_REFERENCE) {
		if (wc->flags[level] & BTRFS_BLOCK_FLAG_FULL_BACKREF) {
			parent = path->nodes[level]->start;
		} else {
			BUG_ON(root->root_key.objectid !=
			       btrfs_header_owner(path->nodes[level]));
			parent = 0;
		}

		ret = btrfs_free_extent(trans, root, bytenr, blocksize, parent,
					root->root_key.objectid, level - 1, 0);
		BUG_ON(ret);
	}
	btrfs_tree_unlock(next);
	free_extent_buffer(next);
	*lookup_info = 1;
	return 1;
}

/*
 * hepler to process tree block while walking up the tree.
 *
 * when wc->stage == DROP_REFERENCE, this function drops
 * reference count on the block.
 *
 * when wc->stage == UPDATE_BACKREF, this function changes
 * wc->stage back to DROP_REFERENCE if we changed wc->stage
 * to UPDATE_BACKREF previously while processing the block.
 *
 * NOTE: return value 1 means we should stop walking up.
 */
static noinline int walk_up_proc(struct btrfs_trans_handle *trans,
				 struct btrfs_root *root,
				 struct btrfs_path *path,
				 struct walk_control *wc)
{
	int ret;
	int level = wc->level;
	struct extent_buffer *eb = path->nodes[level];
	u64 parent = 0;

	if (wc->stage == UPDATE_BACKREF) {
		BUG_ON(wc->shared_level < level);
		if (level < wc->shared_level)
			goto out;

		ret = find_next_key(path, level + 1, &wc->update_progress);
		if (ret > 0)
			wc->update_ref = 0;

		wc->stage = DROP_REFERENCE;
		wc->shared_level = -1;
		path->slots[level] = 0;

		/*
		 * check reference count again if the block isn't locked.
		 * we should start walking down the tree again if reference
		 * count is one.
		 */
		if (!path->locks[level]) {
			BUG_ON(level == 0);
			btrfs_tree_lock(eb);
			btrfs_set_lock_blocking(eb);
			path->locks[level] = 1;

			ret = btrfs_lookup_extent_info(trans, root,
						       eb->start, eb->len,
						       &wc->refs[level],
						       &wc->flags[level]);
			BUG_ON(ret);
			BUG_ON(wc->refs[level] == 0);
			if (wc->refs[level] == 1) {
				btrfs_tree_unlock(eb);
				path->locks[level] = 0;
				return 1;
			}
		}
	}

	/* wc->stage == DROP_REFERENCE */
	BUG_ON(wc->refs[level] > 1 && !path->locks[level]);

	if (wc->refs[level] == 1) {
		if (level == 0) {
			if (wc->flags[level] & BTRFS_BLOCK_FLAG_FULL_BACKREF)
				ret = btrfs_dec_ref(trans, root, eb, 1);
			else
				ret = btrfs_dec_ref(trans, root, eb, 0);
			BUG_ON(ret);
		}
		/* make block locked assertion in clean_tree_block happy */
		if (!path->locks[level] &&
		    btrfs_header_generation(eb) == trans->transid) {
			btrfs_tree_lock(eb);
			btrfs_set_lock_blocking(eb);
			path->locks[level] = 1;
		}
		clean_tree_block(trans, root, eb);
	}

	if (eb == root->node) {
		if (wc->flags[level] & BTRFS_BLOCK_FLAG_FULL_BACKREF)
			parent = eb->start;
		else
			BUG_ON(root->root_key.objectid !=
			       btrfs_header_owner(eb));
	} else {
		if (wc->flags[level + 1] & BTRFS_BLOCK_FLAG_FULL_BACKREF)
			parent = path->nodes[level + 1]->start;
		else
			BUG_ON(root->root_key.objectid !=
			       btrfs_header_owner(path->nodes[level + 1]));
	}

	btrfs_free_tree_block(trans, root, eb, parent, wc->refs[level] == 1);
out:
	wc->refs[level] = 0;
	wc->flags[level] = 0;
	return 0;
}

static noinline int walk_down_tree(struct btrfs_trans_handle *trans,
				   struct btrfs_root *root,
				   struct btrfs_path *path,
				   struct walk_control *wc)
{
	int level = wc->level;
	int lookup_info = 1;
	int ret;

	while (level >= 0) {
		ret = walk_down_proc(trans, root, path, wc, lookup_info);
		if (ret > 0)
			break;

		if (level == 0)
			break;

		if (path->slots[level] >=
		    btrfs_header_nritems(path->nodes[level]))
			break;

		ret = do_walk_down(trans, root, path, wc, &lookup_info);
		if (ret > 0) {
			path->slots[level]++;
			continue;
		} else if (ret < 0)
			return ret;
		level = wc->level;
	}
	return 0;
}

static noinline int walk_up_tree(struct btrfs_trans_handle *trans,
				 struct btrfs_root *root,
				 struct btrfs_path *path,
				 struct walk_control *wc, int max_level)
{
	int level = wc->level;
	int ret;

	path->slots[level] = btrfs_header_nritems(path->nodes[level]);
	while (level < max_level && path->nodes[level]) {
		wc->level = level;
		if (path->slots[level] + 1 <
		    btrfs_header_nritems(path->nodes[level])) {
			path->slots[level]++;
			return 0;
		} else {
			ret = walk_up_proc(trans, root, path, wc);
			if (ret > 0)
				return 0;

			if (path->locks[level]) {
				btrfs_tree_unlock(path->nodes[level]);
				path->locks[level] = 0;
			}
			free_extent_buffer(path->nodes[level]);
			path->nodes[level] = NULL;
			level++;
		}
	}
	return 1;
}

/*
 * drop a subvolume tree.
 *
 * this function traverses the tree freeing any blocks that only
 * referenced by the tree.
 *
 * when a shared tree block is found. this function decreases its
 * reference count by one. if update_ref is true, this function
 * also make sure backrefs for the shared block and all lower level
 * blocks are properly updated.
 */
int btrfs_drop_snapshot(struct btrfs_root *root,
			struct btrfs_block_rsv *block_rsv, int update_ref)
{
	struct btrfs_path *path;
	struct btrfs_trans_handle *trans;
	struct btrfs_root *tree_root = root->fs_info->tree_root;
	struct btrfs_root_item *root_item = &root->root_item;
	struct walk_control *wc;
	struct btrfs_key key;
	int err = 0;
	int ret;
	int level;

	path = btrfs_alloc_path();
	BUG_ON(!path);

	wc = kzalloc(sizeof(*wc), GFP_NOFS);
	BUG_ON(!wc);

	trans = btrfs_start_transaction(tree_root, 0);
	if (block_rsv)
		trans->block_rsv = block_rsv;

	if (btrfs_disk_key_objectid(&root_item->drop_progress) == 0) {
		level = btrfs_header_level(root->node);
		path->nodes[level] = btrfs_lock_root_node(root);
		btrfs_set_lock_blocking(path->nodes[level]);
		path->slots[level] = 0;
		path->locks[level] = 1;
		memset(&wc->update_progress, 0,
		       sizeof(wc->update_progress));
	} else {
		btrfs_disk_key_to_cpu(&key, &root_item->drop_progress);
		memcpy(&wc->update_progress, &key,
		       sizeof(wc->update_progress));

		level = root_item->drop_level;
		BUG_ON(level == 0);
		path->lowest_level = level;
		ret = btrfs_search_slot(NULL, root, &key, path, 0, 0);
		path->lowest_level = 0;
		if (ret < 0) {
			err = ret;
			goto out;
		}
		WARN_ON(ret > 0);

		/*
		 * unlock our path, this is safe because only this
		 * function is allowed to delete this snapshot
		 */
		btrfs_unlock_up_safe(path, 0);

		level = btrfs_header_level(root->node);
		while (1) {
			btrfs_tree_lock(path->nodes[level]);
			btrfs_set_lock_blocking(path->nodes[level]);

			ret = btrfs_lookup_extent_info(trans, root,
						path->nodes[level]->start,
						path->nodes[level]->len,
						&wc->refs[level],
						&wc->flags[level]);
			BUG_ON(ret);
			BUG_ON(wc->refs[level] == 0);

			if (level == root_item->drop_level)
				break;

			btrfs_tree_unlock(path->nodes[level]);
			WARN_ON(wc->refs[level] != 1);
			level--;
		}
	}

	wc->level = level;
	wc->shared_level = -1;
	wc->stage = DROP_REFERENCE;
	wc->update_ref = update_ref;
	wc->keep_locks = 0;
	wc->reada_count = BTRFS_NODEPTRS_PER_BLOCK(root);

	while (1) {
		ret = walk_down_tree(trans, root, path, wc);
		if (ret < 0) {
			err = ret;
			break;
		}

		ret = walk_up_tree(trans, root, path, wc, BTRFS_MAX_LEVEL);
		if (ret < 0) {
			err = ret;
			break;
		}

		if (ret > 0) {
			BUG_ON(wc->stage != DROP_REFERENCE);
			break;
		}

		if (wc->stage == DROP_REFERENCE) {
			level = wc->level;
			btrfs_node_key(path->nodes[level],
				       &root_item->drop_progress,
				       path->slots[level]);
			root_item->drop_level = level;
		}

		BUG_ON(wc->level == 0);
		if (btrfs_should_end_transaction(trans, tree_root)) {
			ret = btrfs_update_root(trans, tree_root,
						&root->root_key,
						root_item);
			BUG_ON(ret);

			btrfs_end_transaction_throttle(trans, tree_root);
			trans = btrfs_start_transaction(tree_root, 0);
			if (block_rsv)
				trans->block_rsv = block_rsv;
		}
	}
	btrfs_release_path(root, path);
	BUG_ON(err);

	ret = btrfs_del_root(trans, tree_root, &root->root_key);
	BUG_ON(ret);

	if (root->root_key.objectid != BTRFS_TREE_RELOC_OBJECTID) {
		ret = btrfs_find_last_root(tree_root, root->root_key.objectid,
					   NULL, NULL);
		BUG_ON(ret < 0);
		if (ret > 0) {
			ret = btrfs_del_orphan_item(trans, tree_root,
						    root->root_key.objectid);
			BUG_ON(ret);
		}
	}

	if (root->in_radix) {
		btrfs_free_fs_root(tree_root->fs_info, root);
	} else {
		free_extent_buffer(root->node);
		free_extent_buffer(root->commit_root);
		kfree(root);
	}
out:
	btrfs_end_transaction_throttle(trans, tree_root);
	kfree(wc);
	btrfs_free_path(path);
	return err;
}

/*
 * drop subtree rooted at tree block 'node'.
 *
 * NOTE: this function will unlock and release tree block 'node'
 */
int btrfs_drop_subtree(struct btrfs_trans_handle *trans,
			struct btrfs_root *root,
			struct extent_buffer *node,
			struct extent_buffer *parent)
{
	struct btrfs_path *path;
	struct walk_control *wc;
	int level;
	int parent_level;
	int ret = 0;
	int wret;

	BUG_ON(root->root_key.objectid != BTRFS_TREE_RELOC_OBJECTID);

	path = btrfs_alloc_path();
	BUG_ON(!path);

	wc = kzalloc(sizeof(*wc), GFP_NOFS);
	BUG_ON(!wc);

	btrfs_assert_tree_locked(parent);
	parent_level = btrfs_header_level(parent);
	extent_buffer_get(parent);
	path->nodes[parent_level] = parent;
	path->slots[parent_level] = btrfs_header_nritems(parent);

	btrfs_assert_tree_locked(node);
	level = btrfs_header_level(node);
	path->nodes[level] = node;
	path->slots[level] = 0;
	path->locks[level] = 1;

	wc->refs[parent_level] = 1;
	wc->flags[parent_level] = BTRFS_BLOCK_FLAG_FULL_BACKREF;
	wc->level = level;
	wc->shared_level = -1;
	wc->stage = DROP_REFERENCE;
	wc->update_ref = 0;
	wc->keep_locks = 1;
	wc->reada_count = BTRFS_NODEPTRS_PER_BLOCK(root);

	while (1) {
		wret = walk_down_tree(trans, root, path, wc);
		if (wret < 0) {
			ret = wret;
			break;
		}

		wret = walk_up_tree(trans, root, path, wc, parent_level);
		if (wret < 0)
			ret = wret;
		if (wret != 0)
			break;
	}

	kfree(wc);
	btrfs_free_path(path);
	return ret;
}

#if 0
static unsigned long calc_ra(unsigned long start, unsigned long last,
			     unsigned long nr)
{
	return min(last, start + nr - 1);
}

static noinline int relocate_inode_pages(struct inode *inode, u64 start,
					 u64 len)
{
	u64 page_start;
	u64 page_end;
	unsigned long first_index;
	unsigned long last_index;
	unsigned long i;
	struct page *page;
	struct extent_io_tree *io_tree = &BTRFS_I(inode)->io_tree;
	struct file_ra_state *ra;
	struct btrfs_ordered_extent *ordered;
	unsigned int total_read = 0;
	unsigned int total_dirty = 0;
	int ret = 0;

	ra = kzalloc(sizeof(*ra), GFP_NOFS);

	mutex_lock(&inode->i_mutex);
	first_index = start >> PAGE_CACHE_SHIFT;
	last_index = (start + len - 1) >> PAGE_CACHE_SHIFT;

	/* make sure the dirty trick played by the caller work */
	ret = invalidate_inode_pages2_range(inode->i_mapping,
					    first_index, last_index);
	if (ret)
		goto out_unlock;

	file_ra_state_init(ra, inode->i_mapping);

	for (i = first_index ; i <= last_index; i++) {
		if (total_read % ra->ra_pages == 0) {
			btrfs_force_ra(inode->i_mapping, ra, NULL, i,
				       calc_ra(i, last_index, ra->ra_pages));
		}
		total_read++;
again:
		if (((u64)i << PAGE_CACHE_SHIFT) > i_size_read(inode))
			BUG_ON(1);
		page = grab_cache_page(inode->i_mapping, i);
		if (!page) {
			ret = -ENOMEM;
			goto out_unlock;
		}
		if (!PageUptodate(page)) {
			btrfs_readpage(NULL, page);
			lock_page(page);
			if (!PageUptodate(page)) {
				unlock_page(page);
				page_cache_release(page);
				ret = -EIO;
				goto out_unlock;
			}
		}
		wait_on_page_writeback(page);

		page_start = (u64)page->index << PAGE_CACHE_SHIFT;
		page_end = page_start + PAGE_CACHE_SIZE - 1;
		lock_extent(io_tree, page_start, page_end, GFP_NOFS);

		ordered = btrfs_lookup_ordered_extent(inode, page_start);
		if (ordered) {
			unlock_extent(io_tree, page_start, page_end, GFP_NOFS);
			unlock_page(page);
			page_cache_release(page);
			btrfs_start_ordered_extent(inode, ordered, 1);
			btrfs_put_ordered_extent(ordered);
			goto again;
		}
		set_page_extent_mapped(page);

		if (i == first_index)
			set_extent_bits(io_tree, page_start, page_end,
					EXTENT_BOUNDARY, GFP_NOFS);
		btrfs_set_extent_delalloc(inode, page_start, page_end);

		set_page_dirty(page);
		total_dirty++;

		unlock_extent(io_tree, page_start, page_end, GFP_NOFS);
		unlock_page(page);
		page_cache_release(page);
	}

out_unlock:
	kfree(ra);
	mutex_unlock(&inode->i_mutex);
	balance_dirty_pages_ratelimited_nr(inode->i_mapping, total_dirty);
	return ret;
}

static noinline int relocate_data_extent(struct inode *reloc_inode,
					 struct btrfs_key *extent_key,
					 u64 offset)
{
	struct btrfs_root *root = BTRFS_I(reloc_inode)->root;
	struct extent_map_tree *em_tree = &BTRFS_I(reloc_inode)->extent_tree;
	struct extent_map *em;
	u64 start = extent_key->objectid - offset;
	u64 end = start + extent_key->offset - 1;

	em = alloc_extent_map(GFP_NOFS);
	BUG_ON(!em || IS_ERR(em));

	em->start = start;
	em->len = extent_key->offset;
	em->block_len = extent_key->offset;
	em->block_start = extent_key->objectid;
	em->bdev = root->fs_info->fs_devices->latest_bdev;
	set_bit(EXTENT_FLAG_PINNED, &em->flags);

	/* setup extent map to cheat btrfs_readpage */
	lock_extent(&BTRFS_I(reloc_inode)->io_tree, start, end, GFP_NOFS);
	while (1) {
		int ret;
		write_lock(&em_tree->lock);
		ret = add_extent_mapping(em_tree, em);
		write_unlock(&em_tree->lock);
		if (ret != -EEXIST) {
			free_extent_map(em);
			break;
		}
		btrfs_drop_extent_cache(reloc_inode, start, end, 0);
	}
	unlock_extent(&BTRFS_I(reloc_inode)->io_tree, start, end, GFP_NOFS);

	return relocate_inode_pages(reloc_inode, start, extent_key->offset);
}

struct btrfs_ref_path {
	u64 extent_start;
	u64 nodes[BTRFS_MAX_LEVEL];
	u64 root_objectid;
	u64 root_generation;
	u64 owner_objectid;
	u32 num_refs;
	int lowest_level;
	int current_level;
	int shared_level;

	struct btrfs_key node_keys[BTRFS_MAX_LEVEL];
	u64 new_nodes[BTRFS_MAX_LEVEL];
};

struct disk_extent {
	u64 ram_bytes;
	u64 disk_bytenr;
	u64 disk_num_bytes;
	u64 offset;
	u64 num_bytes;
	u8 compression;
	u8 encryption;
	u16 other_encoding;
};

static int is_cowonly_root(u64 root_objectid)
{
	if (root_objectid == BTRFS_ROOT_TREE_OBJECTID ||
	    root_objectid == BTRFS_EXTENT_TREE_OBJECTID ||
	    root_objectid == BTRFS_CHUNK_TREE_OBJECTID ||
	    root_objectid == BTRFS_DEV_TREE_OBJECTID ||
	    root_objectid == BTRFS_TREE_LOG_OBJECTID ||
	    root_objectid == BTRFS_CSUM_TREE_OBJECTID)
		return 1;
	return 0;
}

static noinline int __next_ref_path(struct btrfs_trans_handle *trans,
				    struct btrfs_root *extent_root,
				    struct btrfs_ref_path *ref_path,
				    int first_time)
{
	struct extent_buffer *leaf;
	struct btrfs_path *path;
	struct btrfs_extent_ref *ref;
	struct btrfs_key key;
	struct btrfs_key found_key;
	u64 bytenr;
	u32 nritems;
	int level;
	int ret = 1;

	path = btrfs_alloc_path();
	if (!path)
		return -ENOMEM;

	if (first_time) {
		ref_path->lowest_level = -1;
		ref_path->current_level = -1;
		ref_path->shared_level = -1;
		goto walk_up;
	}
walk_down:
	level = ref_path->current_level - 1;
	while (level >= -1) {
		u64 parent;
		if (level < ref_path->lowest_level)
			break;

		if (level >= 0)
			bytenr = ref_path->nodes[level];
		else
			bytenr = ref_path->extent_start;
		BUG_ON(bytenr == 0);

		parent = ref_path->nodes[level + 1];
		ref_path->nodes[level + 1] = 0;
		ref_path->current_level = level;
		BUG_ON(parent == 0);

		key.objectid = bytenr;
		key.offset = parent + 1;
		key.type = BTRFS_EXTENT_REF_KEY;

		ret = btrfs_search_slot(trans, extent_root, &key, path, 0, 0);
		if (ret < 0)
			goto out;
		BUG_ON(ret == 0);

		leaf = path->nodes[0];
		nritems = btrfs_header_nritems(leaf);
		if (path->slots[0] >= nritems) {
			ret = btrfs_next_leaf(extent_root, path);
			if (ret < 0)
				goto out;
			if (ret > 0)
				goto next;
			leaf = path->nodes[0];
		}

		btrfs_item_key_to_cpu(leaf, &found_key, path->slots[0]);
		if (found_key.objectid == bytenr &&
		    found_key.type == BTRFS_EXTENT_REF_KEY) {
			if (level < ref_path->shared_level)
				ref_path->shared_level = level;
			goto found;
		}
next:
		level--;
		btrfs_release_path(extent_root, path);
		cond_resched();
	}
	/* reached lowest level */
	ret = 1;
	goto out;
walk_up:
	level = ref_path->current_level;
	while (level < BTRFS_MAX_LEVEL - 1) {
		u64 ref_objectid;

		if (level >= 0)
			bytenr = ref_path->nodes[level];
		else
			bytenr = ref_path->extent_start;

		BUG_ON(bytenr == 0);

		key.objectid = bytenr;
		key.offset = 0;
		key.type = BTRFS_EXTENT_REF_KEY;

		ret = btrfs_search_slot(trans, extent_root, &key, path, 0, 0);
		if (ret < 0)
			goto out;

		leaf = path->nodes[0];
		nritems = btrfs_header_nritems(leaf);
		if (path->slots[0] >= nritems) {
			ret = btrfs_next_leaf(extent_root, path);
			if (ret < 0)
				goto out;
			if (ret > 0) {
				/* the extent was freed by someone */
				if (ref_path->lowest_level == level)
					goto out;
				btrfs_release_path(extent_root, path);
				goto walk_down;
			}
			leaf = path->nodes[0];
		}

		btrfs_item_key_to_cpu(leaf, &found_key, path->slots[0]);
		if (found_key.objectid != bytenr ||
				found_key.type != BTRFS_EXTENT_REF_KEY) {
			/* the extent was freed by someone */
			if (ref_path->lowest_level == level) {
				ret = 1;
				goto out;
			}
			btrfs_release_path(extent_root, path);
			goto walk_down;
		}
found:
		ref = btrfs_item_ptr(leaf, path->slots[0],
				struct btrfs_extent_ref);
		ref_objectid = btrfs_ref_objectid(leaf, ref);
		if (ref_objectid < BTRFS_FIRST_FREE_OBJECTID) {
			if (first_time) {
				level = (int)ref_objectid;
				BUG_ON(level >= BTRFS_MAX_LEVEL);
				ref_path->lowest_level = level;
				ref_path->current_level = level;
				ref_path->nodes[level] = bytenr;
			} else {
				WARN_ON(ref_objectid != level);
			}
		} else {
			WARN_ON(level != -1);
		}
		first_time = 0;

		if (ref_path->lowest_level == level) {
			ref_path->owner_objectid = ref_objectid;
			ref_path->num_refs = btrfs_ref_num_refs(leaf, ref);
		}

		/*
		 * the block is tree root or the block isn't in reference
		 * counted tree.
		 */
		if (found_key.objectid == found_key.offset ||
		    is_cowonly_root(btrfs_ref_root(leaf, ref))) {
			ref_path->root_objectid = btrfs_ref_root(leaf, ref);
			ref_path->root_generation =
				btrfs_ref_generation(leaf, ref);
			if (level < 0) {
				/* special reference from the tree log */
				ref_path->nodes[0] = found_key.offset;
				ref_path->current_level = 0;
			}
			ret = 0;
			goto out;
		}

		level++;
		BUG_ON(ref_path->nodes[level] != 0);
		ref_path->nodes[level] = found_key.offset;
		ref_path->current_level = level;

		/*
		 * the reference was created in the running transaction,
		 * no need to continue walking up.
		 */
		if (btrfs_ref_generation(leaf, ref) == trans->transid) {
			ref_path->root_objectid = btrfs_ref_root(leaf, ref);
			ref_path->root_generation =
				btrfs_ref_generation(leaf, ref);
			ret = 0;
			goto out;
		}

		btrfs_release_path(extent_root, path);
		cond_resched();
	}
	/* reached max tree level, but no tree root found. */
	BUG();
out:
	btrfs_free_path(path);
	return ret;
}

static int btrfs_first_ref_path(struct btrfs_trans_handle *trans,
				struct btrfs_root *extent_root,
				struct btrfs_ref_path *ref_path,
				u64 extent_start)
{
	memset(ref_path, 0, sizeof(*ref_path));
	ref_path->extent_start = extent_start;

	return __next_ref_path(trans, extent_root, ref_path, 1);
}

static int btrfs_next_ref_path(struct btrfs_trans_handle *trans,
			       struct btrfs_root *extent_root,
			       struct btrfs_ref_path *ref_path)
{
	return __next_ref_path(trans, extent_root, ref_path, 0);
}

static noinline int get_new_locations(struct inode *reloc_inode,
				      struct btrfs_key *extent_key,
				      u64 offset, int no_fragment,
				      struct disk_extent **extents,
				      int *nr_extents)
{
	struct btrfs_root *root = BTRFS_I(reloc_inode)->root;
	struct btrfs_path *path;
	struct btrfs_file_extent_item *fi;
	struct extent_buffer *leaf;
	struct disk_extent *exts = *extents;
	struct btrfs_key found_key;
	u64 cur_pos;
	u64 last_byte;
	u32 nritems;
	int nr = 0;
	int max = *nr_extents;
	int ret;

	WARN_ON(!no_fragment && *extents);
	if (!exts) {
		max = 1;
		exts = kmalloc(sizeof(*exts) * max, GFP_NOFS);
		if (!exts)
			return -ENOMEM;
	}

	path = btrfs_alloc_path();
	BUG_ON(!path);

	cur_pos = extent_key->objectid - offset;
	last_byte = extent_key->objectid + extent_key->offset;
	ret = btrfs_lookup_file_extent(NULL, root, path, reloc_inode->i_ino,
				       cur_pos, 0);
	if (ret < 0)
		goto out;
	if (ret > 0) {
		ret = -ENOENT;
		goto out;
	}

	while (1) {
		leaf = path->nodes[0];
		nritems = btrfs_header_nritems(leaf);
		if (path->slots[0] >= nritems) {
			ret = btrfs_next_leaf(root, path);
			if (ret < 0)
				goto out;
			if (ret > 0)
				break;
			leaf = path->nodes[0];
		}

		btrfs_item_key_to_cpu(leaf, &found_key, path->slots[0]);
		if (found_key.offset != cur_pos ||
		    found_key.type != BTRFS_EXTENT_DATA_KEY ||
		    found_key.objectid != reloc_inode->i_ino)
			break;

		fi = btrfs_item_ptr(leaf, path->slots[0],
				    struct btrfs_file_extent_item);
		if (btrfs_file_extent_type(leaf, fi) !=
		    BTRFS_FILE_EXTENT_REG ||
		    btrfs_file_extent_disk_bytenr(leaf, fi) == 0)
			break;

		if (nr == max) {
			struct disk_extent *old = exts;
			max *= 2;
			exts = kzalloc(sizeof(*exts) * max, GFP_NOFS);
			memcpy(exts, old, sizeof(*exts) * nr);
			if (old != *extents)
				kfree(old);
		}

		exts[nr].disk_bytenr =
			btrfs_file_extent_disk_bytenr(leaf, fi);
		exts[nr].disk_num_bytes =
			btrfs_file_extent_disk_num_bytes(leaf, fi);
		exts[nr].offset = btrfs_file_extent_offset(leaf, fi);
		exts[nr].num_bytes = btrfs_file_extent_num_bytes(leaf, fi);
		exts[nr].ram_bytes = btrfs_file_extent_ram_bytes(leaf, fi);
		exts[nr].compression = btrfs_file_extent_compression(leaf, fi);
		exts[nr].encryption = btrfs_file_extent_encryption(leaf, fi);
		exts[nr].other_encoding = btrfs_file_extent_other_encoding(leaf,
									   fi);
		BUG_ON(exts[nr].offset > 0);
		BUG_ON(exts[nr].compression || exts[nr].encryption);
		BUG_ON(exts[nr].num_bytes != exts[nr].disk_num_bytes);

		cur_pos += exts[nr].num_bytes;
		nr++;

		if (cur_pos + offset >= last_byte)
			break;

		if (no_fragment) {
			ret = 1;
			goto out;
		}
		path->slots[0]++;
	}

	BUG_ON(cur_pos + offset > last_byte);
	if (cur_pos + offset < last_byte) {
		ret = -ENOENT;
		goto out;
	}
	ret = 0;
out:
	btrfs_free_path(path);
	if (ret) {
		if (exts != *extents)
			kfree(exts);
	} else {
		*extents = exts;
		*nr_extents = nr;
	}
	return ret;
}

static noinline int replace_one_extent(struct btrfs_trans_handle *trans,
					struct btrfs_root *root,
					struct btrfs_path *path,
					struct btrfs_key *extent_key,
					struct btrfs_key *leaf_key,
					struct btrfs_ref_path *ref_path,
					struct disk_extent *new_extents,
					int nr_extents)
{
	struct extent_buffer *leaf;
	struct btrfs_file_extent_item *fi;
	struct inode *inode = NULL;
	struct btrfs_key key;
	u64 lock_start = 0;
	u64 lock_end = 0;
	u64 num_bytes;
	u64 ext_offset;
	u64 search_end = (u64)-1;
	u32 nritems;
	int nr_scaned = 0;
	int extent_locked = 0;
	int extent_type;
	int ret;

	memcpy(&key, leaf_key, sizeof(key));
	if (ref_path->owner_objectid != BTRFS_MULTIPLE_OBJECTIDS) {
		if (key.objectid < ref_path->owner_objectid ||
		    (key.objectid == ref_path->owner_objectid &&
		     key.type < BTRFS_EXTENT_DATA_KEY)) {
			key.objectid = ref_path->owner_objectid;
			key.type = BTRFS_EXTENT_DATA_KEY;
			key.offset = 0;
		}
	}

	while (1) {
		ret = btrfs_search_slot(trans, root, &key, path, 0, 1);
		if (ret < 0)
			goto out;

		leaf = path->nodes[0];
		nritems = btrfs_header_nritems(leaf);
next:
		if (extent_locked && ret > 0) {
			/*
			 * the file extent item was modified by someone
			 * before the extent got locked.
			 */
			unlock_extent(&BTRFS_I(inode)->io_tree, lock_start,
				      lock_end, GFP_NOFS);
			extent_locked = 0;
		}

		if (path->slots[0] >= nritems) {
			if (++nr_scaned > 2)
				break;

			BUG_ON(extent_locked);
			ret = btrfs_next_leaf(root, path);
			if (ret < 0)
				goto out;
			if (ret > 0)
				break;
			leaf = path->nodes[0];
			nritems = btrfs_header_nritems(leaf);
		}

		btrfs_item_key_to_cpu(leaf, &key, path->slots[0]);

		if (ref_path->owner_objectid != BTRFS_MULTIPLE_OBJECTIDS) {
			if ((key.objectid > ref_path->owner_objectid) ||
			    (key.objectid == ref_path->owner_objectid &&
			     key.type > BTRFS_EXTENT_DATA_KEY) ||
			    key.offset >= search_end)
				break;
		}

		if (inode && key.objectid != inode->i_ino) {
			BUG_ON(extent_locked);
			btrfs_release_path(root, path);
			mutex_unlock(&inode->i_mutex);
			iput(inode);
			inode = NULL;
			continue;
		}

		if (key.type != BTRFS_EXTENT_DATA_KEY) {
			path->slots[0]++;
			ret = 1;
			goto next;
		}
		fi = btrfs_item_ptr(leaf, path->slots[0],
				    struct btrfs_file_extent_item);
		extent_type = btrfs_file_extent_type(leaf, fi);
		if ((extent_type != BTRFS_FILE_EXTENT_REG &&
		     extent_type != BTRFS_FILE_EXTENT_PREALLOC) ||
		    (btrfs_file_extent_disk_bytenr(leaf, fi) !=
		     extent_key->objectid)) {
			path->slots[0]++;
			ret = 1;
			goto next;
		}

		num_bytes = btrfs_file_extent_num_bytes(leaf, fi);
		ext_offset = btrfs_file_extent_offset(leaf, fi);

		if (search_end == (u64)-1) {
			search_end = key.offset - ext_offset +
				btrfs_file_extent_ram_bytes(leaf, fi);
		}

		if (!extent_locked) {
			lock_start = key.offset;
			lock_end = lock_start + num_bytes - 1;
		} else {
			if (lock_start > key.offset ||
			    lock_end + 1 < key.offset + num_bytes) {
				unlock_extent(&BTRFS_I(inode)->io_tree,
					      lock_start, lock_end, GFP_NOFS);
				extent_locked = 0;
			}
		}

		if (!inode) {
			btrfs_release_path(root, path);

			inode = btrfs_iget_locked(root->fs_info->sb,
						  key.objectid, root);
			if (inode->i_state & I_NEW) {
				BTRFS_I(inode)->root = root;
				BTRFS_I(inode)->location.objectid =
					key.objectid;
				BTRFS_I(inode)->location.type =
					BTRFS_INODE_ITEM_KEY;
				BTRFS_I(inode)->location.offset = 0;
				btrfs_read_locked_inode(inode);
				unlock_new_inode(inode);
			}
			/*
			 * some code call btrfs_commit_transaction while
			 * holding the i_mutex, so we can't use mutex_lock
			 * here.
			 */
			if (is_bad_inode(inode) ||
			    !mutex_trylock(&inode->i_mutex)) {
				iput(inode);
				inode = NULL;
				key.offset = (u64)-1;
				goto skip;
			}
		}

		if (!extent_locked) {
			struct btrfs_ordered_extent *ordered;

			btrfs_release_path(root, path);

			lock_extent(&BTRFS_I(inode)->io_tree, lock_start,
				    lock_end, GFP_NOFS);
			ordered = btrfs_lookup_first_ordered_extent(inode,
								    lock_end);
			if (ordered &&
			    ordered->file_offset <= lock_end &&
			    ordered->file_offset + ordered->len > lock_start) {
				unlock_extent(&BTRFS_I(inode)->io_tree,
					      lock_start, lock_end, GFP_NOFS);
				btrfs_start_ordered_extent(inode, ordered, 1);
				btrfs_put_ordered_extent(ordered);
				key.offset += num_bytes;
				goto skip;
			}
			if (ordered)
				btrfs_put_ordered_extent(ordered);

			extent_locked = 1;
			continue;
		}

		if (nr_extents == 1) {
			/* update extent pointer in place */
			btrfs_set_file_extent_disk_bytenr(leaf, fi,
						new_extents[0].disk_bytenr);
			btrfs_set_file_extent_disk_num_bytes(leaf, fi,
						new_extents[0].disk_num_bytes);
			btrfs_mark_buffer_dirty(leaf);

			btrfs_drop_extent_cache(inode, key.offset,
						key.offset + num_bytes - 1, 0);

			ret = btrfs_inc_extent_ref(trans, root,
						new_extents[0].disk_bytenr,
						new_extents[0].disk_num_bytes,
						leaf->start,
						root->root_key.objectid,
						trans->transid,
						key.objectid);
			BUG_ON(ret);

			ret = btrfs_free_extent(trans, root,
						extent_key->objectid,
						extent_key->offset,
						leaf->start,
						btrfs_header_owner(leaf),
						btrfs_header_generation(leaf),
						key.objectid, 0);
			BUG_ON(ret);

			btrfs_release_path(root, path);
			key.offset += num_bytes;
		} else {
			BUG_ON(1);
#if 0
			u64 alloc_hint;
			u64 extent_len;
			int i;
			/*
			 * drop old extent pointer at first, then insert the
			 * new pointers one bye one
			 */
			btrfs_release_path(root, path);
			ret = btrfs_drop_extents(trans, root, inode, key.offset,
						 key.offset + num_bytes,
						 key.offset, &alloc_hint);
			BUG_ON(ret);

			for (i = 0; i < nr_extents; i++) {
				if (ext_offset >= new_extents[i].num_bytes) {
					ext_offset -= new_extents[i].num_bytes;
					continue;
				}
				extent_len = min(new_extents[i].num_bytes -
						 ext_offset, num_bytes);

				ret = btrfs_insert_empty_item(trans, root,
							      path, &key,
							      sizeof(*fi));
				BUG_ON(ret);

				leaf = path->nodes[0];
				fi = btrfs_item_ptr(leaf, path->slots[0],
						struct btrfs_file_extent_item);
				btrfs_set_file_extent_generation(leaf, fi,
							trans->transid);
				btrfs_set_file_extent_type(leaf, fi,
							BTRFS_FILE_EXTENT_REG);
				btrfs_set_file_extent_disk_bytenr(leaf, fi,
						new_extents[i].disk_bytenr);
				btrfs_set_file_extent_disk_num_bytes(leaf, fi,
						new_extents[i].disk_num_bytes);
				btrfs_set_file_extent_ram_bytes(leaf, fi,
						new_extents[i].ram_bytes);

				btrfs_set_file_extent_compression(leaf, fi,
						new_extents[i].compression);
				btrfs_set_file_extent_encryption(leaf, fi,
						new_extents[i].encryption);
				btrfs_set_file_extent_other_encoding(leaf, fi,
						new_extents[i].other_encoding);

				btrfs_set_file_extent_num_bytes(leaf, fi,
							extent_len);
				ext_offset += new_extents[i].offset;
				btrfs_set_file_extent_offset(leaf, fi,
							ext_offset);
				btrfs_mark_buffer_dirty(leaf);

				btrfs_drop_extent_cache(inode, key.offset,
						key.offset + extent_len - 1, 0);

				ret = btrfs_inc_extent_ref(trans, root,
						new_extents[i].disk_bytenr,
						new_extents[i].disk_num_bytes,
						leaf->start,
						root->root_key.objectid,
						trans->transid, key.objectid);
				BUG_ON(ret);
				btrfs_release_path(root, path);

				inode_add_bytes(inode, extent_len);

				ext_offset = 0;
				num_bytes -= extent_len;
				key.offset += extent_len;

				if (num_bytes == 0)
					break;
			}
			BUG_ON(i >= nr_extents);
#endif
		}

		if (extent_locked) {
			unlock_extent(&BTRFS_I(inode)->io_tree, lock_start,
				      lock_end, GFP_NOFS);
			extent_locked = 0;
		}
skip:
		if (ref_path->owner_objectid != BTRFS_MULTIPLE_OBJECTIDS &&
		    key.offset >= search_end)
			break;

		cond_resched();
	}
	ret = 0;
out:
	btrfs_release_path(root, path);
	if (inode) {
		mutex_unlock(&inode->i_mutex);
		if (extent_locked) {
			unlock_extent(&BTRFS_I(inode)->io_tree, lock_start,
				      lock_end, GFP_NOFS);
		}
		iput(inode);
	}
	return ret;
}

int btrfs_reloc_tree_cache_ref(struct btrfs_trans_handle *trans,
			       struct btrfs_root *root,
			       struct extent_buffer *buf, u64 orig_start)
{
	int level;
	int ret;

	BUG_ON(btrfs_header_generation(buf) != trans->transid);
	BUG_ON(root->root_key.objectid != BTRFS_TREE_RELOC_OBJECTID);

	level = btrfs_header_level(buf);
	if (level == 0) {
		struct btrfs_leaf_ref *ref;
		struct btrfs_leaf_ref *orig_ref;

		orig_ref = btrfs_lookup_leaf_ref(root, orig_start);
		if (!orig_ref)
			return -ENOENT;

		ref = btrfs_alloc_leaf_ref(root, orig_ref->nritems);
		if (!ref) {
			btrfs_free_leaf_ref(root, orig_ref);
			return -ENOMEM;
		}

		ref->nritems = orig_ref->nritems;
		memcpy(ref->extents, orig_ref->extents,
			sizeof(ref->extents[0]) * ref->nritems);

		btrfs_free_leaf_ref(root, orig_ref);

		ref->root_gen = trans->transid;
		ref->bytenr = buf->start;
		ref->owner = btrfs_header_owner(buf);
		ref->generation = btrfs_header_generation(buf);

		ret = btrfs_add_leaf_ref(root, ref, 0);
		WARN_ON(ret);
		btrfs_free_leaf_ref(root, ref);
	}
	return 0;
}

static noinline int invalidate_extent_cache(struct btrfs_root *root,
					struct extent_buffer *leaf,
					struct btrfs_block_group_cache *group,
					struct btrfs_root *target_root)
{
	struct btrfs_key key;
	struct inode *inode = NULL;
	struct btrfs_file_extent_item *fi;
	struct extent_state *cached_state = NULL;
	u64 num_bytes;
	u64 skip_objectid = 0;
	u32 nritems;
	u32 i;

	nritems = btrfs_header_nritems(leaf);
	for (i = 0; i < nritems; i++) {
		btrfs_item_key_to_cpu(leaf, &key, i);
		if (key.objectid == skip_objectid ||
		    key.type != BTRFS_EXTENT_DATA_KEY)
			continue;
		fi = btrfs_item_ptr(leaf, i, struct btrfs_file_extent_item);
		if (btrfs_file_extent_type(leaf, fi) ==
		    BTRFS_FILE_EXTENT_INLINE)
			continue;
		if (btrfs_file_extent_disk_bytenr(leaf, fi) == 0)
			continue;
		if (!inode || inode->i_ino != key.objectid) {
			iput(inode);
			inode = btrfs_ilookup(target_root->fs_info->sb,
					      key.objectid, target_root, 1);
		}
		if (!inode) {
			skip_objectid = key.objectid;
			continue;
		}
		num_bytes = btrfs_file_extent_num_bytes(leaf, fi);

		lock_extent_bits(&BTRFS_I(inode)->io_tree, key.offset,
				 key.offset + num_bytes - 1, 0, &cached_state,
				 GFP_NOFS);
		btrfs_drop_extent_cache(inode, key.offset,
					key.offset + num_bytes - 1, 1);
		unlock_extent_cached(&BTRFS_I(inode)->io_tree, key.offset,
				     key.offset + num_bytes - 1, &cached_state,
				     GFP_NOFS);
		cond_resched();
	}
	iput(inode);
	return 0;
}

static noinline int replace_extents_in_leaf(struct btrfs_trans_handle *trans,
					struct btrfs_root *root,
					struct extent_buffer *leaf,
					struct btrfs_block_group_cache *group,
					struct inode *reloc_inode)
{
	struct btrfs_key key;
	struct btrfs_key extent_key;
	struct btrfs_file_extent_item *fi;
	struct btrfs_leaf_ref *ref;
	struct disk_extent *new_extent;
	u64 bytenr;
	u64 num_bytes;
	u32 nritems;
	u32 i;
	int ext_index;
	int nr_extent;
	int ret;

	new_extent = kmalloc(sizeof(*new_extent), GFP_NOFS);
	BUG_ON(!new_extent);

	ref = btrfs_lookup_leaf_ref(root, leaf->start);
	BUG_ON(!ref);

	ext_index = -1;
	nritems = btrfs_header_nritems(leaf);
	for (i = 0; i < nritems; i++) {
		btrfs_item_key_to_cpu(leaf, &key, i);
		if (btrfs_key_type(&key) != BTRFS_EXTENT_DATA_KEY)
			continue;
		fi = btrfs_item_ptr(leaf, i, struct btrfs_file_extent_item);
		if (btrfs_file_extent_type(leaf, fi) ==
		    BTRFS_FILE_EXTENT_INLINE)
			continue;
		bytenr = btrfs_file_extent_disk_bytenr(leaf, fi);
		num_bytes = btrfs_file_extent_disk_num_bytes(leaf, fi);
		if (bytenr == 0)
			continue;

		ext_index++;
		if (bytenr >= group->key.objectid + group->key.offset ||
		    bytenr + num_bytes <= group->key.objectid)
			continue;

		extent_key.objectid = bytenr;
		extent_key.offset = num_bytes;
		extent_key.type = BTRFS_EXTENT_ITEM_KEY;
		nr_extent = 1;
		ret = get_new_locations(reloc_inode, &extent_key,
					group->key.objectid, 1,
					&new_extent, &nr_extent);
		if (ret > 0)
			continue;
		BUG_ON(ret < 0);

		BUG_ON(ref->extents[ext_index].bytenr != bytenr);
		BUG_ON(ref->extents[ext_index].num_bytes != num_bytes);
		ref->extents[ext_index].bytenr = new_extent->disk_bytenr;
		ref->extents[ext_index].num_bytes = new_extent->disk_num_bytes;

		btrfs_set_file_extent_disk_bytenr(leaf, fi,
						new_extent->disk_bytenr);
		btrfs_set_file_extent_disk_num_bytes(leaf, fi,
						new_extent->disk_num_bytes);
		btrfs_mark_buffer_dirty(leaf);

		ret = btrfs_inc_extent_ref(trans, root,
					new_extent->disk_bytenr,
					new_extent->disk_num_bytes,
					leaf->start,
					root->root_key.objectid,
					trans->transid, key.objectid);
		BUG_ON(ret);

		ret = btrfs_free_extent(trans, root,
					bytenr, num_bytes, leaf->start,
					btrfs_header_owner(leaf),
					btrfs_header_generation(leaf),
					key.objectid, 0);
		BUG_ON(ret);
		cond_resched();
	}
	kfree(new_extent);
	BUG_ON(ext_index + 1 != ref->nritems);
	btrfs_free_leaf_ref(root, ref);
	return 0;
}

int btrfs_free_reloc_root(struct btrfs_trans_handle *trans,
			  struct btrfs_root *root)
{
	struct btrfs_root *reloc_root;
	int ret;

	if (root->reloc_root) {
		reloc_root = root->reloc_root;
		root->reloc_root = NULL;
		list_add(&reloc_root->dead_list,
			 &root->fs_info->dead_reloc_roots);

		btrfs_set_root_bytenr(&reloc_root->root_item,
				      reloc_root->node->start);
		btrfs_set_root_level(&root->root_item,
				     btrfs_header_level(reloc_root->node));
		memset(&reloc_root->root_item.drop_progress, 0,
			sizeof(struct btrfs_disk_key));
		reloc_root->root_item.drop_level = 0;

		ret = btrfs_update_root(trans, root->fs_info->tree_root,
					&reloc_root->root_key,
					&reloc_root->root_item);
		BUG_ON(ret);
	}
	return 0;
}

int btrfs_drop_dead_reloc_roots(struct btrfs_root *root)
{
	struct btrfs_trans_handle *trans;
	struct btrfs_root *reloc_root;
	struct btrfs_root *prev_root = NULL;
	struct list_head dead_roots;
	int ret;
	unsigned long nr;

	INIT_LIST_HEAD(&dead_roots);
	list_splice_init(&root->fs_info->dead_reloc_roots, &dead_roots);

	while (!list_empty(&dead_roots)) {
		reloc_root = list_entry(dead_roots.prev,
					struct btrfs_root, dead_list);
		list_del_init(&reloc_root->dead_list);

		BUG_ON(reloc_root->commit_root != NULL);
		while (1) {
			trans = btrfs_join_transaction(root, 1);
			BUG_ON(!trans);

			mutex_lock(&root->fs_info->drop_mutex);
			ret = btrfs_drop_snapshot(trans, reloc_root);
			if (ret != -EAGAIN)
				break;
			mutex_unlock(&root->fs_info->drop_mutex);

			nr = trans->blocks_used;
			ret = btrfs_end_transaction(trans, root);
			BUG_ON(ret);
			btrfs_btree_balance_dirty(root, nr);
		}

		free_extent_buffer(reloc_root->node);

		ret = btrfs_del_root(trans, root->fs_info->tree_root,
				     &reloc_root->root_key);
		BUG_ON(ret);
		mutex_unlock(&root->fs_info->drop_mutex);

		nr = trans->blocks_used;
		ret = btrfs_end_transaction(trans, root);
		BUG_ON(ret);
		btrfs_btree_balance_dirty(root, nr);

		kfree(prev_root);
		prev_root = reloc_root;
	}
	if (prev_root) {
		btrfs_remove_leaf_refs(prev_root, (u64)-1, 0);
		kfree(prev_root);
	}
	return 0;
}

int btrfs_add_dead_reloc_root(struct btrfs_root *root)
{
	list_add(&root->dead_list, &root->fs_info->dead_reloc_roots);
	return 0;
}

int btrfs_cleanup_reloc_trees(struct btrfs_root *root)
{
	struct btrfs_root *reloc_root;
	struct btrfs_trans_handle *trans;
	struct btrfs_key location;
	int found;
	int ret;

	mutex_lock(&root->fs_info->tree_reloc_mutex);
	ret = btrfs_find_dead_roots(root, BTRFS_TREE_RELOC_OBJECTID, NULL);
	BUG_ON(ret);
	found = !list_empty(&root->fs_info->dead_reloc_roots);
	mutex_unlock(&root->fs_info->tree_reloc_mutex);

	if (found) {
		trans = btrfs_start_transaction(root, 1);
		BUG_ON(!trans);
		ret = btrfs_commit_transaction(trans, root);
		BUG_ON(ret);
	}

	location.objectid = BTRFS_DATA_RELOC_TREE_OBJECTID;
	location.offset = (u64)-1;
	location.type = BTRFS_ROOT_ITEM_KEY;

	reloc_root = btrfs_read_fs_root_no_name(root->fs_info, &location);
	BUG_ON(!reloc_root);
	btrfs_orphan_cleanup(reloc_root);
	return 0;
}

static noinline int init_reloc_tree(struct btrfs_trans_handle *trans,
				    struct btrfs_root *root)
{
	struct btrfs_root *reloc_root;
	struct extent_buffer *eb;
	struct btrfs_root_item *root_item;
	struct btrfs_key root_key;
	int ret;

	BUG_ON(!root->ref_cows);
	if (root->reloc_root)
		return 0;

	root_item = kmalloc(sizeof(*root_item), GFP_NOFS);
	BUG_ON(!root_item);

	ret = btrfs_copy_root(trans, root, root->commit_root,
			      &eb, BTRFS_TREE_RELOC_OBJECTID);
	BUG_ON(ret);

	root_key.objectid = BTRFS_TREE_RELOC_OBJECTID;
	root_key.offset = root->root_key.objectid;
	root_key.type = BTRFS_ROOT_ITEM_KEY;

	memcpy(root_item, &root->root_item, sizeof(root_item));
	btrfs_set_root_refs(root_item, 0);
	btrfs_set_root_bytenr(root_item, eb->start);
	btrfs_set_root_level(root_item, btrfs_header_level(eb));
	btrfs_set_root_generation(root_item, trans->transid);

	btrfs_tree_unlock(eb);
	free_extent_buffer(eb);

	ret = btrfs_insert_root(trans, root->fs_info->tree_root,
				&root_key, root_item);
	BUG_ON(ret);
	kfree(root_item);

	reloc_root = btrfs_read_fs_root_no_radix(root->fs_info->tree_root,
						 &root_key);
	BUG_ON(!reloc_root);
	reloc_root->last_trans = trans->transid;
	reloc_root->commit_root = NULL;
	reloc_root->ref_tree = &root->fs_info->reloc_ref_tree;

	root->reloc_root = reloc_root;
	return 0;
}

/*
 * Core function of space balance.
 *
 * The idea is using reloc trees to relocate tree blocks in reference
 * counted roots. There is one reloc tree for each subvol, and all
 * reloc trees share same root key objectid. Reloc trees are snapshots
 * of the latest committed roots of subvols (root->commit_root).
 *
 * To relocate a tree block referenced by a subvol, there are two steps.
 * COW the block through subvol's reloc tree, then update block pointer
 * in the subvol to point to the new block. Since all reloc trees share
 * same root key objectid, doing special handing for tree blocks owned
 * by them is easy. Once a tree block has been COWed in one reloc tree,
 * we can use the resulting new block directly when the same block is
 * required to COW again through other reloc trees. By this way, relocated
 * tree blocks are shared between reloc trees, so they are also shared
 * between subvols.
 */
static noinline int relocate_one_path(struct btrfs_trans_handle *trans,
				      struct btrfs_root *root,
				      struct btrfs_path *path,
				      struct btrfs_key *first_key,
				      struct btrfs_ref_path *ref_path,
				      struct btrfs_block_group_cache *group,
				      struct inode *reloc_inode)
{
	struct btrfs_root *reloc_root;
	struct extent_buffer *eb = NULL;
	struct btrfs_key *keys;
	u64 *nodes;
	int level;
	int shared_level;
	int lowest_level = 0;
	int ret;

	if (ref_path->owner_objectid < BTRFS_FIRST_FREE_OBJECTID)
		lowest_level = ref_path->owner_objectid;

	if (!root->ref_cows) {
		path->lowest_level = lowest_level;
		ret = btrfs_search_slot(trans, root, first_key, path, 0, 1);
		BUG_ON(ret < 0);
		path->lowest_level = 0;
		btrfs_release_path(root, path);
		return 0;
	}

	mutex_lock(&root->fs_info->tree_reloc_mutex);
	ret = init_reloc_tree(trans, root);
	BUG_ON(ret);
	reloc_root = root->reloc_root;

	shared_level = ref_path->shared_level;
	ref_path->shared_level = BTRFS_MAX_LEVEL - 1;

	keys = ref_path->node_keys;
	nodes = ref_path->new_nodes;
	memset(&keys[shared_level + 1], 0,
	       sizeof(*keys) * (BTRFS_MAX_LEVEL - shared_level - 1));
	memset(&nodes[shared_level + 1], 0,
	       sizeof(*nodes) * (BTRFS_MAX_LEVEL - shared_level - 1));

	if (nodes[lowest_level] == 0) {
		path->lowest_level = lowest_level;
		ret = btrfs_search_slot(trans, reloc_root, first_key, path,
					0, 1);
		BUG_ON(ret);
		for (level = lowest_level; level < BTRFS_MAX_LEVEL; level++) {
			eb = path->nodes[level];
			if (!eb || eb == reloc_root->node)
				break;
			nodes[level] = eb->start;
			if (level == 0)
				btrfs_item_key_to_cpu(eb, &keys[level], 0);
			else
				btrfs_node_key_to_cpu(eb, &keys[level], 0);
		}
		if (nodes[0] &&
		    ref_path->owner_objectid >= BTRFS_FIRST_FREE_OBJECTID) {
			eb = path->nodes[0];
			ret = replace_extents_in_leaf(trans, reloc_root, eb,
						      group, reloc_inode);
			BUG_ON(ret);
		}
		btrfs_release_path(reloc_root, path);
	} else {
		ret = btrfs_merge_path(trans, reloc_root, keys, nodes,
				       lowest_level);
		BUG_ON(ret);
	}

	/*
	 * replace tree blocks in the fs tree with tree blocks in
	 * the reloc tree.
	 */
	ret = btrfs_merge_path(trans, root, keys, nodes, lowest_level);
	BUG_ON(ret < 0);

	if (ref_path->owner_objectid >= BTRFS_FIRST_FREE_OBJECTID) {
		ret = btrfs_search_slot(trans, reloc_root, first_key, path,
					0, 0);
		BUG_ON(ret);
		extent_buffer_get(path->nodes[0]);
		eb = path->nodes[0];
		btrfs_release_path(reloc_root, path);
		ret = invalidate_extent_cache(reloc_root, eb, group, root);
		BUG_ON(ret);
		free_extent_buffer(eb);
	}

	mutex_unlock(&root->fs_info->tree_reloc_mutex);
	path->lowest_level = 0;
	return 0;
}

static noinline int relocate_tree_block(struct btrfs_trans_handle *trans,
					struct btrfs_root *root,
					struct btrfs_path *path,
					struct btrfs_key *first_key,
					struct btrfs_ref_path *ref_path)
{
	int ret;

	ret = relocate_one_path(trans, root, path, first_key,
				ref_path, NULL, NULL);
	BUG_ON(ret);

	return 0;
}

static noinline int del_extent_zero(struct btrfs_trans_handle *trans,
				    struct btrfs_root *extent_root,
				    struct btrfs_path *path,
				    struct btrfs_key *extent_key)
{
	int ret;

	ret = btrfs_search_slot(trans, extent_root, extent_key, path, -1, 1);
	if (ret)
		goto out;
	ret = btrfs_del_item(trans, extent_root, path);
out:
	btrfs_release_path(extent_root, path);
	return ret;
}

static noinline struct btrfs_root *read_ref_root(struct btrfs_fs_info *fs_info,
						struct btrfs_ref_path *ref_path)
{
	struct btrfs_key root_key;

	root_key.objectid = ref_path->root_objectid;
	root_key.type = BTRFS_ROOT_ITEM_KEY;
	if (is_cowonly_root(ref_path->root_objectid))
		root_key.offset = 0;
	else
		root_key.offset = (u64)-1;

	return btrfs_read_fs_root_no_name(fs_info, &root_key);
}

static noinline int relocate_one_extent(struct btrfs_root *extent_root,
					struct btrfs_path *path,
					struct btrfs_key *extent_key,
					struct btrfs_block_group_cache *group,
					struct inode *reloc_inode, int pass)
{
	struct btrfs_trans_handle *trans;
	struct btrfs_root *found_root;
	struct btrfs_ref_path *ref_path = NULL;
	struct disk_extent *new_extents = NULL;
	int nr_extents = 0;
	int loops;
	int ret;
	int level;
	struct btrfs_key first_key;
	u64 prev_block = 0;


	trans = btrfs_start_transaction(extent_root, 1);
	BUG_ON(!trans);

	if (extent_key->objectid == 0) {
		ret = del_extent_zero(trans, extent_root, path, extent_key);
		goto out;
	}

	ref_path = kmalloc(sizeof(*ref_path), GFP_NOFS);
	if (!ref_path) {
		ret = -ENOMEM;
		goto out;
	}

	for (loops = 0; ; loops++) {
		if (loops == 0) {
			ret = btrfs_first_ref_path(trans, extent_root, ref_path,
						   extent_key->objectid);
		} else {
			ret = btrfs_next_ref_path(trans, extent_root, ref_path);
		}
		if (ret < 0)
			goto out;
		if (ret > 0)
			break;

		if (ref_path->root_objectid == BTRFS_TREE_LOG_OBJECTID ||
		    ref_path->root_objectid == BTRFS_TREE_RELOC_OBJECTID)
			continue;

		found_root = read_ref_root(extent_root->fs_info, ref_path);
		BUG_ON(!found_root);
		/*
		 * for reference counted tree, only process reference paths
		 * rooted at the latest committed root.
		 */
		if (found_root->ref_cows &&
		    ref_path->root_generation != found_root->root_key.offset)
			continue;

		if (ref_path->owner_objectid >= BTRFS_FIRST_FREE_OBJECTID) {
			if (pass == 0) {
				/*
				 * copy data extents to new locations
				 */
				u64 group_start = group->key.objectid;
				ret = relocate_data_extent(reloc_inode,
							   extent_key,
							   group_start);
				if (ret < 0)
					goto out;
				break;
			}
			level = 0;
		} else {
			level = ref_path->owner_objectid;
		}

		if (prev_block != ref_path->nodes[level]) {
			struct extent_buffer *eb;
			u64 block_start = ref_path->nodes[level];
			u64 block_size = btrfs_level_size(found_root, level);

			eb = read_tree_block(found_root, block_start,
					     block_size, 0);
			btrfs_tree_lock(eb);
			BUG_ON(level != btrfs_header_level(eb));

			if (level == 0)
				btrfs_item_key_to_cpu(eb, &first_key, 0);
			else
				btrfs_node_key_to_cpu(eb, &first_key, 0);

			btrfs_tree_unlock(eb);
			free_extent_buffer(eb);
			prev_block = block_start;
		}

		mutex_lock(&extent_root->fs_info->trans_mutex);
		btrfs_record_root_in_trans(found_root);
		mutex_unlock(&extent_root->fs_info->trans_mutex);
		if (ref_path->owner_objectid >= BTRFS_FIRST_FREE_OBJECTID) {
			/*
			 * try to update data extent references while
			 * keeping metadata shared between snapshots.
			 */
			if (pass == 1) {
				ret = relocate_one_path(trans, found_root,
						path, &first_key, ref_path,
						group, reloc_inode);
				if (ret < 0)
					goto out;
				continue;
			}
			/*
			 * use fallback method to process the remaining
			 * references.
			 */
			if (!new_extents) {
				u64 group_start = group->key.objectid;
				new_extents = kmalloc(sizeof(*new_extents),
						      GFP_NOFS);
				nr_extents = 1;
				ret = get_new_locations(reloc_inode,
							extent_key,
							group_start, 1,
							&new_extents,
							&nr_extents);
				if (ret)
					goto out;
			}
			ret = replace_one_extent(trans, found_root,
						path, extent_key,
						&first_key, ref_path,
						new_extents, nr_extents);
		} else {
			ret = relocate_tree_block(trans, found_root, path,
						  &first_key, ref_path);
		}
		if (ret < 0)
			goto out;
	}
	ret = 0;
out:
	btrfs_end_transaction(trans, extent_root);
	kfree(new_extents);
	kfree(ref_path);
	return ret;
}
#endif

static u64 update_block_group_flags(struct btrfs_root *root, u64 flags)
{
	u64 num_devices;
	u64 stripped = BTRFS_BLOCK_GROUP_RAID0 |
		BTRFS_BLOCK_GROUP_RAID1 | BTRFS_BLOCK_GROUP_RAID10;

	num_devices = root->fs_info->fs_devices->rw_devices;
	if (num_devices == 1) {
		stripped |= BTRFS_BLOCK_GROUP_DUP;
		stripped = flags & ~stripped;

		/* turn raid0 into single device chunks */
		if (flags & BTRFS_BLOCK_GROUP_RAID0)
			return stripped;

		/* turn mirroring into duplication */
		if (flags & (BTRFS_BLOCK_GROUP_RAID1 |
			     BTRFS_BLOCK_GROUP_RAID10))
			return stripped | BTRFS_BLOCK_GROUP_DUP;
		return flags;
	} else {
		/* they already had raid on here, just return */
		if (flags & stripped)
			return flags;

		stripped |= BTRFS_BLOCK_GROUP_DUP;
		stripped = flags & ~stripped;

		/* switch duplicated blocks with raid1 */
		if (flags & BTRFS_BLOCK_GROUP_DUP)
			return stripped | BTRFS_BLOCK_GROUP_RAID1;

		/* turn single device chunks into raid0 */
		return stripped | BTRFS_BLOCK_GROUP_RAID0;
	}
	return flags;
}

static int set_block_group_ro(struct btrfs_block_group_cache *cache)
{
	struct btrfs_space_info *sinfo = cache->space_info;
	u64 num_bytes;
	int ret = -ENOSPC;

	if (cache->ro)
		return 0;

	spin_lock(&sinfo->lock);
	spin_lock(&cache->lock);
	num_bytes = cache->key.offset - cache->reserved - cache->pinned -
		    cache->bytes_super - btrfs_block_group_used(&cache->item);

	if (sinfo->bytes_used + sinfo->bytes_reserved + sinfo->bytes_pinned +
	    sinfo->bytes_may_use + sinfo->bytes_readonly +
	    cache->reserved_pinned + num_bytes < sinfo->total_bytes) {
		sinfo->bytes_readonly += num_bytes;
		sinfo->bytes_reserved += cache->reserved_pinned;
		cache->reserved_pinned = 0;
		cache->ro = 1;
		ret = 0;
	}
	spin_unlock(&cache->lock);
	spin_unlock(&sinfo->lock);
	return ret;
}

int btrfs_set_block_group_ro(struct btrfs_root *root,
			     struct btrfs_block_group_cache *cache)

{
	struct btrfs_trans_handle *trans;
	u64 alloc_flags;
	int ret;

	BUG_ON(cache->ro);

	trans = btrfs_join_transaction(root, 1);
	BUG_ON(IS_ERR(trans));

	alloc_flags = update_block_group_flags(root, cache->flags);
	if (alloc_flags != cache->flags)
		do_chunk_alloc(trans, root, 2 * 1024 * 1024, alloc_flags, 1);

	ret = set_block_group_ro(cache);
	if (!ret)
		goto out;
	alloc_flags = get_alloc_profile(root, cache->space_info->flags);
	ret = do_chunk_alloc(trans, root, 2 * 1024 * 1024, alloc_flags, 1);
	if (ret < 0)
		goto out;
	ret = set_block_group_ro(cache);
out:
	btrfs_end_transaction(trans, root);
	return ret;
}

int btrfs_set_block_group_rw(struct btrfs_root *root,
			      struct btrfs_block_group_cache *cache)
{
	struct btrfs_space_info *sinfo = cache->space_info;
	u64 num_bytes;

	BUG_ON(!cache->ro);

	spin_lock(&sinfo->lock);
	spin_lock(&cache->lock);
	num_bytes = cache->key.offset - cache->reserved - cache->pinned -
		    cache->bytes_super - btrfs_block_group_used(&cache->item);
	sinfo->bytes_readonly -= num_bytes;
	cache->ro = 0;
	spin_unlock(&cache->lock);
	spin_unlock(&sinfo->lock);
	return 0;
}

/*
 * checks to see if its even possible to relocate this block group.
 *
 * @return - -1 if it's not a good idea to relocate this block group, 0 if its
 * ok to go ahead and try.
 */
int btrfs_can_relocate(struct btrfs_root *root, u64 bytenr)
{
	struct btrfs_block_group_cache *block_group;
	struct btrfs_space_info *space_info;
	struct btrfs_fs_devices *fs_devices = root->fs_info->fs_devices;
	struct btrfs_device *device;
	int full = 0;
	int ret = 0;

	block_group = btrfs_lookup_block_group(root->fs_info, bytenr);

	/* odd, couldn't find the block group, leave it alone */
	if (!block_group)
		return -1;

	/* no bytes used, we're good */
	if (!btrfs_block_group_used(&block_group->item))
		goto out;

	space_info = block_group->space_info;
	spin_lock(&space_info->lock);

	full = space_info->full;

	/*
	 * if this is the last block group we have in this space, we can't
	 * relocate it unless we're able to allocate a new chunk below.
	 *
	 * Otherwise, we need to make sure we have room in the space to handle
	 * all of the extents from this block group.  If we can, we're good
	 */
	if ((space_info->total_bytes != block_group->key.offset) &&
	   (space_info->bytes_used + space_info->bytes_reserved +
	    space_info->bytes_pinned + space_info->bytes_readonly +
	    btrfs_block_group_used(&block_group->item) <
	    space_info->total_bytes)) {
		spin_unlock(&space_info->lock);
		goto out;
	}
	spin_unlock(&space_info->lock);

	/*
	 * ok we don't have enough space, but maybe we have free space on our
	 * devices to allocate new chunks for relocation, so loop through our
	 * alloc devices and guess if we have enough space.  However, if we
	 * were marked as full, then we know there aren't enough chunks, and we
	 * can just return.
	 */
	ret = -1;
	if (full)
		goto out;

	mutex_lock(&root->fs_info->chunk_mutex);
	list_for_each_entry(device, &fs_devices->alloc_list, dev_alloc_list) {
		u64 min_free = btrfs_block_group_used(&block_group->item);
		u64 dev_offset, max_avail;

		/*
		 * check to make sure we can actually find a chunk with enough
		 * space to fit our block group in.
		 */
		if (device->total_bytes > device->bytes_used + min_free) {
			ret = find_free_dev_extent(NULL, device, min_free,
						   &dev_offset, &max_avail);
			if (!ret)
				break;
			ret = -1;
		}
	}
	mutex_unlock(&root->fs_info->chunk_mutex);
out:
	btrfs_put_block_group(block_group);
	return ret;
}

static int find_first_block_group(struct btrfs_root *root,
		struct btrfs_path *path, struct btrfs_key *key)
{
	int ret = 0;
	struct btrfs_key found_key;
	struct extent_buffer *leaf;
	int slot;

	ret = btrfs_search_slot(NULL, root, key, path, 0, 0);
	if (ret < 0)
		goto out;

	while (1) {
		slot = path->slots[0];
		leaf = path->nodes[0];
		if (slot >= btrfs_header_nritems(leaf)) {
			ret = btrfs_next_leaf(root, path);
			if (ret == 0)
				continue;
			if (ret < 0)
				goto out;
			break;
		}
		btrfs_item_key_to_cpu(leaf, &found_key, slot);

		if (found_key.objectid >= key->objectid &&
		    found_key.type == BTRFS_BLOCK_GROUP_ITEM_KEY) {
			ret = 0;
			goto out;
		}
		path->slots[0]++;
	}
out:
	return ret;
}

void btrfs_put_block_group_cache(struct btrfs_fs_info *info)
{
	struct btrfs_block_group_cache *block_group;
	u64 last = 0;

	while (1) {
		struct inode *inode;

		block_group = btrfs_lookup_first_block_group(info, last);
		while (block_group) {
			spin_lock(&block_group->lock);
			if (block_group->iref)
				break;
			spin_unlock(&block_group->lock);
			block_group = next_block_group(info->tree_root,
						       block_group);
		}
		if (!block_group) {
			if (last == 0)
				break;
			last = 0;
			continue;
		}

		inode = block_group->inode;
		block_group->iref = 0;
		block_group->inode = NULL;
		spin_unlock(&block_group->lock);
		iput(inode);
		last = block_group->key.objectid + block_group->key.offset;
		btrfs_put_block_group(block_group);
	}
}

int btrfs_free_block_groups(struct btrfs_fs_info *info)
{
	struct btrfs_block_group_cache *block_group;
	struct btrfs_space_info *space_info;
	struct btrfs_caching_control *caching_ctl;
	struct rb_node *n;

	down_write(&info->extent_commit_sem);
	while (!list_empty(&info->caching_block_groups)) {
		caching_ctl = list_entry(info->caching_block_groups.next,
					 struct btrfs_caching_control, list);
		list_del(&caching_ctl->list);
		put_caching_control(caching_ctl);
	}
	up_write(&info->extent_commit_sem);

	spin_lock(&info->block_group_cache_lock);
	while ((n = rb_last(&info->block_group_cache_tree)) != NULL) {
		block_group = rb_entry(n, struct btrfs_block_group_cache,
				       cache_node);
		rb_erase(&block_group->cache_node,
			 &info->block_group_cache_tree);
		spin_unlock(&info->block_group_cache_lock);

		down_write(&block_group->space_info->groups_sem);
		list_del(&block_group->list);
		up_write(&block_group->space_info->groups_sem);

		if (block_group->cached == BTRFS_CACHE_STARTED)
			wait_block_group_cache_done(block_group);

		btrfs_remove_free_space_cache(block_group);
		btrfs_put_block_group(block_group);

		spin_lock(&info->block_group_cache_lock);
	}
	spin_unlock(&info->block_group_cache_lock);

	/* now that all the block groups are freed, go through and
	 * free all the space_info structs.  This is only called during
	 * the final stages of unmount, and so we know nobody is
	 * using them.  We call synchronize_rcu() once before we start,
	 * just to be on the safe side.
	 */
	synchronize_rcu();

	release_global_block_rsv(info);

	while(!list_empty(&info->space_info)) {
		space_info = list_entry(info->space_info.next,
					struct btrfs_space_info,
					list);
		if (space_info->bytes_pinned > 0 ||
		    space_info->bytes_reserved > 0) {
			WARN_ON(1);
			dump_space_info(space_info, 0, 0);
		}
		list_del(&space_info->list);
		kfree(space_info);
	}
	return 0;
}

static void __link_block_group(struct btrfs_space_info *space_info,
			       struct btrfs_block_group_cache *cache)
{
	int index = get_block_group_index(cache);

	down_write(&space_info->groups_sem);
	list_add_tail(&cache->list, &space_info->block_groups[index]);
	up_write(&space_info->groups_sem);
}

int btrfs_read_block_groups(struct btrfs_root *root)
{
	struct btrfs_path *path;
	int ret;
	struct btrfs_block_group_cache *cache;
	struct btrfs_fs_info *info = root->fs_info;
	struct btrfs_space_info *space_info;
	struct btrfs_key key;
	struct btrfs_key found_key;
	struct extent_buffer *leaf;
	int need_clear = 0;
	u64 cache_gen;

	root = info->extent_root;
	key.objectid = 0;
	key.offset = 0;
	btrfs_set_key_type(&key, BTRFS_BLOCK_GROUP_ITEM_KEY);
	path = btrfs_alloc_path();
	if (!path)
		return -ENOMEM;

	cache_gen = btrfs_super_cache_generation(&root->fs_info->super_copy);
	if (cache_gen != 0 &&
	    btrfs_super_generation(&root->fs_info->super_copy) != cache_gen)
		need_clear = 1;
	if (btrfs_test_opt(root, CLEAR_CACHE))
		need_clear = 1;
	if (!btrfs_test_opt(root, SPACE_CACHE) && cache_gen)
		printk(KERN_INFO "btrfs: disk space caching is enabled\n");

	while (1) {
		ret = find_first_block_group(root, path, &key);
		if (ret > 0)
			break;
		if (ret != 0)
			goto error;

		leaf = path->nodes[0];
		btrfs_item_key_to_cpu(leaf, &found_key, path->slots[0]);
		cache = kzalloc(sizeof(*cache), GFP_NOFS);
		if (!cache) {
			ret = -ENOMEM;
			goto error;
		}

		atomic_set(&cache->count, 1);
		spin_lock_init(&cache->lock);
		spin_lock_init(&cache->tree_lock);
		cache->fs_info = info;
		INIT_LIST_HEAD(&cache->list);
		INIT_LIST_HEAD(&cache->cluster_list);

		if (need_clear)
			cache->disk_cache_state = BTRFS_DC_CLEAR;

		/*
		 * we only want to have 32k of ram per block group for keeping
		 * track of free space, and if we pass 1/2 of that we want to
		 * start converting things over to using bitmaps
		 */
		cache->extents_thresh = ((1024 * 32) / 2) /
			sizeof(struct btrfs_free_space);

		read_extent_buffer(leaf, &cache->item,
				   btrfs_item_ptr_offset(leaf, path->slots[0]),
				   sizeof(cache->item));
		memcpy(&cache->key, &found_key, sizeof(found_key));

		key.objectid = found_key.objectid + found_key.offset;
		btrfs_release_path(root, path);
		cache->flags = btrfs_block_group_flags(&cache->item);
		cache->sectorsize = root->sectorsize;

		/*
		 * check for two cases, either we are full, and therefore
		 * don't need to bother with the caching work since we won't
		 * find any space, or we are empty, and we can just add all
		 * the space in and be done with it.  This saves us _alot_ of
		 * time, particularly in the full case.
		 */
		if (found_key.offset == btrfs_block_group_used(&cache->item)) {
			exclude_super_stripes(root, cache);
			cache->last_byte_to_unpin = (u64)-1;
			cache->cached = BTRFS_CACHE_FINISHED;
			free_excluded_extents(root, cache);
		} else if (btrfs_block_group_used(&cache->item) == 0) {
			exclude_super_stripes(root, cache);
			cache->last_byte_to_unpin = (u64)-1;
			cache->cached = BTRFS_CACHE_FINISHED;
			add_new_free_space(cache, root->fs_info,
					   found_key.objectid,
					   found_key.objectid +
					   found_key.offset);
			free_excluded_extents(root, cache);
		}

		ret = update_space_info(info, cache->flags, found_key.offset,
					btrfs_block_group_used(&cache->item),
					&space_info);
		BUG_ON(ret);
		cache->space_info = space_info;
		spin_lock(&cache->space_info->lock);
		cache->space_info->bytes_readonly += cache->bytes_super;
		spin_unlock(&cache->space_info->lock);

		__link_block_group(space_info, cache);

		ret = btrfs_add_block_group_cache(root->fs_info, cache);
		BUG_ON(ret);

		set_avail_alloc_bits(root->fs_info, cache->flags);
		if (btrfs_chunk_readonly(root, cache->key.objectid))
			set_block_group_ro(cache);
	}

	list_for_each_entry_rcu(space_info, &root->fs_info->space_info, list) {
		if (!(get_alloc_profile(root, space_info->flags) &
		      (BTRFS_BLOCK_GROUP_RAID10 |
		       BTRFS_BLOCK_GROUP_RAID1 |
		       BTRFS_BLOCK_GROUP_DUP)))
			continue;
		/*
		 * avoid allocating from un-mirrored block group if there are
		 * mirrored block groups.
		 */
		list_for_each_entry(cache, &space_info->block_groups[3], list)
			set_block_group_ro(cache);
		list_for_each_entry(cache, &space_info->block_groups[4], list)
			set_block_group_ro(cache);
	}

	init_global_block_rsv(info);
	ret = 0;
error:
	btrfs_free_path(path);
	return ret;
}

int btrfs_make_block_group(struct btrfs_trans_handle *trans,
			   struct btrfs_root *root, u64 bytes_used,
			   u64 type, u64 chunk_objectid, u64 chunk_offset,
			   u64 size)
{
	int ret;
	struct btrfs_root *extent_root;
	struct btrfs_block_group_cache *cache;

	extent_root = root->fs_info->extent_root;

	root->fs_info->last_trans_log_full_commit = trans->transid;

	cache = kzalloc(sizeof(*cache), GFP_NOFS);
	if (!cache)
		return -ENOMEM;

	cache->key.objectid = chunk_offset;
	cache->key.offset = size;
	cache->key.type = BTRFS_BLOCK_GROUP_ITEM_KEY;
	cache->sectorsize = root->sectorsize;
	cache->fs_info = root->fs_info;

	/*
	 * we only want to have 32k of ram per block group for keeping track
	 * of free space, and if we pass 1/2 of that we want to start
	 * converting things over to using bitmaps
	 */
	cache->extents_thresh = ((1024 * 32) / 2) /
		sizeof(struct btrfs_free_space);
	atomic_set(&cache->count, 1);
	spin_lock_init(&cache->lock);
	spin_lock_init(&cache->tree_lock);
	INIT_LIST_HEAD(&cache->list);
	INIT_LIST_HEAD(&cache->cluster_list);

	btrfs_set_block_group_used(&cache->item, bytes_used);
	btrfs_set_block_group_chunk_objectid(&cache->item, chunk_objectid);
	cache->flags = type;
	btrfs_set_block_group_flags(&cache->item, type);

	cache->last_byte_to_unpin = (u64)-1;
	cache->cached = BTRFS_CACHE_FINISHED;
	exclude_super_stripes(root, cache);

	add_new_free_space(cache, root->fs_info, chunk_offset,
			   chunk_offset + size);

	free_excluded_extents(root, cache);

	ret = update_space_info(root->fs_info, cache->flags, size, bytes_used,
				&cache->space_info);
	BUG_ON(ret);

	spin_lock(&cache->space_info->lock);
	cache->space_info->bytes_readonly += cache->bytes_super;
	spin_unlock(&cache->space_info->lock);

	__link_block_group(cache->space_info, cache);

	ret = btrfs_add_block_group_cache(root->fs_info, cache);
	BUG_ON(ret);

	ret = btrfs_insert_item(trans, extent_root, &cache->key, &cache->item,
				sizeof(cache->item));
	BUG_ON(ret);

	set_avail_alloc_bits(extent_root->fs_info, type);

	return 0;
}

int btrfs_remove_block_group(struct btrfs_trans_handle *trans,
			     struct btrfs_root *root, u64 group_start)
{
	struct btrfs_path *path;
	struct btrfs_block_group_cache *block_group;
	struct btrfs_free_cluster *cluster;
	struct btrfs_root *tree_root = root->fs_info->tree_root;
	struct btrfs_key key;
	struct inode *inode;
	int ret;
	int factor;

	root = root->fs_info->extent_root;

	block_group = btrfs_lookup_block_group(root->fs_info, group_start);
	BUG_ON(!block_group);
	BUG_ON(!block_group->ro);

	memcpy(&key, &block_group->key, sizeof(key));
	if (block_group->flags & (BTRFS_BLOCK_GROUP_DUP |
				  BTRFS_BLOCK_GROUP_RAID1 |
				  BTRFS_BLOCK_GROUP_RAID10))
		factor = 2;
	else
		factor = 1;

	/* make sure this block group isn't part of an allocation cluster */
	cluster = &root->fs_info->data_alloc_cluster;
	spin_lock(&cluster->refill_lock);
	btrfs_return_cluster_to_free_space(block_group, cluster);
	spin_unlock(&cluster->refill_lock);

	/*
	 * make sure this block group isn't part of a metadata
	 * allocation cluster
	 */
	cluster = &root->fs_info->meta_alloc_cluster;
	spin_lock(&cluster->refill_lock);
	btrfs_return_cluster_to_free_space(block_group, cluster);
	spin_unlock(&cluster->refill_lock);

	path = btrfs_alloc_path();
	BUG_ON(!path);

	inode = lookup_free_space_inode(root, block_group, path);
	if (!IS_ERR(inode)) {
		btrfs_orphan_add(trans, inode);
		clear_nlink(inode);
		/* One for the block groups ref */
		spin_lock(&block_group->lock);
		if (block_group->iref) {
			block_group->iref = 0;
			block_group->inode = NULL;
			spin_unlock(&block_group->lock);
			iput(inode);
		} else {
			spin_unlock(&block_group->lock);
		}
		/* One for our lookup ref */
		iput(inode);
	}

	key.objectid = BTRFS_FREE_SPACE_OBJECTID;
	key.offset = block_group->key.objectid;
	key.type = 0;

	ret = btrfs_search_slot(trans, tree_root, &key, path, -1, 1);
	if (ret < 0)
		goto out;
	if (ret > 0)
		btrfs_release_path(tree_root, path);
	if (ret == 0) {
		ret = btrfs_del_item(trans, tree_root, path);
		if (ret)
			goto out;
		btrfs_release_path(tree_root, path);
	}

	spin_lock(&root->fs_info->block_group_cache_lock);
	rb_erase(&block_group->cache_node,
		 &root->fs_info->block_group_cache_tree);
	spin_unlock(&root->fs_info->block_group_cache_lock);

	down_write(&block_group->space_info->groups_sem);
	/*
	 * we must use list_del_init so people can check to see if they
	 * are still on the list after taking the semaphore
	 */
	list_del_init(&block_group->list);
	up_write(&block_group->space_info->groups_sem);

	if (block_group->cached == BTRFS_CACHE_STARTED)
		wait_block_group_cache_done(block_group);

	btrfs_remove_free_space_cache(block_group);

	spin_lock(&block_group->space_info->lock);
	block_group->space_info->total_bytes -= block_group->key.offset;
	block_group->space_info->bytes_readonly -= block_group->key.offset;
	block_group->space_info->disk_total -= block_group->key.offset * factor;
	spin_unlock(&block_group->space_info->lock);

	memcpy(&key, &block_group->key, sizeof(key));

	btrfs_clear_space_info_full(root->fs_info);

	btrfs_put_block_group(block_group);
	btrfs_put_block_group(block_group);

	ret = btrfs_search_slot(trans, root, &key, path, -1, 1);
	if (ret > 0)
		ret = -EIO;
	if (ret < 0)
		goto out;

	ret = btrfs_del_item(trans, root, path);
out:
	btrfs_free_path(path);
	return ret;
}<|MERGE_RESOLUTION|>--- conflicted
+++ resolved
@@ -3412,11 +3412,7 @@
 	 * our reservation.
 	 */
 	if (unused <= space_info->total_bytes) {
-<<<<<<< HEAD
-		unused -= space_info->total_bytes;
-=======
 		unused = space_info->total_bytes - unused;
->>>>>>> e8a7e48b
 		if (unused >= num_bytes) {
 			if (!reserved)
 				space_info->bytes_reserved += orig_bytes;
