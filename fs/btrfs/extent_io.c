--- conflicted
+++ resolved
@@ -3881,15 +3881,10 @@
 
 	spin_lock(&tree->buffer_lock);
 	eb = radix_tree_lookup(&tree->buffer, start >> PAGE_CACHE_SHIFT);
-<<<<<<< HEAD
-	if (!eb)
-		goto out;
-=======
 	if (!eb) {
 		spin_unlock(&tree->buffer_lock);
 		return ret;
 	}
->>>>>>> e8a7e48b
 
 	if (test_bit(EXTENT_BUFFER_DIRTY, &eb->bflags)) {
 		ret = 0;
