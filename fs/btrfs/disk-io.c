/*
 * Copyright (C) 2007 Oracle.  All rights reserved.
 *
 * This program is free software; you can redistribute it and/or
 * modify it under the terms of the GNU General Public
 * License v2 as published by the Free Software Foundation.
 *
 * This program is distributed in the hope that it will be useful,
 * but WITHOUT ANY WARRANTY; without even the implied warranty of
 * MERCHANTABILITY or FITNESS FOR A PARTICULAR PURPOSE.  See the GNU
 * General Public License for more details.
 *
 * You should have received a copy of the GNU General Public
 * License along with this program; if not, write to the
 * Free Software Foundation, Inc., 59 Temple Place - Suite 330,
 * Boston, MA 021110-1307, USA.
 */

#include <linux/fs.h>
#include <linux/blkdev.h>
#include <linux/scatterlist.h>
#include <linux/swap.h>
#include <linux/radix-tree.h>
#include <linux/writeback.h>
#include <linux/buffer_head.h>
#include <linux/workqueue.h>
#include <linux/kthread.h>
#include <linux/freezer.h>
#include <linux/crc32c.h>
#include <linux/slab.h>
#include <linux/migrate.h>
#include "compat.h"
#include "ctree.h"
#include "disk-io.h"
#include "transaction.h"
#include "btrfs_inode.h"
#include "volumes.h"
#include "print-tree.h"
#include "async-thread.h"
#include "locking.h"
#include "tree-log.h"
#include "free-space-cache.h"

static struct extent_io_ops btree_extent_io_ops;
static void end_workqueue_fn(struct btrfs_work *work);
static void free_fs_root(struct btrfs_root *root);

/*
 * end_io_wq structs are used to do processing in task context when an IO is
 * complete.  This is used during reads to verify checksums, and it is used
 * by writes to insert metadata for new file extents after IO is complete.
 */
struct end_io_wq {
	struct bio *bio;
	bio_end_io_t *end_io;
	void *private;
	struct btrfs_fs_info *info;
	int error;
	int metadata;
	struct list_head list;
	struct btrfs_work work;
};

/*
 * async submit bios are used to offload expensive checksumming
 * onto the worker threads.  They checksum file and metadata bios
 * just before they are sent down the IO stack.
 */
struct async_submit_bio {
	struct inode *inode;
	struct bio *bio;
	struct list_head list;
	extent_submit_bio_hook_t *submit_bio_start;
	extent_submit_bio_hook_t *submit_bio_done;
	int rw;
	int mirror_num;
	unsigned long bio_flags;
	/*
	 * bio_offset is optional, can be used if the pages in the bio
	 * can't tell us where in the file the bio should go
	 */
	u64 bio_offset;
	struct btrfs_work work;
};

/* These are used to set the lockdep class on the extent buffer locks.
 * The class is set by the readpage_end_io_hook after the buffer has
 * passed csum validation but before the pages are unlocked.
 *
 * The lockdep class is also set by btrfs_init_new_buffer on freshly
 * allocated blocks.
 *
 * The class is based on the level in the tree block, which allows lockdep
 * to know that lower nodes nest inside the locks of higher nodes.
 *
 * We also add a check to make sure the highest level of the tree is
 * the same as our lockdep setup here.  If BTRFS_MAX_LEVEL changes, this
 * code needs update as well.
 */
#ifdef CONFIG_DEBUG_LOCK_ALLOC
# if BTRFS_MAX_LEVEL != 8
#  error
# endif
static struct lock_class_key btrfs_eb_class[BTRFS_MAX_LEVEL + 1];
static const char *btrfs_eb_name[BTRFS_MAX_LEVEL + 1] = {
	/* leaf */
	"btrfs-extent-00",
	"btrfs-extent-01",
	"btrfs-extent-02",
	"btrfs-extent-03",
	"btrfs-extent-04",
	"btrfs-extent-05",
	"btrfs-extent-06",
	"btrfs-extent-07",
	/* highest possible level */
	"btrfs-extent-08",
};
#endif

/*
 * extents on the btree inode are pretty simple, there's one extent
 * that covers the entire device
 */
static struct extent_map *btree_get_extent(struct inode *inode,
		struct page *page, size_t page_offset, u64 start, u64 len,
		int create)
{
	struct extent_map_tree *em_tree = &BTRFS_I(inode)->extent_tree;
	struct extent_map *em;
	int ret;

	read_lock(&em_tree->lock);
	em = lookup_extent_mapping(em_tree, start, len);
	if (em) {
		em->bdev =
			BTRFS_I(inode)->root->fs_info->fs_devices->latest_bdev;
		read_unlock(&em_tree->lock);
		goto out;
	}
	read_unlock(&em_tree->lock);

	em = alloc_extent_map(GFP_NOFS);
	if (!em) {
		em = ERR_PTR(-ENOMEM);
		goto out;
	}
	em->start = 0;
	em->len = (u64)-1;
	em->block_len = (u64)-1;
	em->block_start = 0;
	em->bdev = BTRFS_I(inode)->root->fs_info->fs_devices->latest_bdev;

	write_lock(&em_tree->lock);
	ret = add_extent_mapping(em_tree, em);
	if (ret == -EEXIST) {
		u64 failed_start = em->start;
		u64 failed_len = em->len;

		free_extent_map(em);
		em = lookup_extent_mapping(em_tree, start, len);
		if (em) {
			ret = 0;
		} else {
			em = lookup_extent_mapping(em_tree, failed_start,
						   failed_len);
			ret = -EIO;
		}
	} else if (ret) {
		free_extent_map(em);
		em = NULL;
	}
	write_unlock(&em_tree->lock);

	if (ret)
		em = ERR_PTR(ret);
out:
	return em;
}

u32 btrfs_csum_data(struct btrfs_root *root, char *data, u32 seed, size_t len)
{
	return crc32c(seed, data, len);
}

void btrfs_csum_final(u32 crc, char *result)
{
	*(__le32 *)result = ~cpu_to_le32(crc);
}

/*
 * compute the csum for a btree block, and either verify it or write it
 * into the csum field of the block.
 */
static int csum_tree_block(struct btrfs_root *root, struct extent_buffer *buf,
			   int verify)
{
	u16 csum_size =
		btrfs_super_csum_size(&root->fs_info->super_copy);
	char *result = NULL;
	unsigned long len;
	unsigned long cur_len;
	unsigned long offset = BTRFS_CSUM_SIZE;
	char *map_token = NULL;
	char *kaddr;
	unsigned long map_start;
	unsigned long map_len;
	int err;
	u32 crc = ~(u32)0;
	unsigned long inline_result;

	len = buf->len - offset;
	while (len > 0) {
		err = map_private_extent_buffer(buf, offset, 32,
					&map_token, &kaddr,
					&map_start, &map_len, KM_USER0);
		if (err)
			return 1;
		cur_len = min(len, map_len - (offset - map_start));
		crc = btrfs_csum_data(root, kaddr + offset - map_start,
				      crc, cur_len);
		len -= cur_len;
		offset += cur_len;
		unmap_extent_buffer(buf, map_token, KM_USER0);
	}
	if (csum_size > sizeof(inline_result)) {
		result = kzalloc(csum_size * sizeof(char), GFP_NOFS);
		if (!result)
			return 1;
	} else {
		result = (char *)&inline_result;
	}

	btrfs_csum_final(crc, result);

	if (verify) {
		if (memcmp_extent_buffer(buf, result, 0, csum_size)) {
			u32 val;
			u32 found = 0;
			memcpy(&found, result, csum_size);

			read_extent_buffer(buf, &val, 0, csum_size);
			if (printk_ratelimit()) {
				printk(KERN_INFO "btrfs: %s checksum verify "
				       "failed on %llu wanted %X found %X "
				       "level %d\n",
				       root->fs_info->sb->s_id,
				       (unsigned long long)buf->start, val, found,
				       btrfs_header_level(buf));
			}
			if (result != (char *)&inline_result)
				kfree(result);
			return 1;
		}
	} else {
		write_extent_buffer(buf, result, 0, csum_size);
	}
	if (result != (char *)&inline_result)
		kfree(result);
	return 0;
}

/*
 * we can't consider a given block up to date unless the transid of the
 * block matches the transid in the parent node's pointer.  This is how we
 * detect blocks that either didn't get written at all or got written
 * in the wrong place.
 */
static int verify_parent_transid(struct extent_io_tree *io_tree,
				 struct extent_buffer *eb, u64 parent_transid)
{
	struct extent_state *cached_state = NULL;
	int ret;

	if (!parent_transid || btrfs_header_generation(eb) == parent_transid)
		return 0;

	lock_extent_bits(io_tree, eb->start, eb->start + eb->len - 1,
			 0, &cached_state, GFP_NOFS);
	if (extent_buffer_uptodate(io_tree, eb, cached_state) &&
	    btrfs_header_generation(eb) == parent_transid) {
		ret = 0;
		goto out;
	}
	if (printk_ratelimit()) {
		printk("parent transid verify failed on %llu wanted %llu "
		       "found %llu\n",
		       (unsigned long long)eb->start,
		       (unsigned long long)parent_transid,
		       (unsigned long long)btrfs_header_generation(eb));
	}
	ret = 1;
	clear_extent_buffer_uptodate(io_tree, eb, &cached_state);
out:
	unlock_extent_cached(io_tree, eb->start, eb->start + eb->len - 1,
			     &cached_state, GFP_NOFS);
	return ret;
}

/*
 * helper to read a given tree block, doing retries as required when
 * the checksums don't match and we have alternate mirrors to try.
 */
static int btree_read_extent_buffer_pages(struct btrfs_root *root,
					  struct extent_buffer *eb,
					  u64 start, u64 parent_transid)
{
	struct extent_io_tree *io_tree;
	int ret;
	int num_copies = 0;
	int mirror_num = 0;

	io_tree = &BTRFS_I(root->fs_info->btree_inode)->io_tree;
	while (1) {
		ret = read_extent_buffer_pages(io_tree, eb, start, 1,
					       btree_get_extent, mirror_num);
		if (!ret &&
		    !verify_parent_transid(io_tree, eb, parent_transid))
			return ret;

		num_copies = btrfs_num_copies(&root->fs_info->mapping_tree,
					      eb->start, eb->len);
		if (num_copies == 1)
			return ret;

		mirror_num++;
		if (mirror_num > num_copies)
			return ret;
	}
	return -EIO;
}

/*
 * checksum a dirty tree block before IO.  This has extra checks to make sure
 * we only fill in the checksum field in the first page of a multi-page block
 */

static int csum_dirty_buffer(struct btrfs_root *root, struct page *page)
{
	struct extent_io_tree *tree;
	u64 start = (u64)page->index << PAGE_CACHE_SHIFT;
	u64 found_start;
	unsigned long len;
	struct extent_buffer *eb;
	int ret;

	tree = &BTRFS_I(page->mapping->host)->io_tree;

	if (page->private == EXTENT_PAGE_PRIVATE)
		goto out;
	if (!page->private)
		goto out;
	len = page->private >> 2;
	WARN_ON(len == 0);

	eb = alloc_extent_buffer(tree, start, len, page, GFP_NOFS);
	ret = btree_read_extent_buffer_pages(root, eb, start + PAGE_CACHE_SIZE,
					     btrfs_header_generation(eb));
	BUG_ON(ret);
	WARN_ON(!btrfs_header_flag(eb, BTRFS_HEADER_FLAG_WRITTEN));

	found_start = btrfs_header_bytenr(eb);
	if (found_start != start) {
		WARN_ON(1);
		goto err;
	}
	if (eb->first_page != page) {
		WARN_ON(1);
		goto err;
	}
	if (!PageUptodate(page)) {
		WARN_ON(1);
		goto err;
	}
	csum_tree_block(root, eb, 0);
err:
	free_extent_buffer(eb);
out:
	return 0;
}

static int check_tree_block_fsid(struct btrfs_root *root,
				 struct extent_buffer *eb)
{
	struct btrfs_fs_devices *fs_devices = root->fs_info->fs_devices;
	u8 fsid[BTRFS_UUID_SIZE];
	int ret = 1;

	read_extent_buffer(eb, fsid, (unsigned long)btrfs_header_fsid(eb),
			   BTRFS_FSID_SIZE);
	while (fs_devices) {
		if (!memcmp(fsid, fs_devices->fsid, BTRFS_FSID_SIZE)) {
			ret = 0;
			break;
		}
		fs_devices = fs_devices->seed;
	}
	return ret;
}

#ifdef CONFIG_DEBUG_LOCK_ALLOC
void btrfs_set_buffer_lockdep_class(struct extent_buffer *eb, int level)
{
	lockdep_set_class_and_name(&eb->lock,
			   &btrfs_eb_class[level],
			   btrfs_eb_name[level]);
}
#endif

static int btree_readpage_end_io_hook(struct page *page, u64 start, u64 end,
			       struct extent_state *state)
{
	struct extent_io_tree *tree;
	u64 found_start;
	int found_level;
	unsigned long len;
	struct extent_buffer *eb;
	struct btrfs_root *root = BTRFS_I(page->mapping->host)->root;
	int ret = 0;

	tree = &BTRFS_I(page->mapping->host)->io_tree;
	if (page->private == EXTENT_PAGE_PRIVATE)
		goto out;
	if (!page->private)
		goto out;

	len = page->private >> 2;
	WARN_ON(len == 0);

	eb = alloc_extent_buffer(tree, start, len, page, GFP_NOFS);

	found_start = btrfs_header_bytenr(eb);
	if (found_start != start) {
		if (printk_ratelimit()) {
			printk(KERN_INFO "btrfs bad tree block start "
			       "%llu %llu\n",
			       (unsigned long long)found_start,
			       (unsigned long long)eb->start);
		}
		ret = -EIO;
		goto err;
	}
	if (eb->first_page != page) {
		printk(KERN_INFO "btrfs bad first page %lu %lu\n",
		       eb->first_page->index, page->index);
		WARN_ON(1);
		ret = -EIO;
		goto err;
	}
	if (check_tree_block_fsid(root, eb)) {
		if (printk_ratelimit()) {
			printk(KERN_INFO "btrfs bad fsid on block %llu\n",
			       (unsigned long long)eb->start);
		}
		ret = -EIO;
		goto err;
	}
	found_level = btrfs_header_level(eb);

	btrfs_set_buffer_lockdep_class(eb, found_level);

	ret = csum_tree_block(root, eb, 1);
	if (ret)
		ret = -EIO;

	end = min_t(u64, eb->len, PAGE_CACHE_SIZE);
	end = eb->start + end - 1;
err:
	free_extent_buffer(eb);
out:
	return ret;
}

static void end_workqueue_bio(struct bio *bio, int err)
{
	struct end_io_wq *end_io_wq = bio->bi_private;
	struct btrfs_fs_info *fs_info;

	fs_info = end_io_wq->info;
	end_io_wq->error = err;
	end_io_wq->work.func = end_workqueue_fn;
	end_io_wq->work.flags = 0;

	if (bio->bi_rw & REQ_WRITE) {
		if (end_io_wq->metadata == 1)
			btrfs_queue_worker(&fs_info->endio_meta_write_workers,
					   &end_io_wq->work);
		else if (end_io_wq->metadata == 2)
			btrfs_queue_worker(&fs_info->endio_freespace_worker,
					   &end_io_wq->work);
		else
			btrfs_queue_worker(&fs_info->endio_write_workers,
					   &end_io_wq->work);
	} else {
		if (end_io_wq->metadata)
			btrfs_queue_worker(&fs_info->endio_meta_workers,
					   &end_io_wq->work);
		else
			btrfs_queue_worker(&fs_info->endio_workers,
					   &end_io_wq->work);
	}
}

/*
 * For the metadata arg you want
 *
 * 0 - if data
 * 1 - if normal metadta
 * 2 - if writing to the free space cache area
 */
int btrfs_bio_wq_end_io(struct btrfs_fs_info *info, struct bio *bio,
			int metadata)
{
	struct end_io_wq *end_io_wq;
	end_io_wq = kmalloc(sizeof(*end_io_wq), GFP_NOFS);
	if (!end_io_wq)
		return -ENOMEM;

	end_io_wq->private = bio->bi_private;
	end_io_wq->end_io = bio->bi_end_io;
	end_io_wq->info = info;
	end_io_wq->error = 0;
	end_io_wq->bio = bio;
	end_io_wq->metadata = metadata;

	bio->bi_private = end_io_wq;
	bio->bi_end_io = end_workqueue_bio;
	return 0;
}

unsigned long btrfs_async_submit_limit(struct btrfs_fs_info *info)
{
	unsigned long limit = min_t(unsigned long,
				    info->workers.max_workers,
				    info->fs_devices->open_devices);
	return 256 * limit;
}

int btrfs_congested_async(struct btrfs_fs_info *info, int iodone)
{
	return atomic_read(&info->nr_async_bios) >
		btrfs_async_submit_limit(info);
}

static void run_one_async_start(struct btrfs_work *work)
{
	struct async_submit_bio *async;

	async = container_of(work, struct  async_submit_bio, work);
	async->submit_bio_start(async->inode, async->rw, async->bio,
			       async->mirror_num, async->bio_flags,
			       async->bio_offset);
}

static void run_one_async_done(struct btrfs_work *work)
{
	struct btrfs_fs_info *fs_info;
	struct async_submit_bio *async;
	int limit;

	async = container_of(work, struct  async_submit_bio, work);
	fs_info = BTRFS_I(async->inode)->root->fs_info;

	limit = btrfs_async_submit_limit(fs_info);
	limit = limit * 2 / 3;

	atomic_dec(&fs_info->nr_async_submits);

	if (atomic_read(&fs_info->nr_async_submits) < limit &&
	    waitqueue_active(&fs_info->async_submit_wait))
		wake_up(&fs_info->async_submit_wait);

	async->submit_bio_done(async->inode, async->rw, async->bio,
			       async->mirror_num, async->bio_flags,
			       async->bio_offset);
}

static void run_one_async_free(struct btrfs_work *work)
{
	struct async_submit_bio *async;

	async = container_of(work, struct  async_submit_bio, work);
	kfree(async);
}

int btrfs_wq_submit_bio(struct btrfs_fs_info *fs_info, struct inode *inode,
			int rw, struct bio *bio, int mirror_num,
			unsigned long bio_flags,
			u64 bio_offset,
			extent_submit_bio_hook_t *submit_bio_start,
			extent_submit_bio_hook_t *submit_bio_done)
{
	struct async_submit_bio *async;

	async = kmalloc(sizeof(*async), GFP_NOFS);
	if (!async)
		return -ENOMEM;

	async->inode = inode;
	async->rw = rw;
	async->bio = bio;
	async->mirror_num = mirror_num;
	async->submit_bio_start = submit_bio_start;
	async->submit_bio_done = submit_bio_done;

	async->work.func = run_one_async_start;
	async->work.ordered_func = run_one_async_done;
	async->work.ordered_free = run_one_async_free;

	async->work.flags = 0;
	async->bio_flags = bio_flags;
	async->bio_offset = bio_offset;

	atomic_inc(&fs_info->nr_async_submits);

	if (rw & REQ_SYNC)
		btrfs_set_work_high_prio(&async->work);

	btrfs_queue_worker(&fs_info->workers, &async->work);

	while (atomic_read(&fs_info->async_submit_draining) &&
	      atomic_read(&fs_info->nr_async_submits)) {
		wait_event(fs_info->async_submit_wait,
			   (atomic_read(&fs_info->nr_async_submits) == 0));
	}

	return 0;
}

static int btree_csum_one_bio(struct bio *bio)
{
	struct bio_vec *bvec = bio->bi_io_vec;
	int bio_index = 0;
	struct btrfs_root *root;

	WARN_ON(bio->bi_vcnt <= 0);
	while (bio_index < bio->bi_vcnt) {
		root = BTRFS_I(bvec->bv_page->mapping->host)->root;
		csum_dirty_buffer(root, bvec->bv_page);
		bio_index++;
		bvec++;
	}
	return 0;
}

static int __btree_submit_bio_start(struct inode *inode, int rw,
				    struct bio *bio, int mirror_num,
				    unsigned long bio_flags,
				    u64 bio_offset)
{
	/*
	 * when we're called for a write, we're already in the async
	 * submission context.  Just jump into btrfs_map_bio
	 */
	btree_csum_one_bio(bio);
	return 0;
}

static int __btree_submit_bio_done(struct inode *inode, int rw, struct bio *bio,
				 int mirror_num, unsigned long bio_flags,
				 u64 bio_offset)
{
	/*
	 * when we're called for a write, we're already in the async
	 * submission context.  Just jump into btrfs_map_bio
	 */
	return btrfs_map_bio(BTRFS_I(inode)->root, rw, bio, mirror_num, 1);
}

static int btree_submit_bio_hook(struct inode *inode, int rw, struct bio *bio,
				 int mirror_num, unsigned long bio_flags,
				 u64 bio_offset)
{
	int ret;

	ret = btrfs_bio_wq_end_io(BTRFS_I(inode)->root->fs_info,
					  bio, 1);
	BUG_ON(ret);

	if (!(rw & REQ_WRITE)) {
		/*
		 * called for a read, do the setup so that checksum validation
		 * can happen in the async kernel threads
		 */
		return btrfs_map_bio(BTRFS_I(inode)->root, rw, bio,
				     mirror_num, 0);
	}

	/*
	 * kthread helpers are used to submit writes so that checksumming
	 * can happen in parallel across all CPUs
	 */
	return btrfs_wq_submit_bio(BTRFS_I(inode)->root->fs_info,
				   inode, rw, bio, mirror_num, 0,
				   bio_offset,
				   __btree_submit_bio_start,
				   __btree_submit_bio_done);
}

<<<<<<< HEAD
=======
#ifdef CONFIG_MIGRATION
>>>>>>> b0c3844d
static int btree_migratepage(struct address_space *mapping,
			struct page *newpage, struct page *page)
{
	/*
	 * we can't safely write a btree page from here,
	 * we haven't done the locking hook
	 */
	if (PageDirty(page))
		return -EAGAIN;
	/*
	 * Buffers may be managed in a filesystem specific way.
	 * We must have no buffers or drop them.
	 */
	if (page_has_private(page) &&
	    !try_to_release_page(page, GFP_KERNEL))
		return -EAGAIN;
<<<<<<< HEAD
#ifdef CONFIG_MIGRATION
	return migrate_page(mapping, newpage, page);
#else
	return -ENOSYS;
#endif
}
=======
	return migrate_page(mapping, newpage, page);
}
#endif
>>>>>>> b0c3844d

static int btree_writepage(struct page *page, struct writeback_control *wbc)
{
	struct extent_io_tree *tree;
	struct btrfs_root *root = BTRFS_I(page->mapping->host)->root;
	struct extent_buffer *eb;
	int was_dirty;

	tree = &BTRFS_I(page->mapping->host)->io_tree;
	if (!(current->flags & PF_MEMALLOC)) {
		return extent_write_full_page(tree, page,
					      btree_get_extent, wbc);
	}

	redirty_page_for_writepage(wbc, page);
	eb = btrfs_find_tree_block(root, page_offset(page), PAGE_CACHE_SIZE);
	WARN_ON(!eb);

	was_dirty = test_and_set_bit(EXTENT_BUFFER_DIRTY, &eb->bflags);
	if (!was_dirty) {
		spin_lock(&root->fs_info->delalloc_lock);
		root->fs_info->dirty_metadata_bytes += PAGE_CACHE_SIZE;
		spin_unlock(&root->fs_info->delalloc_lock);
	}
	free_extent_buffer(eb);

	unlock_page(page);
	return 0;
}

static int btree_writepages(struct address_space *mapping,
			    struct writeback_control *wbc)
{
	struct extent_io_tree *tree;
	tree = &BTRFS_I(mapping->host)->io_tree;
	if (wbc->sync_mode == WB_SYNC_NONE) {
		struct btrfs_root *root = BTRFS_I(mapping->host)->root;
		u64 num_dirty;
		unsigned long thresh = 32 * 1024 * 1024;

		if (wbc->for_kupdate)
			return 0;

		/* this is a bit racy, but that's ok */
		num_dirty = root->fs_info->dirty_metadata_bytes;
		if (num_dirty < thresh)
			return 0;
	}
	return extent_writepages(tree, mapping, btree_get_extent, wbc);
}

static int btree_readpage(struct file *file, struct page *page)
{
	struct extent_io_tree *tree;
	tree = &BTRFS_I(page->mapping->host)->io_tree;
	return extent_read_full_page(tree, page, btree_get_extent);
}

static int btree_releasepage(struct page *page, gfp_t gfp_flags)
{
	struct extent_io_tree *tree;
	struct extent_map_tree *map;
	int ret;

	if (PageWriteback(page) || PageDirty(page))
		return 0;

	tree = &BTRFS_I(page->mapping->host)->io_tree;
	map = &BTRFS_I(page->mapping->host)->extent_tree;

	ret = try_release_extent_state(map, tree, page, gfp_flags);
	if (!ret)
		return 0;

	ret = try_release_extent_buffer(tree, page);
	if (ret == 1) {
		ClearPagePrivate(page);
		set_page_private(page, 0);
		page_cache_release(page);
	}

	return ret;
}

static void btree_invalidatepage(struct page *page, unsigned long offset)
{
	struct extent_io_tree *tree;
	tree = &BTRFS_I(page->mapping->host)->io_tree;
	extent_invalidatepage(tree, page, offset);
	btree_releasepage(page, GFP_NOFS);
	if (PagePrivate(page)) {
		printk(KERN_WARNING "btrfs warning page private not zero "
		       "on page %llu\n", (unsigned long long)page_offset(page));
		ClearPagePrivate(page);
		set_page_private(page, 0);
		page_cache_release(page);
	}
}

static const struct address_space_operations btree_aops = {
	.readpage	= btree_readpage,
	.writepage	= btree_writepage,
	.writepages	= btree_writepages,
	.releasepage	= btree_releasepage,
	.invalidatepage = btree_invalidatepage,
	.sync_page	= block_sync_page,
#ifdef CONFIG_MIGRATION
	.migratepage	= btree_migratepage,
#endif
};

int readahead_tree_block(struct btrfs_root *root, u64 bytenr, u32 blocksize,
			 u64 parent_transid)
{
	struct extent_buffer *buf = NULL;
	struct inode *btree_inode = root->fs_info->btree_inode;
	int ret = 0;

	buf = btrfs_find_create_tree_block(root, bytenr, blocksize);
	if (!buf)
		return 0;
	read_extent_buffer_pages(&BTRFS_I(btree_inode)->io_tree,
				 buf, 0, 0, btree_get_extent, 0);
	free_extent_buffer(buf);
	return ret;
}

struct extent_buffer *btrfs_find_tree_block(struct btrfs_root *root,
					    u64 bytenr, u32 blocksize)
{
	struct inode *btree_inode = root->fs_info->btree_inode;
	struct extent_buffer *eb;
	eb = find_extent_buffer(&BTRFS_I(btree_inode)->io_tree,
				bytenr, blocksize, GFP_NOFS);
	return eb;
}

struct extent_buffer *btrfs_find_create_tree_block(struct btrfs_root *root,
						 u64 bytenr, u32 blocksize)
{
	struct inode *btree_inode = root->fs_info->btree_inode;
	struct extent_buffer *eb;

	eb = alloc_extent_buffer(&BTRFS_I(btree_inode)->io_tree,
				 bytenr, blocksize, NULL, GFP_NOFS);
	return eb;
}


int btrfs_write_tree_block(struct extent_buffer *buf)
{
	return filemap_fdatawrite_range(buf->first_page->mapping, buf->start,
					buf->start + buf->len - 1);
}

int btrfs_wait_tree_block_writeback(struct extent_buffer *buf)
{
	return filemap_fdatawait_range(buf->first_page->mapping,
				       buf->start, buf->start + buf->len - 1);
}

struct extent_buffer *read_tree_block(struct btrfs_root *root, u64 bytenr,
				      u32 blocksize, u64 parent_transid)
{
	struct extent_buffer *buf = NULL;
	int ret;

	buf = btrfs_find_create_tree_block(root, bytenr, blocksize);
	if (!buf)
		return NULL;

	ret = btree_read_extent_buffer_pages(root, buf, 0, parent_transid);

	if (ret == 0)
		set_bit(EXTENT_BUFFER_UPTODATE, &buf->bflags);
	return buf;

}

int clean_tree_block(struct btrfs_trans_handle *trans, struct btrfs_root *root,
		     struct extent_buffer *buf)
{
	struct inode *btree_inode = root->fs_info->btree_inode;
	if (btrfs_header_generation(buf) ==
	    root->fs_info->running_transaction->transid) {
		btrfs_assert_tree_locked(buf);

		if (test_and_clear_bit(EXTENT_BUFFER_DIRTY, &buf->bflags)) {
			spin_lock(&root->fs_info->delalloc_lock);
			if (root->fs_info->dirty_metadata_bytes >= buf->len)
				root->fs_info->dirty_metadata_bytes -= buf->len;
			else
				WARN_ON(1);
			spin_unlock(&root->fs_info->delalloc_lock);
		}

		/* ugh, clear_extent_buffer_dirty needs to lock the page */
		btrfs_set_lock_blocking(buf);
		clear_extent_buffer_dirty(&BTRFS_I(btree_inode)->io_tree,
					  buf);
	}
	return 0;
}

static int __setup_root(u32 nodesize, u32 leafsize, u32 sectorsize,
			u32 stripesize, struct btrfs_root *root,
			struct btrfs_fs_info *fs_info,
			u64 objectid)
{
	root->node = NULL;
	root->commit_root = NULL;
	root->sectorsize = sectorsize;
	root->nodesize = nodesize;
	root->leafsize = leafsize;
	root->stripesize = stripesize;
	root->ref_cows = 0;
	root->track_dirty = 0;
	root->in_radix = 0;
	root->orphan_item_inserted = 0;
	root->orphan_cleanup_state = 0;

	root->fs_info = fs_info;
	root->objectid = objectid;
	root->last_trans = 0;
	root->highest_objectid = 0;
	root->name = NULL;
	root->in_sysfs = 0;
	root->inode_tree = RB_ROOT;
	root->block_rsv = NULL;
	root->orphan_block_rsv = NULL;

	INIT_LIST_HEAD(&root->dirty_list);
	INIT_LIST_HEAD(&root->orphan_list);
	INIT_LIST_HEAD(&root->root_list);
	spin_lock_init(&root->node_lock);
	spin_lock_init(&root->orphan_lock);
	spin_lock_init(&root->inode_lock);
	spin_lock_init(&root->accounting_lock);
	mutex_init(&root->objectid_mutex);
	mutex_init(&root->log_mutex);
	init_waitqueue_head(&root->log_writer_wait);
	init_waitqueue_head(&root->log_commit_wait[0]);
	init_waitqueue_head(&root->log_commit_wait[1]);
	atomic_set(&root->log_commit[0], 0);
	atomic_set(&root->log_commit[1], 0);
	atomic_set(&root->log_writers, 0);
	root->log_batch = 0;
	root->log_transid = 0;
	root->last_log_commit = 0;
	extent_io_tree_init(&root->dirty_log_pages,
			     fs_info->btree_inode->i_mapping, GFP_NOFS);

	memset(&root->root_key, 0, sizeof(root->root_key));
	memset(&root->root_item, 0, sizeof(root->root_item));
	memset(&root->defrag_progress, 0, sizeof(root->defrag_progress));
	memset(&root->root_kobj, 0, sizeof(root->root_kobj));
	root->defrag_trans_start = fs_info->generation;
	init_completion(&root->kobj_unregister);
	root->defrag_running = 0;
	root->root_key.objectid = objectid;
	root->anon_super.s_root = NULL;
	root->anon_super.s_dev = 0;
	INIT_LIST_HEAD(&root->anon_super.s_list);
	INIT_LIST_HEAD(&root->anon_super.s_instances);
	init_rwsem(&root->anon_super.s_umount);

	return 0;
}

static int find_and_setup_root(struct btrfs_root *tree_root,
			       struct btrfs_fs_info *fs_info,
			       u64 objectid,
			       struct btrfs_root *root)
{
	int ret;
	u32 blocksize;
	u64 generation;

	__setup_root(tree_root->nodesize, tree_root->leafsize,
		     tree_root->sectorsize, tree_root->stripesize,
		     root, fs_info, objectid);
	ret = btrfs_find_last_root(tree_root, objectid,
				   &root->root_item, &root->root_key);
	if (ret > 0)
		return -ENOENT;
	BUG_ON(ret);

	generation = btrfs_root_generation(&root->root_item);
	blocksize = btrfs_level_size(root, btrfs_root_level(&root->root_item));
	root->node = read_tree_block(root, btrfs_root_bytenr(&root->root_item),
				     blocksize, generation);
	if (!root->node || !btrfs_buffer_uptodate(root->node, generation)) {
		free_extent_buffer(root->node);
		return -EIO;
	}
	root->commit_root = btrfs_root_node(root);
	return 0;
}

static struct btrfs_root *alloc_log_tree(struct btrfs_trans_handle *trans,
					 struct btrfs_fs_info *fs_info)
{
	struct btrfs_root *root;
	struct btrfs_root *tree_root = fs_info->tree_root;
	struct extent_buffer *leaf;

	root = kzalloc(sizeof(*root), GFP_NOFS);
	if (!root)
		return ERR_PTR(-ENOMEM);

	__setup_root(tree_root->nodesize, tree_root->leafsize,
		     tree_root->sectorsize, tree_root->stripesize,
		     root, fs_info, BTRFS_TREE_LOG_OBJECTID);

	root->root_key.objectid = BTRFS_TREE_LOG_OBJECTID;
	root->root_key.type = BTRFS_ROOT_ITEM_KEY;
	root->root_key.offset = BTRFS_TREE_LOG_OBJECTID;
	/*
	 * log trees do not get reference counted because they go away
	 * before a real commit is actually done.  They do store pointers
	 * to file data extents, and those reference counts still get
	 * updated (along with back refs to the log tree).
	 */
	root->ref_cows = 0;

	leaf = btrfs_alloc_free_block(trans, root, root->leafsize, 0,
				      BTRFS_TREE_LOG_OBJECTID, NULL, 0, 0, 0);
	if (IS_ERR(leaf)) {
		kfree(root);
		return ERR_CAST(leaf);
	}

	memset_extent_buffer(leaf, 0, 0, sizeof(struct btrfs_header));
	btrfs_set_header_bytenr(leaf, leaf->start);
	btrfs_set_header_generation(leaf, trans->transid);
	btrfs_set_header_backref_rev(leaf, BTRFS_MIXED_BACKREF_REV);
	btrfs_set_header_owner(leaf, BTRFS_TREE_LOG_OBJECTID);
	root->node = leaf;

	write_extent_buffer(root->node, root->fs_info->fsid,
			    (unsigned long)btrfs_header_fsid(root->node),
			    BTRFS_FSID_SIZE);
	btrfs_mark_buffer_dirty(root->node);
	btrfs_tree_unlock(root->node);
	return root;
}

int btrfs_init_log_root_tree(struct btrfs_trans_handle *trans,
			     struct btrfs_fs_info *fs_info)
{
	struct btrfs_root *log_root;

	log_root = alloc_log_tree(trans, fs_info);
	if (IS_ERR(log_root))
		return PTR_ERR(log_root);
	WARN_ON(fs_info->log_root_tree);
	fs_info->log_root_tree = log_root;
	return 0;
}

int btrfs_add_log_tree(struct btrfs_trans_handle *trans,
		       struct btrfs_root *root)
{
	struct btrfs_root *log_root;
	struct btrfs_inode_item *inode_item;

	log_root = alloc_log_tree(trans, root->fs_info);
	if (IS_ERR(log_root))
		return PTR_ERR(log_root);

	log_root->last_trans = trans->transid;
	log_root->root_key.offset = root->root_key.objectid;

	inode_item = &log_root->root_item.inode;
	inode_item->generation = cpu_to_le64(1);
	inode_item->size = cpu_to_le64(3);
	inode_item->nlink = cpu_to_le32(1);
	inode_item->nbytes = cpu_to_le64(root->leafsize);
	inode_item->mode = cpu_to_le32(S_IFDIR | 0755);

	btrfs_set_root_node(&log_root->root_item, log_root->node);

	WARN_ON(root->log_root);
	root->log_root = log_root;
	root->log_transid = 0;
	root->last_log_commit = 0;
	return 0;
}

struct btrfs_root *btrfs_read_fs_root_no_radix(struct btrfs_root *tree_root,
					       struct btrfs_key *location)
{
	struct btrfs_root *root;
	struct btrfs_fs_info *fs_info = tree_root->fs_info;
	struct btrfs_path *path;
	struct extent_buffer *l;
	u64 generation;
	u32 blocksize;
	int ret = 0;

	root = kzalloc(sizeof(*root), GFP_NOFS);
	if (!root)
		return ERR_PTR(-ENOMEM);
	if (location->offset == (u64)-1) {
		ret = find_and_setup_root(tree_root, fs_info,
					  location->objectid, root);
		if (ret) {
			kfree(root);
			return ERR_PTR(ret);
		}
		goto out;
	}

	__setup_root(tree_root->nodesize, tree_root->leafsize,
		     tree_root->sectorsize, tree_root->stripesize,
		     root, fs_info, location->objectid);

	path = btrfs_alloc_path();
	BUG_ON(!path);
	ret = btrfs_search_slot(NULL, tree_root, location, path, 0, 0);
	if (ret == 0) {
		l = path->nodes[0];
		read_extent_buffer(l, &root->root_item,
				btrfs_item_ptr_offset(l, path->slots[0]),
				sizeof(root->root_item));
		memcpy(&root->root_key, location, sizeof(*location));
	}
	btrfs_free_path(path);
	if (ret) {
		if (ret > 0)
			ret = -ENOENT;
		return ERR_PTR(ret);
	}

	generation = btrfs_root_generation(&root->root_item);
	blocksize = btrfs_level_size(root, btrfs_root_level(&root->root_item));
	root->node = read_tree_block(root, btrfs_root_bytenr(&root->root_item),
				     blocksize, generation);
	root->commit_root = btrfs_root_node(root);
	BUG_ON(!root->node);
out:
	if (location->objectid != BTRFS_TREE_LOG_OBJECTID)
		root->ref_cows = 1;

	return root;
}

struct btrfs_root *btrfs_lookup_fs_root(struct btrfs_fs_info *fs_info,
					u64 root_objectid)
{
	struct btrfs_root *root;

	if (root_objectid == BTRFS_ROOT_TREE_OBJECTID)
		return fs_info->tree_root;
	if (root_objectid == BTRFS_EXTENT_TREE_OBJECTID)
		return fs_info->extent_root;

	root = radix_tree_lookup(&fs_info->fs_roots_radix,
				 (unsigned long)root_objectid);
	return root;
}

struct btrfs_root *btrfs_read_fs_root_no_name(struct btrfs_fs_info *fs_info,
					      struct btrfs_key *location)
{
	struct btrfs_root *root;
	int ret;

	if (location->objectid == BTRFS_ROOT_TREE_OBJECTID)
		return fs_info->tree_root;
	if (location->objectid == BTRFS_EXTENT_TREE_OBJECTID)
		return fs_info->extent_root;
	if (location->objectid == BTRFS_CHUNK_TREE_OBJECTID)
		return fs_info->chunk_root;
	if (location->objectid == BTRFS_DEV_TREE_OBJECTID)
		return fs_info->dev_root;
	if (location->objectid == BTRFS_CSUM_TREE_OBJECTID)
		return fs_info->csum_root;
again:
	spin_lock(&fs_info->fs_roots_radix_lock);
	root = radix_tree_lookup(&fs_info->fs_roots_radix,
				 (unsigned long)location->objectid);
	spin_unlock(&fs_info->fs_roots_radix_lock);
	if (root)
		return root;

	root = btrfs_read_fs_root_no_radix(fs_info->tree_root, location);
	if (IS_ERR(root))
		return root;

	set_anon_super(&root->anon_super, NULL);

	if (btrfs_root_refs(&root->root_item) == 0) {
		ret = -ENOENT;
		goto fail;
	}

	ret = btrfs_find_orphan_item(fs_info->tree_root, location->objectid);
	if (ret < 0)
		goto fail;
	if (ret == 0)
		root->orphan_item_inserted = 1;

	ret = radix_tree_preload(GFP_NOFS & ~__GFP_HIGHMEM);
	if (ret)
		goto fail;

	spin_lock(&fs_info->fs_roots_radix_lock);
	ret = radix_tree_insert(&fs_info->fs_roots_radix,
				(unsigned long)root->root_key.objectid,
				root);
	if (ret == 0)
		root->in_radix = 1;

	spin_unlock(&fs_info->fs_roots_radix_lock);
	radix_tree_preload_end();
	if (ret) {
		if (ret == -EEXIST) {
			free_fs_root(root);
			goto again;
		}
		goto fail;
	}

	ret = btrfs_find_dead_roots(fs_info->tree_root,
				    root->root_key.objectid);
	WARN_ON(ret);
	return root;
fail:
	free_fs_root(root);
	return ERR_PTR(ret);
}

struct btrfs_root *btrfs_read_fs_root(struct btrfs_fs_info *fs_info,
				      struct btrfs_key *location,
				      const char *name, int namelen)
{
	return btrfs_read_fs_root_no_name(fs_info, location);
#if 0
	struct btrfs_root *root;
	int ret;

	root = btrfs_read_fs_root_no_name(fs_info, location);
	if (!root)
		return NULL;

	if (root->in_sysfs)
		return root;

	ret = btrfs_set_root_name(root, name, namelen);
	if (ret) {
		free_extent_buffer(root->node);
		kfree(root);
		return ERR_PTR(ret);
	}

	ret = btrfs_sysfs_add_root(root);
	if (ret) {
		free_extent_buffer(root->node);
		kfree(root->name);
		kfree(root);
		return ERR_PTR(ret);
	}
	root->in_sysfs = 1;
	return root;
#endif
}

static int btrfs_congested_fn(void *congested_data, int bdi_bits)
{
	struct btrfs_fs_info *info = (struct btrfs_fs_info *)congested_data;
	int ret = 0;
	struct btrfs_device *device;
	struct backing_dev_info *bdi;

	list_for_each_entry(device, &info->fs_devices->devices, dev_list) {
		if (!device->bdev)
			continue;
		bdi = blk_get_backing_dev_info(device->bdev);
		if (bdi && bdi_congested(bdi, bdi_bits)) {
			ret = 1;
			break;
		}
	}
	return ret;
}

/*
 * this unplugs every device on the box, and it is only used when page
 * is null
 */
static void __unplug_io_fn(struct backing_dev_info *bdi, struct page *page)
{
	struct btrfs_device *device;
	struct btrfs_fs_info *info;

	info = (struct btrfs_fs_info *)bdi->unplug_io_data;
	list_for_each_entry(device, &info->fs_devices->devices, dev_list) {
		if (!device->bdev)
			continue;

		bdi = blk_get_backing_dev_info(device->bdev);
		if (bdi->unplug_io_fn)
			bdi->unplug_io_fn(bdi, page);
	}
}

static void btrfs_unplug_io_fn(struct backing_dev_info *bdi, struct page *page)
{
	struct inode *inode;
	struct extent_map_tree *em_tree;
	struct extent_map *em;
	struct address_space *mapping;
	u64 offset;

	/* the generic O_DIRECT read code does this */
	if (1 || !page) {
		__unplug_io_fn(bdi, page);
		return;
	}

	/*
	 * page->mapping may change at any time.  Get a consistent copy
	 * and use that for everything below
	 */
	smp_mb();
	mapping = page->mapping;
	if (!mapping)
		return;

	inode = mapping->host;

	/*
	 * don't do the expensive searching for a small number of
	 * devices
	 */
	if (BTRFS_I(inode)->root->fs_info->fs_devices->open_devices <= 2) {
		__unplug_io_fn(bdi, page);
		return;
	}

	offset = page_offset(page);

	em_tree = &BTRFS_I(inode)->extent_tree;
	read_lock(&em_tree->lock);
	em = lookup_extent_mapping(em_tree, offset, PAGE_CACHE_SIZE);
	read_unlock(&em_tree->lock);
	if (!em) {
		__unplug_io_fn(bdi, page);
		return;
	}

	if (em->block_start >= EXTENT_MAP_LAST_BYTE) {
		free_extent_map(em);
		__unplug_io_fn(bdi, page);
		return;
	}
	offset = offset - em->start;
	btrfs_unplug_page(&BTRFS_I(inode)->root->fs_info->mapping_tree,
			  em->block_start + offset, page);
	free_extent_map(em);
}

/*
 * If this fails, caller must call bdi_destroy() to get rid of the
 * bdi again.
 */
static int setup_bdi(struct btrfs_fs_info *info, struct backing_dev_info *bdi)
{
	int err;

	bdi->capabilities = BDI_CAP_MAP_COPY;
	err = bdi_setup_and_register(bdi, "btrfs", BDI_CAP_MAP_COPY);
	if (err)
		return err;

	bdi->ra_pages	= default_backing_dev_info.ra_pages;
	bdi->unplug_io_fn	= btrfs_unplug_io_fn;
	bdi->unplug_io_data	= info;
	bdi->congested_fn	= btrfs_congested_fn;
	bdi->congested_data	= info;
	return 0;
}

static int bio_ready_for_csum(struct bio *bio)
{
	u64 length = 0;
	u64 buf_len = 0;
	u64 start = 0;
	struct page *page;
	struct extent_io_tree *io_tree = NULL;
	struct bio_vec *bvec;
	int i;
	int ret;

	bio_for_each_segment(bvec, bio, i) {
		page = bvec->bv_page;
		if (page->private == EXTENT_PAGE_PRIVATE) {
			length += bvec->bv_len;
			continue;
		}
		if (!page->private) {
			length += bvec->bv_len;
			continue;
		}
		length = bvec->bv_len;
		buf_len = page->private >> 2;
		start = page_offset(page) + bvec->bv_offset;
		io_tree = &BTRFS_I(page->mapping->host)->io_tree;
	}
	/* are we fully contained in this bio? */
	if (buf_len <= length)
		return 1;

	ret = extent_range_uptodate(io_tree, start + length,
				    start + buf_len - 1);
	return ret;
}

/*
 * called by the kthread helper functions to finally call the bio end_io
 * functions.  This is where read checksum verification actually happens
 */
static void end_workqueue_fn(struct btrfs_work *work)
{
	struct bio *bio;
	struct end_io_wq *end_io_wq;
	struct btrfs_fs_info *fs_info;
	int error;

	end_io_wq = container_of(work, struct end_io_wq, work);
	bio = end_io_wq->bio;
	fs_info = end_io_wq->info;

	/* metadata bio reads are special because the whole tree block must
	 * be checksummed at once.  This makes sure the entire block is in
	 * ram and up to date before trying to verify things.  For
	 * blocksize <= pagesize, it is basically a noop
	 */
	if (!(bio->bi_rw & REQ_WRITE) && end_io_wq->metadata &&
	    !bio_ready_for_csum(bio)) {
		btrfs_queue_worker(&fs_info->endio_meta_workers,
				   &end_io_wq->work);
		return;
	}
	error = end_io_wq->error;
	bio->bi_private = end_io_wq->private;
	bio->bi_end_io = end_io_wq->end_io;
	kfree(end_io_wq);
	bio_endio(bio, error);
}

static int cleaner_kthread(void *arg)
{
	struct btrfs_root *root = arg;

	do {
		vfs_check_frozen(root->fs_info->sb, SB_FREEZE_WRITE);

		if (!(root->fs_info->sb->s_flags & MS_RDONLY) &&
		    mutex_trylock(&root->fs_info->cleaner_mutex)) {
			btrfs_run_delayed_iputs(root);
			btrfs_clean_old_snapshots(root);
			mutex_unlock(&root->fs_info->cleaner_mutex);
		}

		if (freezing(current)) {
			refrigerator();
		} else {
			set_current_state(TASK_INTERRUPTIBLE);
			if (!kthread_should_stop())
				schedule();
			__set_current_state(TASK_RUNNING);
		}
	} while (!kthread_should_stop());
	return 0;
}

static int transaction_kthread(void *arg)
{
	struct btrfs_root *root = arg;
	struct btrfs_trans_handle *trans;
	struct btrfs_transaction *cur;
	u64 transid;
	unsigned long now;
	unsigned long delay;
	int ret;

	do {
		delay = HZ * 30;
		vfs_check_frozen(root->fs_info->sb, SB_FREEZE_WRITE);
		mutex_lock(&root->fs_info->transaction_kthread_mutex);

		spin_lock(&root->fs_info->new_trans_lock);
		cur = root->fs_info->running_transaction;
		if (!cur) {
			spin_unlock(&root->fs_info->new_trans_lock);
			goto sleep;
		}

		now = get_seconds();
		if (!cur->blocked &&
		    (now < cur->start_time || now - cur->start_time < 30)) {
			spin_unlock(&root->fs_info->new_trans_lock);
			delay = HZ * 5;
			goto sleep;
		}
		transid = cur->transid;
		spin_unlock(&root->fs_info->new_trans_lock);

		trans = btrfs_join_transaction(root, 1);
		if (transid == trans->transid) {
			ret = btrfs_commit_transaction(trans, root);
			BUG_ON(ret);
		} else {
			btrfs_end_transaction(trans, root);
		}
sleep:
		wake_up_process(root->fs_info->cleaner_kthread);
		mutex_unlock(&root->fs_info->transaction_kthread_mutex);

		if (freezing(current)) {
			refrigerator();
		} else {
			set_current_state(TASK_INTERRUPTIBLE);
			if (!kthread_should_stop() &&
			    !btrfs_transaction_blocked(root->fs_info))
				schedule_timeout(delay);
			__set_current_state(TASK_RUNNING);
		}
	} while (!kthread_should_stop());
	return 0;
}

struct btrfs_root *open_ctree(struct super_block *sb,
			      struct btrfs_fs_devices *fs_devices,
			      char *options)
{
	u32 sectorsize;
	u32 nodesize;
	u32 leafsize;
	u32 blocksize;
	u32 stripesize;
	u64 generation;
	u64 features;
	struct btrfs_key location;
	struct buffer_head *bh;
	struct btrfs_root *extent_root = kzalloc(sizeof(struct btrfs_root),
						 GFP_NOFS);
	struct btrfs_root *csum_root = kzalloc(sizeof(struct btrfs_root),
						 GFP_NOFS);
	struct btrfs_root *tree_root = btrfs_sb(sb);
	struct btrfs_fs_info *fs_info = tree_root->fs_info;
	struct btrfs_root *chunk_root = kzalloc(sizeof(struct btrfs_root),
						GFP_NOFS);
	struct btrfs_root *dev_root = kzalloc(sizeof(struct btrfs_root),
					      GFP_NOFS);
	struct btrfs_root *log_tree_root;

	int ret;
	int err = -EINVAL;

	struct btrfs_super_block *disk_super;

	if (!extent_root || !tree_root || !fs_info ||
	    !chunk_root || !dev_root || !csum_root) {
		err = -ENOMEM;
		goto fail;
	}

	ret = init_srcu_struct(&fs_info->subvol_srcu);
	if (ret) {
		err = ret;
		goto fail;
	}

	ret = setup_bdi(fs_info, &fs_info->bdi);
	if (ret) {
		err = ret;
		goto fail_srcu;
	}

	fs_info->btree_inode = new_inode(sb);
	if (!fs_info->btree_inode) {
		err = -ENOMEM;
		goto fail_bdi;
	}

	INIT_RADIX_TREE(&fs_info->fs_roots_radix, GFP_ATOMIC);
	INIT_LIST_HEAD(&fs_info->trans_list);
	INIT_LIST_HEAD(&fs_info->dead_roots);
	INIT_LIST_HEAD(&fs_info->delayed_iputs);
	INIT_LIST_HEAD(&fs_info->hashers);
	INIT_LIST_HEAD(&fs_info->delalloc_inodes);
	INIT_LIST_HEAD(&fs_info->ordered_operations);
	INIT_LIST_HEAD(&fs_info->caching_block_groups);
	spin_lock_init(&fs_info->delalloc_lock);
	spin_lock_init(&fs_info->new_trans_lock);
	spin_lock_init(&fs_info->ref_cache_lock);
	spin_lock_init(&fs_info->fs_roots_radix_lock);
	spin_lock_init(&fs_info->delayed_iput_lock);

	init_completion(&fs_info->kobj_unregister);
	fs_info->tree_root = tree_root;
	fs_info->extent_root = extent_root;
	fs_info->csum_root = csum_root;
	fs_info->chunk_root = chunk_root;
	fs_info->dev_root = dev_root;
	fs_info->fs_devices = fs_devices;
	INIT_LIST_HEAD(&fs_info->dirty_cowonly_roots);
	INIT_LIST_HEAD(&fs_info->space_info);
	btrfs_mapping_init(&fs_info->mapping_tree);
	btrfs_init_block_rsv(&fs_info->global_block_rsv);
	btrfs_init_block_rsv(&fs_info->delalloc_block_rsv);
	btrfs_init_block_rsv(&fs_info->trans_block_rsv);
	btrfs_init_block_rsv(&fs_info->chunk_block_rsv);
	btrfs_init_block_rsv(&fs_info->empty_block_rsv);
	INIT_LIST_HEAD(&fs_info->durable_block_rsv_list);
	mutex_init(&fs_info->durable_block_rsv_mutex);
	atomic_set(&fs_info->nr_async_submits, 0);
	atomic_set(&fs_info->async_delalloc_pages, 0);
	atomic_set(&fs_info->async_submit_draining, 0);
	atomic_set(&fs_info->nr_async_bios, 0);
	fs_info->sb = sb;
	fs_info->max_inline = 8192 * 1024;
	fs_info->metadata_ratio = 0;

	fs_info->thread_pool_size = min_t(unsigned long,
					  num_online_cpus() + 2, 8);

	INIT_LIST_HEAD(&fs_info->ordered_extents);
	spin_lock_init(&fs_info->ordered_extent_lock);

	sb->s_blocksize = 4096;
	sb->s_blocksize_bits = blksize_bits(4096);
	sb->s_bdi = &fs_info->bdi;

	fs_info->btree_inode->i_ino = BTRFS_BTREE_INODE_OBJECTID;
	fs_info->btree_inode->i_nlink = 1;
	/*
	 * we set the i_size on the btree inode to the max possible int.
	 * the real end of the address space is determined by all of
	 * the devices in the system
	 */
	fs_info->btree_inode->i_size = OFFSET_MAX;
	fs_info->btree_inode->i_mapping->a_ops = &btree_aops;
	fs_info->btree_inode->i_mapping->backing_dev_info = &fs_info->bdi;

	RB_CLEAR_NODE(&BTRFS_I(fs_info->btree_inode)->rb_node);
	extent_io_tree_init(&BTRFS_I(fs_info->btree_inode)->io_tree,
			     fs_info->btree_inode->i_mapping,
			     GFP_NOFS);
	extent_map_tree_init(&BTRFS_I(fs_info->btree_inode)->extent_tree,
			     GFP_NOFS);

	BTRFS_I(fs_info->btree_inode)->io_tree.ops = &btree_extent_io_ops;

	BTRFS_I(fs_info->btree_inode)->root = tree_root;
	memset(&BTRFS_I(fs_info->btree_inode)->location, 0,
	       sizeof(struct btrfs_key));
	BTRFS_I(fs_info->btree_inode)->dummy_inode = 1;
	insert_inode_hash(fs_info->btree_inode);

	spin_lock_init(&fs_info->block_group_cache_lock);
	fs_info->block_group_cache_tree = RB_ROOT;

	extent_io_tree_init(&fs_info->freed_extents[0],
			     fs_info->btree_inode->i_mapping, GFP_NOFS);
	extent_io_tree_init(&fs_info->freed_extents[1],
			     fs_info->btree_inode->i_mapping, GFP_NOFS);
	fs_info->pinned_extents = &fs_info->freed_extents[0];
	fs_info->do_barriers = 1;


	mutex_init(&fs_info->trans_mutex);
	mutex_init(&fs_info->ordered_operations_mutex);
	mutex_init(&fs_info->tree_log_mutex);
	mutex_init(&fs_info->chunk_mutex);
	mutex_init(&fs_info->transaction_kthread_mutex);
	mutex_init(&fs_info->cleaner_mutex);
	mutex_init(&fs_info->volume_mutex);
	init_rwsem(&fs_info->extent_commit_sem);
	init_rwsem(&fs_info->cleanup_work_sem);
	init_rwsem(&fs_info->subvol_sem);

	btrfs_init_free_cluster(&fs_info->meta_alloc_cluster);
	btrfs_init_free_cluster(&fs_info->data_alloc_cluster);

	init_waitqueue_head(&fs_info->transaction_throttle);
	init_waitqueue_head(&fs_info->transaction_wait);
	init_waitqueue_head(&fs_info->transaction_blocked_wait);
	init_waitqueue_head(&fs_info->async_submit_wait);

	__setup_root(4096, 4096, 4096, 4096, tree_root,
		     fs_info, BTRFS_ROOT_TREE_OBJECTID);

	bh = btrfs_read_dev_super(fs_devices->latest_bdev);
	if (!bh)
		goto fail_iput;

	memcpy(&fs_info->super_copy, bh->b_data, sizeof(fs_info->super_copy));
	memcpy(&fs_info->super_for_commit, &fs_info->super_copy,
	       sizeof(fs_info->super_for_commit));
	brelse(bh);

	memcpy(fs_info->fsid, fs_info->super_copy.fsid, BTRFS_FSID_SIZE);

	disk_super = &fs_info->super_copy;
	if (!btrfs_super_root(disk_super))
		goto fail_iput;

	ret = btrfs_parse_options(tree_root, options);
	if (ret) {
		err = ret;
		goto fail_iput;
	}

	features = btrfs_super_incompat_flags(disk_super) &
		~BTRFS_FEATURE_INCOMPAT_SUPP;
	if (features) {
		printk(KERN_ERR "BTRFS: couldn't mount because of "
		       "unsupported optional features (%Lx).\n",
		       (unsigned long long)features);
		err = -EINVAL;
		goto fail_iput;
	}

	features = btrfs_super_incompat_flags(disk_super);
	if (!(features & BTRFS_FEATURE_INCOMPAT_MIXED_BACKREF)) {
		features |= BTRFS_FEATURE_INCOMPAT_MIXED_BACKREF;
		btrfs_set_super_incompat_flags(disk_super, features);
	}

	features = btrfs_super_compat_ro_flags(disk_super) &
		~BTRFS_FEATURE_COMPAT_RO_SUPP;
	if (!(sb->s_flags & MS_RDONLY) && features) {
		printk(KERN_ERR "BTRFS: couldn't mount RDWR because of "
		       "unsupported option features (%Lx).\n",
		       (unsigned long long)features);
		err = -EINVAL;
		goto fail_iput;
	}

	btrfs_init_workers(&fs_info->generic_worker,
			   "genwork", 1, NULL);

	btrfs_init_workers(&fs_info->workers, "worker",
			   fs_info->thread_pool_size,
			   &fs_info->generic_worker);

	btrfs_init_workers(&fs_info->delalloc_workers, "delalloc",
			   fs_info->thread_pool_size,
			   &fs_info->generic_worker);

	btrfs_init_workers(&fs_info->submit_workers, "submit",
			   min_t(u64, fs_devices->num_devices,
			   fs_info->thread_pool_size),
			   &fs_info->generic_worker);

	/* a higher idle thresh on the submit workers makes it much more
	 * likely that bios will be send down in a sane order to the
	 * devices
	 */
	fs_info->submit_workers.idle_thresh = 64;

	fs_info->workers.idle_thresh = 16;
	fs_info->workers.ordered = 1;

	fs_info->delalloc_workers.idle_thresh = 2;
	fs_info->delalloc_workers.ordered = 1;

	btrfs_init_workers(&fs_info->fixup_workers, "fixup", 1,
			   &fs_info->generic_worker);
	btrfs_init_workers(&fs_info->endio_workers, "endio",
			   fs_info->thread_pool_size,
			   &fs_info->generic_worker);
	btrfs_init_workers(&fs_info->endio_meta_workers, "endio-meta",
			   fs_info->thread_pool_size,
			   &fs_info->generic_worker);
	btrfs_init_workers(&fs_info->endio_meta_write_workers,
			   "endio-meta-write", fs_info->thread_pool_size,
			   &fs_info->generic_worker);
	btrfs_init_workers(&fs_info->endio_write_workers, "endio-write",
			   fs_info->thread_pool_size,
			   &fs_info->generic_worker);
	btrfs_init_workers(&fs_info->endio_freespace_worker, "freespace-write",
			   1, &fs_info->generic_worker);

	/*
	 * endios are largely parallel and should have a very
	 * low idle thresh
	 */
	fs_info->endio_workers.idle_thresh = 4;
	fs_info->endio_meta_workers.idle_thresh = 4;

	fs_info->endio_write_workers.idle_thresh = 2;
	fs_info->endio_meta_write_workers.idle_thresh = 2;

	btrfs_start_workers(&fs_info->workers, 1);
	btrfs_start_workers(&fs_info->generic_worker, 1);
	btrfs_start_workers(&fs_info->submit_workers, 1);
	btrfs_start_workers(&fs_info->delalloc_workers, 1);
	btrfs_start_workers(&fs_info->fixup_workers, 1);
	btrfs_start_workers(&fs_info->endio_workers, 1);
	btrfs_start_workers(&fs_info->endio_meta_workers, 1);
	btrfs_start_workers(&fs_info->endio_meta_write_workers, 1);
	btrfs_start_workers(&fs_info->endio_write_workers, 1);
	btrfs_start_workers(&fs_info->endio_freespace_worker, 1);

	fs_info->bdi.ra_pages *= btrfs_super_num_devices(disk_super);
	fs_info->bdi.ra_pages = max(fs_info->bdi.ra_pages,
				    4 * 1024 * 1024 / PAGE_CACHE_SIZE);

	nodesize = btrfs_super_nodesize(disk_super);
	leafsize = btrfs_super_leafsize(disk_super);
	sectorsize = btrfs_super_sectorsize(disk_super);
	stripesize = btrfs_super_stripesize(disk_super);
	tree_root->nodesize = nodesize;
	tree_root->leafsize = leafsize;
	tree_root->sectorsize = sectorsize;
	tree_root->stripesize = stripesize;

	sb->s_blocksize = sectorsize;
	sb->s_blocksize_bits = blksize_bits(sectorsize);

	if (strncmp((char *)(&disk_super->magic), BTRFS_MAGIC,
		    sizeof(disk_super->magic))) {
		printk(KERN_INFO "btrfs: valid FS not found on %s\n", sb->s_id);
		goto fail_sb_buffer;
	}

	mutex_lock(&fs_info->chunk_mutex);
	ret = btrfs_read_sys_array(tree_root);
	mutex_unlock(&fs_info->chunk_mutex);
	if (ret) {
		printk(KERN_WARNING "btrfs: failed to read the system "
		       "array on %s\n", sb->s_id);
		goto fail_sb_buffer;
	}

	blocksize = btrfs_level_size(tree_root,
				     btrfs_super_chunk_root_level(disk_super));
	generation = btrfs_super_chunk_root_generation(disk_super);

	__setup_root(nodesize, leafsize, sectorsize, stripesize,
		     chunk_root, fs_info, BTRFS_CHUNK_TREE_OBJECTID);

	chunk_root->node = read_tree_block(chunk_root,
					   btrfs_super_chunk_root(disk_super),
					   blocksize, generation);
	BUG_ON(!chunk_root->node);
	if (!test_bit(EXTENT_BUFFER_UPTODATE, &chunk_root->node->bflags)) {
		printk(KERN_WARNING "btrfs: failed to read chunk root on %s\n",
		       sb->s_id);
		goto fail_chunk_root;
	}
	btrfs_set_root_node(&chunk_root->root_item, chunk_root->node);
	chunk_root->commit_root = btrfs_root_node(chunk_root);

	read_extent_buffer(chunk_root->node, fs_info->chunk_tree_uuid,
	   (unsigned long)btrfs_header_chunk_tree_uuid(chunk_root->node),
	   BTRFS_UUID_SIZE);

	mutex_lock(&fs_info->chunk_mutex);
	ret = btrfs_read_chunk_tree(chunk_root);
	mutex_unlock(&fs_info->chunk_mutex);
	if (ret) {
		printk(KERN_WARNING "btrfs: failed to read chunk tree on %s\n",
		       sb->s_id);
		goto fail_chunk_root;
	}

	btrfs_close_extra_devices(fs_devices);

	blocksize = btrfs_level_size(tree_root,
				     btrfs_super_root_level(disk_super));
	generation = btrfs_super_generation(disk_super);

	tree_root->node = read_tree_block(tree_root,
					  btrfs_super_root(disk_super),
					  blocksize, generation);
	if (!tree_root->node)
		goto fail_chunk_root;
	if (!test_bit(EXTENT_BUFFER_UPTODATE, &tree_root->node->bflags)) {
		printk(KERN_WARNING "btrfs: failed to read tree root on %s\n",
		       sb->s_id);
		goto fail_tree_root;
	}
	btrfs_set_root_node(&tree_root->root_item, tree_root->node);
	tree_root->commit_root = btrfs_root_node(tree_root);

	ret = find_and_setup_root(tree_root, fs_info,
				  BTRFS_EXTENT_TREE_OBJECTID, extent_root);
	if (ret)
		goto fail_tree_root;
	extent_root->track_dirty = 1;

	ret = find_and_setup_root(tree_root, fs_info,
				  BTRFS_DEV_TREE_OBJECTID, dev_root);
	if (ret)
		goto fail_extent_root;
	dev_root->track_dirty = 1;

	ret = find_and_setup_root(tree_root, fs_info,
				  BTRFS_CSUM_TREE_OBJECTID, csum_root);
	if (ret)
		goto fail_dev_root;

	csum_root->track_dirty = 1;

	fs_info->generation = generation;
	fs_info->last_trans_committed = generation;
	fs_info->data_alloc_profile = (u64)-1;
	fs_info->metadata_alloc_profile = (u64)-1;
	fs_info->system_alloc_profile = fs_info->metadata_alloc_profile;

	ret = btrfs_read_block_groups(extent_root);
	if (ret) {
		printk(KERN_ERR "Failed to read block groups: %d\n", ret);
		goto fail_block_groups;
	}

	fs_info->cleaner_kthread = kthread_run(cleaner_kthread, tree_root,
					       "btrfs-cleaner");
	if (IS_ERR(fs_info->cleaner_kthread))
		goto fail_block_groups;

	fs_info->transaction_kthread = kthread_run(transaction_kthread,
						   tree_root,
						   "btrfs-transaction");
	if (IS_ERR(fs_info->transaction_kthread))
		goto fail_cleaner;

	if (!btrfs_test_opt(tree_root, SSD) &&
	    !btrfs_test_opt(tree_root, NOSSD) &&
	    !fs_info->fs_devices->rotating) {
		printk(KERN_INFO "Btrfs detected SSD devices, enabling SSD "
		       "mode\n");
		btrfs_set_opt(fs_info->mount_opt, SSD);
	}

	if (btrfs_super_log_root(disk_super) != 0) {
		u64 bytenr = btrfs_super_log_root(disk_super);

		if (fs_devices->rw_devices == 0) {
			printk(KERN_WARNING "Btrfs log replay required "
			       "on RO media\n");
			err = -EIO;
			goto fail_trans_kthread;
		}
		blocksize =
		     btrfs_level_size(tree_root,
				      btrfs_super_log_root_level(disk_super));

		log_tree_root = kzalloc(sizeof(struct btrfs_root), GFP_NOFS);
		if (!log_tree_root) {
			err = -ENOMEM;
			goto fail_trans_kthread;
		}

		__setup_root(nodesize, leafsize, sectorsize, stripesize,
			     log_tree_root, fs_info, BTRFS_TREE_LOG_OBJECTID);

		log_tree_root->node = read_tree_block(tree_root, bytenr,
						      blocksize,
						      generation + 1);
		ret = btrfs_recover_log_trees(log_tree_root);
		BUG_ON(ret);

		if (sb->s_flags & MS_RDONLY) {
			ret =  btrfs_commit_super(tree_root);
			BUG_ON(ret);
		}
	}

	ret = btrfs_find_orphan_roots(tree_root);
	BUG_ON(ret);

	if (!(sb->s_flags & MS_RDONLY)) {
		ret = btrfs_cleanup_fs_roots(fs_info);
		BUG_ON(ret);

		ret = btrfs_recover_relocation(tree_root);
		if (ret < 0) {
			printk(KERN_WARNING
			       "btrfs: failed to recover relocation\n");
			err = -EINVAL;
			goto fail_trans_kthread;
		}
	}

	location.objectid = BTRFS_FS_TREE_OBJECTID;
	location.type = BTRFS_ROOT_ITEM_KEY;
	location.offset = (u64)-1;

	fs_info->fs_root = btrfs_read_fs_root_no_name(fs_info, &location);
	if (!fs_info->fs_root)
		goto fail_trans_kthread;
	if (IS_ERR(fs_info->fs_root)) {
		err = PTR_ERR(fs_info->fs_root);
		goto fail_trans_kthread;
	}

	if (!(sb->s_flags & MS_RDONLY)) {
		down_read(&fs_info->cleanup_work_sem);
		btrfs_orphan_cleanup(fs_info->fs_root);
		btrfs_orphan_cleanup(fs_info->tree_root);
		up_read(&fs_info->cleanup_work_sem);
	}

	return tree_root;

fail_trans_kthread:
	kthread_stop(fs_info->transaction_kthread);
fail_cleaner:
	kthread_stop(fs_info->cleaner_kthread);

	/*
	 * make sure we're done with the btree inode before we stop our
	 * kthreads
	 */
	filemap_write_and_wait(fs_info->btree_inode->i_mapping);
	invalidate_inode_pages2(fs_info->btree_inode->i_mapping);

fail_block_groups:
	btrfs_free_block_groups(fs_info);
	free_extent_buffer(csum_root->node);
	free_extent_buffer(csum_root->commit_root);
fail_dev_root:
	free_extent_buffer(dev_root->node);
	free_extent_buffer(dev_root->commit_root);
fail_extent_root:
	free_extent_buffer(extent_root->node);
	free_extent_buffer(extent_root->commit_root);
fail_tree_root:
	free_extent_buffer(tree_root->node);
	free_extent_buffer(tree_root->commit_root);
fail_chunk_root:
	free_extent_buffer(chunk_root->node);
	free_extent_buffer(chunk_root->commit_root);
fail_sb_buffer:
	btrfs_stop_workers(&fs_info->generic_worker);
	btrfs_stop_workers(&fs_info->fixup_workers);
	btrfs_stop_workers(&fs_info->delalloc_workers);
	btrfs_stop_workers(&fs_info->workers);
	btrfs_stop_workers(&fs_info->endio_workers);
	btrfs_stop_workers(&fs_info->endio_meta_workers);
	btrfs_stop_workers(&fs_info->endio_meta_write_workers);
	btrfs_stop_workers(&fs_info->endio_write_workers);
	btrfs_stop_workers(&fs_info->endio_freespace_worker);
	btrfs_stop_workers(&fs_info->submit_workers);
fail_iput:
	invalidate_inode_pages2(fs_info->btree_inode->i_mapping);
	iput(fs_info->btree_inode);

	btrfs_close_devices(fs_info->fs_devices);
	btrfs_mapping_tree_free(&fs_info->mapping_tree);
fail_bdi:
	bdi_destroy(&fs_info->bdi);
fail_srcu:
	cleanup_srcu_struct(&fs_info->subvol_srcu);
fail:
	kfree(extent_root);
	kfree(tree_root);
	kfree(fs_info);
	kfree(chunk_root);
	kfree(dev_root);
	kfree(csum_root);
	return ERR_PTR(err);
}

static void btrfs_end_buffer_write_sync(struct buffer_head *bh, int uptodate)
{
	char b[BDEVNAME_SIZE];

	if (uptodate) {
		set_buffer_uptodate(bh);
	} else {
		if (printk_ratelimit()) {
			printk(KERN_WARNING "lost page write due to "
					"I/O error on %s\n",
				       bdevname(bh->b_bdev, b));
		}
		/* note, we dont' set_buffer_write_io_error because we have
		 * our own ways of dealing with the IO errors
		 */
		clear_buffer_uptodate(bh);
	}
	unlock_buffer(bh);
	put_bh(bh);
}

struct buffer_head *btrfs_read_dev_super(struct block_device *bdev)
{
	struct buffer_head *bh;
	struct buffer_head *latest = NULL;
	struct btrfs_super_block *super;
	int i;
	u64 transid = 0;
	u64 bytenr;

	/* we would like to check all the supers, but that would make
	 * a btrfs mount succeed after a mkfs from a different FS.
	 * So, we need to add a special mount option to scan for
	 * later supers, using BTRFS_SUPER_MIRROR_MAX instead
	 */
	for (i = 0; i < 1; i++) {
		bytenr = btrfs_sb_offset(i);
		if (bytenr + 4096 >= i_size_read(bdev->bd_inode))
			break;
		bh = __bread(bdev, bytenr / 4096, 4096);
		if (!bh)
			continue;

		super = (struct btrfs_super_block *)bh->b_data;
		if (btrfs_super_bytenr(super) != bytenr ||
		    strncmp((char *)(&super->magic), BTRFS_MAGIC,
			    sizeof(super->magic))) {
			brelse(bh);
			continue;
		}

		if (!latest || btrfs_super_generation(super) > transid) {
			brelse(latest);
			latest = bh;
			transid = btrfs_super_generation(super);
		} else {
			brelse(bh);
		}
	}
	return latest;
}

/*
 * this should be called twice, once with wait == 0 and
 * once with wait == 1.  When wait == 0 is done, all the buffer heads
 * we write are pinned.
 *
 * They are released when wait == 1 is done.
 * max_mirrors must be the same for both runs, and it indicates how
 * many supers on this one device should be written.
 *
 * max_mirrors == 0 means to write them all.
 */
static int write_dev_supers(struct btrfs_device *device,
			    struct btrfs_super_block *sb,
			    int do_barriers, int wait, int max_mirrors)
{
	struct buffer_head *bh;
	int i;
	int ret;
	int errors = 0;
	u32 crc;
	u64 bytenr;
	int last_barrier = 0;

	if (max_mirrors == 0)
		max_mirrors = BTRFS_SUPER_MIRROR_MAX;

	/* make sure only the last submit_bh does a barrier */
	if (do_barriers) {
		for (i = 0; i < max_mirrors; i++) {
			bytenr = btrfs_sb_offset(i);
			if (bytenr + BTRFS_SUPER_INFO_SIZE >=
			    device->total_bytes)
				break;
			last_barrier = i;
		}
	}

	for (i = 0; i < max_mirrors; i++) {
		bytenr = btrfs_sb_offset(i);
		if (bytenr + BTRFS_SUPER_INFO_SIZE >= device->total_bytes)
			break;

		if (wait) {
			bh = __find_get_block(device->bdev, bytenr / 4096,
					      BTRFS_SUPER_INFO_SIZE);
			BUG_ON(!bh);
			wait_on_buffer(bh);
			if (!buffer_uptodate(bh))
				errors++;

			/* drop our reference */
			brelse(bh);

			/* drop the reference from the wait == 0 run */
			brelse(bh);
			continue;
		} else {
			btrfs_set_super_bytenr(sb, bytenr);

			crc = ~(u32)0;
			crc = btrfs_csum_data(NULL, (char *)sb +
					      BTRFS_CSUM_SIZE, crc,
					      BTRFS_SUPER_INFO_SIZE -
					      BTRFS_CSUM_SIZE);
			btrfs_csum_final(crc, sb->csum);

			/*
			 * one reference for us, and we leave it for the
			 * caller
			 */
			bh = __getblk(device->bdev, bytenr / 4096,
				      BTRFS_SUPER_INFO_SIZE);
			memcpy(bh->b_data, sb, BTRFS_SUPER_INFO_SIZE);

			/* one reference for submit_bh */
			get_bh(bh);

			set_buffer_uptodate(bh);
			lock_buffer(bh);
			bh->b_end_io = btrfs_end_buffer_write_sync;
		}

		if (i == last_barrier && do_barriers)
			ret = submit_bh(WRITE_FLUSH_FUA, bh);
		else
			ret = submit_bh(WRITE_SYNC, bh);

		if (ret)
			errors++;
	}
	return errors < i ? 0 : -1;
}

int write_all_supers(struct btrfs_root *root, int max_mirrors)
{
	struct list_head *head;
	struct btrfs_device *dev;
	struct btrfs_super_block *sb;
	struct btrfs_dev_item *dev_item;
	int ret;
	int do_barriers;
	int max_errors;
	int total_errors = 0;
	u64 flags;

	max_errors = btrfs_super_num_devices(&root->fs_info->super_copy) - 1;
	do_barriers = !btrfs_test_opt(root, NOBARRIER);

	sb = &root->fs_info->super_for_commit;
	dev_item = &sb->dev_item;

	mutex_lock(&root->fs_info->fs_devices->device_list_mutex);
	head = &root->fs_info->fs_devices->devices;
	list_for_each_entry(dev, head, dev_list) {
		if (!dev->bdev) {
			total_errors++;
			continue;
		}
		if (!dev->in_fs_metadata || !dev->writeable)
			continue;

		btrfs_set_stack_device_generation(dev_item, 0);
		btrfs_set_stack_device_type(dev_item, dev->type);
		btrfs_set_stack_device_id(dev_item, dev->devid);
		btrfs_set_stack_device_total_bytes(dev_item, dev->total_bytes);
		btrfs_set_stack_device_bytes_used(dev_item, dev->bytes_used);
		btrfs_set_stack_device_io_align(dev_item, dev->io_align);
		btrfs_set_stack_device_io_width(dev_item, dev->io_width);
		btrfs_set_stack_device_sector_size(dev_item, dev->sector_size);
		memcpy(dev_item->uuid, dev->uuid, BTRFS_UUID_SIZE);
		memcpy(dev_item->fsid, dev->fs_devices->fsid, BTRFS_UUID_SIZE);

		flags = btrfs_super_flags(sb);
		btrfs_set_super_flags(sb, flags | BTRFS_HEADER_FLAG_WRITTEN);

		ret = write_dev_supers(dev, sb, do_barriers, 0, max_mirrors);
		if (ret)
			total_errors++;
	}
	if (total_errors > max_errors) {
		printk(KERN_ERR "btrfs: %d errors while writing supers\n",
		       total_errors);
		BUG();
	}

	total_errors = 0;
	list_for_each_entry(dev, head, dev_list) {
		if (!dev->bdev)
			continue;
		if (!dev->in_fs_metadata || !dev->writeable)
			continue;

		ret = write_dev_supers(dev, sb, do_barriers, 1, max_mirrors);
		if (ret)
			total_errors++;
	}
	mutex_unlock(&root->fs_info->fs_devices->device_list_mutex);
	if (total_errors > max_errors) {
		printk(KERN_ERR "btrfs: %d errors while writing supers\n",
		       total_errors);
		BUG();
	}
	return 0;
}

int write_ctree_super(struct btrfs_trans_handle *trans,
		      struct btrfs_root *root, int max_mirrors)
{
	int ret;

	ret = write_all_supers(root, max_mirrors);
	return ret;
}

int btrfs_free_fs_root(struct btrfs_fs_info *fs_info, struct btrfs_root *root)
{
	spin_lock(&fs_info->fs_roots_radix_lock);
	radix_tree_delete(&fs_info->fs_roots_radix,
			  (unsigned long)root->root_key.objectid);
	spin_unlock(&fs_info->fs_roots_radix_lock);

	if (btrfs_root_refs(&root->root_item) == 0)
		synchronize_srcu(&fs_info->subvol_srcu);

	free_fs_root(root);
	return 0;
}

static void free_fs_root(struct btrfs_root *root)
{
	WARN_ON(!RB_EMPTY_ROOT(&root->inode_tree));
	if (root->anon_super.s_dev) {
		down_write(&root->anon_super.s_umount);
		kill_anon_super(&root->anon_super);
	}
	free_extent_buffer(root->node);
	free_extent_buffer(root->commit_root);
	kfree(root->name);
	kfree(root);
}

static int del_fs_roots(struct btrfs_fs_info *fs_info)
{
	int ret;
	struct btrfs_root *gang[8];
	int i;

	while (!list_empty(&fs_info->dead_roots)) {
		gang[0] = list_entry(fs_info->dead_roots.next,
				     struct btrfs_root, root_list);
		list_del(&gang[0]->root_list);

		if (gang[0]->in_radix) {
			btrfs_free_fs_root(fs_info, gang[0]);
		} else {
			free_extent_buffer(gang[0]->node);
			free_extent_buffer(gang[0]->commit_root);
			kfree(gang[0]);
		}
	}

	while (1) {
		ret = radix_tree_gang_lookup(&fs_info->fs_roots_radix,
					     (void **)gang, 0,
					     ARRAY_SIZE(gang));
		if (!ret)
			break;
		for (i = 0; i < ret; i++)
			btrfs_free_fs_root(fs_info, gang[i]);
	}
	return 0;
}

int btrfs_cleanup_fs_roots(struct btrfs_fs_info *fs_info)
{
	u64 root_objectid = 0;
	struct btrfs_root *gang[8];
	int i;
	int ret;

	while (1) {
		ret = radix_tree_gang_lookup(&fs_info->fs_roots_radix,
					     (void **)gang, root_objectid,
					     ARRAY_SIZE(gang));
		if (!ret)
			break;

		root_objectid = gang[ret - 1]->root_key.objectid + 1;
		for (i = 0; i < ret; i++) {
			root_objectid = gang[i]->root_key.objectid;
			btrfs_orphan_cleanup(gang[i]);
		}
		root_objectid++;
	}
	return 0;
}

int btrfs_commit_super(struct btrfs_root *root)
{
	struct btrfs_trans_handle *trans;
	int ret;

	mutex_lock(&root->fs_info->cleaner_mutex);
	btrfs_run_delayed_iputs(root);
	btrfs_clean_old_snapshots(root);
	mutex_unlock(&root->fs_info->cleaner_mutex);

	/* wait until ongoing cleanup work done */
	down_write(&root->fs_info->cleanup_work_sem);
	up_write(&root->fs_info->cleanup_work_sem);

	trans = btrfs_join_transaction(root, 1);
	ret = btrfs_commit_transaction(trans, root);
	BUG_ON(ret);
	/* run commit again to drop the original snapshot */
	trans = btrfs_join_transaction(root, 1);
	btrfs_commit_transaction(trans, root);
	ret = btrfs_write_and_wait_transaction(NULL, root);
	BUG_ON(ret);

	ret = write_ctree_super(NULL, root, 0);
	return ret;
}

int close_ctree(struct btrfs_root *root)
{
	struct btrfs_fs_info *fs_info = root->fs_info;
	int ret;

	fs_info->closing = 1;
	smp_mb();

	btrfs_put_block_group_cache(fs_info);
	if (!(fs_info->sb->s_flags & MS_RDONLY)) {
		ret =  btrfs_commit_super(root);
		if (ret)
			printk(KERN_ERR "btrfs: commit super ret %d\n", ret);
	}

	kthread_stop(root->fs_info->transaction_kthread);
	kthread_stop(root->fs_info->cleaner_kthread);

	fs_info->closing = 2;
	smp_mb();

	if (fs_info->delalloc_bytes) {
		printk(KERN_INFO "btrfs: at unmount delalloc count %llu\n",
		       (unsigned long long)fs_info->delalloc_bytes);
	}
	if (fs_info->total_ref_cache_size) {
		printk(KERN_INFO "btrfs: at umount reference cache size %llu\n",
		       (unsigned long long)fs_info->total_ref_cache_size);
	}

	free_extent_buffer(fs_info->extent_root->node);
	free_extent_buffer(fs_info->extent_root->commit_root);
	free_extent_buffer(fs_info->tree_root->node);
	free_extent_buffer(fs_info->tree_root->commit_root);
	free_extent_buffer(root->fs_info->chunk_root->node);
	free_extent_buffer(root->fs_info->chunk_root->commit_root);
	free_extent_buffer(root->fs_info->dev_root->node);
	free_extent_buffer(root->fs_info->dev_root->commit_root);
	free_extent_buffer(root->fs_info->csum_root->node);
	free_extent_buffer(root->fs_info->csum_root->commit_root);

	btrfs_free_block_groups(root->fs_info);

	del_fs_roots(fs_info);

	iput(fs_info->btree_inode);

	btrfs_stop_workers(&fs_info->generic_worker);
	btrfs_stop_workers(&fs_info->fixup_workers);
	btrfs_stop_workers(&fs_info->delalloc_workers);
	btrfs_stop_workers(&fs_info->workers);
	btrfs_stop_workers(&fs_info->endio_workers);
	btrfs_stop_workers(&fs_info->endio_meta_workers);
	btrfs_stop_workers(&fs_info->endio_meta_write_workers);
	btrfs_stop_workers(&fs_info->endio_write_workers);
	btrfs_stop_workers(&fs_info->endio_freespace_worker);
	btrfs_stop_workers(&fs_info->submit_workers);

	btrfs_close_devices(fs_info->fs_devices);
	btrfs_mapping_tree_free(&fs_info->mapping_tree);

	bdi_destroy(&fs_info->bdi);
	cleanup_srcu_struct(&fs_info->subvol_srcu);

	kfree(fs_info->extent_root);
	kfree(fs_info->tree_root);
	kfree(fs_info->chunk_root);
	kfree(fs_info->dev_root);
	kfree(fs_info->csum_root);
	return 0;
}

int btrfs_buffer_uptodate(struct extent_buffer *buf, u64 parent_transid)
{
	int ret;
	struct inode *btree_inode = buf->first_page->mapping->host;

	ret = extent_buffer_uptodate(&BTRFS_I(btree_inode)->io_tree, buf,
				     NULL);
	if (!ret)
		return ret;

	ret = verify_parent_transid(&BTRFS_I(btree_inode)->io_tree, buf,
				    parent_transid);
	return !ret;
}

int btrfs_set_buffer_uptodate(struct extent_buffer *buf)
{
	struct inode *btree_inode = buf->first_page->mapping->host;
	return set_extent_buffer_uptodate(&BTRFS_I(btree_inode)->io_tree,
					  buf);
}

void btrfs_mark_buffer_dirty(struct extent_buffer *buf)
{
	struct btrfs_root *root = BTRFS_I(buf->first_page->mapping->host)->root;
	u64 transid = btrfs_header_generation(buf);
	struct inode *btree_inode = root->fs_info->btree_inode;
	int was_dirty;

	btrfs_assert_tree_locked(buf);
	if (transid != root->fs_info->generation) {
		printk(KERN_CRIT "btrfs transid mismatch buffer %llu, "
		       "found %llu running %llu\n",
			(unsigned long long)buf->start,
			(unsigned long long)transid,
			(unsigned long long)root->fs_info->generation);
		WARN_ON(1);
	}
	was_dirty = set_extent_buffer_dirty(&BTRFS_I(btree_inode)->io_tree,
					    buf);
	if (!was_dirty) {
		spin_lock(&root->fs_info->delalloc_lock);
		root->fs_info->dirty_metadata_bytes += buf->len;
		spin_unlock(&root->fs_info->delalloc_lock);
	}
}

void btrfs_btree_balance_dirty(struct btrfs_root *root, unsigned long nr)
{
	/*
	 * looks as though older kernels can get into trouble with
	 * this code, they end up stuck in balance_dirty_pages forever
	 */
	u64 num_dirty;
	unsigned long thresh = 32 * 1024 * 1024;

	if (current->flags & PF_MEMALLOC)
		return;

	num_dirty = root->fs_info->dirty_metadata_bytes;

	if (num_dirty > thresh) {
		balance_dirty_pages_ratelimited_nr(
				   root->fs_info->btree_inode->i_mapping, 1);
	}
	return;
}

int btrfs_read_buffer(struct extent_buffer *buf, u64 parent_transid)
{
	struct btrfs_root *root = BTRFS_I(buf->first_page->mapping->host)->root;
	int ret;
	ret = btree_read_extent_buffer_pages(root, buf, 0, parent_transid);
	if (ret == 0)
		set_bit(EXTENT_BUFFER_UPTODATE, &buf->bflags);
	return ret;
}

int btree_lock_page_hook(struct page *page)
{
	struct inode *inode = page->mapping->host;
	struct btrfs_root *root = BTRFS_I(inode)->root;
	struct extent_io_tree *io_tree = &BTRFS_I(inode)->io_tree;
	struct extent_buffer *eb;
	unsigned long len;
	u64 bytenr = page_offset(page);

	if (page->private == EXTENT_PAGE_PRIVATE)
		goto out;

	len = page->private >> 2;
	eb = find_extent_buffer(io_tree, bytenr, len, GFP_NOFS);
	if (!eb)
		goto out;

	btrfs_tree_lock(eb);
	btrfs_set_header_flag(eb, BTRFS_HEADER_FLAG_WRITTEN);

	if (test_and_clear_bit(EXTENT_BUFFER_DIRTY, &eb->bflags)) {
		spin_lock(&root->fs_info->delalloc_lock);
		if (root->fs_info->dirty_metadata_bytes >= eb->len)
			root->fs_info->dirty_metadata_bytes -= eb->len;
		else
			WARN_ON(1);
		spin_unlock(&root->fs_info->delalloc_lock);
	}

	btrfs_tree_unlock(eb);
	free_extent_buffer(eb);
out:
	lock_page(page);
	return 0;
}

static struct extent_io_ops btree_extent_io_ops = {
	.write_cache_pages_lock_hook = btree_lock_page_hook,
	.readpage_end_io_hook = btree_readpage_end_io_hook,
	.submit_bio_hook = btree_submit_bio_hook,
	/* note we're sharing with inode.c for the merge bio hook */
	.merge_bio_hook = btrfs_merge_bio_hook,
};<|MERGE_RESOLUTION|>--- conflicted
+++ resolved
@@ -696,10 +696,7 @@
 				   __btree_submit_bio_done);
 }
 
-<<<<<<< HEAD
-=======
 #ifdef CONFIG_MIGRATION
->>>>>>> b0c3844d
 static int btree_migratepage(struct address_space *mapping,
 			struct page *newpage, struct page *page)
 {
@@ -716,18 +713,9 @@
 	if (page_has_private(page) &&
 	    !try_to_release_page(page, GFP_KERNEL))
 		return -EAGAIN;
-<<<<<<< HEAD
-#ifdef CONFIG_MIGRATION
 	return migrate_page(mapping, newpage, page);
-#else
-	return -ENOSYS;
+}
 #endif
-}
-=======
-	return migrate_page(mapping, newpage, page);
-}
-#endif
->>>>>>> b0c3844d
 
 static int btree_writepage(struct page *page, struct writeback_control *wbc)
 {
