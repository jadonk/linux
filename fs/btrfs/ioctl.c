--- conflicted
+++ resolved
@@ -347,10 +347,7 @@
 
 	d_instantiate(dentry, btrfs_lookup_dentry(dir, dentry));
 fail:
-<<<<<<< HEAD
-=======
 	dput(parent);
->>>>>>> e8a7e48b
 	if (async_transid) {
 		*async_transid = trans->transid;
 		err = btrfs_commit_transaction_async(trans, root, 1);
