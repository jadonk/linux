/* -*- mode: c; c-basic-offset: 8; -*-
 * vim: noexpandtab sw=8 ts=8 sts=0:
 *
 * suballoc.c
 *
 * metadata alloc and free
 * Inspired by ext3 block groups.
 *
 * Copyright (C) 2002, 2004 Oracle.  All rights reserved.
 *
 * This program is free software; you can redistribute it and/or
 * modify it under the terms of the GNU General Public
 * License as published by the Free Software Foundation; either
 * version 2 of the License, or (at your option) any later version.
 *
 * This program is distributed in the hope that it will be useful,
 * but WITHOUT ANY WARRANTY; without even the implied warranty of
 * MERCHANTABILITY or FITNESS FOR A PARTICULAR PURPOSE.  See the GNU
 * General Public License for more details.
 *
 * You should have received a copy of the GNU General Public
 * License along with this program; if not, write to the
 * Free Software Foundation, Inc., 59 Temple Place - Suite 330,
 * Boston, MA 021110-1307, USA.
 */

#include <linux/fs.h>
#include <linux/types.h>
#include <linux/slab.h>
#include <linux/highmem.h>

#define MLOG_MASK_PREFIX ML_DISK_ALLOC
#include <cluster/masklog.h>

#include "ocfs2.h"

#include "alloc.h"
#include "blockcheck.h"
#include "dlmglue.h"
#include "inode.h"
#include "journal.h"
#include "localalloc.h"
#include "suballoc.h"
#include "super.h"
#include "sysfile.h"
#include "uptodate.h"

#include "buffer_head_io.h"

#define NOT_ALLOC_NEW_GROUP		0
#define ALLOC_NEW_GROUP			0x1
#define ALLOC_GROUPS_FROM_GLOBAL	0x2

#define OCFS2_MAX_TO_STEAL		1024

struct ocfs2_suballoc_result {
	u64		sr_bg_blkno;	/* The bg we allocated from.  Set
					   to 0 when a block group is
					   contiguous. */
<<<<<<< HEAD
=======
	u64		sr_bg_stable_blkno; /*
					     * Doesn't change, always
					     * set to target block
					     * group descriptor
					     * block.
					     */
>>>>>>> 062c1825
	u64		sr_blkno;	/* The first allocated block */
	unsigned int	sr_bit_offset;	/* The bit in the bg */
	unsigned int	sr_bits;	/* How many bits we claimed */
};
<<<<<<< HEAD
=======

static u64 ocfs2_group_from_res(struct ocfs2_suballoc_result *res)
{
	if (res->sr_blkno == 0)
		return 0;

	if (res->sr_bg_blkno)
		return res->sr_bg_blkno;

	return ocfs2_which_suballoc_group(res->sr_blkno, res->sr_bit_offset);
}
>>>>>>> 062c1825

static inline void ocfs2_debug_bg(struct ocfs2_group_desc *bg);
static inline void ocfs2_debug_suballoc_inode(struct ocfs2_dinode *fe);
static inline u16 ocfs2_find_victim_chain(struct ocfs2_chain_list *cl);
static int ocfs2_block_group_fill(handle_t *handle,
				  struct inode *alloc_inode,
				  struct buffer_head *bg_bh,
				  u64 group_blkno,
				  unsigned int group_clusters,
				  u16 my_chain,
				  struct ocfs2_chain_list *cl);
static int ocfs2_block_group_alloc(struct ocfs2_super *osb,
				   struct inode *alloc_inode,
				   struct buffer_head *bh,
				   u64 max_block,
				   u64 *last_alloc_group,
				   int flags);

static int ocfs2_cluster_group_search(struct inode *inode,
				      struct buffer_head *group_bh,
				      u32 bits_wanted, u32 min_bits,
				      u64 max_block,
				      struct ocfs2_suballoc_result *res);
static int ocfs2_block_group_search(struct inode *inode,
				    struct buffer_head *group_bh,
				    u32 bits_wanted, u32 min_bits,
				    u64 max_block,
				    struct ocfs2_suballoc_result *res);
static int ocfs2_claim_suballoc_bits(struct ocfs2_alloc_context *ac,
				     handle_t *handle,
				     u32 bits_wanted,
				     u32 min_bits,
				     struct ocfs2_suballoc_result *res);
static int ocfs2_test_bg_bit_allocatable(struct buffer_head *bg_bh,
					 int nr);
static inline int ocfs2_block_group_set_bits(handle_t *handle,
					     struct inode *alloc_inode,
					     struct ocfs2_group_desc *bg,
					     struct buffer_head *group_bh,
					     unsigned int bit_off,
					     unsigned int num_bits);
static int ocfs2_relink_block_group(handle_t *handle,
				    struct inode *alloc_inode,
				    struct buffer_head *fe_bh,
				    struct buffer_head *bg_bh,
				    struct buffer_head *prev_bg_bh,
				    u16 chain);
static inline int ocfs2_block_group_reasonably_empty(struct ocfs2_group_desc *bg,
						     u32 wanted);
static inline u32 ocfs2_desc_bitmap_to_cluster_off(struct inode *inode,
						   u64 bg_blkno,
						   u16 bg_bit_off);
static inline void ocfs2_block_to_cluster_group(struct inode *inode,
						u64 data_blkno,
						u64 *bg_blkno,
						u16 *bg_bit_off);
static int ocfs2_reserve_clusters_with_limit(struct ocfs2_super *osb,
					     u32 bits_wanted, u64 max_block,
					     int flags,
					     struct ocfs2_alloc_context **ac);

void ocfs2_free_ac_resource(struct ocfs2_alloc_context *ac)
{
	struct inode *inode = ac->ac_inode;

	if (inode) {
		if (ac->ac_which != OCFS2_AC_USE_LOCAL)
			ocfs2_inode_unlock(inode, 1);

		mutex_unlock(&inode->i_mutex);

		iput(inode);
		ac->ac_inode = NULL;
	}
	brelse(ac->ac_bh);
	ac->ac_bh = NULL;
	ac->ac_resv = NULL;
<<<<<<< HEAD
=======
	if (ac->ac_find_loc_priv) {
		kfree(ac->ac_find_loc_priv);
		ac->ac_find_loc_priv = NULL;
	}
>>>>>>> 062c1825
}

void ocfs2_free_alloc_context(struct ocfs2_alloc_context *ac)
{
	ocfs2_free_ac_resource(ac);
	kfree(ac);
}

static u32 ocfs2_bits_per_group(struct ocfs2_chain_list *cl)
{
	return (u32)le16_to_cpu(cl->cl_cpg) * (u32)le16_to_cpu(cl->cl_bpc);
}

#define do_error(fmt, ...)						\
	do{								\
		if (resize)					\
			mlog(ML_ERROR, fmt "\n", ##__VA_ARGS__);	\
		else							\
			ocfs2_error(sb, fmt, ##__VA_ARGS__);		\
	} while (0)

static int ocfs2_validate_gd_self(struct super_block *sb,
				  struct buffer_head *bh,
				  int resize)
{
	struct ocfs2_group_desc *gd = (struct ocfs2_group_desc *)bh->b_data;

	if (!OCFS2_IS_VALID_GROUP_DESC(gd)) {
		do_error("Group descriptor #%llu has bad signature %.*s",
			 (unsigned long long)bh->b_blocknr, 7,
			 gd->bg_signature);
		return -EINVAL;
	}

	if (le64_to_cpu(gd->bg_blkno) != bh->b_blocknr) {
		do_error("Group descriptor #%llu has an invalid bg_blkno "
			 "of %llu",
			 (unsigned long long)bh->b_blocknr,
			 (unsigned long long)le64_to_cpu(gd->bg_blkno));
		return -EINVAL;
	}

	if (le32_to_cpu(gd->bg_generation) != OCFS2_SB(sb)->fs_generation) {
		do_error("Group descriptor #%llu has an invalid "
			 "fs_generation of #%u",
			 (unsigned long long)bh->b_blocknr,
			 le32_to_cpu(gd->bg_generation));
		return -EINVAL;
	}

	if (le16_to_cpu(gd->bg_free_bits_count) > le16_to_cpu(gd->bg_bits)) {
		do_error("Group descriptor #%llu has bit count %u but "
			 "claims that %u are free",
			 (unsigned long long)bh->b_blocknr,
			 le16_to_cpu(gd->bg_bits),
			 le16_to_cpu(gd->bg_free_bits_count));
		return -EINVAL;
	}

	if (le16_to_cpu(gd->bg_bits) > (8 * le16_to_cpu(gd->bg_size))) {
		do_error("Group descriptor #%llu has bit count %u but "
			 "max bitmap bits of %u",
			 (unsigned long long)bh->b_blocknr,
			 le16_to_cpu(gd->bg_bits),
			 8 * le16_to_cpu(gd->bg_size));
		return -EINVAL;
	}

	return 0;
}

static int ocfs2_validate_gd_parent(struct super_block *sb,
				    struct ocfs2_dinode *di,
				    struct buffer_head *bh,
				    int resize)
{
	unsigned int max_bits;
	struct ocfs2_group_desc *gd = (struct ocfs2_group_desc *)bh->b_data;

	if (di->i_blkno != gd->bg_parent_dinode) {
		do_error("Group descriptor #%llu has bad parent "
			 "pointer (%llu, expected %llu)",
			 (unsigned long long)bh->b_blocknr,
			 (unsigned long long)le64_to_cpu(gd->bg_parent_dinode),
			 (unsigned long long)le64_to_cpu(di->i_blkno));
		return -EINVAL;
	}

	max_bits = le16_to_cpu(di->id2.i_chain.cl_cpg) * le16_to_cpu(di->id2.i_chain.cl_bpc);
	if (le16_to_cpu(gd->bg_bits) > max_bits) {
		do_error("Group descriptor #%llu has bit count of %u",
			 (unsigned long long)bh->b_blocknr,
			 le16_to_cpu(gd->bg_bits));
		return -EINVAL;
	}

	/* In resize, we may meet the case bg_chain == cl_next_free_rec. */
	if ((le16_to_cpu(gd->bg_chain) >
	     le16_to_cpu(di->id2.i_chain.cl_next_free_rec)) ||
	    ((le16_to_cpu(gd->bg_chain) ==
	     le16_to_cpu(di->id2.i_chain.cl_next_free_rec)) && !resize)) {
		do_error("Group descriptor #%llu has bad chain %u",
			 (unsigned long long)bh->b_blocknr,
			 le16_to_cpu(gd->bg_chain));
		return -EINVAL;
	}

	return 0;
}

#undef do_error

/*
 * This version only prints errors.  It does not fail the filesystem, and
 * exists only for resize.
 */
int ocfs2_check_group_descriptor(struct super_block *sb,
				 struct ocfs2_dinode *di,
				 struct buffer_head *bh)
{
	int rc;
	struct ocfs2_group_desc *gd = (struct ocfs2_group_desc *)bh->b_data;

	BUG_ON(!buffer_uptodate(bh));

	/*
	 * If the ecc fails, we return the error but otherwise
	 * leave the filesystem running.  We know any error is
	 * local to this block.
	 */
	rc = ocfs2_validate_meta_ecc(sb, bh->b_data, &gd->bg_check);
	if (rc) {
		mlog(ML_ERROR,
		     "Checksum failed for group descriptor %llu\n",
		     (unsigned long long)bh->b_blocknr);
	} else
		rc = ocfs2_validate_gd_self(sb, bh, 1);
	if (!rc)
		rc = ocfs2_validate_gd_parent(sb, di, bh, 1);

	return rc;
}

static int ocfs2_validate_group_descriptor(struct super_block *sb,
					   struct buffer_head *bh)
{
	int rc;
	struct ocfs2_group_desc *gd = (struct ocfs2_group_desc *)bh->b_data;

	mlog(0, "Validating group descriptor %llu\n",
	     (unsigned long long)bh->b_blocknr);

	BUG_ON(!buffer_uptodate(bh));

	/*
	 * If the ecc fails, we return the error but otherwise
	 * leave the filesystem running.  We know any error is
	 * local to this block.
	 */
	rc = ocfs2_validate_meta_ecc(sb, bh->b_data, &gd->bg_check);
	if (rc)
		return rc;

	/*
	 * Errors after here are fatal.
	 */

	return ocfs2_validate_gd_self(sb, bh, 0);
}

int ocfs2_read_group_descriptor(struct inode *inode, struct ocfs2_dinode *di,
				u64 gd_blkno, struct buffer_head **bh)
{
	int rc;
	struct buffer_head *tmp = *bh;

	rc = ocfs2_read_block(INODE_CACHE(inode), gd_blkno, &tmp,
			      ocfs2_validate_group_descriptor);
	if (rc)
		goto out;

	rc = ocfs2_validate_gd_parent(inode->i_sb, di, tmp, 0);
	if (rc) {
		brelse(tmp);
		goto out;
	}

	/* If ocfs2_read_block() got us a new bh, pass it up. */
	if (!*bh)
		*bh = tmp;

out:
	return rc;
}

static void ocfs2_bg_discontig_add_extent(struct ocfs2_super *osb,
					  struct ocfs2_group_desc *bg,
					  struct ocfs2_chain_list *cl,
<<<<<<< HEAD
					  u64 p_blkno, u32 clusters)
=======
					  u64 p_blkno, unsigned int clusters)
>>>>>>> 062c1825
{
	struct ocfs2_extent_list *el = &bg->bg_list;
	struct ocfs2_extent_rec *rec;

	BUG_ON(!ocfs2_supports_discontig_bg(osb));
	if (!el->l_next_free_rec)
		el->l_count = cpu_to_le16(ocfs2_extent_recs_per_gd(osb->sb));
	rec = &el->l_recs[le16_to_cpu(el->l_next_free_rec)];
	rec->e_blkno = cpu_to_le64(p_blkno);
	rec->e_cpos = cpu_to_le32(le16_to_cpu(bg->bg_bits) /
				  le16_to_cpu(cl->cl_bpc));
<<<<<<< HEAD
	rec->e_leaf_clusters = cpu_to_le32(clusters);
=======
	rec->e_leaf_clusters = cpu_to_le16(clusters);
>>>>>>> 062c1825
	le16_add_cpu(&bg->bg_bits, clusters * le16_to_cpu(cl->cl_bpc));
	le16_add_cpu(&bg->bg_free_bits_count,
		     clusters * le16_to_cpu(cl->cl_bpc));
	le16_add_cpu(&el->l_next_free_rec, 1);
}

static int ocfs2_block_group_fill(handle_t *handle,
				  struct inode *alloc_inode,
				  struct buffer_head *bg_bh,
				  u64 group_blkno,
				  unsigned int group_clusters,
				  u16 my_chain,
				  struct ocfs2_chain_list *cl)
{
	int status = 0;
	struct ocfs2_super *osb = OCFS2_SB(alloc_inode->i_sb);
	struct ocfs2_group_desc *bg = (struct ocfs2_group_desc *) bg_bh->b_data;
	struct super_block * sb = alloc_inode->i_sb;

	mlog_entry_void();

	if (((unsigned long long) bg_bh->b_blocknr) != group_blkno) {
		ocfs2_error(alloc_inode->i_sb, "group block (%llu) != "
			    "b_blocknr (%llu)",
			    (unsigned long long)group_blkno,
			    (unsigned long long) bg_bh->b_blocknr);
		status = -EIO;
		goto bail;
	}

	status = ocfs2_journal_access_gd(handle,
					 INODE_CACHE(alloc_inode),
					 bg_bh,
					 OCFS2_JOURNAL_ACCESS_CREATE);
	if (status < 0) {
		mlog_errno(status);
		goto bail;
	}

	memset(bg, 0, sb->s_blocksize);
	strcpy(bg->bg_signature, OCFS2_GROUP_DESC_SIGNATURE);
	bg->bg_generation = cpu_to_le32(OCFS2_SB(sb)->fs_generation);
	bg->bg_size = cpu_to_le16(ocfs2_group_bitmap_size(sb, 1,
						osb->s_feature_incompat));
	bg->bg_chain = cpu_to_le16(my_chain);
	bg->bg_next_group = cl->cl_recs[my_chain].c_blkno;
	bg->bg_parent_dinode = cpu_to_le64(OCFS2_I(alloc_inode)->ip_blkno);
	bg->bg_blkno = cpu_to_le64(group_blkno);
	if (group_clusters == le16_to_cpu(cl->cl_cpg))
		bg->bg_bits = cpu_to_le16(ocfs2_bits_per_group(cl));
	else
		ocfs2_bg_discontig_add_extent(osb, bg, cl, group_blkno,
					      group_clusters);

	/* set the 1st bit in the bitmap to account for the descriptor block */
	ocfs2_set_bit(0, (unsigned long *)bg->bg_bitmap);
	bg->bg_free_bits_count = cpu_to_le16(le16_to_cpu(bg->bg_bits) - 1);

	ocfs2_journal_dirty(handle, bg_bh);

	/* There is no need to zero out or otherwise initialize the
	 * other blocks in a group - All valid FS metadata in a block
	 * group stores the superblock fs_generation value at
	 * allocation time. */

bail:
	mlog_exit(status);
	return status;
}

static inline u16 ocfs2_find_smallest_chain(struct ocfs2_chain_list *cl)
{
	u16 curr, best;

	best = curr = 0;
	while (curr < le16_to_cpu(cl->cl_count)) {
		if (le32_to_cpu(cl->cl_recs[best].c_total) >
		    le32_to_cpu(cl->cl_recs[curr].c_total))
			best = curr;
		curr++;
	}
	return best;
}

static struct buffer_head *
ocfs2_block_group_alloc_contig(struct ocfs2_super *osb, handle_t *handle,
			       struct inode *alloc_inode,
			       struct ocfs2_alloc_context *ac,
			       struct ocfs2_chain_list *cl)
{
	int status;
	u32 bit_off, num_bits;
	u64 bg_blkno;
	struct buffer_head *bg_bh;
	unsigned int alloc_rec = ocfs2_find_smallest_chain(cl);

	status = ocfs2_claim_clusters(handle, ac,
				      le16_to_cpu(cl->cl_cpg), &bit_off,
				      &num_bits);
	if (status < 0) {
		if (status != -ENOSPC)
			mlog_errno(status);
		goto bail;
	}

	/* setup the group */
	bg_blkno = ocfs2_clusters_to_blocks(osb->sb, bit_off);
	mlog(0, "new descriptor, record %u, at block %llu\n",
	     alloc_rec, (unsigned long long)bg_blkno);

	bg_bh = sb_getblk(osb->sb, bg_blkno);
	if (!bg_bh) {
		status = -EIO;
		mlog_errno(status);
		goto bail;
	}
	ocfs2_set_new_buffer_uptodate(INODE_CACHE(alloc_inode), bg_bh);

	status = ocfs2_block_group_fill(handle, alloc_inode, bg_bh,
					bg_blkno, num_bits, alloc_rec, cl);
	if (status < 0) {
		brelse(bg_bh);
		mlog_errno(status);
	}

bail:
	return status ? ERR_PTR(status) : bg_bh;
}

static int ocfs2_block_group_claim_bits(struct ocfs2_super *osb,
					handle_t *handle,
					struct ocfs2_alloc_context *ac,
					unsigned int min_bits,
					u32 *bit_off, u32 *num_bits)
{
	int status = 0;

	while (min_bits) {
		status = ocfs2_claim_clusters(handle, ac, min_bits,
					      bit_off, num_bits);
		if (status != -ENOSPC)
			break;

		min_bits >>= 1;
	}

	return status;
}

static int ocfs2_block_group_grow_discontig(handle_t *handle,
					    struct inode *alloc_inode,
					    struct buffer_head *bg_bh,
					    struct ocfs2_alloc_context *ac,
					    struct ocfs2_chain_list *cl,
					    unsigned int min_bits)
{
	int status;
	struct ocfs2_super *osb = OCFS2_SB(alloc_inode->i_sb);
	struct ocfs2_group_desc *bg =
		(struct ocfs2_group_desc *)bg_bh->b_data;
	unsigned int needed = le16_to_cpu(cl->cl_cpg) -
			 le16_to_cpu(bg->bg_bits) / le16_to_cpu(cl->cl_bpc);
	u32 p_cpos, clusters;
	u64 p_blkno;
	struct ocfs2_extent_list *el = &bg->bg_list;

	status = ocfs2_journal_access_gd(handle,
					 INODE_CACHE(alloc_inode),
					 bg_bh,
					 OCFS2_JOURNAL_ACCESS_CREATE);
	if (status < 0) {
		mlog_errno(status);
		goto bail;
	}

	while ((needed > 0) && (le16_to_cpu(el->l_next_free_rec) <
				le16_to_cpu(el->l_count))) {
		if (min_bits > needed)
			min_bits = needed;
		status = ocfs2_block_group_claim_bits(osb, handle, ac,
						      min_bits, &p_cpos,
						      &clusters);
		if (status < 0) {
			if (status != -ENOSPC)
				mlog_errno(status);
			goto bail;
		}
		p_blkno = ocfs2_clusters_to_blocks(osb->sb, p_cpos);
		ocfs2_bg_discontig_add_extent(osb, bg, cl, p_blkno,
					      clusters);

		min_bits = clusters;
		needed = le16_to_cpu(cl->cl_cpg) -
			 le16_to_cpu(bg->bg_bits) / le16_to_cpu(cl->cl_bpc);
	}

	if (needed > 0) {
		/*
		 * We have used up all the extent rec but can't fill up
		 * the cpg. So bail out.
		 */
		status = -ENOSPC;
		goto bail;
	}

	ocfs2_journal_dirty(handle, bg_bh);

bail:
	return status;
}

static void ocfs2_bg_alloc_cleanup(handle_t *handle,
				   struct ocfs2_alloc_context *cluster_ac,
				   struct inode *alloc_inode,
				   struct buffer_head *bg_bh)
{
	int i, ret;
	struct ocfs2_group_desc *bg;
	struct ocfs2_extent_list *el;
	struct ocfs2_extent_rec *rec;

	if (!bg_bh)
		return;

	bg = (struct ocfs2_group_desc *)bg_bh->b_data;
	el = &bg->bg_list;
	for (i = 0; i < le16_to_cpu(el->l_next_free_rec); i++) {
		rec = &el->l_recs[i];
		ret = ocfs2_free_clusters(handle, cluster_ac->ac_inode,
					  cluster_ac->ac_bh,
					  le64_to_cpu(rec->e_blkno),
					  le32_to_cpu(rec->e_leaf_clusters));
		if (ret)
			mlog_errno(ret);
		/* Try all the clusters to free */
	}

	ocfs2_remove_from_cache(INODE_CACHE(alloc_inode), bg_bh);
	brelse(bg_bh);
}

static struct buffer_head *
ocfs2_block_group_alloc_discontig(handle_t *handle,
				  struct inode *alloc_inode,
				  struct ocfs2_alloc_context *ac,
				  struct ocfs2_chain_list *cl)
{
	int status;
	u32 bit_off, num_bits;
	u64 bg_blkno;
	unsigned int min_bits = le16_to_cpu(cl->cl_cpg) >> 1;
	struct buffer_head *bg_bh = NULL;
	unsigned int alloc_rec = ocfs2_find_smallest_chain(cl);
	struct ocfs2_super *osb = OCFS2_SB(alloc_inode->i_sb);

	if (!ocfs2_supports_discontig_bg(osb)) {
		status = -ENOSPC;
		goto bail;
	}

	status = ocfs2_extend_trans(handle,
				    ocfs2_calc_bg_discontig_credits(osb->sb));
	if (status) {
		mlog_errno(status);
		goto bail;
	}

	/*
	 * We're going to be grabbing from multiple cluster groups.
	 * We don't have enough credits to relink them all, and the
	 * cluster groups will be staying in cache for the duration of
	 * this operation.
	 */
	ac->ac_allow_chain_relink = 0;

	/* Claim the first region */
	status = ocfs2_block_group_claim_bits(osb, handle, ac, min_bits,
					      &bit_off, &num_bits);
	if (status < 0) {
		if (status != -ENOSPC)
			mlog_errno(status);
		goto bail;
	}
	min_bits = num_bits;

	/* setup the group */
	bg_blkno = ocfs2_clusters_to_blocks(osb->sb, bit_off);
	mlog(0, "new descriptor, record %u, at block %llu\n",
	     alloc_rec, (unsigned long long)bg_blkno);

	bg_bh = sb_getblk(osb->sb, bg_blkno);
	if (!bg_bh) {
		status = -EIO;
		mlog_errno(status);
		goto bail;
	}
	ocfs2_set_new_buffer_uptodate(INODE_CACHE(alloc_inode), bg_bh);

	status = ocfs2_block_group_fill(handle, alloc_inode, bg_bh,
					bg_blkno, num_bits, alloc_rec, cl);
	if (status < 0) {
		mlog_errno(status);
		goto bail;
	}

	status = ocfs2_block_group_grow_discontig(handle, alloc_inode,
						  bg_bh, ac, cl, min_bits);
	if (status)
		mlog_errno(status);

bail:
	if (status)
		ocfs2_bg_alloc_cleanup(handle, ac, alloc_inode, bg_bh);
	return status ? ERR_PTR(status) : bg_bh;
}

/*
 * We expect the block group allocator to already be locked.
 */
static int ocfs2_block_group_alloc(struct ocfs2_super *osb,
				   struct inode *alloc_inode,
				   struct buffer_head *bh,
				   u64 max_block,
				   u64 *last_alloc_group,
				   int flags)
{
	int status, credits;
	struct ocfs2_dinode *fe = (struct ocfs2_dinode *) bh->b_data;
	struct ocfs2_chain_list *cl;
	struct ocfs2_alloc_context *ac = NULL;
	handle_t *handle = NULL;
	u16 alloc_rec;
	struct buffer_head *bg_bh = NULL;
	struct ocfs2_group_desc *bg;

	BUG_ON(ocfs2_is_cluster_bitmap(alloc_inode));

	mlog_entry_void();

	cl = &fe->id2.i_chain;
	status = ocfs2_reserve_clusters_with_limit(osb,
						   le16_to_cpu(cl->cl_cpg),
						   max_block, flags, &ac);
	if (status < 0) {
		if (status != -ENOSPC)
			mlog_errno(status);
		goto bail;
	}

	credits = ocfs2_calc_group_alloc_credits(osb->sb,
						 le16_to_cpu(cl->cl_cpg));
	handle = ocfs2_start_trans(osb, credits);
	if (IS_ERR(handle)) {
		status = PTR_ERR(handle);
		handle = NULL;
		mlog_errno(status);
		goto bail;
	}

	if (last_alloc_group && *last_alloc_group != 0) {
		mlog(0, "use old allocation group %llu for block group alloc\n",
		     (unsigned long long)*last_alloc_group);
		ac->ac_last_group = *last_alloc_group;
	}

	bg_bh = ocfs2_block_group_alloc_contig(osb, handle, alloc_inode,
					       ac, cl);
	if (IS_ERR(bg_bh) && (PTR_ERR(bg_bh) == -ENOSPC))
		bg_bh = ocfs2_block_group_alloc_discontig(handle,
							  alloc_inode,
							  ac, cl);
	if (IS_ERR(bg_bh)) {
		status = PTR_ERR(bg_bh);
		bg_bh = NULL;
		if (status != -ENOSPC)
			mlog_errno(status);
		goto bail;
	}
	bg = (struct ocfs2_group_desc *) bg_bh->b_data;

	status = ocfs2_journal_access_di(handle, INODE_CACHE(alloc_inode),
					 bh, OCFS2_JOURNAL_ACCESS_WRITE);
	if (status < 0) {
		mlog_errno(status);
		goto bail;
	}

	alloc_rec = le16_to_cpu(bg->bg_chain);
	le32_add_cpu(&cl->cl_recs[alloc_rec].c_free,
		     le16_to_cpu(bg->bg_free_bits_count));
	le32_add_cpu(&cl->cl_recs[alloc_rec].c_total,
		     le16_to_cpu(bg->bg_bits));
	cl->cl_recs[alloc_rec].c_blkno = bg->bg_blkno;
	if (le16_to_cpu(cl->cl_next_free_rec) < le16_to_cpu(cl->cl_count))
		le16_add_cpu(&cl->cl_next_free_rec, 1);

	le32_add_cpu(&fe->id1.bitmap1.i_used, le16_to_cpu(bg->bg_bits) -
					le16_to_cpu(bg->bg_free_bits_count));
	le32_add_cpu(&fe->id1.bitmap1.i_total, le16_to_cpu(bg->bg_bits));
	le32_add_cpu(&fe->i_clusters, le16_to_cpu(cl->cl_cpg));

	ocfs2_journal_dirty(handle, bh);

	spin_lock(&OCFS2_I(alloc_inode)->ip_lock);
	OCFS2_I(alloc_inode)->ip_clusters = le32_to_cpu(fe->i_clusters);
	fe->i_size = cpu_to_le64(ocfs2_clusters_to_bytes(alloc_inode->i_sb,
					     le32_to_cpu(fe->i_clusters)));
	spin_unlock(&OCFS2_I(alloc_inode)->ip_lock);
	i_size_write(alloc_inode, le64_to_cpu(fe->i_size));
	alloc_inode->i_blocks = ocfs2_inode_sector_count(alloc_inode);

	status = 0;

	/* save the new last alloc group so that the caller can cache it. */
	if (last_alloc_group)
		*last_alloc_group = ac->ac_last_group;

bail:
	if (handle)
		ocfs2_commit_trans(osb, handle);

	if (ac)
		ocfs2_free_alloc_context(ac);

	brelse(bg_bh);

	mlog_exit(status);
	return status;
}

static int ocfs2_reserve_suballoc_bits(struct ocfs2_super *osb,
				       struct ocfs2_alloc_context *ac,
				       int type,
				       u32 slot,
				       u64 *last_alloc_group,
				       int flags)
{
	int status;
	u32 bits_wanted = ac->ac_bits_wanted;
	struct inode *alloc_inode;
	struct buffer_head *bh = NULL;
	struct ocfs2_dinode *fe;
	u32 free_bits;

	mlog_entry_void();

	alloc_inode = ocfs2_get_system_file_inode(osb, type, slot);
	if (!alloc_inode) {
		mlog_errno(-EINVAL);
		return -EINVAL;
	}

	mutex_lock(&alloc_inode->i_mutex);

	status = ocfs2_inode_lock(alloc_inode, &bh, 1);
	if (status < 0) {
		mutex_unlock(&alloc_inode->i_mutex);
		iput(alloc_inode);

		mlog_errno(status);
		return status;
	}

	ac->ac_inode = alloc_inode;
	ac->ac_alloc_slot = slot;

	fe = (struct ocfs2_dinode *) bh->b_data;

	/* The bh was validated by the inode read inside
	 * ocfs2_inode_lock().  Any corruption is a code bug. */
	BUG_ON(!OCFS2_IS_VALID_DINODE(fe));

	if (!(fe->i_flags & cpu_to_le32(OCFS2_CHAIN_FL))) {
		ocfs2_error(alloc_inode->i_sb, "Invalid chain allocator %llu",
			    (unsigned long long)le64_to_cpu(fe->i_blkno));
		status = -EIO;
		goto bail;
	}

	free_bits = le32_to_cpu(fe->id1.bitmap1.i_total) -
		le32_to_cpu(fe->id1.bitmap1.i_used);

	if (bits_wanted > free_bits) {
		/* cluster bitmap never grows */
		if (ocfs2_is_cluster_bitmap(alloc_inode)) {
			mlog(0, "Disk Full: wanted=%u, free_bits=%u\n",
			     bits_wanted, free_bits);
			status = -ENOSPC;
			goto bail;
		}

		if (!(flags & ALLOC_NEW_GROUP)) {
			mlog(0, "Alloc File %u Full: wanted=%u, free_bits=%u, "
			     "and we don't alloc a new group for it.\n",
			     slot, bits_wanted, free_bits);
			status = -ENOSPC;
			goto bail;
		}

		status = ocfs2_block_group_alloc(osb, alloc_inode, bh,
						 ac->ac_max_block,
						 last_alloc_group, flags);
		if (status < 0) {
			if (status != -ENOSPC)
				mlog_errno(status);
			goto bail;
		}
		atomic_inc(&osb->alloc_stats.bg_extends);

		/* You should never ask for this much metadata */
		BUG_ON(bits_wanted >
		       (le32_to_cpu(fe->id1.bitmap1.i_total)
			- le32_to_cpu(fe->id1.bitmap1.i_used)));
	}

	get_bh(bh);
	ac->ac_bh = bh;
bail:
	brelse(bh);

	mlog_exit(status);
	return status;
}

static void ocfs2_init_inode_steal_slot(struct ocfs2_super *osb)
{
	spin_lock(&osb->osb_lock);
	osb->s_inode_steal_slot = OCFS2_INVALID_SLOT;
	spin_unlock(&osb->osb_lock);
	atomic_set(&osb->s_num_inodes_stolen, 0);
}

static void ocfs2_init_meta_steal_slot(struct ocfs2_super *osb)
{
	spin_lock(&osb->osb_lock);
	osb->s_meta_steal_slot = OCFS2_INVALID_SLOT;
	spin_unlock(&osb->osb_lock);
	atomic_set(&osb->s_num_meta_stolen, 0);
}

void ocfs2_init_steal_slots(struct ocfs2_super *osb)
{
	ocfs2_init_inode_steal_slot(osb);
	ocfs2_init_meta_steal_slot(osb);
}

static void __ocfs2_set_steal_slot(struct ocfs2_super *osb, int slot, int type)
{
	spin_lock(&osb->osb_lock);
	if (type == INODE_ALLOC_SYSTEM_INODE)
		osb->s_inode_steal_slot = slot;
	else if (type == EXTENT_ALLOC_SYSTEM_INODE)
		osb->s_meta_steal_slot = slot;
	spin_unlock(&osb->osb_lock);
}

static int __ocfs2_get_steal_slot(struct ocfs2_super *osb, int type)
{
	int slot = OCFS2_INVALID_SLOT;

	spin_lock(&osb->osb_lock);
	if (type == INODE_ALLOC_SYSTEM_INODE)
		slot = osb->s_inode_steal_slot;
	else if (type == EXTENT_ALLOC_SYSTEM_INODE)
		slot = osb->s_meta_steal_slot;
	spin_unlock(&osb->osb_lock);

	return slot;
}

static int ocfs2_get_inode_steal_slot(struct ocfs2_super *osb)
{
	return __ocfs2_get_steal_slot(osb, INODE_ALLOC_SYSTEM_INODE);
}

static int ocfs2_get_meta_steal_slot(struct ocfs2_super *osb)
{
	return __ocfs2_get_steal_slot(osb, EXTENT_ALLOC_SYSTEM_INODE);
}

static int ocfs2_steal_resource(struct ocfs2_super *osb,
				struct ocfs2_alloc_context *ac,
				int type)
{
	int i, status = -ENOSPC;
	int slot = __ocfs2_get_steal_slot(osb, type);

	/* Start to steal resource from the first slot after ours. */
	if (slot == OCFS2_INVALID_SLOT)
		slot = osb->slot_num + 1;

	for (i = 0; i < osb->max_slots; i++, slot++) {
		if (slot == osb->max_slots)
			slot = 0;

		if (slot == osb->slot_num)
			continue;

		status = ocfs2_reserve_suballoc_bits(osb, ac,
						     type,
						     (u32)slot, NULL,
						     NOT_ALLOC_NEW_GROUP);
		if (status >= 0) {
			__ocfs2_set_steal_slot(osb, slot, type);
			break;
		}

		ocfs2_free_ac_resource(ac);
	}

	return status;
}

static int ocfs2_steal_inode(struct ocfs2_super *osb,
			     struct ocfs2_alloc_context *ac)
{
	return ocfs2_steal_resource(osb, ac, INODE_ALLOC_SYSTEM_INODE);
}

static int ocfs2_steal_meta(struct ocfs2_super *osb,
			    struct ocfs2_alloc_context *ac)
{
	return ocfs2_steal_resource(osb, ac, EXTENT_ALLOC_SYSTEM_INODE);
}

int ocfs2_reserve_new_metadata_blocks(struct ocfs2_super *osb,
				      int blocks,
				      struct ocfs2_alloc_context **ac)
{
	int status;
	int slot = ocfs2_get_meta_steal_slot(osb);

	*ac = kzalloc(sizeof(struct ocfs2_alloc_context), GFP_KERNEL);
	if (!(*ac)) {
		status = -ENOMEM;
		mlog_errno(status);
		goto bail;
	}

	(*ac)->ac_bits_wanted = blocks;
	(*ac)->ac_which = OCFS2_AC_USE_META;
	(*ac)->ac_group_search = ocfs2_block_group_search;

	if (slot != OCFS2_INVALID_SLOT &&
		atomic_read(&osb->s_num_meta_stolen) < OCFS2_MAX_TO_STEAL)
		goto extent_steal;

	atomic_set(&osb->s_num_meta_stolen, 0);
	status = ocfs2_reserve_suballoc_bits(osb, (*ac),
					     EXTENT_ALLOC_SYSTEM_INODE,
					     (u32)osb->slot_num, NULL,
					     ALLOC_GROUPS_FROM_GLOBAL|ALLOC_NEW_GROUP);


	if (status >= 0) {
		status = 0;
		if (slot != OCFS2_INVALID_SLOT)
			ocfs2_init_meta_steal_slot(osb);
		goto bail;
	} else if (status < 0 && status != -ENOSPC) {
		mlog_errno(status);
		goto bail;
	}

	ocfs2_free_ac_resource(*ac);

extent_steal:
	status = ocfs2_steal_meta(osb, *ac);
	atomic_inc(&osb->s_num_meta_stolen);
	if (status < 0) {
		if (status != -ENOSPC)
			mlog_errno(status);
		goto bail;
	}

	status = 0;
bail:
	if ((status < 0) && *ac) {
		ocfs2_free_alloc_context(*ac);
		*ac = NULL;
	}

	mlog_exit(status);
	return status;
}

int ocfs2_reserve_new_metadata(struct ocfs2_super *osb,
			       struct ocfs2_extent_list *root_el,
			       struct ocfs2_alloc_context **ac)
{
	return ocfs2_reserve_new_metadata_blocks(osb,
					ocfs2_extend_meta_needed(root_el),
					ac);
}

int ocfs2_reserve_new_inode(struct ocfs2_super *osb,
			    struct ocfs2_alloc_context **ac)
{
	int status;
	int slot = ocfs2_get_inode_steal_slot(osb);
	u64 alloc_group;

	*ac = kzalloc(sizeof(struct ocfs2_alloc_context), GFP_KERNEL);
	if (!(*ac)) {
		status = -ENOMEM;
		mlog_errno(status);
		goto bail;
	}

	(*ac)->ac_bits_wanted = 1;
	(*ac)->ac_which = OCFS2_AC_USE_INODE;

	(*ac)->ac_group_search = ocfs2_block_group_search;

	/*
	 * stat(2) can't handle i_ino > 32bits, so we tell the
	 * lower levels not to allocate us a block group past that
	 * limit.  The 'inode64' mount option avoids this behavior.
	 */
	if (!(osb->s_mount_opt & OCFS2_MOUNT_INODE64))
		(*ac)->ac_max_block = (u32)~0U;

	/*
	 * slot is set when we successfully steal inode from other nodes.
	 * It is reset in 3 places:
	 * 1. when we flush the truncate log
	 * 2. when we complete local alloc recovery.
	 * 3. when we successfully allocate from our own slot.
	 * After it is set, we will go on stealing inodes until we find the
	 * need to check our slots to see whether there is some space for us.
	 */
	if (slot != OCFS2_INVALID_SLOT &&
	    atomic_read(&osb->s_num_inodes_stolen) < OCFS2_MAX_TO_STEAL)
		goto inode_steal;

	atomic_set(&osb->s_num_inodes_stolen, 0);
	alloc_group = osb->osb_inode_alloc_group;
	status = ocfs2_reserve_suballoc_bits(osb, *ac,
					     INODE_ALLOC_SYSTEM_INODE,
					     (u32)osb->slot_num,
					     &alloc_group,
					     ALLOC_NEW_GROUP |
					     ALLOC_GROUPS_FROM_GLOBAL);
	if (status >= 0) {
		status = 0;

		spin_lock(&osb->osb_lock);
		osb->osb_inode_alloc_group = alloc_group;
		spin_unlock(&osb->osb_lock);
		mlog(0, "after reservation, new allocation group is "
		     "%llu\n", (unsigned long long)alloc_group);

		/*
		 * Some inodes must be freed by us, so try to allocate
		 * from our own next time.
		 */
		if (slot != OCFS2_INVALID_SLOT)
			ocfs2_init_inode_steal_slot(osb);
		goto bail;
	} else if (status < 0 && status != -ENOSPC) {
		mlog_errno(status);
		goto bail;
	}

	ocfs2_free_ac_resource(*ac);

inode_steal:
	status = ocfs2_steal_inode(osb, *ac);
	atomic_inc(&osb->s_num_inodes_stolen);
	if (status < 0) {
		if (status != -ENOSPC)
			mlog_errno(status);
		goto bail;
	}

	status = 0;
bail:
	if ((status < 0) && *ac) {
		ocfs2_free_alloc_context(*ac);
		*ac = NULL;
	}

	mlog_exit(status);
	return status;
}

/* local alloc code has to do the same thing, so rather than do this
 * twice.. */
int ocfs2_reserve_cluster_bitmap_bits(struct ocfs2_super *osb,
				      struct ocfs2_alloc_context *ac)
{
	int status;

	ac->ac_which = OCFS2_AC_USE_MAIN;
	ac->ac_group_search = ocfs2_cluster_group_search;

	status = ocfs2_reserve_suballoc_bits(osb, ac,
					     GLOBAL_BITMAP_SYSTEM_INODE,
					     OCFS2_INVALID_SLOT, NULL,
					     ALLOC_NEW_GROUP);
	if (status < 0 && status != -ENOSPC) {
		mlog_errno(status);
		goto bail;
	}

bail:
	return status;
}

/* Callers don't need to care which bitmap (local alloc or main) to
 * use so we figure it out for them, but unfortunately this clutters
 * things a bit. */
static int ocfs2_reserve_clusters_with_limit(struct ocfs2_super *osb,
					     u32 bits_wanted, u64 max_block,
					     int flags,
					     struct ocfs2_alloc_context **ac)
{
	int status;

	mlog_entry_void();

	*ac = kzalloc(sizeof(struct ocfs2_alloc_context), GFP_KERNEL);
	if (!(*ac)) {
		status = -ENOMEM;
		mlog_errno(status);
		goto bail;
	}

	(*ac)->ac_bits_wanted = bits_wanted;
	(*ac)->ac_max_block = max_block;

	status = -ENOSPC;
	if (!(flags & ALLOC_GROUPS_FROM_GLOBAL) &&
	    ocfs2_alloc_should_use_local(osb, bits_wanted)) {
		status = ocfs2_reserve_local_alloc_bits(osb,
							bits_wanted,
							*ac);
		if ((status < 0) && (status != -ENOSPC)) {
			mlog_errno(status);
			goto bail;
		}
	}

	if (status == -ENOSPC) {
		status = ocfs2_reserve_cluster_bitmap_bits(osb, *ac);
		if (status < 0) {
			if (status != -ENOSPC)
				mlog_errno(status);
			goto bail;
		}
	}

	status = 0;
bail:
	if ((status < 0) && *ac) {
		ocfs2_free_alloc_context(*ac);
		*ac = NULL;
	}

	mlog_exit(status);
	return status;
}

int ocfs2_reserve_clusters(struct ocfs2_super *osb,
			   u32 bits_wanted,
			   struct ocfs2_alloc_context **ac)
{
	return ocfs2_reserve_clusters_with_limit(osb, bits_wanted, 0,
						 ALLOC_NEW_GROUP, ac);
}

/*
 * More or less lifted from ext3. I'll leave their description below:
 *
 * "For ext3 allocations, we must not reuse any blocks which are
 * allocated in the bitmap buffer's "last committed data" copy.  This
 * prevents deletes from freeing up the page for reuse until we have
 * committed the delete transaction.
 *
 * If we didn't do this, then deleting something and reallocating it as
 * data would allow the old block to be overwritten before the
 * transaction committed (because we force data to disk before commit).
 * This would lead to corruption if we crashed between overwriting the
 * data and committing the delete.
 *
 * @@@ We may want to make this allocation behaviour conditional on
 * data-writes at some point, and disable it for metadata allocations or
 * sync-data inodes."
 *
 * Note: OCFS2 already does this differently for metadata vs data
 * allocations, as those bitmaps are separate and undo access is never
 * called on a metadata group descriptor.
 */
static int ocfs2_test_bg_bit_allocatable(struct buffer_head *bg_bh,
					 int nr)
{
	struct ocfs2_group_desc *bg = (struct ocfs2_group_desc *) bg_bh->b_data;
	int ret;

	if (ocfs2_test_bit(nr, (unsigned long *)bg->bg_bitmap))
		return 0;

	if (!buffer_jbd(bg_bh))
		return 1;

	jbd_lock_bh_state(bg_bh);
	bg = (struct ocfs2_group_desc *) bh2jh(bg_bh)->b_committed_data;
	if (bg)
		ret = !ocfs2_test_bit(nr, (unsigned long *)bg->bg_bitmap);
	else
		ret = 1;
	jbd_unlock_bh_state(bg_bh);

	return ret;
}

static int ocfs2_block_group_find_clear_bits(struct ocfs2_super *osb,
					     struct buffer_head *bg_bh,
					     unsigned int bits_wanted,
					     unsigned int total_bits,
					     struct ocfs2_suballoc_result *res)
{
	void *bitmap;
	u16 best_offset, best_size;
	int offset, start, found, status = 0;
	struct ocfs2_group_desc *bg = (struct ocfs2_group_desc *) bg_bh->b_data;

	/* Callers got this descriptor from
	 * ocfs2_read_group_descriptor().  Any corruption is a code bug. */
	BUG_ON(!OCFS2_IS_VALID_GROUP_DESC(bg));

	found = start = best_offset = best_size = 0;
	bitmap = bg->bg_bitmap;

	while((offset = ocfs2_find_next_zero_bit(bitmap, total_bits, start)) != -1) {
		if (offset == total_bits)
			break;

		if (!ocfs2_test_bg_bit_allocatable(bg_bh, offset)) {
			/* We found a zero, but we can't use it as it
			 * hasn't been put to disk yet! */
			found = 0;
			start = offset + 1;
		} else if (offset == start) {
			/* we found a zero */
			found++;
			/* move start to the next bit to test */
			start++;
		} else {
			/* got a zero after some ones */
			found = 1;
			start = offset + 1;
		}
		if (found > best_size) {
			best_size = found;
			best_offset = start - found;
		}
		/* we got everything we needed */
		if (found == bits_wanted) {
			/* mlog(0, "Found it all!\n"); */
			break;
		}
	}

	if (best_size) {
		res->sr_bit_offset = best_offset;
		res->sr_bits = best_size;
	} else {
		status = -ENOSPC;
		/* No error log here -- see the comment above
		 * ocfs2_test_bg_bit_allocatable */
	}

	return status;
}

static inline int ocfs2_block_group_set_bits(handle_t *handle,
					     struct inode *alloc_inode,
					     struct ocfs2_group_desc *bg,
					     struct buffer_head *group_bh,
					     unsigned int bit_off,
					     unsigned int num_bits)
{
	int status;
	void *bitmap = bg->bg_bitmap;
	int journal_type = OCFS2_JOURNAL_ACCESS_WRITE;

	mlog_entry_void();

	/* All callers get the descriptor via
	 * ocfs2_read_group_descriptor().  Any corruption is a code bug. */
	BUG_ON(!OCFS2_IS_VALID_GROUP_DESC(bg));
	BUG_ON(le16_to_cpu(bg->bg_free_bits_count) < num_bits);

	mlog(0, "block_group_set_bits: off = %u, num = %u\n", bit_off,
	     num_bits);

	if (ocfs2_is_cluster_bitmap(alloc_inode))
		journal_type = OCFS2_JOURNAL_ACCESS_UNDO;

	status = ocfs2_journal_access_gd(handle,
					 INODE_CACHE(alloc_inode),
					 group_bh,
					 journal_type);
	if (status < 0) {
		mlog_errno(status);
		goto bail;
	}

	le16_add_cpu(&bg->bg_free_bits_count, -num_bits);
	while(num_bits--)
		ocfs2_set_bit(bit_off++, bitmap);

	ocfs2_journal_dirty(handle, group_bh);

bail:
	mlog_exit(status);
	return status;
}

/* find the one with the most empty bits */
static inline u16 ocfs2_find_victim_chain(struct ocfs2_chain_list *cl)
{
	u16 curr, best;

	BUG_ON(!cl->cl_next_free_rec);

	best = curr = 0;
	while (curr < le16_to_cpu(cl->cl_next_free_rec)) {
		if (le32_to_cpu(cl->cl_recs[curr].c_free) >
		    le32_to_cpu(cl->cl_recs[best].c_free))
			best = curr;
		curr++;
	}

	BUG_ON(best >= le16_to_cpu(cl->cl_next_free_rec));
	return best;
}

static int ocfs2_relink_block_group(handle_t *handle,
				    struct inode *alloc_inode,
				    struct buffer_head *fe_bh,
				    struct buffer_head *bg_bh,
				    struct buffer_head *prev_bg_bh,
				    u16 chain)
{
	int status;
	/* there is a really tiny chance the journal calls could fail,
	 * but we wouldn't want inconsistent blocks in *any* case. */
	u64 fe_ptr, bg_ptr, prev_bg_ptr;
	struct ocfs2_dinode *fe = (struct ocfs2_dinode *) fe_bh->b_data;
	struct ocfs2_group_desc *bg = (struct ocfs2_group_desc *) bg_bh->b_data;
	struct ocfs2_group_desc *prev_bg = (struct ocfs2_group_desc *) prev_bg_bh->b_data;

	/* The caller got these descriptors from
	 * ocfs2_read_group_descriptor().  Any corruption is a code bug. */
	BUG_ON(!OCFS2_IS_VALID_GROUP_DESC(bg));
	BUG_ON(!OCFS2_IS_VALID_GROUP_DESC(prev_bg));

	mlog(0, "Suballoc %llu, chain %u, move group %llu to top, prev = %llu\n",
	     (unsigned long long)le64_to_cpu(fe->i_blkno), chain,
	     (unsigned long long)le64_to_cpu(bg->bg_blkno),
	     (unsigned long long)le64_to_cpu(prev_bg->bg_blkno));

	fe_ptr = le64_to_cpu(fe->id2.i_chain.cl_recs[chain].c_blkno);
	bg_ptr = le64_to_cpu(bg->bg_next_group);
	prev_bg_ptr = le64_to_cpu(prev_bg->bg_next_group);

	status = ocfs2_journal_access_gd(handle, INODE_CACHE(alloc_inode),
					 prev_bg_bh,
					 OCFS2_JOURNAL_ACCESS_WRITE);
	if (status < 0) {
		mlog_errno(status);
		goto out_rollback;
	}

	prev_bg->bg_next_group = bg->bg_next_group;
	ocfs2_journal_dirty(handle, prev_bg_bh);

	status = ocfs2_journal_access_gd(handle, INODE_CACHE(alloc_inode),
					 bg_bh, OCFS2_JOURNAL_ACCESS_WRITE);
	if (status < 0) {
		mlog_errno(status);
		goto out_rollback;
	}

	bg->bg_next_group = fe->id2.i_chain.cl_recs[chain].c_blkno;
	ocfs2_journal_dirty(handle, bg_bh);

	status = ocfs2_journal_access_di(handle, INODE_CACHE(alloc_inode),
					 fe_bh, OCFS2_JOURNAL_ACCESS_WRITE);
	if (status < 0) {
		mlog_errno(status);
		goto out_rollback;
	}

	fe->id2.i_chain.cl_recs[chain].c_blkno = bg->bg_blkno;
	ocfs2_journal_dirty(handle, fe_bh);

out_rollback:
	if (status < 0) {
		fe->id2.i_chain.cl_recs[chain].c_blkno = cpu_to_le64(fe_ptr);
		bg->bg_next_group = cpu_to_le64(bg_ptr);
		prev_bg->bg_next_group = cpu_to_le64(prev_bg_ptr);
	}

	mlog_exit(status);
	return status;
}

static inline int ocfs2_block_group_reasonably_empty(struct ocfs2_group_desc *bg,
						     u32 wanted)
{
	return le16_to_cpu(bg->bg_free_bits_count) > wanted;
}

/* return 0 on success, -ENOSPC to keep searching and any other < 0
 * value on error. */
static int ocfs2_cluster_group_search(struct inode *inode,
				      struct buffer_head *group_bh,
				      u32 bits_wanted, u32 min_bits,
				      u64 max_block,
				      struct ocfs2_suballoc_result *res)
{
	int search = -ENOSPC;
	int ret;
	u64 blkoff;
	struct ocfs2_group_desc *gd = (struct ocfs2_group_desc *) group_bh->b_data;
	struct ocfs2_super *osb = OCFS2_SB(inode->i_sb);
	unsigned int max_bits, gd_cluster_off;

	BUG_ON(!ocfs2_is_cluster_bitmap(inode));

	if (gd->bg_free_bits_count) {
		max_bits = le16_to_cpu(gd->bg_bits);

		/* Tail groups in cluster bitmaps which aren't cpg
		 * aligned are prone to partial extention by a failed
		 * fs resize. If the file system resize never got to
		 * update the dinode cluster count, then we don't want
		 * to trust any clusters past it, regardless of what
		 * the group descriptor says. */
		gd_cluster_off = ocfs2_blocks_to_clusters(inode->i_sb,
							  le64_to_cpu(gd->bg_blkno));
		if ((gd_cluster_off + max_bits) >
		    OCFS2_I(inode)->ip_clusters) {
			max_bits = OCFS2_I(inode)->ip_clusters - gd_cluster_off;
			mlog(0, "Desc %llu, bg_bits %u, clusters %u, use %u\n",
			     (unsigned long long)le64_to_cpu(gd->bg_blkno),
			     le16_to_cpu(gd->bg_bits),
			     OCFS2_I(inode)->ip_clusters, max_bits);
		}

		ret = ocfs2_block_group_find_clear_bits(OCFS2_SB(inode->i_sb),
							group_bh, bits_wanted,
							max_bits, res);
		if (ret)
			return ret;

		if (max_block) {
			blkoff = ocfs2_clusters_to_blocks(inode->i_sb,
							  gd_cluster_off +
							  res->sr_bit_offset +
							  res->sr_bits);
			mlog(0, "Checking %llu against %llu\n",
			     (unsigned long long)blkoff,
			     (unsigned long long)max_block);
			if (blkoff > max_block)
				return -ENOSPC;
		}

		/* ocfs2_block_group_find_clear_bits() might
		 * return success, but we still want to return
		 * -ENOSPC unless it found the minimum number
		 * of bits. */
		if (min_bits <= res->sr_bits)
			search = 0; /* success */
		else if (res->sr_bits) {
			/*
			 * Don't show bits which we'll be returning
			 * for allocation to the local alloc bitmap.
			 */
			ocfs2_local_alloc_seen_free_bits(osb, res->sr_bits);
		}
	}

	return search;
}

static int ocfs2_block_group_search(struct inode *inode,
				    struct buffer_head *group_bh,
				    u32 bits_wanted, u32 min_bits,
				    u64 max_block,
				    struct ocfs2_suballoc_result *res)
{
	int ret = -ENOSPC;
	u64 blkoff;
	struct ocfs2_group_desc *bg = (struct ocfs2_group_desc *) group_bh->b_data;

	BUG_ON(min_bits != 1);
	BUG_ON(ocfs2_is_cluster_bitmap(inode));

	if (bg->bg_free_bits_count) {
		ret = ocfs2_block_group_find_clear_bits(OCFS2_SB(inode->i_sb),
							group_bh, bits_wanted,
							le16_to_cpu(bg->bg_bits),
							res);
		if (!ret && max_block) {
			blkoff = le64_to_cpu(bg->bg_blkno) +
				res->sr_bit_offset + res->sr_bits;
			mlog(0, "Checking %llu against %llu\n",
			     (unsigned long long)blkoff,
			     (unsigned long long)max_block);
			if (blkoff > max_block)
				ret = -ENOSPC;
		}
	}

	return ret;
}

static int ocfs2_alloc_dinode_update_counts(struct inode *inode,
				       handle_t *handle,
				       struct buffer_head *di_bh,
				       u32 num_bits,
				       u16 chain)
{
	int ret;
	u32 tmp_used;
	struct ocfs2_dinode *di = (struct ocfs2_dinode *) di_bh->b_data;
	struct ocfs2_chain_list *cl = (struct ocfs2_chain_list *) &di->id2.i_chain;

	ret = ocfs2_journal_access_di(handle, INODE_CACHE(inode), di_bh,
				      OCFS2_JOURNAL_ACCESS_WRITE);
	if (ret < 0) {
		mlog_errno(ret);
		goto out;
	}

	tmp_used = le32_to_cpu(di->id1.bitmap1.i_used);
	di->id1.bitmap1.i_used = cpu_to_le32(num_bits + tmp_used);
	le32_add_cpu(&cl->cl_recs[chain].c_free, -num_bits);
	ocfs2_journal_dirty(handle, di_bh);

out:
	return ret;
}

static int ocfs2_bg_discontig_fix_by_rec(struct ocfs2_suballoc_result *res,
					 struct ocfs2_extent_rec *rec,
					 struct ocfs2_chain_list *cl)
{
	unsigned int bpc = le16_to_cpu(cl->cl_bpc);
	unsigned int bitoff = le32_to_cpu(rec->e_cpos) * bpc;
	unsigned int bitcount = le32_to_cpu(rec->e_leaf_clusters) * bpc;

	if (res->sr_bit_offset < bitoff)
		return 0;
	if (res->sr_bit_offset >= (bitoff + bitcount))
		return 0;
	res->sr_blkno = le64_to_cpu(rec->e_blkno) +
		(res->sr_bit_offset - bitoff);
	if ((res->sr_bit_offset + res->sr_bits) > (bitoff + bitcount))
		res->sr_bits = (bitoff + bitcount) - res->sr_bit_offset;
	return 1;
}

static void ocfs2_bg_discontig_fix_result(struct ocfs2_alloc_context *ac,
					  struct ocfs2_group_desc *bg,
					  struct ocfs2_suballoc_result *res)
{
	int i;
	u64 bg_blkno = res->sr_bg_blkno;  /* Save off */
	struct ocfs2_extent_rec *rec;
	struct ocfs2_dinode *di = (struct ocfs2_dinode *)ac->ac_bh->b_data;
	struct ocfs2_chain_list *cl = &di->id2.i_chain;

	if (ocfs2_is_cluster_bitmap(ac->ac_inode)) {
		res->sr_blkno = 0;
		return;
	}

	res->sr_blkno = res->sr_bg_blkno + res->sr_bit_offset;
	res->sr_bg_blkno = 0;  /* Clear it for contig block groups */
	if (!ocfs2_supports_discontig_bg(OCFS2_SB(ac->ac_inode->i_sb)) ||
	    !bg->bg_list.l_next_free_rec)
		return;

	for (i = 0; i < le16_to_cpu(bg->bg_list.l_next_free_rec); i++) {
		rec = &bg->bg_list.l_recs[i];
		if (ocfs2_bg_discontig_fix_by_rec(res, rec, cl)) {
			res->sr_bg_blkno = bg_blkno;  /* Restore */
			break;
		}
	}
}

static int ocfs2_search_one_group(struct ocfs2_alloc_context *ac,
				  handle_t *handle,
				  u32 bits_wanted,
				  u32 min_bits,
				  struct ocfs2_suballoc_result *res,
				  u16 *bits_left)
{
	int ret;
	struct buffer_head *group_bh = NULL;
	struct ocfs2_group_desc *gd;
	struct ocfs2_dinode *di = (struct ocfs2_dinode *)ac->ac_bh->b_data;
	struct inode *alloc_inode = ac->ac_inode;

	ret = ocfs2_read_group_descriptor(alloc_inode, di,
					  res->sr_bg_blkno, &group_bh);
	if (ret < 0) {
		mlog_errno(ret);
		return ret;
	}

	gd = (struct ocfs2_group_desc *) group_bh->b_data;
	ret = ac->ac_group_search(alloc_inode, group_bh, bits_wanted, min_bits,
				  ac->ac_max_block, res);
	if (ret < 0) {
		if (ret != -ENOSPC)
			mlog_errno(ret);
		goto out;
	}

	if (!ret)
		ocfs2_bg_discontig_fix_result(ac, gd, res);
<<<<<<< HEAD
=======

	/*
	 * sr_bg_blkno might have been changed by
	 * ocfs2_bg_discontig_fix_result
	 */
	res->sr_bg_stable_blkno = group_bh->b_blocknr;

	if (ac->ac_find_loc_only)
		goto out_loc_only;
>>>>>>> 062c1825

	ret = ocfs2_alloc_dinode_update_counts(alloc_inode, handle, ac->ac_bh,
					       res->sr_bits,
					       le16_to_cpu(gd->bg_chain));
	if (ret < 0) {
		mlog_errno(ret);
		goto out;
	}

	ret = ocfs2_block_group_set_bits(handle, alloc_inode, gd, group_bh,
					 res->sr_bit_offset, res->sr_bits);
	if (ret < 0)
		mlog_errno(ret);

out_loc_only:
	*bits_left = le16_to_cpu(gd->bg_free_bits_count);

out:
	brelse(group_bh);

	return ret;
}

static int ocfs2_search_chain(struct ocfs2_alloc_context *ac,
			      handle_t *handle,
			      u32 bits_wanted,
			      u32 min_bits,
			      struct ocfs2_suballoc_result *res,
			      u16 *bits_left)
{
	int status;
	u16 chain;
<<<<<<< HEAD
	u32 tmp_used;
=======
>>>>>>> 062c1825
	u64 next_group;
	struct inode *alloc_inode = ac->ac_inode;
	struct buffer_head *group_bh = NULL;
	struct buffer_head *prev_group_bh = NULL;
	struct ocfs2_dinode *fe = (struct ocfs2_dinode *) ac->ac_bh->b_data;
	struct ocfs2_chain_list *cl = (struct ocfs2_chain_list *) &fe->id2.i_chain;
	struct ocfs2_group_desc *bg;

	chain = ac->ac_chain;
	mlog(0, "trying to alloc %u bits from chain %u, inode %llu\n",
	     bits_wanted, chain,
	     (unsigned long long)OCFS2_I(alloc_inode)->ip_blkno);

	status = ocfs2_read_group_descriptor(alloc_inode, fe,
					     le64_to_cpu(cl->cl_recs[chain].c_blkno),
					     &group_bh);
	if (status < 0) {
		mlog_errno(status);
		goto bail;
	}
	bg = (struct ocfs2_group_desc *) group_bh->b_data;

	status = -ENOSPC;
	/* for now, the chain search is a bit simplistic. We just use
	 * the 1st group with any empty bits. */
	while ((status = ac->ac_group_search(alloc_inode, group_bh,
					     bits_wanted, min_bits,
					     ac->ac_max_block,
					     res)) == -ENOSPC) {
		if (!bg->bg_next_group)
			break;

		brelse(prev_group_bh);
		prev_group_bh = NULL;

		next_group = le64_to_cpu(bg->bg_next_group);
		prev_group_bh = group_bh;
		group_bh = NULL;
		status = ocfs2_read_group_descriptor(alloc_inode, fe,
						     next_group, &group_bh);
		if (status < 0) {
			mlog_errno(status);
			goto bail;
		}
		bg = (struct ocfs2_group_desc *) group_bh->b_data;
	}
	if (status < 0) {
		if (status != -ENOSPC)
			mlog_errno(status);
		goto bail;
	}

	mlog(0, "alloc succeeds: we give %u bits from block group %llu\n",
	     res->sr_bits, (unsigned long long)le64_to_cpu(bg->bg_blkno));
<<<<<<< HEAD

	res->sr_bg_blkno = le64_to_cpu(bg->bg_blkno);

=======

	res->sr_bg_blkno = le64_to_cpu(bg->bg_blkno);

>>>>>>> 062c1825
	BUG_ON(res->sr_bits == 0);
	if (!status)
		ocfs2_bg_discontig_fix_result(ac, bg, res);

<<<<<<< HEAD
=======
	/*
	 * sr_bg_blkno might have been changed by
	 * ocfs2_bg_discontig_fix_result
	 */
	res->sr_bg_stable_blkno = group_bh->b_blocknr;
>>>>>>> 062c1825

	/*
	 * Keep track of previous block descriptor read. When
	 * we find a target, if we have read more than X
	 * number of descriptors, and the target is reasonably
	 * empty, relink him to top of his chain.
	 *
	 * We've read 0 extra blocks and only send one more to
	 * the transaction, yet the next guy to search has a
	 * much easier time.
	 *
	 * Do this *after* figuring out how many bits we're taking out
	 * of our target group.
	 */
	if (ac->ac_allow_chain_relink &&
	    (prev_group_bh) &&
	    (ocfs2_block_group_reasonably_empty(bg, res->sr_bits))) {
		status = ocfs2_relink_block_group(handle, alloc_inode,
						  ac->ac_bh, group_bh,
						  prev_group_bh, chain);
		if (status < 0) {
			mlog_errno(status);
			goto bail;
		}
	}

	if (ac->ac_find_loc_only)
		goto out_loc_only;

<<<<<<< HEAD
	tmp_used = le32_to_cpu(fe->id1.bitmap1.i_used);
	fe->id1.bitmap1.i_used = cpu_to_le32(res->sr_bits + tmp_used);
	le32_add_cpu(&cl->cl_recs[chain].c_free, -res->sr_bits);
	ocfs2_journal_dirty(handle, ac->ac_bh);
=======
	status = ocfs2_alloc_dinode_update_counts(alloc_inode, handle,
						  ac->ac_bh, res->sr_bits,
						  chain);
	if (status) {
		mlog_errno(status);
		goto bail;
	}
>>>>>>> 062c1825

	status = ocfs2_block_group_set_bits(handle,
					    alloc_inode,
					    bg,
					    group_bh,
					    res->sr_bit_offset,
					    res->sr_bits);
	if (status < 0) {
		mlog_errno(status);
		goto bail;
	}

	mlog(0, "Allocated %u bits from suballocator %llu\n", res->sr_bits,
	     (unsigned long long)le64_to_cpu(fe->i_blkno));

<<<<<<< HEAD
=======
out_loc_only:
>>>>>>> 062c1825
	*bits_left = le16_to_cpu(bg->bg_free_bits_count);
bail:
	brelse(group_bh);
	brelse(prev_group_bh);

	mlog_exit(status);
	return status;
}

/* will give out up to bits_wanted contiguous bits. */
static int ocfs2_claim_suballoc_bits(struct ocfs2_alloc_context *ac,
				     handle_t *handle,
				     u32 bits_wanted,
				     u32 min_bits,
				     struct ocfs2_suballoc_result *res)
{
	int status;
	u16 victim, i;
	u16 bits_left = 0;
<<<<<<< HEAD
=======
	u64 hint = ac->ac_last_group;
>>>>>>> 062c1825
	struct ocfs2_chain_list *cl;
	struct ocfs2_dinode *fe;

	mlog_entry_void();

	BUG_ON(ac->ac_bits_given >= ac->ac_bits_wanted);
	BUG_ON(bits_wanted > (ac->ac_bits_wanted - ac->ac_bits_given));
	BUG_ON(!ac->ac_bh);

	fe = (struct ocfs2_dinode *) ac->ac_bh->b_data;

	/* The bh was validated by the inode read during
	 * ocfs2_reserve_suballoc_bits().  Any corruption is a code bug. */
	BUG_ON(!OCFS2_IS_VALID_DINODE(fe));

	if (le32_to_cpu(fe->id1.bitmap1.i_used) >=
	    le32_to_cpu(fe->id1.bitmap1.i_total)) {
		ocfs2_error(ac->ac_inode->i_sb,
			    "Chain allocator dinode %llu has %u used "
			    "bits but only %u total.",
			    (unsigned long long)le64_to_cpu(fe->i_blkno),
			    le32_to_cpu(fe->id1.bitmap1.i_used),
			    le32_to_cpu(fe->id1.bitmap1.i_total));
		status = -EIO;
		goto bail;
	}

<<<<<<< HEAD
	res->sr_bg_blkno = ac->ac_last_group;
=======
	res->sr_bg_blkno = hint;
>>>>>>> 062c1825
	if (res->sr_bg_blkno) {
		/* Attempt to short-circuit the usual search mechanism
		 * by jumping straight to the most recently used
		 * allocation group. This helps us mantain some
		 * contiguousness across allocations. */
		status = ocfs2_search_one_group(ac, handle, bits_wanted,
						min_bits, res, &bits_left);
		if (!status)
			goto set_hint;
		if (status < 0 && status != -ENOSPC) {
			mlog_errno(status);
			goto bail;
		}
	}

	cl = (struct ocfs2_chain_list *) &fe->id2.i_chain;

	victim = ocfs2_find_victim_chain(cl);
	ac->ac_chain = victim;
	ac->ac_allow_chain_relink = 1;

	status = ocfs2_search_chain(ac, handle, bits_wanted, min_bits,
				    res, &bits_left);
<<<<<<< HEAD
	if (!status)
=======
	if (!status) {
		hint = ocfs2_group_from_res(res);
>>>>>>> 062c1825
		goto set_hint;
	}
	if (status < 0 && status != -ENOSPC) {
		mlog_errno(status);
		goto bail;
	}

	mlog(0, "Search of victim chain %u came up with nothing, "
	     "trying all chains now.\n", victim);

	/* If we didn't pick a good victim, then just default to
	 * searching each chain in order. Don't allow chain relinking
	 * because we only calculate enough journal credits for one
	 * relink per alloc. */
	ac->ac_allow_chain_relink = 0;
	for (i = 0; i < le16_to_cpu(cl->cl_next_free_rec); i ++) {
		if (i == victim)
			continue;
		if (!cl->cl_recs[i].c_free)
			continue;

		ac->ac_chain = i;
		status = ocfs2_search_chain(ac, handle, bits_wanted, min_bits,
					    res, &bits_left);
<<<<<<< HEAD
		if (!status)
=======
		if (!status) {
			hint = ocfs2_group_from_res(res);
>>>>>>> 062c1825
			break;
		}
		if (status < 0 && status != -ENOSPC) {
			mlog_errno(status);
			goto bail;
		}
	}

set_hint:
	if (status != -ENOSPC) {
		/* If the next search of this group is not likely to
		 * yield a suitable extent, then we reset the last
		 * group hint so as to not waste a disk read */
		if (bits_left < min_bits)
			ac->ac_last_group = 0;
		else
<<<<<<< HEAD
			ac->ac_last_group = res->sr_bg_blkno;
=======
			ac->ac_last_group = hint;
>>>>>>> 062c1825
	}

bail:
	mlog_exit(status);
	return status;
}

int ocfs2_claim_metadata(handle_t *handle,
			 struct ocfs2_alloc_context *ac,
			 u32 bits_wanted,
			 u64 *suballoc_loc,
			 u16 *suballoc_bit_start,
			 unsigned int *num_bits,
			 u64 *blkno_start)
{
	int status;
	struct ocfs2_suballoc_result res = { .sr_blkno = 0, };

	BUG_ON(!ac);
	BUG_ON(ac->ac_bits_wanted < (ac->ac_bits_given + bits_wanted));
	BUG_ON(ac->ac_which != OCFS2_AC_USE_META);

	status = ocfs2_claim_suballoc_bits(ac,
					   handle,
					   bits_wanted,
					   1,
					   &res);
	if (status < 0) {
		mlog_errno(status);
		goto bail;
	}
	atomic_inc(&OCFS2_SB(ac->ac_inode->i_sb)->alloc_stats.bg_allocs);

	*suballoc_loc = res.sr_bg_blkno;
	*suballoc_bit_start = res.sr_bit_offset;
	*blkno_start = res.sr_blkno;
	ac->ac_bits_given += res.sr_bits;
	*num_bits = res.sr_bits;
	status = 0;
bail:
	mlog_exit(status);
	return status;
}

static void ocfs2_init_inode_ac_group(struct inode *dir,
				      struct buffer_head *parent_di_bh,
				      struct ocfs2_alloc_context *ac)
{
	struct ocfs2_dinode *di = (struct ocfs2_dinode *)parent_di_bh->b_data;
	/*
	 * Try to allocate inodes from some specific group.
	 *
	 * If the parent dir has recorded the last group used in allocation,
	 * cool, use it. Otherwise if we try to allocate new inode from the
	 * same slot the parent dir belongs to, use the same chunk.
	 *
	 * We are very careful here to avoid the mistake of setting
	 * ac_last_group to a group descriptor from a different (unlocked) slot.
	 */
	if (OCFS2_I(dir)->ip_last_used_group &&
	    OCFS2_I(dir)->ip_last_used_slot == ac->ac_alloc_slot)
		ac->ac_last_group = OCFS2_I(dir)->ip_last_used_group;
	else if (le16_to_cpu(di->i_suballoc_slot) == ac->ac_alloc_slot) {
		if (di->i_suballoc_loc)
			ac->ac_last_group = le64_to_cpu(di->i_suballoc_loc);
		else
			ac->ac_last_group = ocfs2_which_suballoc_group(
					le64_to_cpu(di->i_blkno),
					le16_to_cpu(di->i_suballoc_bit));
	}
}

static inline void ocfs2_save_inode_ac_group(struct inode *dir,
					     struct ocfs2_alloc_context *ac)
{
	OCFS2_I(dir)->ip_last_used_group = ac->ac_last_group;
	OCFS2_I(dir)->ip_last_used_slot = ac->ac_alloc_slot;
}

<<<<<<< HEAD
=======
int ocfs2_find_new_inode_loc(struct inode *dir,
			     struct buffer_head *parent_fe_bh,
			     struct ocfs2_alloc_context *ac,
			     u64 *fe_blkno)
{
	int ret;
	handle_t *handle = NULL;
	struct ocfs2_suballoc_result *res;

	BUG_ON(!ac);
	BUG_ON(ac->ac_bits_given != 0);
	BUG_ON(ac->ac_bits_wanted != 1);
	BUG_ON(ac->ac_which != OCFS2_AC_USE_INODE);

	res = kzalloc(sizeof(*res), GFP_NOFS);
	if (res == NULL) {
		ret = -ENOMEM;
		mlog_errno(ret);
		goto out;
	}

	ocfs2_init_inode_ac_group(dir, parent_fe_bh, ac);

	/*
	 * The handle started here is for chain relink. Alternatively,
	 * we could just disable relink for these calls.
	 */
	handle = ocfs2_start_trans(OCFS2_SB(dir->i_sb), OCFS2_SUBALLOC_ALLOC);
	if (IS_ERR(handle)) {
		ret = PTR_ERR(handle);
		handle = NULL;
		mlog_errno(ret);
		goto out;
	}

	/*
	 * This will instruct ocfs2_claim_suballoc_bits and
	 * ocfs2_search_one_group to search but save actual allocation
	 * for later.
	 */
	ac->ac_find_loc_only = 1;

	ret = ocfs2_claim_suballoc_bits(ac, handle, 1, 1, res);
	if (ret < 0) {
		mlog_errno(ret);
		goto out;
	}

	ac->ac_find_loc_priv = res;
	*fe_blkno = res->sr_blkno;

out:
	if (handle)
		ocfs2_commit_trans(OCFS2_SB(dir->i_sb), handle);

	if (ret)
		kfree(res);

	return ret;
}

int ocfs2_claim_new_inode_at_loc(handle_t *handle,
				 struct inode *dir,
				 struct ocfs2_alloc_context *ac,
				 u64 *suballoc_loc,
				 u16 *suballoc_bit,
				 u64 di_blkno)
{
	int ret;
	u16 chain;
	struct ocfs2_suballoc_result *res = ac->ac_find_loc_priv;
	struct buffer_head *bg_bh = NULL;
	struct ocfs2_group_desc *bg;
	struct ocfs2_dinode *di = (struct ocfs2_dinode *) ac->ac_bh->b_data;

	/*
	 * Since di_blkno is being passed back in, we check for any
	 * inconsistencies which may have happened between
	 * calls. These are code bugs as di_blkno is not expected to
	 * change once returned from ocfs2_find_new_inode_loc()
	 */
	BUG_ON(res->sr_blkno != di_blkno);

	ret = ocfs2_read_group_descriptor(ac->ac_inode, di,
					  res->sr_bg_stable_blkno, &bg_bh);
	if (ret) {
		mlog_errno(ret);
		goto out;
	}

	bg = (struct ocfs2_group_desc *) bg_bh->b_data;
	chain = le16_to_cpu(bg->bg_chain);

	ret = ocfs2_alloc_dinode_update_counts(ac->ac_inode, handle,
					       ac->ac_bh, res->sr_bits,
					       chain);
	if (ret) {
		mlog_errno(ret);
		goto out;
	}

	ret = ocfs2_block_group_set_bits(handle,
					 ac->ac_inode,
					 bg,
					 bg_bh,
					 res->sr_bit_offset,
					 res->sr_bits);
	if (ret < 0) {
		mlog_errno(ret);
		goto out;
	}

	mlog(0, "Allocated %u bits from suballocator %llu\n", res->sr_bits,
	     (unsigned long long)di_blkno);

	atomic_inc(&OCFS2_SB(ac->ac_inode->i_sb)->alloc_stats.bg_allocs);

	BUG_ON(res->sr_bits != 1);

	*suballoc_loc = res->sr_bg_blkno;
	*suballoc_bit = res->sr_bit_offset;
	ac->ac_bits_given++;
	ocfs2_save_inode_ac_group(dir, ac);

out:
	brelse(bg_bh);

	return ret;
}

>>>>>>> 062c1825
int ocfs2_claim_new_inode(handle_t *handle,
			  struct inode *dir,
			  struct buffer_head *parent_fe_bh,
			  struct ocfs2_alloc_context *ac,
			  u64 *suballoc_loc,
			  u16 *suballoc_bit,
			  u64 *fe_blkno)
{
	int status;
	struct ocfs2_suballoc_result res;

	mlog_entry_void();

	BUG_ON(!ac);
	BUG_ON(ac->ac_bits_given != 0);
	BUG_ON(ac->ac_bits_wanted != 1);
	BUG_ON(ac->ac_which != OCFS2_AC_USE_INODE);

	ocfs2_init_inode_ac_group(dir, parent_fe_bh, ac);

	status = ocfs2_claim_suballoc_bits(ac,
					   handle,
					   1,
					   1,
					   &res);
	if (status < 0) {
		mlog_errno(status);
		goto bail;
	}
	atomic_inc(&OCFS2_SB(ac->ac_inode->i_sb)->alloc_stats.bg_allocs);

	BUG_ON(res.sr_bits != 1);

	*suballoc_loc = res.sr_bg_blkno;
	*suballoc_bit = res.sr_bit_offset;
	*fe_blkno = res.sr_blkno;
	ac->ac_bits_given++;
	ocfs2_save_inode_ac_group(dir, ac);
	status = 0;
bail:
	mlog_exit(status);
	return status;
}

/* translate a group desc. blkno and it's bitmap offset into
 * disk cluster offset. */
static inline u32 ocfs2_desc_bitmap_to_cluster_off(struct inode *inode,
						   u64 bg_blkno,
						   u16 bg_bit_off)
{
	struct ocfs2_super *osb = OCFS2_SB(inode->i_sb);
	u32 cluster = 0;

	BUG_ON(!ocfs2_is_cluster_bitmap(inode));

	if (bg_blkno != osb->first_cluster_group_blkno)
		cluster = ocfs2_blocks_to_clusters(inode->i_sb, bg_blkno);
	cluster += (u32) bg_bit_off;
	return cluster;
}

/* given a cluster offset, calculate which block group it belongs to
 * and return that block offset. */
u64 ocfs2_which_cluster_group(struct inode *inode, u32 cluster)
{
	struct ocfs2_super *osb = OCFS2_SB(inode->i_sb);
	u32 group_no;

	BUG_ON(!ocfs2_is_cluster_bitmap(inode));

	group_no = cluster / osb->bitmap_cpg;
	if (!group_no)
		return osb->first_cluster_group_blkno;
	return ocfs2_clusters_to_blocks(inode->i_sb,
					group_no * osb->bitmap_cpg);
}

/* given the block number of a cluster start, calculate which cluster
 * group and descriptor bitmap offset that corresponds to. */
static inline void ocfs2_block_to_cluster_group(struct inode *inode,
						u64 data_blkno,
						u64 *bg_blkno,
						u16 *bg_bit_off)
{
	struct ocfs2_super *osb = OCFS2_SB(inode->i_sb);
	u32 data_cluster = ocfs2_blocks_to_clusters(osb->sb, data_blkno);

	BUG_ON(!ocfs2_is_cluster_bitmap(inode));

	*bg_blkno = ocfs2_which_cluster_group(inode,
					      data_cluster);

	if (*bg_blkno == osb->first_cluster_group_blkno)
		*bg_bit_off = (u16) data_cluster;
	else
		*bg_bit_off = (u16) ocfs2_blocks_to_clusters(osb->sb,
							     data_blkno - *bg_blkno);
}

/*
 * min_bits - minimum contiguous chunk from this total allocation we
 * can handle. set to what we asked for originally for a full
 * contig. allocation, set to '1' to indicate we can deal with extents
 * of any size.
 */
int __ocfs2_claim_clusters(handle_t *handle,
			   struct ocfs2_alloc_context *ac,
			   u32 min_clusters,
			   u32 max_clusters,
			   u32 *cluster_start,
			   u32 *num_clusters)
{
	int status;
	unsigned int bits_wanted = max_clusters;
	struct ocfs2_suballoc_result res = { .sr_blkno = 0, };
	struct ocfs2_super *osb = OCFS2_SB(ac->ac_inode->i_sb);

	mlog_entry_void();

	BUG_ON(ac->ac_bits_given >= ac->ac_bits_wanted);

	BUG_ON(ac->ac_which != OCFS2_AC_USE_LOCAL
	       && ac->ac_which != OCFS2_AC_USE_MAIN);

	if (ac->ac_which == OCFS2_AC_USE_LOCAL) {
		WARN_ON(min_clusters > 1);

		status = ocfs2_claim_local_alloc_bits(osb,
						      handle,
						      ac,
						      bits_wanted,
						      cluster_start,
						      num_clusters);
		if (!status)
			atomic_inc(&osb->alloc_stats.local_data);
	} else {
		if (min_clusters > (osb->bitmap_cpg - 1)) {
			/* The only paths asking for contiguousness
			 * should know about this already. */
			mlog(ML_ERROR, "minimum allocation requested %u exceeds "
			     "group bitmap size %u!\n", min_clusters,
			     osb->bitmap_cpg);
			status = -ENOSPC;
			goto bail;
		}
		/* clamp the current request down to a realistic size. */
		if (bits_wanted > (osb->bitmap_cpg - 1))
			bits_wanted = osb->bitmap_cpg - 1;

		status = ocfs2_claim_suballoc_bits(ac,
						   handle,
						   bits_wanted,
						   min_clusters,
						   &res);
		if (!status) {
			BUG_ON(res.sr_blkno); /* cluster alloc can't set */
			*cluster_start =
				ocfs2_desc_bitmap_to_cluster_off(ac->ac_inode,
								 res.sr_bg_blkno,
								 res.sr_bit_offset);
			atomic_inc(&osb->alloc_stats.bitmap_data);
			*num_clusters = res.sr_bits;
		}
	}
	if (status < 0) {
		if (status != -ENOSPC)
			mlog_errno(status);
		goto bail;
	}

	ac->ac_bits_given += *num_clusters;

bail:
	mlog_exit(status);
	return status;
}

int ocfs2_claim_clusters(handle_t *handle,
			 struct ocfs2_alloc_context *ac,
			 u32 min_clusters,
			 u32 *cluster_start,
			 u32 *num_clusters)
{
	unsigned int bits_wanted = ac->ac_bits_wanted - ac->ac_bits_given;

	return __ocfs2_claim_clusters(handle, ac, min_clusters,
				      bits_wanted, cluster_start, num_clusters);
}

static int ocfs2_block_group_clear_bits(handle_t *handle,
					struct inode *alloc_inode,
					struct ocfs2_group_desc *bg,
					struct buffer_head *group_bh,
					unsigned int bit_off,
					unsigned int num_bits,
					void (*undo_fn)(unsigned int bit,
							unsigned long *bmap))
{
	int status;
	unsigned int tmp;
	struct ocfs2_group_desc *undo_bg = NULL;

	mlog_entry_void();

	/* The caller got this descriptor from
	 * ocfs2_read_group_descriptor().  Any corruption is a code bug. */
	BUG_ON(!OCFS2_IS_VALID_GROUP_DESC(bg));

	mlog(0, "off = %u, num = %u\n", bit_off, num_bits);

	BUG_ON(undo_fn && !ocfs2_is_cluster_bitmap(alloc_inode));
	status = ocfs2_journal_access_gd(handle, INODE_CACHE(alloc_inode),
					 group_bh,
					 undo_fn ?
					 OCFS2_JOURNAL_ACCESS_UNDO :
					 OCFS2_JOURNAL_ACCESS_WRITE);
	if (status < 0) {
		mlog_errno(status);
		goto bail;
	}

	if (undo_fn) {
		jbd_lock_bh_state(group_bh);
		undo_bg = (struct ocfs2_group_desc *)
					bh2jh(group_bh)->b_committed_data;
		BUG_ON(!undo_bg);
	}

	tmp = num_bits;
	while(tmp--) {
		ocfs2_clear_bit((bit_off + tmp),
				(unsigned long *) bg->bg_bitmap);
		if (undo_fn)
			undo_fn(bit_off + tmp,
				(unsigned long *) undo_bg->bg_bitmap);
	}
	le16_add_cpu(&bg->bg_free_bits_count, num_bits);

	if (undo_fn)
		jbd_unlock_bh_state(group_bh);

	ocfs2_journal_dirty(handle, group_bh);
bail:
	return status;
}

/*
 * expects the suballoc inode to already be locked.
 */
static int _ocfs2_free_suballoc_bits(handle_t *handle,
				     struct inode *alloc_inode,
				     struct buffer_head *alloc_bh,
				     unsigned int start_bit,
				     u64 bg_blkno,
				     unsigned int count,
				     void (*undo_fn)(unsigned int bit,
						     unsigned long *bitmap))
{
	int status = 0;
	u32 tmp_used;
	struct ocfs2_dinode *fe = (struct ocfs2_dinode *) alloc_bh->b_data;
	struct ocfs2_chain_list *cl = &fe->id2.i_chain;
	struct buffer_head *group_bh = NULL;
	struct ocfs2_group_desc *group;

	mlog_entry_void();

	/* The alloc_bh comes from ocfs2_free_dinode() or
	 * ocfs2_free_clusters().  The callers have all locked the
	 * allocator and gotten alloc_bh from the lock call.  This
	 * validates the dinode buffer.  Any corruption that has happended
	 * is a code bug. */
	BUG_ON(!OCFS2_IS_VALID_DINODE(fe));
	BUG_ON((count + start_bit) > ocfs2_bits_per_group(cl));

	mlog(0, "%llu: freeing %u bits from group %llu, starting at %u\n",
	     (unsigned long long)OCFS2_I(alloc_inode)->ip_blkno, count,
	     (unsigned long long)bg_blkno, start_bit);

	status = ocfs2_read_group_descriptor(alloc_inode, fe, bg_blkno,
					     &group_bh);
	if (status < 0) {
		mlog_errno(status);
		goto bail;
	}
	group = (struct ocfs2_group_desc *) group_bh->b_data;

	BUG_ON((count + start_bit) > le16_to_cpu(group->bg_bits));

	status = ocfs2_block_group_clear_bits(handle, alloc_inode,
					      group, group_bh,
					      start_bit, count, undo_fn);
	if (status < 0) {
		mlog_errno(status);
		goto bail;
	}

	status = ocfs2_journal_access_di(handle, INODE_CACHE(alloc_inode),
					 alloc_bh, OCFS2_JOURNAL_ACCESS_WRITE);
	if (status < 0) {
		mlog_errno(status);
		goto bail;
	}

	le32_add_cpu(&cl->cl_recs[le16_to_cpu(group->bg_chain)].c_free,
		     count);
	tmp_used = le32_to_cpu(fe->id1.bitmap1.i_used);
	fe->id1.bitmap1.i_used = cpu_to_le32(tmp_used - count);
	ocfs2_journal_dirty(handle, alloc_bh);

bail:
	brelse(group_bh);

	mlog_exit(status);
	return status;
}

int ocfs2_free_suballoc_bits(handle_t *handle,
			     struct inode *alloc_inode,
			     struct buffer_head *alloc_bh,
			     unsigned int start_bit,
			     u64 bg_blkno,
			     unsigned int count)
{
	return _ocfs2_free_suballoc_bits(handle, alloc_inode, alloc_bh,
					 start_bit, bg_blkno, count, NULL);
}

int ocfs2_free_dinode(handle_t *handle,
		      struct inode *inode_alloc_inode,
		      struct buffer_head *inode_alloc_bh,
		      struct ocfs2_dinode *di)
{
	u64 blk = le64_to_cpu(di->i_blkno);
	u16 bit = le16_to_cpu(di->i_suballoc_bit);
	u64 bg_blkno = ocfs2_which_suballoc_group(blk, bit);

	if (di->i_suballoc_loc)
		bg_blkno = le64_to_cpu(di->i_suballoc_loc);
	return ocfs2_free_suballoc_bits(handle, inode_alloc_inode,
					inode_alloc_bh, bit, bg_blkno, 1);
}

static int _ocfs2_free_clusters(handle_t *handle,
				struct inode *bitmap_inode,
				struct buffer_head *bitmap_bh,
				u64 start_blk,
				unsigned int num_clusters,
				void (*undo_fn)(unsigned int bit,
						unsigned long *bitmap))
{
	int status;
	u16 bg_start_bit;
	u64 bg_blkno;
	struct ocfs2_dinode *fe;

	/* You can't ever have a contiguous set of clusters
	 * bigger than a block group bitmap so we never have to worry
	 * about looping on them. */

	mlog_entry_void();

	/* This is expensive. We can safely remove once this stuff has
	 * gotten tested really well. */
	BUG_ON(start_blk != ocfs2_clusters_to_blocks(bitmap_inode->i_sb, ocfs2_blocks_to_clusters(bitmap_inode->i_sb, start_blk)));

	fe = (struct ocfs2_dinode *) bitmap_bh->b_data;

	ocfs2_block_to_cluster_group(bitmap_inode, start_blk, &bg_blkno,
				     &bg_start_bit);

	mlog(0, "want to free %u clusters starting at block %llu\n",
	     num_clusters, (unsigned long long)start_blk);
	mlog(0, "bg_blkno = %llu, bg_start_bit = %u\n",
	     (unsigned long long)bg_blkno, bg_start_bit);

	status = _ocfs2_free_suballoc_bits(handle, bitmap_inode, bitmap_bh,
					   bg_start_bit, bg_blkno,
					   num_clusters, undo_fn);
	if (status < 0) {
		mlog_errno(status);
		goto out;
	}

	ocfs2_local_alloc_seen_free_bits(OCFS2_SB(bitmap_inode->i_sb),
					 num_clusters);

out:
	mlog_exit(status);
	return status;
}

int ocfs2_free_clusters(handle_t *handle,
			struct inode *bitmap_inode,
			struct buffer_head *bitmap_bh,
			u64 start_blk,
			unsigned int num_clusters)
{
	return _ocfs2_free_clusters(handle, bitmap_inode, bitmap_bh,
				    start_blk, num_clusters,
				    _ocfs2_set_bit);
}

/*
 * Give never-used clusters back to the global bitmap.  We don't need
 * to protect these bits in the undo buffer.
 */
int ocfs2_release_clusters(handle_t *handle,
			   struct inode *bitmap_inode,
			   struct buffer_head *bitmap_bh,
			   u64 start_blk,
			   unsigned int num_clusters)
{
	return _ocfs2_free_clusters(handle, bitmap_inode, bitmap_bh,
				    start_blk, num_clusters,
				    _ocfs2_clear_bit);
}

static inline void ocfs2_debug_bg(struct ocfs2_group_desc *bg)
{
	printk("Block Group:\n");
	printk("bg_signature:       %s\n", bg->bg_signature);
	printk("bg_size:            %u\n", bg->bg_size);
	printk("bg_bits:            %u\n", bg->bg_bits);
	printk("bg_free_bits_count: %u\n", bg->bg_free_bits_count);
	printk("bg_chain:           %u\n", bg->bg_chain);
	printk("bg_generation:      %u\n", le32_to_cpu(bg->bg_generation));
	printk("bg_next_group:      %llu\n",
	       (unsigned long long)bg->bg_next_group);
	printk("bg_parent_dinode:   %llu\n",
	       (unsigned long long)bg->bg_parent_dinode);
	printk("bg_blkno:           %llu\n",
	       (unsigned long long)bg->bg_blkno);
}

static inline void ocfs2_debug_suballoc_inode(struct ocfs2_dinode *fe)
{
	int i;

	printk("Suballoc Inode %llu:\n", (unsigned long long)fe->i_blkno);
	printk("i_signature:                  %s\n", fe->i_signature);
	printk("i_size:                       %llu\n",
	       (unsigned long long)fe->i_size);
	printk("i_clusters:                   %u\n", fe->i_clusters);
	printk("i_generation:                 %u\n",
	       le32_to_cpu(fe->i_generation));
	printk("id1.bitmap1.i_used:           %u\n",
	       le32_to_cpu(fe->id1.bitmap1.i_used));
	printk("id1.bitmap1.i_total:          %u\n",
	       le32_to_cpu(fe->id1.bitmap1.i_total));
	printk("id2.i_chain.cl_cpg:           %u\n", fe->id2.i_chain.cl_cpg);
	printk("id2.i_chain.cl_bpc:           %u\n", fe->id2.i_chain.cl_bpc);
	printk("id2.i_chain.cl_count:         %u\n", fe->id2.i_chain.cl_count);
	printk("id2.i_chain.cl_next_free_rec: %u\n",
	       fe->id2.i_chain.cl_next_free_rec);
	for(i = 0; i < fe->id2.i_chain.cl_next_free_rec; i++) {
		printk("fe->id2.i_chain.cl_recs[%d].c_free:  %u\n", i,
		       fe->id2.i_chain.cl_recs[i].c_free);
		printk("fe->id2.i_chain.cl_recs[%d].c_total: %u\n", i,
		       fe->id2.i_chain.cl_recs[i].c_total);
		printk("fe->id2.i_chain.cl_recs[%d].c_blkno: %llu\n", i,
		       (unsigned long long)fe->id2.i_chain.cl_recs[i].c_blkno);
	}
}

/*
 * For a given allocation, determine which allocators will need to be
 * accessed, and lock them, reserving the appropriate number of bits.
 *
 * Sparse file systems call this from ocfs2_write_begin_nolock()
 * and ocfs2_allocate_unwritten_extents().
 *
 * File systems which don't support holes call this from
 * ocfs2_extend_allocation().
 */
int ocfs2_lock_allocators(struct inode *inode,
			  struct ocfs2_extent_tree *et,
			  u32 clusters_to_add, u32 extents_to_split,
			  struct ocfs2_alloc_context **data_ac,
			  struct ocfs2_alloc_context **meta_ac)
{
	int ret = 0, num_free_extents;
	unsigned int max_recs_needed = clusters_to_add + 2 * extents_to_split;
	struct ocfs2_super *osb = OCFS2_SB(inode->i_sb);

	*meta_ac = NULL;
	if (data_ac)
		*data_ac = NULL;

	BUG_ON(clusters_to_add != 0 && data_ac == NULL);

	num_free_extents = ocfs2_num_free_extents(osb, et);
	if (num_free_extents < 0) {
		ret = num_free_extents;
		mlog_errno(ret);
		goto out;
	}

	/*
	 * Sparse allocation file systems need to be more conservative
	 * with reserving room for expansion - the actual allocation
	 * happens while we've got a journal handle open so re-taking
	 * a cluster lock (because we ran out of room for another
	 * extent) will violate ordering rules.
	 *
	 * Most of the time we'll only be seeing this 1 cluster at a time
	 * anyway.
	 *
	 * Always lock for any unwritten extents - we might want to
	 * add blocks during a split.
	 */
	if (!num_free_extents ||
	    (ocfs2_sparse_alloc(osb) && num_free_extents < max_recs_needed)) {
		ret = ocfs2_reserve_new_metadata(osb, et->et_root_el, meta_ac);
		if (ret < 0) {
			if (ret != -ENOSPC)
				mlog_errno(ret);
			goto out;
		}
	}

	if (clusters_to_add == 0)
		goto out;

	ret = ocfs2_reserve_clusters(osb, clusters_to_add, data_ac);
	if (ret < 0) {
		if (ret != -ENOSPC)
			mlog_errno(ret);
		goto out;
	}

out:
	if (ret) {
		if (*meta_ac) {
			ocfs2_free_alloc_context(*meta_ac);
			*meta_ac = NULL;
		}

		/*
		 * We cannot have an error and a non null *data_ac.
		 */
	}

	return ret;
}

/*
 * Read the inode specified by blkno to get suballoc_slot and
 * suballoc_bit.
 */
static int ocfs2_get_suballoc_slot_bit(struct ocfs2_super *osb, u64 blkno,
				       u16 *suballoc_slot, u64 *group_blkno,
				       u16 *suballoc_bit)
{
	int status;
	struct buffer_head *inode_bh = NULL;
	struct ocfs2_dinode *inode_fe;

	mlog_entry("blkno: %llu\n", (unsigned long long)blkno);

	/* dirty read disk */
	status = ocfs2_read_blocks_sync(osb, blkno, 1, &inode_bh);
	if (status < 0) {
		mlog(ML_ERROR, "read block %llu failed %d\n",
		     (unsigned long long)blkno, status);
		goto bail;
	}

	inode_fe = (struct ocfs2_dinode *) inode_bh->b_data;
	if (!OCFS2_IS_VALID_DINODE(inode_fe)) {
		mlog(ML_ERROR, "invalid inode %llu requested\n",
		     (unsigned long long)blkno);
		status = -EINVAL;
		goto bail;
	}

	if (le16_to_cpu(inode_fe->i_suballoc_slot) != (u16)OCFS2_INVALID_SLOT &&
	    (u32)le16_to_cpu(inode_fe->i_suballoc_slot) > osb->max_slots - 1) {
		mlog(ML_ERROR, "inode %llu has invalid suballoc slot %u\n",
		     (unsigned long long)blkno,
		     (u32)le16_to_cpu(inode_fe->i_suballoc_slot));
		status = -EINVAL;
		goto bail;
	}

	if (suballoc_slot)
		*suballoc_slot = le16_to_cpu(inode_fe->i_suballoc_slot);
	if (suballoc_bit)
		*suballoc_bit = le16_to_cpu(inode_fe->i_suballoc_bit);
	if (group_blkno)
		*group_blkno = le64_to_cpu(inode_fe->i_suballoc_loc);

bail:
	brelse(inode_bh);

	mlog_exit(status);
	return status;
}

/*
 * test whether bit is SET in allocator bitmap or not.  on success, 0
 * is returned and *res is 1 for SET; 0 otherwise.  when fails, errno
 * is returned and *res is meaningless.  Call this after you have
 * cluster locked against suballoc, or you may get a result based on
 * non-up2date contents
 */
static int ocfs2_test_suballoc_bit(struct ocfs2_super *osb,
				   struct inode *suballoc,
				   struct buffer_head *alloc_bh,
				   u64 group_blkno, u64 blkno,
				   u16 bit, int *res)
{
	struct ocfs2_dinode *alloc_di;
	struct ocfs2_group_desc *group;
	struct buffer_head *group_bh = NULL;
	u64 bg_blkno;
	int status;

	mlog_entry("blkno: %llu bit: %u\n", (unsigned long long)blkno,
		   (unsigned int)bit);

	alloc_di = (struct ocfs2_dinode *)alloc_bh->b_data;
	if ((bit + 1) > ocfs2_bits_per_group(&alloc_di->id2.i_chain)) {
		mlog(ML_ERROR, "suballoc bit %u out of range of %u\n",
		     (unsigned int)bit,
		     ocfs2_bits_per_group(&alloc_di->id2.i_chain));
		status = -EINVAL;
		goto bail;
	}

<<<<<<< HEAD
	if (alloc_di->i_suballoc_loc)
		bg_blkno = le64_to_cpu(alloc_di->i_suballoc_loc);
	else
		bg_blkno = ocfs2_which_suballoc_group(blkno, bit);
=======
	bg_blkno = group_blkno ? group_blkno :
		   ocfs2_which_suballoc_group(blkno, bit);
>>>>>>> 062c1825
	status = ocfs2_read_group_descriptor(suballoc, alloc_di, bg_blkno,
					     &group_bh);
	if (status < 0) {
		mlog(ML_ERROR, "read group %llu failed %d\n",
		     (unsigned long long)bg_blkno, status);
		goto bail;
	}

	group = (struct ocfs2_group_desc *) group_bh->b_data;
	*res = ocfs2_test_bit(bit, (unsigned long *)group->bg_bitmap);

bail:
	brelse(group_bh);

	mlog_exit(status);
	return status;
}

/*
 * Test if the bit representing this inode (blkno) is set in the
 * suballocator.
 *
 * On success, 0 is returned and *res is 1 for SET; 0 otherwise.
 *
 * In the event of failure, a negative value is returned and *res is
 * meaningless.
 *
 * Callers must make sure to hold nfs_sync_lock to prevent
 * ocfs2_delete_inode() on another node from accessing the same
 * suballocator concurrently.
 */
int ocfs2_test_inode_bit(struct ocfs2_super *osb, u64 blkno, int *res)
{
	int status;
	u64 group_blkno = 0;
	u16 suballoc_bit = 0, suballoc_slot = 0;
	struct inode *inode_alloc_inode;
	struct buffer_head *alloc_bh = NULL;

	mlog_entry("blkno: %llu", (unsigned long long)blkno);

	status = ocfs2_get_suballoc_slot_bit(osb, blkno, &suballoc_slot,
					     &group_blkno, &suballoc_bit);
	if (status < 0) {
		mlog(ML_ERROR, "get alloc slot and bit failed %d\n", status);
		goto bail;
	}

	inode_alloc_inode =
		ocfs2_get_system_file_inode(osb, INODE_ALLOC_SYSTEM_INODE,
					    suballoc_slot);
	if (!inode_alloc_inode) {
		/* the error code could be inaccurate, but we are not able to
		 * get the correct one. */
		status = -EINVAL;
		mlog(ML_ERROR, "unable to get alloc inode in slot %u\n",
		     (u32)suballoc_slot);
		goto bail;
	}

	mutex_lock(&inode_alloc_inode->i_mutex);
	status = ocfs2_inode_lock(inode_alloc_inode, &alloc_bh, 0);
	if (status < 0) {
		mutex_unlock(&inode_alloc_inode->i_mutex);
		mlog(ML_ERROR, "lock on alloc inode on slot %u failed %d\n",
		     (u32)suballoc_slot, status);
		goto bail;
	}

	status = ocfs2_test_suballoc_bit(osb, inode_alloc_inode, alloc_bh,
					 group_blkno, blkno, suballoc_bit, res);
	if (status < 0)
		mlog(ML_ERROR, "test suballoc bit failed %d\n", status);

	ocfs2_inode_unlock(inode_alloc_inode, 0);
	mutex_unlock(&inode_alloc_inode->i_mutex);

	iput(inode_alloc_inode);
	brelse(alloc_bh);
bail:
	mlog_exit(status);
	return status;
}<|MERGE_RESOLUTION|>--- conflicted
+++ resolved
@@ -57,21 +57,16 @@
 	u64		sr_bg_blkno;	/* The bg we allocated from.  Set
 					   to 0 when a block group is
 					   contiguous. */
-<<<<<<< HEAD
-=======
 	u64		sr_bg_stable_blkno; /*
 					     * Doesn't change, always
 					     * set to target block
 					     * group descriptor
 					     * block.
 					     */
->>>>>>> 062c1825
 	u64		sr_blkno;	/* The first allocated block */
 	unsigned int	sr_bit_offset;	/* The bit in the bg */
 	unsigned int	sr_bits;	/* How many bits we claimed */
 };
-<<<<<<< HEAD
-=======
 
 static u64 ocfs2_group_from_res(struct ocfs2_suballoc_result *res)
 {
@@ -83,7 +78,6 @@
 
 	return ocfs2_which_suballoc_group(res->sr_blkno, res->sr_bit_offset);
 }
->>>>>>> 062c1825
 
 static inline void ocfs2_debug_bg(struct ocfs2_group_desc *bg);
 static inline void ocfs2_debug_suballoc_inode(struct ocfs2_dinode *fe);
@@ -161,13 +155,10 @@
 	brelse(ac->ac_bh);
 	ac->ac_bh = NULL;
 	ac->ac_resv = NULL;
-<<<<<<< HEAD
-=======
 	if (ac->ac_find_loc_priv) {
 		kfree(ac->ac_find_loc_priv);
 		ac->ac_find_loc_priv = NULL;
 	}
->>>>>>> 062c1825
 }
 
 void ocfs2_free_alloc_context(struct ocfs2_alloc_context *ac)
@@ -366,11 +357,7 @@
 static void ocfs2_bg_discontig_add_extent(struct ocfs2_super *osb,
 					  struct ocfs2_group_desc *bg,
 					  struct ocfs2_chain_list *cl,
-<<<<<<< HEAD
-					  u64 p_blkno, u32 clusters)
-=======
 					  u64 p_blkno, unsigned int clusters)
->>>>>>> 062c1825
 {
 	struct ocfs2_extent_list *el = &bg->bg_list;
 	struct ocfs2_extent_rec *rec;
@@ -382,11 +369,7 @@
 	rec->e_blkno = cpu_to_le64(p_blkno);
 	rec->e_cpos = cpu_to_le32(le16_to_cpu(bg->bg_bits) /
 				  le16_to_cpu(cl->cl_bpc));
-<<<<<<< HEAD
-	rec->e_leaf_clusters = cpu_to_le32(clusters);
-=======
 	rec->e_leaf_clusters = cpu_to_le16(clusters);
->>>>>>> 062c1825
 	le16_add_cpu(&bg->bg_bits, clusters * le16_to_cpu(cl->cl_bpc));
 	le16_add_cpu(&bg->bg_free_bits_count,
 		     clusters * le16_to_cpu(cl->cl_bpc));
@@ -1715,8 +1698,6 @@
 
 	if (!ret)
 		ocfs2_bg_discontig_fix_result(ac, gd, res);
-<<<<<<< HEAD
-=======
 
 	/*
 	 * sr_bg_blkno might have been changed by
@@ -1726,7 +1707,6 @@
 
 	if (ac->ac_find_loc_only)
 		goto out_loc_only;
->>>>>>> 062c1825
 
 	ret = ocfs2_alloc_dinode_update_counts(alloc_inode, handle, ac->ac_bh,
 					       res->sr_bits,
@@ -1759,10 +1739,6 @@
 {
 	int status;
 	u16 chain;
-<<<<<<< HEAD
-	u32 tmp_used;
-=======
->>>>>>> 062c1825
 	u64 next_group;
 	struct inode *alloc_inode = ac->ac_inode;
 	struct buffer_head *group_bh = NULL;
@@ -1817,27 +1793,18 @@
 
 	mlog(0, "alloc succeeds: we give %u bits from block group %llu\n",
 	     res->sr_bits, (unsigned long long)le64_to_cpu(bg->bg_blkno));
-<<<<<<< HEAD
 
 	res->sr_bg_blkno = le64_to_cpu(bg->bg_blkno);
 
-=======
-
-	res->sr_bg_blkno = le64_to_cpu(bg->bg_blkno);
-
->>>>>>> 062c1825
 	BUG_ON(res->sr_bits == 0);
 	if (!status)
 		ocfs2_bg_discontig_fix_result(ac, bg, res);
 
-<<<<<<< HEAD
-=======
 	/*
 	 * sr_bg_blkno might have been changed by
 	 * ocfs2_bg_discontig_fix_result
 	 */
 	res->sr_bg_stable_blkno = group_bh->b_blocknr;
->>>>>>> 062c1825
 
 	/*
 	 * Keep track of previous block descriptor read. When
@@ -1867,12 +1834,6 @@
 	if (ac->ac_find_loc_only)
 		goto out_loc_only;
 
-<<<<<<< HEAD
-	tmp_used = le32_to_cpu(fe->id1.bitmap1.i_used);
-	fe->id1.bitmap1.i_used = cpu_to_le32(res->sr_bits + tmp_used);
-	le32_add_cpu(&cl->cl_recs[chain].c_free, -res->sr_bits);
-	ocfs2_journal_dirty(handle, ac->ac_bh);
-=======
 	status = ocfs2_alloc_dinode_update_counts(alloc_inode, handle,
 						  ac->ac_bh, res->sr_bits,
 						  chain);
@@ -1880,7 +1841,6 @@
 		mlog_errno(status);
 		goto bail;
 	}
->>>>>>> 062c1825
 
 	status = ocfs2_block_group_set_bits(handle,
 					    alloc_inode,
@@ -1896,10 +1856,7 @@
 	mlog(0, "Allocated %u bits from suballocator %llu\n", res->sr_bits,
 	     (unsigned long long)le64_to_cpu(fe->i_blkno));
 
-<<<<<<< HEAD
-=======
 out_loc_only:
->>>>>>> 062c1825
 	*bits_left = le16_to_cpu(bg->bg_free_bits_count);
 bail:
 	brelse(group_bh);
@@ -1919,10 +1876,7 @@
 	int status;
 	u16 victim, i;
 	u16 bits_left = 0;
-<<<<<<< HEAD
-=======
 	u64 hint = ac->ac_last_group;
->>>>>>> 062c1825
 	struct ocfs2_chain_list *cl;
 	struct ocfs2_dinode *fe;
 
@@ -1950,11 +1904,7 @@
 		goto bail;
 	}
 
-<<<<<<< HEAD
-	res->sr_bg_blkno = ac->ac_last_group;
-=======
 	res->sr_bg_blkno = hint;
->>>>>>> 062c1825
 	if (res->sr_bg_blkno) {
 		/* Attempt to short-circuit the usual search mechanism
 		 * by jumping straight to the most recently used
@@ -1978,12 +1928,8 @@
 
 	status = ocfs2_search_chain(ac, handle, bits_wanted, min_bits,
 				    res, &bits_left);
-<<<<<<< HEAD
-	if (!status)
-=======
 	if (!status) {
 		hint = ocfs2_group_from_res(res);
->>>>>>> 062c1825
 		goto set_hint;
 	}
 	if (status < 0 && status != -ENOSPC) {
@@ -2008,12 +1954,8 @@
 		ac->ac_chain = i;
 		status = ocfs2_search_chain(ac, handle, bits_wanted, min_bits,
 					    res, &bits_left);
-<<<<<<< HEAD
-		if (!status)
-=======
 		if (!status) {
 			hint = ocfs2_group_from_res(res);
->>>>>>> 062c1825
 			break;
 		}
 		if (status < 0 && status != -ENOSPC) {
@@ -2030,11 +1972,7 @@
 		if (bits_left < min_bits)
 			ac->ac_last_group = 0;
 		else
-<<<<<<< HEAD
-			ac->ac_last_group = res->sr_bg_blkno;
-=======
 			ac->ac_last_group = hint;
->>>>>>> 062c1825
 	}
 
 bail:
@@ -2114,8 +2052,6 @@
 	OCFS2_I(dir)->ip_last_used_slot = ac->ac_alloc_slot;
 }
 
-<<<<<<< HEAD
-=======
 int ocfs2_find_new_inode_loc(struct inode *dir,
 			     struct buffer_head *parent_fe_bh,
 			     struct ocfs2_alloc_context *ac,
@@ -2246,7 +2182,6 @@
 	return ret;
 }
 
->>>>>>> 062c1825
 int ocfs2_claim_new_inode(handle_t *handle,
 			  struct inode *dir,
 			  struct buffer_head *parent_fe_bh,
@@ -2877,15 +2812,8 @@
 		goto bail;
 	}
 
-<<<<<<< HEAD
-	if (alloc_di->i_suballoc_loc)
-		bg_blkno = le64_to_cpu(alloc_di->i_suballoc_loc);
-	else
-		bg_blkno = ocfs2_which_suballoc_group(blkno, bit);
-=======
 	bg_blkno = group_blkno ? group_blkno :
 		   ocfs2_which_suballoc_group(blkno, bit);
->>>>>>> 062c1825
 	status = ocfs2_read_group_descriptor(suballoc, alloc_di, bg_blkno,
 					     &group_bh);
 	if (status < 0) {
