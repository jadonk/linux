/* -*- mode: c; c-basic-offset: 8; -*-
 * vim: noexpandtab sw=8 ts=8 sts=0:
 *
 * Copyright (C) 2002, 2004, 2005 Oracle.  All rights reserved.
 *
 * This program is free software; you can redistribute it and/or
 * modify it under the terms of the GNU General Public
 * License as published by the Free Software Foundation; either
 * version 2 of the License, or (at your option) any later version.
 *
 * This program is distributed in the hope that it will be useful,
 * but WITHOUT ANY WARRANTY; without even the implied warranty of
 * MERCHANTABILITY or FITNESS FOR A PARTICULAR PURPOSE.  See the GNU
 * General Public License for more details.
 *
 * You should have received a copy of the GNU General Public
 * License along with this program; if not, write to the
 * Free Software Foundation, Inc., 59 Temple Place - Suite 330,
 * Boston, MA 021110-1307, USA.
 */

#ifndef OCFS2_AOPS_H
#define OCFS2_AOPS_H

handle_t *ocfs2_start_walk_page_trans(struct inode *inode,
							 struct page *page,
							 unsigned from,
							 unsigned to);

int ocfs2_map_page_blocks(struct page *page, u64 *p_blkno,
			  struct inode *inode, unsigned int from,
			  unsigned int to, int new);

void ocfs2_unlock_and_free_pages(struct page **pages, int num_pages);

int walk_page_buffers(	handle_t *handle,
			struct buffer_head *head,
			unsigned from,
			unsigned to,
			int *partial,
			int (*fn)(	handle_t *handle,
					struct buffer_head *bh));

int ocfs2_write_end_nolock(struct address_space *mapping,
			   loff_t pos, unsigned len, unsigned copied,
			   struct page *page, void *fsdata);

int ocfs2_write_begin_nolock(struct file *filp,
			     struct address_space *mapping,
			     loff_t pos, unsigned len, unsigned flags,
			     struct page **pagep, void **fsdata,
			     struct buffer_head *di_bh, struct page *mmap_page);

int ocfs2_read_inline_data(struct inode *inode, struct page *page,
			   struct buffer_head *di_bh);
int ocfs2_size_fits_inline_data(struct buffer_head *di_bh, u64 new_size);

int ocfs2_get_block(struct inode *inode, sector_t iblock,
		    struct buffer_head *bh_result, int create);
/* all ocfs2_dio_end_io()'s fault */
#define ocfs2_iocb_is_rw_locked(iocb) \
	test_bit(0, (unsigned long *)&iocb->private)
static inline void ocfs2_iocb_set_rw_locked(struct kiocb *iocb, int level)
{
	set_bit(0, (unsigned long *)&iocb->private);
	if (level)
		set_bit(1, (unsigned long *)&iocb->private);
	else
		clear_bit(1, (unsigned long *)&iocb->private);
}

/*
 * Using a named enum representing lock types in terms of #N bit stored in
<<<<<<< HEAD
 * iocb->private, which is going to be used for communication bewteen
=======
 * iocb->private, which is going to be used for communication between
>>>>>>> 105e53f8
 * ocfs2_dio_end_io() and ocfs2_file_aio_write/read().
 */
enum ocfs2_iocb_lock_bits {
	OCFS2_IOCB_RW_LOCK = 0,
	OCFS2_IOCB_RW_LOCK_LEVEL,
	OCFS2_IOCB_SEM,
	OCFS2_IOCB_NUM_LOCKS
};

#define ocfs2_iocb_clear_rw_locked(iocb) \
	clear_bit(OCFS2_IOCB_RW_LOCK, (unsigned long *)&iocb->private)
#define ocfs2_iocb_rw_locked_level(iocb) \
	test_bit(OCFS2_IOCB_RW_LOCK_LEVEL, (unsigned long *)&iocb->private)
#define ocfs2_iocb_set_sem_locked(iocb) \
	set_bit(OCFS2_IOCB_SEM, (unsigned long *)&iocb->private)
#define ocfs2_iocb_clear_sem_locked(iocb) \
	clear_bit(OCFS2_IOCB_SEM, (unsigned long *)&iocb->private)
#define ocfs2_iocb_is_sem_locked(iocb) \
	test_bit(OCFS2_IOCB_SEM, (unsigned long *)&iocb->private)
#endif /* OCFS2_FILE_H */<|MERGE_RESOLUTION|>--- conflicted
+++ resolved
@@ -71,11 +71,7 @@
 
 /*
  * Using a named enum representing lock types in terms of #N bit stored in
-<<<<<<< HEAD
- * iocb->private, which is going to be used for communication bewteen
-=======
  * iocb->private, which is going to be used for communication between
->>>>>>> 105e53f8
  * ocfs2_dio_end_io() and ocfs2_file_aio_write/read().
  */
 enum ocfs2_iocb_lock_bits {
