/*
*  Copyright (c) 2001 The Regents of the University of Michigan.
*  All rights reserved.
*
*  Kendrick Smith <kmsmith@umich.edu>
*  Andy Adamson <kandros@umich.edu>
*
*  Redistribution and use in source and binary forms, with or without
*  modification, are permitted provided that the following conditions
*  are met:
*
*  1. Redistributions of source code must retain the above copyright
*     notice, this list of conditions and the following disclaimer.
*  2. Redistributions in binary form must reproduce the above copyright
*     notice, this list of conditions and the following disclaimer in the
*     documentation and/or other materials provided with the distribution.
*  3. Neither the name of the University nor the names of its
*     contributors may be used to endorse or promote products derived
*     from this software without specific prior written permission.
*
*  THIS SOFTWARE IS PROVIDED ``AS IS'' AND ANY EXPRESS OR IMPLIED
*  WARRANTIES, INCLUDING, BUT NOT LIMITED TO, THE IMPLIED WARRANTIES OF
*  MERCHANTABILITY AND FITNESS FOR A PARTICULAR PURPOSE ARE
*  DISCLAIMED. IN NO EVENT SHALL THE REGENTS OR CONTRIBUTORS BE LIABLE
*  FOR ANY DIRECT, INDIRECT, INCIDENTAL, SPECIAL, EXEMPLARY, OR
*  CONSEQUENTIAL DAMAGES (INCLUDING, BUT NOT LIMITED TO, PROCUREMENT OF
*  SUBSTITUTE GOODS OR SERVICES; LOSS OF USE, DATA, OR PROFITS; OR
*  BUSINESS INTERRUPTION) HOWEVER CAUSED AND ON ANY THEORY OF
*  LIABILITY, WHETHER IN CONTRACT, STRICT LIABILITY, OR TORT (INCLUDING
*  NEGLIGENCE OR OTHERWISE) ARISING IN ANY WAY OUT OF THE USE OF THIS
*  SOFTWARE, EVEN IF ADVISED OF THE POSSIBILITY OF SUCH DAMAGE.
*
*/

#include <linux/file.h>
#include <linux/fs.h>
#include <linux/slab.h>
#include <linux/namei.h>
#include <linux/swap.h>
#include <linux/sunrpc/svcauth_gss.h>
#include <linux/sunrpc/clnt.h>
#include "xdr4.h"
#include "vfs.h"

#define NFSDDBG_FACILITY                NFSDDBG_PROC

/* Globals */
time_t nfsd4_lease = 90;     /* default lease time */
time_t nfsd4_grace = 90;
static time_t boot_time;
static u32 current_ownerid = 1;
static u32 current_fileid = 1;
static u32 current_delegid = 1;
static stateid_t zerostateid;             /* bits all 0 */
static stateid_t onestateid;              /* bits all 1 */
static u64 current_sessionid = 1;

#define ZERO_STATEID(stateid) (!memcmp((stateid), &zerostateid, sizeof(stateid_t)))
#define ONE_STATEID(stateid)  (!memcmp((stateid), &onestateid, sizeof(stateid_t)))

/* forward declarations */
static struct nfs4_stateid * find_stateid(stateid_t *stid, int flags);
static struct nfs4_delegation * find_delegation_stateid(struct inode *ino, stateid_t *stid);
static char user_recovery_dirname[PATH_MAX] = "/var/lib/nfs/v4recovery";
static void nfs4_set_recdir(char *recdir);

/* Locking: */

/* Currently used for almost all code touching nfsv4 state: */
static DEFINE_MUTEX(client_mutex);

/*
 * Currently used for the del_recall_lru and file hash table.  In an
 * effort to decrease the scope of the client_mutex, this spinlock may
 * eventually cover more:
 */
static DEFINE_SPINLOCK(recall_lock);

static struct kmem_cache *stateowner_slab = NULL;
static struct kmem_cache *file_slab = NULL;
static struct kmem_cache *stateid_slab = NULL;
static struct kmem_cache *deleg_slab = NULL;

void
nfs4_lock_state(void)
{
	mutex_lock(&client_mutex);
}

void
nfs4_unlock_state(void)
{
	mutex_unlock(&client_mutex);
}

static inline u32
opaque_hashval(const void *ptr, int nbytes)
{
	unsigned char *cptr = (unsigned char *) ptr;

	u32 x = 0;
	while (nbytes--) {
		x *= 37;
		x += *cptr++;
	}
	return x;
}

static struct list_head del_recall_lru;

static inline void
put_nfs4_file(struct nfs4_file *fi)
{
	if (atomic_dec_and_lock(&fi->fi_ref, &recall_lock)) {
		list_del(&fi->fi_hash);
		spin_unlock(&recall_lock);
		iput(fi->fi_inode);
		kmem_cache_free(file_slab, fi);
	}
}

static inline void
get_nfs4_file(struct nfs4_file *fi)
{
	atomic_inc(&fi->fi_ref);
}

static int num_delegations;
unsigned int max_delegations;

/*
 * Open owner state (share locks)
 */

/* hash tables for nfs4_stateowner */
#define OWNER_HASH_BITS              8
#define OWNER_HASH_SIZE             (1 << OWNER_HASH_BITS)
#define OWNER_HASH_MASK             (OWNER_HASH_SIZE - 1)

#define ownerid_hashval(id) \
        ((id) & OWNER_HASH_MASK)
#define ownerstr_hashval(clientid, ownername) \
        (((clientid) + opaque_hashval((ownername.data), (ownername.len))) & OWNER_HASH_MASK)

static struct list_head	ownerid_hashtbl[OWNER_HASH_SIZE];
static struct list_head	ownerstr_hashtbl[OWNER_HASH_SIZE];

/* hash table for nfs4_file */
#define FILE_HASH_BITS                   8
#define FILE_HASH_SIZE                  (1 << FILE_HASH_BITS)
#define FILE_HASH_MASK                  (FILE_HASH_SIZE - 1)
/* hash table for (open)nfs4_stateid */
#define STATEID_HASH_BITS              10
#define STATEID_HASH_SIZE              (1 << STATEID_HASH_BITS)
#define STATEID_HASH_MASK              (STATEID_HASH_SIZE - 1)

#define file_hashval(x) \
        hash_ptr(x, FILE_HASH_BITS)
#define stateid_hashval(owner_id, file_id)  \
        (((owner_id) + (file_id)) & STATEID_HASH_MASK)

static struct list_head file_hashtbl[FILE_HASH_SIZE];
static struct list_head stateid_hashtbl[STATEID_HASH_SIZE];

static void __nfs4_file_get_access(struct nfs4_file *fp, int oflag)
{
	BUG_ON(!(fp->fi_fds[oflag] || fp->fi_fds[O_RDWR]));
	atomic_inc(&fp->fi_access[oflag]);
}

static void nfs4_file_get_access(struct nfs4_file *fp, int oflag)
{
	if (oflag == O_RDWR) {
		__nfs4_file_get_access(fp, O_RDONLY);
		__nfs4_file_get_access(fp, O_WRONLY);
	} else
		__nfs4_file_get_access(fp, oflag);
}

static void nfs4_file_put_fd(struct nfs4_file *fp, int oflag)
{
	if (fp->fi_fds[oflag]) {
		fput(fp->fi_fds[oflag]);
		fp->fi_fds[oflag] = NULL;
	}
}

static void __nfs4_file_put_access(struct nfs4_file *fp, int oflag)
{
	if (atomic_dec_and_test(&fp->fi_access[oflag])) {
		nfs4_file_put_fd(fp, O_RDWR);
		nfs4_file_put_fd(fp, oflag);
	}
}

static void nfs4_file_put_access(struct nfs4_file *fp, int oflag)
{
	if (oflag == O_RDWR) {
		__nfs4_file_put_access(fp, O_RDONLY);
		__nfs4_file_put_access(fp, O_WRONLY);
	} else
		__nfs4_file_put_access(fp, oflag);
}

static struct nfs4_delegation *
alloc_init_deleg(struct nfs4_client *clp, struct nfs4_stateid *stp, struct svc_fh *current_fh, u32 type)
{
	struct nfs4_delegation *dp;
	struct nfs4_file *fp = stp->st_file;

	dprintk("NFSD alloc_init_deleg\n");
	/*
	 * Major work on the lease subsystem (for example, to support
	 * calbacks on stat) will be required before we can support
	 * write delegations properly.
	 */
	if (type != NFS4_OPEN_DELEGATE_READ)
		return NULL;
	if (fp->fi_had_conflict)
		return NULL;
	if (num_delegations > max_delegations)
		return NULL;
	dp = kmem_cache_alloc(deleg_slab, GFP_KERNEL);
	if (dp == NULL)
		return dp;
	num_delegations++;
	INIT_LIST_HEAD(&dp->dl_perfile);
	INIT_LIST_HEAD(&dp->dl_perclnt);
	INIT_LIST_HEAD(&dp->dl_recall_lru);
	dp->dl_client = clp;
	get_nfs4_file(fp);
	dp->dl_file = fp;
	nfs4_file_get_access(fp, O_RDONLY);
	dp->dl_flock = NULL;
	dp->dl_type = type;
	dp->dl_stateid.si_boot = boot_time;
	dp->dl_stateid.si_stateownerid = current_delegid++;
	dp->dl_stateid.si_fileid = 0;
	dp->dl_stateid.si_generation = 0;
	fh_copy_shallow(&dp->dl_fh, &current_fh->fh_handle);
	dp->dl_time = 0;
	atomic_set(&dp->dl_count, 1);
	list_add(&dp->dl_perfile, &fp->fi_delegations);
	list_add(&dp->dl_perclnt, &clp->cl_delegations);
	INIT_WORK(&dp->dl_recall.cb_work, nfsd4_do_callback_rpc);
	return dp;
}

void
nfs4_put_delegation(struct nfs4_delegation *dp)
{
	if (atomic_dec_and_test(&dp->dl_count)) {
		dprintk("NFSD: freeing dp %p\n",dp);
		put_nfs4_file(dp->dl_file);
		kmem_cache_free(deleg_slab, dp);
		num_delegations--;
	}
}

/* Remove the associated file_lock first, then remove the delegation.
 * lease_modify() is called to remove the FS_LEASE file_lock from
 * the i_flock list, eventually calling nfsd's lock_manager
 * fl_release_callback.
 */
static void
nfs4_close_delegation(struct nfs4_delegation *dp)
{
	struct file *filp = find_readable_file(dp->dl_file);

	dprintk("NFSD: close_delegation dp %p\n",dp);
	if (dp->dl_flock)
		vfs_setlease(filp, F_UNLCK, &dp->dl_flock);
	nfs4_file_put_access(dp->dl_file, O_RDONLY);
}

/* Called under the state lock. */
static void
unhash_delegation(struct nfs4_delegation *dp)
{
	list_del_init(&dp->dl_perfile);
	list_del_init(&dp->dl_perclnt);
	spin_lock(&recall_lock);
	list_del_init(&dp->dl_recall_lru);
	spin_unlock(&recall_lock);
	nfs4_close_delegation(dp);
	nfs4_put_delegation(dp);
}

/* 
 * SETCLIENTID state 
 */

/* client_lock protects the client lru list and session hash table */
static DEFINE_SPINLOCK(client_lock);

/* Hash tables for nfs4_clientid state */
#define CLIENT_HASH_BITS                 4
#define CLIENT_HASH_SIZE                (1 << CLIENT_HASH_BITS)
#define CLIENT_HASH_MASK                (CLIENT_HASH_SIZE - 1)

#define clientid_hashval(id) \
	((id) & CLIENT_HASH_MASK)
#define clientstr_hashval(name) \
	(opaque_hashval((name), 8) & CLIENT_HASH_MASK)
/*
 * reclaim_str_hashtbl[] holds known client info from previous reset/reboot
 * used in reboot/reset lease grace period processing
 *
 * conf_id_hashtbl[], and conf_str_hashtbl[] hold confirmed
 * setclientid_confirmed info. 
 *
 * unconf_str_hastbl[] and unconf_id_hashtbl[] hold unconfirmed 
 * setclientid info.
 *
 * client_lru holds client queue ordered by nfs4_client.cl_time
 * for lease renewal.
 *
 * close_lru holds (open) stateowner queue ordered by nfs4_stateowner.so_time
 * for last close replay.
 */
static struct list_head	reclaim_str_hashtbl[CLIENT_HASH_SIZE];
static int reclaim_str_hashtbl_size = 0;
static struct list_head	conf_id_hashtbl[CLIENT_HASH_SIZE];
static struct list_head	conf_str_hashtbl[CLIENT_HASH_SIZE];
static struct list_head	unconf_str_hashtbl[CLIENT_HASH_SIZE];
static struct list_head	unconf_id_hashtbl[CLIENT_HASH_SIZE];
static struct list_head client_lru;
static struct list_head close_lru;

static void unhash_generic_stateid(struct nfs4_stateid *stp)
{
	list_del(&stp->st_hash);
	list_del(&stp->st_perfile);
	list_del(&stp->st_perstateowner);
}

static void free_generic_stateid(struct nfs4_stateid *stp)
{
	put_nfs4_file(stp->st_file);
	kmem_cache_free(stateid_slab, stp);
}

static void release_lock_stateid(struct nfs4_stateid *stp)
{
	struct file *file;

	unhash_generic_stateid(stp);
	file = find_any_file(stp->st_file);
	if (file)
		locks_remove_posix(file, (fl_owner_t)stp->st_stateowner);
	free_generic_stateid(stp);
}

static void unhash_lockowner(struct nfs4_stateowner *sop)
{
	struct nfs4_stateid *stp;

	list_del(&sop->so_idhash);
	list_del(&sop->so_strhash);
	list_del(&sop->so_perstateid);
	while (!list_empty(&sop->so_stateids)) {
		stp = list_first_entry(&sop->so_stateids,
				struct nfs4_stateid, st_perstateowner);
		release_lock_stateid(stp);
	}
}

static void release_lockowner(struct nfs4_stateowner *sop)
{
	unhash_lockowner(sop);
	nfs4_put_stateowner(sop);
}

static void
release_stateid_lockowners(struct nfs4_stateid *open_stp)
{
	struct nfs4_stateowner *lock_sop;

	while (!list_empty(&open_stp->st_lockowners)) {
		lock_sop = list_entry(open_stp->st_lockowners.next,
				struct nfs4_stateowner, so_perstateid);
		/* list_del(&open_stp->st_lockowners);  */
		BUG_ON(lock_sop->so_is_open_owner);
		release_lockowner(lock_sop);
	}
}

/*
 * We store the NONE, READ, WRITE, and BOTH bits separately in the
 * st_{access,deny}_bmap field of the stateid, in order to track not
 * only what share bits are currently in force, but also what
 * combinations of share bits previous opens have used.  This allows us
 * to enforce the recommendation of rfc 3530 14.2.19 that the server
 * return an error if the client attempt to downgrade to a combination
 * of share bits not explicable by closing some of its previous opens.
 *
 * XXX: This enforcement is actually incomplete, since we don't keep
 * track of access/deny bit combinations; so, e.g., we allow:
 *
 *	OPEN allow read, deny write
 *	OPEN allow both, deny none
 *	DOWNGRADE allow read, deny none
 *
 * which we should reject.
 */
static void
set_access(unsigned int *access, unsigned long bmap) {
	int i;

	*access = 0;
	for (i = 1; i < 4; i++) {
		if (test_bit(i, &bmap))
			*access |= i;
	}
}

static void
set_deny(unsigned int *deny, unsigned long bmap) {
	int i;

	*deny = 0;
	for (i = 0; i < 4; i++) {
		if (test_bit(i, &bmap))
			*deny |= i ;
	}
}

static int
test_share(struct nfs4_stateid *stp, struct nfsd4_open *open) {
	unsigned int access, deny;

	set_access(&access, stp->st_access_bmap);
	set_deny(&deny, stp->st_deny_bmap);
	if ((access & open->op_share_deny) || (deny & open->op_share_access))
		return 0;
	return 1;
}

static int nfs4_access_to_omode(u32 access)
{
	switch (access & NFS4_SHARE_ACCESS_BOTH) {
	case NFS4_SHARE_ACCESS_READ:
		return O_RDONLY;
	case NFS4_SHARE_ACCESS_WRITE:
		return O_WRONLY;
	case NFS4_SHARE_ACCESS_BOTH:
		return O_RDWR;
	}
	BUG();
}

static int nfs4_access_bmap_to_omode(struct nfs4_stateid *stp)
{
	unsigned int access;

	set_access(&access, stp->st_access_bmap);
	return nfs4_access_to_omode(access);
}

static void release_open_stateid(struct nfs4_stateid *stp)
{
	int oflag = nfs4_access_bmap_to_omode(stp);

	unhash_generic_stateid(stp);
	release_stateid_lockowners(stp);
	nfs4_file_put_access(stp->st_file, oflag);
	free_generic_stateid(stp);
}

static void unhash_openowner(struct nfs4_stateowner *sop)
{
	struct nfs4_stateid *stp;

	list_del(&sop->so_idhash);
	list_del(&sop->so_strhash);
	list_del(&sop->so_perclient);
	list_del(&sop->so_perstateid); /* XXX: necessary? */
	while (!list_empty(&sop->so_stateids)) {
		stp = list_first_entry(&sop->so_stateids,
				struct nfs4_stateid, st_perstateowner);
		release_open_stateid(stp);
	}
}

static void release_openowner(struct nfs4_stateowner *sop)
{
	unhash_openowner(sop);
	list_del(&sop->so_close_lru);
	nfs4_put_stateowner(sop);
}

#define SESSION_HASH_SIZE	512
static struct list_head sessionid_hashtbl[SESSION_HASH_SIZE];

static inline int
hash_sessionid(struct nfs4_sessionid *sessionid)
{
	struct nfsd4_sessionid *sid = (struct nfsd4_sessionid *)sessionid;

	return sid->sequence % SESSION_HASH_SIZE;
}

static inline void
dump_sessionid(const char *fn, struct nfs4_sessionid *sessionid)
{
	u32 *ptr = (u32 *)(&sessionid->data[0]);
	dprintk("%s: %u:%u:%u:%u\n", fn, ptr[0], ptr[1], ptr[2], ptr[3]);
}

static void
gen_sessionid(struct nfsd4_session *ses)
{
	struct nfs4_client *clp = ses->se_client;
	struct nfsd4_sessionid *sid;

	sid = (struct nfsd4_sessionid *)ses->se_sessionid.data;
	sid->clientid = clp->cl_clientid;
	sid->sequence = current_sessionid++;
	sid->reserved = 0;
}

/*
 * The protocol defines ca_maxresponssize_cached to include the size of
 * the rpc header, but all we need to cache is the data starting after
 * the end of the initial SEQUENCE operation--the rest we regenerate
 * each time.  Therefore we can advertise a ca_maxresponssize_cached
 * value that is the number of bytes in our cache plus a few additional
 * bytes.  In order to stay on the safe side, and not promise more than
 * we can cache, those additional bytes must be the minimum possible: 24
 * bytes of rpc header (xid through accept state, with AUTH_NULL
 * verifier), 12 for the compound header (with zero-length tag), and 44
 * for the SEQUENCE op response:
 */
#define NFSD_MIN_HDR_SEQ_SZ  (24 + 12 + 44)

static void
free_session_slots(struct nfsd4_session *ses)
{
	int i;

	for (i = 0; i < ses->se_fchannel.maxreqs; i++)
		kfree(ses->se_slots[i]);
}

/*
 * We don't actually need to cache the rpc and session headers, so we
 * can allocate a little less for each slot:
 */
static inline int slot_bytes(struct nfsd4_channel_attrs *ca)
{
	return ca->maxresp_cached - NFSD_MIN_HDR_SEQ_SZ;
}

static int nfsd4_sanitize_slot_size(u32 size)
{
	size -= NFSD_MIN_HDR_SEQ_SZ; /* We don't cache the rpc header */
	size = min_t(u32, size, NFSD_SLOT_CACHE_SIZE);

	return size;
}

/*
 * XXX: If we run out of reserved DRC memory we could (up to a point)
 * re-negotiate active sessions and reduce their slot usage to make
 * rooom for new connections. For now we just fail the create session.
 */
static int nfsd4_get_drc_mem(int slotsize, u32 num)
{
	int avail;

	num = min_t(u32, num, NFSD_MAX_SLOTS_PER_SESSION);

	spin_lock(&nfsd_drc_lock);
	avail = min_t(int, NFSD_MAX_MEM_PER_SESSION,
			nfsd_drc_max_mem - nfsd_drc_mem_used);
	num = min_t(int, num, avail / slotsize);
	nfsd_drc_mem_used += num * slotsize;
	spin_unlock(&nfsd_drc_lock);

	return num;
}

static void nfsd4_put_drc_mem(int slotsize, int num)
{
	spin_lock(&nfsd_drc_lock);
	nfsd_drc_mem_used -= slotsize * num;
	spin_unlock(&nfsd_drc_lock);
}

static struct nfsd4_session *alloc_session(int slotsize, int numslots)
{
	struct nfsd4_session *new;
	int mem, i;

	BUILD_BUG_ON(NFSD_MAX_SLOTS_PER_SESSION * sizeof(struct nfsd4_slot *)
			+ sizeof(struct nfsd4_session) > PAGE_SIZE);
	mem = numslots * sizeof(struct nfsd4_slot *);

	new = kzalloc(sizeof(*new) + mem, GFP_KERNEL);
	if (!new)
		return NULL;
	/* allocate each struct nfsd4_slot and data cache in one piece */
	for (i = 0; i < numslots; i++) {
		mem = sizeof(struct nfsd4_slot) + slotsize;
		new->se_slots[i] = kzalloc(mem, GFP_KERNEL);
		if (!new->se_slots[i])
			goto out_free;
	}
	return new;
out_free:
	while (i--)
		kfree(new->se_slots[i]);
	kfree(new);
	return NULL;
}

static void init_forechannel_attrs(struct nfsd4_channel_attrs *new, struct nfsd4_channel_attrs *req, int numslots, int slotsize)
{
	u32 maxrpc = nfsd_serv->sv_max_mesg;

	new->maxreqs = numslots;
	new->maxresp_cached = slotsize + NFSD_MIN_HDR_SEQ_SZ;
	new->maxreq_sz = min_t(u32, req->maxreq_sz, maxrpc);
	new->maxresp_sz = min_t(u32, req->maxresp_sz, maxrpc);
	new->maxops = min_t(u32, req->maxops, NFSD_MAX_OPS_PER_COMPOUND);
}

static void free_conn(struct nfsd4_conn *c)
{
	svc_xprt_put(c->cn_xprt);
	kfree(c);
}

static void nfsd4_conn_lost(struct svc_xpt_user *u)
{
	struct nfsd4_conn *c = container_of(u, struct nfsd4_conn, cn_xpt_user);
	struct nfs4_client *clp = c->cn_session->se_client;

	spin_lock(&clp->cl_lock);
	if (!list_empty(&c->cn_persession)) {
		list_del(&c->cn_persession);
		free_conn(c);
	}
	spin_unlock(&clp->cl_lock);
}

static struct nfsd4_conn *alloc_conn(struct svc_rqst *rqstp, u32 flags)
{
	struct nfsd4_conn *conn;

	conn = kmalloc(sizeof(struct nfsd4_conn), GFP_KERNEL);
	if (!conn)
		return NULL;
	svc_xprt_get(rqstp->rq_xprt);
	conn->cn_xprt = rqstp->rq_xprt;
	conn->cn_flags = flags;
	INIT_LIST_HEAD(&conn->cn_xpt_user.list);
	return conn;
}

static void __nfsd4_hash_conn(struct nfsd4_conn *conn, struct nfsd4_session *ses)
{
	conn->cn_session = ses;
	list_add(&conn->cn_persession, &ses->se_conns);
}

static void nfsd4_hash_conn(struct nfsd4_conn *conn, struct nfsd4_session *ses)
{
	struct nfs4_client *clp = ses->se_client;

	spin_lock(&clp->cl_lock);
	__nfsd4_hash_conn(conn, ses);
	spin_unlock(&clp->cl_lock);
}

static int nfsd4_register_conn(struct nfsd4_conn *conn)
{
	conn->cn_xpt_user.callback = nfsd4_conn_lost;
	return register_xpt_user(conn->cn_xprt, &conn->cn_xpt_user);
}

static __be32 nfsd4_new_conn(struct svc_rqst *rqstp, struct nfsd4_session *ses)
{
	struct nfsd4_conn *conn;
	u32 flags = NFS4_CDFC4_FORE;
	int ret;

	if (ses->se_flags & SESSION4_BACK_CHAN)
		flags |= NFS4_CDFC4_BACK;
	conn = alloc_conn(rqstp, flags);
	if (!conn)
		return nfserr_jukebox;
	nfsd4_hash_conn(conn, ses);
	ret = nfsd4_register_conn(conn);
	if (ret)
		/* oops; xprt is already down: */
		nfsd4_conn_lost(&conn->cn_xpt_user);
	return nfs_ok;
}

static void nfsd4_del_conns(struct nfsd4_session *s)
{
	struct nfs4_client *clp = s->se_client;
	struct nfsd4_conn *c;

	spin_lock(&clp->cl_lock);
	while (!list_empty(&s->se_conns)) {
		c = list_first_entry(&s->se_conns, struct nfsd4_conn, cn_persession);
		list_del_init(&c->cn_persession);
		spin_unlock(&clp->cl_lock);

		unregister_xpt_user(c->cn_xprt, &c->cn_xpt_user);
		free_conn(c);

		spin_lock(&clp->cl_lock);
	}
	spin_unlock(&clp->cl_lock);
}

void free_session(struct kref *kref)
{
	struct nfsd4_session *ses;
	int mem;

	ses = container_of(kref, struct nfsd4_session, se_ref);
	nfsd4_del_conns(ses);
	spin_lock(&nfsd_drc_lock);
	mem = ses->se_fchannel.maxreqs * slot_bytes(&ses->se_fchannel);
	nfsd_drc_mem_used -= mem;
	spin_unlock(&nfsd_drc_lock);
	free_session_slots(ses);
	kfree(ses);
}

static struct nfsd4_session *alloc_init_session(struct svc_rqst *rqstp, struct nfs4_client *clp, struct nfsd4_create_session *cses)
{
	struct nfsd4_session *new;
	struct nfsd4_channel_attrs *fchan = &cses->fore_channel;
	int numslots, slotsize;
	int status;
	int idx;

	/*
	 * Note decreasing slot size below client's request may
	 * make it difficult for client to function correctly, whereas
	 * decreasing the number of slots will (just?) affect
	 * performance.  When short on memory we therefore prefer to
	 * decrease number of slots instead of their size.
	 */
	slotsize = nfsd4_sanitize_slot_size(fchan->maxresp_cached);
	numslots = nfsd4_get_drc_mem(slotsize, fchan->maxreqs);

	new = alloc_session(slotsize, numslots);
	if (!new) {
		nfsd4_put_drc_mem(slotsize, fchan->maxreqs);
		return NULL;
	}
	init_forechannel_attrs(&new->se_fchannel, fchan, numslots, slotsize);

	new->se_client = clp;
	gen_sessionid(new);

	INIT_LIST_HEAD(&new->se_conns);

	new->se_cb_seq_nr = 1;
	new->se_flags = cses->flags;
	new->se_cb_prog = cses->callback_prog;
	kref_init(&new->se_ref);
	idx = hash_sessionid(&new->se_sessionid);
	spin_lock(&client_lock);
	list_add(&new->se_hash, &sessionid_hashtbl[idx]);
	list_add(&new->se_perclnt, &clp->cl_sessions);
	spin_unlock(&client_lock);

	status = nfsd4_new_conn(rqstp, new);
	/* whoops: benny points out, status is ignored! (err, or bogus) */
	if (status) {
		free_session(&new->se_ref);
		return NULL;
	}
	if (!clp->cl_cb_session && (cses->flags & SESSION4_BACK_CHAN)) {
		struct sockaddr *sa = svc_addr(rqstp);

		clp->cl_cb_session = new;
		clp->cl_cb_conn.cb_xprt = rqstp->rq_xprt;
		svc_xprt_get(rqstp->rq_xprt);
		rpc_copy_addr((struct sockaddr *)&clp->cl_cb_conn.cb_addr, sa);
		clp->cl_cb_conn.cb_addrlen = svc_addr_len(sa);
		nfsd4_probe_callback(clp);
	}
	return new;
}

/* caller must hold client_lock */
static struct nfsd4_session *
find_in_sessionid_hashtbl(struct nfs4_sessionid *sessionid)
{
	struct nfsd4_session *elem;
	int idx;

	dump_sessionid(__func__, sessionid);
	idx = hash_sessionid(sessionid);
	/* Search in the appropriate list */
	list_for_each_entry(elem, &sessionid_hashtbl[idx], se_hash) {
		if (!memcmp(elem->se_sessionid.data, sessionid->data,
			    NFS4_MAX_SESSIONID_LEN)) {
			return elem;
		}
	}

	dprintk("%s: session not found\n", __func__);
	return NULL;
}

/* caller must hold client_lock */
static void
unhash_session(struct nfsd4_session *ses)
{
	list_del(&ses->se_hash);
	list_del(&ses->se_perclnt);
}

/* must be called under the client_lock */
static inline void
renew_client_locked(struct nfs4_client *clp)
{
	if (is_client_expired(clp)) {
		dprintk("%s: client (clientid %08x/%08x) already expired\n",
			__func__,
			clp->cl_clientid.cl_boot,
			clp->cl_clientid.cl_id);
		return;
	}

	/*
	* Move client to the end to the LRU list.
	*/
	dprintk("renewing client (clientid %08x/%08x)\n", 
			clp->cl_clientid.cl_boot, 
			clp->cl_clientid.cl_id);
	list_move_tail(&clp->cl_lru, &client_lru);
	clp->cl_time = get_seconds();
}

static inline void
renew_client(struct nfs4_client *clp)
{
	spin_lock(&client_lock);
	renew_client_locked(clp);
	spin_unlock(&client_lock);
}

/* SETCLIENTID and SETCLIENTID_CONFIRM Helper functions */
static int
STALE_CLIENTID(clientid_t *clid)
{
	if (clid->cl_boot == boot_time)
		return 0;
	dprintk("NFSD stale clientid (%08x/%08x) boot_time %08lx\n",
		clid->cl_boot, clid->cl_id, boot_time);
	return 1;
}

/* 
 * XXX Should we use a slab cache ?
 * This type of memory management is somewhat inefficient, but we use it
 * anyway since SETCLIENTID is not a common operation.
 */
static struct nfs4_client *alloc_client(struct xdr_netobj name)
{
	struct nfs4_client *clp;

	clp = kzalloc(sizeof(struct nfs4_client), GFP_KERNEL);
	if (clp == NULL)
		return NULL;
	clp->cl_name.data = kmalloc(name.len, GFP_KERNEL);
	if (clp->cl_name.data == NULL) {
		kfree(clp);
		return NULL;
	}
	memcpy(clp->cl_name.data, name.data, name.len);
	clp->cl_name.len = name.len;
	return clp;
}

static inline void
free_client(struct nfs4_client *clp)
{
	while (!list_empty(&clp->cl_sessions)) {
		struct nfsd4_session *ses;
		ses = list_entry(clp->cl_sessions.next, struct nfsd4_session,
				se_perclnt);
		list_del(&ses->se_perclnt);
		nfsd4_put_session(ses);
	}
	if (clp->cl_cred.cr_group_info)
		put_group_info(clp->cl_cred.cr_group_info);
	kfree(clp->cl_principal);
	kfree(clp->cl_name.data);
	kfree(clp);
}

void
release_session_client(struct nfsd4_session *session)
{
	struct nfs4_client *clp = session->se_client;

	if (!atomic_dec_and_lock(&clp->cl_refcount, &client_lock))
		return;
	if (is_client_expired(clp)) {
		free_client(clp);
		session->se_client = NULL;
	} else
		renew_client_locked(clp);
	spin_unlock(&client_lock);
}

/* must be called under the client_lock */
static inline void
unhash_client_locked(struct nfs4_client *clp)
{
	struct nfsd4_session *ses;

	mark_client_expired(clp);
	list_del(&clp->cl_lru);
	list_for_each_entry(ses, &clp->cl_sessions, se_perclnt)
		list_del_init(&ses->se_hash);
}

static void
expire_client(struct nfs4_client *clp)
{
	struct nfs4_stateowner *sop;
	struct nfs4_delegation *dp;
	struct list_head reaplist;

	INIT_LIST_HEAD(&reaplist);
	spin_lock(&recall_lock);
	while (!list_empty(&clp->cl_delegations)) {
		dp = list_entry(clp->cl_delegations.next, struct nfs4_delegation, dl_perclnt);
		dprintk("NFSD: expire client. dp %p, fp %p\n", dp,
				dp->dl_flock);
		list_del_init(&dp->dl_perclnt);
		list_move(&dp->dl_recall_lru, &reaplist);
	}
	spin_unlock(&recall_lock);
	while (!list_empty(&reaplist)) {
		dp = list_entry(reaplist.next, struct nfs4_delegation, dl_recall_lru);
		list_del_init(&dp->dl_recall_lru);
		unhash_delegation(dp);
	}
	while (!list_empty(&clp->cl_openowners)) {
		sop = list_entry(clp->cl_openowners.next, struct nfs4_stateowner, so_perclient);
		release_openowner(sop);
	}
	nfsd4_shutdown_callback(clp);
	if (clp->cl_cb_conn.cb_xprt)
		svc_xprt_put(clp->cl_cb_conn.cb_xprt);
	list_del(&clp->cl_idhash);
	list_del(&clp->cl_strhash);
	spin_lock(&client_lock);
	unhash_client_locked(clp);
	if (atomic_read(&clp->cl_refcount) == 0)
		free_client(clp);
	spin_unlock(&client_lock);
}

static void copy_verf(struct nfs4_client *target, nfs4_verifier *source)
{
	memcpy(target->cl_verifier.data, source->data,
			sizeof(target->cl_verifier.data));
}

static void copy_clid(struct nfs4_client *target, struct nfs4_client *source)
{
	target->cl_clientid.cl_boot = source->cl_clientid.cl_boot; 
	target->cl_clientid.cl_id = source->cl_clientid.cl_id; 
}

static void copy_cred(struct svc_cred *target, struct svc_cred *source)
{
	target->cr_uid = source->cr_uid;
	target->cr_gid = source->cr_gid;
	target->cr_group_info = source->cr_group_info;
	get_group_info(target->cr_group_info);
}

static int same_name(const char *n1, const char *n2)
{
	return 0 == memcmp(n1, n2, HEXDIR_LEN);
}

static int
same_verf(nfs4_verifier *v1, nfs4_verifier *v2)
{
	return 0 == memcmp(v1->data, v2->data, sizeof(v1->data));
}

static int
same_clid(clientid_t *cl1, clientid_t *cl2)
{
	return (cl1->cl_boot == cl2->cl_boot) && (cl1->cl_id == cl2->cl_id);
}

/* XXX what about NGROUP */
static int
same_creds(struct svc_cred *cr1, struct svc_cred *cr2)
{
	return cr1->cr_uid == cr2->cr_uid;
}

static void gen_clid(struct nfs4_client *clp)
{
	static u32 current_clientid = 1;

	clp->cl_clientid.cl_boot = boot_time;
	clp->cl_clientid.cl_id = current_clientid++; 
}

static void gen_confirm(struct nfs4_client *clp)
{
	static u32 i;
	u32 *p;

	p = (u32 *)clp->cl_confirm.data;
	*p++ = get_seconds();
	*p++ = i++;
}

static struct nfs4_client *create_client(struct xdr_netobj name, char *recdir,
		struct svc_rqst *rqstp, nfs4_verifier *verf)
{
	struct nfs4_client *clp;
	struct sockaddr *sa = svc_addr(rqstp);
	char *princ;

	clp = alloc_client(name);
	if (clp == NULL)
		return NULL;

	INIT_LIST_HEAD(&clp->cl_sessions);

	princ = svc_gss_principal(rqstp);
	if (princ) {
		clp->cl_principal = kstrdup(princ, GFP_KERNEL);
		if (clp->cl_principal == NULL) {
			free_client(clp);
			return NULL;
		}
	}

	memcpy(clp->cl_recdir, recdir, HEXDIR_LEN);
	atomic_set(&clp->cl_refcount, 0);
	atomic_set(&clp->cl_cb_set, 0);
	INIT_LIST_HEAD(&clp->cl_idhash);
	INIT_LIST_HEAD(&clp->cl_strhash);
	INIT_LIST_HEAD(&clp->cl_openowners);
	INIT_LIST_HEAD(&clp->cl_delegations);
	INIT_LIST_HEAD(&clp->cl_lru);
	spin_lock_init(&clp->cl_lock);
	INIT_WORK(&clp->cl_cb_null.cb_work, nfsd4_do_callback_rpc);
	clp->cl_time = get_seconds();
	clear_bit(0, &clp->cl_cb_slot_busy);
	rpc_init_wait_queue(&clp->cl_cb_waitq, "Backchannel slot table");
	copy_verf(clp, verf);
	rpc_copy_addr((struct sockaddr *) &clp->cl_addr, sa);
	clp->cl_flavor = rqstp->rq_flavor;
	copy_cred(&clp->cl_cred, &rqstp->rq_cred);
	gen_confirm(clp);
	clp->cl_cb_session = NULL;
	return clp;
}

static int check_name(struct xdr_netobj name)
{
	if (name.len == 0) 
		return 0;
	if (name.len > NFS4_OPAQUE_LIMIT) {
		dprintk("NFSD: check_name: name too long(%d)!\n", name.len);
		return 0;
	}
	return 1;
}

static void
add_to_unconfirmed(struct nfs4_client *clp, unsigned int strhashval)
{
	unsigned int idhashval;

	list_add(&clp->cl_strhash, &unconf_str_hashtbl[strhashval]);
	idhashval = clientid_hashval(clp->cl_clientid.cl_id);
	list_add(&clp->cl_idhash, &unconf_id_hashtbl[idhashval]);
	renew_client(clp);
}

static void
move_to_confirmed(struct nfs4_client *clp)
{
	unsigned int idhashval = clientid_hashval(clp->cl_clientid.cl_id);
	unsigned int strhashval;

	dprintk("NFSD: move_to_confirm nfs4_client %p\n", clp);
	list_move(&clp->cl_idhash, &conf_id_hashtbl[idhashval]);
	strhashval = clientstr_hashval(clp->cl_recdir);
	list_move(&clp->cl_strhash, &conf_str_hashtbl[strhashval]);
	renew_client(clp);
}

static struct nfs4_client *
find_confirmed_client(clientid_t *clid)
{
	struct nfs4_client *clp;
	unsigned int idhashval = clientid_hashval(clid->cl_id);

	list_for_each_entry(clp, &conf_id_hashtbl[idhashval], cl_idhash) {
		if (same_clid(&clp->cl_clientid, clid))
			return clp;
	}
	return NULL;
}

static struct nfs4_client *
find_unconfirmed_client(clientid_t *clid)
{
	struct nfs4_client *clp;
	unsigned int idhashval = clientid_hashval(clid->cl_id);

	list_for_each_entry(clp, &unconf_id_hashtbl[idhashval], cl_idhash) {
		if (same_clid(&clp->cl_clientid, clid))
			return clp;
	}
	return NULL;
}

/*
 * Return 1 iff clp's clientid establishment method matches the use_exchange_id
 * parameter. Matching is based on the fact the at least one of the
 * EXCHGID4_FLAG_USE_{NON_PNFS,PNFS_MDS,PNFS_DS} flags must be set for v4.1
 *
 * FIXME: we need to unify the clientid namespaces for nfsv4.x
 * and correctly deal with client upgrade/downgrade in EXCHANGE_ID
 * and SET_CLIENTID{,_CONFIRM}
 */
static inline int
match_clientid_establishment(struct nfs4_client *clp, bool use_exchange_id)
{
	bool has_exchange_flags = (clp->cl_exchange_flags != 0);
	return use_exchange_id == has_exchange_flags;
}

static struct nfs4_client *
find_confirmed_client_by_str(const char *dname, unsigned int hashval,
			     bool use_exchange_id)
{
	struct nfs4_client *clp;

	list_for_each_entry(clp, &conf_str_hashtbl[hashval], cl_strhash) {
		if (same_name(clp->cl_recdir, dname) &&
		    match_clientid_establishment(clp, use_exchange_id))
			return clp;
	}
	return NULL;
}

static struct nfs4_client *
find_unconfirmed_client_by_str(const char *dname, unsigned int hashval,
			       bool use_exchange_id)
{
	struct nfs4_client *clp;

	list_for_each_entry(clp, &unconf_str_hashtbl[hashval], cl_strhash) {
		if (same_name(clp->cl_recdir, dname) &&
		    match_clientid_establishment(clp, use_exchange_id))
			return clp;
	}
	return NULL;
}

static void
gen_callback(struct nfs4_client *clp, struct nfsd4_setclientid *se, u32 scopeid)
{
	struct nfs4_cb_conn *conn = &clp->cl_cb_conn;
	unsigned short expected_family;

	/* Currently, we only support tcp and tcp6 for the callback channel */
	if (se->se_callback_netid_len == 3 &&
	    !memcmp(se->se_callback_netid_val, "tcp", 3))
		expected_family = AF_INET;
	else if (se->se_callback_netid_len == 4 &&
		 !memcmp(se->se_callback_netid_val, "tcp6", 4))
		expected_family = AF_INET6;
	else
		goto out_err;

	conn->cb_addrlen = rpc_uaddr2sockaddr(se->se_callback_addr_val,
					    se->se_callback_addr_len,
					    (struct sockaddr *)&conn->cb_addr,
					    sizeof(conn->cb_addr));

	if (!conn->cb_addrlen || conn->cb_addr.ss_family != expected_family)
		goto out_err;

	if (conn->cb_addr.ss_family == AF_INET6)
		((struct sockaddr_in6 *)&conn->cb_addr)->sin6_scope_id = scopeid;

	conn->cb_prog = se->se_callback_prog;
	conn->cb_ident = se->se_callback_ident;
	return;
out_err:
	conn->cb_addr.ss_family = AF_UNSPEC;
	conn->cb_addrlen = 0;
	dprintk(KERN_INFO "NFSD: this client (clientid %08x/%08x) "
		"will not receive delegations\n",
		clp->cl_clientid.cl_boot, clp->cl_clientid.cl_id);

	return;
}

/*
 * Cache a reply. nfsd4_check_drc_limit() has bounded the cache size.
 */
void
nfsd4_store_cache_entry(struct nfsd4_compoundres *resp)
{
	struct nfsd4_slot *slot = resp->cstate.slot;
	unsigned int base;

	dprintk("--> %s slot %p\n", __func__, slot);

	slot->sl_opcnt = resp->opcnt;
	slot->sl_status = resp->cstate.status;

	if (nfsd4_not_cached(resp)) {
		slot->sl_datalen = 0;
		return;
	}
	slot->sl_datalen = (char *)resp->p - (char *)resp->cstate.datap;
	base = (char *)resp->cstate.datap -
					(char *)resp->xbuf->head[0].iov_base;
	if (read_bytes_from_xdr_buf(resp->xbuf, base, slot->sl_data,
				    slot->sl_datalen))
		WARN("%s: sessions DRC could not cache compound\n", __func__);
	return;
}

/*
 * Encode the replay sequence operation from the slot values.
 * If cachethis is FALSE encode the uncached rep error on the next
 * operation which sets resp->p and increments resp->opcnt for
 * nfs4svc_encode_compoundres.
 *
 */
static __be32
nfsd4_enc_sequence_replay(struct nfsd4_compoundargs *args,
			  struct nfsd4_compoundres *resp)
{
	struct nfsd4_op *op;
	struct nfsd4_slot *slot = resp->cstate.slot;

	dprintk("--> %s resp->opcnt %d cachethis %u \n", __func__,
		resp->opcnt, resp->cstate.slot->sl_cachethis);

	/* Encode the replayed sequence operation */
	op = &args->ops[resp->opcnt - 1];
	nfsd4_encode_operation(resp, op);

	/* Return nfserr_retry_uncached_rep in next operation. */
	if (args->opcnt > 1 && slot->sl_cachethis == 0) {
		op = &args->ops[resp->opcnt++];
		op->status = nfserr_retry_uncached_rep;
		nfsd4_encode_operation(resp, op);
	}
	return op->status;
}

/*
 * The sequence operation is not cached because we can use the slot and
 * session values.
 */
__be32
nfsd4_replay_cache_entry(struct nfsd4_compoundres *resp,
			 struct nfsd4_sequence *seq)
{
	struct nfsd4_slot *slot = resp->cstate.slot;
	__be32 status;

	dprintk("--> %s slot %p\n", __func__, slot);

	/* Either returns 0 or nfserr_retry_uncached */
	status = nfsd4_enc_sequence_replay(resp->rqstp->rq_argp, resp);
	if (status == nfserr_retry_uncached_rep)
		return status;

	/* The sequence operation has been encoded, cstate->datap set. */
	memcpy(resp->cstate.datap, slot->sl_data, slot->sl_datalen);

	resp->opcnt = slot->sl_opcnt;
	resp->p = resp->cstate.datap + XDR_QUADLEN(slot->sl_datalen);
	status = slot->sl_status;

	return status;
}

/*
 * Set the exchange_id flags returned by the server.
 */
static void
nfsd4_set_ex_flags(struct nfs4_client *new, struct nfsd4_exchange_id *clid)
{
	/* pNFS is not supported */
	new->cl_exchange_flags |= EXCHGID4_FLAG_USE_NON_PNFS;

	/* Referrals are supported, Migration is not. */
	new->cl_exchange_flags |= EXCHGID4_FLAG_SUPP_MOVED_REFER;

	/* set the wire flags to return to client. */
	clid->flags = new->cl_exchange_flags;
}

__be32
nfsd4_exchange_id(struct svc_rqst *rqstp,
		  struct nfsd4_compound_state *cstate,
		  struct nfsd4_exchange_id *exid)
{
	struct nfs4_client *unconf, *conf, *new;
	int status;
	unsigned int		strhashval;
	char			dname[HEXDIR_LEN];
	char			addr_str[INET6_ADDRSTRLEN];
	nfs4_verifier		verf = exid->verifier;
	struct sockaddr		*sa = svc_addr(rqstp);

	rpc_ntop(sa, addr_str, sizeof(addr_str));
	dprintk("%s rqstp=%p exid=%p clname.len=%u clname.data=%p "
		"ip_addr=%s flags %x, spa_how %d\n",
		__func__, rqstp, exid, exid->clname.len, exid->clname.data,
		addr_str, exid->flags, exid->spa_how);

	if (!check_name(exid->clname) || (exid->flags & ~EXCHGID4_FLAG_MASK_A))
		return nfserr_inval;

	/* Currently only support SP4_NONE */
	switch (exid->spa_how) {
	case SP4_NONE:
		break;
	case SP4_SSV:
		return nfserr_encr_alg_unsupp;
	default:
		BUG();				/* checked by xdr code */
	case SP4_MACH_CRED:
		return nfserr_serverfault;	/* no excuse :-/ */
	}

	status = nfs4_make_rec_clidname(dname, &exid->clname);

	if (status)
		goto error;

	strhashval = clientstr_hashval(dname);

	nfs4_lock_state();
	status = nfs_ok;

	conf = find_confirmed_client_by_str(dname, strhashval, true);
	if (conf) {
		if (!same_verf(&verf, &conf->cl_verifier)) {
			/* 18.35.4 case 8 */
			if (exid->flags & EXCHGID4_FLAG_UPD_CONFIRMED_REC_A) {
				status = nfserr_not_same;
				goto out;
			}
			/* Client reboot: destroy old state */
			expire_client(conf);
			goto out_new;
		}
		if (!same_creds(&conf->cl_cred, &rqstp->rq_cred)) {
			/* 18.35.4 case 9 */
			if (exid->flags & EXCHGID4_FLAG_UPD_CONFIRMED_REC_A) {
				status = nfserr_perm;
				goto out;
			}
			expire_client(conf);
			goto out_new;
		}
		/*
		 * Set bit when the owner id and verifier map to an already
		 * confirmed client id (18.35.3).
		 */
		exid->flags |= EXCHGID4_FLAG_CONFIRMED_R;

		/*
		 * Falling into 18.35.4 case 2, possible router replay.
		 * Leave confirmed record intact and return same result.
		 */
		copy_verf(conf, &verf);
		new = conf;
		goto out_copy;
	}

	/* 18.35.4 case 7 */
	if (exid->flags & EXCHGID4_FLAG_UPD_CONFIRMED_REC_A) {
		status = nfserr_noent;
		goto out;
	}

	unconf  = find_unconfirmed_client_by_str(dname, strhashval, true);
	if (unconf) {
		/*
		 * Possible retry or client restart.  Per 18.35.4 case 4,
		 * a new unconfirmed record should be generated regardless
		 * of whether any properties have changed.
		 */
		expire_client(unconf);
	}

out_new:
	/* Normal case */
	new = create_client(exid->clname, dname, rqstp, &verf);
	if (new == NULL) {
		status = nfserr_jukebox;
		goto out;
	}

	gen_clid(new);
	add_to_unconfirmed(new, strhashval);
out_copy:
	exid->clientid.cl_boot = new->cl_clientid.cl_boot;
	exid->clientid.cl_id = new->cl_clientid.cl_id;

	exid->seqid = 1;
	nfsd4_set_ex_flags(new, exid);

	dprintk("nfsd4_exchange_id seqid %d flags %x\n",
		new->cl_cs_slot.sl_seqid, new->cl_exchange_flags);
	status = nfs_ok;

out:
	nfs4_unlock_state();
error:
	dprintk("nfsd4_exchange_id returns %d\n", ntohl(status));
	return status;
}

static int
check_slot_seqid(u32 seqid, u32 slot_seqid, int slot_inuse)
{
	dprintk("%s enter. seqid %d slot_seqid %d\n", __func__, seqid,
		slot_seqid);

	/* The slot is in use, and no response has been sent. */
	if (slot_inuse) {
		if (seqid == slot_seqid)
			return nfserr_jukebox;
		else
			return nfserr_seq_misordered;
	}
	/* Normal */
	if (likely(seqid == slot_seqid + 1))
		return nfs_ok;
	/* Replay */
	if (seqid == slot_seqid)
		return nfserr_replay_cache;
	/* Wraparound */
	if (seqid == 1 && (slot_seqid + 1) == 0)
		return nfs_ok;
	/* Misordered replay or misordered new request */
	return nfserr_seq_misordered;
}

/*
 * Cache the create session result into the create session single DRC
 * slot cache by saving the xdr structure. sl_seqid has been set.
 * Do this for solo or embedded create session operations.
 */
static void
nfsd4_cache_create_session(struct nfsd4_create_session *cr_ses,
			   struct nfsd4_clid_slot *slot, int nfserr)
{
	slot->sl_status = nfserr;
	memcpy(&slot->sl_cr_ses, cr_ses, sizeof(*cr_ses));
}

static __be32
nfsd4_replay_create_session(struct nfsd4_create_session *cr_ses,
			    struct nfsd4_clid_slot *slot)
{
	memcpy(cr_ses, &slot->sl_cr_ses, sizeof(*cr_ses));
	return slot->sl_status;
}

__be32
nfsd4_create_session(struct svc_rqst *rqstp,
		     struct nfsd4_compound_state *cstate,
		     struct nfsd4_create_session *cr_ses)
{
	struct sockaddr *sa = svc_addr(rqstp);
	struct nfs4_client *conf, *unconf;
	struct nfsd4_session *new;
	struct nfsd4_clid_slot *cs_slot = NULL;
	bool confirm_me = false;
	int status = 0;

	nfs4_lock_state();
	unconf = find_unconfirmed_client(&cr_ses->clientid);
	conf = find_confirmed_client(&cr_ses->clientid);

	if (conf) {
		cs_slot = &conf->cl_cs_slot;
		status = check_slot_seqid(cr_ses->seqid, cs_slot->sl_seqid, 0);
		if (status == nfserr_replay_cache) {
			dprintk("Got a create_session replay! seqid= %d\n",
				cs_slot->sl_seqid);
			/* Return the cached reply status */
			status = nfsd4_replay_create_session(cr_ses, cs_slot);
			goto out;
		} else if (cr_ses->seqid != cs_slot->sl_seqid + 1) {
			status = nfserr_seq_misordered;
			dprintk("Sequence misordered!\n");
			dprintk("Expected seqid= %d but got seqid= %d\n",
				cs_slot->sl_seqid, cr_ses->seqid);
			goto out;
		}
	} else if (unconf) {
		if (!same_creds(&unconf->cl_cred, &rqstp->rq_cred) ||
		    !rpc_cmp_addr(sa, (struct sockaddr *) &unconf->cl_addr)) {
			status = nfserr_clid_inuse;
			goto out;
		}

		cs_slot = &unconf->cl_cs_slot;
		status = check_slot_seqid(cr_ses->seqid, cs_slot->sl_seqid, 0);
		if (status) {
			/* an unconfirmed replay returns misordered */
			status = nfserr_seq_misordered;
			goto out;
		}

		confirm_me = true;
		conf = unconf;
	} else {
		status = nfserr_stale_clientid;
		goto out;
	}

	/*
	 * XXX: we should probably set this at creation time, and check
	 * for consistent minorversion use throughout:
	 */
	conf->cl_minorversion = 1;
	/*
	 * We do not support RDMA or persistent sessions
	 */
	cr_ses->flags &= ~SESSION4_PERSIST;
	cr_ses->flags &= ~SESSION4_RDMA;

	status = nfserr_jukebox;
	new = alloc_init_session(rqstp, conf, cr_ses);
	if (!new)
		goto out;
	status = nfs_ok;
	memcpy(cr_ses->sessionid.data, new->se_sessionid.data,
	       NFS4_MAX_SESSIONID_LEN);
	cs_slot->sl_seqid++;
	cr_ses->seqid = cs_slot->sl_seqid;

	/* cache solo and embedded create sessions under the state lock */
	nfsd4_cache_create_session(cr_ses, cs_slot, status);
	if (confirm_me)
		move_to_confirmed(conf);
out:
	nfs4_unlock_state();
	dprintk("%s returns %d\n", __func__, ntohl(status));
	return status;
}

static bool nfsd4_last_compound_op(struct svc_rqst *rqstp)
{
	struct nfsd4_compoundres *resp = rqstp->rq_resp;
	struct nfsd4_compoundargs *argp = rqstp->rq_argp;

	return argp->opcnt == resp->opcnt;
}

static bool nfsd4_compound_in_session(struct nfsd4_session *session, struct nfs4_sessionid *sid)
{
	if (!session)
		return 0;
	return !memcmp(sid, &session->se_sessionid, sizeof(*sid));
}

__be32
nfsd4_destroy_session(struct svc_rqst *r,
		      struct nfsd4_compound_state *cstate,
		      struct nfsd4_destroy_session *sessionid)
{
	struct nfsd4_session *ses;
	u32 status = nfserr_badsession;

	/* Notes:
	 * - The confirmed nfs4_client->cl_sessionid holds destroyed sessinid
	 * - Should we return nfserr_back_chan_busy if waiting for
	 *   callbacks on to-be-destroyed session?
	 * - Do we need to clear any callback info from previous session?
	 */

	if (nfsd4_compound_in_session(cstate->session, &sessionid->sessionid)) {
		if (!nfsd4_last_compound_op(r))
			return nfserr_not_only_op;
	}
	dump_sessionid(__func__, &sessionid->sessionid);
	spin_lock(&client_lock);
	ses = find_in_sessionid_hashtbl(&sessionid->sessionid);
	if (!ses) {
		spin_unlock(&client_lock);
		goto out;
	}

	unhash_session(ses);
	spin_unlock(&client_lock);

	nfs4_lock_state();
	/* wait for callbacks */
	nfsd4_shutdown_callback(ses->se_client);
	nfs4_unlock_state();

	nfsd4_del_conns(ses);

	nfsd4_put_session(ses);
	status = nfs_ok;
out:
	dprintk("%s returns %d\n", __func__, ntohl(status));
	return status;
}

static struct nfsd4_conn *__nfsd4_find_conn(struct svc_xprt *xpt, struct nfsd4_session *s)
{
	struct nfsd4_conn *c;

	list_for_each_entry(c, &s->se_conns, cn_persession) {
		if (c->cn_xprt == xpt) {
			return c;
		}
	}
	return NULL;
}

static void nfsd4_sequence_check_conn(struct nfsd4_conn *new, struct nfsd4_session *ses)
{
	struct nfs4_client *clp = ses->se_client;
	struct nfsd4_conn *c;
	int ret;

	spin_lock(&clp->cl_lock);
	c = __nfsd4_find_conn(new->cn_xprt, ses);
	if (c) {
		spin_unlock(&clp->cl_lock);
		free_conn(new);
		return;
	}
	__nfsd4_hash_conn(new, ses);
	spin_unlock(&clp->cl_lock);
	ret = nfsd4_register_conn(new);
	if (ret)
		/* oops; xprt is already down: */
		nfsd4_conn_lost(&new->cn_xpt_user);
	return;
}

__be32
nfsd4_sequence(struct svc_rqst *rqstp,
	       struct nfsd4_compound_state *cstate,
	       struct nfsd4_sequence *seq)
{
	struct nfsd4_compoundres *resp = rqstp->rq_resp;
	struct nfsd4_session *session;
	struct nfsd4_slot *slot;
	struct nfsd4_conn *conn;
	int status;

	if (resp->opcnt != 1)
		return nfserr_sequence_pos;

	/*
	 * Will be either used or freed by nfsd4_sequence_check_conn
	 * below.
	 */
	conn = alloc_conn(rqstp, NFS4_CDFC4_FORE);
	if (!conn)
		return nfserr_jukebox;

	spin_lock(&client_lock);
	status = nfserr_badsession;
	session = find_in_sessionid_hashtbl(&seq->sessionid);
	if (!session)
		goto out;

	status = nfserr_badslot;
	if (seq->slotid >= session->se_fchannel.maxreqs)
		goto out;

	slot = session->se_slots[seq->slotid];
	dprintk("%s: slotid %d\n", __func__, seq->slotid);

	/* We do not negotiate the number of slots yet, so set the
	 * maxslots to the session maxreqs which is used to encode
	 * sr_highest_slotid and the sr_target_slot id to maxslots */
	seq->maxslots = session->se_fchannel.maxreqs;

	status = check_slot_seqid(seq->seqid, slot->sl_seqid, slot->sl_inuse);
	if (status == nfserr_replay_cache) {
		cstate->slot = slot;
		cstate->session = session;
		/* Return the cached reply status and set cstate->status
		 * for nfsd4_proc_compound processing */
		status = nfsd4_replay_cache_entry(resp, seq);
		cstate->status = nfserr_replay_cache;
		goto out;
	}
	if (status)
		goto out;

	nfsd4_sequence_check_conn(conn, session);
	conn = NULL;

	/* Success! bump slot seqid */
	slot->sl_inuse = true;
	slot->sl_seqid = seq->seqid;
	slot->sl_cachethis = seq->cachethis;

	cstate->slot = slot;
	cstate->session = session;

out:
	/* Hold a session reference until done processing the compound. */
	if (cstate->session) {
		nfsd4_get_session(cstate->session);
		atomic_inc(&session->se_client->cl_refcount);
	}
	kfree(conn);
	spin_unlock(&client_lock);
	dprintk("%s: return %d\n", __func__, ntohl(status));
	return status;
}

__be32
nfsd4_reclaim_complete(struct svc_rqst *rqstp, struct nfsd4_compound_state *cstate, struct nfsd4_reclaim_complete *rc)
{
	if (rc->rca_one_fs) {
		if (!cstate->current_fh.fh_dentry)
			return nfserr_nofilehandle;
		/*
		 * We don't take advantage of the rca_one_fs case.
		 * That's OK, it's optional, we can safely ignore it.
		 */
		 return nfs_ok;
	}
	nfs4_lock_state();
	if (is_client_expired(cstate->session->se_client)) {
		nfs4_unlock_state();
		/*
		 * The following error isn't really legal.
		 * But we only get here if the client just explicitly
		 * destroyed the client.  Surely it no longer cares what
		 * error it gets back on an operation for the dead
		 * client.
		 */
		return nfserr_stale_clientid;
	}
	nfsd4_create_clid_dir(cstate->session->se_client);
	nfs4_unlock_state();
	return nfs_ok;
}

__be32
nfsd4_setclientid(struct svc_rqst *rqstp, struct nfsd4_compound_state *cstate,
		  struct nfsd4_setclientid *setclid)
{
	struct sockaddr		*sa = svc_addr(rqstp);
	struct xdr_netobj 	clname = { 
		.len = setclid->se_namelen,
		.data = setclid->se_name,
	};
	nfs4_verifier		clverifier = setclid->se_verf;
	unsigned int 		strhashval;
	struct nfs4_client	*conf, *unconf, *new;
	__be32 			status;
	char                    dname[HEXDIR_LEN];
	
	if (!check_name(clname))
		return nfserr_inval;

	status = nfs4_make_rec_clidname(dname, &clname);
	if (status)
		return status;

	/* 
	 * XXX The Duplicate Request Cache (DRC) has been checked (??)
	 * We get here on a DRC miss.
	 */

	strhashval = clientstr_hashval(dname);

	nfs4_lock_state();
	conf = find_confirmed_client_by_str(dname, strhashval, false);
	if (conf) {
		/* RFC 3530 14.2.33 CASE 0: */
		status = nfserr_clid_inuse;
		if (!same_creds(&conf->cl_cred, &rqstp->rq_cred)) {
			char addr_str[INET6_ADDRSTRLEN];
			rpc_ntop((struct sockaddr *) &conf->cl_addr, addr_str,
				 sizeof(addr_str));
			dprintk("NFSD: setclientid: string in use by client "
				"at %s\n", addr_str);
			goto out;
		}
	}
	/*
	 * section 14.2.33 of RFC 3530 (under the heading "IMPLEMENTATION")
	 * has a description of SETCLIENTID request processing consisting
	 * of 5 bullet points, labeled as CASE0 - CASE4 below.
	 */
	unconf = find_unconfirmed_client_by_str(dname, strhashval, false);
	status = nfserr_resource;
	if (!conf) {
		/*
		 * RFC 3530 14.2.33 CASE 4:
		 * placed first, because it is the normal case
		 */
		if (unconf)
			expire_client(unconf);
		new = create_client(clname, dname, rqstp, &clverifier);
		if (new == NULL)
			goto out;
		gen_clid(new);
	} else if (same_verf(&conf->cl_verifier, &clverifier)) {
		/*
		 * RFC 3530 14.2.33 CASE 1:
		 * probable callback update
		 */
		if (unconf) {
			/* Note this is removing unconfirmed {*x***},
			 * which is stronger than RFC recommended {vxc**}.
			 * This has the advantage that there is at most
			 * one {*x***} in either list at any time.
			 */
			expire_client(unconf);
		}
		new = create_client(clname, dname, rqstp, &clverifier);
		if (new == NULL)
			goto out;
		copy_clid(new, conf);
	} else if (!unconf) {
		/*
		 * RFC 3530 14.2.33 CASE 2:
		 * probable client reboot; state will be removed if
		 * confirmed.
		 */
		new = create_client(clname, dname, rqstp, &clverifier);
		if (new == NULL)
			goto out;
		gen_clid(new);
	} else {
		/*
		 * RFC 3530 14.2.33 CASE 3:
		 * probable client reboot; state will be removed if
		 * confirmed.
		 */
		expire_client(unconf);
		new = create_client(clname, dname, rqstp, &clverifier);
		if (new == NULL)
			goto out;
		gen_clid(new);
	}
	/*
	 * XXX: we should probably set this at creation time, and check
	 * for consistent minorversion use throughout:
	 */
	new->cl_minorversion = 0;
	gen_callback(new, setclid, rpc_get_scope_id(sa));
	add_to_unconfirmed(new, strhashval);
	setclid->se_clientid.cl_boot = new->cl_clientid.cl_boot;
	setclid->se_clientid.cl_id = new->cl_clientid.cl_id;
	memcpy(setclid->se_confirm.data, new->cl_confirm.data, sizeof(setclid->se_confirm.data));
	status = nfs_ok;
out:
	nfs4_unlock_state();
	return status;
}


/*
 * Section 14.2.34 of RFC 3530 (under the heading "IMPLEMENTATION") has
 * a description of SETCLIENTID_CONFIRM request processing consisting of 4
 * bullets, labeled as CASE1 - CASE4 below.
 */
__be32
nfsd4_setclientid_confirm(struct svc_rqst *rqstp,
			 struct nfsd4_compound_state *cstate,
			 struct nfsd4_setclientid_confirm *setclientid_confirm)
{
	struct sockaddr *sa = svc_addr(rqstp);
	struct nfs4_client *conf, *unconf;
	nfs4_verifier confirm = setclientid_confirm->sc_confirm; 
	clientid_t * clid = &setclientid_confirm->sc_clientid;
	__be32 status;

	if (STALE_CLIENTID(clid))
		return nfserr_stale_clientid;
	/* 
	 * XXX The Duplicate Request Cache (DRC) has been checked (??)
	 * We get here on a DRC miss.
	 */

	nfs4_lock_state();

	conf = find_confirmed_client(clid);
	unconf = find_unconfirmed_client(clid);

	status = nfserr_clid_inuse;
	if (conf && !rpc_cmp_addr((struct sockaddr *) &conf->cl_addr, sa))
		goto out;
	if (unconf && !rpc_cmp_addr((struct sockaddr *) &unconf->cl_addr, sa))
		goto out;

	/*
	 * section 14.2.34 of RFC 3530 has a description of
	 * SETCLIENTID_CONFIRM request processing consisting
	 * of 4 bullet points, labeled as CASE1 - CASE4 below.
	 */
	if (conf && unconf && same_verf(&confirm, &unconf->cl_confirm)) {
		/*
		 * RFC 3530 14.2.34 CASE 1:
		 * callback update
		 */
		if (!same_creds(&conf->cl_cred, &unconf->cl_cred))
			status = nfserr_clid_inuse;
		else {
			atomic_set(&conf->cl_cb_set, 0);
			nfsd4_change_callback(conf, &unconf->cl_cb_conn);
			nfsd4_probe_callback(conf);
			expire_client(unconf);
			status = nfs_ok;

		}
	} else if (conf && !unconf) {
		/*
		 * RFC 3530 14.2.34 CASE 2:
		 * probable retransmitted request; play it safe and
		 * do nothing.
		 */
		if (!same_creds(&conf->cl_cred, &rqstp->rq_cred))
			status = nfserr_clid_inuse;
		else
			status = nfs_ok;
	} else if (!conf && unconf
			&& same_verf(&unconf->cl_confirm, &confirm)) {
		/*
		 * RFC 3530 14.2.34 CASE 3:
		 * Normal case; new or rebooted client:
		 */
		if (!same_creds(&unconf->cl_cred, &rqstp->rq_cred)) {
			status = nfserr_clid_inuse;
		} else {
			unsigned int hash =
				clientstr_hashval(unconf->cl_recdir);
			conf = find_confirmed_client_by_str(unconf->cl_recdir,
							    hash, false);
			if (conf) {
				nfsd4_remove_clid_dir(conf);
				expire_client(conf);
			}
			move_to_confirmed(unconf);
			conf = unconf;
			nfsd4_probe_callback(conf);
			status = nfs_ok;
		}
	} else if ((!conf || (conf && !same_verf(&conf->cl_confirm, &confirm)))
	    && (!unconf || (unconf && !same_verf(&unconf->cl_confirm,
				    				&confirm)))) {
		/*
		 * RFC 3530 14.2.34 CASE 4:
		 * Client probably hasn't noticed that we rebooted yet.
		 */
		status = nfserr_stale_clientid;
	} else {
		/* check that we have hit one of the cases...*/
		status = nfserr_clid_inuse;
	}
out:
	nfs4_unlock_state();
	return status;
}

/* OPEN Share state helper functions */
static inline struct nfs4_file *
alloc_init_file(struct inode *ino)
{
	struct nfs4_file *fp;
	unsigned int hashval = file_hashval(ino);

	fp = kmem_cache_alloc(file_slab, GFP_KERNEL);
	if (fp) {
		atomic_set(&fp->fi_ref, 1);
		INIT_LIST_HEAD(&fp->fi_hash);
		INIT_LIST_HEAD(&fp->fi_stateids);
		INIT_LIST_HEAD(&fp->fi_delegations);
		fp->fi_inode = igrab(ino);
		fp->fi_id = current_fileid++;
		fp->fi_had_conflict = false;
		memset(fp->fi_fds, 0, sizeof(fp->fi_fds));
		memset(fp->fi_access, 0, sizeof(fp->fi_access));
		spin_lock(&recall_lock);
		list_add(&fp->fi_hash, &file_hashtbl[hashval]);
		spin_unlock(&recall_lock);
		return fp;
	}
	return NULL;
}

static void
nfsd4_free_slab(struct kmem_cache **slab)
{
	if (*slab == NULL)
		return;
	kmem_cache_destroy(*slab);
	*slab = NULL;
}

void
nfsd4_free_slabs(void)
{
	nfsd4_free_slab(&stateowner_slab);
	nfsd4_free_slab(&file_slab);
	nfsd4_free_slab(&stateid_slab);
	nfsd4_free_slab(&deleg_slab);
}

static int
nfsd4_init_slabs(void)
{
	stateowner_slab = kmem_cache_create("nfsd4_stateowners",
			sizeof(struct nfs4_stateowner), 0, 0, NULL);
	if (stateowner_slab == NULL)
		goto out_nomem;
	file_slab = kmem_cache_create("nfsd4_files",
			sizeof(struct nfs4_file), 0, 0, NULL);
	if (file_slab == NULL)
		goto out_nomem;
	stateid_slab = kmem_cache_create("nfsd4_stateids",
			sizeof(struct nfs4_stateid), 0, 0, NULL);
	if (stateid_slab == NULL)
		goto out_nomem;
	deleg_slab = kmem_cache_create("nfsd4_delegations",
			sizeof(struct nfs4_delegation), 0, 0, NULL);
	if (deleg_slab == NULL)
		goto out_nomem;
	return 0;
out_nomem:
	nfsd4_free_slabs();
	dprintk("nfsd4: out of memory while initializing nfsv4\n");
	return -ENOMEM;
}

void
nfs4_free_stateowner(struct kref *kref)
{
	struct nfs4_stateowner *sop =
		container_of(kref, struct nfs4_stateowner, so_ref);
	kfree(sop->so_owner.data);
	kmem_cache_free(stateowner_slab, sop);
}

static inline struct nfs4_stateowner *
alloc_stateowner(struct xdr_netobj *owner)
{
	struct nfs4_stateowner *sop;

	if ((sop = kmem_cache_alloc(stateowner_slab, GFP_KERNEL))) {
		if ((sop->so_owner.data = kmalloc(owner->len, GFP_KERNEL))) {
			memcpy(sop->so_owner.data, owner->data, owner->len);
			sop->so_owner.len = owner->len;
			kref_init(&sop->so_ref);
			return sop;
		} 
		kmem_cache_free(stateowner_slab, sop);
	}
	return NULL;
}

static struct nfs4_stateowner *
alloc_init_open_stateowner(unsigned int strhashval, struct nfs4_client *clp, struct nfsd4_open *open) {
	struct nfs4_stateowner *sop;
	struct nfs4_replay *rp;
	unsigned int idhashval;

	if (!(sop = alloc_stateowner(&open->op_owner)))
		return NULL;
	idhashval = ownerid_hashval(current_ownerid);
	INIT_LIST_HEAD(&sop->so_idhash);
	INIT_LIST_HEAD(&sop->so_strhash);
	INIT_LIST_HEAD(&sop->so_perclient);
	INIT_LIST_HEAD(&sop->so_stateids);
	INIT_LIST_HEAD(&sop->so_perstateid);  /* not used */
	INIT_LIST_HEAD(&sop->so_close_lru);
	sop->so_time = 0;
	list_add(&sop->so_idhash, &ownerid_hashtbl[idhashval]);
	list_add(&sop->so_strhash, &ownerstr_hashtbl[strhashval]);
	list_add(&sop->so_perclient, &clp->cl_openowners);
	sop->so_is_open_owner = 1;
	sop->so_id = current_ownerid++;
	sop->so_client = clp;
	sop->so_seqid = open->op_seqid;
	sop->so_confirmed = 0;
	rp = &sop->so_replay;
	rp->rp_status = nfserr_serverfault;
	rp->rp_buflen = 0;
	rp->rp_buf = rp->rp_ibuf;
	return sop;
}

static inline void
init_stateid(struct nfs4_stateid *stp, struct nfs4_file *fp, struct nfsd4_open *open) {
	struct nfs4_stateowner *sop = open->op_stateowner;
	unsigned int hashval = stateid_hashval(sop->so_id, fp->fi_id);

	INIT_LIST_HEAD(&stp->st_hash);
	INIT_LIST_HEAD(&stp->st_perstateowner);
	INIT_LIST_HEAD(&stp->st_lockowners);
	INIT_LIST_HEAD(&stp->st_perfile);
	list_add(&stp->st_hash, &stateid_hashtbl[hashval]);
	list_add(&stp->st_perstateowner, &sop->so_stateids);
	list_add(&stp->st_perfile, &fp->fi_stateids);
	stp->st_stateowner = sop;
	get_nfs4_file(fp);
	stp->st_file = fp;
	stp->st_stateid.si_boot = boot_time;
	stp->st_stateid.si_stateownerid = sop->so_id;
	stp->st_stateid.si_fileid = fp->fi_id;
	stp->st_stateid.si_generation = 0;
	stp->st_access_bmap = 0;
	stp->st_deny_bmap = 0;
	__set_bit(open->op_share_access & ~NFS4_SHARE_WANT_MASK,
		  &stp->st_access_bmap);
	__set_bit(open->op_share_deny, &stp->st_deny_bmap);
	stp->st_openstp = NULL;
}

static void
move_to_close_lru(struct nfs4_stateowner *sop)
{
	dprintk("NFSD: move_to_close_lru nfs4_stateowner %p\n", sop);

	list_move_tail(&sop->so_close_lru, &close_lru);
	sop->so_time = get_seconds();
}

static int
same_owner_str(struct nfs4_stateowner *sop, struct xdr_netobj *owner,
							clientid_t *clid)
{
	return (sop->so_owner.len == owner->len) &&
		0 == memcmp(sop->so_owner.data, owner->data, owner->len) &&
		(sop->so_client->cl_clientid.cl_id == clid->cl_id);
}

static struct nfs4_stateowner *
find_openstateowner_str(unsigned int hashval, struct nfsd4_open *open)
{
	struct nfs4_stateowner *so = NULL;

	list_for_each_entry(so, &ownerstr_hashtbl[hashval], so_strhash) {
		if (same_owner_str(so, &open->op_owner, &open->op_clientid))
			return so;
	}
	return NULL;
}

/* search file_hashtbl[] for file */
static struct nfs4_file *
find_file(struct inode *ino)
{
	unsigned int hashval = file_hashval(ino);
	struct nfs4_file *fp;

	spin_lock(&recall_lock);
	list_for_each_entry(fp, &file_hashtbl[hashval], fi_hash) {
		if (fp->fi_inode == ino) {
			get_nfs4_file(fp);
			spin_unlock(&recall_lock);
			return fp;
		}
	}
	spin_unlock(&recall_lock);
	return NULL;
}

static inline int access_valid(u32 x, u32 minorversion)
{
	if ((x & NFS4_SHARE_ACCESS_MASK) < NFS4_SHARE_ACCESS_READ)
		return 0;
	if ((x & NFS4_SHARE_ACCESS_MASK) > NFS4_SHARE_ACCESS_BOTH)
		return 0;
	x &= ~NFS4_SHARE_ACCESS_MASK;
	if (minorversion && x) {
		if ((x & NFS4_SHARE_WANT_MASK) > NFS4_SHARE_WANT_CANCEL)
			return 0;
		if ((x & NFS4_SHARE_WHEN_MASK) > NFS4_SHARE_PUSH_DELEG_WHEN_UNCONTENDED)
			return 0;
		x &= ~(NFS4_SHARE_WANT_MASK | NFS4_SHARE_WHEN_MASK);
	}
	if (x)
		return 0;
	return 1;
}

static inline int deny_valid(u32 x)
{
	/* Note: unlike access bits, deny bits may be zero. */
	return x <= NFS4_SHARE_DENY_BOTH;
}

/*
 * Called to check deny when READ with all zero stateid or
 * WRITE with all zero or all one stateid
 */
static __be32
nfs4_share_conflict(struct svc_fh *current_fh, unsigned int deny_type)
{
	struct inode *ino = current_fh->fh_dentry->d_inode;
	struct nfs4_file *fp;
	struct nfs4_stateid *stp;
	__be32 ret;

	dprintk("NFSD: nfs4_share_conflict\n");

	fp = find_file(ino);
	if (!fp)
		return nfs_ok;
	ret = nfserr_locked;
	/* Search for conflicting share reservations */
	list_for_each_entry(stp, &fp->fi_stateids, st_perfile) {
		if (test_bit(deny_type, &stp->st_deny_bmap) ||
		    test_bit(NFS4_SHARE_DENY_BOTH, &stp->st_deny_bmap))
			goto out;
	}
	ret = nfs_ok;
out:
	put_nfs4_file(fp);
	return ret;
}

static inline void
nfs4_file_downgrade(struct nfs4_file *fp, unsigned int share_access)
{
	if (share_access & NFS4_SHARE_ACCESS_WRITE)
		nfs4_file_put_access(fp, O_WRONLY);
	if (share_access & NFS4_SHARE_ACCESS_READ)
		nfs4_file_put_access(fp, O_RDONLY);
}

/*
 * Spawn a thread to perform a recall on the delegation represented
 * by the lease (file_lock)
 *
 * Called from break_lease() with lock_flocks() held.
 * Note: we assume break_lease will only call this *once* for any given
 * lease.
 */
static
void nfsd_break_deleg_cb(struct file_lock *fl)
{
	struct nfs4_delegation *dp = (struct nfs4_delegation *)fl->fl_owner;

	dprintk("NFSD nfsd_break_deleg_cb: dp %p fl %p\n",dp,fl);
	if (!dp)
		return;

	/* We're assuming the state code never drops its reference
	 * without first removing the lease.  Since we're in this lease
	 * callback (and since the lease code is serialized by the kernel
	 * lock) we know the server hasn't removed the lease yet, we know
	 * it's safe to take a reference: */
	atomic_inc(&dp->dl_count);

	spin_lock(&recall_lock);
	list_add_tail(&dp->dl_recall_lru, &del_recall_lru);
	spin_unlock(&recall_lock);

	/* only place dl_time is set. protected by lock_flocks*/
	dp->dl_time = get_seconds();

	/*
	 * We don't want the locks code to timeout the lease for us;
	 * we'll remove it ourself if the delegation isn't returned
	 * in time.
	 */
	fl->fl_break_time = 0;

	dp->dl_file->fi_had_conflict = true;
	nfsd4_cb_recall(dp);
}

/*
 * The file_lock is being reapd.
 *
 * Called by locks_free_lock() with lock_flocks() held.
 */
static
void nfsd_release_deleg_cb(struct file_lock *fl)
{
	struct nfs4_delegation *dp = (struct nfs4_delegation *)fl->fl_owner;

	dprintk("NFSD nfsd_release_deleg_cb: fl %p dp %p dl_count %d\n", fl,dp, atomic_read(&dp->dl_count));

	if (!(fl->fl_flags & FL_LEASE) || !dp)
		return;
	dp->dl_flock = NULL;
}

/*
<<<<<<< HEAD
 * Called from setlease() with lock_kernel() held
=======
 * Called from setlease() with lock_flocks() held
>>>>>>> 3561d43f
 */
static
int nfsd_same_client_deleg_cb(struct file_lock *onlist, struct file_lock *try)
{
	struct nfs4_delegation *onlistd =
		(struct nfs4_delegation *)onlist->fl_owner;
	struct nfs4_delegation *tryd =
		(struct nfs4_delegation *)try->fl_owner;

	if (onlist->fl_lmops != try->fl_lmops)
		return 0;

	return onlistd->dl_client == tryd->dl_client;
}


static
int nfsd_change_deleg_cb(struct file_lock **onlist, int arg)
{
	if (arg & F_UNLCK)
		return lease_modify(onlist, arg);
	else
		return -EAGAIN;
}

static const struct lock_manager_operations nfsd_lease_mng_ops = {
	.fl_break = nfsd_break_deleg_cb,
	.fl_release_private = nfsd_release_deleg_cb,
	.fl_mylease = nfsd_same_client_deleg_cb,
	.fl_change = nfsd_change_deleg_cb,
};


__be32
nfsd4_process_open1(struct nfsd4_compound_state *cstate,
		    struct nfsd4_open *open)
{
	clientid_t *clientid = &open->op_clientid;
	struct nfs4_client *clp = NULL;
	unsigned int strhashval;
	struct nfs4_stateowner *sop = NULL;

	if (!check_name(open->op_owner))
		return nfserr_inval;

	if (STALE_CLIENTID(&open->op_clientid))
		return nfserr_stale_clientid;

	strhashval = ownerstr_hashval(clientid->cl_id, open->op_owner);
	sop = find_openstateowner_str(strhashval, open);
	open->op_stateowner = sop;
	if (!sop) {
		/* Make sure the client's lease hasn't expired. */
		clp = find_confirmed_client(clientid);
		if (clp == NULL)
			return nfserr_expired;
		goto renew;
	}
	/* When sessions are used, skip open sequenceid processing */
	if (nfsd4_has_session(cstate))
		goto renew;
	if (!sop->so_confirmed) {
		/* Replace unconfirmed owners without checking for replay. */
		clp = sop->so_client;
		release_openowner(sop);
		open->op_stateowner = NULL;
		goto renew;
	}
	if (open->op_seqid == sop->so_seqid - 1) {
		if (sop->so_replay.rp_buflen)
			return nfserr_replay_me;
		/* The original OPEN failed so spectacularly
		 * that we don't even have replay data saved!
		 * Therefore, we have no choice but to continue
		 * processing this OPEN; presumably, we'll
		 * fail again for the same reason.
		 */
		dprintk("nfsd4_process_open1: replay with no replay cache\n");
		goto renew;
	}
	if (open->op_seqid != sop->so_seqid)
		return nfserr_bad_seqid;
renew:
	if (open->op_stateowner == NULL) {
		sop = alloc_init_open_stateowner(strhashval, clp, open);
		if (sop == NULL)
			return nfserr_resource;
		open->op_stateowner = sop;
	}
	list_del_init(&sop->so_close_lru);
	renew_client(sop->so_client);
	return nfs_ok;
}

static inline __be32
nfs4_check_delegmode(struct nfs4_delegation *dp, int flags)
{
	if ((flags & WR_STATE) && (dp->dl_type == NFS4_OPEN_DELEGATE_READ))
		return nfserr_openmode;
	else
		return nfs_ok;
}

static struct nfs4_delegation *
find_delegation_file(struct nfs4_file *fp, stateid_t *stid)
{
	struct nfs4_delegation *dp;

	list_for_each_entry(dp, &fp->fi_delegations, dl_perfile) {
		if (dp->dl_stateid.si_stateownerid == stid->si_stateownerid)
			return dp;
	}
	return NULL;
}

int share_access_to_flags(u32 share_access)
{
	share_access &= ~NFS4_SHARE_WANT_MASK;

	return share_access == NFS4_SHARE_ACCESS_READ ? RD_STATE : WR_STATE;
}

static __be32
nfs4_check_deleg(struct nfs4_file *fp, struct nfsd4_open *open,
		struct nfs4_delegation **dp)
{
	int flags;
	__be32 status = nfserr_bad_stateid;

	*dp = find_delegation_file(fp, &open->op_delegate_stateid);
	if (*dp == NULL)
		goto out;
	flags = share_access_to_flags(open->op_share_access);
	status = nfs4_check_delegmode(*dp, flags);
	if (status)
		*dp = NULL;
out:
	if (open->op_claim_type != NFS4_OPEN_CLAIM_DELEGATE_CUR)
		return nfs_ok;
	if (status)
		return status;
	open->op_stateowner->so_confirmed = 1;
	return nfs_ok;
}

static __be32
nfs4_check_open(struct nfs4_file *fp, struct nfsd4_open *open, struct nfs4_stateid **stpp)
{
	struct nfs4_stateid *local;
	__be32 status = nfserr_share_denied;
	struct nfs4_stateowner *sop = open->op_stateowner;

	list_for_each_entry(local, &fp->fi_stateids, st_perfile) {
		/* ignore lock owners */
		if (local->st_stateowner->so_is_open_owner == 0)
			continue;
		/* remember if we have seen this open owner */
		if (local->st_stateowner == sop)
			*stpp = local;
		/* check for conflicting share reservations */
		if (!test_share(local, open))
			goto out;
	}
	status = 0;
out:
	return status;
}

static inline struct nfs4_stateid *
nfs4_alloc_stateid(void)
{
	return kmem_cache_alloc(stateid_slab, GFP_KERNEL);
}

static inline int nfs4_access_to_access(u32 nfs4_access)
{
	int flags = 0;

	if (nfs4_access & NFS4_SHARE_ACCESS_READ)
		flags |= NFSD_MAY_READ;
	if (nfs4_access & NFS4_SHARE_ACCESS_WRITE)
		flags |= NFSD_MAY_WRITE;
	return flags;
}

static __be32 nfs4_get_vfs_file(struct svc_rqst *rqstp, struct nfs4_file
*fp, struct svc_fh *cur_fh, u32 nfs4_access)
{
	__be32 status;
	int oflag = nfs4_access_to_omode(nfs4_access);
	int access = nfs4_access_to_access(nfs4_access);

	if (!fp->fi_fds[oflag]) {
		status = nfsd_open(rqstp, cur_fh, S_IFREG, access,
			&fp->fi_fds[oflag]);
		if (status == nfserr_dropit)
			status = nfserr_jukebox;
		if (status)
			return status;
	}
	nfs4_file_get_access(fp, oflag);

	return nfs_ok;
}

static __be32
nfs4_new_open(struct svc_rqst *rqstp, struct nfs4_stateid **stpp,
		struct nfs4_file *fp, struct svc_fh *cur_fh,
		struct nfsd4_open *open)
{
	struct nfs4_stateid *stp;
	__be32 status;

	stp = nfs4_alloc_stateid();
	if (stp == NULL)
		return nfserr_resource;

	status = nfs4_get_vfs_file(rqstp, fp, cur_fh, open->op_share_access);
	if (status) {
		kmem_cache_free(stateid_slab, stp);
		return status;
	}
	*stpp = stp;
	return 0;
}

static inline __be32
nfsd4_truncate(struct svc_rqst *rqstp, struct svc_fh *fh,
		struct nfsd4_open *open)
{
	struct iattr iattr = {
		.ia_valid = ATTR_SIZE,
		.ia_size = 0,
	};
	if (!open->op_truncate)
		return 0;
	if (!(open->op_share_access & NFS4_SHARE_ACCESS_WRITE))
		return nfserr_inval;
	return nfsd_setattr(rqstp, fh, &iattr, 0, (time_t)0);
}

static __be32
nfs4_upgrade_open(struct svc_rqst *rqstp, struct nfs4_file *fp, struct svc_fh *cur_fh, struct nfs4_stateid *stp, struct nfsd4_open *open)
{
	u32 op_share_access = open->op_share_access & ~NFS4_SHARE_WANT_MASK;
	bool new_access;
	__be32 status;

	new_access = !test_bit(op_share_access, &stp->st_access_bmap);
	if (new_access) {
		status = nfs4_get_vfs_file(rqstp, fp, cur_fh, op_share_access);
		if (status)
			return status;
	}
	status = nfsd4_truncate(rqstp, cur_fh, open);
	if (status) {
		if (new_access) {
			int oflag = nfs4_access_to_omode(new_access);
			nfs4_file_put_access(fp, oflag);
		}
		return status;
	}
	/* remember the open */
	__set_bit(op_share_access, &stp->st_access_bmap);
	__set_bit(open->op_share_deny, &stp->st_deny_bmap);

	return nfs_ok;
}


static void
nfs4_set_claim_prev(struct nfsd4_open *open)
{
	open->op_stateowner->so_confirmed = 1;
	open->op_stateowner->so_client->cl_firststate = 1;
}

/*
 * Attempt to hand out a delegation.
 */
static void
nfs4_open_delegation(struct svc_fh *fh, struct nfsd4_open *open, struct nfs4_stateid *stp)
{
	struct nfs4_delegation *dp;
	struct nfs4_stateowner *sop = stp->st_stateowner;
	int cb_up = atomic_read(&sop->so_client->cl_cb_set);
	struct file_lock *fl;
	int status, flag = 0;

	flag = NFS4_OPEN_DELEGATE_NONE;
	open->op_recall = 0;
	switch (open->op_claim_type) {
		case NFS4_OPEN_CLAIM_PREVIOUS:
			if (!cb_up)
				open->op_recall = 1;
			flag = open->op_delegate_type;
			if (flag == NFS4_OPEN_DELEGATE_NONE)
				goto out;
			break;
		case NFS4_OPEN_CLAIM_NULL:
			/* Let's not give out any delegations till everyone's
			 * had the chance to reclaim theirs.... */
			if (locks_in_grace())
				goto out;
			if (!cb_up || !sop->so_confirmed)
				goto out;
			if (open->op_share_access & NFS4_SHARE_ACCESS_WRITE)
				flag = NFS4_OPEN_DELEGATE_WRITE;
			else
				flag = NFS4_OPEN_DELEGATE_READ;
			break;
		default:
			goto out;
	}

	dp = alloc_init_deleg(sop->so_client, stp, fh, flag);
	if (dp == NULL) {
		flag = NFS4_OPEN_DELEGATE_NONE;
		goto out;
	}
	status = -ENOMEM;
	fl = locks_alloc_lock();
	if (!fl)
		goto out;
	locks_init_lock(fl);
	fl->fl_lmops = &nfsd_lease_mng_ops;
	fl->fl_flags = FL_LEASE;
	fl->fl_type = flag == NFS4_OPEN_DELEGATE_READ? F_RDLCK: F_WRLCK;
	fl->fl_end = OFFSET_MAX;
	fl->fl_owner =  (fl_owner_t)dp;
	fl->fl_file = find_readable_file(stp->st_file);
	BUG_ON(!fl->fl_file);
	fl->fl_pid = current->tgid;
	dp->dl_flock = fl;

	/* vfs_setlease checks to see if delegation should be handed out.
	 * the lock_manager callbacks fl_mylease and fl_change are used
	 */
	if ((status = vfs_setlease(fl->fl_file, fl->fl_type, &fl))) {
		dprintk("NFSD: setlease failed [%d], no delegation\n", status);
		dp->dl_flock = NULL;
		locks_free_lock(fl);
		unhash_delegation(dp);
		flag = NFS4_OPEN_DELEGATE_NONE;
		goto out;
	}

	memcpy(&open->op_delegate_stateid, &dp->dl_stateid, sizeof(dp->dl_stateid));

	dprintk("NFSD: delegation stateid=" STATEID_FMT "\n",
		STATEID_VAL(&dp->dl_stateid));
out:
	if (open->op_claim_type == NFS4_OPEN_CLAIM_PREVIOUS
			&& flag == NFS4_OPEN_DELEGATE_NONE
			&& open->op_delegate_type != NFS4_OPEN_DELEGATE_NONE)
		dprintk("NFSD: WARNING: refusing delegation reclaim\n");
	open->op_delegate_type = flag;
}

/*
 * called with nfs4_lock_state() held.
 */
__be32
nfsd4_process_open2(struct svc_rqst *rqstp, struct svc_fh *current_fh, struct nfsd4_open *open)
{
	struct nfsd4_compoundres *resp = rqstp->rq_resp;
	struct nfs4_file *fp = NULL;
	struct inode *ino = current_fh->fh_dentry->d_inode;
	struct nfs4_stateid *stp = NULL;
	struct nfs4_delegation *dp = NULL;
	__be32 status;

	status = nfserr_inval;
	if (!access_valid(open->op_share_access, resp->cstate.minorversion)
			|| !deny_valid(open->op_share_deny))
		goto out;
	/*
	 * Lookup file; if found, lookup stateid and check open request,
	 * and check for delegations in the process of being recalled.
	 * If not found, create the nfs4_file struct
	 */
	fp = find_file(ino);
	if (fp) {
		if ((status = nfs4_check_open(fp, open, &stp)))
			goto out;
		status = nfs4_check_deleg(fp, open, &dp);
		if (status)
			goto out;
	} else {
		status = nfserr_bad_stateid;
		if (open->op_claim_type == NFS4_OPEN_CLAIM_DELEGATE_CUR)
			goto out;
		status = nfserr_resource;
		fp = alloc_init_file(ino);
		if (fp == NULL)
			goto out;
	}

	/*
	 * OPEN the file, or upgrade an existing OPEN.
	 * If truncate fails, the OPEN fails.
	 */
	if (stp) {
		/* Stateid was found, this is an OPEN upgrade */
		status = nfs4_upgrade_open(rqstp, fp, current_fh, stp, open);
		if (status)
			goto out;
		update_stateid(&stp->st_stateid);
	} else {
		status = nfs4_new_open(rqstp, &stp, fp, current_fh, open);
		if (status)
			goto out;
		init_stateid(stp, fp, open);
		status = nfsd4_truncate(rqstp, current_fh, open);
		if (status) {
			release_open_stateid(stp);
			goto out;
		}
		if (nfsd4_has_session(&resp->cstate))
			update_stateid(&stp->st_stateid);
	}
	memcpy(&open->op_stateid, &stp->st_stateid, sizeof(stateid_t));

	if (nfsd4_has_session(&resp->cstate))
		open->op_stateowner->so_confirmed = 1;

	/*
	* Attempt to hand out a delegation. No error return, because the
	* OPEN succeeds even if we fail.
	*/
	nfs4_open_delegation(current_fh, open, stp);

	status = nfs_ok;

	dprintk("%s: stateid=" STATEID_FMT "\n", __func__,
		STATEID_VAL(&stp->st_stateid));
out:
	if (fp)
		put_nfs4_file(fp);
	if (status == 0 && open->op_claim_type == NFS4_OPEN_CLAIM_PREVIOUS)
		nfs4_set_claim_prev(open);
	/*
	* To finish the open response, we just need to set the rflags.
	*/
	open->op_rflags = NFS4_OPEN_RESULT_LOCKTYPE_POSIX;
	if (!open->op_stateowner->so_confirmed &&
	    !nfsd4_has_session(&resp->cstate))
		open->op_rflags |= NFS4_OPEN_RESULT_CONFIRM;

	return status;
}

__be32
nfsd4_renew(struct svc_rqst *rqstp, struct nfsd4_compound_state *cstate,
	    clientid_t *clid)
{
	struct nfs4_client *clp;
	__be32 status;

	nfs4_lock_state();
	dprintk("process_renew(%08x/%08x): starting\n", 
			clid->cl_boot, clid->cl_id);
	status = nfserr_stale_clientid;
	if (STALE_CLIENTID(clid))
		goto out;
	clp = find_confirmed_client(clid);
	status = nfserr_expired;
	if (clp == NULL) {
		/* We assume the client took too long to RENEW. */
		dprintk("nfsd4_renew: clientid not found!\n");
		goto out;
	}
	renew_client(clp);
	status = nfserr_cb_path_down;
	if (!list_empty(&clp->cl_delegations)
			&& !atomic_read(&clp->cl_cb_set))
		goto out;
	status = nfs_ok;
out:
	nfs4_unlock_state();
	return status;
}

struct lock_manager nfsd4_manager = {
};

static void
nfsd4_end_grace(void)
{
	dprintk("NFSD: end of grace period\n");
	nfsd4_recdir_purge_old();
	locks_end_grace(&nfsd4_manager);
	/*
	 * Now that every NFSv4 client has had the chance to recover and
	 * to see the (possibly new, possibly shorter) lease time, we
	 * can safely set the next grace time to the current lease time:
	 */
	nfsd4_grace = nfsd4_lease;
}

static time_t
nfs4_laundromat(void)
{
	struct nfs4_client *clp;
	struct nfs4_stateowner *sop;
	struct nfs4_delegation *dp;
	struct list_head *pos, *next, reaplist;
	time_t cutoff = get_seconds() - nfsd4_lease;
	time_t t, clientid_val = nfsd4_lease;
	time_t u, test_val = nfsd4_lease;

	nfs4_lock_state();

	dprintk("NFSD: laundromat service - starting\n");
	if (locks_in_grace())
		nfsd4_end_grace();
	INIT_LIST_HEAD(&reaplist);
	spin_lock(&client_lock);
	list_for_each_safe(pos, next, &client_lru) {
		clp = list_entry(pos, struct nfs4_client, cl_lru);
		if (time_after((unsigned long)clp->cl_time, (unsigned long)cutoff)) {
			t = clp->cl_time - cutoff;
			if (clientid_val > t)
				clientid_val = t;
			break;
		}
		if (atomic_read(&clp->cl_refcount)) {
			dprintk("NFSD: client in use (clientid %08x)\n",
				clp->cl_clientid.cl_id);
			continue;
		}
		unhash_client_locked(clp);
		list_add(&clp->cl_lru, &reaplist);
	}
	spin_unlock(&client_lock);
	list_for_each_safe(pos, next, &reaplist) {
		clp = list_entry(pos, struct nfs4_client, cl_lru);
		dprintk("NFSD: purging unused client (clientid %08x)\n",
			clp->cl_clientid.cl_id);
		nfsd4_remove_clid_dir(clp);
		expire_client(clp);
	}
	spin_lock(&recall_lock);
	list_for_each_safe(pos, next, &del_recall_lru) {
		dp = list_entry (pos, struct nfs4_delegation, dl_recall_lru);
		if (time_after((unsigned long)dp->dl_time, (unsigned long)cutoff)) {
			u = dp->dl_time - cutoff;
			if (test_val > u)
				test_val = u;
			break;
		}
		dprintk("NFSD: purging unused delegation dp %p, fp %p\n",
			            dp, dp->dl_flock);
		list_move(&dp->dl_recall_lru, &reaplist);
	}
	spin_unlock(&recall_lock);
	list_for_each_safe(pos, next, &reaplist) {
		dp = list_entry (pos, struct nfs4_delegation, dl_recall_lru);
		list_del_init(&dp->dl_recall_lru);
		unhash_delegation(dp);
	}
	test_val = nfsd4_lease;
	list_for_each_safe(pos, next, &close_lru) {
		sop = list_entry(pos, struct nfs4_stateowner, so_close_lru);
		if (time_after((unsigned long)sop->so_time, (unsigned long)cutoff)) {
			u = sop->so_time - cutoff;
			if (test_val > u)
				test_val = u;
			break;
		}
		dprintk("NFSD: purging unused open stateowner (so_id %d)\n",
			sop->so_id);
		release_openowner(sop);
	}
	if (clientid_val < NFSD_LAUNDROMAT_MINTIMEOUT)
		clientid_val = NFSD_LAUNDROMAT_MINTIMEOUT;
	nfs4_unlock_state();
	return clientid_val;
}

static struct workqueue_struct *laundry_wq;
static void laundromat_main(struct work_struct *);
static DECLARE_DELAYED_WORK(laundromat_work, laundromat_main);

static void
laundromat_main(struct work_struct *not_used)
{
	time_t t;

	t = nfs4_laundromat();
	dprintk("NFSD: laundromat_main - sleeping for %ld seconds\n", t);
	queue_delayed_work(laundry_wq, &laundromat_work, t*HZ);
}

static struct nfs4_stateowner *
search_close_lru(u32 st_id, int flags)
{
	struct nfs4_stateowner *local = NULL;

	if (flags & CLOSE_STATE) {
		list_for_each_entry(local, &close_lru, so_close_lru) {
			if (local->so_id == st_id)
				return local;
		}
	}
	return NULL;
}

static inline int
nfs4_check_fh(struct svc_fh *fhp, struct nfs4_stateid *stp)
{
	return fhp->fh_dentry->d_inode != stp->st_file->fi_inode;
}

static int
STALE_STATEID(stateid_t *stateid)
{
	if (stateid->si_boot == boot_time)
		return 0;
	dprintk("NFSD: stale stateid " STATEID_FMT "!\n",
		STATEID_VAL(stateid));
	return 1;
}

static inline int
access_permit_read(unsigned long access_bmap)
{
	return test_bit(NFS4_SHARE_ACCESS_READ, &access_bmap) ||
		test_bit(NFS4_SHARE_ACCESS_BOTH, &access_bmap) ||
		test_bit(NFS4_SHARE_ACCESS_WRITE, &access_bmap);
}

static inline int
access_permit_write(unsigned long access_bmap)
{
	return test_bit(NFS4_SHARE_ACCESS_WRITE, &access_bmap) ||
		test_bit(NFS4_SHARE_ACCESS_BOTH, &access_bmap);
}

static
__be32 nfs4_check_openmode(struct nfs4_stateid *stp, int flags)
{
        __be32 status = nfserr_openmode;

	/* For lock stateid's, we test the parent open, not the lock: */
	if (stp->st_openstp)
		stp = stp->st_openstp;
	if ((flags & WR_STATE) && (!access_permit_write(stp->st_access_bmap)))
                goto out;
	if ((flags & RD_STATE) && (!access_permit_read(stp->st_access_bmap)))
                goto out;
	status = nfs_ok;
out:
	return status;
}

static inline __be32
check_special_stateids(svc_fh *current_fh, stateid_t *stateid, int flags)
{
	if (ONE_STATEID(stateid) && (flags & RD_STATE))
		return nfs_ok;
	else if (locks_in_grace()) {
		/* Answer in remaining cases depends on existance of
		 * conflicting state; so we must wait out the grace period. */
		return nfserr_grace;
	} else if (flags & WR_STATE)
		return nfs4_share_conflict(current_fh,
				NFS4_SHARE_DENY_WRITE);
	else /* (flags & RD_STATE) && ZERO_STATEID(stateid) */
		return nfs4_share_conflict(current_fh,
				NFS4_SHARE_DENY_READ);
}

/*
 * Allow READ/WRITE during grace period on recovered state only for files
 * that are not able to provide mandatory locking.
 */
static inline int
grace_disallows_io(struct inode *inode)
{
	return locks_in_grace() && mandatory_lock(inode);
}

static int check_stateid_generation(stateid_t *in, stateid_t *ref, int flags)
{
	/*
	 * When sessions are used the stateid generation number is ignored
	 * when it is zero.
	 */
	if ((flags & HAS_SESSION) && in->si_generation == 0)
		goto out;

	/* If the client sends us a stateid from the future, it's buggy: */
	if (in->si_generation > ref->si_generation)
		return nfserr_bad_stateid;
	/*
	 * The following, however, can happen.  For example, if the
	 * client sends an open and some IO at the same time, the open
	 * may bump si_generation while the IO is still in flight.
	 * Thanks to hard links and renames, the client never knows what
	 * file an open will affect.  So it could avoid that situation
	 * only by serializing all opens and IO from the same open
	 * owner.  To recover from the old_stateid error, the client
	 * will just have to retry the IO:
	 */
	if (in->si_generation < ref->si_generation)
		return nfserr_old_stateid;
out:
	return nfs_ok;
}

static int is_delegation_stateid(stateid_t *stateid)
{
	return stateid->si_fileid == 0;
}

/*
* Checks for stateid operations
*/
__be32
nfs4_preprocess_stateid_op(struct nfsd4_compound_state *cstate,
			   stateid_t *stateid, int flags, struct file **filpp)
{
	struct nfs4_stateid *stp = NULL;
	struct nfs4_delegation *dp = NULL;
	struct svc_fh *current_fh = &cstate->current_fh;
	struct inode *ino = current_fh->fh_dentry->d_inode;
	__be32 status;

	if (filpp)
		*filpp = NULL;

	if (grace_disallows_io(ino))
		return nfserr_grace;

	if (nfsd4_has_session(cstate))
		flags |= HAS_SESSION;

	if (ZERO_STATEID(stateid) || ONE_STATEID(stateid))
		return check_special_stateids(current_fh, stateid, flags);

	status = nfserr_stale_stateid;
	if (STALE_STATEID(stateid)) 
		goto out;

	/*
	 * We assume that any stateid that has the current boot time,
	 * but that we can't find, is expired:
	 */
	status = nfserr_expired;
	if (is_delegation_stateid(stateid)) {
		dp = find_delegation_stateid(ino, stateid);
		if (!dp)
			goto out;
		status = check_stateid_generation(stateid, &dp->dl_stateid,
						  flags);
		if (status)
			goto out;
		status = nfs4_check_delegmode(dp, flags);
		if (status)
			goto out;
		renew_client(dp->dl_client);
		if (filpp)
			*filpp = find_readable_file(dp->dl_file);
		BUG_ON(!*filpp);
	} else { /* open or lock stateid */
		stp = find_stateid(stateid, flags);
		if (!stp)
			goto out;
		status = nfserr_bad_stateid;
		if (nfs4_check_fh(current_fh, stp))
			goto out;
		if (!stp->st_stateowner->so_confirmed)
			goto out;
		status = check_stateid_generation(stateid, &stp->st_stateid,
						  flags);
		if (status)
			goto out;
		status = nfs4_check_openmode(stp, flags);
		if (status)
			goto out;
		renew_client(stp->st_stateowner->so_client);
		if (filpp) {
			if (flags & RD_STATE)
				*filpp = find_readable_file(stp->st_file);
			else
				*filpp = find_writeable_file(stp->st_file);
		}
	}
	status = nfs_ok;
out:
	return status;
}

static inline int
setlkflg (int type)
{
	return (type == NFS4_READW_LT || type == NFS4_READ_LT) ?
		RD_STATE : WR_STATE;
}

/* 
 * Checks for sequence id mutating operations. 
 */
static __be32
nfs4_preprocess_seqid_op(struct nfsd4_compound_state *cstate, u32 seqid,
			 stateid_t *stateid, int flags,
			 struct nfs4_stateowner **sopp,
			 struct nfs4_stateid **stpp, struct nfsd4_lock *lock)
{
	struct nfs4_stateid *stp;
	struct nfs4_stateowner *sop;
	struct svc_fh *current_fh = &cstate->current_fh;
	__be32 status;

	dprintk("NFSD: %s: seqid=%d stateid = " STATEID_FMT "\n", __func__,
		seqid, STATEID_VAL(stateid));

	*stpp = NULL;
	*sopp = NULL;

	if (ZERO_STATEID(stateid) || ONE_STATEID(stateid)) {
		dprintk("NFSD: preprocess_seqid_op: magic stateid!\n");
		return nfserr_bad_stateid;
	}

	if (STALE_STATEID(stateid))
		return nfserr_stale_stateid;

	if (nfsd4_has_session(cstate))
		flags |= HAS_SESSION;

	/*
	* We return BAD_STATEID if filehandle doesn't match stateid, 
	* the confirmed flag is incorrecly set, or the generation 
	* number is incorrect.  
	*/
	stp = find_stateid(stateid, flags);
	if (stp == NULL) {
		/*
		 * Also, we should make sure this isn't just the result of
		 * a replayed close:
		 */
		sop = search_close_lru(stateid->si_stateownerid, flags);
		/* It's not stale; let's assume it's expired: */
		if (sop == NULL)
			return nfserr_expired;
		*sopp = sop;
		goto check_replay;
	}

	*stpp = stp;
	*sopp = sop = stp->st_stateowner;

	if (lock) {
		clientid_t *lockclid = &lock->v.new.clientid;
		struct nfs4_client *clp = sop->so_client;
		int lkflg = 0;
		__be32 status;

		lkflg = setlkflg(lock->lk_type);

		if (lock->lk_is_new) {
			if (!sop->so_is_open_owner)
				return nfserr_bad_stateid;
			if (!(flags & HAS_SESSION) &&
			    !same_clid(&clp->cl_clientid, lockclid))
				return nfserr_bad_stateid;
			/* stp is the open stateid */
			status = nfs4_check_openmode(stp, lkflg);
			if (status)
				return status;
		} else {
			/* stp is the lock stateid */
			status = nfs4_check_openmode(stp->st_openstp, lkflg);
			if (status)
				return status;
               }
	}

	if (nfs4_check_fh(current_fh, stp)) {
		dprintk("NFSD: preprocess_seqid_op: fh-stateid mismatch!\n");
		return nfserr_bad_stateid;
	}

	/*
	*  We now validate the seqid and stateid generation numbers.
	*  For the moment, we ignore the possibility of 
	*  generation number wraparound.
	*/
	if (!(flags & HAS_SESSION) && seqid != sop->so_seqid)
		goto check_replay;

	if (sop->so_confirmed && flags & CONFIRM) {
		dprintk("NFSD: preprocess_seqid_op: expected"
				" unconfirmed stateowner!\n");
		return nfserr_bad_stateid;
	}
	if (!sop->so_confirmed && !(flags & CONFIRM)) {
		dprintk("NFSD: preprocess_seqid_op: stateowner not"
				" confirmed yet!\n");
		return nfserr_bad_stateid;
	}
	status = check_stateid_generation(stateid, &stp->st_stateid, flags);
	if (status)
		return status;
	renew_client(sop->so_client);
	return nfs_ok;

check_replay:
	if (seqid == sop->so_seqid - 1) {
		dprintk("NFSD: preprocess_seqid_op: retransmission?\n");
		/* indicate replay to calling function */
		return nfserr_replay_me;
	}
	dprintk("NFSD: preprocess_seqid_op: bad seqid (expected %d, got %d)\n",
			sop->so_seqid, seqid);
	*sopp = NULL;
	return nfserr_bad_seqid;
}

__be32
nfsd4_open_confirm(struct svc_rqst *rqstp, struct nfsd4_compound_state *cstate,
		   struct nfsd4_open_confirm *oc)
{
	__be32 status;
	struct nfs4_stateowner *sop;
	struct nfs4_stateid *stp;

	dprintk("NFSD: nfsd4_open_confirm on file %.*s\n",
			(int)cstate->current_fh.fh_dentry->d_name.len,
			cstate->current_fh.fh_dentry->d_name.name);

	status = fh_verify(rqstp, &cstate->current_fh, S_IFREG, 0);
	if (status)
		return status;

	nfs4_lock_state();

	if ((status = nfs4_preprocess_seqid_op(cstate,
					oc->oc_seqid, &oc->oc_req_stateid,
					CONFIRM | OPEN_STATE,
					&oc->oc_stateowner, &stp, NULL)))
		goto out; 

	sop = oc->oc_stateowner;
	sop->so_confirmed = 1;
	update_stateid(&stp->st_stateid);
	memcpy(&oc->oc_resp_stateid, &stp->st_stateid, sizeof(stateid_t));
	dprintk("NFSD: %s: success, seqid=%d stateid=" STATEID_FMT "\n",
		__func__, oc->oc_seqid, STATEID_VAL(&stp->st_stateid));

	nfsd4_create_clid_dir(sop->so_client);
out:
	if (oc->oc_stateowner) {
		nfs4_get_stateowner(oc->oc_stateowner);
		cstate->replay_owner = oc->oc_stateowner;
	}
	nfs4_unlock_state();
	return status;
}


/*
 * unset all bits in union bitmap (bmap) that
 * do not exist in share (from successful OPEN_DOWNGRADE)
 */
static void
reset_union_bmap_access(unsigned long access, unsigned long *bmap)
{
	int i;
	for (i = 1; i < 4; i++) {
		if ((i & access) != i)
			__clear_bit(i, bmap);
	}
}

static void
reset_union_bmap_deny(unsigned long deny, unsigned long *bmap)
{
	int i;
	for (i = 0; i < 4; i++) {
		if ((i & deny) != i)
			__clear_bit(i, bmap);
	}
}

__be32
nfsd4_open_downgrade(struct svc_rqst *rqstp,
		     struct nfsd4_compound_state *cstate,
		     struct nfsd4_open_downgrade *od)
{
	__be32 status;
	struct nfs4_stateid *stp;
	unsigned int share_access;

	dprintk("NFSD: nfsd4_open_downgrade on file %.*s\n", 
			(int)cstate->current_fh.fh_dentry->d_name.len,
			cstate->current_fh.fh_dentry->d_name.name);

	if (!access_valid(od->od_share_access, cstate->minorversion)
			|| !deny_valid(od->od_share_deny))
		return nfserr_inval;

	nfs4_lock_state();
	if ((status = nfs4_preprocess_seqid_op(cstate,
					od->od_seqid,
					&od->od_stateid, 
					OPEN_STATE,
					&od->od_stateowner, &stp, NULL)))
		goto out; 

	status = nfserr_inval;
	if (!test_bit(od->od_share_access, &stp->st_access_bmap)) {
		dprintk("NFSD:access not a subset current bitmap: 0x%lx, input access=%08x\n",
			stp->st_access_bmap, od->od_share_access);
		goto out;
	}
	if (!test_bit(od->od_share_deny, &stp->st_deny_bmap)) {
		dprintk("NFSD:deny not a subset current bitmap: 0x%lx, input deny=%08x\n",
			stp->st_deny_bmap, od->od_share_deny);
		goto out;
	}
	set_access(&share_access, stp->st_access_bmap);
	nfs4_file_downgrade(stp->st_file, share_access & ~od->od_share_access);

	reset_union_bmap_access(od->od_share_access, &stp->st_access_bmap);
	reset_union_bmap_deny(od->od_share_deny, &stp->st_deny_bmap);

	update_stateid(&stp->st_stateid);
	memcpy(&od->od_stateid, &stp->st_stateid, sizeof(stateid_t));
	status = nfs_ok;
out:
	if (od->od_stateowner) {
		nfs4_get_stateowner(od->od_stateowner);
		cstate->replay_owner = od->od_stateowner;
	}
	nfs4_unlock_state();
	return status;
}

/*
 * nfs4_unlock_state() called after encode
 */
__be32
nfsd4_close(struct svc_rqst *rqstp, struct nfsd4_compound_state *cstate,
	    struct nfsd4_close *close)
{
	__be32 status;
	struct nfs4_stateid *stp;

	dprintk("NFSD: nfsd4_close on file %.*s\n", 
			(int)cstate->current_fh.fh_dentry->d_name.len,
			cstate->current_fh.fh_dentry->d_name.name);

	nfs4_lock_state();
	/* check close_lru for replay */
	if ((status = nfs4_preprocess_seqid_op(cstate,
					close->cl_seqid,
					&close->cl_stateid, 
					OPEN_STATE | CLOSE_STATE,
					&close->cl_stateowner, &stp, NULL)))
		goto out; 
	status = nfs_ok;
	update_stateid(&stp->st_stateid);
	memcpy(&close->cl_stateid, &stp->st_stateid, sizeof(stateid_t));

	/* release_stateid() calls nfsd_close() if needed */
	release_open_stateid(stp);

	/* place unused nfs4_stateowners on so_close_lru list to be
	 * released by the laundromat service after the lease period
	 * to enable us to handle CLOSE replay
	 */
	if (list_empty(&close->cl_stateowner->so_stateids))
		move_to_close_lru(close->cl_stateowner);
out:
	if (close->cl_stateowner) {
		nfs4_get_stateowner(close->cl_stateowner);
		cstate->replay_owner = close->cl_stateowner;
	}
	nfs4_unlock_state();
	return status;
}

__be32
nfsd4_delegreturn(struct svc_rqst *rqstp, struct nfsd4_compound_state *cstate,
		  struct nfsd4_delegreturn *dr)
{
	struct nfs4_delegation *dp;
	stateid_t *stateid = &dr->dr_stateid;
	struct inode *inode;
	__be32 status;
	int flags = 0;

	if ((status = fh_verify(rqstp, &cstate->current_fh, S_IFREG, 0)))
		return status;
	inode = cstate->current_fh.fh_dentry->d_inode;

	if (nfsd4_has_session(cstate))
		flags |= HAS_SESSION;
	nfs4_lock_state();
	status = nfserr_bad_stateid;
	if (ZERO_STATEID(stateid) || ONE_STATEID(stateid))
		goto out;
	status = nfserr_stale_stateid;
	if (STALE_STATEID(stateid))
		goto out;
	status = nfserr_bad_stateid;
	if (!is_delegation_stateid(stateid))
		goto out;
	status = nfserr_expired;
	dp = find_delegation_stateid(inode, stateid);
	if (!dp)
		goto out;
	status = check_stateid_generation(stateid, &dp->dl_stateid, flags);
	if (status)
		goto out;
	renew_client(dp->dl_client);

	unhash_delegation(dp);
out:
	nfs4_unlock_state();

	return status;
}


/* 
 * Lock owner state (byte-range locks)
 */
#define LOFF_OVERFLOW(start, len)      ((u64)(len) > ~(u64)(start))
#define LOCK_HASH_BITS              8
#define LOCK_HASH_SIZE             (1 << LOCK_HASH_BITS)
#define LOCK_HASH_MASK             (LOCK_HASH_SIZE - 1)

static inline u64
end_offset(u64 start, u64 len)
{
	u64 end;

	end = start + len;
	return end >= start ? end: NFS4_MAX_UINT64;
}

/* last octet in a range */
static inline u64
last_byte_offset(u64 start, u64 len)
{
	u64 end;

	BUG_ON(!len);
	end = start + len;
	return end > start ? end - 1: NFS4_MAX_UINT64;
}

#define lockownerid_hashval(id) \
        ((id) & LOCK_HASH_MASK)

static inline unsigned int
lock_ownerstr_hashval(struct inode *inode, u32 cl_id,
		struct xdr_netobj *ownername)
{
	return (file_hashval(inode) + cl_id
			+ opaque_hashval(ownername->data, ownername->len))
		& LOCK_HASH_MASK;
}

static struct list_head lock_ownerid_hashtbl[LOCK_HASH_SIZE];
static struct list_head	lock_ownerstr_hashtbl[LOCK_HASH_SIZE];
static struct list_head lockstateid_hashtbl[STATEID_HASH_SIZE];

static struct nfs4_stateid *
find_stateid(stateid_t *stid, int flags)
{
	struct nfs4_stateid *local;
	u32 st_id = stid->si_stateownerid;
	u32 f_id = stid->si_fileid;
	unsigned int hashval;

	dprintk("NFSD: find_stateid flags 0x%x\n",flags);
	if (flags & (LOCK_STATE | RD_STATE | WR_STATE)) {
		hashval = stateid_hashval(st_id, f_id);
		list_for_each_entry(local, &lockstateid_hashtbl[hashval], st_hash) {
			if ((local->st_stateid.si_stateownerid == st_id) &&
			    (local->st_stateid.si_fileid == f_id))
				return local;
		}
	} 

	if (flags & (OPEN_STATE | RD_STATE | WR_STATE)) {
		hashval = stateid_hashval(st_id, f_id);
		list_for_each_entry(local, &stateid_hashtbl[hashval], st_hash) {
			if ((local->st_stateid.si_stateownerid == st_id) &&
			    (local->st_stateid.si_fileid == f_id))
				return local;
		}
	}
	return NULL;
}

static struct nfs4_delegation *
find_delegation_stateid(struct inode *ino, stateid_t *stid)
{
	struct nfs4_file *fp;
	struct nfs4_delegation *dl;

	dprintk("NFSD: %s: stateid=" STATEID_FMT "\n", __func__,
		STATEID_VAL(stid));

	fp = find_file(ino);
	if (!fp)
		return NULL;
	dl = find_delegation_file(fp, stid);
	put_nfs4_file(fp);
	return dl;
}

/*
 * TODO: Linux file offsets are _signed_ 64-bit quantities, which means that
 * we can't properly handle lock requests that go beyond the (2^63 - 1)-th
 * byte, because of sign extension problems.  Since NFSv4 calls for 64-bit
 * locking, this prevents us from being completely protocol-compliant.  The
 * real solution to this problem is to start using unsigned file offsets in
 * the VFS, but this is a very deep change!
 */
static inline void
nfs4_transform_lock_offset(struct file_lock *lock)
{
	if (lock->fl_start < 0)
		lock->fl_start = OFFSET_MAX;
	if (lock->fl_end < 0)
		lock->fl_end = OFFSET_MAX;
}

/* Hack!: For now, we're defining this just so we can use a pointer to it
 * as a unique cookie to identify our (NFSv4's) posix locks. */
static const struct lock_manager_operations nfsd_posix_mng_ops  = {
};

static inline void
nfs4_set_lock_denied(struct file_lock *fl, struct nfsd4_lock_denied *deny)
{
	struct nfs4_stateowner *sop;

	if (fl->fl_lmops == &nfsd_posix_mng_ops) {
		sop = (struct nfs4_stateowner *) fl->fl_owner;
		kref_get(&sop->so_ref);
		deny->ld_sop = sop;
		deny->ld_clientid = sop->so_client->cl_clientid;
	} else {
		deny->ld_sop = NULL;
		deny->ld_clientid.cl_boot = 0;
		deny->ld_clientid.cl_id = 0;
	}
	deny->ld_start = fl->fl_start;
	deny->ld_length = NFS4_MAX_UINT64;
	if (fl->fl_end != NFS4_MAX_UINT64)
		deny->ld_length = fl->fl_end - fl->fl_start + 1;        
	deny->ld_type = NFS4_READ_LT;
	if (fl->fl_type != F_RDLCK)
		deny->ld_type = NFS4_WRITE_LT;
}

static struct nfs4_stateowner *
find_lockstateowner_str(struct inode *inode, clientid_t *clid,
		struct xdr_netobj *owner)
{
	unsigned int hashval = lock_ownerstr_hashval(inode, clid->cl_id, owner);
	struct nfs4_stateowner *op;

	list_for_each_entry(op, &lock_ownerstr_hashtbl[hashval], so_strhash) {
		if (same_owner_str(op, owner, clid))
			return op;
	}
	return NULL;
}

/*
 * Alloc a lock owner structure.
 * Called in nfsd4_lock - therefore, OPEN and OPEN_CONFIRM (if needed) has 
 * occured. 
 *
 * strhashval = lock_ownerstr_hashval 
 */

static struct nfs4_stateowner *
alloc_init_lock_stateowner(unsigned int strhashval, struct nfs4_client *clp, struct nfs4_stateid *open_stp, struct nfsd4_lock *lock) {
	struct nfs4_stateowner *sop;
	struct nfs4_replay *rp;
	unsigned int idhashval;

	if (!(sop = alloc_stateowner(&lock->lk_new_owner)))
		return NULL;
	idhashval = lockownerid_hashval(current_ownerid);
	INIT_LIST_HEAD(&sop->so_idhash);
	INIT_LIST_HEAD(&sop->so_strhash);
	INIT_LIST_HEAD(&sop->so_perclient);
	INIT_LIST_HEAD(&sop->so_stateids);
	INIT_LIST_HEAD(&sop->so_perstateid);
	INIT_LIST_HEAD(&sop->so_close_lru); /* not used */
	sop->so_time = 0;
	list_add(&sop->so_idhash, &lock_ownerid_hashtbl[idhashval]);
	list_add(&sop->so_strhash, &lock_ownerstr_hashtbl[strhashval]);
	list_add(&sop->so_perstateid, &open_stp->st_lockowners);
	sop->so_is_open_owner = 0;
	sop->so_id = current_ownerid++;
	sop->so_client = clp;
	/* It is the openowner seqid that will be incremented in encode in the
	 * case of new lockowners; so increment the lock seqid manually: */
	sop->so_seqid = lock->lk_new_lock_seqid + 1;
	sop->so_confirmed = 1;
	rp = &sop->so_replay;
	rp->rp_status = nfserr_serverfault;
	rp->rp_buflen = 0;
	rp->rp_buf = rp->rp_ibuf;
	return sop;
}

static struct nfs4_stateid *
alloc_init_lock_stateid(struct nfs4_stateowner *sop, struct nfs4_file *fp, struct nfs4_stateid *open_stp)
{
	struct nfs4_stateid *stp;
	unsigned int hashval = stateid_hashval(sop->so_id, fp->fi_id);

	stp = nfs4_alloc_stateid();
	if (stp == NULL)
		goto out;
	INIT_LIST_HEAD(&stp->st_hash);
	INIT_LIST_HEAD(&stp->st_perfile);
	INIT_LIST_HEAD(&stp->st_perstateowner);
	INIT_LIST_HEAD(&stp->st_lockowners); /* not used */
	list_add(&stp->st_hash, &lockstateid_hashtbl[hashval]);
	list_add(&stp->st_perfile, &fp->fi_stateids);
	list_add(&stp->st_perstateowner, &sop->so_stateids);
	stp->st_stateowner = sop;
	get_nfs4_file(fp);
	stp->st_file = fp;
	stp->st_stateid.si_boot = boot_time;
	stp->st_stateid.si_stateownerid = sop->so_id;
	stp->st_stateid.si_fileid = fp->fi_id;
	stp->st_stateid.si_generation = 0;
	stp->st_deny_bmap = open_stp->st_deny_bmap;
	stp->st_openstp = open_stp;

out:
	return stp;
}

static int
check_lock_length(u64 offset, u64 length)
{
	return ((length == 0)  || ((length != NFS4_MAX_UINT64) &&
	     LOFF_OVERFLOW(offset, length)));
}

/*
 *  LOCK operation 
 */
__be32
nfsd4_lock(struct svc_rqst *rqstp, struct nfsd4_compound_state *cstate,
	   struct nfsd4_lock *lock)
{
	struct nfs4_stateowner *open_sop = NULL;
	struct nfs4_stateowner *lock_sop = NULL;
	struct nfs4_stateid *lock_stp;
	struct nfs4_file *fp;
	struct file *filp = NULL;
	struct file_lock file_lock;
	struct file_lock conflock;
	__be32 status = 0;
	unsigned int strhashval;
	unsigned int cmd;
	int err;

	dprintk("NFSD: nfsd4_lock: start=%Ld length=%Ld\n",
		(long long) lock->lk_offset,
		(long long) lock->lk_length);

	if (check_lock_length(lock->lk_offset, lock->lk_length))
		 return nfserr_inval;

	if ((status = fh_verify(rqstp, &cstate->current_fh,
				S_IFREG, NFSD_MAY_LOCK))) {
		dprintk("NFSD: nfsd4_lock: permission denied!\n");
		return status;
	}

	nfs4_lock_state();

	if (lock->lk_is_new) {
		/*
		 * Client indicates that this is a new lockowner.
		 * Use open owner and open stateid to create lock owner and
		 * lock stateid.
		 */
		struct nfs4_stateid *open_stp = NULL;
		
		status = nfserr_stale_clientid;
		if (!nfsd4_has_session(cstate) &&
		    STALE_CLIENTID(&lock->lk_new_clientid))
			goto out;

		/* validate and update open stateid and open seqid */
		status = nfs4_preprocess_seqid_op(cstate,
				        lock->lk_new_open_seqid,
		                        &lock->lk_new_open_stateid,
					OPEN_STATE,
		                        &lock->lk_replay_owner, &open_stp,
					lock);
		if (status)
			goto out;
		open_sop = lock->lk_replay_owner;
		/* create lockowner and lock stateid */
		fp = open_stp->st_file;
		strhashval = lock_ownerstr_hashval(fp->fi_inode, 
				open_sop->so_client->cl_clientid.cl_id, 
				&lock->v.new.owner);
		/* XXX: Do we need to check for duplicate stateowners on
		 * the same file, or should they just be allowed (and
		 * create new stateids)? */
		status = nfserr_resource;
		lock_sop = alloc_init_lock_stateowner(strhashval,
				open_sop->so_client, open_stp, lock);
		if (lock_sop == NULL)
			goto out;
		lock_stp = alloc_init_lock_stateid(lock_sop, fp, open_stp);
		if (lock_stp == NULL)
			goto out;
	} else {
		/* lock (lock owner + lock stateid) already exists */
		status = nfs4_preprocess_seqid_op(cstate,
				       lock->lk_old_lock_seqid, 
				       &lock->lk_old_lock_stateid, 
				       LOCK_STATE,
				       &lock->lk_replay_owner, &lock_stp, lock);
		if (status)
			goto out;
		lock_sop = lock->lk_replay_owner;
		fp = lock_stp->st_file;
	}
	/* lock->lk_replay_owner and lock_stp have been created or found */

	status = nfserr_grace;
	if (locks_in_grace() && !lock->lk_reclaim)
		goto out;
	status = nfserr_no_grace;
	if (!locks_in_grace() && lock->lk_reclaim)
		goto out;

	locks_init_lock(&file_lock);
	switch (lock->lk_type) {
		case NFS4_READ_LT:
		case NFS4_READW_LT:
			if (find_readable_file(lock_stp->st_file)) {
				nfs4_get_vfs_file(rqstp, fp, &cstate->current_fh, NFS4_SHARE_ACCESS_READ);
				filp = find_readable_file(lock_stp->st_file);
			}
			file_lock.fl_type = F_RDLCK;
			cmd = F_SETLK;
		break;
		case NFS4_WRITE_LT:
		case NFS4_WRITEW_LT:
			if (find_writeable_file(lock_stp->st_file)) {
				nfs4_get_vfs_file(rqstp, fp, &cstate->current_fh, NFS4_SHARE_ACCESS_WRITE);
				filp = find_writeable_file(lock_stp->st_file);
			}
			file_lock.fl_type = F_WRLCK;
			cmd = F_SETLK;
		break;
		default:
			status = nfserr_inval;
		goto out;
	}
	if (!filp) {
		status = nfserr_openmode;
		goto out;
	}
	file_lock.fl_owner = (fl_owner_t)lock_sop;
	file_lock.fl_pid = current->tgid;
	file_lock.fl_file = filp;
	file_lock.fl_flags = FL_POSIX;
	file_lock.fl_lmops = &nfsd_posix_mng_ops;

	file_lock.fl_start = lock->lk_offset;
	file_lock.fl_end = last_byte_offset(lock->lk_offset, lock->lk_length);
	nfs4_transform_lock_offset(&file_lock);

	/*
	* Try to lock the file in the VFS.
	* Note: locks.c uses the BKL to protect the inode's lock list.
	*/

	err = vfs_lock_file(filp, cmd, &file_lock, &conflock);
	switch (-err) {
	case 0: /* success! */
		update_stateid(&lock_stp->st_stateid);
		memcpy(&lock->lk_resp_stateid, &lock_stp->st_stateid, 
				sizeof(stateid_t));
		status = 0;
		break;
	case (EAGAIN):		/* conflock holds conflicting lock */
		status = nfserr_denied;
		dprintk("NFSD: nfsd4_lock: conflicting lock found!\n");
		nfs4_set_lock_denied(&conflock, &lock->lk_denied);
		break;
	case (EDEADLK):
		status = nfserr_deadlock;
		break;
	default:        
		dprintk("NFSD: nfsd4_lock: vfs_lock_file() failed! status %d\n",err);
		status = nfserr_resource;
		break;
	}
out:
	if (status && lock->lk_is_new && lock_sop)
		release_lockowner(lock_sop);
	if (lock->lk_replay_owner) {
		nfs4_get_stateowner(lock->lk_replay_owner);
		cstate->replay_owner = lock->lk_replay_owner;
	}
	nfs4_unlock_state();
	return status;
}

/*
 * The NFSv4 spec allows a client to do a LOCKT without holding an OPEN,
 * so we do a temporary open here just to get an open file to pass to
 * vfs_test_lock.  (Arguably perhaps test_lock should be done with an
 * inode operation.)
 */
static int nfsd_test_lock(struct svc_rqst *rqstp, struct svc_fh *fhp, struct file_lock *lock)
{
	struct file *file;
	int err;

	err = nfsd_open(rqstp, fhp, S_IFREG, NFSD_MAY_READ, &file);
	if (err)
		return err;
	err = vfs_test_lock(file, lock);
	nfsd_close(file);
	return err;
}

/*
 * LOCKT operation
 */
__be32
nfsd4_lockt(struct svc_rqst *rqstp, struct nfsd4_compound_state *cstate,
	    struct nfsd4_lockt *lockt)
{
	struct inode *inode;
	struct file_lock file_lock;
	int error;
	__be32 status;

	if (locks_in_grace())
		return nfserr_grace;

	if (check_lock_length(lockt->lt_offset, lockt->lt_length))
		 return nfserr_inval;

	lockt->lt_stateowner = NULL;
	nfs4_lock_state();

	status = nfserr_stale_clientid;
	if (!nfsd4_has_session(cstate) && STALE_CLIENTID(&lockt->lt_clientid))
		goto out;

	if ((status = fh_verify(rqstp, &cstate->current_fh, S_IFREG, 0))) {
		dprintk("NFSD: nfsd4_lockt: fh_verify() failed!\n");
		if (status == nfserr_symlink)
			status = nfserr_inval;
		goto out;
	}

	inode = cstate->current_fh.fh_dentry->d_inode;
	locks_init_lock(&file_lock);
	switch (lockt->lt_type) {
		case NFS4_READ_LT:
		case NFS4_READW_LT:
			file_lock.fl_type = F_RDLCK;
		break;
		case NFS4_WRITE_LT:
		case NFS4_WRITEW_LT:
			file_lock.fl_type = F_WRLCK;
		break;
		default:
			dprintk("NFSD: nfs4_lockt: bad lock type!\n");
			status = nfserr_inval;
		goto out;
	}

	lockt->lt_stateowner = find_lockstateowner_str(inode,
			&lockt->lt_clientid, &lockt->lt_owner);
	if (lockt->lt_stateowner)
		file_lock.fl_owner = (fl_owner_t)lockt->lt_stateowner;
	file_lock.fl_pid = current->tgid;
	file_lock.fl_flags = FL_POSIX;

	file_lock.fl_start = lockt->lt_offset;
	file_lock.fl_end = last_byte_offset(lockt->lt_offset, lockt->lt_length);

	nfs4_transform_lock_offset(&file_lock);

	status = nfs_ok;
	error = nfsd_test_lock(rqstp, &cstate->current_fh, &file_lock);
	if (error) {
		status = nfserrno(error);
		goto out;
	}
	if (file_lock.fl_type != F_UNLCK) {
		status = nfserr_denied;
		nfs4_set_lock_denied(&file_lock, &lockt->lt_denied);
	}
out:
	nfs4_unlock_state();
	return status;
}

__be32
nfsd4_locku(struct svc_rqst *rqstp, struct nfsd4_compound_state *cstate,
	    struct nfsd4_locku *locku)
{
	struct nfs4_stateid *stp;
	struct file *filp = NULL;
	struct file_lock file_lock;
	__be32 status;
	int err;
						        
	dprintk("NFSD: nfsd4_locku: start=%Ld length=%Ld\n",
		(long long) locku->lu_offset,
		(long long) locku->lu_length);

	if (check_lock_length(locku->lu_offset, locku->lu_length))
		 return nfserr_inval;

	nfs4_lock_state();
									        
	if ((status = nfs4_preprocess_seqid_op(cstate,
					locku->lu_seqid, 
					&locku->lu_stateid, 
					LOCK_STATE,
					&locku->lu_stateowner, &stp, NULL)))
		goto out;

	filp = find_any_file(stp->st_file);
	if (!filp) {
		status = nfserr_lock_range;
		goto out;
	}
	BUG_ON(!filp);
	locks_init_lock(&file_lock);
	file_lock.fl_type = F_UNLCK;
	file_lock.fl_owner = (fl_owner_t) locku->lu_stateowner;
	file_lock.fl_pid = current->tgid;
	file_lock.fl_file = filp;
	file_lock.fl_flags = FL_POSIX; 
	file_lock.fl_lmops = &nfsd_posix_mng_ops;
	file_lock.fl_start = locku->lu_offset;

	file_lock.fl_end = last_byte_offset(locku->lu_offset, locku->lu_length);
	nfs4_transform_lock_offset(&file_lock);

	/*
	*  Try to unlock the file in the VFS.
	*/
	err = vfs_lock_file(filp, F_SETLK, &file_lock, NULL);
	if (err) {
		dprintk("NFSD: nfs4_locku: vfs_lock_file failed!\n");
		goto out_nfserr;
	}
	/*
	* OK, unlock succeeded; the only thing left to do is update the stateid.
	*/
	update_stateid(&stp->st_stateid);
	memcpy(&locku->lu_stateid, &stp->st_stateid, sizeof(stateid_t));

out:
	if (locku->lu_stateowner) {
		nfs4_get_stateowner(locku->lu_stateowner);
		cstate->replay_owner = locku->lu_stateowner;
	}
	nfs4_unlock_state();
	return status;

out_nfserr:
	status = nfserrno(err);
	goto out;
}

/*
 * returns
 * 	1: locks held by lockowner
 * 	0: no locks held by lockowner
 */
static int
check_for_locks(struct nfs4_file *filp, struct nfs4_stateowner *lowner)
{
	struct file_lock **flpp;
	struct inode *inode = filp->fi_inode;
	int status = 0;

	lock_flocks();
	for (flpp = &inode->i_flock; *flpp != NULL; flpp = &(*flpp)->fl_next) {
		if ((*flpp)->fl_owner == (fl_owner_t)lowner) {
			status = 1;
			goto out;
		}
	}
out:
	unlock_flocks();
	return status;
}

__be32
nfsd4_release_lockowner(struct svc_rqst *rqstp,
			struct nfsd4_compound_state *cstate,
			struct nfsd4_release_lockowner *rlockowner)
{
	clientid_t *clid = &rlockowner->rl_clientid;
	struct nfs4_stateowner *sop;
	struct nfs4_stateid *stp;
	struct xdr_netobj *owner = &rlockowner->rl_owner;
	struct list_head matches;
	int i;
	__be32 status;

	dprintk("nfsd4_release_lockowner clientid: (%08x/%08x):\n",
		clid->cl_boot, clid->cl_id);

	/* XXX check for lease expiration */

	status = nfserr_stale_clientid;
	if (STALE_CLIENTID(clid))
		return status;

	nfs4_lock_state();

	status = nfserr_locks_held;
	/* XXX: we're doing a linear search through all the lockowners.
	 * Yipes!  For now we'll just hope clients aren't really using
	 * release_lockowner much, but eventually we have to fix these
	 * data structures. */
	INIT_LIST_HEAD(&matches);
	for (i = 0; i < LOCK_HASH_SIZE; i++) {
		list_for_each_entry(sop, &lock_ownerid_hashtbl[i], so_idhash) {
			if (!same_owner_str(sop, owner, clid))
				continue;
			list_for_each_entry(stp, &sop->so_stateids,
					st_perstateowner) {
				if (check_for_locks(stp->st_file, sop))
					goto out;
				/* Note: so_perclient unused for lockowners,
				 * so it's OK to fool with here. */
				list_add(&sop->so_perclient, &matches);
			}
		}
	}
	/* Clients probably won't expect us to return with some (but not all)
	 * of the lockowner state released; so don't release any until all
	 * have been checked. */
	status = nfs_ok;
	while (!list_empty(&matches)) {
		sop = list_entry(matches.next, struct nfs4_stateowner,
								so_perclient);
		/* unhash_stateowner deletes so_perclient only
		 * for openowners. */
		list_del(&sop->so_perclient);
		release_lockowner(sop);
	}
out:
	nfs4_unlock_state();
	return status;
}

static inline struct nfs4_client_reclaim *
alloc_reclaim(void)
{
	return kmalloc(sizeof(struct nfs4_client_reclaim), GFP_KERNEL);
}

int
nfs4_has_reclaimed_state(const char *name, bool use_exchange_id)
{
	unsigned int strhashval = clientstr_hashval(name);
	struct nfs4_client *clp;

	clp = find_confirmed_client_by_str(name, strhashval, use_exchange_id);
	return clp ? 1 : 0;
}

/*
 * failure => all reset bets are off, nfserr_no_grace...
 */
int
nfs4_client_to_reclaim(const char *name)
{
	unsigned int strhashval;
	struct nfs4_client_reclaim *crp = NULL;

	dprintk("NFSD nfs4_client_to_reclaim NAME: %.*s\n", HEXDIR_LEN, name);
	crp = alloc_reclaim();
	if (!crp)
		return 0;
	strhashval = clientstr_hashval(name);
	INIT_LIST_HEAD(&crp->cr_strhash);
	list_add(&crp->cr_strhash, &reclaim_str_hashtbl[strhashval]);
	memcpy(crp->cr_recdir, name, HEXDIR_LEN);
	reclaim_str_hashtbl_size++;
	return 1;
}

static void
nfs4_release_reclaim(void)
{
	struct nfs4_client_reclaim *crp = NULL;
	int i;

	for (i = 0; i < CLIENT_HASH_SIZE; i++) {
		while (!list_empty(&reclaim_str_hashtbl[i])) {
			crp = list_entry(reclaim_str_hashtbl[i].next,
			                struct nfs4_client_reclaim, cr_strhash);
			list_del(&crp->cr_strhash);
			kfree(crp);
			reclaim_str_hashtbl_size--;
		}
	}
	BUG_ON(reclaim_str_hashtbl_size);
}

/*
 * called from OPEN, CLAIM_PREVIOUS with a new clientid. */
static struct nfs4_client_reclaim *
nfs4_find_reclaim_client(clientid_t *clid)
{
	unsigned int strhashval;
	struct nfs4_client *clp;
	struct nfs4_client_reclaim *crp = NULL;


	/* find clientid in conf_id_hashtbl */
	clp = find_confirmed_client(clid);
	if (clp == NULL)
		return NULL;

	dprintk("NFSD: nfs4_find_reclaim_client for %.*s with recdir %s\n",
		            clp->cl_name.len, clp->cl_name.data,
			    clp->cl_recdir);

	/* find clp->cl_name in reclaim_str_hashtbl */
	strhashval = clientstr_hashval(clp->cl_recdir);
	list_for_each_entry(crp, &reclaim_str_hashtbl[strhashval], cr_strhash) {
		if (same_name(crp->cr_recdir, clp->cl_recdir)) {
			return crp;
		}
	}
	return NULL;
}

/*
* Called from OPEN. Look for clientid in reclaim list.
*/
__be32
nfs4_check_open_reclaim(clientid_t *clid)
{
	return nfs4_find_reclaim_client(clid) ? nfs_ok : nfserr_reclaim_bad;
}

/* initialization to perform at module load time: */

int
nfs4_state_init(void)
{
	int i, status;

	status = nfsd4_init_slabs();
	if (status)
		return status;
	for (i = 0; i < CLIENT_HASH_SIZE; i++) {
		INIT_LIST_HEAD(&conf_id_hashtbl[i]);
		INIT_LIST_HEAD(&conf_str_hashtbl[i]);
		INIT_LIST_HEAD(&unconf_str_hashtbl[i]);
		INIT_LIST_HEAD(&unconf_id_hashtbl[i]);
		INIT_LIST_HEAD(&reclaim_str_hashtbl[i]);
	}
	for (i = 0; i < SESSION_HASH_SIZE; i++)
		INIT_LIST_HEAD(&sessionid_hashtbl[i]);
	for (i = 0; i < FILE_HASH_SIZE; i++) {
		INIT_LIST_HEAD(&file_hashtbl[i]);
	}
	for (i = 0; i < OWNER_HASH_SIZE; i++) {
		INIT_LIST_HEAD(&ownerstr_hashtbl[i]);
		INIT_LIST_HEAD(&ownerid_hashtbl[i]);
	}
	for (i = 0; i < STATEID_HASH_SIZE; i++) {
		INIT_LIST_HEAD(&stateid_hashtbl[i]);
		INIT_LIST_HEAD(&lockstateid_hashtbl[i]);
	}
	for (i = 0; i < LOCK_HASH_SIZE; i++) {
		INIT_LIST_HEAD(&lock_ownerid_hashtbl[i]);
		INIT_LIST_HEAD(&lock_ownerstr_hashtbl[i]);
	}
	memset(&onestateid, ~0, sizeof(stateid_t));
	INIT_LIST_HEAD(&close_lru);
	INIT_LIST_HEAD(&client_lru);
	INIT_LIST_HEAD(&del_recall_lru);
	reclaim_str_hashtbl_size = 0;
	return 0;
}

static void
nfsd4_load_reboot_recovery_data(void)
{
	int status;

	nfs4_lock_state();
	nfsd4_init_recdir(user_recovery_dirname);
	status = nfsd4_recdir_load();
	nfs4_unlock_state();
	if (status)
		printk("NFSD: Failure reading reboot recovery data\n");
}

/*
 * Since the lifetime of a delegation isn't limited to that of an open, a
 * client may quite reasonably hang on to a delegation as long as it has
 * the inode cached.  This becomes an obvious problem the first time a
 * client's inode cache approaches the size of the server's total memory.
 *
 * For now we avoid this problem by imposing a hard limit on the number
 * of delegations, which varies according to the server's memory size.
 */
static void
set_max_delegations(void)
{
	/*
	 * Allow at most 4 delegations per megabyte of RAM.  Quick
	 * estimates suggest that in the worst case (where every delegation
	 * is for a different inode), a delegation could take about 1.5K,
	 * giving a worst case usage of about 6% of memory.
	 */
	max_delegations = nr_free_buffer_pages() >> (20 - 2 - PAGE_SHIFT);
}

/* initialization to perform when the nfsd service is started: */

static int
__nfs4_state_start(void)
{
	int ret;

	boot_time = get_seconds();
	locks_start_grace(&nfsd4_manager);
	printk(KERN_INFO "NFSD: starting %ld-second grace period\n",
	       nfsd4_grace);
	ret = set_callback_cred();
	if (ret)
		return -ENOMEM;
	laundry_wq = create_singlethread_workqueue("nfsd4");
	if (laundry_wq == NULL)
		return -ENOMEM;
	ret = nfsd4_create_callback_queue();
	if (ret)
		goto out_free_laundry;
	queue_delayed_work(laundry_wq, &laundromat_work, nfsd4_grace * HZ);
	set_max_delegations();
	return 0;
out_free_laundry:
	destroy_workqueue(laundry_wq);
	return ret;
}

int
nfs4_state_start(void)
{
	nfsd4_load_reboot_recovery_data();
	return __nfs4_state_start();
}

static void
__nfs4_state_shutdown(void)
{
	int i;
	struct nfs4_client *clp = NULL;
	struct nfs4_delegation *dp = NULL;
	struct list_head *pos, *next, reaplist;

	for (i = 0; i < CLIENT_HASH_SIZE; i++) {
		while (!list_empty(&conf_id_hashtbl[i])) {
			clp = list_entry(conf_id_hashtbl[i].next, struct nfs4_client, cl_idhash);
			expire_client(clp);
		}
		while (!list_empty(&unconf_str_hashtbl[i])) {
			clp = list_entry(unconf_str_hashtbl[i].next, struct nfs4_client, cl_strhash);
			expire_client(clp);
		}
	}
	INIT_LIST_HEAD(&reaplist);
	spin_lock(&recall_lock);
	list_for_each_safe(pos, next, &del_recall_lru) {
		dp = list_entry (pos, struct nfs4_delegation, dl_recall_lru);
		list_move(&dp->dl_recall_lru, &reaplist);
	}
	spin_unlock(&recall_lock);
	list_for_each_safe(pos, next, &reaplist) {
		dp = list_entry (pos, struct nfs4_delegation, dl_recall_lru);
		list_del_init(&dp->dl_recall_lru);
		unhash_delegation(dp);
	}

	nfsd4_shutdown_recdir();
}

void
nfs4_state_shutdown(void)
{
	cancel_rearming_delayed_workqueue(laundry_wq, &laundromat_work);
	destroy_workqueue(laundry_wq);
	locks_end_grace(&nfsd4_manager);
	nfs4_lock_state();
	nfs4_release_reclaim();
	__nfs4_state_shutdown();
	nfs4_unlock_state();
	nfsd4_destroy_callback_queue();
}

/*
 * user_recovery_dirname is protected by the nfsd_mutex since it's only
 * accessed when nfsd is starting.
 */
static void
nfs4_set_recdir(char *recdir)
{
	strcpy(user_recovery_dirname, recdir);
}

/*
 * Change the NFSv4 recovery directory to recdir.
 */
int
nfs4_reset_recoverydir(char *recdir)
{
	int status;
	struct path path;

	status = kern_path(recdir, LOOKUP_FOLLOW, &path);
	if (status)
		return status;
	status = -ENOTDIR;
	if (S_ISDIR(path.dentry->d_inode->i_mode)) {
		nfs4_set_recdir(recdir);
		status = 0;
	}
	path_put(&path);
	return status;
}

char *
nfs4_recoverydir(void)
{
	return user_recovery_dirname;
}<|MERGE_RESOLUTION|>--- conflicted
+++ resolved
@@ -2318,11 +2318,7 @@
 }
 
 /*
-<<<<<<< HEAD
- * Called from setlease() with lock_kernel() held
-=======
  * Called from setlease() with lock_flocks() held
->>>>>>> 3561d43f
  */
 static
 int nfsd_same_client_deleg_cb(struct file_lock *onlist, struct file_lock *try)
