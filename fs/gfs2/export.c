/*
 * Copyright (C) Sistina Software, Inc.  1997-2003 All rights reserved.
 * Copyright (C) 2004-2006 Red Hat, Inc.  All rights reserved.
 *
 * This copyrighted material is made available to anyone wishing to use,
 * modify, copy, or redistribute it subject to the terms and conditions
 * of the GNU General Public License version 2.
 */

#include <linux/spinlock.h>
#include <linux/completion.h>
#include <linux/buffer_head.h>
#include <linux/exportfs.h>
#include <linux/gfs2_ondisk.h>
#include <linux/crc32.h>

#include "gfs2.h"
#include "incore.h"
#include "dir.h"
#include "glock.h"
#include "glops.h"
#include "inode.h"
#include "super.h"
#include "rgrp.h"
#include "util.h"

#define GFS2_SMALL_FH_SIZE 4
#define GFS2_LARGE_FH_SIZE 8
#define GFS2_OLD_FH_SIZE 10

static int gfs2_encode_fh(struct dentry *dentry, __u32 *p, int *len,
			  int connectable)
{
	__be32 *fh = (__force __be32 *)p;
	struct inode *inode = dentry->d_inode;
	struct super_block *sb = inode->i_sb;
	struct gfs2_inode *ip = GFS2_I(inode);

	if (*len < GFS2_SMALL_FH_SIZE ||
	    (connectable && *len < GFS2_LARGE_FH_SIZE))
		return 255;

	fh[0] = cpu_to_be32(ip->i_no_formal_ino >> 32);
	fh[1] = cpu_to_be32(ip->i_no_formal_ino & 0xFFFFFFFF);
	fh[2] = cpu_to_be32(ip->i_no_addr >> 32);
	fh[3] = cpu_to_be32(ip->i_no_addr & 0xFFFFFFFF);
	*len = GFS2_SMALL_FH_SIZE;

	if (!connectable || inode == sb->s_root->d_inode)
		return *len;

	spin_lock(&dentry->d_lock);
	inode = dentry->d_parent->d_inode;
	ip = GFS2_I(inode);
	igrab(inode);
	spin_unlock(&dentry->d_lock);

	fh[4] = cpu_to_be32(ip->i_no_formal_ino >> 32);
	fh[5] = cpu_to_be32(ip->i_no_formal_ino & 0xFFFFFFFF);
	fh[6] = cpu_to_be32(ip->i_no_addr >> 32);
	fh[7] = cpu_to_be32(ip->i_no_addr & 0xFFFFFFFF);
	*len = GFS2_LARGE_FH_SIZE;

	iput(inode);

	return *len;
}

struct get_name_filldir {
	struct gfs2_inum_host inum;
	char *name;
};

static int get_name_filldir(void *opaque, const char *name, int length,
			    loff_t offset, u64 inum, unsigned int type)
{
	struct get_name_filldir *gnfd = opaque;

	if (inum != gnfd->inum.no_addr)
		return 0;

	memcpy(gnfd->name, name, length);
	gnfd->name[length] = 0;

	return 1;
}

static int gfs2_get_name(struct dentry *parent, char *name,
			 struct dentry *child)
{
	struct inode *dir = parent->d_inode;
	struct inode *inode = child->d_inode;
	struct gfs2_inode *dip, *ip;
	struct get_name_filldir gnfd;
	struct gfs2_holder gh;
	u64 offset = 0;
	int error;

	if (!dir)
		return -EINVAL;

	if (!S_ISDIR(dir->i_mode) || !inode)
		return -EINVAL;

	dip = GFS2_I(dir);
	ip = GFS2_I(inode);

	*name = 0;
	gnfd.inum.no_addr = ip->i_no_addr;
	gnfd.inum.no_formal_ino = ip->i_no_formal_ino;
	gnfd.name = name;

	error = gfs2_glock_nq_init(dip->i_gl, LM_ST_SHARED, 0, &gh);
	if (error)
		return error;

	error = gfs2_dir_read(dir, &offset, &gnfd, get_name_filldir);

	gfs2_glock_dq_uninit(&gh);

	if (!error && !*name)
		error = -ENOENT;

	return error;
}

static struct dentry *gfs2_get_parent(struct dentry *child)
{
<<<<<<< HEAD
	struct dentry *dentry;

	dentry = d_obtain_alias(gfs2_lookupi(child->d_inode, &gfs2_qdotdot, 1));
	if (!IS_ERR(dentry))
		dentry->d_op = &gfs2_dops;
	return dentry;
=======
	return d_obtain_alias(gfs2_lookupi(child->d_inode, &gfs2_qdotdot, 1));
>>>>>>> 3cbea436
}

static struct dentry *gfs2_get_dentry(struct super_block *sb,
				      struct gfs2_inum_host *inum)
{
	struct gfs2_sbd *sdp = sb->s_fs_info;
	struct inode *inode;
<<<<<<< HEAD
	struct dentry *dentry;
=======
>>>>>>> 3cbea436

	inode = gfs2_ilookup(sb, inum->no_addr);
	if (inode) {
		if (GFS2_I(inode)->i_no_formal_ino != inum->no_formal_ino) {
			iput(inode);
			return ERR_PTR(-ESTALE);
		}
		goto out_inode;
	}

	inode = gfs2_lookup_by_inum(sdp, inum->no_addr, &inum->no_formal_ino,
				    GFS2_BLKST_DINODE);
	if (IS_ERR(inode))
		return ERR_CAST(inode);

out_inode:
<<<<<<< HEAD
	dentry = d_obtain_alias(inode);
	if (!IS_ERR(dentry))
		dentry->d_op = &gfs2_dops;
	return dentry;
=======
	return d_obtain_alias(inode);
>>>>>>> 3cbea436
}

static struct dentry *gfs2_fh_to_dentry(struct super_block *sb, struct fid *fid,
		int fh_len, int fh_type)
{
	struct gfs2_inum_host this;
	__be32 *fh = (__force __be32 *)fid->raw;

	switch (fh_type) {
	case GFS2_SMALL_FH_SIZE:
	case GFS2_LARGE_FH_SIZE:
	case GFS2_OLD_FH_SIZE:
		this.no_formal_ino = ((u64)be32_to_cpu(fh[0])) << 32;
		this.no_formal_ino |= be32_to_cpu(fh[1]);
		this.no_addr = ((u64)be32_to_cpu(fh[2])) << 32;
		this.no_addr |= be32_to_cpu(fh[3]);
		return gfs2_get_dentry(sb, &this);
	default:
		return NULL;
	}
}

static struct dentry *gfs2_fh_to_parent(struct super_block *sb, struct fid *fid,
		int fh_len, int fh_type)
{
	struct gfs2_inum_host parent;
	__be32 *fh = (__force __be32 *)fid->raw;

	switch (fh_type) {
	case GFS2_LARGE_FH_SIZE:
	case GFS2_OLD_FH_SIZE:
		parent.no_formal_ino = ((u64)be32_to_cpu(fh[4])) << 32;
		parent.no_formal_ino |= be32_to_cpu(fh[5]);
		parent.no_addr = ((u64)be32_to_cpu(fh[6])) << 32;
		parent.no_addr |= be32_to_cpu(fh[7]);
		return gfs2_get_dentry(sb, &parent);
	default:
		return NULL;
	}
}

const struct export_operations gfs2_export_ops = {
	.encode_fh = gfs2_encode_fh,
	.fh_to_dentry = gfs2_fh_to_dentry,
	.fh_to_parent = gfs2_fh_to_parent,
	.get_name = gfs2_get_name,
	.get_parent = gfs2_get_parent,
};
<|MERGE_RESOLUTION|>--- conflicted
+++ resolved
@@ -126,16 +126,7 @@
 
 static struct dentry *gfs2_get_parent(struct dentry *child)
 {
-<<<<<<< HEAD
-	struct dentry *dentry;
-
-	dentry = d_obtain_alias(gfs2_lookupi(child->d_inode, &gfs2_qdotdot, 1));
-	if (!IS_ERR(dentry))
-		dentry->d_op = &gfs2_dops;
-	return dentry;
-=======
 	return d_obtain_alias(gfs2_lookupi(child->d_inode, &gfs2_qdotdot, 1));
->>>>>>> 3cbea436
 }
 
 static struct dentry *gfs2_get_dentry(struct super_block *sb,
@@ -143,10 +134,6 @@
 {
 	struct gfs2_sbd *sdp = sb->s_fs_info;
 	struct inode *inode;
-<<<<<<< HEAD
-	struct dentry *dentry;
-=======
->>>>>>> 3cbea436
 
 	inode = gfs2_ilookup(sb, inum->no_addr);
 	if (inode) {
@@ -163,14 +150,7 @@
 		return ERR_CAST(inode);
 
 out_inode:
-<<<<<<< HEAD
-	dentry = d_obtain_alias(inode);
-	if (!IS_ERR(dentry))
-		dentry->d_op = &gfs2_dops;
-	return dentry;
-=======
 	return d_obtain_alias(inode);
->>>>>>> 3cbea436
 }
 
 static struct dentry *gfs2_fh_to_dentry(struct super_block *sb, struct fid *fid,
