/*
 * Copyright (C) Sistina Software, Inc.  1997-2003 All rights reserved.
 * Copyright (C) 2004-2006 Red Hat, Inc.  All rights reserved.
 *
 * This copyrighted material is made available to anyone wishing to use,
 * modify, copy, or redistribute it subject to the terms and conditions
 * of the GNU General Public License version 2.
 */

#include <linux/spinlock.h>
#include <linux/completion.h>
#include <linux/buffer_head.h>
#include <linux/gfs2_ondisk.h>
#include <linux/namei.h>
#include <linux/crc32.h>

#include "gfs2.h"
#include "incore.h"
#include "dir.h"
#include "glock.h"
#include "super.h"
#include "util.h"
#include "inode.h"

/**
 * gfs2_drevalidate - Check directory lookup consistency
 * @dentry: the mapping to check
 * @nd:
 *
 * Check to make sure the lookup necessary to arrive at this inode from its
 * parent is still good.
 *
 * Returns: 1 if the dentry is ok, 0 if it isn't
 */

static int gfs2_drevalidate(struct dentry *dentry, struct nameidata *nd)
{
	struct dentry *parent;
	struct gfs2_sbd *sdp;
	struct gfs2_inode *dip;
	struct inode *inode;
	struct gfs2_holder d_gh;
	struct gfs2_inode *ip = NULL;
	int error;
	int had_lock = 0;

<<<<<<< HEAD
	if (nd->flags & LOOKUP_RCU)
=======
	if (nd && nd->flags & LOOKUP_RCU)
>>>>>>> 105e53f8
		return -ECHILD;

	parent = dget_parent(dentry);
	sdp = GFS2_SB(parent->d_inode);
	dip = GFS2_I(parent->d_inode);
	inode = dentry->d_inode;

	if (inode) {
		if (is_bad_inode(inode))
			goto invalid;
		ip = GFS2_I(inode);
	}

	if (sdp->sd_lockstruct.ls_ops->lm_mount == NULL)
		goto valid;

	had_lock = (gfs2_glock_is_locked_by_me(dip->i_gl) != NULL);
	if (!had_lock) {
		error = gfs2_glock_nq_init(dip->i_gl, LM_ST_SHARED, 0, &d_gh);
		if (error)
			goto fail;
	} 

	error = gfs2_dir_check(parent->d_inode, &dentry->d_name, ip);
	switch (error) {
	case 0:
		if (!inode)
			goto invalid_gunlock;
		break;
	case -ENOENT:
		if (!inode)
			goto valid_gunlock;
		goto invalid_gunlock;
	default:
		goto fail_gunlock;
	}

valid_gunlock:
	if (!had_lock)
		gfs2_glock_dq_uninit(&d_gh);
valid:
	dput(parent);
	return 1;

invalid_gunlock:
	if (!had_lock)
		gfs2_glock_dq_uninit(&d_gh);
invalid:
	if (inode && S_ISDIR(inode->i_mode)) {
		if (have_submounts(dentry))
			goto valid;
		shrink_dcache_parent(dentry);
	}
	d_drop(dentry);
	dput(parent);
	return 0;

fail_gunlock:
	gfs2_glock_dq_uninit(&d_gh);
fail:
	dput(parent);
	return 0;
}

static int gfs2_dhash(const struct dentry *dentry, const struct inode *inode,
		struct qstr *str)
{
	str->hash = gfs2_disk_hash(str->name, str->len);
	return 0;
}

static int gfs2_dentry_delete(const struct dentry *dentry)
{
	struct gfs2_inode *ginode;

	if (!dentry->d_inode)
		return 0;

	ginode = GFS2_I(dentry->d_inode);
	if (!ginode->i_iopen_gh.gh_gl)
		return 0;

	if (test_bit(GLF_DEMOTE, &ginode->i_iopen_gh.gh_gl->gl_flags))
		return 1;

	return 0;
}

const struct dentry_operations gfs2_dops = {
	.d_revalidate = gfs2_drevalidate,
	.d_hash = gfs2_dhash,
	.d_delete = gfs2_dentry_delete,
};
<|MERGE_RESOLUTION|>--- conflicted
+++ resolved
@@ -44,11 +44,7 @@
 	int error;
 	int had_lock = 0;
 
-<<<<<<< HEAD
-	if (nd->flags & LOOKUP_RCU)
-=======
 	if (nd && nd->flags & LOOKUP_RCU)
->>>>>>> 105e53f8
 		return -ECHILD;
 
 	parent = dget_parent(dentry);
