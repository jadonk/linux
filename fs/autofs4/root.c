/* -*- c -*- --------------------------------------------------------------- *
 *
 * linux/fs/autofs/root.c
 *
 *  Copyright 1997-1998 Transmeta Corporation -- All Rights Reserved
 *  Copyright 1999-2000 Jeremy Fitzhardinge <jeremy@goop.org>
 *  Copyright 2001-2006 Ian Kent <raven@themaw.net>
 *
 * This file is part of the Linux kernel and is made available under
 * the terms of the GNU General Public License, version 2, or at your
 * option, any later version, incorporated herein by reference.
 *
 * ------------------------------------------------------------------------- */

#include <linux/capability.h>
#include <linux/errno.h>
#include <linux/stat.h>
#include <linux/slab.h>
#include <linux/param.h>
#include <linux/time.h>
#include <linux/compat.h>
#include <linux/mutex.h>

#include "autofs_i.h"

DEFINE_SPINLOCK(autofs4_lock);

static int autofs4_dir_symlink(struct inode *,struct dentry *,const char *);
static int autofs4_dir_unlink(struct inode *,struct dentry *);
static int autofs4_dir_rmdir(struct inode *,struct dentry *);
static int autofs4_dir_mkdir(struct inode *,struct dentry *,int);
static long autofs4_root_ioctl(struct file *,unsigned int,unsigned long);
#ifdef CONFIG_COMPAT
static long autofs4_root_compat_ioctl(struct file *,unsigned int,unsigned long);
#endif
static int autofs4_dir_open(struct inode *inode, struct file *file);
static struct dentry *autofs4_lookup(struct inode *,struct dentry *, struct nameidata *);
static struct vfsmount *autofs4_d_automount(struct path *);
<<<<<<< HEAD
static int autofs4_d_manage(struct dentry *, bool, bool);
=======
static int autofs4_d_manage(struct dentry *, bool);
>>>>>>> 105e53f8
static void autofs4_dentry_release(struct dentry *);

const struct file_operations autofs4_root_operations = {
	.open		= dcache_dir_open,
	.release	= dcache_dir_close,
	.read		= generic_read_dir,
	.readdir	= dcache_readdir,
	.llseek		= dcache_dir_lseek,
	.unlocked_ioctl	= autofs4_root_ioctl,
#ifdef CONFIG_COMPAT
	.compat_ioctl	= autofs4_root_compat_ioctl,
#endif
};

const struct file_operations autofs4_dir_operations = {
	.open		= autofs4_dir_open,
	.release	= dcache_dir_close,
	.read		= generic_read_dir,
	.readdir	= dcache_readdir,
	.llseek		= dcache_dir_lseek,
};

const struct inode_operations autofs4_dir_inode_operations = {
	.lookup		= autofs4_lookup,
	.unlink		= autofs4_dir_unlink,
	.symlink	= autofs4_dir_symlink,
	.mkdir		= autofs4_dir_mkdir,
	.rmdir		= autofs4_dir_rmdir,
};

const struct dentry_operations autofs4_dentry_operations = {
	.d_automount	= autofs4_d_automount,
	.d_manage	= autofs4_d_manage,
	.d_release	= autofs4_dentry_release,
};

static void autofs4_add_active(struct dentry *dentry)
{
	struct autofs_sb_info *sbi = autofs4_sbi(dentry->d_sb);
	struct autofs_info *ino = autofs4_dentry_ino(dentry);
	if (ino) {
		spin_lock(&sbi->lookup_lock);
		if (!ino->active_count) {
			if (list_empty(&ino->active))
				list_add(&ino->active, &sbi->active_list);
		}
		ino->active_count++;
		spin_unlock(&sbi->lookup_lock);
	}
	return;
}

static void autofs4_del_active(struct dentry *dentry)
{
	struct autofs_sb_info *sbi = autofs4_sbi(dentry->d_sb);
	struct autofs_info *ino = autofs4_dentry_ino(dentry);
	if (ino) {
		spin_lock(&sbi->lookup_lock);
		ino->active_count--;
		if (!ino->active_count) {
			if (!list_empty(&ino->active))
				list_del_init(&ino->active);
		}
		spin_unlock(&sbi->lookup_lock);
	}
	return;
}

static int autofs4_dir_open(struct inode *inode, struct file *file)
{
	struct dentry *dentry = file->f_path.dentry;
	struct autofs_sb_info *sbi = autofs4_sbi(dentry->d_sb);

	DPRINTK("file=%p dentry=%p %.*s",
		file, dentry, dentry->d_name.len, dentry->d_name.name);

	if (autofs4_oz_mode(sbi))
		goto out;

	/*
	 * An empty directory in an autofs file system is always a
	 * mount point. The daemon must have failed to mount this
	 * during lookup so it doesn't exist. This can happen, for
	 * example, if user space returns an incorrect status for a
	 * mount request. Otherwise we're doing a readdir on the
	 * autofs file system so just let the libfs routines handle
	 * it.
	 */
<<<<<<< HEAD
	spin_lock(&autofs4_lock);
	spin_lock(&dentry->d_lock);
	if (!d_mountpoint(dentry) && list_empty(&dentry->d_subdirs)) {
		spin_unlock(&dentry->d_lock);
		spin_unlock(&autofs4_lock);
		return -ENOENT;
	}
	spin_unlock(&dentry->d_lock);
	spin_unlock(&autofs4_lock);
=======
	spin_lock(&sbi->lookup_lock);
	spin_lock(&dentry->d_lock);
	if (!d_mountpoint(dentry) && list_empty(&dentry->d_subdirs)) {
		spin_unlock(&dentry->d_lock);
		spin_unlock(&sbi->lookup_lock);
		return -ENOENT;
	}
	spin_unlock(&dentry->d_lock);
	spin_unlock(&sbi->lookup_lock);
>>>>>>> 105e53f8

out:
	return dcache_dir_open(inode, file);
}

static void autofs4_dentry_release(struct dentry *de)
{
	struct autofs_info *ino = autofs4_dentry_ino(de);
	struct autofs_sb_info *sbi = autofs4_sbi(de->d_sb);

	DPRINTK("releasing %p", de);

	if (!ino)
		return;

	if (sbi) {
		spin_lock(&sbi->lookup_lock);
		if (!list_empty(&ino->active))
			list_del(&ino->active);
		if (!list_empty(&ino->expiring))
			list_del(&ino->expiring);
		spin_unlock(&sbi->lookup_lock);
	}

	autofs4_free_ino(ino);
}

static struct dentry *autofs4_lookup_active(struct dentry *dentry)
{
	struct autofs_sb_info *sbi = autofs4_sbi(dentry->d_sb);
	struct dentry *parent = dentry->d_parent;
	struct qstr *name = &dentry->d_name;
	unsigned int len = name->len;
	unsigned int hash = name->hash;
	const unsigned char *str = name->name;
	struct list_head *p, *head;

<<<<<<< HEAD
	spin_lock(&autofs4_lock);
=======
>>>>>>> 105e53f8
	spin_lock(&sbi->lookup_lock);
	head = &sbi->active_list;
	list_for_each(p, head) {
		struct autofs_info *ino;
		struct dentry *active;
		struct qstr *qstr;

		ino = list_entry(p, struct autofs_info, active);
		active = ino->dentry;

		spin_lock(&active->d_lock);

		/* Already gone? */
		if (active->d_count == 0)
			goto next;

		qstr = &active->d_name;

		if (active->d_name.hash != hash)
			goto next;
		if (active->d_parent != parent)
			goto next;

		if (qstr->len != len)
			goto next;
		if (memcmp(qstr->name, str, len))
			goto next;

		if (d_unhashed(active)) {
			dget_dlock(active);
			spin_unlock(&active->d_lock);
			spin_unlock(&sbi->lookup_lock);
<<<<<<< HEAD
			spin_unlock(&autofs4_lock);
=======
>>>>>>> 105e53f8
			return active;
		}
next:
		spin_unlock(&active->d_lock);
	}
	spin_unlock(&sbi->lookup_lock);
<<<<<<< HEAD
	spin_unlock(&autofs4_lock);
=======
>>>>>>> 105e53f8

	return NULL;
}

static struct dentry *autofs4_lookup_expiring(struct dentry *dentry)
{
	struct autofs_sb_info *sbi = autofs4_sbi(dentry->d_sb);
	struct dentry *parent = dentry->d_parent;
	struct qstr *name = &dentry->d_name;
	unsigned int len = name->len;
	unsigned int hash = name->hash;
	const unsigned char *str = name->name;
	struct list_head *p, *head;

<<<<<<< HEAD
	spin_lock(&autofs4_lock);
=======
>>>>>>> 105e53f8
	spin_lock(&sbi->lookup_lock);
	head = &sbi->expiring_list;
	list_for_each(p, head) {
		struct autofs_info *ino;
		struct dentry *expiring;
		struct qstr *qstr;

		ino = list_entry(p, struct autofs_info, expiring);
		expiring = ino->dentry;

		spin_lock(&expiring->d_lock);

		/* Bad luck, we've already been dentry_iput */
		if (!expiring->d_inode)
			goto next;

		qstr = &expiring->d_name;

		if (expiring->d_name.hash != hash)
			goto next;
		if (expiring->d_parent != parent)
			goto next;

		if (qstr->len != len)
			goto next;
		if (memcmp(qstr->name, str, len))
			goto next;

		if (d_unhashed(expiring)) {
			dget_dlock(expiring);
			spin_unlock(&expiring->d_lock);
			spin_unlock(&sbi->lookup_lock);
<<<<<<< HEAD
			spin_unlock(&autofs4_lock);
=======
>>>>>>> 105e53f8
			return expiring;
		}
next:
		spin_unlock(&expiring->d_lock);
	}
	spin_unlock(&sbi->lookup_lock);
<<<<<<< HEAD
	spin_unlock(&autofs4_lock);

	return NULL;
}

static int autofs4_mount_wait(struct dentry *dentry)
{
	struct autofs_sb_info *sbi = autofs4_sbi(dentry->d_sb);
	struct autofs_info *ino = autofs4_dentry_ino(dentry);
	int status;

	if (ino->flags & AUTOFS_INF_PENDING) {
		DPRINTK("waiting for mount name=%.*s",
			dentry->d_name.len, dentry->d_name.name);
		status = autofs4_wait(sbi, dentry, NFY_MOUNT);
		DPRINTK("mount wait done status=%d", status);
		ino->last_used = jiffies;
		return status;
	}
	return 0;
}

static int do_expire_wait(struct dentry *dentry)
{
	struct dentry *expiring;

	expiring = autofs4_lookup_expiring(dentry);
	if (!expiring)
		return autofs4_expire_wait(dentry);
	else {
		/*
		 * If we are racing with expire the request might not
		 * be quite complete, but the directory has been removed
		 * so it must have been successful, just wait for it.
		 */
		autofs4_expire_wait(expiring);
		autofs4_del_expiring(expiring);
		dput(expiring);
	}
	return 0;
}

static struct dentry *autofs4_mountpoint_changed(struct path *path)
{
	struct dentry *dentry = path->dentry;
	struct autofs_sb_info *sbi = autofs4_sbi(dentry->d_sb);

	/*
	 * If this is an indirect mount the dentry could have gone away
	 * as a result of an expire and a new one created.
	 */
	if (autofs_type_indirect(sbi->type) && d_unhashed(dentry)) {
		struct dentry *parent = dentry->d_parent;
		struct dentry *new = d_lookup(parent, &dentry->d_name);
		if (!new)
			return NULL;
		dput(path->dentry);
		path->dentry = new;
	}
	return path->dentry;
}

static struct vfsmount *autofs4_d_automount(struct path *path)
{
	struct dentry *dentry = path->dentry;
	struct autofs_sb_info *sbi = autofs4_sbi(dentry->d_sb);
	struct autofs_info *ino = autofs4_dentry_ino(dentry);
	int status;

	DPRINTK("dentry=%p %.*s",
		dentry, dentry->d_name.len, dentry->d_name.name);

	/*
	 * Someone may have manually umounted this or it was a submount
	 * that has gone away.
	 */
	spin_lock(&dentry->d_lock);
	if (!d_mountpoint(dentry) && list_empty(&dentry->d_subdirs)) {
		if (!(dentry->d_flags & DCACHE_MANAGE_TRANSIT) &&
		     (dentry->d_flags & DCACHE_NEED_AUTOMOUNT))
			__managed_dentry_set_transit(path->dentry);
	}
	spin_unlock(&dentry->d_lock);

	/* The daemon never triggers a mount. */
	if (autofs4_oz_mode(sbi))
		return NULL;

	/*
	 * If an expire request is pending everyone must wait.
	 * If the expire fails we're still mounted so continue
	 * the follow and return. A return of -EAGAIN (which only
	 * happens with indirect mounts) means the expire completed
	 * and the directory was removed, so just go ahead and try
	 * the mount.
	 */
	status = do_expire_wait(dentry);
	if (status && status != -EAGAIN)
		return NULL;

	/* Callback to the daemon to perform the mount or wait */
	spin_lock(&sbi->fs_lock);
	if (ino->flags & AUTOFS_INF_PENDING) {
		spin_unlock(&sbi->fs_lock);
		status = autofs4_mount_wait(dentry);
		if (status)
			return ERR_PTR(status);
		spin_lock(&sbi->fs_lock);
		goto done;
	}

	/*
	 * If the dentry is a symlink it's equivalent to a directory
	 * having d_mountpoint() true, so there's no need to call back
	 * to the daemon.
	 */
	if (dentry->d_inode && S_ISLNK(dentry->d_inode->i_mode))
		goto done;
	if (!d_mountpoint(dentry)) {
		/*
		 * It's possible that user space hasn't removed directories
		 * after umounting a rootless multi-mount, although it
		 * should. For v5 have_submounts() is sufficient to handle
		 * this because the leaves of the directory tree under the
		 * mount never trigger mounts themselves (they have an autofs
		 * trigger mount mounted on them). But v4 pseudo direct mounts
		 * do need the leaves to to trigger mounts. In this case we
		 * have no choice but to use the list_empty() check and
		 * require user space behave.
		 */
		if (sbi->version > 4) {
			if (have_submounts(dentry))
				goto done;
		} else {
			spin_lock(&dentry->d_lock);
			if (!list_empty(&dentry->d_subdirs)) {
				spin_unlock(&dentry->d_lock);
				goto done;
			}
			spin_unlock(&dentry->d_lock);
		}
		ino->flags |= AUTOFS_INF_PENDING;
		spin_unlock(&sbi->fs_lock);
		status = autofs4_mount_wait(dentry);
		if (status)
			return ERR_PTR(status);
		spin_lock(&sbi->fs_lock);
		ino->flags &= ~AUTOFS_INF_PENDING;
	}
done:
	if (!(ino->flags & AUTOFS_INF_EXPIRING)) {
		/*
		 * Any needed mounting has been completed and the path updated
		 * so turn this into a normal dentry so we don't continually
		 * call ->d_automount() and ->d_manage().
		 */
		spin_lock(&dentry->d_lock);
		__managed_dentry_clear_transit(dentry);
		/*
		 * Only clear DMANAGED_AUTOMOUNT for rootless multi-mounts and
		 * symlinks as in all other cases the dentry will be covered by
		 * an actual mount so ->d_automount() won't be called during
		 * the follow.
		 */
		if ((!d_mountpoint(dentry) &&
		    !list_empty(&dentry->d_subdirs)) ||
		    (dentry->d_inode && S_ISLNK(dentry->d_inode->i_mode)))
			__managed_dentry_clear_automount(dentry);
		spin_unlock(&dentry->d_lock);
	}
	spin_unlock(&sbi->fs_lock);

	/* Mount succeeded, check if we ended up with a new dentry */
	dentry = autofs4_mountpoint_changed(path);
	if (!dentry)
		return ERR_PTR(-ENOENT);
=======
>>>>>>> 105e53f8

	return NULL;
}

<<<<<<< HEAD
int autofs4_d_manage(struct dentry *dentry, bool mounting_here, bool rcu_walk)
=======
static int autofs4_mount_wait(struct dentry *dentry)
{
	struct autofs_sb_info *sbi = autofs4_sbi(dentry->d_sb);
	struct autofs_info *ino = autofs4_dentry_ino(dentry);
	int status = 0;

	if (ino->flags & AUTOFS_INF_PENDING) {
		DPRINTK("waiting for mount name=%.*s",
			dentry->d_name.len, dentry->d_name.name);
		status = autofs4_wait(sbi, dentry, NFY_MOUNT);
		DPRINTK("mount wait done status=%d", status);
	}
	ino->last_used = jiffies;
	return status;
}

static int do_expire_wait(struct dentry *dentry)
{
	struct dentry *expiring;

	expiring = autofs4_lookup_expiring(dentry);
	if (!expiring)
		return autofs4_expire_wait(dentry);
	else {
		/*
		 * If we are racing with expire the request might not
		 * be quite complete, but the directory has been removed
		 * so it must have been successful, just wait for it.
		 */
		autofs4_expire_wait(expiring);
		autofs4_del_expiring(expiring);
		dput(expiring);
	}
	return 0;
}

static struct dentry *autofs4_mountpoint_changed(struct path *path)
{
	struct dentry *dentry = path->dentry;
	struct autofs_sb_info *sbi = autofs4_sbi(dentry->d_sb);

	/*
	 * If this is an indirect mount the dentry could have gone away
	 * as a result of an expire and a new one created.
	 */
	if (autofs_type_indirect(sbi->type) && d_unhashed(dentry)) {
		struct dentry *parent = dentry->d_parent;
		struct autofs_info *ino;
		struct dentry *new = d_lookup(parent, &dentry->d_name);
		if (!new)
			return NULL;
		ino = autofs4_dentry_ino(new);
		ino->last_used = jiffies;
		dput(path->dentry);
		path->dentry = new;
	}
	return path->dentry;
}

static struct vfsmount *autofs4_d_automount(struct path *path)
{
	struct dentry *dentry = path->dentry;
	struct autofs_sb_info *sbi = autofs4_sbi(dentry->d_sb);
	struct autofs_info *ino = autofs4_dentry_ino(dentry);
	int status;

	DPRINTK("dentry=%p %.*s",
		dentry, dentry->d_name.len, dentry->d_name.name);

	/* The daemon never triggers a mount. */
	if (autofs4_oz_mode(sbi))
		return NULL;

	/*
	 * If an expire request is pending everyone must wait.
	 * If the expire fails we're still mounted so continue
	 * the follow and return. A return of -EAGAIN (which only
	 * happens with indirect mounts) means the expire completed
	 * and the directory was removed, so just go ahead and try
	 * the mount.
	 */
	status = do_expire_wait(dentry);
	if (status && status != -EAGAIN)
		return NULL;

	/* Callback to the daemon to perform the mount or wait */
	spin_lock(&sbi->fs_lock);
	if (ino->flags & AUTOFS_INF_PENDING) {
		spin_unlock(&sbi->fs_lock);
		status = autofs4_mount_wait(dentry);
		if (status)
			return ERR_PTR(status);
		spin_lock(&sbi->fs_lock);
		goto done;
	}

	/*
	 * If the dentry is a symlink it's equivalent to a directory
	 * having d_mountpoint() true, so there's no need to call back
	 * to the daemon.
	 */
	if (dentry->d_inode && S_ISLNK(dentry->d_inode->i_mode))
		goto done;
	if (!d_mountpoint(dentry)) {
		/*
		 * It's possible that user space hasn't removed directories
		 * after umounting a rootless multi-mount, although it
		 * should. For v5 have_submounts() is sufficient to handle
		 * this because the leaves of the directory tree under the
		 * mount never trigger mounts themselves (they have an autofs
		 * trigger mount mounted on them). But v4 pseudo direct mounts
		 * do need the leaves to to trigger mounts. In this case we
		 * have no choice but to use the list_empty() check and
		 * require user space behave.
		 */
		if (sbi->version > 4) {
			if (have_submounts(dentry))
				goto done;
		} else {
			spin_lock(&dentry->d_lock);
			if (!list_empty(&dentry->d_subdirs)) {
				spin_unlock(&dentry->d_lock);
				goto done;
			}
			spin_unlock(&dentry->d_lock);
		}
		ino->flags |= AUTOFS_INF_PENDING;
		spin_unlock(&sbi->fs_lock);
		status = autofs4_mount_wait(dentry);
		if (status)
			return ERR_PTR(status);
		spin_lock(&sbi->fs_lock);
		ino->flags &= ~AUTOFS_INF_PENDING;
	}
done:
	if (!(ino->flags & AUTOFS_INF_EXPIRING)) {
		/*
		 * Any needed mounting has been completed and the path
		 * updated so clear DCACHE_NEED_AUTOMOUNT so we don't
		 * call ->d_automount() on rootless multi-mounts since
		 * it can lead to an incorrect ELOOP error return.
		 *
		 * Only clear DMANAGED_AUTOMOUNT for rootless multi-mounts and
		 * symlinks as in all other cases the dentry will be covered by
		 * an actual mount so ->d_automount() won't be called during
		 * the follow.
		 */
		spin_lock(&dentry->d_lock);
		if ((!d_mountpoint(dentry) &&
		    !list_empty(&dentry->d_subdirs)) ||
		    (dentry->d_inode && S_ISLNK(dentry->d_inode->i_mode)))
			__managed_dentry_clear_automount(dentry);
		spin_unlock(&dentry->d_lock);
	}
	spin_unlock(&sbi->fs_lock);

	/* Mount succeeded, check if we ended up with a new dentry */
	dentry = autofs4_mountpoint_changed(path);
	if (!dentry)
		return ERR_PTR(-ENOENT);

	return NULL;
}

int autofs4_d_manage(struct dentry *dentry, bool rcu_walk)
>>>>>>> 105e53f8
{
	struct autofs_sb_info *sbi = autofs4_sbi(dentry->d_sb);

	DPRINTK("dentry=%p %.*s",
		dentry, dentry->d_name.len, dentry->d_name.name);

	/* The daemon never waits. */
<<<<<<< HEAD
	if (autofs4_oz_mode(sbi) || mounting_here) {
=======
	if (autofs4_oz_mode(sbi)) {
		if (rcu_walk)
			return 0;
>>>>>>> 105e53f8
		if (!d_mountpoint(dentry))
			return -EISDIR;
		return 0;
	}

	/* We need to sleep, so we need pathwalk to be in ref-mode */
	if (rcu_walk)
		return -ECHILD;

	/* Wait for pending expires */
	do_expire_wait(dentry);

	/*
	 * This dentry may be under construction so wait on mount
	 * completion.
	 */
	return autofs4_mount_wait(dentry);
}

/* Lookups in the root directory */
static struct dentry *autofs4_lookup(struct inode *dir, struct dentry *dentry, struct nameidata *nd)
{
	struct autofs_sb_info *sbi;
	struct autofs_info *ino;
	struct dentry *active;

	DPRINTK("name = %.*s", dentry->d_name.len, dentry->d_name.name);

	/* File name too long to exist */
	if (dentry->d_name.len > NAME_MAX)
		return ERR_PTR(-ENAMETOOLONG);

	sbi = autofs4_sbi(dir->i_sb);

	DPRINTK("pid = %u, pgrp = %u, catatonic = %d, oz_mode = %d",
		current->pid, task_pgrp_nr(current), sbi->catatonic,
		autofs4_oz_mode(sbi));

	active = autofs4_lookup_active(dentry);
	if (active) {
		return active;
	} else {
		/*
		 * A dentry that is not within the root can never trigger a
		 * mount operation, unless the directory already exists, so we
		 * can return fail immediately.  The daemon however does need
		 * to create directories within the file system.
		 */
		if (!autofs4_oz_mode(sbi) && !IS_ROOT(dentry->d_parent))
			return ERR_PTR(-ENOENT);

		/* Mark entries in the root as mount triggers */
		if (autofs_type_indirect(sbi->type) && IS_ROOT(dentry->d_parent))
			__managed_dentry_set_managed(dentry);

		ino = autofs4_new_ino(sbi);
		if (!ino)
			return ERR_PTR(-ENOMEM);

		dentry->d_fsdata = ino;
		ino->dentry = dentry;

		autofs4_add_active(dentry);

		d_instantiate(dentry, NULL);
	}
	return NULL;
}

static int autofs4_dir_symlink(struct inode *dir, 
			       struct dentry *dentry,
			       const char *symname)
{
	struct autofs_sb_info *sbi = autofs4_sbi(dir->i_sb);
	struct autofs_info *ino = autofs4_dentry_ino(dentry);
	struct autofs_info *p_ino;
	struct inode *inode;
	size_t size = strlen(symname);
	char *cp;

	DPRINTK("%s <- %.*s", symname,
		dentry->d_name.len, dentry->d_name.name);

	if (!autofs4_oz_mode(sbi))
		return -EACCES;

	BUG_ON(!ino);

	autofs4_clean_ino(ino);

	autofs4_del_active(dentry);

	cp = kmalloc(size + 1, GFP_KERNEL);
	if (!cp)
		return -ENOMEM;

	strcpy(cp, symname);

	inode = autofs4_get_inode(dir->i_sb, S_IFLNK | 0555);
	if (!inode) {
		kfree(cp);
		if (!dentry->d_fsdata)
			kfree(ino);
		return -ENOMEM;
	}
	inode->i_private = cp;
	inode->i_size = size;
	d_add(dentry, inode);

	dget(dentry);
	atomic_inc(&ino->count);
	p_ino = autofs4_dentry_ino(dentry->d_parent);
	if (p_ino && dentry->d_parent != dentry)
		atomic_inc(&p_ino->count);

	dir->i_mtime = CURRENT_TIME;

	return 0;
}

/*
 * NOTE!
 *
 * Normal filesystems would do a "d_delete()" to tell the VFS dcache
 * that the file no longer exists. However, doing that means that the
 * VFS layer can turn the dentry into a negative dentry.  We don't want
 * this, because the unlink is probably the result of an expire.
 * We simply d_drop it and add it to a expiring list in the super block,
 * which allows the dentry lookup to check for an incomplete expire.
 *
 * If a process is blocked on the dentry waiting for the expire to finish,
 * it will invalidate the dentry and try to mount with a new one.
 *
 * Also see autofs4_dir_rmdir()..
 */
static int autofs4_dir_unlink(struct inode *dir, struct dentry *dentry)
{
	struct autofs_sb_info *sbi = autofs4_sbi(dir->i_sb);
	struct autofs_info *ino = autofs4_dentry_ino(dentry);
	struct autofs_info *p_ino;
	
	/* This allows root to remove symlinks */
	if (!autofs4_oz_mode(sbi) && !capable(CAP_SYS_ADMIN))
		return -EACCES;

	if (atomic_dec_and_test(&ino->count)) {
		p_ino = autofs4_dentry_ino(dentry->d_parent);
		if (p_ino && dentry->d_parent != dentry)
			atomic_dec(&p_ino->count);
	}
	dput(ino->dentry);

	dentry->d_inode->i_size = 0;
	clear_nlink(dentry->d_inode);

	dir->i_mtime = CURRENT_TIME;

<<<<<<< HEAD
	spin_lock(&autofs4_lock);
	autofs4_add_expiring(dentry);
	spin_lock(&dentry->d_lock);
	__d_drop(dentry);
	spin_unlock(&dentry->d_lock);
	spin_unlock(&autofs4_lock);
=======
	spin_lock(&sbi->lookup_lock);
	__autofs4_add_expiring(dentry);
	spin_lock(&dentry->d_lock);
	__d_drop(dentry);
	spin_unlock(&dentry->d_lock);
	spin_unlock(&sbi->lookup_lock);
>>>>>>> 105e53f8

	return 0;
}

/*
 * Version 4 of autofs provides a pseudo direct mount implementation
 * that relies on directories at the leaves of a directory tree under
 * an indirect mount to trigger mounts. To allow for this we need to
 * set the DMANAGED_AUTOMOUNT and DMANAGED_TRANSIT flags on the leaves
 * of the directory tree. There is no need to clear the automount flag
 * following a mount or restore it after an expire because these mounts
<<<<<<< HEAD
 * are always covered. However, it is neccessary to ensure that these
=======
 * are always covered. However, it is necessary to ensure that these
>>>>>>> 105e53f8
 * flags are clear on non-empty directories to avoid unnecessary calls
 * during path walks.
 */
static void autofs_set_leaf_automount_flags(struct dentry *dentry)
{
	struct dentry *parent;

	/* root and dentrys in the root are already handled */
	if (IS_ROOT(dentry->d_parent))
		return;

	managed_dentry_set_managed(dentry);

	parent = dentry->d_parent;
	/* only consider parents below dentrys in the root */
	if (IS_ROOT(parent->d_parent))
		return;
	managed_dentry_clear_managed(parent);
	return;
}

static void autofs_clear_leaf_automount_flags(struct dentry *dentry)
{
	struct list_head *d_child;
	struct dentry *parent;

	/* flags for dentrys in the root are handled elsewhere */
	if (IS_ROOT(dentry->d_parent))
		return;

	managed_dentry_clear_managed(dentry);

	parent = dentry->d_parent;
	/* only consider parents below dentrys in the root */
	if (IS_ROOT(parent->d_parent))
		return;
	d_child = &dentry->d_u.d_child;
	/* Set parent managed if it's becoming empty */
	if (d_child->next == &parent->d_subdirs &&
	    d_child->prev == &parent->d_subdirs)
		managed_dentry_set_managed(parent);
	return;
}

static int autofs4_dir_rmdir(struct inode *dir, struct dentry *dentry)
{
	struct autofs_sb_info *sbi = autofs4_sbi(dir->i_sb);
	struct autofs_info *ino = autofs4_dentry_ino(dentry);
	struct autofs_info *p_ino;
	
	DPRINTK("dentry %p, removing %.*s",
		dentry, dentry->d_name.len, dentry->d_name.name);

	if (!autofs4_oz_mode(sbi))
		return -EACCES;

<<<<<<< HEAD
	spin_lock(&autofs4_lock);
=======
>>>>>>> 105e53f8
	spin_lock(&sbi->lookup_lock);
	spin_lock(&dentry->d_lock);
	if (!list_empty(&dentry->d_subdirs)) {
		spin_unlock(&dentry->d_lock);
		spin_unlock(&sbi->lookup_lock);
<<<<<<< HEAD
		spin_unlock(&autofs4_lock);
		return -ENOTEMPTY;
	}
	__autofs4_add_expiring(dentry);
	spin_unlock(&sbi->lookup_lock);
	__d_drop(dentry);
	spin_unlock(&dentry->d_lock);
	spin_unlock(&autofs4_lock);
=======
		return -ENOTEMPTY;
	}
	__autofs4_add_expiring(dentry);
	__d_drop(dentry);
	spin_unlock(&dentry->d_lock);
	spin_unlock(&sbi->lookup_lock);
>>>>>>> 105e53f8

	if (sbi->version < 5)
		autofs_clear_leaf_automount_flags(dentry);

	if (atomic_dec_and_test(&ino->count)) {
		p_ino = autofs4_dentry_ino(dentry->d_parent);
		if (p_ino && dentry->d_parent != dentry)
			atomic_dec(&p_ino->count);
	}
	dput(ino->dentry);
	dentry->d_inode->i_size = 0;
	clear_nlink(dentry->d_inode);

	if (dir->i_nlink)
		drop_nlink(dir);

	return 0;
}

static int autofs4_dir_mkdir(struct inode *dir, struct dentry *dentry, int mode)
{
	struct autofs_sb_info *sbi = autofs4_sbi(dir->i_sb);
	struct autofs_info *ino = autofs4_dentry_ino(dentry);
	struct autofs_info *p_ino;
	struct inode *inode;

	if (!autofs4_oz_mode(sbi))
		return -EACCES;

	DPRINTK("dentry %p, creating %.*s",
		dentry, dentry->d_name.len, dentry->d_name.name);

	BUG_ON(!ino);

	autofs4_clean_ino(ino);

	autofs4_del_active(dentry);

	inode = autofs4_get_inode(dir->i_sb, S_IFDIR | 0555);
	if (!inode)
		return -ENOMEM;
	d_add(dentry, inode);

	if (sbi->version < 5)
		autofs_set_leaf_automount_flags(dentry);

	dget(dentry);
	atomic_inc(&ino->count);
	p_ino = autofs4_dentry_ino(dentry->d_parent);
	if (p_ino && dentry->d_parent != dentry)
		atomic_inc(&p_ino->count);
	inc_nlink(dir);
	dir->i_mtime = CURRENT_TIME;

	return 0;
}

/* Get/set timeout ioctl() operation */
#ifdef CONFIG_COMPAT
static inline int autofs4_compat_get_set_timeout(struct autofs_sb_info *sbi,
					 compat_ulong_t __user *p)
{
	int rv;
	unsigned long ntimeout;

	if ((rv = get_user(ntimeout, p)) ||
	     (rv = put_user(sbi->exp_timeout/HZ, p)))
		return rv;

	if (ntimeout > UINT_MAX/HZ)
		sbi->exp_timeout = 0;
	else
		sbi->exp_timeout = ntimeout * HZ;

	return 0;
}
#endif

static inline int autofs4_get_set_timeout(struct autofs_sb_info *sbi,
					 unsigned long __user *p)
{
	int rv;
	unsigned long ntimeout;

	if ((rv = get_user(ntimeout, p)) ||
	     (rv = put_user(sbi->exp_timeout/HZ, p)))
		return rv;

	if (ntimeout > ULONG_MAX/HZ)
		sbi->exp_timeout = 0;
	else
		sbi->exp_timeout = ntimeout * HZ;

	return 0;
}

/* Return protocol version */
static inline int autofs4_get_protover(struct autofs_sb_info *sbi, int __user *p)
{
	return put_user(sbi->version, p);
}

/* Return protocol sub version */
static inline int autofs4_get_protosubver(struct autofs_sb_info *sbi, int __user *p)
{
	return put_user(sbi->sub_version, p);
}

/*
* Tells the daemon whether it can umount the autofs mount.
*/
static inline int autofs4_ask_umount(struct vfsmount *mnt, int __user *p)
{
	int status = 0;

	if (may_umount(mnt))
		status = 1;

	DPRINTK("returning %d", status);

	status = put_user(status, p);

	return status;
}

/* Identify autofs4_dentries - this is so we can tell if there's
   an extra dentry refcount or not.  We only hold a refcount on the
   dentry if its non-negative (ie, d_inode != NULL)
*/
int is_autofs4_dentry(struct dentry *dentry)
{
	return dentry && dentry->d_inode &&
		dentry->d_op == &autofs4_dentry_operations &&
		dentry->d_fsdata != NULL;
}

/*
 * ioctl()'s on the root directory is the chief method for the daemon to
 * generate kernel reactions
 */
static int autofs4_root_ioctl_unlocked(struct inode *inode, struct file *filp,
				       unsigned int cmd, unsigned long arg)
{
	struct autofs_sb_info *sbi = autofs4_sbi(inode->i_sb);
	void __user *p = (void __user *)arg;

	DPRINTK("cmd = 0x%08x, arg = 0x%08lx, sbi = %p, pgrp = %u",
		cmd,arg,sbi,task_pgrp_nr(current));

	if (_IOC_TYPE(cmd) != _IOC_TYPE(AUTOFS_IOC_FIRST) ||
	     _IOC_NR(cmd) - _IOC_NR(AUTOFS_IOC_FIRST) >= AUTOFS_IOC_COUNT)
		return -ENOTTY;
	
	if (!autofs4_oz_mode(sbi) && !capable(CAP_SYS_ADMIN))
		return -EPERM;
	
	switch(cmd) {
	case AUTOFS_IOC_READY:	/* Wait queue: go ahead and retry */
		return autofs4_wait_release(sbi,(autofs_wqt_t)arg,0);
	case AUTOFS_IOC_FAIL:	/* Wait queue: fail with ENOENT */
		return autofs4_wait_release(sbi,(autofs_wqt_t)arg,-ENOENT);
	case AUTOFS_IOC_CATATONIC: /* Enter catatonic mode (daemon shutdown) */
		autofs4_catatonic_mode(sbi);
		return 0;
	case AUTOFS_IOC_PROTOVER: /* Get protocol version */
		return autofs4_get_protover(sbi, p);
	case AUTOFS_IOC_PROTOSUBVER: /* Get protocol sub version */
		return autofs4_get_protosubver(sbi, p);
	case AUTOFS_IOC_SETTIMEOUT:
		return autofs4_get_set_timeout(sbi, p);
#ifdef CONFIG_COMPAT
	case AUTOFS_IOC_SETTIMEOUT32:
		return autofs4_compat_get_set_timeout(sbi, p);
#endif

	case AUTOFS_IOC_ASKUMOUNT:
		return autofs4_ask_umount(filp->f_path.mnt, p);

	/* return a single thing to expire */
	case AUTOFS_IOC_EXPIRE:
		return autofs4_expire_run(inode->i_sb,filp->f_path.mnt,sbi, p);
	/* same as above, but can send multiple expires through pipe */
	case AUTOFS_IOC_EXPIRE_MULTI:
		return autofs4_expire_multi(inode->i_sb,filp->f_path.mnt,sbi, p);

	default:
		return -ENOSYS;
	}
}

static long autofs4_root_ioctl(struct file *filp,
			       unsigned int cmd, unsigned long arg)
{
	struct inode *inode = filp->f_dentry->d_inode;
	return autofs4_root_ioctl_unlocked(inode, filp, cmd, arg);
}

#ifdef CONFIG_COMPAT
static long autofs4_root_compat_ioctl(struct file *filp,
			     unsigned int cmd, unsigned long arg)
{
	struct inode *inode = filp->f_path.dentry->d_inode;
	int ret;

	if (cmd == AUTOFS_IOC_READY || cmd == AUTOFS_IOC_FAIL)
		ret = autofs4_root_ioctl_unlocked(inode, filp, cmd, arg);
	else
		ret = autofs4_root_ioctl_unlocked(inode, filp, cmd,
			(unsigned long)compat_ptr(arg));

	return ret;
}
#endif<|MERGE_RESOLUTION|>--- conflicted
+++ resolved
@@ -23,8 +23,6 @@
 
 #include "autofs_i.h"
 
-DEFINE_SPINLOCK(autofs4_lock);
-
 static int autofs4_dir_symlink(struct inode *,struct dentry *,const char *);
 static int autofs4_dir_unlink(struct inode *,struct dentry *);
 static int autofs4_dir_rmdir(struct inode *,struct dentry *);
@@ -36,11 +34,7 @@
 static int autofs4_dir_open(struct inode *inode, struct file *file);
 static struct dentry *autofs4_lookup(struct inode *,struct dentry *, struct nameidata *);
 static struct vfsmount *autofs4_d_automount(struct path *);
-<<<<<<< HEAD
-static int autofs4_d_manage(struct dentry *, bool, bool);
-=======
 static int autofs4_d_manage(struct dentry *, bool);
->>>>>>> 105e53f8
 static void autofs4_dentry_release(struct dentry *);
 
 const struct file_operations autofs4_root_operations = {
@@ -129,17 +123,6 @@
 	 * autofs file system so just let the libfs routines handle
 	 * it.
 	 */
-<<<<<<< HEAD
-	spin_lock(&autofs4_lock);
-	spin_lock(&dentry->d_lock);
-	if (!d_mountpoint(dentry) && list_empty(&dentry->d_subdirs)) {
-		spin_unlock(&dentry->d_lock);
-		spin_unlock(&autofs4_lock);
-		return -ENOENT;
-	}
-	spin_unlock(&dentry->d_lock);
-	spin_unlock(&autofs4_lock);
-=======
 	spin_lock(&sbi->lookup_lock);
 	spin_lock(&dentry->d_lock);
 	if (!d_mountpoint(dentry) && list_empty(&dentry->d_subdirs)) {
@@ -149,7 +132,6 @@
 	}
 	spin_unlock(&dentry->d_lock);
 	spin_unlock(&sbi->lookup_lock);
->>>>>>> 105e53f8
 
 out:
 	return dcache_dir_open(inode, file);
@@ -187,10 +169,6 @@
 	const unsigned char *str = name->name;
 	struct list_head *p, *head;
 
-<<<<<<< HEAD
-	spin_lock(&autofs4_lock);
-=======
->>>>>>> 105e53f8
 	spin_lock(&sbi->lookup_lock);
 	head = &sbi->active_list;
 	list_for_each(p, head) {
@@ -223,20 +201,12 @@
 			dget_dlock(active);
 			spin_unlock(&active->d_lock);
 			spin_unlock(&sbi->lookup_lock);
-<<<<<<< HEAD
-			spin_unlock(&autofs4_lock);
-=======
->>>>>>> 105e53f8
 			return active;
 		}
 next:
 		spin_unlock(&active->d_lock);
 	}
 	spin_unlock(&sbi->lookup_lock);
-<<<<<<< HEAD
-	spin_unlock(&autofs4_lock);
-=======
->>>>>>> 105e53f8
 
 	return NULL;
 }
@@ -251,10 +221,6 @@
 	const unsigned char *str = name->name;
 	struct list_head *p, *head;
 
-<<<<<<< HEAD
-	spin_lock(&autofs4_lock);
-=======
->>>>>>> 105e53f8
 	spin_lock(&sbi->lookup_lock);
 	head = &sbi->expiring_list;
 	list_for_each(p, head) {
@@ -287,18 +253,12 @@
 			dget_dlock(expiring);
 			spin_unlock(&expiring->d_lock);
 			spin_unlock(&sbi->lookup_lock);
-<<<<<<< HEAD
-			spin_unlock(&autofs4_lock);
-=======
->>>>>>> 105e53f8
 			return expiring;
 		}
 next:
 		spin_unlock(&expiring->d_lock);
 	}
 	spin_unlock(&sbi->lookup_lock);
-<<<<<<< HEAD
-	spin_unlock(&autofs4_lock);
 
 	return NULL;
 }
@@ -307,17 +267,16 @@
 {
 	struct autofs_sb_info *sbi = autofs4_sbi(dentry->d_sb);
 	struct autofs_info *ino = autofs4_dentry_ino(dentry);
-	int status;
+	int status = 0;
 
 	if (ino->flags & AUTOFS_INF_PENDING) {
 		DPRINTK("waiting for mount name=%.*s",
 			dentry->d_name.len, dentry->d_name.name);
 		status = autofs4_wait(sbi, dentry, NFY_MOUNT);
 		DPRINTK("mount wait done status=%d", status);
-		ino->last_used = jiffies;
-		return status;
-	}
-	return 0;
+	}
+	ino->last_used = jiffies;
+	return status;
 }
 
 static int do_expire_wait(struct dentry *dentry)
@@ -351,9 +310,12 @@
 	 */
 	if (autofs_type_indirect(sbi->type) && d_unhashed(dentry)) {
 		struct dentry *parent = dentry->d_parent;
+		struct autofs_info *ino;
 		struct dentry *new = d_lookup(parent, &dentry->d_name);
 		if (!new)
 			return NULL;
+		ino = autofs4_dentry_ino(new);
+		ino->last_used = jiffies;
 		dput(path->dentry);
 		path->dentry = new;
 	}
@@ -369,18 +331,6 @@
 
 	DPRINTK("dentry=%p %.*s",
 		dentry, dentry->d_name.len, dentry->d_name.name);
-
-	/*
-	 * Someone may have manually umounted this or it was a submount
-	 * that has gone away.
-	 */
-	spin_lock(&dentry->d_lock);
-	if (!d_mountpoint(dentry) && list_empty(&dentry->d_subdirs)) {
-		if (!(dentry->d_flags & DCACHE_MANAGE_TRANSIT) &&
-		     (dentry->d_flags & DCACHE_NEED_AUTOMOUNT))
-			__managed_dentry_set_transit(path->dentry);
-	}
-	spin_unlock(&dentry->d_lock);
 
 	/* The daemon never triggers a mount. */
 	if (autofs4_oz_mode(sbi))
@@ -450,176 +400,6 @@
 done:
 	if (!(ino->flags & AUTOFS_INF_EXPIRING)) {
 		/*
-		 * Any needed mounting has been completed and the path updated
-		 * so turn this into a normal dentry so we don't continually
-		 * call ->d_automount() and ->d_manage().
-		 */
-		spin_lock(&dentry->d_lock);
-		__managed_dentry_clear_transit(dentry);
-		/*
-		 * Only clear DMANAGED_AUTOMOUNT for rootless multi-mounts and
-		 * symlinks as in all other cases the dentry will be covered by
-		 * an actual mount so ->d_automount() won't be called during
-		 * the follow.
-		 */
-		if ((!d_mountpoint(dentry) &&
-		    !list_empty(&dentry->d_subdirs)) ||
-		    (dentry->d_inode && S_ISLNK(dentry->d_inode->i_mode)))
-			__managed_dentry_clear_automount(dentry);
-		spin_unlock(&dentry->d_lock);
-	}
-	spin_unlock(&sbi->fs_lock);
-
-	/* Mount succeeded, check if we ended up with a new dentry */
-	dentry = autofs4_mountpoint_changed(path);
-	if (!dentry)
-		return ERR_PTR(-ENOENT);
-=======
->>>>>>> 105e53f8
-
-	return NULL;
-}
-
-<<<<<<< HEAD
-int autofs4_d_manage(struct dentry *dentry, bool mounting_here, bool rcu_walk)
-=======
-static int autofs4_mount_wait(struct dentry *dentry)
-{
-	struct autofs_sb_info *sbi = autofs4_sbi(dentry->d_sb);
-	struct autofs_info *ino = autofs4_dentry_ino(dentry);
-	int status = 0;
-
-	if (ino->flags & AUTOFS_INF_PENDING) {
-		DPRINTK("waiting for mount name=%.*s",
-			dentry->d_name.len, dentry->d_name.name);
-		status = autofs4_wait(sbi, dentry, NFY_MOUNT);
-		DPRINTK("mount wait done status=%d", status);
-	}
-	ino->last_used = jiffies;
-	return status;
-}
-
-static int do_expire_wait(struct dentry *dentry)
-{
-	struct dentry *expiring;
-
-	expiring = autofs4_lookup_expiring(dentry);
-	if (!expiring)
-		return autofs4_expire_wait(dentry);
-	else {
-		/*
-		 * If we are racing with expire the request might not
-		 * be quite complete, but the directory has been removed
-		 * so it must have been successful, just wait for it.
-		 */
-		autofs4_expire_wait(expiring);
-		autofs4_del_expiring(expiring);
-		dput(expiring);
-	}
-	return 0;
-}
-
-static struct dentry *autofs4_mountpoint_changed(struct path *path)
-{
-	struct dentry *dentry = path->dentry;
-	struct autofs_sb_info *sbi = autofs4_sbi(dentry->d_sb);
-
-	/*
-	 * If this is an indirect mount the dentry could have gone away
-	 * as a result of an expire and a new one created.
-	 */
-	if (autofs_type_indirect(sbi->type) && d_unhashed(dentry)) {
-		struct dentry *parent = dentry->d_parent;
-		struct autofs_info *ino;
-		struct dentry *new = d_lookup(parent, &dentry->d_name);
-		if (!new)
-			return NULL;
-		ino = autofs4_dentry_ino(new);
-		ino->last_used = jiffies;
-		dput(path->dentry);
-		path->dentry = new;
-	}
-	return path->dentry;
-}
-
-static struct vfsmount *autofs4_d_automount(struct path *path)
-{
-	struct dentry *dentry = path->dentry;
-	struct autofs_sb_info *sbi = autofs4_sbi(dentry->d_sb);
-	struct autofs_info *ino = autofs4_dentry_ino(dentry);
-	int status;
-
-	DPRINTK("dentry=%p %.*s",
-		dentry, dentry->d_name.len, dentry->d_name.name);
-
-	/* The daemon never triggers a mount. */
-	if (autofs4_oz_mode(sbi))
-		return NULL;
-
-	/*
-	 * If an expire request is pending everyone must wait.
-	 * If the expire fails we're still mounted so continue
-	 * the follow and return. A return of -EAGAIN (which only
-	 * happens with indirect mounts) means the expire completed
-	 * and the directory was removed, so just go ahead and try
-	 * the mount.
-	 */
-	status = do_expire_wait(dentry);
-	if (status && status != -EAGAIN)
-		return NULL;
-
-	/* Callback to the daemon to perform the mount or wait */
-	spin_lock(&sbi->fs_lock);
-	if (ino->flags & AUTOFS_INF_PENDING) {
-		spin_unlock(&sbi->fs_lock);
-		status = autofs4_mount_wait(dentry);
-		if (status)
-			return ERR_PTR(status);
-		spin_lock(&sbi->fs_lock);
-		goto done;
-	}
-
-	/*
-	 * If the dentry is a symlink it's equivalent to a directory
-	 * having d_mountpoint() true, so there's no need to call back
-	 * to the daemon.
-	 */
-	if (dentry->d_inode && S_ISLNK(dentry->d_inode->i_mode))
-		goto done;
-	if (!d_mountpoint(dentry)) {
-		/*
-		 * It's possible that user space hasn't removed directories
-		 * after umounting a rootless multi-mount, although it
-		 * should. For v5 have_submounts() is sufficient to handle
-		 * this because the leaves of the directory tree under the
-		 * mount never trigger mounts themselves (they have an autofs
-		 * trigger mount mounted on them). But v4 pseudo direct mounts
-		 * do need the leaves to to trigger mounts. In this case we
-		 * have no choice but to use the list_empty() check and
-		 * require user space behave.
-		 */
-		if (sbi->version > 4) {
-			if (have_submounts(dentry))
-				goto done;
-		} else {
-			spin_lock(&dentry->d_lock);
-			if (!list_empty(&dentry->d_subdirs)) {
-				spin_unlock(&dentry->d_lock);
-				goto done;
-			}
-			spin_unlock(&dentry->d_lock);
-		}
-		ino->flags |= AUTOFS_INF_PENDING;
-		spin_unlock(&sbi->fs_lock);
-		status = autofs4_mount_wait(dentry);
-		if (status)
-			return ERR_PTR(status);
-		spin_lock(&sbi->fs_lock);
-		ino->flags &= ~AUTOFS_INF_PENDING;
-	}
-done:
-	if (!(ino->flags & AUTOFS_INF_EXPIRING)) {
-		/*
 		 * Any needed mounting has been completed and the path
 		 * updated so clear DCACHE_NEED_AUTOMOUNT so we don't
 		 * call ->d_automount() on rootless multi-mounts since
@@ -648,7 +428,6 @@
 }
 
 int autofs4_d_manage(struct dentry *dentry, bool rcu_walk)
->>>>>>> 105e53f8
 {
 	struct autofs_sb_info *sbi = autofs4_sbi(dentry->d_sb);
 
@@ -656,13 +435,9 @@
 		dentry, dentry->d_name.len, dentry->d_name.name);
 
 	/* The daemon never waits. */
-<<<<<<< HEAD
-	if (autofs4_oz_mode(sbi) || mounting_here) {
-=======
 	if (autofs4_oz_mode(sbi)) {
 		if (rcu_walk)
 			return 0;
->>>>>>> 105e53f8
 		if (!d_mountpoint(dentry))
 			return -EISDIR;
 		return 0;
@@ -820,21 +595,12 @@
 
 	dir->i_mtime = CURRENT_TIME;
 
-<<<<<<< HEAD
-	spin_lock(&autofs4_lock);
-	autofs4_add_expiring(dentry);
-	spin_lock(&dentry->d_lock);
-	__d_drop(dentry);
-	spin_unlock(&dentry->d_lock);
-	spin_unlock(&autofs4_lock);
-=======
 	spin_lock(&sbi->lookup_lock);
 	__autofs4_add_expiring(dentry);
 	spin_lock(&dentry->d_lock);
 	__d_drop(dentry);
 	spin_unlock(&dentry->d_lock);
 	spin_unlock(&sbi->lookup_lock);
->>>>>>> 105e53f8
 
 	return 0;
 }
@@ -846,11 +612,7 @@
  * set the DMANAGED_AUTOMOUNT and DMANAGED_TRANSIT flags on the leaves
  * of the directory tree. There is no need to clear the automount flag
  * following a mount or restore it after an expire because these mounts
-<<<<<<< HEAD
- * are always covered. However, it is neccessary to ensure that these
-=======
  * are always covered. However, it is necessary to ensure that these
->>>>>>> 105e53f8
  * flags are clear on non-empty directories to avoid unnecessary calls
  * during path walks.
  */
@@ -907,32 +669,17 @@
 	if (!autofs4_oz_mode(sbi))
 		return -EACCES;
 
-<<<<<<< HEAD
-	spin_lock(&autofs4_lock);
-=======
->>>>>>> 105e53f8
 	spin_lock(&sbi->lookup_lock);
 	spin_lock(&dentry->d_lock);
 	if (!list_empty(&dentry->d_subdirs)) {
 		spin_unlock(&dentry->d_lock);
 		spin_unlock(&sbi->lookup_lock);
-<<<<<<< HEAD
-		spin_unlock(&autofs4_lock);
-		return -ENOTEMPTY;
-	}
-	__autofs4_add_expiring(dentry);
-	spin_unlock(&sbi->lookup_lock);
-	__d_drop(dentry);
-	spin_unlock(&dentry->d_lock);
-	spin_unlock(&autofs4_lock);
-=======
 		return -ENOTEMPTY;
 	}
 	__autofs4_add_expiring(dentry);
 	__d_drop(dentry);
 	spin_unlock(&dentry->d_lock);
 	spin_unlock(&sbi->lookup_lock);
->>>>>>> 105e53f8
 
 	if (sbi->version < 5)
 		autofs_clear_leaf_automount_flags(dentry);
