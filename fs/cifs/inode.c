/*
 *   fs/cifs/inode.c
 *
 *   Copyright (C) International Business Machines  Corp., 2002,2010
 *   Author(s): Steve French (sfrench@us.ibm.com)
 *
 *   This library is free software; you can redistribute it and/or modify
 *   it under the terms of the GNU Lesser General Public License as published
 *   by the Free Software Foundation; either version 2.1 of the License, or
 *   (at your option) any later version.
 *
 *   This library is distributed in the hope that it will be useful,
 *   but WITHOUT ANY WARRANTY; without even the implied warranty of
 *   MERCHANTABILITY or FITNESS FOR A PARTICULAR PURPOSE.  See
 *   the GNU Lesser General Public License for more details.
 *
 *   You should have received a copy of the GNU Lesser General Public License
 *   along with this library; if not, write to the Free Software
 *   Foundation, Inc., 59 Temple Place, Suite 330, Boston, MA 02111-1307 USA
 */
#include <linux/fs.h>
#include <linux/stat.h>
#include <linux/slab.h>
#include <linux/pagemap.h>
#include <asm/div64.h>
#include "cifsfs.h"
#include "cifspdu.h"
#include "cifsglob.h"
#include "cifsproto.h"
#include "cifs_debug.h"
#include "cifs_fs_sb.h"
#include "fscache.h"


static void cifs_set_ops(struct inode *inode, const bool is_dfs_referral)
{
	struct cifs_sb_info *cifs_sb = CIFS_SB(inode->i_sb);

	switch (inode->i_mode & S_IFMT) {
	case S_IFREG:
		inode->i_op = &cifs_file_inode_ops;
		if (cifs_sb->mnt_cifs_flags & CIFS_MOUNT_DIRECT_IO) {
			if (cifs_sb->mnt_cifs_flags & CIFS_MOUNT_NO_BRL)
				inode->i_fop = &cifs_file_direct_nobrl_ops;
			else
				inode->i_fop = &cifs_file_direct_ops;
		} else if (cifs_sb->mnt_cifs_flags & CIFS_MOUNT_NO_BRL)
			inode->i_fop = &cifs_file_nobrl_ops;
		else { /* not direct, send byte range locks */
			inode->i_fop = &cifs_file_ops;
		}


		/* check if server can support readpages */
		if (cifs_sb_master_tcon(cifs_sb)->ses->server->maxBuf <
				PAGE_CACHE_SIZE + MAX_CIFS_HDR_SIZE)
			inode->i_data.a_ops = &cifs_addr_ops_smallbuf;
		else
			inode->i_data.a_ops = &cifs_addr_ops;
		break;
	case S_IFDIR:
#ifdef CONFIG_CIFS_DFS_UPCALL
		if (is_dfs_referral) {
			inode->i_op = &cifs_dfs_referral_inode_operations;
		} else {
#else /* NO DFS support, treat as a directory */
		{
#endif
			inode->i_op = &cifs_dir_inode_ops;
			inode->i_fop = &cifs_dir_ops;
		}
		break;
	case S_IFLNK:
		inode->i_op = &cifs_symlink_inode_ops;
		break;
	default:
		init_special_inode(inode, inode->i_mode, inode->i_rdev);
		break;
	}
}

/* check inode attributes against fattr. If they don't match, tag the
 * inode for cache invalidation
 */
static void
cifs_revalidate_cache(struct inode *inode, struct cifs_fattr *fattr)
{
	struct cifsInodeInfo *cifs_i = CIFS_I(inode);

	cFYI(1, "%s: revalidating inode %llu", __func__, cifs_i->uniqueid);

	if (inode->i_state & I_NEW) {
		cFYI(1, "%s: inode %llu is new", __func__, cifs_i->uniqueid);
		return;
	}

	/* don't bother with revalidation if we have an oplock */
	if (cifs_i->clientCanCacheRead) {
		cFYI(1, "%s: inode %llu is oplocked", __func__,
			 cifs_i->uniqueid);
		return;
	}

	 /* revalidate if mtime or size have changed */
	if (timespec_equal(&inode->i_mtime, &fattr->cf_mtime) &&
	    cifs_i->server_eof == fattr->cf_eof) {
		cFYI(1, "%s: inode %llu is unchanged", __func__,
			 cifs_i->uniqueid);
		return;
	}

	cFYI(1, "%s: invalidating inode %llu mapping", __func__,
		 cifs_i->uniqueid);
	cifs_i->invalid_mapping = true;
}

/* populate an inode with info from a cifs_fattr struct */
void
cifs_fattr_to_inode(struct inode *inode, struct cifs_fattr *fattr)
{
	struct cifsInodeInfo *cifs_i = CIFS_I(inode);
	struct cifs_sb_info *cifs_sb = CIFS_SB(inode->i_sb);
	unsigned long oldtime = cifs_i->time;

	cifs_revalidate_cache(inode, fattr);

	inode->i_atime = fattr->cf_atime;
	inode->i_mtime = fattr->cf_mtime;
	inode->i_ctime = fattr->cf_ctime;
	inode->i_rdev = fattr->cf_rdev;
	inode->i_nlink = fattr->cf_nlink;
	inode->i_uid = fattr->cf_uid;
	inode->i_gid = fattr->cf_gid;

	/* if dynperm is set, don't clobber existing mode */
	if (inode->i_state & I_NEW ||
	    !(cifs_sb->mnt_cifs_flags & CIFS_MOUNT_DYNPERM))
		inode->i_mode = fattr->cf_mode;

	cifs_i->cifsAttrs = fattr->cf_cifsattrs;

	if (fattr->cf_flags & CIFS_FATTR_NEED_REVAL)
		cifs_i->time = 0;
	else
		cifs_i->time = jiffies;

	cFYI(1, "inode 0x%p old_time=%ld new_time=%ld", inode,
		 oldtime, cifs_i->time);

	cifs_i->delete_pending = fattr->cf_flags & CIFS_FATTR_DELETE_PENDING;

	cifs_i->server_eof = fattr->cf_eof;
	/*
	 * Can't safely change the file size here if the client is writing to
	 * it due to potential races.
	 */
	spin_lock(&inode->i_lock);
	if (is_size_safe_to_change(cifs_i, fattr->cf_eof)) {
		i_size_write(inode, fattr->cf_eof);

		/*
		 * i_blocks is not related to (i_size / i_blksize),
		 * but instead 512 byte (2**9) size is required for
		 * calculating num blocks.
		 */
		inode->i_blocks = (512 - 1 + fattr->cf_bytes) >> 9;
	}
	spin_unlock(&inode->i_lock);

	cifs_set_ops(inode, fattr->cf_flags & CIFS_FATTR_DFS_REFERRAL);
}

void
cifs_fill_uniqueid(struct super_block *sb, struct cifs_fattr *fattr)
{
	struct cifs_sb_info *cifs_sb = CIFS_SB(sb);

	if (cifs_sb->mnt_cifs_flags & CIFS_MOUNT_SERVER_INUM)
		return;

	fattr->cf_uniqueid = iunique(sb, ROOT_I);
}

/* Fill a cifs_fattr struct with info from FILE_UNIX_BASIC_INFO. */
void
cifs_unix_basic_to_fattr(struct cifs_fattr *fattr, FILE_UNIX_BASIC_INFO *info,
			 struct cifs_sb_info *cifs_sb)
{
	memset(fattr, 0, sizeof(*fattr));
	fattr->cf_uniqueid = le64_to_cpu(info->UniqueId);
	fattr->cf_bytes = le64_to_cpu(info->NumOfBytes);
	fattr->cf_eof = le64_to_cpu(info->EndOfFile);

	fattr->cf_atime = cifs_NTtimeToUnix(info->LastAccessTime);
	fattr->cf_mtime = cifs_NTtimeToUnix(info->LastModificationTime);
	fattr->cf_ctime = cifs_NTtimeToUnix(info->LastStatusChange);
	fattr->cf_mode = le64_to_cpu(info->Permissions);

	/*
	 * Since we set the inode type below we need to mask off
	 * to avoid strange results if bits set above.
	 */
	fattr->cf_mode &= ~S_IFMT;
	switch (le32_to_cpu(info->Type)) {
	case UNIX_FILE:
		fattr->cf_mode |= S_IFREG;
		fattr->cf_dtype = DT_REG;
		break;
	case UNIX_SYMLINK:
		fattr->cf_mode |= S_IFLNK;
		fattr->cf_dtype = DT_LNK;
		break;
	case UNIX_DIR:
		fattr->cf_mode |= S_IFDIR;
		fattr->cf_dtype = DT_DIR;
		break;
	case UNIX_CHARDEV:
		fattr->cf_mode |= S_IFCHR;
		fattr->cf_dtype = DT_CHR;
		fattr->cf_rdev = MKDEV(le64_to_cpu(info->DevMajor),
				       le64_to_cpu(info->DevMinor) & MINORMASK);
		break;
	case UNIX_BLOCKDEV:
		fattr->cf_mode |= S_IFBLK;
		fattr->cf_dtype = DT_BLK;
		fattr->cf_rdev = MKDEV(le64_to_cpu(info->DevMajor),
				       le64_to_cpu(info->DevMinor) & MINORMASK);
		break;
	case UNIX_FIFO:
		fattr->cf_mode |= S_IFIFO;
		fattr->cf_dtype = DT_FIFO;
		break;
	case UNIX_SOCKET:
		fattr->cf_mode |= S_IFSOCK;
		fattr->cf_dtype = DT_SOCK;
		break;
	default:
		/* safest to call it a file if we do not know */
		fattr->cf_mode |= S_IFREG;
		fattr->cf_dtype = DT_REG;
		cFYI(1, "unknown type %d", le32_to_cpu(info->Type));
		break;
	}

	if (cifs_sb->mnt_cifs_flags & CIFS_MOUNT_OVERR_UID)
		fattr->cf_uid = cifs_sb->mnt_uid;
	else
		fattr->cf_uid = le64_to_cpu(info->Uid);

	if (cifs_sb->mnt_cifs_flags & CIFS_MOUNT_OVERR_GID)
		fattr->cf_gid = cifs_sb->mnt_gid;
	else
		fattr->cf_gid = le64_to_cpu(info->Gid);

	fattr->cf_nlink = le64_to_cpu(info->Nlinks);
}

/*
 * Fill a cifs_fattr struct with fake inode info.
 *
 * Needed to setup cifs_fattr data for the directory which is the
 * junction to the new submount (ie to setup the fake directory
 * which represents a DFS referral).
 */
static void
cifs_create_dfs_fattr(struct cifs_fattr *fattr, struct super_block *sb)
{
	struct cifs_sb_info *cifs_sb = CIFS_SB(sb);

	cFYI(1, "creating fake fattr for DFS referral");

	memset(fattr, 0, sizeof(*fattr));
	fattr->cf_mode = S_IFDIR | S_IXUGO | S_IRWXU;
	fattr->cf_uid = cifs_sb->mnt_uid;
	fattr->cf_gid = cifs_sb->mnt_gid;
	fattr->cf_atime = CURRENT_TIME;
	fattr->cf_ctime = CURRENT_TIME;
	fattr->cf_mtime = CURRENT_TIME;
	fattr->cf_nlink = 2;
	fattr->cf_flags |= CIFS_FATTR_DFS_REFERRAL;
}

int cifs_get_file_info_unix(struct file *filp)
{
	int rc;
	int xid;
	FILE_UNIX_BASIC_INFO find_data;
	struct cifs_fattr fattr;
	struct inode *inode = filp->f_path.dentry->d_inode;
	struct cifs_sb_info *cifs_sb = CIFS_SB(inode->i_sb);
	struct cifsFileInfo *cfile = filp->private_data;
	struct cifsTconInfo *tcon = tlink_tcon(cfile->tlink);

	xid = GetXid();
	rc = CIFSSMBUnixQFileInfo(xid, tcon, cfile->netfid, &find_data);
	if (!rc) {
		cifs_unix_basic_to_fattr(&fattr, &find_data, cifs_sb);
	} else if (rc == -EREMOTE) {
		cifs_create_dfs_fattr(&fattr, inode->i_sb);
		rc = 0;
	}

	cifs_fattr_to_inode(inode, &fattr);
	FreeXid(xid);
	return rc;
}

int cifs_get_inode_info_unix(struct inode **pinode,
			     const unsigned char *full_path,
			     struct super_block *sb, int xid)
{
	int rc;
	FILE_UNIX_BASIC_INFO find_data;
	struct cifs_fattr fattr;
	struct cifsTconInfo *tcon;
	struct tcon_link *tlink;
	struct cifs_sb_info *cifs_sb = CIFS_SB(sb);

	cFYI(1, "Getting info on %s", full_path);

	tlink = cifs_sb_tlink(cifs_sb);
	if (IS_ERR(tlink))
		return PTR_ERR(tlink);
	tcon = tlink_tcon(tlink);

	/* could have done a find first instead but this returns more info */
	rc = CIFSSMBUnixQPathInfo(xid, tcon, full_path, &find_data,
				  cifs_sb->local_nls, cifs_sb->mnt_cifs_flags &
					CIFS_MOUNT_MAP_SPECIAL_CHR);
	cifs_put_tlink(tlink);

	if (!rc) {
		cifs_unix_basic_to_fattr(&fattr, &find_data, cifs_sb);
	} else if (rc == -EREMOTE) {
		cifs_create_dfs_fattr(&fattr, sb);
		rc = 0;
	} else {
		return rc;
	}

	/* check for Minshall+French symlinks */
	if (cifs_sb->mnt_cifs_flags & CIFS_MOUNT_MF_SYMLINKS) {
		int tmprc = CIFSCheckMFSymlink(&fattr, full_path, cifs_sb, xid);
		if (tmprc)
			cFYI(1, "CIFSCheckMFSymlink: %d", tmprc);
	}

	if (*pinode == NULL) {
		/* get new inode */
		cifs_fill_uniqueid(sb, &fattr);
		*pinode = cifs_iget(sb, &fattr);
		if (!*pinode)
			rc = -ENOMEM;
	} else {
		/* we already have inode, update it */
		cifs_fattr_to_inode(*pinode, &fattr);
	}

	return rc;
}

static int
cifs_sfu_type(struct cifs_fattr *fattr, const unsigned char *path,
	      struct cifs_sb_info *cifs_sb, int xid)
{
	int rc;
	int oplock = 0;
	__u16 netfid;
	struct tcon_link *tlink;
	struct cifsTconInfo *tcon;
	char buf[24];
	unsigned int bytes_read;
	char *pbuf;

	pbuf = buf;

	fattr->cf_mode &= ~S_IFMT;

	if (fattr->cf_eof == 0) {
		fattr->cf_mode |= S_IFIFO;
		fattr->cf_dtype = DT_FIFO;
		return 0;
	} else if (fattr->cf_eof < 8) {
		fattr->cf_mode |= S_IFREG;
		fattr->cf_dtype = DT_REG;
		return -EINVAL;	 /* EOPNOTSUPP? */
	}

	tlink = cifs_sb_tlink(cifs_sb);
	if (IS_ERR(tlink))
		return PTR_ERR(tlink);
	tcon = tlink_tcon(tlink);

	rc = CIFSSMBOpen(xid, tcon, path, FILE_OPEN, GENERIC_READ,
			 CREATE_NOT_DIR, &netfid, &oplock, NULL,
			 cifs_sb->local_nls,
			 cifs_sb->mnt_cifs_flags &
				CIFS_MOUNT_MAP_SPECIAL_CHR);
	if (rc == 0) {
		int buf_type = CIFS_NO_BUFFER;
			/* Read header */
		rc = CIFSSMBRead(xid, tcon, netfid,
				 24 /* length */, 0 /* offset */,
				 &bytes_read, &pbuf, &buf_type);
		if ((rc == 0) && (bytes_read >= 8)) {
			if (memcmp("IntxBLK", pbuf, 8) == 0) {
				cFYI(1, "Block device");
				fattr->cf_mode |= S_IFBLK;
				fattr->cf_dtype = DT_BLK;
				if (bytes_read == 24) {
					/* we have enough to decode dev num */
					__u64 mjr; /* major */
					__u64 mnr; /* minor */
					mjr = le64_to_cpu(*(__le64 *)(pbuf+8));
					mnr = le64_to_cpu(*(__le64 *)(pbuf+16));
					fattr->cf_rdev = MKDEV(mjr, mnr);
				}
			} else if (memcmp("IntxCHR", pbuf, 8) == 0) {
				cFYI(1, "Char device");
				fattr->cf_mode |= S_IFCHR;
				fattr->cf_dtype = DT_CHR;
				if (bytes_read == 24) {
					/* we have enough to decode dev num */
					__u64 mjr; /* major */
					__u64 mnr; /* minor */
					mjr = le64_to_cpu(*(__le64 *)(pbuf+8));
					mnr = le64_to_cpu(*(__le64 *)(pbuf+16));
					fattr->cf_rdev = MKDEV(mjr, mnr);
				}
			} else if (memcmp("IntxLNK", pbuf, 7) == 0) {
				cFYI(1, "Symlink");
				fattr->cf_mode |= S_IFLNK;
				fattr->cf_dtype = DT_LNK;
			} else {
				fattr->cf_mode |= S_IFREG; /* file? */
				fattr->cf_dtype = DT_REG;
				rc = -EOPNOTSUPP;
			}
		} else {
			fattr->cf_mode |= S_IFREG; /* then it is a file */
			fattr->cf_dtype = DT_REG;
			rc = -EOPNOTSUPP; /* or some unknown SFU type */
		}
		CIFSSMBClose(xid, tcon, netfid);
	}
	cifs_put_tlink(tlink);
	return rc;
}

#define SFBITS_MASK (S_ISVTX | S_ISGID | S_ISUID)  /* SETFILEBITS valid bits */

/*
 * Fetch mode bits as provided by SFU.
 *
 * FIXME: Doesn't this clobber the type bit we got from cifs_sfu_type ?
 */
static int cifs_sfu_mode(struct cifs_fattr *fattr, const unsigned char *path,
			 struct cifs_sb_info *cifs_sb, int xid)
{
#ifdef CONFIG_CIFS_XATTR
	ssize_t rc;
	char ea_value[4];
	__u32 mode;
	struct tcon_link *tlink;
	struct cifsTconInfo *tcon;

	tlink = cifs_sb_tlink(cifs_sb);
	if (IS_ERR(tlink))
		return PTR_ERR(tlink);
	tcon = tlink_tcon(tlink);

	rc = CIFSSMBQAllEAs(xid, tcon, path, "SETFILEBITS",
			    ea_value, 4 /* size of buf */, cifs_sb->local_nls,
			    cifs_sb->mnt_cifs_flags &
				CIFS_MOUNT_MAP_SPECIAL_CHR);
	cifs_put_tlink(tlink);
	if (rc < 0)
		return (int)rc;
	else if (rc > 3) {
		mode = le32_to_cpu(*((__le32 *)ea_value));
		fattr->cf_mode &= ~SFBITS_MASK;
		cFYI(1, "special bits 0%o org mode 0%o", mode,
			 fattr->cf_mode);
		fattr->cf_mode = (mode & SFBITS_MASK) | fattr->cf_mode;
		cFYI(1, "special mode bits 0%o", mode);
	}

	return 0;
#else
	return -EOPNOTSUPP;
#endif
}

/* Fill a cifs_fattr struct with info from FILE_ALL_INFO */
static void
cifs_all_info_to_fattr(struct cifs_fattr *fattr, FILE_ALL_INFO *info,
		       struct cifs_sb_info *cifs_sb, bool adjust_tz)
{
	struct cifsTconInfo *tcon = cifs_sb_master_tcon(cifs_sb);

	memset(fattr, 0, sizeof(*fattr));
	fattr->cf_cifsattrs = le32_to_cpu(info->Attributes);
	if (info->DeletePending)
		fattr->cf_flags |= CIFS_FATTR_DELETE_PENDING;

	if (info->LastAccessTime)
		fattr->cf_atime = cifs_NTtimeToUnix(info->LastAccessTime);
	else
		fattr->cf_atime = CURRENT_TIME;

	fattr->cf_ctime = cifs_NTtimeToUnix(info->ChangeTime);
	fattr->cf_mtime = cifs_NTtimeToUnix(info->LastWriteTime);

	if (adjust_tz) {
		fattr->cf_ctime.tv_sec += tcon->ses->server->timeAdj;
		fattr->cf_mtime.tv_sec += tcon->ses->server->timeAdj;
	}

	fattr->cf_eof = le64_to_cpu(info->EndOfFile);
	fattr->cf_bytes = le64_to_cpu(info->AllocationSize);

	if (fattr->cf_cifsattrs & ATTR_DIRECTORY) {
		fattr->cf_mode = S_IFDIR | cifs_sb->mnt_dir_mode;
		fattr->cf_dtype = DT_DIR;
	} else {
		fattr->cf_mode = S_IFREG | cifs_sb->mnt_file_mode;
		fattr->cf_dtype = DT_REG;

		/* clear write bits if ATTR_READONLY is set */
		if (fattr->cf_cifsattrs & ATTR_READONLY)
			fattr->cf_mode &= ~(S_IWUGO);
	}

	fattr->cf_nlink = le32_to_cpu(info->NumberOfLinks);

	fattr->cf_uid = cifs_sb->mnt_uid;
	fattr->cf_gid = cifs_sb->mnt_gid;
}

int cifs_get_file_info(struct file *filp)
{
	int rc;
	int xid;
	FILE_ALL_INFO find_data;
	struct cifs_fattr fattr;
	struct inode *inode = filp->f_path.dentry->d_inode;
	struct cifs_sb_info *cifs_sb = CIFS_SB(inode->i_sb);
	struct cifsFileInfo *cfile = filp->private_data;
	struct cifsTconInfo *tcon = tlink_tcon(cfile->tlink);

	xid = GetXid();
	rc = CIFSSMBQFileInfo(xid, tcon, cfile->netfid, &find_data);
	if (rc == -EOPNOTSUPP || rc == -EINVAL) {
		/*
		 * FIXME: legacy server -- fall back to path-based call?
		 * for now, just skip revalidating and mark inode for
		 * immediate reval.
		 */
		rc = 0;
		CIFS_I(inode)->time = 0;
		goto cgfi_exit;
	} else if (rc == -EREMOTE) {
		cifs_create_dfs_fattr(&fattr, inode->i_sb);
		rc = 0;
	} else if (rc)
		goto cgfi_exit;

	/*
	 * don't bother with SFU junk here -- just mark inode as needing
	 * revalidation.
	 */
	cifs_all_info_to_fattr(&fattr, &find_data, cifs_sb, false);
	fattr.cf_uniqueid = CIFS_I(inode)->uniqueid;
	fattr.cf_flags |= CIFS_FATTR_NEED_REVAL;
	cifs_fattr_to_inode(inode, &fattr);
cgfi_exit:
	FreeXid(xid);
	return rc;
}

int cifs_get_inode_info(struct inode **pinode,
	const unsigned char *full_path, FILE_ALL_INFO *pfindData,
	struct super_block *sb, int xid, const __u16 *pfid)
{
	int rc = 0, tmprc;
	struct cifsTconInfo *pTcon;
	struct tcon_link *tlink;
	struct cifs_sb_info *cifs_sb = CIFS_SB(sb);
	char *buf = NULL;
	bool adjustTZ = false;
	struct cifs_fattr fattr;

	tlink = cifs_sb_tlink(cifs_sb);
	if (IS_ERR(tlink))
		return PTR_ERR(tlink);
	pTcon = tlink_tcon(tlink);

	cFYI(1, "Getting info on %s", full_path);

	if ((pfindData == NULL) && (*pinode != NULL)) {
		if (CIFS_I(*pinode)->clientCanCacheRead) {
			cFYI(1, "No need to revalidate cached inode sizes");
			goto cgii_exit;
		}
	}

	/* if file info not passed in then get it from server */
	if (pfindData == NULL) {
		buf = kmalloc(sizeof(FILE_ALL_INFO), GFP_KERNEL);
		if (buf == NULL) {
			rc = -ENOMEM;
			goto cgii_exit;
		}
		pfindData = (FILE_ALL_INFO *)buf;

		/* could do find first instead but this returns more info */
		rc = CIFSSMBQPathInfo(xid, pTcon, full_path, pfindData,
			      0 /* not legacy */,
			      cifs_sb->local_nls, cifs_sb->mnt_cifs_flags &
				CIFS_MOUNT_MAP_SPECIAL_CHR);
		/* BB optimize code so we do not make the above call
		when server claims no NT SMB support and the above call
		failed at least once - set flag in tcon or mount */
		if ((rc == -EOPNOTSUPP) || (rc == -EINVAL)) {
			rc = SMBQueryInformation(xid, pTcon, full_path,
					pfindData, cifs_sb->local_nls,
					cifs_sb->mnt_cifs_flags &
					  CIFS_MOUNT_MAP_SPECIAL_CHR);
			adjustTZ = true;
		}
	}

	if (!rc) {
		cifs_all_info_to_fattr(&fattr, (FILE_ALL_INFO *) pfindData,
				       cifs_sb, adjustTZ);
	} else if (rc == -EREMOTE) {
		cifs_create_dfs_fattr(&fattr, sb);
		rc = 0;
	} else {
		goto cgii_exit;
	}

	/*
	 * If an inode wasn't passed in, then get the inode number
	 *
	 * Is an i_ino of zero legal? Can we use that to check if the server
	 * supports returning inode numbers?  Are there other sanity checks we
	 * can use to ensure that the server is really filling in that field?
	 *
	 * We can not use the IndexNumber field by default from Windows or
	 * Samba (in ALL_INFO buf) but we can request it explicitly. The SNIA
	 * CIFS spec claims that this value is unique within the scope of a
	 * share, and the windows docs hint that it's actually unique
	 * per-machine.
	 *
	 * There may be higher info levels that work but are there Windows
	 * server or network appliances for which IndexNumber field is not
	 * guaranteed unique?
	 */
	if (*pinode == NULL) {
		if (cifs_sb->mnt_cifs_flags & CIFS_MOUNT_SERVER_INUM) {
			int rc1 = 0;

			rc1 = CIFSGetSrvInodeNumber(xid, pTcon,
					full_path, &fattr.cf_uniqueid,
					cifs_sb->local_nls,
					cifs_sb->mnt_cifs_flags &
						CIFS_MOUNT_MAP_SPECIAL_CHR);
			if (rc1 || !fattr.cf_uniqueid) {
				cFYI(1, "GetSrvInodeNum rc %d", rc1);
				fattr.cf_uniqueid = iunique(sb, ROOT_I);
				cifs_autodisable_serverino(cifs_sb);
			}
		} else {
			fattr.cf_uniqueid = iunique(sb, ROOT_I);
		}
	} else {
		fattr.cf_uniqueid = CIFS_I(*pinode)->uniqueid;
	}

	/* query for SFU type info if supported and needed */
	if (fattr.cf_cifsattrs & ATTR_SYSTEM &&
	    cifs_sb->mnt_cifs_flags & CIFS_MOUNT_UNX_EMUL) {
		tmprc = cifs_sfu_type(&fattr, full_path, cifs_sb, xid);
		if (tmprc)
			cFYI(1, "cifs_sfu_type failed: %d", tmprc);
	}

#ifdef CONFIG_CIFS_ACL
	/* fill in 0777 bits from ACL */
	if (cifs_sb->mnt_cifs_flags & CIFS_MOUNT_CIFS_ACL) {
		rc = cifs_acl_to_fattr(cifs_sb, &fattr, *pinode, full_path,
						pfid);
		if (rc) {
			cFYI(1, "%s: Getting ACL failed with error: %d",
				__func__, rc);
			goto cgii_exit;
		}
	}
#endif /* CONFIG_CIFS_ACL */

	/* fill in remaining high mode bits e.g. SUID, VTX */
	if (cifs_sb->mnt_cifs_flags & CIFS_MOUNT_UNX_EMUL)
		cifs_sfu_mode(&fattr, full_path, cifs_sb, xid);

	/* check for Minshall+French symlinks */
	if (cifs_sb->mnt_cifs_flags & CIFS_MOUNT_MF_SYMLINKS) {
		tmprc = CIFSCheckMFSymlink(&fattr, full_path, cifs_sb, xid);
		if (tmprc)
			cFYI(1, "CIFSCheckMFSymlink: %d", tmprc);
	}

	if (!*pinode) {
		*pinode = cifs_iget(sb, &fattr);
		if (!*pinode)
			rc = -ENOMEM;
	} else {
		cifs_fattr_to_inode(*pinode, &fattr);
	}

cgii_exit:
	kfree(buf);
	cifs_put_tlink(tlink);
	return rc;
}

static const struct inode_operations cifs_ipc_inode_ops = {
	.lookup = cifs_lookup,
};

char *cifs_build_path_to_root(struct cifs_sb_info *cifs_sb,
				struct cifsTconInfo *tcon)
{
	int pplen = cifs_sb->prepathlen;
	int dfsplen;
	char *full_path = NULL;

	/* if no prefix path, simply set path to the root of share to "" */
	if (pplen == 0) {
		full_path = kmalloc(1, GFP_KERNEL);
		if (full_path)
			full_path[0] = 0;
		return full_path;
	}

	if (tcon->Flags & SMB_SHARE_IS_IN_DFS)
		dfsplen = strnlen(tcon->treeName, MAX_TREE_SIZE + 1);
	else
		dfsplen = 0;

	full_path = kmalloc(dfsplen + pplen + 1, GFP_KERNEL);
	if (full_path == NULL)
		return full_path;

	if (dfsplen) {
		strncpy(full_path, tcon->treeName, dfsplen);
		/* switch slash direction in prepath depending on whether
		 * windows or posix style path names
		 */
		if (cifs_sb->mnt_cifs_flags & CIFS_MOUNT_POSIX_PATHS) {
			int i;
			for (i = 0; i < dfsplen; i++) {
				if (full_path[i] == '\\')
					full_path[i] = '/';
			}
		}
	}
	strncpy(full_path + dfsplen, cifs_sb->prepath, pplen);
	full_path[dfsplen + pplen] = 0; /* add trailing null */
	return full_path;
}

static int
cifs_find_inode(struct inode *inode, void *opaque)
{
	struct cifs_fattr *fattr = (struct cifs_fattr *) opaque;

	/* don't match inode with different uniqueid */
	if (CIFS_I(inode)->uniqueid != fattr->cf_uniqueid)
		return 0;

	/* don't match inode of different type */
	if ((inode->i_mode & S_IFMT) != (fattr->cf_mode & S_IFMT))
		return 0;

	/* if it's not a directory or has no dentries, then flag it */
	if (S_ISDIR(inode->i_mode) && !list_empty(&inode->i_dentry))
		fattr->cf_flags |= CIFS_FATTR_INO_COLLISION;

	return 1;
}

static int
cifs_init_inode(struct inode *inode, void *opaque)
{
	struct cifs_fattr *fattr = (struct cifs_fattr *) opaque;

	CIFS_I(inode)->uniqueid = fattr->cf_uniqueid;
	return 0;
}

/*
 * walk dentry list for an inode and report whether it has aliases that
 * are hashed. We use this to determine if a directory inode can actually
 * be used.
 */
static bool
inode_has_hashed_dentries(struct inode *inode)
{
	struct dentry *dentry;

	spin_lock(&dcache_lock);
	list_for_each_entry(dentry, &inode->i_dentry, d_alias) {
		if (!d_unhashed(dentry) || IS_ROOT(dentry)) {
			spin_unlock(&dcache_lock);
			return true;
		}
	}
	spin_unlock(&dcache_lock);
	return false;
}

/* Given fattrs, get a corresponding inode */
struct inode *
cifs_iget(struct super_block *sb, struct cifs_fattr *fattr)
{
	unsigned long hash;
	struct inode *inode;

retry_iget5_locked:
	cFYI(1, "looking for uniqueid=%llu", fattr->cf_uniqueid);

	/* hash down to 32-bits on 32-bit arch */
	hash = cifs_uniqueid_to_ino_t(fattr->cf_uniqueid);

	inode = iget5_locked(sb, hash, cifs_find_inode, cifs_init_inode, fattr);
	if (inode) {
		/* was there a potentially problematic inode collision? */
		if (fattr->cf_flags & CIFS_FATTR_INO_COLLISION) {
			fattr->cf_flags &= ~CIFS_FATTR_INO_COLLISION;

			if (inode_has_hashed_dentries(inode)) {
				cifs_autodisable_serverino(CIFS_SB(sb));
				iput(inode);
				fattr->cf_uniqueid = iunique(sb, ROOT_I);
				goto retry_iget5_locked;
			}
		}

		cifs_fattr_to_inode(inode, fattr);
		if (sb->s_flags & MS_NOATIME)
			inode->i_flags |= S_NOATIME | S_NOCMTIME;
		if (inode->i_state & I_NEW) {
			inode->i_ino = hash;
			if (S_ISREG(inode->i_mode))
				inode->i_data.backing_dev_info = sb->s_bdi;
#ifdef CONFIG_CIFS_FSCACHE
			/* initialize per-inode cache cookie pointer */
			CIFS_I(inode)->fscache = NULL;
#endif
			unlock_new_inode(inode);
		}
	}

	return inode;
}

/* gets root inode */
struct inode *cifs_root_iget(struct super_block *sb, unsigned long ino)
{
	int xid;
	struct cifs_sb_info *cifs_sb = CIFS_SB(sb);
	struct inode *inode = NULL;
	long rc;
	char *full_path;
	struct cifsTconInfo *tcon = cifs_sb_master_tcon(cifs_sb);

	full_path = cifs_build_path_to_root(cifs_sb, tcon);
	if (full_path == NULL)
		return ERR_PTR(-ENOMEM);

	xid = GetXid();
	if (tcon->unix_ext)
		rc = cifs_get_inode_info_unix(&inode, full_path, sb, xid);
	else
		rc = cifs_get_inode_info(&inode, full_path, NULL, sb,
						xid, NULL);

	if (!inode) {
		inode = ERR_PTR(rc);
		goto out;
	}

#ifdef CONFIG_CIFS_FSCACHE
	/* populate tcon->resource_id */
	tcon->resource_id = CIFS_I(inode)->uniqueid;
#endif

	if (rc && tcon->ipc) {
		cFYI(1, "ipc connection - fake read inode");
		inode->i_mode |= S_IFDIR;
		inode->i_nlink = 2;
		inode->i_op = &cifs_ipc_inode_ops;
		inode->i_fop = &simple_dir_operations;
		inode->i_uid = cifs_sb->mnt_uid;
		inode->i_gid = cifs_sb->mnt_gid;
	} else if (rc) {
		iget_failed(inode);
		inode = ERR_PTR(rc);
	}

out:
	kfree(full_path);
	/* can not call macro FreeXid here since in a void func
	 * TODO: This is no longer true
	 */
	_FreeXid(xid);
	return inode;
}

static int
cifs_set_file_info(struct inode *inode, struct iattr *attrs, int xid,
		    char *full_path, __u32 dosattr)
{
	int rc;
	int oplock = 0;
	__u16 netfid;
	__u32 netpid;
	bool set_time = false;
	struct cifsFileInfo *open_file;
	struct cifsInodeInfo *cifsInode = CIFS_I(inode);
	struct cifs_sb_info *cifs_sb = CIFS_SB(inode->i_sb);
	struct tcon_link *tlink = NULL;
	struct cifsTconInfo *pTcon;
	FILE_BASIC_INFO	info_buf;

	if (attrs == NULL)
		return -EINVAL;

	if (attrs->ia_valid & ATTR_ATIME) {
		set_time = true;
		info_buf.LastAccessTime =
			cpu_to_le64(cifs_UnixTimeToNT(attrs->ia_atime));
	} else
		info_buf.LastAccessTime = 0;

	if (attrs->ia_valid & ATTR_MTIME) {
		set_time = true;
		info_buf.LastWriteTime =
		    cpu_to_le64(cifs_UnixTimeToNT(attrs->ia_mtime));
	} else
		info_buf.LastWriteTime = 0;

	/*
	 * Samba throws this field away, but windows may actually use it.
	 * Do not set ctime unless other time stamps are changed explicitly
	 * (i.e. by utimes()) since we would then have a mix of client and
	 * server times.
	 */
	if (set_time && (attrs->ia_valid & ATTR_CTIME)) {
		cFYI(1, "CIFS - CTIME changed");
		info_buf.ChangeTime =
		    cpu_to_le64(cifs_UnixTimeToNT(attrs->ia_ctime));
	} else
		info_buf.ChangeTime = 0;

	info_buf.CreationTime = 0;	/* don't change */
	info_buf.Attributes = cpu_to_le32(dosattr);

	/*
	 * If the file is already open for write, just use that fileid
	 */
	open_file = find_writable_file(cifsInode, true);
	if (open_file) {
		netfid = open_file->netfid;
		netpid = open_file->pid;
		pTcon = tlink_tcon(open_file->tlink);
		goto set_via_filehandle;
	}

	tlink = cifs_sb_tlink(cifs_sb);
	if (IS_ERR(tlink)) {
		rc = PTR_ERR(tlink);
		tlink = NULL;
		goto out;
	}
	pTcon = tlink_tcon(tlink);

	/*
	 * NT4 apparently returns success on this call, but it doesn't
	 * really work.
	 */
	if (!(pTcon->ses->flags & CIFS_SES_NT4)) {
		rc = CIFSSMBSetPathInfo(xid, pTcon, full_path,
				     &info_buf, cifs_sb->local_nls,
				     cifs_sb->mnt_cifs_flags &
					CIFS_MOUNT_MAP_SPECIAL_CHR);
		if (rc == 0) {
			cifsInode->cifsAttrs = dosattr;
			goto out;
		} else if (rc != -EOPNOTSUPP && rc != -EINVAL)
			goto out;
	}

	cFYI(1, "calling SetFileInfo since SetPathInfo for "
		 "times not supported by this server");
	rc = CIFSSMBOpen(xid, pTcon, full_path, FILE_OPEN,
			 SYNCHRONIZE | FILE_WRITE_ATTRIBUTES,
			 CREATE_NOT_DIR, &netfid, &oplock,
			 NULL, cifs_sb->local_nls,
			 cifs_sb->mnt_cifs_flags &
				CIFS_MOUNT_MAP_SPECIAL_CHR);

	if (rc != 0) {
		if (rc == -EIO)
			rc = -EINVAL;
		goto out;
	}

	netpid = current->tgid;

set_via_filehandle:
	rc = CIFSSMBSetFileInfo(xid, pTcon, &info_buf, netfid, netpid);
	if (!rc)
		cifsInode->cifsAttrs = dosattr;

	if (open_file == NULL)
		CIFSSMBClose(xid, pTcon, netfid);
	else
		cifsFileInfo_put(open_file);
out:
	if (tlink != NULL)
		cifs_put_tlink(tlink);
	return rc;
}

/*
 * open the given file (if it isn't already), set the DELETE_ON_CLOSE bit
 * and rename it to a random name that hopefully won't conflict with
 * anything else.
 */
static int
cifs_rename_pending_delete(char *full_path, struct dentry *dentry, int xid)
{
	int oplock = 0;
	int rc;
	__u16 netfid;
	struct inode *inode = dentry->d_inode;
	struct cifsInodeInfo *cifsInode = CIFS_I(inode);
	struct cifs_sb_info *cifs_sb = CIFS_SB(inode->i_sb);
	struct tcon_link *tlink;
	struct cifsTconInfo *tcon;
	__u32 dosattr, origattr;
	FILE_BASIC_INFO *info_buf = NULL;

	tlink = cifs_sb_tlink(cifs_sb);
	if (IS_ERR(tlink))
		return PTR_ERR(tlink);
	tcon = tlink_tcon(tlink);

	rc = CIFSSMBOpen(xid, tcon, full_path, FILE_OPEN,
			 DELETE|FILE_WRITE_ATTRIBUTES, CREATE_NOT_DIR,
			 &netfid, &oplock, NULL, cifs_sb->local_nls,
			 cifs_sb->mnt_cifs_flags & CIFS_MOUNT_MAP_SPECIAL_CHR);
	if (rc != 0)
		goto out;

	origattr = cifsInode->cifsAttrs;
	if (origattr == 0)
		origattr |= ATTR_NORMAL;

	dosattr = origattr & ~ATTR_READONLY;
	if (dosattr == 0)
		dosattr |= ATTR_NORMAL;
	dosattr |= ATTR_HIDDEN;

	/* set ATTR_HIDDEN and clear ATTR_READONLY, but only if needed */
	if (dosattr != origattr) {
		info_buf = kzalloc(sizeof(*info_buf), GFP_KERNEL);
		if (info_buf == NULL) {
			rc = -ENOMEM;
			goto out_close;
		}
		info_buf->Attributes = cpu_to_le32(dosattr);
		rc = CIFSSMBSetFileInfo(xid, tcon, info_buf, netfid,
					current->tgid);
		/* although we would like to mark the file hidden
 		   if that fails we will still try to rename it */
		if (rc != 0)
			cifsInode->cifsAttrs = dosattr;
		else
			dosattr = origattr; /* since not able to change them */
	}

	/* rename the file */
	rc = CIFSSMBRenameOpenFile(xid, tcon, netfid, NULL, cifs_sb->local_nls,
				   cifs_sb->mnt_cifs_flags &
					    CIFS_MOUNT_MAP_SPECIAL_CHR);
	if (rc != 0) {
		rc = -ETXTBSY;
		goto undo_setattr;
	}

	/* try to set DELETE_ON_CLOSE */
	if (!cifsInode->delete_pending) {
		rc = CIFSSMBSetFileDisposition(xid, tcon, true, netfid,
					       current->tgid);
		/*
		 * some samba versions return -ENOENT when we try to set the
		 * file disposition here. Likely a samba bug, but work around
		 * it for now. This means that some cifsXXX files may hang
		 * around after they shouldn't.
		 *
		 * BB: remove this hack after more servers have the fix
		 */
		if (rc == -ENOENT)
			rc = 0;
		else if (rc != 0) {
			rc = -ETXTBSY;
			goto undo_rename;
		}
		cifsInode->delete_pending = true;
	}

out_close:
	CIFSSMBClose(xid, tcon, netfid);
out:
	kfree(info_buf);
	cifs_put_tlink(tlink);
	return rc;

	/*
	 * reset everything back to the original state. Don't bother
	 * dealing with errors here since we can't do anything about
	 * them anyway.
	 */
undo_rename:
	CIFSSMBRenameOpenFile(xid, tcon, netfid, dentry->d_name.name,
				cifs_sb->local_nls, cifs_sb->mnt_cifs_flags &
					    CIFS_MOUNT_MAP_SPECIAL_CHR);
undo_setattr:
	if (dosattr != origattr) {
		info_buf->Attributes = cpu_to_le32(origattr);
		if (!CIFSSMBSetFileInfo(xid, tcon, info_buf, netfid,
					current->tgid))
			cifsInode->cifsAttrs = origattr;
	}

	goto out_close;
}


/*
 * If dentry->d_inode is null (usually meaning the cached dentry
 * is a negative dentry) then we would attempt a standard SMB delete, but
 * if that fails we can not attempt the fall back mechanisms on EACCESS
 * but will return the EACCESS to the caller. Note that the VFS does not call
 * unlink on negative dentries currently.
 */
int cifs_unlink(struct inode *dir, struct dentry *dentry)
{
	int rc = 0;
	int xid;
	char *full_path = NULL;
	struct inode *inode = dentry->d_inode;
	struct cifsInodeInfo *cifs_inode;
	struct super_block *sb = dir->i_sb;
	struct cifs_sb_info *cifs_sb = CIFS_SB(sb);
	struct tcon_link *tlink;
	struct cifsTconInfo *tcon;
	struct iattr *attrs = NULL;
	__u32 dosattr = 0, origattr = 0;

	cFYI(1, "cifs_unlink, dir=0x%p, dentry=0x%p", dir, dentry);

	tlink = cifs_sb_tlink(cifs_sb);
	if (IS_ERR(tlink))
		return PTR_ERR(tlink);
	tcon = tlink_tcon(tlink);

	xid = GetXid();

	/* Unlink can be called from rename so we can not take the
	 * sb->s_vfs_rename_mutex here */
	full_path = build_path_from_dentry(dentry);
	if (full_path == NULL) {
		rc = -ENOMEM;
		goto unlink_out;
	}

	if ((tcon->ses->capabilities & CAP_UNIX) &&
		(CIFS_UNIX_POSIX_PATH_OPS_CAP &
			le64_to_cpu(tcon->fsUnixInfo.Capability))) {
		rc = CIFSPOSIXDelFile(xid, tcon, full_path,
			SMB_POSIX_UNLINK_FILE_TARGET, cifs_sb->local_nls,
			cifs_sb->mnt_cifs_flags & CIFS_MOUNT_MAP_SPECIAL_CHR);
		cFYI(1, "posix del rc %d", rc);
		if ((rc == 0) || (rc == -ENOENT))
			goto psx_del_no_retry;
	}

retry_std_delete:
	rc = CIFSSMBDelFile(xid, tcon, full_path, cifs_sb->local_nls,
			cifs_sb->mnt_cifs_flags & CIFS_MOUNT_MAP_SPECIAL_CHR);

psx_del_no_retry:
	if (!rc) {
		if (inode)
			drop_nlink(inode);
	} else if (rc == -ENOENT) {
		d_drop(dentry);
	} else if (rc == -ETXTBSY) {
		rc = cifs_rename_pending_delete(full_path, dentry, xid);
		if (rc == 0)
			drop_nlink(inode);
	} else if ((rc == -EACCES) && (dosattr == 0) && inode) {
		attrs = kzalloc(sizeof(*attrs), GFP_KERNEL);
		if (attrs == NULL) {
			rc = -ENOMEM;
			goto out_reval;
		}

		/* try to reset dos attributes */
		cifs_inode = CIFS_I(inode);
		origattr = cifs_inode->cifsAttrs;
		if (origattr == 0)
			origattr |= ATTR_NORMAL;
		dosattr = origattr & ~ATTR_READONLY;
		if (dosattr == 0)
			dosattr |= ATTR_NORMAL;
		dosattr |= ATTR_HIDDEN;

		rc = cifs_set_file_info(inode, attrs, xid, full_path, dosattr);
		if (rc != 0)
			goto out_reval;

		goto retry_std_delete;
	}

	/* undo the setattr if we errored out and it's needed */
	if (rc != 0 && dosattr != 0)
		cifs_set_file_info(inode, attrs, xid, full_path, origattr);

out_reval:
	if (inode) {
		cifs_inode = CIFS_I(inode);
		cifs_inode->time = 0;	/* will force revalidate to get info
					   when needed */
		inode->i_ctime = current_fs_time(sb);
	}
	dir->i_ctime = dir->i_mtime = current_fs_time(sb);
	cifs_inode = CIFS_I(dir);
	CIFS_I(dir)->time = 0;	/* force revalidate of dir as well */
unlink_out:
	kfree(full_path);
	kfree(attrs);
	FreeXid(xid);
	cifs_put_tlink(tlink);
	return rc;
}

int cifs_mkdir(struct inode *inode, struct dentry *direntry, int mode)
{
	int rc = 0, tmprc;
	int xid;
	struct cifs_sb_info *cifs_sb;
	struct tcon_link *tlink;
	struct cifsTconInfo *pTcon;
	char *full_path = NULL;
	struct inode *newinode = NULL;
	struct cifs_fattr fattr;

	cFYI(1, "In cifs_mkdir, mode = 0x%x inode = 0x%p", mode, inode);

	cifs_sb = CIFS_SB(inode->i_sb);
	tlink = cifs_sb_tlink(cifs_sb);
	if (IS_ERR(tlink))
		return PTR_ERR(tlink);
	pTcon = tlink_tcon(tlink);

	xid = GetXid();

	full_path = build_path_from_dentry(direntry);
	if (full_path == NULL) {
		rc = -ENOMEM;
		goto mkdir_out;
	}

	if ((pTcon->ses->capabilities & CAP_UNIX) &&
		(CIFS_UNIX_POSIX_PATH_OPS_CAP &
			le64_to_cpu(pTcon->fsUnixInfo.Capability))) {
		u32 oplock = 0;
		FILE_UNIX_BASIC_INFO *pInfo =
			kzalloc(sizeof(FILE_UNIX_BASIC_INFO), GFP_KERNEL);
		if (pInfo == NULL) {
			rc = -ENOMEM;
			goto mkdir_out;
		}

		mode &= ~current_umask();
		rc = CIFSPOSIXCreate(xid, pTcon, SMB_O_DIRECTORY | SMB_O_CREAT,
				mode, NULL /* netfid */, pInfo, &oplock,
				full_path, cifs_sb->local_nls,
				cifs_sb->mnt_cifs_flags &
					CIFS_MOUNT_MAP_SPECIAL_CHR);
		if (rc == -EOPNOTSUPP) {
			kfree(pInfo);
			goto mkdir_retry_old;
		} else if (rc) {
			cFYI(1, "posix mkdir returned 0x%x", rc);
			d_drop(direntry);
		} else {
			if (pInfo->Type == cpu_to_le32(-1)) {
				/* no return info, go query for it */
				kfree(pInfo);
				goto mkdir_get_info;
			}
/*BB check (cifs_sb->mnt_cifs_flags & CIFS_MOUNT_SET_UID ) to see if need
	to set uid/gid */
			inc_nlink(inode);
			if (pTcon->nocase)
				direntry->d_op = &cifs_ci_dentry_ops;
			else
				direntry->d_op = &cifs_dentry_ops;

			cifs_unix_basic_to_fattr(&fattr, pInfo, cifs_sb);
			cifs_fill_uniqueid(inode->i_sb, &fattr);
			newinode = cifs_iget(inode->i_sb, &fattr);
			if (!newinode) {
				kfree(pInfo);
				goto mkdir_get_info;
			}

			d_instantiate(direntry, newinode);

#ifdef CONFIG_CIFS_DEBUG2
			cFYI(1, "instantiated dentry %p %s to inode %p",
				direntry, direntry->d_name.name, newinode);

			if (newinode->i_nlink != 2)
				cFYI(1, "unexpected number of links %d",
					newinode->i_nlink);
#endif
		}
		kfree(pInfo);
		goto mkdir_out;
	}
mkdir_retry_old:
	/* BB add setting the equivalent of mode via CreateX w/ACLs */
	rc = CIFSSMBMkDir(xid, pTcon, full_path, cifs_sb->local_nls,
			  cifs_sb->mnt_cifs_flags & CIFS_MOUNT_MAP_SPECIAL_CHR);
	if (rc) {
		cFYI(1, "cifs_mkdir returned 0x%x", rc);
		d_drop(direntry);
	} else {
mkdir_get_info:
		inc_nlink(inode);
		if (pTcon->unix_ext)
			rc = cifs_get_inode_info_unix(&newinode, full_path,
						      inode->i_sb, xid);
		else
			rc = cifs_get_inode_info(&newinode, full_path, NULL,
						 inode->i_sb, xid, NULL);

		if (pTcon->nocase)
			direntry->d_op = &cifs_ci_dentry_ops;
		else
			direntry->d_op = &cifs_dentry_ops;
		d_instantiate(direntry, newinode);
		 /* setting nlink not necessary except in cases where we
		  * failed to get it from the server or was set bogus */
		if ((direntry->d_inode) && (direntry->d_inode->i_nlink < 2))
				direntry->d_inode->i_nlink = 2;

		mode &= ~current_umask();
		/* must turn on setgid bit if parent dir has it */
		if (inode->i_mode & S_ISGID)
			mode |= S_ISGID;

		if (pTcon->unix_ext) {
			struct cifs_unix_set_info_args args = {
				.mode	= mode,
				.ctime	= NO_CHANGE_64,
				.atime	= NO_CHANGE_64,
				.mtime	= NO_CHANGE_64,
				.device	= 0,
			};
			if (cifs_sb->mnt_cifs_flags & CIFS_MOUNT_SET_UID) {
				args.uid = (__u64)current_fsuid();
				if (inode->i_mode & S_ISGID)
					args.gid = (__u64)inode->i_gid;
				else
					args.gid = (__u64)current_fsgid();
			} else {
				args.uid = NO_CHANGE_64;
				args.gid = NO_CHANGE_64;
			}
			CIFSSMBUnixSetPathInfo(xid, pTcon, full_path, &args,
					       cifs_sb->local_nls,
					       cifs_sb->mnt_cifs_flags &
						CIFS_MOUNT_MAP_SPECIAL_CHR);
		} else {
			if (!(cifs_sb->mnt_cifs_flags & CIFS_MOUNT_CIFS_ACL) &&
			    (mode & S_IWUGO) == 0) {
				FILE_BASIC_INFO pInfo;
				struct cifsInodeInfo *cifsInode;
				u32 dosattrs;

				memset(&pInfo, 0, sizeof(pInfo));
				cifsInode = CIFS_I(newinode);
				dosattrs = cifsInode->cifsAttrs|ATTR_READONLY;
				pInfo.Attributes = cpu_to_le32(dosattrs);
				tmprc = CIFSSMBSetPathInfo(xid, pTcon,
						full_path, &pInfo,
						cifs_sb->local_nls,
						cifs_sb->mnt_cifs_flags &
						CIFS_MOUNT_MAP_SPECIAL_CHR);
				if (tmprc == 0)
					cifsInode->cifsAttrs = dosattrs;
			}
			if (direntry->d_inode) {
				if (cifs_sb->mnt_cifs_flags &
				     CIFS_MOUNT_DYNPERM)
					direntry->d_inode->i_mode =
						(mode | S_IFDIR);

				if (cifs_sb->mnt_cifs_flags &
				     CIFS_MOUNT_SET_UID) {
					direntry->d_inode->i_uid =
						current_fsuid();
					if (inode->i_mode & S_ISGID)
						direntry->d_inode->i_gid =
							inode->i_gid;
					else
						direntry->d_inode->i_gid =
							current_fsgid();
				}
			}
		}
	}
mkdir_out:
	kfree(full_path);
	FreeXid(xid);
	cifs_put_tlink(tlink);
	return rc;
}

int cifs_rmdir(struct inode *inode, struct dentry *direntry)
{
	int rc = 0;
	int xid;
	struct cifs_sb_info *cifs_sb;
	struct tcon_link *tlink;
	struct cifsTconInfo *pTcon;
	char *full_path = NULL;
	struct cifsInodeInfo *cifsInode;

	cFYI(1, "cifs_rmdir, inode = 0x%p", inode);

	xid = GetXid();

	full_path = build_path_from_dentry(direntry);
	if (full_path == NULL) {
		rc = -ENOMEM;
		goto rmdir_exit;
	}

	cifs_sb = CIFS_SB(inode->i_sb);
	tlink = cifs_sb_tlink(cifs_sb);
	if (IS_ERR(tlink)) {
		rc = PTR_ERR(tlink);
		goto rmdir_exit;
	}
	pTcon = tlink_tcon(tlink);

	rc = CIFSSMBRmDir(xid, pTcon, full_path, cifs_sb->local_nls,
			  cifs_sb->mnt_cifs_flags & CIFS_MOUNT_MAP_SPECIAL_CHR);
	cifs_put_tlink(tlink);

	if (!rc) {
		drop_nlink(inode);
		spin_lock(&direntry->d_inode->i_lock);
		i_size_write(direntry->d_inode, 0);
		clear_nlink(direntry->d_inode);
		spin_unlock(&direntry->d_inode->i_lock);
	}

	cifsInode = CIFS_I(direntry->d_inode);
	cifsInode->time = 0;	/* force revalidate to go get info when
				   needed */

	cifsInode = CIFS_I(inode);
	cifsInode->time = 0;	/* force revalidate to get parent dir info
				   since cached search results now invalid */

	direntry->d_inode->i_ctime = inode->i_ctime = inode->i_mtime =
		current_fs_time(inode->i_sb);

rmdir_exit:
	kfree(full_path);
	FreeXid(xid);
	return rc;
}

static int
cifs_do_rename(int xid, struct dentry *from_dentry, const char *fromPath,
		struct dentry *to_dentry, const char *toPath)
{
	struct cifs_sb_info *cifs_sb = CIFS_SB(from_dentry->d_sb);
	struct tcon_link *tlink;
	struct cifsTconInfo *pTcon;
	__u16 srcfid;
	int oplock, rc;

	tlink = cifs_sb_tlink(cifs_sb);
	if (IS_ERR(tlink))
		return PTR_ERR(tlink);
	pTcon = tlink_tcon(tlink);

	/* try path-based rename first */
	rc = CIFSSMBRename(xid, pTcon, fromPath, toPath, cifs_sb->local_nls,
			   cifs_sb->mnt_cifs_flags &
				CIFS_MOUNT_MAP_SPECIAL_CHR);

	/*
	 * don't bother with rename by filehandle unless file is busy and
	 * source Note that cross directory moves do not work with
	 * rename by filehandle to various Windows servers.
	 */
	if (rc == 0 || rc != -ETXTBSY)
		goto do_rename_exit;

	/* open-file renames don't work across directories */
	if (to_dentry->d_parent != from_dentry->d_parent)
		goto do_rename_exit;

	/* open the file to be renamed -- we need DELETE perms */
	rc = CIFSSMBOpen(xid, pTcon, fromPath, FILE_OPEN, DELETE,
			 CREATE_NOT_DIR, &srcfid, &oplock, NULL,
			 cifs_sb->local_nls, cifs_sb->mnt_cifs_flags &
				CIFS_MOUNT_MAP_SPECIAL_CHR);

	if (rc == 0) {
		rc = CIFSSMBRenameOpenFile(xid, pTcon, srcfid,
				(const char *) to_dentry->d_name.name,
				cifs_sb->local_nls, cifs_sb->mnt_cifs_flags &
					CIFS_MOUNT_MAP_SPECIAL_CHR);

		CIFSSMBClose(xid, pTcon, srcfid);
	}
do_rename_exit:
	cifs_put_tlink(tlink);
	return rc;
}

int cifs_rename(struct inode *source_dir, struct dentry *source_dentry,
	struct inode *target_dir, struct dentry *target_dentry)
{
	char *fromName = NULL;
	char *toName = NULL;
	struct cifs_sb_info *cifs_sb;
	struct tcon_link *tlink;
	struct cifsTconInfo *tcon;
	FILE_UNIX_BASIC_INFO *info_buf_source = NULL;
	FILE_UNIX_BASIC_INFO *info_buf_target;
	int xid, rc, tmprc;

	cifs_sb = CIFS_SB(source_dir->i_sb);
	tlink = cifs_sb_tlink(cifs_sb);
	if (IS_ERR(tlink))
		return PTR_ERR(tlink);
	tcon = tlink_tcon(tlink);

	xid = GetXid();

	/*
	 * we already have the rename sem so we do not need to
	 * grab it again here to protect the path integrity
	 */
	fromName = build_path_from_dentry(source_dentry);
	if (fromName == NULL) {
		rc = -ENOMEM;
		goto cifs_rename_exit;
	}

	toName = build_path_from_dentry(target_dentry);
	if (toName == NULL) {
		rc = -ENOMEM;
		goto cifs_rename_exit;
	}

	rc = cifs_do_rename(xid, source_dentry, fromName,
			    target_dentry, toName);

	if (rc == -EEXIST && tcon->unix_ext) {
		/*
		 * Are src and dst hardlinks of same inode? We can
		 * only tell with unix extensions enabled
		 */
		info_buf_source =
			kmalloc(2 * sizeof(FILE_UNIX_BASIC_INFO),
					GFP_KERNEL);
		if (info_buf_source == NULL) {
			rc = -ENOMEM;
			goto cifs_rename_exit;
		}

		info_buf_target = info_buf_source + 1;
		tmprc = CIFSSMBUnixQPathInfo(xid, tcon, fromName,
					info_buf_source,
					cifs_sb->local_nls,
					cifs_sb->mnt_cifs_flags &
					CIFS_MOUNT_MAP_SPECIAL_CHR);
		if (tmprc != 0)
			goto unlink_target;

		tmprc = CIFSSMBUnixQPathInfo(xid, tcon, toName,
					info_buf_target,
					cifs_sb->local_nls,
					cifs_sb->mnt_cifs_flags &
					CIFS_MOUNT_MAP_SPECIAL_CHR);

		if (tmprc == 0 && (info_buf_source->UniqueId ==
				   info_buf_target->UniqueId)) {
			/* same file, POSIX says that this is a noop */
			rc = 0;
			goto cifs_rename_exit;
		}
	} /* else ... BB we could add the same check for Windows by
		     checking the UniqueId via FILE_INTERNAL_INFO */

unlink_target:
	/* Try unlinking the target dentry if it's not negative */
	if (target_dentry->d_inode && (rc == -EACCES || rc == -EEXIST)) {
		tmprc = cifs_unlink(target_dir, target_dentry);
		if (tmprc)
			goto cifs_rename_exit;

		rc = cifs_do_rename(xid, source_dentry, fromName,
				    target_dentry, toName);
	}

cifs_rename_exit:
	kfree(info_buf_source);
	kfree(fromName);
	kfree(toName);
	FreeXid(xid);
	cifs_put_tlink(tlink);
	return rc;
}

static bool
cifs_inode_needs_reval(struct inode *inode)
{
	struct cifsInodeInfo *cifs_i = CIFS_I(inode);
	struct cifs_sb_info *cifs_sb = CIFS_SB(inode->i_sb);

	if (cifs_i->clientCanCacheRead)
		return false;

	if (!lookupCacheEnabled)
		return true;

	if (cifs_i->time == 0)
		return true;

	if (!time_in_range(jiffies, cifs_i->time,
				cifs_i->time + cifs_sb->actimeo))
		return true;

	/* hardlinked files w/ noserverino get "special" treatment */
	if (!(cifs_sb->mnt_cifs_flags & CIFS_MOUNT_SERVER_INUM) &&
	    S_ISREG(inode->i_mode) && inode->i_nlink != 1)
		return true;

	return false;
}

/*
 * Zap the cache. Called when invalid_mapping flag is set.
 */
static void
cifs_invalidate_mapping(struct inode *inode)
{
	int rc;
	struct cifsInodeInfo *cifs_i = CIFS_I(inode);

	cifs_i->invalid_mapping = false;

	/* write back any cached data */
	if (inode->i_mapping && inode->i_mapping->nrpages != 0) {
		rc = filemap_write_and_wait(inode->i_mapping);
		mapping_set_error(inode->i_mapping, rc);
	}
	invalidate_remote_inode(inode);
	cifs_fscache_reset_inode_cookie(inode);
}

int cifs_revalidate_file(struct file *filp)
{
	int rc = 0;
	struct inode *inode = filp->f_path.dentry->d_inode;
	struct cifsFileInfo *cfile = (struct cifsFileInfo *) filp->private_data;

	if (!cifs_inode_needs_reval(inode))
		goto check_inval;

	if (tlink_tcon(cfile->tlink)->unix_ext)
		rc = cifs_get_file_info_unix(filp);
	else
		rc = cifs_get_file_info(filp);

check_inval:
	if (CIFS_I(inode)->invalid_mapping)
		cifs_invalidate_mapping(inode);

	return rc;
}

/* revalidate a dentry's inode attributes */
int cifs_revalidate_dentry(struct dentry *dentry)
{
	int xid;
	int rc = 0;
	char *full_path = NULL;
	struct inode *inode = dentry->d_inode;
	struct super_block *sb = dentry->d_sb;

	if (inode == NULL)
		return -ENOENT;

	xid = GetXid();

	if (!cifs_inode_needs_reval(inode))
		goto check_inval;

	/* can not safely grab the rename sem here if rename calls revalidate
	   since that would deadlock */
	full_path = build_path_from_dentry(dentry);
	if (full_path == NULL) {
		rc = -ENOMEM;
		goto check_inval;
	}

	cFYI(1, "Revalidate: %s inode 0x%p count %d dentry: 0x%p d_time %ld "
		 "jiffies %ld", full_path, inode, inode->i_count.counter,
		 dentry, dentry->d_time, jiffies);

	if (cifs_sb_master_tcon(CIFS_SB(sb))->unix_ext)
		rc = cifs_get_inode_info_unix(&inode, full_path, sb, xid);
	else
		rc = cifs_get_inode_info(&inode, full_path, NULL, sb,
					 xid, NULL);

check_inval:
	if (CIFS_I(inode)->invalid_mapping)
		cifs_invalidate_mapping(inode);

	kfree(full_path);
	FreeXid(xid);
	return rc;
}

int cifs_getattr(struct vfsmount *mnt, struct dentry *dentry,
		 struct kstat *stat)
{
	struct cifs_sb_info *cifs_sb = CIFS_SB(dentry->d_sb);
	struct cifsTconInfo *tcon = cifs_sb_master_tcon(cifs_sb);
	int err = cifs_revalidate_dentry(dentry);

	if (!err) {
		generic_fillattr(dentry->d_inode, stat);
		stat->blksize = CIFS_MAX_MSGSIZE;
		stat->ino = CIFS_I(dentry->d_inode)->uniqueid;

		/*
		 * If on a multiuser mount without unix extensions, and the
		 * admin hasn't overridden them, set the ownership to the
		 * fsuid/fsgid of the current process.
		 */
		if ((cifs_sb->mnt_cifs_flags & CIFS_MOUNT_MULTIUSER) &&
		    !tcon->unix_ext) {
			if (!(cifs_sb->mnt_cifs_flags & CIFS_MOUNT_OVERR_UID))
				stat->uid = current_fsuid();
			if (!(cifs_sb->mnt_cifs_flags & CIFS_MOUNT_OVERR_GID))
				stat->gid = current_fsgid();
		}
	}
	return err;
}

static int cifs_truncate_page(struct address_space *mapping, loff_t from)
{
	pgoff_t index = from >> PAGE_CACHE_SHIFT;
	unsigned offset = from & (PAGE_CACHE_SIZE - 1);
	struct page *page;
	int rc = 0;

	page = grab_cache_page(mapping, index);
	if (!page)
		return -ENOMEM;

	zero_user_segment(page, offset, PAGE_CACHE_SIZE);
	unlock_page(page);
	page_cache_release(page);
	return rc;
}

static void cifs_setsize(struct inode *inode, loff_t offset)
{
	loff_t oldsize;

	spin_lock(&inode->i_lock);
	oldsize = inode->i_size;
	i_size_write(inode, offset);
	spin_unlock(&inode->i_lock);

	truncate_pagecache(inode, oldsize, offset);
}

static int
cifs_set_file_size(struct inode *inode, struct iattr *attrs,
		   int xid, char *full_path)
{
	int rc;
	struct cifsFileInfo *open_file;
	struct cifsInodeInfo *cifsInode = CIFS_I(inode);
	struct cifs_sb_info *cifs_sb = CIFS_SB(inode->i_sb);
	struct tcon_link *tlink = NULL;
	struct cifsTconInfo *pTcon = NULL;

	/*
	 * To avoid spurious oplock breaks from server, in the case of
	 * inodes that we already have open, avoid doing path based
	 * setting of file size if we can do it by handle.
	 * This keeps our caching token (oplock) and avoids timeouts
	 * when the local oplock break takes longer to flush
	 * writebehind data than the SMB timeout for the SetPathInfo
	 * request would allow
	 */
	open_file = find_writable_file(cifsInode, true);
	if (open_file) {
		__u16 nfid = open_file->netfid;
		__u32 npid = open_file->pid;
		pTcon = tlink_tcon(open_file->tlink);
		rc = CIFSSMBSetFileSize(xid, pTcon, attrs->ia_size, nfid,
					npid, false);
		cifsFileInfo_put(open_file);
		cFYI(1, "SetFSize for attrs rc = %d", rc);
		if ((rc == -EINVAL) || (rc == -EOPNOTSUPP)) {
			unsigned int bytes_written;
			rc = CIFSSMBWrite(xid, pTcon, nfid, 0, attrs->ia_size,
					  &bytes_written, NULL, NULL, 1);
			cFYI(1, "Wrt seteof rc %d", rc);
		}
	} else
		rc = -EINVAL;

	if (rc != 0) {
		if (pTcon == NULL) {
			tlink = cifs_sb_tlink(cifs_sb);
			if (IS_ERR(tlink))
				return PTR_ERR(tlink);
			pTcon = tlink_tcon(tlink);
		}

		/* Set file size by pathname rather than by handle
		   either because no valid, writeable file handle for
		   it was found or because there was an error setting
		   it by handle */
		rc = CIFSSMBSetEOF(xid, pTcon, full_path, attrs->ia_size,
				   false, cifs_sb->local_nls,
				   cifs_sb->mnt_cifs_flags &
					CIFS_MOUNT_MAP_SPECIAL_CHR);
		cFYI(1, "SetEOF by path (setattrs) rc = %d", rc);
		if ((rc == -EINVAL) || (rc == -EOPNOTSUPP)) {
			__u16 netfid;
			int oplock = 0;

			rc = SMBLegacyOpen(xid, pTcon, full_path,
				FILE_OPEN, GENERIC_WRITE,
				CREATE_NOT_DIR, &netfid, &oplock, NULL,
				cifs_sb->local_nls,
				cifs_sb->mnt_cifs_flags &
					CIFS_MOUNT_MAP_SPECIAL_CHR);
			if (rc == 0) {
				unsigned int bytes_written;
				rc = CIFSSMBWrite(xid, pTcon, netfid, 0,
						  attrs->ia_size,
						  &bytes_written, NULL,
						  NULL, 1);
				cFYI(1, "wrt seteof rc %d", rc);
				CIFSSMBClose(xid, pTcon, netfid);
			}
		}
		if (tlink)
			cifs_put_tlink(tlink);
	}

	if (rc == 0) {
		cifsInode->server_eof = attrs->ia_size;
		cifs_setsize(inode, attrs->ia_size);
		cifs_truncate_page(inode->i_mapping, inode->i_size);
	}

	return rc;
}

static int
cifs_setattr_unix(struct dentry *direntry, struct iattr *attrs)
{
	int rc;
	int xid;
	char *full_path = NULL;
	struct inode *inode = direntry->d_inode;
	struct cifsInodeInfo *cifsInode = CIFS_I(inode);
	struct cifs_sb_info *cifs_sb = CIFS_SB(inode->i_sb);
	struct tcon_link *tlink;
	struct cifsTconInfo *pTcon;
	struct cifs_unix_set_info_args *args = NULL;
	struct cifsFileInfo *open_file;

	cFYI(1, "setattr_unix on file %s attrs->ia_valid=0x%x",
		 direntry->d_name.name, attrs->ia_valid);

	xid = GetXid();

	if (cifs_sb->mnt_cifs_flags & CIFS_MOUNT_NO_PERM)
		attrs->ia_valid |= ATTR_FORCE;

	rc = inode_change_ok(inode, attrs);
	if (rc < 0)
		goto out;

	full_path = build_path_from_dentry(direntry);
	if (full_path == NULL) {
		rc = -ENOMEM;
		goto out;
	}

	/*
	 * Attempt to flush data before changing attributes. We need to do
	 * this for ATTR_SIZE and ATTR_MTIME for sure, and if we change the
	 * ownership or mode then we may also need to do this. Here, we take
	 * the safe way out and just do the flush on all setattr requests. If
	 * the flush returns error, store it to report later and continue.
	 *
	 * BB: This should be smarter. Why bother flushing pages that
	 * will be truncated anyway? Also, should we error out here if
	 * the flush returns error?
	 */
	rc = filemap_write_and_wait(inode->i_mapping);
	mapping_set_error(inode->i_mapping, rc);
	rc = 0;

	if (attrs->ia_valid & ATTR_SIZE) {
		rc = cifs_set_file_size(inode, attrs, xid, full_path);
		if (rc != 0)
			goto out;
	}

	/* skip mode change if it's just for clearing setuid/setgid */
	if (attrs->ia_valid & (ATTR_KILL_SUID|ATTR_KILL_SGID))
		attrs->ia_valid &= ~ATTR_MODE;

	args = kmalloc(sizeof(*args), GFP_KERNEL);
	if (args == NULL) {
		rc = -ENOMEM;
		goto out;
	}

	/* set up the struct */
	if (attrs->ia_valid & ATTR_MODE)
		args->mode = attrs->ia_mode;
	else
		args->mode = NO_CHANGE_64;

	if (attrs->ia_valid & ATTR_UID)
		args->uid = attrs->ia_uid;
	else
		args->uid = NO_CHANGE_64;

	if (attrs->ia_valid & ATTR_GID)
		args->gid = attrs->ia_gid;
	else
		args->gid = NO_CHANGE_64;

	if (attrs->ia_valid & ATTR_ATIME)
		args->atime = cifs_UnixTimeToNT(attrs->ia_atime);
	else
		args->atime = NO_CHANGE_64;

	if (attrs->ia_valid & ATTR_MTIME)
		args->mtime = cifs_UnixTimeToNT(attrs->ia_mtime);
	else
		args->mtime = NO_CHANGE_64;

	if (attrs->ia_valid & ATTR_CTIME)
		args->ctime = cifs_UnixTimeToNT(attrs->ia_ctime);
	else
		args->ctime = NO_CHANGE_64;

	args->device = 0;
	open_file = find_writable_file(cifsInode, true);
	if (open_file) {
		u16 nfid = open_file->netfid;
		u32 npid = open_file->pid;
		pTcon = tlink_tcon(open_file->tlink);
		rc = CIFSSMBUnixSetFileInfo(xid, pTcon, args, nfid, npid);
		cifsFileInfo_put(open_file);
	} else {
		tlink = cifs_sb_tlink(cifs_sb);
		if (IS_ERR(tlink)) {
			rc = PTR_ERR(tlink);
			goto out;
		}
		pTcon = tlink_tcon(tlink);
		rc = CIFSSMBUnixSetPathInfo(xid, pTcon, full_path, args,
				    cifs_sb->local_nls,
				    cifs_sb->mnt_cifs_flags &
					CIFS_MOUNT_MAP_SPECIAL_CHR);
		cifs_put_tlink(tlink);
	}

	if (rc)
		goto out;

	if ((attrs->ia_valid & ATTR_SIZE) &&
	    attrs->ia_size != i_size_read(inode))
		truncate_setsize(inode, attrs->ia_size);

	setattr_copy(inode, attrs);
	mark_inode_dirty(inode);

	/* force revalidate when any of these times are set since some
	   of the fs types (eg ext3, fat) do not have fine enough
	   time granularity to match protocol, and we do not have a
	   a way (yet) to query the server fs's time granularity (and
	   whether it rounds times down).
	*/
	if (attrs->ia_valid & (ATTR_MTIME | ATTR_CTIME))
		cifsInode->time = 0;
out:
	kfree(args);
	kfree(full_path);
	FreeXid(xid);
	return rc;
}

static int
cifs_setattr_nounix(struct dentry *direntry, struct iattr *attrs)
{
	int xid;
	struct inode *inode = direntry->d_inode;
	struct cifs_sb_info *cifs_sb = CIFS_SB(inode->i_sb);
	struct cifsInodeInfo *cifsInode = CIFS_I(inode);
	char *full_path = NULL;
	int rc = -EACCES;
	__u32 dosattr = 0;
	__u64 mode = NO_CHANGE_64;

	xid = GetXid();

	cFYI(1, "setattr on file %s attrs->iavalid 0x%x",
		 direntry->d_name.name, attrs->ia_valid);

	if (cifs_sb->mnt_cifs_flags & CIFS_MOUNT_NO_PERM)
		attrs->ia_valid |= ATTR_FORCE;

	rc = inode_change_ok(inode, attrs);
	if (rc < 0) {
		FreeXid(xid);
		return rc;
	}

	full_path = build_path_from_dentry(direntry);
	if (full_path == NULL) {
		rc = -ENOMEM;
		FreeXid(xid);
		return rc;
	}

	/*
	 * Attempt to flush data before changing attributes. We need to do
	 * this for ATTR_SIZE and ATTR_MTIME for sure, and if we change the
	 * ownership or mode then we may also need to do this. Here, we take
	 * the safe way out and just do the flush on all setattr requests. If
	 * the flush returns error, store it to report later and continue.
	 *
	 * BB: This should be smarter. Why bother flushing pages that
	 * will be truncated anyway? Also, should we error out here if
	 * the flush returns error?
	 */
	rc = filemap_write_and_wait(inode->i_mapping);
	mapping_set_error(inode->i_mapping, rc);
	rc = 0;

	if (attrs->ia_valid & ATTR_SIZE) {
		rc = cifs_set_file_size(inode, attrs, xid, full_path);
		if (rc != 0)
			goto cifs_setattr_exit;
	}

	/*
	 * Without unix extensions we can't send ownership changes to the
	 * server, so silently ignore them. This is consistent with how
	 * local DOS/Windows filesystems behave (VFAT, NTFS, etc). With
	 * CIFSACL support + proper Windows to Unix idmapping, we may be
	 * able to support this in the future.
	 */
	if (!(cifs_sb->mnt_cifs_flags & CIFS_MOUNT_SET_UID))
		attrs->ia_valid &= ~(ATTR_UID | ATTR_GID);

	/* skip mode change if it's just for clearing setuid/setgid */
	if (attrs->ia_valid & (ATTR_KILL_SUID|ATTR_KILL_SGID))
		attrs->ia_valid &= ~ATTR_MODE;

	if (attrs->ia_valid & ATTR_MODE) {
		cFYI(1, "Mode changed to 0%o", attrs->ia_mode);
		mode = attrs->ia_mode;
	}

	if (attrs->ia_valid & ATTR_MODE) {
		rc = 0;
<<<<<<< HEAD
#ifdef CONFIG_CIFS_EXPERIMENTAL
=======
#ifdef CONFIG_CIFS_ACL
>>>>>>> b0c3844d
		if (cifs_sb->mnt_cifs_flags & CIFS_MOUNT_CIFS_ACL) {
			rc = mode_to_cifs_acl(inode, full_path, mode);
			if (rc) {
				cFYI(1, "%s: Setting ACL failed with error: %d",
					__func__, rc);
				goto cifs_setattr_exit;
			}
		} else
<<<<<<< HEAD
#endif
=======
#endif /* CONFIG_CIFS_ACL */
>>>>>>> b0c3844d
		if (((mode & S_IWUGO) == 0) &&
		    (cifsInode->cifsAttrs & ATTR_READONLY) == 0) {

			dosattr = cifsInode->cifsAttrs | ATTR_READONLY;

			/* fix up mode if we're not using dynperm */
			if ((cifs_sb->mnt_cifs_flags & CIFS_MOUNT_DYNPERM) == 0)
				attrs->ia_mode = inode->i_mode & ~S_IWUGO;
		} else if ((mode & S_IWUGO) &&
			   (cifsInode->cifsAttrs & ATTR_READONLY)) {

			dosattr = cifsInode->cifsAttrs & ~ATTR_READONLY;
			/* Attributes of 0 are ignored */
			if (dosattr == 0)
				dosattr |= ATTR_NORMAL;

			/* reset local inode permissions to normal */
			if (!(cifs_sb->mnt_cifs_flags & CIFS_MOUNT_DYNPERM)) {
				attrs->ia_mode &= ~(S_IALLUGO);
				if (S_ISDIR(inode->i_mode))
					attrs->ia_mode |=
						cifs_sb->mnt_dir_mode;
				else
					attrs->ia_mode |=
						cifs_sb->mnt_file_mode;
			}
		} else if (!(cifs_sb->mnt_cifs_flags & CIFS_MOUNT_DYNPERM)) {
			/* ignore mode change - ATTR_READONLY hasn't changed */
			attrs->ia_valid &= ~ATTR_MODE;
		}
	}

	if (attrs->ia_valid & (ATTR_MTIME|ATTR_ATIME|ATTR_CTIME) ||
	    ((attrs->ia_valid & ATTR_MODE) && dosattr)) {
		rc = cifs_set_file_info(inode, attrs, xid, full_path, dosattr);
		/* BB: check for rc = -EOPNOTSUPP and switch to legacy mode */

		/* Even if error on time set, no sense failing the call if
		the server would set the time to a reasonable value anyway,
		and this check ensures that we are not being called from
		sys_utimes in which case we ought to fail the call back to
		the user when the server rejects the call */
		if ((rc) && (attrs->ia_valid &
				(ATTR_MODE | ATTR_GID | ATTR_UID | ATTR_SIZE)))
			rc = 0;
	}

	/* do not need local check to inode_check_ok since the server does
	   that */
	if (rc)
		goto cifs_setattr_exit;

	if ((attrs->ia_valid & ATTR_SIZE) &&
	    attrs->ia_size != i_size_read(inode))
		truncate_setsize(inode, attrs->ia_size);

	setattr_copy(inode, attrs);
	mark_inode_dirty(inode);

cifs_setattr_exit:
	kfree(full_path);
	FreeXid(xid);
	return rc;
}

int
cifs_setattr(struct dentry *direntry, struct iattr *attrs)
{
	struct inode *inode = direntry->d_inode;
	struct cifs_sb_info *cifs_sb = CIFS_SB(inode->i_sb);
	struct cifsTconInfo *pTcon = cifs_sb_master_tcon(cifs_sb);

	if (pTcon->unix_ext)
		return cifs_setattr_unix(direntry, attrs);

	return cifs_setattr_nounix(direntry, attrs);

	/* BB: add cifs_setattr_legacy for really old servers */
}

#if 0
void cifs_delete_inode(struct inode *inode)
{
	cFYI(1, "In cifs_delete_inode, inode = 0x%p", inode);
	/* may have to add back in if and when safe distributed caching of
	   directories added e.g. via FindNotify */
}
#endif<|MERGE_RESOLUTION|>--- conflicted
+++ resolved
@@ -2122,11 +2122,7 @@
 
 	if (attrs->ia_valid & ATTR_MODE) {
 		rc = 0;
-<<<<<<< HEAD
-#ifdef CONFIG_CIFS_EXPERIMENTAL
-=======
 #ifdef CONFIG_CIFS_ACL
->>>>>>> b0c3844d
 		if (cifs_sb->mnt_cifs_flags & CIFS_MOUNT_CIFS_ACL) {
 			rc = mode_to_cifs_acl(inode, full_path, mode);
 			if (rc) {
@@ -2135,11 +2131,7 @@
 				goto cifs_setattr_exit;
 			}
 		} else
-<<<<<<< HEAD
-#endif
-=======
 #endif /* CONFIG_CIFS_ACL */
->>>>>>> b0c3844d
 		if (((mode & S_IWUGO) == 0) &&
 		    (cifsInode->cifsAttrs & ATTR_READONLY) == 0) {
 
