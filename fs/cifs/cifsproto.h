/*
 *   fs/cifs/cifsproto.h
 *
 *   Copyright (c) International Business Machines  Corp., 2002,2008
 *   Author(s): Steve French (sfrench@us.ibm.com)
 *
 *   This library is free software; you can redistribute it and/or modify
 *   it under the terms of the GNU Lesser General Public License as published
 *   by the Free Software Foundation; either version 2.1 of the License, or
 *   (at your option) any later version.
 *
 *   This library is distributed in the hope that it will be useful,
 *   but WITHOUT ANY WARRANTY; without even the implied warranty of
 *   MERCHANTABILITY or FITNESS FOR A PARTICULAR PURPOSE.  See
 *   the GNU Lesser General Public License for more details.
 *
 *   You should have received a copy of the GNU Lesser General Public License
 *   along with this library; if not, write to the Free Software
 *   Foundation, Inc., 59 Temple Place, Suite 330, Boston, MA 02111-1307 USA
 */
#ifndef _CIFSPROTO_H
#define _CIFSPROTO_H
#include <linux/nls.h>

struct statfs;
struct smb_vol;

/*
 *****************************************************************
 * All Prototypes
 *****************************************************************
 */

extern struct smb_hdr *cifs_buf_get(void);
extern void cifs_buf_release(void *);
extern struct smb_hdr *cifs_small_buf_get(void);
extern void cifs_small_buf_release(void *);
extern int smb_send(struct TCP_Server_Info *, struct smb_hdr *,
			unsigned int /* length */);
extern unsigned int _GetXid(void);
extern void _FreeXid(unsigned int);
#define GetXid()						\
({								\
	int __xid = (int)_GetXid();				\
	cFYI(1, "CIFS VFS: in %s as Xid: %d with uid: %d",	\
	     __func__, __xid, current_fsuid());			\
	__xid;							\
})

#define FreeXid(curr_xid)					\
do {								\
	_FreeXid(curr_xid);					\
	cFYI(1, "CIFS VFS: leaving %s (xid = %d) rc = %d",	\
	     __func__, curr_xid, (int)rc);			\
} while (0)
extern char *build_path_from_dentry(struct dentry *);
extern char *cifs_build_path_to_root(struct cifs_sb_info *cifs_sb);
extern char *build_wildcard_path_from_dentry(struct dentry *direntry);
extern char *cifs_compose_mount_options(const char *sb_mountdata,
		const char *fullpath, const struct dfs_info3_param *ref,
		char **devname);
/* extern void renew_parental_timestamps(struct dentry *direntry);*/
extern int SendReceive(const unsigned int /* xid */ , struct cifsSesInfo *,
			struct smb_hdr * /* input */ ,
			struct smb_hdr * /* out */ ,
			int * /* bytes returned */ , const int long_op);
extern int SendReceiveNoRsp(const unsigned int xid, struct cifsSesInfo *ses,
			struct smb_hdr *in_buf, int flags);
extern int SendReceive2(const unsigned int /* xid */ , struct cifsSesInfo *,
			struct kvec *, int /* nvec to send */,
			int * /* type of buf returned */ , const int flags);
extern int SendReceiveBlockingLock(const unsigned int xid,
			struct cifsTconInfo *ptcon,
			struct smb_hdr *in_buf ,
			struct smb_hdr *out_buf,
			int *bytes_returned);
extern int checkSMB(struct smb_hdr *smb, __u16 mid, unsigned int length);
extern bool is_valid_oplock_break(struct smb_hdr *smb,
				  struct TCP_Server_Info *);
extern bool is_size_safe_to_change(struct cifsInodeInfo *, __u64 eof);
extern struct cifsFileInfo *find_writable_file(struct cifsInodeInfo *);
#ifdef CONFIG_CIFS_EXPERIMENTAL
extern struct cifsFileInfo *find_readable_file(struct cifsInodeInfo *);
#endif
extern unsigned int smbCalcSize(struct smb_hdr *ptr);
extern unsigned int smbCalcSize_LE(struct smb_hdr *ptr);
extern int decode_negTokenInit(unsigned char *security_blob, int length,
			struct TCP_Server_Info *server);
extern int cifs_convert_address(struct sockaddr *dst, const char *src, int len);
<<<<<<< HEAD
extern int cifs_fill_sockaddr(struct sockaddr *dst, const char *src, int len,
				unsigned short int port);
=======
extern int cifs_set_port(struct sockaddr *addr, const unsigned short int port);
extern int cifs_fill_sockaddr(struct sockaddr *dst, const char *src, int len,
				const unsigned short int port);
>>>>>>> 062c1825
extern int map_smb_to_linux_error(struct smb_hdr *smb, int logErr);
extern void header_assemble(struct smb_hdr *, char /* command */ ,
			    const struct cifsTconInfo *, int /* length of
			    fixed section (word count) in two byte units */);
extern int small_smb_init_no_tc(const int smb_cmd, const int wct,
				struct cifsSesInfo *ses,
				void **request_buf);
extern int CIFS_SessSetup(unsigned int xid, struct cifsSesInfo *ses,
			     const struct nls_table *nls_cp);
extern __u16 GetNextMid(struct TCP_Server_Info *server);
extern struct timespec cifs_NTtimeToUnix(__le64 utc_nanoseconds_since_1601);
extern u64 cifs_UnixTimeToNT(struct timespec);
extern struct timespec cnvrtDosUnixTm(__le16 le_date, __le16 le_time,
				      int offset);

extern struct cifsFileInfo *cifs_new_fileinfo(struct inode *newinode,
				__u16 fileHandle, struct file *file,
				struct vfsmount *mnt, unsigned int oflags);
extern int cifs_posix_open(char *full_path, struct inode **pinode,
				struct super_block *sb,
				int mode, int oflags,
				__u32 *poplock, __u16 *pnetfid, int xid);
void cifs_fill_uniqueid(struct super_block *sb, struct cifs_fattr *fattr);
extern void cifs_unix_basic_to_fattr(struct cifs_fattr *fattr,
				     FILE_UNIX_BASIC_INFO *info,
				     struct cifs_sb_info *cifs_sb);
extern void cifs_fattr_to_inode(struct inode *inode, struct cifs_fattr *fattr);
extern struct inode *cifs_iget(struct super_block *sb,
			       struct cifs_fattr *fattr);

extern int cifs_get_file_info(struct file *filp);
extern int cifs_get_inode_info(struct inode **pinode,
			const unsigned char *search_path,
			FILE_ALL_INFO *pfile_info,
			struct super_block *sb, int xid, const __u16 *pfid);
extern int cifs_get_file_info_unix(struct file *filp);
extern int cifs_get_inode_info_unix(struct inode **pinode,
			const unsigned char *search_path,
			struct super_block *sb, int xid);
extern void cifs_acl_to_fattr(struct cifs_sb_info *cifs_sb,
			      struct cifs_fattr *fattr, struct inode *inode,
			      const char *path, const __u16 *pfid);
extern int mode_to_acl(struct inode *inode, const char *path, __u64);

extern int cifs_mount(struct super_block *, struct cifs_sb_info *, char *,
			const char *);
extern int cifs_umount(struct super_block *, struct cifs_sb_info *);
extern void cifs_dfs_release_automount_timer(void);
void cifs_proc_init(void);
void cifs_proc_clean(void);

extern int cifs_negotiate_protocol(unsigned int xid,
				  struct cifsSesInfo *ses);
extern int cifs_setup_session(unsigned int xid, struct cifsSesInfo *ses,
			struct nls_table *nls_info);
extern int CIFSSMBNegotiate(unsigned int xid, struct cifsSesInfo *ses);

extern int CIFSTCon(unsigned int xid, struct cifsSesInfo *ses,
			const char *tree, struct cifsTconInfo *tcon,
			const struct nls_table *);

extern int CIFSFindFirst(const int xid, struct cifsTconInfo *tcon,
		const char *searchName, const struct nls_table *nls_codepage,
		__u16 *searchHandle, struct cifs_search_info *psrch_inf,
		int map, const char dirsep);

extern int CIFSFindNext(const int xid, struct cifsTconInfo *tcon,
		__u16 searchHandle, struct cifs_search_info *psrch_inf);

extern int CIFSFindClose(const int, struct cifsTconInfo *tcon,
			const __u16 search_handle);

extern int CIFSSMBQFileInfo(const int xid, struct cifsTconInfo *tcon,
			u16 netfid, FILE_ALL_INFO *pFindData);
extern int CIFSSMBQPathInfo(const int xid, struct cifsTconInfo *tcon,
			const unsigned char *searchName,
			FILE_ALL_INFO *findData,
			int legacy /* whether to use old info level */,
			const struct nls_table *nls_codepage, int remap);
extern int SMBQueryInformation(const int xid, struct cifsTconInfo *tcon,
			const unsigned char *searchName,
			FILE_ALL_INFO *findData,
			const struct nls_table *nls_codepage, int remap);

extern int CIFSSMBUnixQFileInfo(const int xid, struct cifsTconInfo *tcon,
			u16 netfid, FILE_UNIX_BASIC_INFO *pFindData);
extern int CIFSSMBUnixQPathInfo(const int xid,
			struct cifsTconInfo *tcon,
			const unsigned char *searchName,
			FILE_UNIX_BASIC_INFO *pFindData,
			const struct nls_table *nls_codepage, int remap);

extern int CIFSGetDFSRefer(const int xid, struct cifsSesInfo *ses,
			const unsigned char *searchName,
			struct dfs_info3_param **target_nodes,
			unsigned int *number_of_nodes_in_array,
			const struct nls_table *nls_codepage, int remap);

extern int get_dfs_path(int xid, struct cifsSesInfo *pSesInfo,
			const char *old_path,
			const struct nls_table *nls_codepage,
			unsigned int *pnum_referrals,
			struct dfs_info3_param **preferrals,
			int remap);
extern void reset_cifs_unix_caps(int xid, struct cifsTconInfo *tcon,
				 struct super_block *sb, struct smb_vol *vol);
extern int CIFSSMBQFSInfo(const int xid, struct cifsTconInfo *tcon,
			struct kstatfs *FSData);
extern int SMBOldQFSInfo(const int xid, struct cifsTconInfo *tcon,
			struct kstatfs *FSData);
extern int CIFSSMBSetFSUnixInfo(const int xid, struct cifsTconInfo *tcon,
			__u64 cap);

extern int CIFSSMBQFSAttributeInfo(const int xid,
			struct cifsTconInfo *tcon);
extern int CIFSSMBQFSDeviceInfo(const int xid, struct cifsTconInfo *tcon);
extern int CIFSSMBQFSUnixInfo(const int xid, struct cifsTconInfo *tcon);
extern int CIFSSMBQFSPosixInfo(const int xid, struct cifsTconInfo *tcon,
			struct kstatfs *FSData);

extern int CIFSSMBSetPathInfo(const int xid, struct cifsTconInfo *tcon,
			const char *fileName, const FILE_BASIC_INFO *data,
			const struct nls_table *nls_codepage,
			int remap_special_chars);
extern int CIFSSMBSetFileInfo(const int xid, struct cifsTconInfo *tcon,
			const FILE_BASIC_INFO *data, __u16 fid,
			__u32 pid_of_opener);
extern int CIFSSMBSetFileDisposition(const int xid, struct cifsTconInfo *tcon,
			bool delete_file, __u16 fid, __u32 pid_of_opener);
#if 0
extern int CIFSSMBSetAttrLegacy(int xid, struct cifsTconInfo *tcon,
			char *fileName, __u16 dos_attributes,
			const struct nls_table *nls_codepage);
#endif /* possibly unneeded function */
extern int CIFSSMBSetEOF(const int xid, struct cifsTconInfo *tcon,
			const char *fileName, __u64 size,
			bool setAllocationSizeFlag,
			const struct nls_table *nls_codepage,
			int remap_special_chars);
extern int CIFSSMBSetFileSize(const int xid, struct cifsTconInfo *tcon,
			 __u64 size, __u16 fileHandle, __u32 opener_pid,
			bool AllocSizeFlag);

struct cifs_unix_set_info_args {
	__u64	ctime;
	__u64	atime;
	__u64	mtime;
	__u64	mode;
	__u64	uid;
	__u64	gid;
	dev_t	device;
};

extern int CIFSSMBUnixSetFileInfo(const int xid, struct cifsTconInfo *tcon,
				  const struct cifs_unix_set_info_args *args,
				  u16 fid, u32 pid_of_opener);

extern int CIFSSMBUnixSetPathInfo(const int xid, struct cifsTconInfo *pTcon,
			char *fileName,
			const struct cifs_unix_set_info_args *args,
			const struct nls_table *nls_codepage,
			int remap_special_chars);

extern int CIFSSMBMkDir(const int xid, struct cifsTconInfo *tcon,
			const char *newName,
			const struct nls_table *nls_codepage,
			int remap_special_chars);
extern int CIFSSMBRmDir(const int xid, struct cifsTconInfo *tcon,
			const char *name, const struct nls_table *nls_codepage,
			int remap_special_chars);
extern int CIFSPOSIXDelFile(const int xid, struct cifsTconInfo *tcon,
			const char *name, __u16 type,
			const struct nls_table *nls_codepage,
			int remap_special_chars);
extern int CIFSSMBDelFile(const int xid, struct cifsTconInfo *tcon,
			const char *name,
			const struct nls_table *nls_codepage,
			int remap_special_chars);
extern int CIFSSMBRename(const int xid, struct cifsTconInfo *tcon,
			const char *fromName, const char *toName,
			const struct nls_table *nls_codepage,
			int remap_special_chars);
extern int CIFSSMBRenameOpenFile(const int xid, struct cifsTconInfo *pTcon,
			int netfid, const char *target_name,
			const struct nls_table *nls_codepage,
			int remap_special_chars);
extern int CIFSCreateHardLink(const int xid,
			struct cifsTconInfo *tcon,
			const char *fromName, const char *toName,
			const struct nls_table *nls_codepage,
			int remap_special_chars);
extern int CIFSUnixCreateHardLink(const int xid,
			struct cifsTconInfo *tcon,
			const char *fromName, const char *toName,
			const struct nls_table *nls_codepage,
			int remap_special_chars);
extern int CIFSUnixCreateSymLink(const int xid,
			struct cifsTconInfo *tcon,
			const char *fromName, const char *toName,
			const struct nls_table *nls_codepage);
extern int CIFSSMBUnixQuerySymLink(const int xid,
			struct cifsTconInfo *tcon,
			const unsigned char *searchName, char **syminfo,
			const struct nls_table *nls_codepage);
extern int CIFSSMBQueryReparseLinkInfo(const int xid,
			struct cifsTconInfo *tcon,
			const unsigned char *searchName,
			char *symlinkinfo, const int buflen, __u16 fid,
			const struct nls_table *nls_codepage);

extern int CIFSSMBOpen(const int xid, struct cifsTconInfo *tcon,
			const char *fileName, const int disposition,
			const int access_flags, const int omode,
			__u16 *netfid, int *pOplock, FILE_ALL_INFO *,
			const struct nls_table *nls_codepage, int remap);
extern int SMBLegacyOpen(const int xid, struct cifsTconInfo *tcon,
			const char *fileName, const int disposition,
			const int access_flags, const int omode,
			__u16 *netfid, int *pOplock, FILE_ALL_INFO *,
			const struct nls_table *nls_codepage, int remap);
extern int CIFSPOSIXCreate(const int xid, struct cifsTconInfo *tcon,
			u32 posix_flags, __u64 mode, __u16 *netfid,
			FILE_UNIX_BASIC_INFO *pRetData,
			__u32 *pOplock, const char *name,
			const struct nls_table *nls_codepage, int remap);
extern int CIFSSMBClose(const int xid, struct cifsTconInfo *tcon,
			const int smb_file_id);

extern int CIFSSMBFlush(const int xid, struct cifsTconInfo *tcon,
			const int smb_file_id);

extern int CIFSSMBRead(const int xid, struct cifsTconInfo *tcon,
			const int netfid, unsigned int count,
			const __u64 lseek, unsigned int *nbytes, char **buf,
			int *return_buf_type);
extern int CIFSSMBWrite(const int xid, struct cifsTconInfo *tcon,
			const int netfid, const unsigned int count,
			const __u64 lseek, unsigned int *nbytes,
			const char *buf, const char __user *ubuf,
			const int long_op);
extern int CIFSSMBWrite2(const int xid, struct cifsTconInfo *tcon,
			const int netfid, const unsigned int count,
			const __u64 offset, unsigned int *nbytes,
			struct kvec *iov, const int nvec, const int long_op);
extern int CIFSGetSrvInodeNumber(const int xid, struct cifsTconInfo *tcon,
			const unsigned char *searchName, __u64 *inode_number,
			const struct nls_table *nls_codepage,
			int remap_special_chars);
extern int cifsConvertToUCS(__le16 *target, const char *source, int maxlen,
			const struct nls_table *cp, int mapChars);

extern int CIFSSMBLock(const int xid, struct cifsTconInfo *tcon,
			const __u16 netfid, const __u64 len,
			const __u64 offset, const __u32 numUnlock,
			const __u32 numLock, const __u8 lockType,
			const bool waitFlag);
extern int CIFSSMBPosixLock(const int xid, struct cifsTconInfo *tcon,
			const __u16 smb_file_id, const int get_flag,
			const __u64 len, struct file_lock *,
			const __u16 lock_type, const bool waitFlag);
extern int CIFSSMBTDis(const int xid, struct cifsTconInfo *tcon);
extern int CIFSSMBLogoff(const int xid, struct cifsSesInfo *ses);

extern struct cifsSesInfo *sesInfoAlloc(void);
extern void sesInfoFree(struct cifsSesInfo *);
extern struct cifsTconInfo *tconInfoAlloc(void);
extern void tconInfoFree(struct cifsTconInfo *);

extern int cifs_sign_smb(struct smb_hdr *, struct TCP_Server_Info *, __u32 *);
extern int cifs_sign_smb2(struct kvec *iov, int n_vec, struct TCP_Server_Info *,
			  __u32 *);
extern int cifs_verify_signature(struct smb_hdr *,
				 const struct mac_key *mac_key,
				__u32 expected_sequence_number);
extern int cifs_calculate_mac_key(struct mac_key *key, const char *rn,
				 const char *pass);
extern void CalcNTLMv2_response(const struct cifsSesInfo *, char *);
extern void setup_ntlmv2_rsp(struct cifsSesInfo *, char *,
			     const struct nls_table *);
#ifdef CONFIG_CIFS_WEAK_PW_HASH
extern void calc_lanman_hash(const char *password, const char *cryptkey,
				bool encrypt, char *lnm_session_key);
#endif /* CIFS_WEAK_PW_HASH */
extern int CIFSSMBCopy(int xid,
			struct cifsTconInfo *source_tcon,
			const char *fromName,
			const __u16 target_tid,
			const char *toName, const int flags,
			const struct nls_table *nls_codepage,
			int remap_special_chars);
extern int CIFSSMBNotify(const int xid, struct cifsTconInfo *tcon,
			const int notify_subdirs, const __u16 netfid,
			__u32 filter, struct file *file, int multishot,
			const struct nls_table *nls_codepage);
extern ssize_t CIFSSMBQAllEAs(const int xid, struct cifsTconInfo *tcon,
			const unsigned char *searchName,
			const unsigned char *ea_name, char *EAData,
			size_t bufsize, const struct nls_table *nls_codepage,
			int remap_special_chars);
extern int CIFSSMBSetEA(const int xid, struct cifsTconInfo *tcon,
		const char *fileName, const char *ea_name,
		const void *ea_value, const __u16 ea_value_len,
		const struct nls_table *nls_codepage, int remap_special_chars);
extern int CIFSSMBGetCIFSACL(const int xid, struct cifsTconInfo *tcon,
			__u16 fid, struct cifs_ntsd **acl_inf, __u32 *buflen);
extern int CIFSSMBSetCIFSACL(const int, struct cifsTconInfo *, __u16,
			struct cifs_ntsd *, __u32);
extern int CIFSSMBGetPosixACL(const int xid, struct cifsTconInfo *tcon,
		const unsigned char *searchName,
		char *acl_inf, const int buflen, const int acl_type,
		const struct nls_table *nls_codepage, int remap_special_chars);
extern int CIFSSMBSetPosixACL(const int xid, struct cifsTconInfo *tcon,
		const unsigned char *fileName,
		const char *local_acl, const int buflen, const int acl_type,
		const struct nls_table *nls_codepage, int remap_special_chars);
extern int CIFSGetExtAttr(const int xid, struct cifsTconInfo *tcon,
			const int netfid, __u64 *pExtAttrBits, __u64 *pMask);
extern void cifs_autodisable_serverino(struct cifs_sb_info *cifs_sb);
#endif			/* _CIFSPROTO_H */<|MERGE_RESOLUTION|>--- conflicted
+++ resolved
@@ -87,14 +87,9 @@
 extern int decode_negTokenInit(unsigned char *security_blob, int length,
 			struct TCP_Server_Info *server);
 extern int cifs_convert_address(struct sockaddr *dst, const char *src, int len);
-<<<<<<< HEAD
-extern int cifs_fill_sockaddr(struct sockaddr *dst, const char *src, int len,
-				unsigned short int port);
-=======
 extern int cifs_set_port(struct sockaddr *addr, const unsigned short int port);
 extern int cifs_fill_sockaddr(struct sockaddr *dst, const char *src, int len,
 				const unsigned short int port);
->>>>>>> 062c1825
 extern int map_smb_to_linux_error(struct smb_hdr *smb, int logErr);
 extern void header_assemble(struct smb_hdr *, char /* command */ ,
 			    const struct cifsTconInfo *, int /* length of
