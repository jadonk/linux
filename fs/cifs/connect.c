--- conflicted
+++ resolved
@@ -1487,11 +1487,7 @@
 static bool
 match_port(struct TCP_Server_Info *server, struct sockaddr *addr)
 {
-<<<<<<< HEAD
-	unsigned short int port, *sport;
-=======
 	__be16 port, *sport;
->>>>>>> 105e53f8
 
 	switch (addr->sa_family) {
 	case AF_INET:
@@ -2311,11 +2307,7 @@
 generic_ip_connect(struct TCP_Server_Info *server)
 {
 	int rc = 0;
-<<<<<<< HEAD
-	unsigned short int sport;
-=======
 	__be16 sport;
->>>>>>> 105e53f8
 	int slen, sfamily;
 	struct socket *socket = server->ssocket;
 	struct sockaddr *saddr;
@@ -2333,13 +2325,8 @@
 	}
 
 	if (socket == NULL) {
-<<<<<<< HEAD
-		rc = sock_create_kern(sfamily, SOCK_STREAM,
-				      IPPROTO_TCP, &socket);
-=======
 		rc = __sock_create(cifs_net_ns(server), sfamily, SOCK_STREAM,
 				   IPPROTO_TCP, &socket, 1);
->>>>>>> 105e53f8
 		if (rc < 0) {
 			cERROR(1, "Error %d creating socket", rc);
 			server->ssocket = NULL;
@@ -2405,11 +2392,7 @@
 static int
 ip_connect(struct TCP_Server_Info *server)
 {
-<<<<<<< HEAD
-	unsigned short int *sport;
-=======
 	__be16 *sport;
->>>>>>> 105e53f8
 	struct sockaddr_in6 *addr6 = (struct sockaddr_in6 *)&server->dstaddr;
 	struct sockaddr_in *addr = (struct sockaddr_in *)&server->dstaddr;
 
