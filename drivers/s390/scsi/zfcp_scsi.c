--- conflicted
+++ resolved
@@ -76,13 +76,8 @@
 	scpnt->scsi_done(scpnt);
 }
 
-<<<<<<< HEAD
-static int zfcp_scsi_queuecommand_lck(struct scsi_cmnd *scpnt,
-				  void (*done) (struct scsi_cmnd *))
-=======
 static
 int zfcp_scsi_queuecommand(struct Scsi_Host *shost, struct scsi_cmnd *scpnt)
->>>>>>> b0c3844d
 {
 	struct zfcp_scsi_dev *zfcp_sdev = sdev_to_zfcp(scpnt->device);
 	struct zfcp_adapter *adapter = zfcp_sdev->port->adapter;
@@ -130,8 +125,6 @@
 
 	return ret;
 }
-
-static DEF_SCSI_QCMD(zfcp_scsi_queuecommand)
 
 static int zfcp_scsi_slave_alloc(struct scsi_device *sdev)
 {
