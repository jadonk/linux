--- conflicted
+++ resolved
@@ -74,10 +74,6 @@
 	struct zfcp_qdio *qdio = (struct zfcp_qdio *) parm;
 
 	if (unlikely(qdio_err)) {
-<<<<<<< HEAD
-		zfcp_dbf_hba_qdio(qdio->adapter->dbf, qdio_err, idx, count);
-=======
->>>>>>> 3cbea436
 		zfcp_qdio_handler_error(qdio, "qdireq1", qdio_err);
 		return;
 	}
@@ -100,10 +96,6 @@
 	int sbal_idx, sbal_no;
 
 	if (unlikely(qdio_err)) {
-<<<<<<< HEAD
-		zfcp_dbf_hba_qdio(qdio->adapter->dbf, qdio_err, idx, count);
-=======
->>>>>>> 3cbea436
 		zfcp_qdio_handler_error(qdio, "qdires1", qdio_err);
 		return;
 	}
@@ -122,11 +114,7 @@
 	 * put SBALs back to response queue
 	 */
 	if (do_QDIO(cdev, QDIO_FLAG_SYNC_INPUT, 0, idx, count))
-<<<<<<< HEAD
-		zfcp_erp_adapter_reopen(qdio->adapter, 0, "qdires2", NULL);
-=======
 		zfcp_erp_adapter_reopen(qdio->adapter, 0, "qdires2");
->>>>>>> 3cbea436
 }
 
 static struct qdio_buffer_element *
@@ -246,11 +234,7 @@
 	if (!ret) {
 		atomic_inc(&qdio->req_q_full);
 		/* assume hanging outbound queue, try queue recovery */
-<<<<<<< HEAD
-		zfcp_erp_adapter_reopen(qdio->adapter, 0, "qdsbg_1", NULL);
-=======
 		zfcp_erp_adapter_reopen(qdio->adapter, 0, "qdsbg_1");
->>>>>>> 3cbea436
 	}
 
 	spin_lock_irq(&qdio->req_q_lock);
@@ -306,11 +290,8 @@
 	id->int_parm = (unsigned long) qdio;
 	id->input_sbal_addr_array = (void **) (qdio->res_q);
 	id->output_sbal_addr_array = (void **) (qdio->req_q);
-<<<<<<< HEAD
-=======
 	id->scan_threshold =
 		QDIO_MAX_BUFFERS_PER_Q - ZFCP_QDIO_MAX_SBALS_PER_REQ * 2;
->>>>>>> 3cbea436
 }
 
 /**
@@ -413,10 +394,7 @@
 	/* set index of first avalable SBALS / number of available SBALS */
 	qdio->req_q_idx = 0;
 	atomic_set(&qdio->req_q_free, QDIO_MAX_BUFFERS_PER_Q);
-<<<<<<< HEAD
-=======
 	atomic_set_mask(ZFCP_STATUS_ADAPTER_QDIOUP, &qdio->adapter->status);
->>>>>>> 3cbea436
 
 	return 0;
 
