/*
 * drivers/input/tablet/wacom_sys.c
 *
 *  USB Wacom tablet support - system specific code
 */

/*
 * This program is free software; you can redistribute it and/or modify
 * it under the terms of the GNU General Public License as published by
 * the Free Software Foundation; either version 2 of the License, or
 * (at your option) any later version.
 */

#include "wacom_wac.h"
#include "wacom.h"

/* defines to get HID report descriptor */
#define HID_DEVICET_HID		(USB_TYPE_CLASS | 0x01)
#define HID_DEVICET_REPORT	(USB_TYPE_CLASS | 0x02)
#define HID_USAGE_UNDEFINED		0x00
#define HID_USAGE_PAGE			0x05
#define HID_USAGE_PAGE_DIGITIZER	0x0d
#define HID_USAGE_PAGE_DESKTOP		0x01
#define HID_USAGE			0x09
#define HID_USAGE_X			0x30
#define HID_USAGE_Y			0x31
#define HID_USAGE_X_TILT		0x3d
#define HID_USAGE_Y_TILT		0x3e
#define HID_USAGE_FINGER		0x22
#define HID_USAGE_STYLUS		0x20
#define HID_COLLECTION			0xc0

enum {
	WCM_UNDEFINED = 0,
	WCM_DESKTOP,
	WCM_DIGITIZER,
};

struct hid_descriptor {
	struct usb_descriptor_header header;
	__le16   bcdHID;
	u8       bCountryCode;
	u8       bNumDescriptors;
	u8       bDescriptorType;
	__le16   wDescriptorLength;
} __attribute__ ((packed));

/* defines to get/set USB message */
#define USB_REQ_GET_REPORT	0x01
#define USB_REQ_SET_REPORT	0x09
#define WAC_HID_FEATURE_REPORT	0x03

static int usb_get_report(struct usb_interface *intf, unsigned char type,
				unsigned char id, void *buf, int size)
{
	return usb_control_msg(interface_to_usbdev(intf),
		usb_rcvctrlpipe(interface_to_usbdev(intf), 0),
		USB_REQ_GET_REPORT, USB_TYPE_CLASS | USB_RECIP_INTERFACE,
		(type << 8) + id, intf->altsetting[0].desc.bInterfaceNumber,
		buf, size, 100);
}

static int usb_set_report(struct usb_interface *intf, unsigned char type,
				unsigned char id, void *buf, int size)
{
	return usb_control_msg(interface_to_usbdev(intf),
		usb_sndctrlpipe(interface_to_usbdev(intf), 0),
                USB_REQ_SET_REPORT, USB_TYPE_CLASS | USB_RECIP_INTERFACE,
                (type << 8) + id, intf->altsetting[0].desc.bInterfaceNumber,
		buf, size, 1000);
}

static void wacom_sys_irq(struct urb *urb)
{
	struct wacom *wacom = urb->context;
	int retval;

	switch (urb->status) {
	case 0:
		/* success */
		break;
	case -ECONNRESET:
	case -ENOENT:
	case -ESHUTDOWN:
		/* this urb is terminated, clean up */
		dbg("%s - urb shutting down with status: %d", __func__, urb->status);
		return;
	default:
		dbg("%s - nonzero urb status received: %d", __func__, urb->status);
		goto exit;
	}

	wacom_wac_irq(&wacom->wacom_wac, urb->actual_length);

 exit:
	usb_mark_last_busy(wacom->usbdev);
	retval = usb_submit_urb(urb, GFP_ATOMIC);
	if (retval)
		err ("%s - usb_submit_urb failed with result %d",
		     __func__, retval);
}

static int wacom_open(struct input_dev *dev)
{
	struct wacom *wacom = input_get_drvdata(dev);
	int retval = 0;

	if (usb_autopm_get_interface(wacom->intf) < 0)
		return -EIO;

	mutex_lock(&wacom->lock);

	if (usb_submit_urb(wacom->irq, GFP_KERNEL)) {
		retval = -EIO;
		goto out;
	}

	wacom->open = true;
	wacom->intf->needs_remote_wakeup = 1;

out:
	mutex_unlock(&wacom->lock);
	if (retval)
		usb_autopm_put_interface(wacom->intf);
	return retval;
}

static void wacom_close(struct input_dev *dev)
{
	struct wacom *wacom = input_get_drvdata(dev);

	mutex_lock(&wacom->lock);
	usb_kill_urb(wacom->irq);
	wacom->open = false;
	wacom->intf->needs_remote_wakeup = 0;
	mutex_unlock(&wacom->lock);
<<<<<<< HEAD
=======

	usb_autopm_put_interface(wacom->intf);
>>>>>>> 062c1825
}

static int wacom_parse_hid(struct usb_interface *intf, struct hid_descriptor *hid_desc,
			   struct wacom_features *features)
{
	struct usb_device *dev = interface_to_usbdev(intf);
	char limit = 0;
	/* result has to be defined as int for some devices */
	int result = 0;
	int i = 0, usage = WCM_UNDEFINED, finger = 0, pen = 0;
	unsigned char *report;

	report = kzalloc(hid_desc->wDescriptorLength, GFP_KERNEL);
	if (!report)
		return -ENOMEM;

	/* retrive report descriptors */
	do {
		result = usb_control_msg(dev, usb_rcvctrlpipe(dev, 0),
			USB_REQ_GET_DESCRIPTOR,
			USB_RECIP_INTERFACE | USB_DIR_IN,
			HID_DEVICET_REPORT << 8,
			intf->altsetting[0].desc.bInterfaceNumber, /* interface */
			report,
			hid_desc->wDescriptorLength,
			5000); /* 5 secs */
	} while (result < 0 && limit++ < 5);

	/* No need to parse the Descriptor. It isn't an error though */
	if (result < 0)
		goto out;

	for (i = 0; i < hid_desc->wDescriptorLength; i++) {

		switch (report[i]) {
		case HID_USAGE_PAGE:
			switch (report[i + 1]) {
			case HID_USAGE_PAGE_DIGITIZER:
				usage = WCM_DIGITIZER;
				i++;
				break;

			case HID_USAGE_PAGE_DESKTOP:
				usage = WCM_DESKTOP;
				i++;
				break;
			}
			break;

		case HID_USAGE:
			switch (report[i + 1]) {
			case HID_USAGE_X:
				if (usage == WCM_DESKTOP) {
					if (finger) {
						features->device_type = BTN_TOOL_DOUBLETAP;
						if (features->type == TABLETPC2FG) {
							/* need to reset back */
							features->pktlen = WACOM_PKGLEN_TPC2FG;
							features->device_type = BTN_TOOL_TRIPLETAP;
						}
						features->x_max =
							get_unaligned_le16(&report[i + 3]);
						features->x_phy =
							get_unaligned_le16(&report[i + 6]);
						features->unit = report[i + 9];
						features->unitExpo = report[i + 11];
						i += 12;
					} else if (pen) {
						/* penabled only accepts exact bytes of data */
						if (features->type == TABLETPC2FG)
							features->pktlen = WACOM_PKGLEN_GRAPHIRE;
						features->device_type = BTN_TOOL_PEN;
						features->x_max =
							get_unaligned_le16(&report[i + 3]);
						i += 4;
					}
				} else if (usage == WCM_DIGITIZER) {
					/* max pressure isn't reported
					features->pressure_max = (unsigned short)
							(report[i+4] << 8  | report[i + 3]);
					*/
					features->pressure_max = 255;
					i += 4;
				}
				break;

			case HID_USAGE_Y:
				if (usage == WCM_DESKTOP) {
					if (finger) {
						features->device_type = BTN_TOOL_DOUBLETAP;
						if (features->type == TABLETPC2FG) {
							/* need to reset back */
							features->pktlen = WACOM_PKGLEN_TPC2FG;
							features->device_type = BTN_TOOL_TRIPLETAP;
							features->y_max =
								get_unaligned_le16(&report[i + 3]);
							features->y_phy =
								get_unaligned_le16(&report[i + 6]);
							i += 7;
						} else {
							features->y_max =
								features->x_max;
							features->y_phy =
								get_unaligned_le16(&report[i + 3]);
							i += 4;
						}
					} else if (pen) {
						/* penabled only accepts exact bytes of data */
						if (features->type == TABLETPC2FG)
							features->pktlen = WACOM_PKGLEN_GRAPHIRE;
						features->device_type = BTN_TOOL_PEN;
						features->y_max =
							get_unaligned_le16(&report[i + 3]);
						i += 4;
					}
				}
				break;

			case HID_USAGE_FINGER:
				finger = 1;
				i++;
				break;

			case HID_USAGE_STYLUS:
				pen = 1;
				i++;
				break;

			case HID_USAGE_UNDEFINED:
				if (usage == WCM_DESKTOP && finger) /* capacity */
					features->pressure_max =
						get_unaligned_le16(&report[i + 3]);
				i += 4;
				break;
			}
			break;

		case HID_COLLECTION:
			/* reset UsagePage and Finger */
			finger = usage = 0;
			break;
		}
	}

 out:
	result = 0;
	kfree(report);
	return result;
}

static int wacom_query_tablet_data(struct usb_interface *intf, struct wacom_features *features)
{
	unsigned char *rep_data;
	int limit = 0, report_id = 2;
	int error = -ENOMEM;

	rep_data = kmalloc(2, GFP_KERNEL);
	if (!rep_data)
		return error;

	/* ask to report tablet data if it is 2FGT or not a Tablet PC */
	if (features->device_type == BTN_TOOL_TRIPLETAP) {
		do {
			rep_data[0] = 3;
			rep_data[1] = 4;
			report_id = 3;
			error = usb_set_report(intf, WAC_HID_FEATURE_REPORT,
				report_id, rep_data, 2);
			if (error >= 0)
				error = usb_get_report(intf,
					WAC_HID_FEATURE_REPORT, report_id,
					rep_data, 3);
		} while ((error < 0 || rep_data[1] != 4) && limit++ < 5);
	} else if (features->type != TABLETPC && features->type != TABLETPC2FG) {
		do {
			rep_data[0] = 2;
			rep_data[1] = 2;
			error = usb_set_report(intf, WAC_HID_FEATURE_REPORT,
				report_id, rep_data, 2);
			if (error >= 0)
				error = usb_get_report(intf,
					WAC_HID_FEATURE_REPORT, report_id,
					rep_data, 2);
		} while ((error < 0 || rep_data[1] != 2) && limit++ < 5);
	}

	kfree(rep_data);

	return error < 0 ? error : 0;
}

static int wacom_retrieve_hid_descriptor(struct usb_interface *intf,
		struct wacom_features *features)
{
	int error = 0;
	struct usb_host_interface *interface = intf->cur_altsetting;
	struct hid_descriptor *hid_desc;

	/* default device to penabled */
	features->device_type = BTN_TOOL_PEN;

	/* only Tablet PCs need to retrieve the info */
	if ((features->type != TABLETPC) && (features->type != TABLETPC2FG))
		goto out;

	if (usb_get_extra_descriptor(interface, HID_DEVICET_HID, &hid_desc)) {
		if (usb_get_extra_descriptor(&interface->endpoint[0],
				HID_DEVICET_REPORT, &hid_desc)) {
			printk("wacom: can not retrieve extra class descriptor\n");
			error = 1;
			goto out;
		}
	}
	error = wacom_parse_hid(intf, hid_desc, features);
	if (error)
		goto out;

	/* touch device found but size is not defined. use default */
	if (features->device_type == BTN_TOOL_DOUBLETAP && !features->x_max) {
		features->x_max = 1023;
		features->y_max = 1023;
	}

 out:
	return error;
}

struct wacom_usbdev_data {
	struct list_head list;
	struct kref kref;
	struct usb_device *dev;
	struct wacom_shared shared;
};

static LIST_HEAD(wacom_udev_list);
static DEFINE_MUTEX(wacom_udev_list_lock);

static struct wacom_usbdev_data *wacom_get_usbdev_data(struct usb_device *dev)
{
	struct wacom_usbdev_data *data;

	list_for_each_entry(data, &wacom_udev_list, list) {
		if (data->dev == dev) {
			kref_get(&data->kref);
			return data;
		}
	}

	return NULL;
}

static int wacom_add_shared_data(struct wacom_wac *wacom,
				 struct usb_device *dev)
{
	struct wacom_usbdev_data *data;
	int retval = 0;

	mutex_lock(&wacom_udev_list_lock);

	data = wacom_get_usbdev_data(dev);
	if (!data) {
		data = kzalloc(sizeof(struct wacom_usbdev_data), GFP_KERNEL);
		if (!data) {
			retval = -ENOMEM;
			goto out;
		}

		kref_init(&data->kref);
		data->dev = dev;
		list_add_tail(&data->list, &wacom_udev_list);
	}

	wacom->shared = &data->shared;

out:
	mutex_unlock(&wacom_udev_list_lock);
	return retval;
}

static void wacom_release_shared_data(struct kref *kref)
{
	struct wacom_usbdev_data *data =
		container_of(kref, struct wacom_usbdev_data, kref);

	mutex_lock(&wacom_udev_list_lock);
	list_del(&data->list);
	mutex_unlock(&wacom_udev_list_lock);

	kfree(data);
}

static void wacom_remove_shared_data(struct wacom_wac *wacom)
{
	struct wacom_usbdev_data *data;

	if (wacom->shared) {
		data = container_of(wacom->shared, struct wacom_usbdev_data, shared);
		kref_put(&data->kref, wacom_release_shared_data);
		wacom->shared = NULL;
	}
}

static int wacom_probe(struct usb_interface *intf, const struct usb_device_id *id)
{
	struct usb_device *dev = interface_to_usbdev(intf);
	struct usb_endpoint_descriptor *endpoint;
	struct wacom *wacom;
	struct wacom_wac *wacom_wac;
	struct wacom_features *features;
	struct input_dev *input_dev;
	int error;

	if (!id->driver_info)
		return -EINVAL;

	wacom = kzalloc(sizeof(struct wacom), GFP_KERNEL);
	input_dev = input_allocate_device();
	if (!wacom || !input_dev) {
		error = -ENOMEM;
<<<<<<< HEAD
		goto fail1;
	}

	wacom_wac = &wacom->wacom_wac;
	wacom_wac->features = *((struct wacom_features *)id->driver_info);
	features = &wacom_wac->features;
	if (features->pktlen > WACOM_PKGLEN_MAX) {
		error = -EINVAL;
		goto fail1;
	}
=======
		goto fail1;
	}

	wacom_wac = &wacom->wacom_wac;
	wacom_wac->features = *((struct wacom_features *)id->driver_info);
	features = &wacom_wac->features;
	if (features->pktlen > WACOM_PKGLEN_MAX) {
		error = -EINVAL;
		goto fail1;
	}
>>>>>>> 062c1825

	wacom_wac->data = usb_alloc_coherent(dev, WACOM_PKGLEN_MAX,
					     GFP_KERNEL, &wacom->data_dma);
	if (!wacom_wac->data) {
		error = -ENOMEM;
		goto fail1;
	}

	wacom->irq = usb_alloc_urb(0, GFP_KERNEL);
	if (!wacom->irq) {
		error = -ENOMEM;
		goto fail2;
	}

	wacom->usbdev = dev;
	wacom->intf = intf;
	mutex_init(&wacom->lock);
	usb_make_path(dev, wacom->phys, sizeof(wacom->phys));
	strlcat(wacom->phys, "/input0", sizeof(wacom->phys));

	wacom_wac->input = input_dev;

	endpoint = &intf->cur_altsetting->endpoint[0].desc;

	/* Retrieve the physical and logical size for OEM devices */
	error = wacom_retrieve_hid_descriptor(intf, features);
	if (error)
		goto fail2;

	strlcpy(wacom_wac->name, features->name, sizeof(wacom_wac->name));
<<<<<<< HEAD

	if (features->type == TABLETPC || features->type == TABLETPC2FG) {
		/* Append the device type to the name */
		strlcat(wacom_wac->name,
			features->device_type == BTN_TOOL_PEN ?
				" Pen" : " Finger",
			sizeof(wacom_wac->name));

		error = wacom_add_shared_data(wacom_wac, dev);
		if (error)
			goto fail3;
	}

	input_dev->name = wacom_wac->name;
	input_dev->dev.parent = &intf->dev;
	input_dev->open = wacom_open;
	input_dev->close = wacom_close;
	usb_to_input_id(dev, &input_dev->id);
	input_set_drvdata(input_dev, wacom);

=======

	if (features->type == TABLETPC || features->type == TABLETPC2FG) {
		/* Append the device type to the name */
		strlcat(wacom_wac->name,
			features->device_type == BTN_TOOL_PEN ?
				" Pen" : " Finger",
			sizeof(wacom_wac->name));

		error = wacom_add_shared_data(wacom_wac, dev);
		if (error)
			goto fail3;
	}

	input_dev->name = wacom_wac->name;
	input_dev->dev.parent = &intf->dev;
	input_dev->open = wacom_open;
	input_dev->close = wacom_close;
	usb_to_input_id(dev, &input_dev->id);
	input_set_drvdata(input_dev, wacom);

>>>>>>> 062c1825
	wacom_setup_input_capabilities(input_dev, wacom_wac);

	usb_fill_int_urb(wacom->irq, dev,
			 usb_rcvintpipe(dev, endpoint->bEndpointAddress),
			 wacom_wac->data, features->pktlen,
			 wacom_sys_irq, wacom, endpoint->bInterval);
	wacom->irq->transfer_dma = wacom->data_dma;
	wacom->irq->transfer_flags |= URB_NO_TRANSFER_DMA_MAP;

	error = input_register_device(input_dev);
	if (error)
		goto fail4;

	/* Note that if query fails it is not a hard failure */
	wacom_query_tablet_data(intf, features);

	usb_set_intfdata(intf, wacom);
	return 0;

 fail4:	wacom_remove_shared_data(wacom_wac);
 fail3:	usb_free_urb(wacom->irq);
 fail2:	usb_free_coherent(dev, WACOM_PKGLEN_MAX, wacom_wac->data, wacom->data_dma);
 fail1:	input_free_device(input_dev);
	kfree(wacom);
	return error;
}

static void wacom_disconnect(struct usb_interface *intf)
{
	struct wacom *wacom = usb_get_intfdata(intf);

	usb_set_intfdata(intf, NULL);

	usb_kill_urb(wacom->irq);
	input_unregister_device(wacom->wacom_wac.input);
	usb_free_urb(wacom->irq);
	usb_free_coherent(interface_to_usbdev(intf), WACOM_PKGLEN_MAX,
			wacom->wacom_wac.data, wacom->data_dma);
	wacom_remove_shared_data(&wacom->wacom_wac);
	kfree(wacom);
}

static int wacom_suspend(struct usb_interface *intf, pm_message_t message)
{
	struct wacom *wacom = usb_get_intfdata(intf);

	mutex_lock(&wacom->lock);
	usb_kill_urb(wacom->irq);
	mutex_unlock(&wacom->lock);

	return 0;
}

static int wacom_resume(struct usb_interface *intf)
{
	struct wacom *wacom = usb_get_intfdata(intf);
	struct wacom_features *features = &wacom->wacom_wac.features;
	int rv;

	mutex_lock(&wacom->lock);

	/* switch to wacom mode first */
	wacom_query_tablet_data(intf, features);

	if (wacom->open)
		rv = usb_submit_urb(wacom->irq, GFP_NOIO);
	else
		rv = 0;

	mutex_unlock(&wacom->lock);

	return rv;
}

static int wacom_reset_resume(struct usb_interface *intf)
{
	return wacom_resume(intf);
}

static struct usb_driver wacom_driver = {
	.name =		"wacom",
	.id_table =	wacom_ids,
	.probe =	wacom_probe,
	.disconnect =	wacom_disconnect,
	.suspend =	wacom_suspend,
	.resume =	wacom_resume,
	.reset_resume =	wacom_reset_resume,
	.supports_autosuspend = 1,
};

static int __init wacom_init(void)
{
	int result;

	result = usb_register(&wacom_driver);
	if (result == 0)
		printk(KERN_INFO KBUILD_MODNAME ": " DRIVER_VERSION ":"
		       DRIVER_DESC "\n");
	return result;
}

static void __exit wacom_exit(void)
{
	usb_deregister(&wacom_driver);
}

module_init(wacom_init);
module_exit(wacom_exit);<|MERGE_RESOLUTION|>--- conflicted
+++ resolved
@@ -134,11 +134,8 @@
 	wacom->open = false;
 	wacom->intf->needs_remote_wakeup = 0;
 	mutex_unlock(&wacom->lock);
-<<<<<<< HEAD
-=======
 
 	usb_autopm_put_interface(wacom->intf);
->>>>>>> 062c1825
 }
 
 static int wacom_parse_hid(struct usb_interface *intf, struct hid_descriptor *hid_desc,
@@ -458,7 +455,6 @@
 	input_dev = input_allocate_device();
 	if (!wacom || !input_dev) {
 		error = -ENOMEM;
-<<<<<<< HEAD
 		goto fail1;
 	}
 
@@ -469,18 +465,6 @@
 		error = -EINVAL;
 		goto fail1;
 	}
-=======
-		goto fail1;
-	}
-
-	wacom_wac = &wacom->wacom_wac;
-	wacom_wac->features = *((struct wacom_features *)id->driver_info);
-	features = &wacom_wac->features;
-	if (features->pktlen > WACOM_PKGLEN_MAX) {
-		error = -EINVAL;
-		goto fail1;
-	}
->>>>>>> 062c1825
 
 	wacom_wac->data = usb_alloc_coherent(dev, WACOM_PKGLEN_MAX,
 					     GFP_KERNEL, &wacom->data_dma);
@@ -511,7 +495,6 @@
 		goto fail2;
 
 	strlcpy(wacom_wac->name, features->name, sizeof(wacom_wac->name));
-<<<<<<< HEAD
 
 	if (features->type == TABLETPC || features->type == TABLETPC2FG) {
 		/* Append the device type to the name */
@@ -532,28 +515,6 @@
 	usb_to_input_id(dev, &input_dev->id);
 	input_set_drvdata(input_dev, wacom);
 
-=======
-
-	if (features->type == TABLETPC || features->type == TABLETPC2FG) {
-		/* Append the device type to the name */
-		strlcat(wacom_wac->name,
-			features->device_type == BTN_TOOL_PEN ?
-				" Pen" : " Finger",
-			sizeof(wacom_wac->name));
-
-		error = wacom_add_shared_data(wacom_wac, dev);
-		if (error)
-			goto fail3;
-	}
-
-	input_dev->name = wacom_wac->name;
-	input_dev->dev.parent = &intf->dev;
-	input_dev->open = wacom_open;
-	input_dev->close = wacom_close;
-	usb_to_input_id(dev, &input_dev->id);
-	input_set_drvdata(input_dev, wacom);
-
->>>>>>> 062c1825
 	wacom_setup_input_capabilities(input_dev, wacom_wac);
 
 	usb_fill_int_urb(wacom->irq, dev,
