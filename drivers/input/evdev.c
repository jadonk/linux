/*
 * Event char devices, giving access to raw input device events.
 *
 * Copyright (c) 1999-2002 Vojtech Pavlik
 *
 * This program is free software; you can redistribute it and/or modify it
 * under the terms of the GNU General Public License version 2 as published by
 * the Free Software Foundation.
 */

#define EVDEV_MINOR_BASE	64
#define EVDEV_MINORS		32
#define EVDEV_MIN_BUFFER_SIZE	64U
#define EVDEV_BUF_PACKETS	8

#include <linux/poll.h>
#include <linux/sched.h>
#include <linux/slab.h>
#include <linux/module.h>
#include <linux/init.h>
#include <linux/input.h>
#include <linux/major.h>
#include <linux/device.h>
#include "input-compat.h"

struct evdev {
	int open;
	int minor;
	struct input_handle handle;
	wait_queue_head_t wait;
	struct evdev_client *grab;
	struct list_head client_list;
	spinlock_t client_lock; /* protects client_list */
	struct mutex mutex;
	struct device dev;
	bool exist;
};

struct evdev_client {
	int head;
	int tail;
	spinlock_t buffer_lock; /* protects access to buffer, head and tail */
	struct fasync_struct *fasync;
	struct evdev *evdev;
	struct list_head node;
	int bufsize;
	struct input_event buffer[];
};

static struct evdev *evdev_table[EVDEV_MINORS];
static DEFINE_MUTEX(evdev_table_mutex);

static void evdev_pass_event(struct evdev_client *client,
			     struct input_event *event)
{
	/*
	 * Interrupts are disabled, just acquire the lock.
	 * Make sure we don't leave with the client buffer
	 * "empty" by having client->head == client->tail.
	 */
	spin_lock(&client->buffer_lock);
	do {
		client->buffer[client->head++] = *event;
		client->head &= client->bufsize - 1;
	} while (client->head == client->tail);
	spin_unlock(&client->buffer_lock);

	if (event->type == EV_SYN)
		kill_fasync(&client->fasync, SIGIO, POLL_IN);
}

/*
 * Pass incoming event to all connected clients.
 */
static void evdev_event(struct input_handle *handle,
			unsigned int type, unsigned int code, int value)
{
	struct evdev *evdev = handle->private;
	struct evdev_client *client;
	struct input_event event;

	do_gettimeofday(&event.time);
	event.type = type;
	event.code = code;
	event.value = value;

	rcu_read_lock();

	client = rcu_dereference(evdev->grab);
	if (client)
		evdev_pass_event(client, &event);
	else
		list_for_each_entry_rcu(client, &evdev->client_list, node)
			evdev_pass_event(client, &event);

	rcu_read_unlock();

	wake_up_interruptible(&evdev->wait);
}

static int evdev_fasync(int fd, struct file *file, int on)
{
	struct evdev_client *client = file->private_data;

	return fasync_helper(fd, file, on, &client->fasync);
}

static int evdev_flush(struct file *file, fl_owner_t id)
{
	struct evdev_client *client = file->private_data;
	struct evdev *evdev = client->evdev;
	int retval;

	retval = mutex_lock_interruptible(&evdev->mutex);
	if (retval)
		return retval;

	if (!evdev->exist)
		retval = -ENODEV;
	else
		retval = input_flush_device(&evdev->handle, file);

	mutex_unlock(&evdev->mutex);
	return retval;
}

static void evdev_free(struct device *dev)
{
	struct evdev *evdev = container_of(dev, struct evdev, dev);

	input_put_device(evdev->handle.dev);
	kfree(evdev);
}

/*
 * Grabs an event device (along with underlying input device).
 * This function is called with evdev->mutex taken.
 */
static int evdev_grab(struct evdev *evdev, struct evdev_client *client)
{
	int error;

	if (evdev->grab)
		return -EBUSY;

	error = input_grab_device(&evdev->handle);
	if (error)
		return error;

	rcu_assign_pointer(evdev->grab, client);
	synchronize_rcu();

	return 0;
}

static int evdev_ungrab(struct evdev *evdev, struct evdev_client *client)
{
	if (evdev->grab != client)
		return  -EINVAL;

	rcu_assign_pointer(evdev->grab, NULL);
	synchronize_rcu();
	input_release_device(&evdev->handle);

	return 0;
}

static void evdev_attach_client(struct evdev *evdev,
				struct evdev_client *client)
{
	spin_lock(&evdev->client_lock);
	list_add_tail_rcu(&client->node, &evdev->client_list);
	spin_unlock(&evdev->client_lock);
	synchronize_rcu();
}

static void evdev_detach_client(struct evdev *evdev,
				struct evdev_client *client)
{
	spin_lock(&evdev->client_lock);
	list_del_rcu(&client->node);
	spin_unlock(&evdev->client_lock);
	synchronize_rcu();
}

static int evdev_open_device(struct evdev *evdev)
{
	int retval;

	retval = mutex_lock_interruptible(&evdev->mutex);
	if (retval)
		return retval;

	if (!evdev->exist)
		retval = -ENODEV;
	else if (!evdev->open++) {
		retval = input_open_device(&evdev->handle);
		if (retval)
			evdev->open--;
	}

	mutex_unlock(&evdev->mutex);
	return retval;
}

static void evdev_close_device(struct evdev *evdev)
{
	mutex_lock(&evdev->mutex);

	if (evdev->exist && !--evdev->open)
		input_close_device(&evdev->handle);

	mutex_unlock(&evdev->mutex);
}

/*
 * Wake up users waiting for IO so they can disconnect from
 * dead device.
 */
static void evdev_hangup(struct evdev *evdev)
{
	struct evdev_client *client;

	spin_lock(&evdev->client_lock);
	list_for_each_entry(client, &evdev->client_list, node)
		kill_fasync(&client->fasync, SIGIO, POLL_HUP);
	spin_unlock(&evdev->client_lock);

	wake_up_interruptible(&evdev->wait);
}

static int evdev_release(struct inode *inode, struct file *file)
{
	struct evdev_client *client = file->private_data;
	struct evdev *evdev = client->evdev;

	mutex_lock(&evdev->mutex);
	if (evdev->grab == client)
		evdev_ungrab(evdev, client);
	mutex_unlock(&evdev->mutex);

	evdev_detach_client(evdev, client);
	kfree(client);

	evdev_close_device(evdev);
	put_device(&evdev->dev);

	return 0;
}

static unsigned int evdev_compute_buffer_size(struct input_dev *dev)
{
	unsigned int n_events =
		max(dev->hint_events_per_packet * EVDEV_BUF_PACKETS,
		    EVDEV_MIN_BUFFER_SIZE);

	return roundup_pow_of_two(n_events);
}

static int evdev_open(struct inode *inode, struct file *file)
{
	struct evdev *evdev;
	struct evdev_client *client;
	int i = iminor(inode) - EVDEV_MINOR_BASE;
	unsigned int bufsize;
	int error;

	if (i >= EVDEV_MINORS)
		return -ENODEV;

	error = mutex_lock_interruptible(&evdev_table_mutex);
	if (error)
		return error;
	evdev = evdev_table[i];
	if (evdev)
		get_device(&evdev->dev);
	mutex_unlock(&evdev_table_mutex);

	if (!evdev)
		return -ENODEV;

	bufsize = evdev_compute_buffer_size(evdev->handle.dev);

	client = kzalloc(sizeof(struct evdev_client) +
				bufsize * sizeof(struct input_event),
			 GFP_KERNEL);
	if (!client) {
		error = -ENOMEM;
		goto err_put_evdev;
	}

	client->bufsize = bufsize;
	spin_lock_init(&client->buffer_lock);
	client->evdev = evdev;
	evdev_attach_client(evdev, client);

	error = evdev_open_device(evdev);
	if (error)
		goto err_free_client;

	file->private_data = client;
	nonseekable_open(inode, file);

	return 0;

 err_free_client:
	evdev_detach_client(evdev, client);
	kfree(client);
 err_put_evdev:
	put_device(&evdev->dev);
	return error;
}

static ssize_t evdev_write(struct file *file, const char __user *buffer,
			   size_t count, loff_t *ppos)
{
	struct evdev_client *client = file->private_data;
	struct evdev *evdev = client->evdev;
	struct input_event event;
	int retval;

	retval = mutex_lock_interruptible(&evdev->mutex);
	if (retval)
		return retval;

	if (!evdev->exist) {
		retval = -ENODEV;
		goto out;
	}

	while (retval < count) {

		if (input_event_from_user(buffer + retval, &event)) {
			retval = -EFAULT;
			goto out;
		}

		input_inject_event(&evdev->handle,
				   event.type, event.code, event.value);
		retval += input_event_size();
	}

 out:
	mutex_unlock(&evdev->mutex);
	return retval;
}

static int evdev_fetch_next_event(struct evdev_client *client,
				  struct input_event *event)
{
	int have_event;

	spin_lock_irq(&client->buffer_lock);

	have_event = client->head != client->tail;
	if (have_event) {
		*event = client->buffer[client->tail++];
		client->tail &= client->bufsize - 1;
	}

	spin_unlock_irq(&client->buffer_lock);

	return have_event;
}

static ssize_t evdev_read(struct file *file, char __user *buffer,
			  size_t count, loff_t *ppos)
{
	struct evdev_client *client = file->private_data;
	struct evdev *evdev = client->evdev;
	struct input_event event;
	int retval;

	if (count < input_event_size())
		return -EINVAL;

	if (client->head == client->tail && evdev->exist &&
	    (file->f_flags & O_NONBLOCK))
		return -EAGAIN;

	retval = wait_event_interruptible(evdev->wait,
		client->head != client->tail || !evdev->exist);
	if (retval)
		return retval;

	if (!evdev->exist)
		return -ENODEV;

	while (retval + input_event_size() <= count &&
	       evdev_fetch_next_event(client, &event)) {

		if (input_event_to_user(buffer + retval, &event))
			return -EFAULT;

		retval += input_event_size();
	}

	return retval;
}

/* No kernel lock - fine */
static unsigned int evdev_poll(struct file *file, poll_table *wait)
{
	struct evdev_client *client = file->private_data;
	struct evdev *evdev = client->evdev;
	unsigned int mask;

	poll_wait(file, &evdev->wait, wait);

	mask = evdev->exist ? POLLOUT | POLLWRNORM : POLLHUP | POLLERR;
	if (client->head != client->tail)
		mask |= POLLIN | POLLRDNORM;

	return mask;
}

#ifdef CONFIG_COMPAT

#define BITS_PER_LONG_COMPAT (sizeof(compat_long_t) * 8)
#define BITS_TO_LONGS_COMPAT(x) ((((x) - 1) / BITS_PER_LONG_COMPAT) + 1)

#ifdef __BIG_ENDIAN
static int bits_to_user(unsigned long *bits, unsigned int maxbit,
			unsigned int maxlen, void __user *p, int compat)
{
	int len, i;

	if (compat) {
		len = BITS_TO_LONGS_COMPAT(maxbit) * sizeof(compat_long_t);
		if (len > maxlen)
			len = maxlen;

		for (i = 0; i < len / sizeof(compat_long_t); i++)
			if (copy_to_user((compat_long_t __user *) p + i,
					 (compat_long_t *) bits +
						i + 1 - ((i % 2) << 1),
					 sizeof(compat_long_t)))
				return -EFAULT;
	} else {
		len = BITS_TO_LONGS(maxbit) * sizeof(long);
		if (len > maxlen)
			len = maxlen;

		if (copy_to_user(p, bits, len))
			return -EFAULT;
	}

	return len;
}
#else
static int bits_to_user(unsigned long *bits, unsigned int maxbit,
			unsigned int maxlen, void __user *p, int compat)
{
	int len = compat ?
			BITS_TO_LONGS_COMPAT(maxbit) * sizeof(compat_long_t) :
			BITS_TO_LONGS(maxbit) * sizeof(long);

	if (len > maxlen)
		len = maxlen;

	return copy_to_user(p, bits, len) ? -EFAULT : len;
}
#endif /* __BIG_ENDIAN */

#else

static int bits_to_user(unsigned long *bits, unsigned int maxbit,
			unsigned int maxlen, void __user *p, int compat)
{
	int len = BITS_TO_LONGS(maxbit) * sizeof(long);

	if (len > maxlen)
		len = maxlen;

	return copy_to_user(p, bits, len) ? -EFAULT : len;
}

#endif /* CONFIG_COMPAT */

static int str_to_user(const char *str, unsigned int maxlen, void __user *p)
{
	int len;

	if (!str)
		return -ENOENT;

	len = strlen(str) + 1;
	if (len > maxlen)
		len = maxlen;

	return copy_to_user(p, str, len) ? -EFAULT : len;
}

#define OLD_KEY_MAX	0x1ff
static int handle_eviocgbit(struct input_dev *dev,
			    unsigned int type, unsigned int size,
			    void __user *p, int compat_mode)
{
	static unsigned long keymax_warn_time;
	unsigned long *bits;
	int len;

	switch (type) {

	case      0: bits = dev->evbit;  len = EV_MAX;  break;
	case EV_KEY: bits = dev->keybit; len = KEY_MAX; break;
	case EV_REL: bits = dev->relbit; len = REL_MAX; break;
	case EV_ABS: bits = dev->absbit; len = ABS_MAX; break;
	case EV_MSC: bits = dev->mscbit; len = MSC_MAX; break;
	case EV_LED: bits = dev->ledbit; len = LED_MAX; break;
	case EV_SND: bits = dev->sndbit; len = SND_MAX; break;
	case EV_FF:  bits = dev->ffbit;  len = FF_MAX;  break;
	case EV_SW:  bits = dev->swbit;  len = SW_MAX;  break;
	default: return -EINVAL;
	}

	/*
	 * Work around bugs in userspace programs that like to do
	 * EVIOCGBIT(EV_KEY, KEY_MAX) and not realize that 'len'
	 * should be in bytes, not in bits.
	 */
	if (type == EV_KEY && size == OLD_KEY_MAX) {
		len = OLD_KEY_MAX;
		if (printk_timed_ratelimit(&keymax_warn_time, 10 * 1000))
			printk(KERN_WARNING
				"evdev.c(EVIOCGBIT): Suspicious buffer size %u, "
				"limiting output to %zu bytes. See "
				"http://userweb.kernel.org/~dtor/eviocgbit-bug.html\n",
				OLD_KEY_MAX,
				BITS_TO_LONGS(OLD_KEY_MAX) * sizeof(long));
	}

	return bits_to_user(bits, len, size, p, compat_mode);
}
#undef OLD_KEY_MAX

static long evdev_do_ioctl(struct file *file, unsigned int cmd,
			   void __user *p, int compat_mode)
{
	struct evdev_client *client = file->private_data;
	struct evdev *evdev = client->evdev;
	struct input_dev *dev = evdev->handle.dev;
	struct input_absinfo abs;
	struct ff_effect effect;
	int __user *ip = (int __user *)p;
	unsigned int i, t, u, v;
	unsigned int size;
	int error;

	/* First we check for fixed-length commands */
	switch (cmd) {

	case EVIOCGVERSION:
		return put_user(EV_VERSION, ip);

	case EVIOCGID:
		if (copy_to_user(p, &dev->id, sizeof(struct input_id)))
			return -EFAULT;
		return 0;

	case EVIOCGREP:
		if (!test_bit(EV_REP, dev->evbit))
			return -ENOSYS;
		if (put_user(dev->rep[REP_DELAY], ip))
			return -EFAULT;
		if (put_user(dev->rep[REP_PERIOD], ip + 1))
			return -EFAULT;
		return 0;

	case EVIOCSREP:
		if (!test_bit(EV_REP, dev->evbit))
			return -ENOSYS;
		if (get_user(u, ip))
			return -EFAULT;
		if (get_user(v, ip + 1))
			return -EFAULT;

		input_inject_event(&evdev->handle, EV_REP, REP_DELAY, u);
		input_inject_event(&evdev->handle, EV_REP, REP_PERIOD, v);

		return 0;

	case EVIOCGKEYCODE:
		if (get_user(t, ip))
			return -EFAULT;

		error = input_get_keycode(dev, t, &v);
		if (error)
			return error;

		if (put_user(v, ip + 1))
			return -EFAULT;

		return 0;

	case EVIOCSKEYCODE:
		if (get_user(t, ip) || get_user(v, ip + 1))
			return -EFAULT;

		return input_set_keycode(dev, t, v);

	case EVIOCRMFF:
		return input_ff_erase(dev, (int)(unsigned long) p, file);

	case EVIOCGEFFECTS:
		i = test_bit(EV_FF, dev->evbit) ?
				dev->ff->max_effects : 0;
		if (put_user(i, ip))
			return -EFAULT;
		return 0;

	case EVIOCGRAB:
		if (p)
			return evdev_grab(evdev, client);
		else
			return evdev_ungrab(evdev, client);
	}

	size = _IOC_SIZE(cmd);
<<<<<<< HEAD

	/* Now check variable-length commands */
#define EVIOC_MASK_SIZE(nr)	((nr) & ~(_IOC_SIZEMASK << _IOC_SIZESHIFT))

	switch (EVIOC_MASK_SIZE(cmd)) {

	case EVIOCGKEY(0):
		return bits_to_user(dev->key, KEY_MAX, size, p, compat_mode);

	case EVIOCGLED(0):
		return bits_to_user(dev->led, LED_MAX, size, p, compat_mode);

	case EVIOCGSND(0):
		return bits_to_user(dev->snd, SND_MAX, size, p, compat_mode);

	case EVIOCGSW(0):
		return bits_to_user(dev->sw, SW_MAX, size, p, compat_mode);

	case EVIOCGNAME(0):
		return str_to_user(dev->name, size, p);

	case EVIOCGPHYS(0):
		return str_to_user(dev->phys, size, p);

	case EVIOCGUNIQ(0):
		return str_to_user(dev->uniq, size, p);

	case EVIOC_MASK_SIZE(EVIOCSFF):
		if (input_ff_effect_from_user(p, size, &effect))
			return -EFAULT;

		error = input_ff_upload(dev, &effect, file);

		if (put_user(effect.id, &(((struct ff_effect __user *)p)->id)))
			return -EFAULT;

		return error;
	}

	/* Multi-number variable-length handlers */
	if (_IOC_TYPE(cmd) != 'E')
		return -EINVAL;

	if (_IOC_DIR(cmd) == _IOC_READ) {

		if ((_IOC_NR(cmd) & ~EV_MAX) == _IOC_NR(EVIOCGBIT(0, 0)))
			return handle_eviocgbit(dev,
						_IOC_NR(cmd) & EV_MAX, size,
						p, compat_mode);

		if ((_IOC_NR(cmd) & ~ABS_MAX) == _IOC_NR(EVIOCGABS(0))) {

			t = _IOC_NR(cmd) & ABS_MAX;
			abs = dev->absinfo[t];

			if (copy_to_user(p, &abs, min_t(size_t,
					size, sizeof(struct input_absinfo))))
				return -EFAULT;

			return 0;
		}
	}

	if (_IOC_DIR(cmd) == _IOC_READ) {

		if ((_IOC_NR(cmd) & ~ABS_MAX) == _IOC_NR(EVIOCSABS(0))) {
=======

	/* Now check variable-length commands */
#define EVIOC_MASK_SIZE(nr)	((nr) & ~(_IOC_SIZEMASK << _IOC_SIZESHIFT))

	switch (EVIOC_MASK_SIZE(cmd)) {

	case EVIOCGKEY(0):
		return bits_to_user(dev->key, KEY_MAX, size, p, compat_mode);

	case EVIOCGLED(0):
		return bits_to_user(dev->led, LED_MAX, size, p, compat_mode);

	case EVIOCGSND(0):
		return bits_to_user(dev->snd, SND_MAX, size, p, compat_mode);

	case EVIOCGSW(0):
		return bits_to_user(dev->sw, SW_MAX, size, p, compat_mode);

	case EVIOCGNAME(0):
		return str_to_user(dev->name, size, p);

	case EVIOCGPHYS(0):
		return str_to_user(dev->phys, size, p);

	case EVIOCGUNIQ(0):
		return str_to_user(dev->uniq, size, p);

	case EVIOC_MASK_SIZE(EVIOCSFF):
		if (input_ff_effect_from_user(p, size, &effect))
			return -EFAULT;

		error = input_ff_upload(dev, &effect, file);

		if (put_user(effect.id, &(((struct ff_effect __user *)p)->id)))
			return -EFAULT;

		return error;
	}

	/* Multi-number variable-length handlers */
	if (_IOC_TYPE(cmd) != 'E')
		return -EINVAL;

	if (_IOC_DIR(cmd) == _IOC_READ) {

		if ((_IOC_NR(cmd) & ~EV_MAX) == _IOC_NR(EVIOCGBIT(0, 0)))
			return handle_eviocgbit(dev,
						_IOC_NR(cmd) & EV_MAX, size,
						p, compat_mode);

		if ((_IOC_NR(cmd) & ~ABS_MAX) == _IOC_NR(EVIOCGABS(0))) {

			if (!dev->absinfo)
				return -EINVAL;

			t = _IOC_NR(cmd) & ABS_MAX;
			abs = dev->absinfo[t];

			if (copy_to_user(p, &abs, min_t(size_t,
					size, sizeof(struct input_absinfo))))
				return -EFAULT;

			return 0;
		}
	}

	if (_IOC_DIR(cmd) == _IOC_WRITE) {

		if ((_IOC_NR(cmd) & ~ABS_MAX) == _IOC_NR(EVIOCSABS(0))) {

			if (!dev->absinfo)
				return -EINVAL;
>>>>>>> 062c1825

			t = _IOC_NR(cmd) & ABS_MAX;

			if (copy_from_user(&abs, p, min_t(size_t,
					size, sizeof(struct input_absinfo))))
				return -EFAULT;

			if (size < sizeof(struct input_absinfo))
				abs.resolution = 0;

			/* We can't change number of reserved MT slots */
			if (t == ABS_MT_SLOT)
				return -EINVAL;

			/*
			 * Take event lock to ensure that we are not
			 * changing device parameters in the middle
			 * of event.
			 */
			spin_lock_irq(&dev->event_lock);
			dev->absinfo[t] = abs;
			spin_unlock_irq(&dev->event_lock);

			return 0;
		}
	}

	return -EINVAL;
}

static long evdev_ioctl_handler(struct file *file, unsigned int cmd,
				void __user *p, int compat_mode)
{
	struct evdev_client *client = file->private_data;
	struct evdev *evdev = client->evdev;
	int retval;

	retval = mutex_lock_interruptible(&evdev->mutex);
	if (retval)
		return retval;

	if (!evdev->exist) {
		retval = -ENODEV;
		goto out;
	}

	retval = evdev_do_ioctl(file, cmd, p, compat_mode);

 out:
	mutex_unlock(&evdev->mutex);
	return retval;
}

static long evdev_ioctl(struct file *file, unsigned int cmd, unsigned long arg)
{
	return evdev_ioctl_handler(file, cmd, (void __user *)arg, 0);
}

#ifdef CONFIG_COMPAT
static long evdev_ioctl_compat(struct file *file,
				unsigned int cmd, unsigned long arg)
{
	return evdev_ioctl_handler(file, cmd, compat_ptr(arg), 1);
}
#endif

static const struct file_operations evdev_fops = {
	.owner		= THIS_MODULE,
	.read		= evdev_read,
	.write		= evdev_write,
	.poll		= evdev_poll,
	.open		= evdev_open,
	.release	= evdev_release,
	.unlocked_ioctl	= evdev_ioctl,
#ifdef CONFIG_COMPAT
	.compat_ioctl	= evdev_ioctl_compat,
#endif
	.fasync		= evdev_fasync,
	.flush		= evdev_flush
};

static int evdev_install_chrdev(struct evdev *evdev)
{
	/*
	 * No need to do any locking here as calls to connect and
	 * disconnect are serialized by the input core
	 */
	evdev_table[evdev->minor] = evdev;
	return 0;
}

static void evdev_remove_chrdev(struct evdev *evdev)
{
	/*
	 * Lock evdev table to prevent race with evdev_open()
	 */
	mutex_lock(&evdev_table_mutex);
	evdev_table[evdev->minor] = NULL;
	mutex_unlock(&evdev_table_mutex);
}

/*
 * Mark device non-existent. This disables writes, ioctls and
 * prevents new users from opening the device. Already posted
 * blocking reads will stay, however new ones will fail.
 */
static void evdev_mark_dead(struct evdev *evdev)
{
	mutex_lock(&evdev->mutex);
	evdev->exist = false;
	mutex_unlock(&evdev->mutex);
}

static void evdev_cleanup(struct evdev *evdev)
{
	struct input_handle *handle = &evdev->handle;

	evdev_mark_dead(evdev);
	evdev_hangup(evdev);
	evdev_remove_chrdev(evdev);

	/* evdev is marked dead so no one else accesses evdev->open */
	if (evdev->open) {
		input_flush_device(handle, NULL);
		input_close_device(handle);
	}
}

/*
 * Create new evdev device. Note that input core serializes calls
 * to connect and disconnect so we don't need to lock evdev_table here.
 */
static int evdev_connect(struct input_handler *handler, struct input_dev *dev,
			 const struct input_device_id *id)
{
	struct evdev *evdev;
	int minor;
	int error;

	for (minor = 0; minor < EVDEV_MINORS; minor++)
		if (!evdev_table[minor])
			break;

	if (minor == EVDEV_MINORS) {
		printk(KERN_ERR "evdev: no more free evdev devices\n");
		return -ENFILE;
	}

	evdev = kzalloc(sizeof(struct evdev), GFP_KERNEL);
	if (!evdev)
		return -ENOMEM;

	INIT_LIST_HEAD(&evdev->client_list);
	spin_lock_init(&evdev->client_lock);
	mutex_init(&evdev->mutex);
	init_waitqueue_head(&evdev->wait);

	dev_set_name(&evdev->dev, "event%d", minor);
	evdev->exist = true;
	evdev->minor = minor;

	evdev->handle.dev = input_get_device(dev);
	evdev->handle.name = dev_name(&evdev->dev);
	evdev->handle.handler = handler;
	evdev->handle.private = evdev;

	evdev->dev.devt = MKDEV(INPUT_MAJOR, EVDEV_MINOR_BASE + minor);
	evdev->dev.class = &input_class;
	evdev->dev.parent = &dev->dev;
	evdev->dev.release = evdev_free;
	device_initialize(&evdev->dev);

	error = input_register_handle(&evdev->handle);
	if (error)
		goto err_free_evdev;

	error = evdev_install_chrdev(evdev);
	if (error)
		goto err_unregister_handle;

	error = device_add(&evdev->dev);
	if (error)
		goto err_cleanup_evdev;

	return 0;

 err_cleanup_evdev:
	evdev_cleanup(evdev);
 err_unregister_handle:
	input_unregister_handle(&evdev->handle);
 err_free_evdev:
	put_device(&evdev->dev);
	return error;
}

static void evdev_disconnect(struct input_handle *handle)
{
	struct evdev *evdev = handle->private;

	device_del(&evdev->dev);
	evdev_cleanup(evdev);
	input_unregister_handle(handle);
	put_device(&evdev->dev);
}

static const struct input_device_id evdev_ids[] = {
	{ .driver_info = 1 },	/* Matches all devices */
	{ },			/* Terminating zero entry */
};

MODULE_DEVICE_TABLE(input, evdev_ids);

static struct input_handler evdev_handler = {
	.event		= evdev_event,
	.connect	= evdev_connect,
	.disconnect	= evdev_disconnect,
	.fops		= &evdev_fops,
	.minor		= EVDEV_MINOR_BASE,
	.name		= "evdev",
	.id_table	= evdev_ids,
};

static int __init evdev_init(void)
{
	return input_register_handler(&evdev_handler);
}

static void __exit evdev_exit(void)
{
	input_unregister_handler(&evdev_handler);
}

module_init(evdev_init);
module_exit(evdev_exit);

MODULE_AUTHOR("Vojtech Pavlik <vojtech@ucw.cz>");
MODULE_DESCRIPTION("Input driver event char devices");
MODULE_LICENSE("GPL");<|MERGE_RESOLUTION|>--- conflicted
+++ resolved
@@ -617,7 +617,6 @@
 	}
 
 	size = _IOC_SIZE(cmd);
-<<<<<<< HEAD
 
 	/* Now check variable-length commands */
 #define EVIOC_MASK_SIZE(nr)	((nr) & ~(_IOC_SIZEMASK << _IOC_SIZESHIFT))
@@ -670,6 +669,9 @@
 
 		if ((_IOC_NR(cmd) & ~ABS_MAX) == _IOC_NR(EVIOCGABS(0))) {
 
+			if (!dev->absinfo)
+				return -EINVAL;
+
 			t = _IOC_NR(cmd) & ABS_MAX;
 			abs = dev->absinfo[t];
 
@@ -681,83 +683,12 @@
 		}
 	}
 
-	if (_IOC_DIR(cmd) == _IOC_READ) {
+	if (_IOC_DIR(cmd) == _IOC_WRITE) {
 
 		if ((_IOC_NR(cmd) & ~ABS_MAX) == _IOC_NR(EVIOCSABS(0))) {
-=======
-
-	/* Now check variable-length commands */
-#define EVIOC_MASK_SIZE(nr)	((nr) & ~(_IOC_SIZEMASK << _IOC_SIZESHIFT))
-
-	switch (EVIOC_MASK_SIZE(cmd)) {
-
-	case EVIOCGKEY(0):
-		return bits_to_user(dev->key, KEY_MAX, size, p, compat_mode);
-
-	case EVIOCGLED(0):
-		return bits_to_user(dev->led, LED_MAX, size, p, compat_mode);
-
-	case EVIOCGSND(0):
-		return bits_to_user(dev->snd, SND_MAX, size, p, compat_mode);
-
-	case EVIOCGSW(0):
-		return bits_to_user(dev->sw, SW_MAX, size, p, compat_mode);
-
-	case EVIOCGNAME(0):
-		return str_to_user(dev->name, size, p);
-
-	case EVIOCGPHYS(0):
-		return str_to_user(dev->phys, size, p);
-
-	case EVIOCGUNIQ(0):
-		return str_to_user(dev->uniq, size, p);
-
-	case EVIOC_MASK_SIZE(EVIOCSFF):
-		if (input_ff_effect_from_user(p, size, &effect))
-			return -EFAULT;
-
-		error = input_ff_upload(dev, &effect, file);
-
-		if (put_user(effect.id, &(((struct ff_effect __user *)p)->id)))
-			return -EFAULT;
-
-		return error;
-	}
-
-	/* Multi-number variable-length handlers */
-	if (_IOC_TYPE(cmd) != 'E')
-		return -EINVAL;
-
-	if (_IOC_DIR(cmd) == _IOC_READ) {
-
-		if ((_IOC_NR(cmd) & ~EV_MAX) == _IOC_NR(EVIOCGBIT(0, 0)))
-			return handle_eviocgbit(dev,
-						_IOC_NR(cmd) & EV_MAX, size,
-						p, compat_mode);
-
-		if ((_IOC_NR(cmd) & ~ABS_MAX) == _IOC_NR(EVIOCGABS(0))) {
 
 			if (!dev->absinfo)
 				return -EINVAL;
-
-			t = _IOC_NR(cmd) & ABS_MAX;
-			abs = dev->absinfo[t];
-
-			if (copy_to_user(p, &abs, min_t(size_t,
-					size, sizeof(struct input_absinfo))))
-				return -EFAULT;
-
-			return 0;
-		}
-	}
-
-	if (_IOC_DIR(cmd) == _IOC_WRITE) {
-
-		if ((_IOC_NR(cmd) & ~ABS_MAX) == _IOC_NR(EVIOCSABS(0))) {
-
-			if (!dev->absinfo)
-				return -EINVAL;
->>>>>>> 062c1825
 
 			t = _IOC_NR(cmd) & ABS_MAX;
 
