--- conflicted
+++ resolved
@@ -667,18 +667,6 @@
 
 	pirq_query_unmask(irq);
 	/* We try to use the handler with the appropriate semantic for the
-<<<<<<< HEAD
-	 * type of interrupt: if the interrupt doesn't need an eoi
-	 * (pirq_needs_eoi returns false), we treat it like an edge
-	 * triggered interrupt so we use handle_edge_irq.
-	 * As a matter of fact this only happens when the corresponding
-	 * physical interrupt is edge triggered or an msi.
-	 *
-	 * On the other hand if the interrupt needs an eoi (pirq_needs_eoi
-	 * returns true) we treat it like a level triggered interrupt so we
-	 * use handle_fasteoi_irq like the native code does for this kind of
-	 * interrupts.
-=======
 	 * type of interrupt: if the interrupt is an edge triggered
 	 * interrupt we use handle_edge_irq.
 	 *
@@ -686,7 +674,6 @@
 	 * handle_fasteoi_irq like the native code does for this kind of
 	 * interrupts.
 	 *
->>>>>>> ed66f095
 	 * Depending on the Xen version, pirq_needs_eoi might return true
 	 * not only for level triggered interrupts but for edge triggered
 	 * interrupts too. In any case Xen always honors the eoi mechanism,
@@ -694,11 +681,7 @@
 	 * hasn't received an eoi yet. Therefore using the fasteoi handler
 	 * is the right choice either way.
 	 */
-<<<<<<< HEAD
-	if (pirq_needs_eoi(irq))
-=======
 	if (shareable)
->>>>>>> ed66f095
 		irq_set_chip_and_handler_name(irq, &xen_pirq_chip,
 				handle_fasteoi_irq, name);
 	else
