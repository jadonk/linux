/*
 * Copyright (c) 2014 Mellanox Technologies. All rights reserved.
 *
 * This software is available to you under a choice of one of two
 * licenses.  You may choose to be licensed under the terms of the GNU
 * General Public License (GPL) Version 2, available from the file
 * COPYING in the main directory of this source tree, or the
 * OpenIB.org BSD license below:
 *
 *     Redistribution and use in source and binary forms, with or
 *     without modification, are permitted provided that the following
 *     conditions are met:
 *
 *      - Redistributions of source code must retain the above
 *        copyright notice, this list of conditions and the following
 *        disclaimer.
 *
 *      - Redistributions in binary form must reproduce the above
 *        copyright notice, this list of conditions and the following
 *        disclaimer in the documentation and/or other materials
 *        provided with the distribution.
 *
 * THE SOFTWARE IS PROVIDED "AS IS", WITHOUT WARRANTY OF ANY KIND,
 * EXPRESS OR IMPLIED, INCLUDING BUT NOT LIMITED TO THE WARRANTIES OF
 * MERCHANTABILITY, FITNESS FOR A PARTICULAR PURPOSE AND
 * NONINFRINGEMENT. IN NO EVENT SHALL THE AUTHORS OR COPYRIGHT HOLDERS
 * BE LIABLE FOR ANY CLAIM, DAMAGES OR OTHER LIABILITY, WHETHER IN AN
 * ACTION OF CONTRACT, TORT OR OTHERWISE, ARISING FROM, OUT OF OR IN
 * CONNECTION WITH THE SOFTWARE OR THE USE OR OTHER DEALINGS IN THE
 * SOFTWARE.
 */

#include <linux/types.h>
#include <linux/sched.h>
#include <linux/pid.h>
#include <linux/slab.h>
#include <linux/export.h>
#include <linux/vmalloc.h>

#include <rdma/ib_verbs.h>
#include <rdma/ib_umem.h>
#include <rdma/ib_umem_odp.h>

static void ib_umem_notifier_start_account(struct ib_umem *item)
{
	mutex_lock(&item->odp_data->umem_mutex);

	/* Only update private counters for this umem if it has them.
	 * Otherwise skip it. All page faults will be delayed for this umem. */
	if (item->odp_data->mn_counters_active) {
		int notifiers_count = item->odp_data->notifiers_count++;

		if (notifiers_count == 0)
			/* Initialize the completion object for waiting on
			 * notifiers. Since notifier_count is zero, no one
			 * should be waiting right now. */
			reinit_completion(&item->odp_data->notifier_completion);
	}
	mutex_unlock(&item->odp_data->umem_mutex);
}

static void ib_umem_notifier_end_account(struct ib_umem *item)
{
	mutex_lock(&item->odp_data->umem_mutex);

	/* Only update private counters for this umem if it has them.
	 * Otherwise skip it. All page faults will be delayed for this umem. */
	if (item->odp_data->mn_counters_active) {
		/*
		 * This sequence increase will notify the QP page fault that
		 * the page that is going to be mapped in the spte could have
		 * been freed.
		 */
		++item->odp_data->notifiers_seq;
		if (--item->odp_data->notifiers_count == 0)
			complete_all(&item->odp_data->notifier_completion);
	}
	mutex_unlock(&item->odp_data->umem_mutex);
}

/* Account for a new mmu notifier in an ib_ucontext. */
static void ib_ucontext_notifier_start_account(struct ib_ucontext *context)
{
	atomic_inc(&context->notifier_count);
}

/* Account for a terminating mmu notifier in an ib_ucontext.
 *
 * Must be called with the ib_ucontext->umem_rwsem semaphore unlocked, since
 * the function takes the semaphore itself. */
static void ib_ucontext_notifier_end_account(struct ib_ucontext *context)
{
	int zero_notifiers = atomic_dec_and_test(&context->notifier_count);

	if (zero_notifiers &&
	    !list_empty(&context->no_private_counters)) {
		/* No currently running mmu notifiers. Now is the chance to
		 * add private accounting to all previously added umems. */
		struct ib_umem_odp *odp_data, *next;

		/* Prevent concurrent mmu notifiers from working on the
		 * no_private_counters list. */
		down_write(&context->umem_rwsem);

		/* Read the notifier_count again, with the umem_rwsem
		 * semaphore taken for write. */
		if (!atomic_read(&context->notifier_count)) {
			list_for_each_entry_safe(odp_data, next,
						 &context->no_private_counters,
						 no_private_counters) {
				mutex_lock(&odp_data->umem_mutex);
				odp_data->mn_counters_active = true;
				list_del(&odp_data->no_private_counters);
				complete_all(&odp_data->notifier_completion);
				mutex_unlock(&odp_data->umem_mutex);
			}
		}

		up_write(&context->umem_rwsem);
	}
}

static int ib_umem_notifier_release_trampoline(struct ib_umem *item, u64 start,
					       u64 end, void *cookie) {
	/*
	 * Increase the number of notifiers running, to
	 * prevent any further fault handling on this MR.
	 */
	ib_umem_notifier_start_account(item);
	item->odp_data->dying = 1;
	/* Make sure that the fact the umem is dying is out before we release
	 * all pending page faults. */
	smp_wmb();
	complete_all(&item->odp_data->notifier_completion);
	item->context->invalidate_range(item, ib_umem_start(item),
					ib_umem_end(item));
	return 0;
}

static void ib_umem_notifier_release(struct mmu_notifier *mn,
				     struct mm_struct *mm)
{
	struct ib_ucontext *context = container_of(mn, struct ib_ucontext, mn);

	if (!context->invalidate_range)
		return;

	ib_ucontext_notifier_start_account(context);
	down_read(&context->umem_rwsem);
	rbt_ib_umem_for_each_in_range(&context->umem_tree, 0,
				      ULLONG_MAX,
				      ib_umem_notifier_release_trampoline,
				      NULL);
	up_read(&context->umem_rwsem);
}

static int invalidate_page_trampoline(struct ib_umem *item, u64 start,
				      u64 end, void *cookie)
{
	ib_umem_notifier_start_account(item);
	item->context->invalidate_range(item, start, start + PAGE_SIZE);
	ib_umem_notifier_end_account(item);
	return 0;
}

static void ib_umem_notifier_invalidate_page(struct mmu_notifier *mn,
					     struct mm_struct *mm,
					     unsigned long address)
{
	struct ib_ucontext *context = container_of(mn, struct ib_ucontext, mn);

	if (!context->invalidate_range)
		return;

	ib_ucontext_notifier_start_account(context);
	down_read(&context->umem_rwsem);
	rbt_ib_umem_for_each_in_range(&context->umem_tree, address,
				      address + PAGE_SIZE,
				      invalidate_page_trampoline, NULL);
	up_read(&context->umem_rwsem);
	ib_ucontext_notifier_end_account(context);
}

static int invalidate_range_start_trampoline(struct ib_umem *item, u64 start,
					     u64 end, void *cookie)
{
	ib_umem_notifier_start_account(item);
	item->context->invalidate_range(item, start, end);
	return 0;
}

static void ib_umem_notifier_invalidate_range_start(struct mmu_notifier *mn,
						    struct mm_struct *mm,
						    unsigned long start,
						    unsigned long end)
{
	struct ib_ucontext *context = container_of(mn, struct ib_ucontext, mn);

	if (!context->invalidate_range)
		return;

	ib_ucontext_notifier_start_account(context);
	down_read(&context->umem_rwsem);
	rbt_ib_umem_for_each_in_range(&context->umem_tree, start,
				      end,
				      invalidate_range_start_trampoline, NULL);
	up_read(&context->umem_rwsem);
}

static int invalidate_range_end_trampoline(struct ib_umem *item, u64 start,
					   u64 end, void *cookie)
{
	ib_umem_notifier_end_account(item);
	return 0;
}

static void ib_umem_notifier_invalidate_range_end(struct mmu_notifier *mn,
						  struct mm_struct *mm,
						  unsigned long start,
						  unsigned long end)
{
	struct ib_ucontext *context = container_of(mn, struct ib_ucontext, mn);

	if (!context->invalidate_range)
		return;

	down_read(&context->umem_rwsem);
	rbt_ib_umem_for_each_in_range(&context->umem_tree, start,
				      end,
				      invalidate_range_end_trampoline, NULL);
	up_read(&context->umem_rwsem);
	ib_ucontext_notifier_end_account(context);
}

static const struct mmu_notifier_ops ib_umem_notifiers = {
	.release                    = ib_umem_notifier_release,
	.invalidate_page            = ib_umem_notifier_invalidate_page,
	.invalidate_range_start     = ib_umem_notifier_invalidate_range_start,
	.invalidate_range_end       = ib_umem_notifier_invalidate_range_end,
};

int ib_umem_odp_get(struct ib_ucontext *context, struct ib_umem *umem)
{
	int ret_val;
	struct pid *our_pid;
	struct mm_struct *mm = get_task_mm(current);

	if (!mm)
		return -EINVAL;

	/* Prevent creating ODP MRs in child processes */
	rcu_read_lock();
	our_pid = get_task_pid(current->group_leader, PIDTYPE_PID);
	rcu_read_unlock();
	put_pid(our_pid);
	if (context->tgid != our_pid) {
		ret_val = -EINVAL;
		goto out_mm;
	}

	umem->hugetlb = 0;
	umem->odp_data = kzalloc(sizeof(*umem->odp_data), GFP_KERNEL);
	if (!umem->odp_data) {
		ret_val = -ENOMEM;
		goto out_mm;
	}
	umem->odp_data->umem = umem;

	mutex_init(&umem->odp_data->umem_mutex);

	init_completion(&umem->odp_data->notifier_completion);

	umem->odp_data->page_list = vzalloc(ib_umem_num_pages(umem) *
					    sizeof(*umem->odp_data->page_list));
	if (!umem->odp_data->page_list) {
		ret_val = -ENOMEM;
		goto out_odp_data;
	}

	umem->odp_data->dma_list = vzalloc(ib_umem_num_pages(umem) *
					  sizeof(*umem->odp_data->dma_list));
	if (!umem->odp_data->dma_list) {
		ret_val = -ENOMEM;
		goto out_page_list;
	}

	/*
	 * When using MMU notifiers, we will get a
	 * notification before the "current" task (and MM) is
	 * destroyed. We use the umem_rwsem semaphore to synchronize.
	 */
	down_write(&context->umem_rwsem);
	context->odp_mrs_count++;
	if (likely(ib_umem_start(umem) != ib_umem_end(umem)))
		rbt_ib_umem_insert(&umem->odp_data->interval_tree,
				   &context->umem_tree);
	if (likely(!atomic_read(&context->notifier_count)) ||
	    context->odp_mrs_count == 1)
		umem->odp_data->mn_counters_active = true;
	else
		list_add(&umem->odp_data->no_private_counters,
			 &context->no_private_counters);
	downgrade_write(&context->umem_rwsem);

	if (context->odp_mrs_count == 1) {
		/*
		 * Note that at this point, no MMU notifier is running
		 * for this context!
		 */
		atomic_set(&context->notifier_count, 0);
		INIT_HLIST_NODE(&context->mn.hlist);
		context->mn.ops = &ib_umem_notifiers;
		/*
		 * Lock-dep detects a false positive for mmap_sem vs.
		 * umem_rwsem, due to not grasping downgrade_write correctly.
		 */
		lockdep_off();
		ret_val = mmu_notifier_register(&context->mn, mm);
		lockdep_on();
		if (ret_val) {
			pr_err("Failed to register mmu_notifier %d\n", ret_val);
			ret_val = -EBUSY;
			goto out_mutex;
		}
	}

	up_read(&context->umem_rwsem);

	/*
	 * Note that doing an mmput can cause a notifier for the relevant mm.
	 * If the notifier is called while we hold the umem_rwsem, this will
	 * cause a deadlock. Therefore, we release the reference only after we
	 * released the semaphore.
	 */
	mmput(mm);
	return 0;

out_mutex:
	up_read(&context->umem_rwsem);
	vfree(umem->odp_data->dma_list);
out_page_list:
	vfree(umem->odp_data->page_list);
out_odp_data:
	kfree(umem->odp_data);
out_mm:
	mmput(mm);
	return ret_val;
}

void ib_umem_odp_release(struct ib_umem *umem)
{
	struct ib_ucontext *context = umem->context;

	/*
	 * Ensure that no more pages are mapped in the umem.
	 *
	 * It is the driver's responsibility to ensure, before calling us,
	 * that the hardware will not attempt to access the MR any more.
	 */
	ib_umem_odp_unmap_dma_pages(umem, ib_umem_start(umem),
				    ib_umem_end(umem));

	down_write(&context->umem_rwsem);
	if (likely(ib_umem_start(umem) != ib_umem_end(umem)))
		rbt_ib_umem_remove(&umem->odp_data->interval_tree,
				   &context->umem_tree);
	context->odp_mrs_count--;
	if (!umem->odp_data->mn_counters_active) {
		list_del(&umem->odp_data->no_private_counters);
		complete_all(&umem->odp_data->notifier_completion);
	}

	/*
	 * Downgrade the lock to a read lock. This ensures that the notifiers
	 * (who lock the mutex for reading) will be able to finish, and we
	 * will be able to enventually obtain the mmu notifiers SRCU. Note
	 * that since we are doing it atomically, no other user could register
	 * and unregister while we do the check.
	 */
	downgrade_write(&context->umem_rwsem);
	if (!context->odp_mrs_count) {
		struct task_struct *owning_process = NULL;
		struct mm_struct *owning_mm        = NULL;

		owning_process = get_pid_task(context->tgid,
					      PIDTYPE_PID);
		if (owning_process == NULL)
			/*
			 * The process is already dead, notifier were removed
			 * already.
			 */
			goto out;

		owning_mm = get_task_mm(owning_process);
		if (owning_mm == NULL)
			/*
			 * The process' mm is already dead, notifier were
			 * removed already.
			 */
			goto out_put_task;
		mmu_notifier_unregister(&context->mn, owning_mm);

		mmput(owning_mm);

out_put_task:
		put_task_struct(owning_process);
	}
out:
	up_read(&context->umem_rwsem);

	vfree(umem->odp_data->dma_list);
	vfree(umem->odp_data->page_list);
	kfree(umem->odp_data);
	kfree(umem);
}

/*
 * Map for DMA and insert a single page into the on-demand paging page tables.
 *
 * @umem: the umem to insert the page to.
 * @page_index: index in the umem to add the page to.
 * @page: the page struct to map and add.
 * @access_mask: access permissions needed for this page.
 * @current_seq: sequence number for synchronization with invalidations.
 *               the sequence number is taken from
 *               umem->odp_data->notifiers_seq.
 *
 * The function returns -EFAULT if the DMA mapping operation fails. It returns
 * -EAGAIN if a concurrent invalidation prevents us from updating the page.
 *
 * The page is released via put_page even if the operation failed. For
 * on-demand pinning, the page is released whenever it isn't stored in the
 * umem.
 */
static int ib_umem_odp_map_dma_single_page(
		struct ib_umem *umem,
		int page_index,
		u64 base_virt_addr,
		struct page *page,
		u64 access_mask,
		unsigned long current_seq)
{
	struct ib_device *dev = umem->context->device;
	dma_addr_t dma_addr;
	int stored_page = 0;
	int remove_existing_mapping = 0;
	int ret = 0;

	/*
	 * Note: we avoid writing if seq is different from the initial seq, to
	 * handle case of a racing notifier. This check also allows us to bail
	 * early if we have a notifier running in parallel with us.
	 */
	if (ib_umem_mmu_notifier_retry(umem, current_seq)) {
		ret = -EAGAIN;
		goto out;
	}
	if (!(umem->odp_data->dma_list[page_index])) {
		dma_addr = ib_dma_map_page(dev,
					   page,
					   0, PAGE_SIZE,
					   DMA_BIDIRECTIONAL);
		if (ib_dma_mapping_error(dev, dma_addr)) {
			ret = -EFAULT;
			goto out;
		}
		umem->odp_data->dma_list[page_index] = dma_addr | access_mask;
		umem->odp_data->page_list[page_index] = page;
		stored_page = 1;
	} else if (umem->odp_data->page_list[page_index] == page) {
		umem->odp_data->dma_list[page_index] |= access_mask;
	} else {
		pr_err("error: got different pages in IB device and from get_user_pages. IB device page: %p, gup page: %p\n",
		       umem->odp_data->page_list[page_index], page);
		/* Better remove the mapping now, to prevent any further
		 * damage. */
		remove_existing_mapping = 1;
	}

out:
	/* On Demand Paging - avoid pinning the page */
	if (umem->context->invalidate_range || !stored_page)
		put_page(page);

	if (remove_existing_mapping && umem->context->invalidate_range) {
		invalidate_page_trampoline(
			umem,
			base_virt_addr + (page_index * PAGE_SIZE),
			base_virt_addr + ((page_index+1)*PAGE_SIZE),
			NULL);
		ret = -EAGAIN;
	}

	return ret;
}

/**
 * ib_umem_odp_map_dma_pages - Pin and DMA map userspace memory in an ODP MR.
 *
 * Pins the range of pages passed in the argument, and maps them to
 * DMA addresses. The DMA addresses of the mapped pages is updated in
 * umem->odp_data->dma_list.
 *
 * Returns the number of pages mapped in success, negative error code
 * for failure.
 * An -EAGAIN error code is returned when a concurrent mmu notifier prevents
 * the function from completing its task.
 *
 * @umem: the umem to map and pin
 * @user_virt: the address from which we need to map.
 * @bcnt: the minimal number of bytes to pin and map. The mapping might be
 *        bigger due to alignment, and may also be smaller in case of an error
 *        pinning or mapping a page. The actual pages mapped is returned in
 *        the return value.
 * @access_mask: bit mask of the requested access permissions for the given
 *               range.
 * @current_seq: the MMU notifiers sequance value for synchronization with
 *               invalidations. the sequance number is read from
 *               umem->odp_data->notifiers_seq before calling this function
 */
int ib_umem_odp_map_dma_pages(struct ib_umem *umem, u64 user_virt, u64 bcnt,
			      u64 access_mask, unsigned long current_seq)
{
	struct task_struct *owning_process  = NULL;
	struct mm_struct   *owning_mm       = NULL;
	struct page       **local_page_list = NULL;
	u64 off;
	int j, k, ret = 0, start_idx, npages = 0;
	u64 base_virt_addr;
	unsigned int flags = 0;

	if (access_mask == 0)
		return -EINVAL;

	if (user_virt < ib_umem_start(umem) ||
	    user_virt + bcnt > ib_umem_end(umem))
		return -EFAULT;

	local_page_list = (struct page **)__get_free_page(GFP_KERNEL);
	if (!local_page_list)
		return -ENOMEM;

	off = user_virt & (~PAGE_MASK);
	user_virt = user_virt & PAGE_MASK;
	base_virt_addr = user_virt;
	bcnt += off; /* Charge for the first page offset as well. */

	owning_process = get_pid_task(umem->context->tgid, PIDTYPE_PID);
	if (owning_process == NULL) {
		ret = -EINVAL;
		goto out_no_task;
	}

	owning_mm = get_task_mm(owning_process);
	if (owning_mm == NULL) {
		ret = -EINVAL;
		goto out_put_task;
	}

	if (access_mask & ODP_WRITE_ALLOWED_BIT)
		flags |= FOLL_WRITE;

	start_idx = (user_virt - ib_umem_start(umem)) >> PAGE_SHIFT;
	k = start_idx;

	while (bcnt > 0) {
		const size_t gup_num_pages =
			min_t(size_t, ALIGN(bcnt, PAGE_SIZE) / PAGE_SIZE,
			      PAGE_SIZE / sizeof(struct page *));

		down_read(&owning_mm->mmap_sem);
		/*
		 * Note: this might result in redundent page getting. We can
		 * avoid this by checking dma_list to be 0 before calling
		 * get_user_pages. However, this make the code much more
		 * complex (and doesn't gain us much performance in most use
		 * cases).
		 */
		npages = get_user_pages_remote(owning_process, owning_mm,
				user_virt, gup_num_pages,
<<<<<<< HEAD
				flags, local_page_list, NULL);
=======
				flags, local_page_list, NULL, NULL);
>>>>>>> c470abd4
		up_read(&owning_mm->mmap_sem);

		if (npages < 0)
			break;

		bcnt -= min_t(size_t, npages << PAGE_SHIFT, bcnt);
		user_virt += npages << PAGE_SHIFT;
		mutex_lock(&umem->odp_data->umem_mutex);
		for (j = 0; j < npages; ++j) {
			ret = ib_umem_odp_map_dma_single_page(
				umem, k, base_virt_addr, local_page_list[j],
				access_mask, current_seq);
			if (ret < 0)
				break;
			k++;
		}
		mutex_unlock(&umem->odp_data->umem_mutex);

		if (ret < 0) {
			/* Release left over pages when handling errors. */
			for (++j; j < npages; ++j)
				put_page(local_page_list[j]);
			break;
		}
	}

	if (ret >= 0) {
		if (npages < 0 && k == start_idx)
			ret = npages;
		else
			ret = k - start_idx;
	}

	mmput(owning_mm);
out_put_task:
	put_task_struct(owning_process);
out_no_task:
	free_page((unsigned long)local_page_list);
	return ret;
}
EXPORT_SYMBOL(ib_umem_odp_map_dma_pages);

void ib_umem_odp_unmap_dma_pages(struct ib_umem *umem, u64 virt,
				 u64 bound)
{
	int idx;
	u64 addr;
	struct ib_device *dev = umem->context->device;

	virt  = max_t(u64, virt,  ib_umem_start(umem));
	bound = min_t(u64, bound, ib_umem_end(umem));
	/* Note that during the run of this function, the
	 * notifiers_count of the MR is > 0, preventing any racing
	 * faults from completion. We might be racing with other
	 * invalidations, so we must make sure we free each page only
	 * once. */
	mutex_lock(&umem->odp_data->umem_mutex);
	for (addr = virt; addr < bound; addr += (u64)umem->page_size) {
		idx = (addr - ib_umem_start(umem)) / PAGE_SIZE;
		if (umem->odp_data->page_list[idx]) {
			struct page *page = umem->odp_data->page_list[idx];
			dma_addr_t dma = umem->odp_data->dma_list[idx];
			dma_addr_t dma_addr = dma & ODP_DMA_ADDR_MASK;

			WARN_ON(!dma_addr);

			ib_dma_unmap_page(dev, dma_addr, PAGE_SIZE,
					  DMA_BIDIRECTIONAL);
			if (dma & ODP_WRITE_ALLOWED_BIT) {
				struct page *head_page = compound_head(page);
				/*
				 * set_page_dirty prefers being called with
				 * the page lock. However, MMU notifiers are
				 * called sometimes with and sometimes without
				 * the lock. We rely on the umem_mutex instead
				 * to prevent other mmu notifiers from
				 * continuing and allowing the page mapping to
				 * be removed.
				 */
				set_page_dirty(head_page);
			}
			/* on demand pinning support */
			if (!umem->context->invalidate_range)
				put_page(page);
			umem->odp_data->page_list[idx] = NULL;
			umem->odp_data->dma_list[idx] = 0;
		}
	}
	mutex_unlock(&umem->odp_data->umem_mutex);
}
EXPORT_SYMBOL(ib_umem_odp_unmap_dma_pages);<|MERGE_RESOLUTION|>--- conflicted
+++ resolved
@@ -578,11 +578,7 @@
 		 */
 		npages = get_user_pages_remote(owning_process, owning_mm,
 				user_virt, gup_num_pages,
-<<<<<<< HEAD
-				flags, local_page_list, NULL);
-=======
 				flags, local_page_list, NULL, NULL);
->>>>>>> c470abd4
 		up_read(&owning_mm->mmap_sem);
 
 		if (npages < 0)
