/*
 * DaVinci Voice Codec Core Interface for TI platforms
 *
 * Copyright (C) 2010 Texas Instruments, Inc
 *
 * Author: Miguel Aguilar <miguel.aguilar@ridgerun.com>
 *
 * This program is free software; you can redistribute it and/or modify
 * it under the terms of the GNU General Public License as published by
 * the Free Software Foundation; either version 2 of the License, or
 * (at your option) any later version.
 *
 * This program is distributed in the hope that it will be useful,
 * but WITHOUT ANY WARRANTY; without even the implied warranty of
 * MERCHANTABILITY or FITNESS FOR A PARTICULAR PURPOSE. See the
 * GNU General Public License for more details.
 *
 * You should have received a copy of the GNU General Public License
 * along with this program; if not, write to the Free Software
 * Foundation, Inc., 59 Temple Place, Suite 330, Boston, MA 02111-1307 USA
 */

#include <linux/init.h>
#include <linux/module.h>
#include <linux/device.h>
#include <linux/slab.h>
#include <linux/delay.h>
#include <linux/io.h>
#include <linux/clk.h>

#include <sound/pcm.h>

#include <linux/mfd/davinci_voicecodec.h>

u32 davinci_vc_read(struct davinci_vc *davinci_vc, int reg)
{
	return __raw_readl(davinci_vc->base + reg);
}

void davinci_vc_write(struct davinci_vc *davinci_vc,
					   int reg, u32 val)
{
	__raw_writel(val, davinci_vc->base + reg);
}

static int __init davinci_vc_probe(struct platform_device *pdev)
{
	struct davinci_vc *davinci_vc;
	struct resource *res, *mem;
	struct mfd_cell *cell = NULL;
	int ret;

	davinci_vc = kzalloc(sizeof(struct davinci_vc), GFP_KERNEL);
	if (!davinci_vc) {
		dev_dbg(&pdev->dev,
			    "could not allocate memory for private data\n");
		return -ENOMEM;
	}

	davinci_vc->clk = clk_get(&pdev->dev, NULL);
	if (IS_ERR(davinci_vc->clk)) {
		dev_dbg(&pdev->dev,
			    "could not get the clock for voice codec\n");
		ret = -ENODEV;
		goto fail1;
	}
	clk_enable(davinci_vc->clk);

	res = platform_get_resource(pdev, IORESOURCE_MEM, 0);
	if (!res) {
		dev_err(&pdev->dev, "no mem resource\n");
		ret = -ENODEV;
		goto fail2;
	}

	davinci_vc->pbase = res->start;
	davinci_vc->base_size = resource_size(res);

	mem = request_mem_region(davinci_vc->pbase, davinci_vc->base_size,
				 pdev->name);
	if (!mem) {
		dev_err(&pdev->dev, "VCIF region already claimed\n");
		ret = -EBUSY;
		goto fail2;
	}

	davinci_vc->base = ioremap(davinci_vc->pbase, davinci_vc->base_size);
	if (!davinci_vc->base) {
		dev_err(&pdev->dev, "can't ioremap mem resource.\n");
		ret = -ENOMEM;
		goto fail3;
	}

	res = platform_get_resource(pdev, IORESOURCE_DMA, 0);
	if (!res) {
		dev_err(&pdev->dev, "no DMA resource\n");
		ret = -ENXIO;
		goto fail4;
	}

	davinci_vc->davinci_vcif.dma_tx_channel = res->start;
	davinci_vc->davinci_vcif.dma_tx_addr =
		(dma_addr_t)(io_v2p(davinci_vc->base) + DAVINCI_VC_WFIFO);

	res = platform_get_resource(pdev, IORESOURCE_DMA, 1);
	if (!res) {
		dev_err(&pdev->dev, "no DMA resource\n");
		ret = -ENXIO;
		goto fail4;
	}

	davinci_vc->davinci_vcif.dma_rx_channel = res->start;
	davinci_vc->davinci_vcif.dma_rx_addr =
		(dma_addr_t)(io_v2p(davinci_vc->base) + DAVINCI_VC_RFIFO);

	davinci_vc->dev = &pdev->dev;
	davinci_vc->pdev = pdev;

	/* Voice codec interface client */
	cell = &davinci_vc->cells[DAVINCI_VC_VCIF_CELL];
	cell->name = "davinci-vcif";
<<<<<<< HEAD
	cell->driver_data = davinci_vc;
=======
	cell->mfd_data = davinci_vc;
>>>>>>> 0ce790e7

	/* Voice codec CQ93VC client */
	cell = &davinci_vc->cells[DAVINCI_VC_CQ93VC_CELL];
	cell->name = "cq93vc-codec";
<<<<<<< HEAD
	cell->driver_data = davinci_vc;
=======
	cell->mfd_data = davinci_vc;
>>>>>>> 0ce790e7

	ret = mfd_add_devices(&pdev->dev, pdev->id, davinci_vc->cells,
			      DAVINCI_VC_CELLS, NULL, 0);
	if (ret != 0) {
		dev_err(&pdev->dev, "fail to register client devices\n");
		goto fail4;
	}

	return 0;

fail4:
	iounmap(davinci_vc->base);
fail3:
	release_mem_region(davinci_vc->pbase, davinci_vc->base_size);
fail2:
	clk_disable(davinci_vc->clk);
	clk_put(davinci_vc->clk);
	davinci_vc->clk = NULL;
fail1:
	kfree(davinci_vc);

	return ret;
}

static int __devexit davinci_vc_remove(struct platform_device *pdev)
{
	struct davinci_vc *davinci_vc = platform_get_drvdata(pdev);

	mfd_remove_devices(&pdev->dev);

	iounmap(davinci_vc->base);
	release_mem_region(davinci_vc->pbase, davinci_vc->base_size);

	clk_disable(davinci_vc->clk);
	clk_put(davinci_vc->clk);
	davinci_vc->clk = NULL;

	kfree(davinci_vc);

	return 0;
}

static struct platform_driver davinci_vc_driver = {
	.driver	= {
		.name = "davinci_voicecodec",
		.owner = THIS_MODULE,
	},
	.remove	= __devexit_p(davinci_vc_remove),
};

static int __init davinci_vc_init(void)
{
	return platform_driver_probe(&davinci_vc_driver, davinci_vc_probe);
}
module_init(davinci_vc_init);

static void __exit davinci_vc_exit(void)
{
	platform_driver_unregister(&davinci_vc_driver);
}
module_exit(davinci_vc_exit);

MODULE_AUTHOR("Miguel Aguilar");
MODULE_DESCRIPTION("Texas Instruments DaVinci Voice Codec Core Interface");
MODULE_LICENSE("GPL");<|MERGE_RESOLUTION|>--- conflicted
+++ resolved
@@ -119,20 +119,12 @@
 	/* Voice codec interface client */
 	cell = &davinci_vc->cells[DAVINCI_VC_VCIF_CELL];
 	cell->name = "davinci-vcif";
-<<<<<<< HEAD
-	cell->driver_data = davinci_vc;
-=======
 	cell->mfd_data = davinci_vc;
->>>>>>> 0ce790e7
 
 	/* Voice codec CQ93VC client */
 	cell = &davinci_vc->cells[DAVINCI_VC_CQ93VC_CELL];
 	cell->name = "cq93vc-codec";
-<<<<<<< HEAD
-	cell->driver_data = davinci_vc;
-=======
 	cell->mfd_data = davinci_vc;
->>>>>>> 0ce790e7
 
 	ret = mfd_add_devices(&pdev->dev, pdev->id, davinci_vc->cells,
 			      DAVINCI_VC_CELLS, NULL, 0);
