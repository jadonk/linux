/*
 * This file contains the driver for an XT hard disk controller
 * (at least the DTC 5150X) for Linux.
 *
 * Author: Pat Mackinlay, pat@it.com.au
 * Date: 29/09/92
 * 
 * Revised: 01/01/93, ...
 *
 * Ref: DTC 5150X Controller Specification (thanks to Kevin Fowler,
 *   kevinf@agora.rain.com)
 * Also thanks to: Salvador Abreu, Dave Thaler, Risto Kankkunen and
 *   Wim Van Dorst.
 *
 * Revised: 04/04/94 by Risto Kankkunen
 *   Moved the detection code from xd_init() to xd_geninit() as it needed
 *   interrupts enabled and Linus didn't want to enable them in that first
 *   phase. xd_geninit() is the place to do these kinds of things anyway,
 *   he says.
 *
 * Modularized: 04/10/96 by Todd Fries, tfries@umr.edu
 *
 * Revised: 13/12/97 by Andrzej Krzysztofowicz, ankry@mif.pg.gda.pl
 *   Fixed some problems with disk initialization and module initiation.
 *   Added support for manual geometry setting (except Seagate controllers)
 *   in form:
 *      xd_geo=<cyl_xda>,<head_xda>,<sec_xda>[,<cyl_xdb>,<head_xdb>,<sec_xdb>]
 *   Recovered DMA access. Abridged messages. Added support for DTC5051CX,
 *   WD1002-27X & XEBEC controllers. Driver uses now some jumper settings.
 *   Extended ioctl() support.
 *
 * Bugfix: 15/02/01, Paul G. - inform queue layer of tiny xd_maxsect.
 *
 */

#include <linux/module.h>
#include <linux/errno.h>
#include <linux/interrupt.h>
#include <linux/mm.h>
#include <linux/fs.h>
#include <linux/kernel.h>
#include <linux/timer.h>
#include <linux/genhd.h>
#include <linux/hdreg.h>
#include <linux/ioport.h>
#include <linux/init.h>
#include <linux/wait.h>
#include <linux/blkdev.h>
<<<<<<< HEAD
#include <linux/smp_lock.h>
=======
#include <linux/mutex.h>
>>>>>>> 45f53cc9
#include <linux/blkpg.h>
#include <linux/delay.h>
#include <linux/io.h>
#include <linux/gfp.h>

#include <asm/system.h>
#include <asm/uaccess.h>
#include <asm/dma.h>

#include "xd.h"

static DEFINE_MUTEX(xd_mutex);
static void __init do_xd_setup (int *integers);
#ifdef MODULE
static int xd[5] = { -1,-1,-1,-1, };
#endif

#define XD_DONT_USE_DMA		0  /* Initial value. may be overriden using
				      "nodma" module option */
#define XD_INIT_DISK_DELAY	(30)  /* 30 ms delay during disk initialization */

/* Above may need to be increased if a problem with the 2nd drive detection
   (ST11M controller) or resetting a controller (WD) appears */

static XD_INFO xd_info[XD_MAXDRIVES];

/* If you try this driver and find that your card is not detected by the driver at bootup, you need to add your BIOS
   signature and details to the following list of signatures. A BIOS signature is a string embedded into the first
   few bytes of your controller's on-board ROM BIOS. To find out what yours is, use something like MS-DOS's DEBUG
   command. Run DEBUG, and then you can examine your BIOS signature with:

	d xxxx:0000

   where xxxx is the segment of your controller (like C800 or D000 or something). On the ASCII dump at the right, you should
   be able to see a string mentioning the manufacturer's copyright etc. Add this string into the table below. The parameters
   in the table are, in order:

	offset			; this is the offset (in bytes) from the start of your ROM where the signature starts
	signature		; this is the actual text of the signature
	xd_?_init_controller	; this is the controller init routine used by your controller
	xd_?_init_drive		; this is the drive init routine used by your controller

   The controllers directly supported at the moment are: DTC 5150x, WD 1004A27X, ST11M/R and override. If your controller is
   made by the same manufacturer as one of these, try using the same init routines as they do. If that doesn't work, your
   best bet is to use the "override" routines. These routines use a "portable" method of getting the disk's geometry, and
   may work with your card. If none of these seem to work, try sending me some email and I'll see what I can do <grin>.

   NOTE: You can now specify your XT controller's parameters from the command line in the form xd=TYPE,IRQ,IO,DMA. The driver
   should be able to detect your drive's geometry from this info. (eg: xd=0,5,0x320,3 is the "standard"). */

#include <asm/page.h>
#define xd_dma_mem_alloc(size) __get_dma_pages(GFP_KERNEL,get_order(size))
#define xd_dma_mem_free(addr, size) free_pages(addr, get_order(size))
static char *xd_dma_buffer;

static XD_SIGNATURE xd_sigs[] __initdata = {
	{ 0x0000,"Override geometry handler",NULL,xd_override_init_drive,"n unknown" }, /* Pat Mackinlay, pat@it.com.au */
	{ 0x0008,"[BXD06 (C) DTC 17-MAY-1985]",xd_dtc_init_controller,xd_dtc5150cx_init_drive," DTC 5150CX" }, /* Andrzej Krzysztofowicz, ankry@mif.pg.gda.pl */
	{ 0x000B,"CRD18A   Not an IBM rom. (C) Copyright Data Technology Corp. 05/31/88",xd_dtc_init_controller,xd_dtc_init_drive," DTC 5150X" }, /* Todd Fries, tfries@umr.edu */
	{ 0x000B,"CXD23A Not an IBM ROM (C)Copyright Data Technology Corp 12/03/88",xd_dtc_init_controller,xd_dtc_init_drive," DTC 5150X" }, /* Pat Mackinlay, pat@it.com.au */
	{ 0x0008,"07/15/86(C) Copyright 1986 Western Digital Corp.",xd_wd_init_controller,xd_wd_init_drive," Western Dig. 1002-27X" }, /* Andrzej Krzysztofowicz, ankry@mif.pg.gda.pl */
	{ 0x0008,"06/24/88(C) Copyright 1988 Western Digital Corp.",xd_wd_init_controller,xd_wd_init_drive," Western Dig. WDXT-GEN2" }, /* Dan Newcombe, newcombe@aa.csc.peachnet.edu */
	{ 0x0015,"SEAGATE ST11 BIOS REVISION",xd_seagate_init_controller,xd_seagate_init_drive," Seagate ST11M/R" }, /* Salvador Abreu, spa@fct.unl.pt */
	{ 0x0010,"ST11R BIOS",xd_seagate_init_controller,xd_seagate_init_drive," Seagate ST11M/R" }, /* Risto Kankkunen, risto.kankkunen@cs.helsinki.fi */
	{ 0x0010,"ST11 BIOS v1.7",xd_seagate_init_controller,xd_seagate_init_drive," Seagate ST11R" }, /* Alan Hourihane, alanh@fairlite.demon.co.uk */
	{ 0x1000,"(c)Copyright 1987 SMS",xd_omti_init_controller,xd_omti_init_drive,"n OMTI 5520" }, /* Dirk Melchers, dirk@merlin.nbg.sub.org */
	{ 0x0006,"COPYRIGHT XEBEC (C) 1984",xd_xebec_init_controller,xd_xebec_init_drive," XEBEC" }, /* Andrzej Krzysztofowicz, ankry@mif.pg.gda.pl */
	{ 0x0008,"(C) Copyright 1984 Western Digital Corp", xd_wd_init_controller, xd_wd_init_drive," Western Dig. 1002s-wx2" },
	{ 0x0008,"(C) Copyright 1986 Western Digital Corporation", xd_wd_init_controller, xd_wd_init_drive," 1986 Western Digital" }, /* jfree@sovereign.org */
};

static unsigned int xd_bases[] __initdata =
{
	0xC8000, 0xCA000, 0xCC000,
	0xCE000, 0xD0000, 0xD2000,
	0xD4000, 0xD6000, 0xD8000,
	0xDA000, 0xDC000, 0xDE000,
	0xE0000
};

static DEFINE_SPINLOCK(xd_lock);

static struct gendisk *xd_gendisk[2];

static int xd_getgeo(struct block_device *bdev, struct hd_geometry *geo);

static const struct block_device_operations xd_fops = {
	.owner	= THIS_MODULE,
	.ioctl	= xd_ioctl,
	.getgeo = xd_getgeo,
};
static DECLARE_WAIT_QUEUE_HEAD(xd_wait_int);
static u_char xd_drives, xd_irq = 5, xd_dma = 3, xd_maxsectors;
static u_char xd_override __initdata = 0, xd_type __initdata = 0;
static u_short xd_iobase = 0x320;
static int xd_geo[XD_MAXDRIVES*3] __initdata = { 0, };

static volatile int xdc_busy;
static struct timer_list xd_watchdog_int;

static volatile u_char xd_error;
static int nodma = XD_DONT_USE_DMA;

static struct request_queue *xd_queue;

/* xd_init: register the block device number and set up pointer tables */
static int __init xd_init(void)
{
	u_char i,controller;
	unsigned int address;
	int err;

#ifdef MODULE
	{
		u_char count = 0;
		for (i = 4; i > 0; i--)
			if (((xd[i] = xd[i-1]) >= 0) && !count)
				count = i;
		if ((xd[0] = count))
			do_xd_setup(xd);
	}
#endif

	init_timer (&xd_watchdog_int); xd_watchdog_int.function = xd_watchdog;

	err = -EBUSY;
	if (register_blkdev(XT_DISK_MAJOR, "xd"))
		goto out1;

	err = -ENOMEM;
	xd_queue = blk_init_queue(do_xd_request, &xd_lock);
	if (!xd_queue)
		goto out1a;

	if (xd_detect(&controller,&address)) {

		printk("Detected a%s controller (type %d) at address %06x\n",
			xd_sigs[controller].name,controller,address);
		if (!request_region(xd_iobase,4,"xd")) {
			printk("xd: Ports at 0x%x are not available\n",
				xd_iobase);
			goto out2;
		}
		if (controller)
			xd_sigs[controller].init_controller(address);
		xd_drives = xd_initdrives(xd_sigs[controller].init_drive);
		
		printk("Detected %d hard drive%s (using IRQ%d & DMA%d)\n",
			xd_drives,xd_drives == 1 ? "" : "s",xd_irq,xd_dma);
	}

	/*
	 * With the drive detected, xd_maxsectors should now be known.
	 * If xd_maxsectors is 0, nothing was detected and we fall through
	 * to return -ENODEV
	 */
	if (!xd_dma_buffer && xd_maxsectors) {
		xd_dma_buffer = (char *)xd_dma_mem_alloc(xd_maxsectors * 0x200);
		if (!xd_dma_buffer) {
			printk(KERN_ERR "xd: Out of memory.\n");
			goto out3;
		}
	}

	err = -ENODEV;
	if (!xd_drives)
		goto out3;

	for (i = 0; i < xd_drives; i++) {
		XD_INFO *p = &xd_info[i];
		struct gendisk *disk = alloc_disk(64);
		if (!disk)
			goto Enomem;
		p->unit = i;
		disk->major = XT_DISK_MAJOR;
		disk->first_minor = i<<6;
		sprintf(disk->disk_name, "xd%c", i+'a');
		disk->fops = &xd_fops;
		disk->private_data = p;
		disk->queue = xd_queue;
		set_capacity(disk, p->heads * p->cylinders * p->sectors);
		printk(" %s: CHS=%d/%d/%d\n", disk->disk_name,
			p->cylinders, p->heads, p->sectors);
		xd_gendisk[i] = disk;
	}

	err = -EBUSY;
	if (request_irq(xd_irq,xd_interrupt_handler, 0, "XT hard disk", NULL)) {
		printk("xd: unable to get IRQ%d\n",xd_irq);
		goto out4;
	}

	if (request_dma(xd_dma,"xd")) {
		printk("xd: unable to get DMA%d\n",xd_dma);
		goto out5;
	}

	/* xd_maxsectors depends on controller - so set after detection */
	blk_queue_max_hw_sectors(xd_queue, xd_maxsectors);

	for (i = 0; i < xd_drives; i++)
		add_disk(xd_gendisk[i]);

	return 0;

out5:
	free_irq(xd_irq, NULL);
out4:
	for (i = 0; i < xd_drives; i++)
		put_disk(xd_gendisk[i]);
out3:
	if (xd_maxsectors)
		release_region(xd_iobase,4);

	if (xd_dma_buffer)
		xd_dma_mem_free((unsigned long)xd_dma_buffer,
				xd_maxsectors * 0x200);
out2:
	blk_cleanup_queue(xd_queue);
out1a:
	unregister_blkdev(XT_DISK_MAJOR, "xd");
out1:
	return err;
Enomem:
	err = -ENOMEM;
	while (i--)
		put_disk(xd_gendisk[i]);
	goto out3;
}

/* xd_detect: scan the possible BIOS ROM locations for the signature strings */
static u_char __init xd_detect (u_char *controller, unsigned int *address)
{
	int i, j;

	if (xd_override)
	{
		*controller = xd_type;
		*address = 0;
		return(1);
	}

	for (i = 0; i < ARRAY_SIZE(xd_bases); i++) {
		void __iomem *p = ioremap(xd_bases[i], 0x2000);
		if (!p)
			continue;
		for (j = 1; j < ARRAY_SIZE(xd_sigs); j++) {
			const char *s = xd_sigs[j].string;
			if (check_signature(p + xd_sigs[j].offset, s, strlen(s))) {
				*controller = j;
				xd_type = j;
				*address = xd_bases[i];
				iounmap(p);
				return 1;
			}
		}
		iounmap(p);
	}
	return 0;
}

/* do_xd_request: handle an incoming request */
static void do_xd_request (struct request_queue * q)
{
	struct request *req;

	if (xdc_busy)
		return;

	req = blk_fetch_request(q);
	while (req) {
		unsigned block = blk_rq_pos(req);
		unsigned count = blk_rq_cur_sectors(req);
		XD_INFO *disk = req->rq_disk->private_data;
		int res = -EIO;
		int retry;

		if (req->cmd_type != REQ_TYPE_FS)
			goto done;
		if (block + count > get_capacity(req->rq_disk))
			goto done;
		for (retry = 0; (retry < XD_RETRIES) && !res; retry++)
			res = xd_readwrite(rq_data_dir(req), disk, req->buffer,
					   block, count);
	done:
		/* wrap up, 0 = success, -errno = fail */
		if (!__blk_end_request_cur(req, res))
			req = blk_fetch_request(q);
	}
}

static int xd_getgeo(struct block_device *bdev, struct hd_geometry *geo)
{
	XD_INFO *p = bdev->bd_disk->private_data;

	geo->heads = p->heads;
	geo->sectors = p->sectors;
	geo->cylinders = p->cylinders;
	return 0;
}

/* xd_ioctl: handle device ioctl's */
static int xd_locked_ioctl(struct block_device *bdev, fmode_t mode, u_int cmd, u_long arg)
{
	switch (cmd) {
		case HDIO_SET_DMA:
			if (!capable(CAP_SYS_ADMIN)) return -EACCES;
			if (xdc_busy) return -EBUSY;
			nodma = !arg;
			if (nodma && xd_dma_buffer) {
				xd_dma_mem_free((unsigned long)xd_dma_buffer,
						xd_maxsectors * 0x200);
				xd_dma_buffer = NULL;
			} else if (!nodma && !xd_dma_buffer) {
				xd_dma_buffer = (char *)xd_dma_mem_alloc(xd_maxsectors * 0x200);
				if (!xd_dma_buffer) {
					nodma = XD_DONT_USE_DMA;
					return -ENOMEM;
				}
			}
			return 0;
		case HDIO_GET_DMA:
			return put_user(!nodma, (long __user *) arg);
		case HDIO_GET_MULTCOUNT:
			return put_user(xd_maxsectors, (long __user *) arg);
		default:
			return -EINVAL;
	}
}

static int xd_ioctl(struct block_device *bdev, fmode_t mode,
			     unsigned int cmd, unsigned long param)
{
	int ret;

<<<<<<< HEAD
	lock_kernel();
	ret = xd_locked_ioctl(bdev, mode, cmd, param);
	unlock_kernel();
=======
	mutex_lock(&xd_mutex);
	ret = xd_locked_ioctl(bdev, mode, cmd, param);
	mutex_unlock(&xd_mutex);
>>>>>>> 45f53cc9

	return ret;
}

/* xd_readwrite: handle a read/write request */
static int xd_readwrite (u_char operation,XD_INFO *p,char *buffer,u_int block,u_int count)
{
	int drive = p->unit;
	u_char cmdblk[6],sense[4];
	u_short track,cylinder;
	u_char head,sector,control,mode = PIO_MODE,temp;
	char **real_buffer;
	register int i;
	
#ifdef DEBUG_READWRITE
	printk("xd_readwrite: operation = %s, drive = %d, buffer = 0x%X, block = %d, count = %d\n",operation == READ ? "read" : "write",drive,buffer,block,count);
#endif /* DEBUG_READWRITE */

	spin_unlock_irq(&xd_lock);

	control = p->control;
	if (!xd_dma_buffer)
		xd_dma_buffer = (char *)xd_dma_mem_alloc(xd_maxsectors * 0x200);
	while (count) {
		temp = count < xd_maxsectors ? count : xd_maxsectors;

		track = block / p->sectors;
		head = track % p->heads;
		cylinder = track / p->heads;
		sector = block % p->sectors;

#ifdef DEBUG_READWRITE
		printk("xd_readwrite: drive = %d, head = %d, cylinder = %d, sector = %d, count = %d\n",drive,head,cylinder,sector,temp);
#endif /* DEBUG_READWRITE */

		if (xd_dma_buffer) {
			mode = xd_setup_dma(operation == READ ? DMA_MODE_READ : DMA_MODE_WRITE,(u_char *)(xd_dma_buffer),temp * 0x200);
			real_buffer = &xd_dma_buffer;
			for (i=0; i < (temp * 0x200); i++)
				xd_dma_buffer[i] = buffer[i];
		}
		else
			real_buffer = &buffer;

		xd_build(cmdblk,operation == READ ? CMD_READ : CMD_WRITE,drive,head,cylinder,sector,temp & 0xFF,control);

		switch (xd_command(cmdblk,mode,(u_char *)(*real_buffer),(u_char *)(*real_buffer),sense,XD_TIMEOUT)) {
			case 1:
				printk("xd%c: %s timeout, recalibrating drive\n",'a'+drive,(operation == READ ? "read" : "write"));
				xd_recalibrate(drive);
				spin_lock_irq(&xd_lock);
				return -EIO;
			case 2:
				if (sense[0] & 0x30) {
					printk("xd%c: %s - ",'a'+drive,(operation == READ ? "reading" : "writing"));
					switch ((sense[0] & 0x30) >> 4) {
					case 0: printk("drive error, code = 0x%X",sense[0] & 0x0F);
						break;
					case 1: printk("controller error, code = 0x%X",sense[0] & 0x0F);
						break;
					case 2: printk("command error, code = 0x%X",sense[0] & 0x0F);
						break;
					case 3: printk("miscellaneous error, code = 0x%X",sense[0] & 0x0F);
						break;
					}
				}
				if (sense[0] & 0x80)
					printk(" - CHS = %d/%d/%d\n",((sense[2] & 0xC0) << 2) | sense[3],sense[1] & 0x1F,sense[2] & 0x3F);
				/*	reported drive number = (sense[1] & 0xE0) >> 5 */
				else
					printk(" - no valid disk address\n");
				spin_lock_irq(&xd_lock);
				return -EIO;
		}
		if (xd_dma_buffer)
			for (i=0; i < (temp * 0x200); i++)
				buffer[i] = xd_dma_buffer[i];

		count -= temp, buffer += temp * 0x200, block += temp;
	}
	spin_lock_irq(&xd_lock);
	return 0;
}

/* xd_recalibrate: recalibrate a given drive and reset controller if necessary */
static void xd_recalibrate (u_char drive)
{
	u_char cmdblk[6];
	
	xd_build(cmdblk,CMD_RECALIBRATE,drive,0,0,0,0,0);
	if (xd_command(cmdblk,PIO_MODE,NULL,NULL,NULL,XD_TIMEOUT * 8))
		printk("xd%c: warning! error recalibrating, controller may be unstable\n", 'a'+drive);
}

/* xd_interrupt_handler: interrupt service routine */
static irqreturn_t xd_interrupt_handler(int irq, void *dev_id)
{
	if (inb(XD_STATUS) & STAT_INTERRUPT) {							/* check if it was our device */
#ifdef DEBUG_OTHER
		printk("xd_interrupt_handler: interrupt detected\n");
#endif /* DEBUG_OTHER */
		outb(0,XD_CONTROL);								/* acknowledge interrupt */
		wake_up(&xd_wait_int);	/* and wake up sleeping processes */
		return IRQ_HANDLED;
	}
	else
		printk("xd: unexpected interrupt\n");
	return IRQ_NONE;
}

/* xd_setup_dma: set up the DMA controller for a data transfer */
static u_char xd_setup_dma (u_char mode,u_char *buffer,u_int count)
{
	unsigned long f;
	
	if (nodma)
		return (PIO_MODE);
	if (((unsigned long) buffer & 0xFFFF0000) != (((unsigned long) buffer + count) & 0xFFFF0000)) {
#ifdef DEBUG_OTHER
		printk("xd_setup_dma: using PIO, transfer overlaps 64k boundary\n");
#endif /* DEBUG_OTHER */
		return (PIO_MODE);
	}
	
	f=claim_dma_lock();
	disable_dma(xd_dma);
	clear_dma_ff(xd_dma);
	set_dma_mode(xd_dma,mode);
	set_dma_addr(xd_dma, (unsigned long) buffer);
	set_dma_count(xd_dma,count);
	
	release_dma_lock(f);

	return (DMA_MODE);			/* use DMA and INT */
}

/* xd_build: put stuff into an array in a format suitable for the controller */
static u_char *xd_build (u_char *cmdblk,u_char command,u_char drive,u_char head,u_short cylinder,u_char sector,u_char count,u_char control)
{
	cmdblk[0] = command;
	cmdblk[1] = ((drive & 0x07) << 5) | (head & 0x1F);
	cmdblk[2] = ((cylinder & 0x300) >> 2) | (sector & 0x3F);
	cmdblk[3] = cylinder & 0xFF;
	cmdblk[4] = count;
	cmdblk[5] = control;
	
	return (cmdblk);
}

static void xd_watchdog (unsigned long unused)
{
	xd_error = 1;
	wake_up(&xd_wait_int);
}

/* xd_waitport: waits until port & mask == flags or a timeout occurs. return 1 for a timeout */
static inline u_char xd_waitport (u_short port,u_char flags,u_char mask,u_long timeout)
{
	u_long expiry = jiffies + timeout;
	int success;

	xdc_busy = 1;
	while ((success = ((inb(port) & mask) != flags)) && time_before(jiffies, expiry))
		schedule_timeout_uninterruptible(1);
	xdc_busy = 0;
	return (success);
}

static inline u_int xd_wait_for_IRQ (void)
{
	unsigned long flags;
	xd_watchdog_int.expires = jiffies + 8 * HZ;
	add_timer(&xd_watchdog_int);
	
	flags=claim_dma_lock();
	enable_dma(xd_dma);
	release_dma_lock(flags);
	
	sleep_on(&xd_wait_int);
	del_timer(&xd_watchdog_int);
	xdc_busy = 0;
	
	flags=claim_dma_lock();
	disable_dma(xd_dma);
	release_dma_lock(flags);
	
	if (xd_error) {
		printk("xd: missed IRQ - command aborted\n");
		xd_error = 0;
		return (1);
	}
	return (0);
}

/* xd_command: handle all data transfers necessary for a single command */
static u_int xd_command (u_char *command,u_char mode,u_char *indata,u_char *outdata,u_char *sense,u_long timeout)
{
	u_char cmdblk[6],csb,complete = 0;

#ifdef DEBUG_COMMAND
	printk("xd_command: command = 0x%X, mode = 0x%X, indata = 0x%X, outdata = 0x%X, sense = 0x%X\n",command,mode,indata,outdata,sense);
#endif /* DEBUG_COMMAND */

	outb(0,XD_SELECT);
	outb(mode,XD_CONTROL);

	if (xd_waitport(XD_STATUS,STAT_SELECT,STAT_SELECT,timeout))
		return (1);

	while (!complete) {
		if (xd_waitport(XD_STATUS,STAT_READY,STAT_READY,timeout))
			return (1);

		switch (inb(XD_STATUS) & (STAT_COMMAND | STAT_INPUT)) {
			case 0:
				if (mode == DMA_MODE) {
					if (xd_wait_for_IRQ())
						return (1);
				} else
					outb(outdata ? *outdata++ : 0,XD_DATA);
				break;
			case STAT_INPUT:
				if (mode == DMA_MODE) {
					if (xd_wait_for_IRQ())
						return (1);
				} else
					if (indata)
						*indata++ = inb(XD_DATA);
					else
						inb(XD_DATA);
				break;
			case STAT_COMMAND:
				outb(command ? *command++ : 0,XD_DATA);
				break;
			case STAT_COMMAND | STAT_INPUT:
				complete = 1;
				break;
		}
	}
	csb = inb(XD_DATA);

	if (xd_waitport(XD_STATUS,0,STAT_SELECT,timeout))					/* wait until deselected */
		return (1);

	if (csb & CSB_ERROR) {									/* read sense data if error */
		xd_build(cmdblk,CMD_SENSE,(csb & CSB_LUN) >> 5,0,0,0,0,0);
		if (xd_command(cmdblk,0,sense,NULL,NULL,XD_TIMEOUT))
			printk("xd: warning! sense command failed!\n");
	}

#ifdef DEBUG_COMMAND
	printk("xd_command: completed with csb = 0x%X\n",csb);
#endif /* DEBUG_COMMAND */

	return (csb & CSB_ERROR);
}

static u_char __init xd_initdrives (void (*init_drive)(u_char drive))
{
	u_char cmdblk[6],i,count = 0;

	for (i = 0; i < XD_MAXDRIVES; i++) {
		xd_build(cmdblk,CMD_TESTREADY,i,0,0,0,0,0);
		if (!xd_command(cmdblk,PIO_MODE,NULL,NULL,NULL,XD_TIMEOUT*8)) {
			msleep_interruptible(XD_INIT_DISK_DELAY);

			init_drive(count);
			count++;

			msleep_interruptible(XD_INIT_DISK_DELAY);
		}
	}
	return (count);
}

static void __init xd_manual_geo_set (u_char drive)
{
	xd_info[drive].heads = (u_char)(xd_geo[3 * drive + 1]);
	xd_info[drive].cylinders = (u_short)(xd_geo[3 * drive]);
	xd_info[drive].sectors = (u_char)(xd_geo[3 * drive + 2]);
}

static void __init xd_dtc_init_controller (unsigned int address)
{
	switch (address) {
		case 0x00000:
		case 0xC8000:	break;			/*initial: 0x320 */
		case 0xCA000:	xd_iobase = 0x324; 
		case 0xD0000:				/*5150CX*/
		case 0xD8000:	break;			/*5150CX & 5150XL*/
		default:        printk("xd_dtc_init_controller: unsupported BIOS address %06x\n",address);
				break;
	}
	xd_maxsectors = 0x01;		/* my card seems to have trouble doing multi-block transfers? */

	outb(0,XD_RESET);		/* reset the controller */
}


static void __init xd_dtc5150cx_init_drive (u_char drive)
{
	/* values from controller's BIOS - BIOS chip may be removed */
	static u_short geometry_table[][4] = {
		{0x200,8,0x200,0x100},
		{0x267,2,0x267,0x267},
		{0x264,4,0x264,0x80},
		{0x132,4,0x132,0x0},
		{0x132,2,0x80, 0x132},
		{0x177,8,0x177,0x0},
		{0x132,8,0x84, 0x0},
		{},  /* not used */
		{0x132,6,0x80, 0x100},
		{0x200,6,0x100,0x100},
		{0x264,2,0x264,0x80},
		{0x280,4,0x280,0x100},
		{0x2B9,3,0x2B9,0x2B9},
		{0x2B9,5,0x2B9,0x2B9},
		{0x280,6,0x280,0x100},
		{0x132,4,0x132,0x0}};
	u_char n;

	n = inb(XD_JUMPER);
	n = (drive ? n : (n >> 2)) & 0x33;
	n = (n | (n >> 2)) & 0x0F;
	if (xd_geo[3*drive])
		xd_manual_geo_set(drive);
	else
		if (n != 7) {	
			xd_info[drive].heads = (u_char)(geometry_table[n][1]);			/* heads */
			xd_info[drive].cylinders = geometry_table[n][0];	/* cylinders */
			xd_info[drive].sectors = 17;				/* sectors */
#if 0
			xd_info[drive].rwrite = geometry_table[n][2];	/* reduced write */
			xd_info[drive].precomp = geometry_table[n][3]		/* write precomp */
			xd_info[drive].ecc = 0x0B;				/* ecc length */
#endif /* 0 */
		}
		else {
			printk("xd%c: undetermined drive geometry\n",'a'+drive);
			return;
		}
	xd_info[drive].control = 5;				/* control byte */
	xd_setparam(CMD_DTCSETPARAM,drive,xd_info[drive].heads,xd_info[drive].cylinders,geometry_table[n][2],geometry_table[n][3],0x0B);
	xd_recalibrate(drive);
}

static void __init xd_dtc_init_drive (u_char drive)
{
	u_char cmdblk[6],buf[64];

	xd_build(cmdblk,CMD_DTCGETGEOM,drive,0,0,0,0,0);
	if (!xd_command(cmdblk,PIO_MODE,buf,NULL,NULL,XD_TIMEOUT * 2)) {
		xd_info[drive].heads = buf[0x0A];			/* heads */
		xd_info[drive].cylinders = ((u_short *) (buf))[0x04];	/* cylinders */
		xd_info[drive].sectors = 17;				/* sectors */
		if (xd_geo[3*drive])
			xd_manual_geo_set(drive);
#if 0
		xd_info[drive].rwrite = ((u_short *) (buf + 1))[0x05];	/* reduced write */
		xd_info[drive].precomp = ((u_short *) (buf + 1))[0x06];	/* write precomp */
		xd_info[drive].ecc = buf[0x0F];				/* ecc length */
#endif /* 0 */
		xd_info[drive].control = 0;				/* control byte */

		xd_setparam(CMD_DTCSETPARAM,drive,xd_info[drive].heads,xd_info[drive].cylinders,((u_short *) (buf + 1))[0x05],((u_short *) (buf + 1))[0x06],buf[0x0F]);
		xd_build(cmdblk,CMD_DTCSETSTEP,drive,0,0,0,0,7);
		if (xd_command(cmdblk,PIO_MODE,NULL,NULL,NULL,XD_TIMEOUT * 2))
			printk("xd_dtc_init_drive: error setting step rate for xd%c\n", 'a'+drive);
	}
	else
		printk("xd_dtc_init_drive: error reading geometry for xd%c\n", 'a'+drive);
}

static void __init xd_wd_init_controller (unsigned int address)
{
	switch (address) {
		case 0x00000:
		case 0xC8000:	break;			/*initial: 0x320 */
		case 0xCA000:	xd_iobase = 0x324; break;
		case 0xCC000:   xd_iobase = 0x328; break;
		case 0xCE000:   xd_iobase = 0x32C; break;
		case 0xD0000:	xd_iobase = 0x328; break; /* ? */
		case 0xD8000:	xd_iobase = 0x32C; break; /* ? */
		default:        printk("xd_wd_init_controller: unsupported BIOS address %06x\n",address);
				break;
	}
	xd_maxsectors = 0x01;		/* this one doesn't wrap properly either... */

	outb(0,XD_RESET);		/* reset the controller */

	msleep(XD_INIT_DISK_DELAY);
}

static void __init xd_wd_init_drive (u_char drive)
{
	/* values from controller's BIOS - BIOS may be disabled */
	static u_short geometry_table[][4] = {
		{0x264,4,0x1C2,0x1C2},   /* common part */
		{0x132,4,0x099,0x0},
		{0x267,2,0x1C2,0x1C2},
		{0x267,4,0x1C2,0x1C2},

		{0x334,6,0x335,0x335},   /* 1004 series RLL */
		{0x30E,4,0x30F,0x3DC},
		{0x30E,2,0x30F,0x30F},
		{0x267,4,0x268,0x268},

		{0x3D5,5,0x3D6,0x3D6},   /* 1002 series RLL */
		{0x3DB,7,0x3DC,0x3DC},
		{0x264,4,0x265,0x265},
		{0x267,4,0x268,0x268}};

	u_char cmdblk[6],buf[0x200];
	u_char n = 0,rll,jumper_state,use_jumper_geo;
	u_char wd_1002 = (xd_sigs[xd_type].string[7] == '6');
	
	jumper_state = ~(inb(0x322));
	if (jumper_state & 0x40)
		xd_irq = 9;
	rll = (jumper_state & 0x30) ? (0x04 << wd_1002) : 0;
	xd_build(cmdblk,CMD_READ,drive,0,0,0,1,0);
	if (!xd_command(cmdblk,PIO_MODE,buf,NULL,NULL,XD_TIMEOUT * 2)) {
		xd_info[drive].heads = buf[0x1AF];				/* heads */
		xd_info[drive].cylinders = ((u_short *) (buf + 1))[0xD6];	/* cylinders */
		xd_info[drive].sectors = 17;					/* sectors */
		if (xd_geo[3*drive])
			xd_manual_geo_set(drive);
#if 0
		xd_info[drive].rwrite = ((u_short *) (buf))[0xD8];		/* reduced write */
		xd_info[drive].wprecomp = ((u_short *) (buf))[0xDA];		/* write precomp */
		xd_info[drive].ecc = buf[0x1B4];				/* ecc length */
#endif /* 0 */
		xd_info[drive].control = buf[0x1B5];				/* control byte */
		use_jumper_geo = !(xd_info[drive].heads) || !(xd_info[drive].cylinders);
		if (xd_geo[3*drive]) {
			xd_manual_geo_set(drive);
			xd_info[drive].control = rll ? 7 : 5;
		}
		else if (use_jumper_geo) {
			n = (((jumper_state & 0x0F) >> (drive << 1)) & 0x03) | rll;
			xd_info[drive].cylinders = geometry_table[n][0];
			xd_info[drive].heads = (u_char)(geometry_table[n][1]);
			xd_info[drive].control = rll ? 7 : 5;
#if 0
			xd_info[drive].rwrite = geometry_table[n][2];
			xd_info[drive].wprecomp = geometry_table[n][3];
			xd_info[drive].ecc = 0x0B;
#endif /* 0 */
		}
		if (!wd_1002) {
			if (use_jumper_geo)
				xd_setparam(CMD_WDSETPARAM,drive,xd_info[drive].heads,xd_info[drive].cylinders,
					geometry_table[n][2],geometry_table[n][3],0x0B);
			else
				xd_setparam(CMD_WDSETPARAM,drive,xd_info[drive].heads,xd_info[drive].cylinders,
					((u_short *) (buf))[0xD8],((u_short *) (buf))[0xDA],buf[0x1B4]);
		}
	/* 1002 based RLL controller requests converted addressing, but reports physical 
	   (physical 26 sec., logical 17 sec.) 
	   1004 based ???? */
		if (rll & wd_1002) {
			if ((xd_info[drive].cylinders *= 26,
			     xd_info[drive].cylinders /= 17) > 1023)
				xd_info[drive].cylinders = 1023;  /* 1024 ? */
#if 0
			xd_info[drive].rwrite *= 26; 
			xd_info[drive].rwrite /= 17;
			xd_info[drive].wprecomp *= 26
			xd_info[drive].wprecomp /= 17;
#endif /* 0 */
		}
	}
	else
		printk("xd_wd_init_drive: error reading geometry for xd%c\n",'a'+drive);	

}

static void __init xd_seagate_init_controller (unsigned int address)
{
	switch (address) {
		case 0x00000:
		case 0xC8000:	break;			/*initial: 0x320 */
		case 0xD0000:	xd_iobase = 0x324; break;
		case 0xD8000:	xd_iobase = 0x328; break;
		case 0xE0000:	xd_iobase = 0x32C; break;
		default:	printk("xd_seagate_init_controller: unsupported BIOS address %06x\n",address);
				break;
	}
	xd_maxsectors = 0x40;

	outb(0,XD_RESET);		/* reset the controller */
}

static void __init xd_seagate_init_drive (u_char drive)
{
	u_char cmdblk[6],buf[0x200];

	xd_build(cmdblk,CMD_ST11GETGEOM,drive,0,0,0,1,0);
	if (!xd_command(cmdblk,PIO_MODE,buf,NULL,NULL,XD_TIMEOUT * 2)) {
		xd_info[drive].heads = buf[0x04];				/* heads */
		xd_info[drive].cylinders = (buf[0x02] << 8) | buf[0x03];	/* cylinders */
		xd_info[drive].sectors = buf[0x05];				/* sectors */
		xd_info[drive].control = 0;					/* control byte */
	}
	else
		printk("xd_seagate_init_drive: error reading geometry from xd%c\n", 'a'+drive);
}

/* Omti support courtesy Dirk Melchers */
static void __init xd_omti_init_controller (unsigned int address)
{
	switch (address) {
		case 0x00000:
		case 0xC8000:	break;			/*initial: 0x320 */
		case 0xD0000:	xd_iobase = 0x324; break;
		case 0xD8000:	xd_iobase = 0x328; break;
		case 0xE0000:	xd_iobase = 0x32C; break;
		default:	printk("xd_omti_init_controller: unsupported BIOS address %06x\n",address);
				break;
	}
	
	xd_maxsectors = 0x40;

	outb(0,XD_RESET);		/* reset the controller */
}

static void __init xd_omti_init_drive (u_char drive)
{
	/* gets infos from drive */
	xd_override_init_drive(drive);

	/* set other parameters, Hardcoded, not that nice :-) */
	xd_info[drive].control = 2;
}

/* Xebec support (AK) */
static void __init xd_xebec_init_controller (unsigned int address)
{
/* iobase may be set manually in range 0x300 - 0x33C
      irq may be set manually to 2(9),3,4,5,6,7
      dma may be set manually to 1,2,3
	(How to detect them ???)
BIOS address may be set manually in range 0x0 - 0xF8000
If you need non-standard settings use the xd=... command */

	switch (address) {
		case 0x00000:
		case 0xC8000:	/* initially: xd_iobase==0x320 */
		case 0xD0000:
		case 0xD2000:
		case 0xD4000:
		case 0xD6000:
		case 0xD8000:
		case 0xDA000:
		case 0xDC000:
		case 0xDE000:
		case 0xE0000:	break;
		default:	printk("xd_xebec_init_controller: unsupported BIOS address %06x\n",address);
				break;
		}

	xd_maxsectors = 0x01;
	outb(0,XD_RESET);		/* reset the controller */

	msleep(XD_INIT_DISK_DELAY);
}

static void __init xd_xebec_init_drive (u_char drive)
{
	/* values from controller's BIOS - BIOS chip may be removed */
	static u_short geometry_table[][5] = {
		{0x132,4,0x080,0x080,0x7},
		{0x132,4,0x080,0x080,0x17},
		{0x264,2,0x100,0x100,0x7},
		{0x264,2,0x100,0x100,0x17},
		{0x132,8,0x080,0x080,0x7},
		{0x132,8,0x080,0x080,0x17},
		{0x264,4,0x100,0x100,0x6},
		{0x264,4,0x100,0x100,0x17},
		{0x2BC,5,0x2BC,0x12C,0x6},
		{0x3A5,4,0x3A5,0x3A5,0x7},
		{0x26C,6,0x26C,0x26C,0x7},
		{0x200,8,0x200,0x100,0x17},
		{0x400,5,0x400,0x400,0x7},
		{0x400,6,0x400,0x400,0x7},
		{0x264,8,0x264,0x200,0x17},
		{0x33E,7,0x33E,0x200,0x7}};
	u_char n;

	n = inb(XD_JUMPER) & 0x0F; /* BIOS's drive number: same geometry 
					is assumed for BOTH drives */
	if (xd_geo[3*drive])
		xd_manual_geo_set(drive);
	else {
		xd_info[drive].heads = (u_char)(geometry_table[n][1]);			/* heads */
		xd_info[drive].cylinders = geometry_table[n][0];	/* cylinders */
		xd_info[drive].sectors = 17;				/* sectors */
#if 0
		xd_info[drive].rwrite = geometry_table[n][2];	/* reduced write */
		xd_info[drive].precomp = geometry_table[n][3]		/* write precomp */
		xd_info[drive].ecc = 0x0B;				/* ecc length */
#endif /* 0 */
	}
	xd_info[drive].control = geometry_table[n][4];			/* control byte */
	xd_setparam(CMD_XBSETPARAM,drive,xd_info[drive].heads,xd_info[drive].cylinders,geometry_table[n][2],geometry_table[n][3],0x0B);
	xd_recalibrate(drive);
}

/* xd_override_init_drive: this finds disk geometry in a "binary search" style, narrowing in on the "correct" number of heads
   etc. by trying values until it gets the highest successful value. Idea courtesy Salvador Abreu (spa@fct.unl.pt). */
static void __init xd_override_init_drive (u_char drive)
{
	u_short min[] = { 0,0,0 },max[] = { 16,1024,64 },test[] = { 0,0,0 };
	u_char cmdblk[6],i;

	if (xd_geo[3*drive])
		xd_manual_geo_set(drive);
	else {
		for (i = 0; i < 3; i++) {
			while (min[i] != max[i] - 1) {
				test[i] = (min[i] + max[i]) / 2;
				xd_build(cmdblk,CMD_SEEK,drive,(u_char) test[0],(u_short) test[1],(u_char) test[2],0,0);
				if (!xd_command(cmdblk,PIO_MODE,NULL,NULL,NULL,XD_TIMEOUT * 2))
					min[i] = test[i];
				else
					max[i] = test[i];
			}
			test[i] = min[i];
		}
		xd_info[drive].heads = (u_char) min[0] + 1;
		xd_info[drive].cylinders = (u_short) min[1] + 1;
		xd_info[drive].sectors = (u_char) min[2] + 1;
	}
	xd_info[drive].control = 0;
}

/* xd_setup: initialise controller from command line parameters */
static void __init do_xd_setup (int *integers)
{
	switch (integers[0]) {
		case 4: if (integers[4] < 0)
				nodma = 1;
			else if (integers[4] < 8)
				xd_dma = integers[4];
		case 3: if ((integers[3] > 0) && (integers[3] <= 0x3FC))
				xd_iobase = integers[3];
		case 2: if ((integers[2] > 0) && (integers[2] < 16))
				xd_irq = integers[2];
		case 1: xd_override = 1;
			if ((integers[1] >= 0) && (integers[1] < ARRAY_SIZE(xd_sigs)))
				xd_type = integers[1];
		case 0: break;
		default:printk("xd: too many parameters for xd\n");
	}
	xd_maxsectors = 0x01;
}

/* xd_setparam: set the drive characteristics */
static void __init xd_setparam (u_char command,u_char drive,u_char heads,u_short cylinders,u_short rwrite,u_short wprecomp,u_char ecc)
{
	u_char cmdblk[14];

	xd_build(cmdblk,command,drive,0,0,0,0,0);
	cmdblk[6] = (u_char) (cylinders >> 8) & 0x03;
	cmdblk[7] = (u_char) (cylinders & 0xFF);
	cmdblk[8] = heads & 0x1F;
	cmdblk[9] = (u_char) (rwrite >> 8) & 0x03;
	cmdblk[10] = (u_char) (rwrite & 0xFF);
	cmdblk[11] = (u_char) (wprecomp >> 8) & 0x03;
	cmdblk[12] = (u_char) (wprecomp & 0xFF);
	cmdblk[13] = ecc;

	/* Some controllers require geometry info as data, not command */

	if (xd_command(cmdblk,PIO_MODE,NULL,&cmdblk[6],NULL,XD_TIMEOUT * 2))
		printk("xd: error setting characteristics for xd%c\n", 'a'+drive);
}


#ifdef MODULE

module_param_array(xd, int, NULL, 0);
module_param_array(xd_geo, int, NULL, 0);
module_param(nodma, bool, 0);

MODULE_LICENSE("GPL");

void cleanup_module(void)
{
	int i;
	unregister_blkdev(XT_DISK_MAJOR, "xd");
	for (i = 0; i < xd_drives; i++) {
		del_gendisk(xd_gendisk[i]);
		put_disk(xd_gendisk[i]);
	}
	blk_cleanup_queue(xd_queue);
	release_region(xd_iobase,4);
	if (xd_drives) {
		free_irq(xd_irq, NULL);
		free_dma(xd_dma);
		if (xd_dma_buffer)
			xd_dma_mem_free((unsigned long)xd_dma_buffer, xd_maxsectors * 0x200);
	}
}
#else

static int __init xd_setup (char *str)
{
	int ints[5];
	get_options (str, ARRAY_SIZE (ints), ints);
	do_xd_setup (ints);
	return 1;
}

/* xd_manual_geo_init: initialise drive geometry from command line parameters
   (used only for WD drives) */
static int __init xd_manual_geo_init (char *str)
{
	int i, integers[1 + 3*XD_MAXDRIVES];

	get_options (str, ARRAY_SIZE (integers), integers);
	if (integers[0]%3 != 0) {
		printk("xd: incorrect number of parameters for xd_geo\n");
		return 1;
	}
	for (i = 0; (i < integers[0]) && (i < 3*XD_MAXDRIVES); i++)
		xd_geo[i] = integers[i+1];
	return 1;
}

__setup ("xd=", xd_setup);
__setup ("xd_geo=", xd_manual_geo_init);

#endif /* MODULE */

module_init(xd_init);
MODULE_ALIAS_BLOCKDEV_MAJOR(XT_DISK_MAJOR);<|MERGE_RESOLUTION|>--- conflicted
+++ resolved
@@ -46,11 +46,7 @@
 #include <linux/init.h>
 #include <linux/wait.h>
 #include <linux/blkdev.h>
-<<<<<<< HEAD
-#include <linux/smp_lock.h>
-=======
 #include <linux/mutex.h>
->>>>>>> 45f53cc9
 #include <linux/blkpg.h>
 #include <linux/delay.h>
 #include <linux/io.h>
@@ -386,15 +382,9 @@
 {
 	int ret;
 
-<<<<<<< HEAD
-	lock_kernel();
-	ret = xd_locked_ioctl(bdev, mode, cmd, param);
-	unlock_kernel();
-=======
 	mutex_lock(&xd_mutex);
 	ret = xd_locked_ioctl(bdev, mode, cmd, param);
 	mutex_unlock(&xd_mutex);
->>>>>>> 45f53cc9
 
 	return ret;
 }
