/*
 * proc.c
 *
 * DSP-BIOS Bridge driver support functions for TI OMAP processors.
 *
 * Processor interface at the driver level.
 *
 * Copyright (C) 2005-2006 Texas Instruments, Inc.
 *
 * This package is free software; you can redistribute it and/or modify
 * it under the terms of the GNU General Public License version 2 as
 * published by the Free Software Foundation.
 *
 * THIS PACKAGE IS PROVIDED ``AS IS'' AND WITHOUT ANY EXPRESS OR
 * IMPLIED WARRANTIES, INCLUDING, WITHOUT LIMITATION, THE IMPLIED
 * WARRANTIES OF MERCHANTIBILITY AND FITNESS FOR A PARTICULAR PURPOSE.
 */

/* ------------------------------------ Host OS */
#include <dspbridge/host_os.h>

/*  ----------------------------------- DSP/BIOS Bridge */
#include <dspbridge/std.h>
#include <dspbridge/dbdefs.h>
#include <dspbridge/errbase.h>

/*  ----------------------------------- Trace & Debug */
#include <dspbridge/dbc.h>

/*  ----------------------------------- OS Adaptation Layer */
#include <dspbridge/cfg.h>
#include <dspbridge/list.h>
#include <dspbridge/mem.h>
#include <dspbridge/ntfy.h>
#include <dspbridge/sync.h>
/*  ----------------------------------- Mini Driver */
#include <dspbridge/wmd.h>
#include <dspbridge/wmddeh.h>
/*  ----------------------------------- Platform Manager */
#include <dspbridge/cod.h>
#include <dspbridge/dev.h>
#include <dspbridge/procpriv.h>
#include <dspbridge/dmm.h>

/*  ----------------------------------- Resource Manager */
#include <dspbridge/mgr.h>
#include <dspbridge/node.h>
#include <dspbridge/nldr.h>
#include <dspbridge/rmm.h>

/*  ----------------------------------- Others */
#include <dspbridge/dbdcd.h>
#include <dspbridge/msg.h>
#include <dspbridge/wmdioctl.h>
#include <dspbridge/drv.h>
#include <dspbridge/reg.h>

/*  ----------------------------------- This */
#include <dspbridge/proc.h>
#include <dspbridge/pwr.h>

#include <dspbridge/resourcecleanup.h>
/*  ----------------------------------- Defines, Data Structures, Typedefs */
#define PROC_SIGNATURE	   0x434F5250	/* "PROC" (in reverse). */
#define MAXCMDLINELEN       255
#define PROC_ENVPROCID      "PROC_ID=%d"
#define MAXPROCIDLEN	(8 + 5)
#define PROC_DFLT_TIMEOUT   10000	/* Time out in milliseconds  */
#define PWR_TIMEOUT	 500	/* Sleep/wake timout in msec */
#define EXTEND	      "_EXT_END"	/* Extmem end addr in DSP binary */

#define DSP_CACHE_LINE 128

#define BUFMODE_MASK	(3 << 14)

/* Buffer modes from DSP perspective */
#define RBUF		0x4000		/* Input buffer */
#define WBUF		0x8000		/* Output Buffer */

extern char *iva_img;

/*  ----------------------------------- Globals */

/* The PROC_OBJECT structure.   */
struct PROC_OBJECT {
	struct list_head link;		/* Link to next PROC_OBJECT */
	u32 dwSignature;		/* Used for object validation */
	struct DEV_OBJECT *hDevObject;	/* Device this PROC represents */
	u32 hProcess;			/* Process owning this Processor */
	struct MGR_OBJECT *hMgrObject;	/* Manager Object Handle */
	u32 uAttachCount;		/* Processor attach count */
	u32 uProcessor;			/* Processor number */
	u32 uTimeout;			/* Time out count */
	enum DSP_PROCSTATE sState;	/* Processor state */
	u32 ulUnit;			/* DDSP unit number */
	bool bIsAlreadyAttached;	/*
					 * True if the Device below has
					 * GPP Client attached
					 */
	struct NTFY_OBJECT *hNtfy;	/* Manages  notifications */
	struct WMD_DEV_CONTEXT *hWmdContext;	/* WMD Context Handle */
	struct WMD_DRV_INTERFACE *pIntfFxns;	/* Function interface to WMD */
	char *g_pszLastCoff;
	struct list_head proc_object;
};

static u32 cRefs;

struct SYNC_CSOBJECT *hProcLock;	/* For critical sections */

/*  ----------------------------------- Function Prototypes */
static DSP_STATUS PROC_Monitor(struct PROC_OBJECT *hProcessor);
static s32 GetEnvpCount(char **envp);
static char **PrependEnvp(char **newEnvp, char **envp, s32 cEnvp, s32 cNewEnvp,
			 char *szVar);

/*
 *  ======== PROC_Attach ========
 *  Purpose:
 *      Prepare for communication with a particular DSP processor, and return
 *      a handle to the processor object.
 */
DSP_STATUS
PROC_Attach(u32 uProcessor, OPTIONAL CONST struct DSP_PROCESSORATTRIN *pAttrIn,
       void **phProcessor, struct PROCESS_CONTEXT *pr_ctxt)
{
	DSP_STATUS status = DSP_SOK;
	struct DEV_OBJECT *hDevObject;
	struct PROC_OBJECT *pProcObject = NULL;
	struct MGR_OBJECT *hMgrObject = NULL;
	struct DRV_OBJECT *hDrvObject = NULL;
	u32 devType;

	DBC_Require(cRefs > 0);
	DBC_Require(phProcessor != NULL);

	if (pr_ctxt->hProcessor) {
		*phProcessor = pr_ctxt->hProcessor;
		return status;
	}

	/* Get the Driver and Manager Object Handles */
	status = CFG_GetObject((u32 *)&hDrvObject, REG_DRV_OBJECT);
	if (DSP_SUCCEEDED(status))
		status = CFG_GetObject((u32 *)&hMgrObject, REG_MGR_OBJECT);

	if (DSP_SUCCEEDED(status)) {
		/* Get the Device Object */
		status = DRV_GetDevObject(uProcessor, hDrvObject, &hDevObject);
	}
	if (DSP_SUCCEEDED(status))
		status = DEV_GetDevType(hDevObject, &devType);

	if (DSP_FAILED(status))
		goto func_end;

	/* If we made it this far, create the Proceesor object: */
	MEM_AllocObject(pProcObject, struct PROC_OBJECT, PROC_SIGNATURE);
	/* Fill out the Processor Object: */
	if (pProcObject == NULL) {
		status = DSP_EMEMORY;
		goto func_end;
	}
	pProcObject->hDevObject = hDevObject;
	pProcObject->hMgrObject = hMgrObject;
	pProcObject->uProcessor = devType;
	/* Store TGID instead of process handle */
	pProcObject->hProcess = current->tgid;

	INIT_LIST_HEAD(&pProcObject->proc_object);

	if (pAttrIn)
		pProcObject->uTimeout = pAttrIn->uTimeout;
	else
		pProcObject->uTimeout = PROC_DFLT_TIMEOUT;

	status = DEV_GetIntfFxns(hDevObject, &pProcObject->pIntfFxns);
	if (DSP_SUCCEEDED(status)) {
		status = DEV_GetWMDContext(hDevObject,
					 &pProcObject->hWmdContext);
		if (DSP_FAILED(status))
			MEM_FreeObject(pProcObject);
	} else
		MEM_FreeObject(pProcObject);

	if (DSP_FAILED(status))
		goto func_end;

	/* Create the Notification Object */
	/* This is created with no event mask, no notify mask
	 * and no valid handle to the notification. They all get
	 * filled up when PROC_RegisterNotify is called */
	status = NTFY_Create(&pProcObject->hNtfy);
	if (DSP_SUCCEEDED(status)) {
		/* Insert the Processor Object into the DEV List.
		 * Return handle to this Processor Object:
		 * Find out if the Device is already attached to a
		 * Processor. If so, return AlreadyAttached status */
		LST_InitElem(&pProcObject->link);
		status = DEV_InsertProcObject(pProcObject->hDevObject,
					     (u32)pProcObject,
					     &pProcObject->bIsAlreadyAttached);
		if (DSP_SUCCEEDED(status)) {
			if (pProcObject->bIsAlreadyAttached)
				status = DSP_SALREADYATTACHED;
		} else {
			if (pProcObject->hNtfy)
				NTFY_Delete(pProcObject->hNtfy);

			MEM_FreeObject(pProcObject);
		}
		if (DSP_SUCCEEDED(status)) {
			*phProcessor = (void *)pProcObject;
			pr_ctxt->hProcessor = *phProcessor;
			(void)PROC_NotifyClients(pProcObject,
						 DSP_PROCESSORATTACH);
		}
	} else {
		/* Don't leak memory if DSP_FAILED */
		MEM_FreeObject(pProcObject);
	}
func_end:
	DBC_Ensure((status == DSP_EFAIL && *phProcessor == NULL) ||
		  (DSP_SUCCEEDED(status) &&
		  MEM_IsValidHandle(pProcObject, PROC_SIGNATURE)) ||
		  (status == DSP_SALREADYATTACHED &&
		  MEM_IsValidHandle(pProcObject, PROC_SIGNATURE)));

	return status;
}

static DSP_STATUS GetExecFile(struct CFG_DEVNODE *hDevNode,
			     struct DEV_OBJECT *hDevObject,
			     u32 size, char *execFile)
{
	s32 devType;
	s32 len;

	DEV_GetDevType(hDevObject, (u32 *) &devType);
	if (devType == DSP_UNIT) {
		return CFG_GetExecFile(hDevNode, size, execFile);
	} else if (devType == IVA_UNIT) {
		if (iva_img) {
			len = strlen(iva_img);
			strncpy(execFile, iva_img, len + 1);
			return DSP_SOK;
		}
	}
	return DSP_EFILE;
}

/*
 *  ======== PROC_AutoStart ======== =
 *  Purpose:
 *      A Particular device gets loaded with the default image
 *      if the AutoStart flag is set.
 *  Parameters:
 *      hDevObject:     Handle to the Device
 *  Returns:
 *      DSP_SOK:   On Successful Loading
 *      DSP_EFAIL  General Failure
 *  Requires:
 *      hDevObject != NULL
 *  Ensures:
 */
DSP_STATUS PROC_AutoStart(struct CFG_DEVNODE *hDevNode,
			 struct DEV_OBJECT *hDevObject)
{
	DSP_STATUS status = DSP_EFAIL;
	struct PROC_OBJECT *pProcObject;
	char szExecFile[MAXCMDLINELEN];
	char *argv[2];
	struct MGR_OBJECT *hMgrObject = NULL;
	s32 devType;

	DBC_Require(cRefs > 0);
	DBC_Require(hDevNode != NULL);
	DBC_Require(hDevObject != NULL);

	/* Create a Dummy PROC Object */
	status = CFG_GetObject((u32 *)&hMgrObject, REG_MGR_OBJECT);
	if (DSP_FAILED(status))
		goto func_end;

	MEM_AllocObject(pProcObject, struct PROC_OBJECT, PROC_SIGNATURE);
	if (pProcObject == NULL) {
		status = DSP_EMEMORY;
		goto func_end;
	}
	pProcObject->hDevObject = hDevObject;
	pProcObject->hMgrObject = hMgrObject;
	status = DEV_GetIntfFxns(hDevObject, &pProcObject->pIntfFxns);
	if (DSP_SUCCEEDED(status))
		status = DEV_GetWMDContext(hDevObject,
					&pProcObject->hWmdContext);
	if (DSP_FAILED(status))
		goto func_cont;

	/* Stop the Device, put it into standby mode */
	status = PROC_Stop(pProcObject);

	if (DSP_FAILED(status))
		goto func_cont;

	/* Get the default executable for this board... */
	DEV_GetDevType(hDevObject, (u32 *)&devType);
	pProcObject->uProcessor = devType;
	status = GetExecFile(hDevNode, hDevObject, sizeof(szExecFile),
							szExecFile);
	if (DSP_SUCCEEDED(status)) {
		argv[0] = szExecFile;
		argv[1] = NULL;
		/* ...and try to load it: */
		status = PROC_Load(pProcObject, 1, (CONST char **)argv, NULL);
		if (DSP_SUCCEEDED(status))
			status = PROC_Start(pProcObject);
	}
	kfree(pProcObject->g_pszLastCoff);
	pProcObject->g_pszLastCoff = NULL;
func_cont:
	MEM_FreeObject(pProcObject);
func_end:
	return status;
}

/*
 *  ======== PROC_Ctrl ========
 *  Purpose:
 *      Pass control information to the GPP device driver managing the
 *      DSP processor.
 *
 *      This will be an OEM-only function, and not part of the DSP/BIOS Bridge
 *      application developer's API.
 *      Call the WMD_ICOTL Fxn with the Argument This is a Synchronous
 *      Operation. arg can be null.
 */
DSP_STATUS PROC_Ctrl(void *hProcessor, u32 dwCmd,
		    IN struct DSP_CBDATA *arg)
{
	DSP_STATUS status = DSP_SOK;
	struct PROC_OBJECT *pProcObject = hProcessor;
	u32 timeout = 0;

	DBC_Require(cRefs > 0);

	if (MEM_IsValidHandle(pProcObject, PROC_SIGNATURE)) {
		/* intercept PWR deep sleep command */
		if (dwCmd == WMDIOCTL_DEEPSLEEP) {
			timeout = arg->cbData;
			status = PWR_SleepDSP(PWR_DEEPSLEEP, timeout);
		}
		/* intercept PWR emergency sleep command */
		else if (dwCmd == WMDIOCTL_EMERGENCYSLEEP) {
			timeout = arg->cbData;
			status = PWR_SleepDSP(PWR_EMERGENCYDEEPSLEEP, timeout);
		} else if (dwCmd == PWR_DEEPSLEEP) {
			/* timeout = arg->cbData; */
			status = PWR_SleepDSP(PWR_DEEPSLEEP, timeout);
		}
		/* intercept PWR wake commands */
		else if (dwCmd == WMDIOCTL_WAKEUP) {
			timeout = arg->cbData;
			status = PWR_WakeDSP(timeout);
		} else if (dwCmd == PWR_WAKEUP) {
			/* timeout = arg->cbData; */
			status = PWR_WakeDSP(timeout);
		} else
		    if (DSP_SUCCEEDED
			((*pProcObject->pIntfFxns->pfnDevCntrl)
				(pProcObject->hWmdContext, dwCmd, arg))) {
			status = DSP_SOK;
		} else {
			status = DSP_EFAIL;
		}
	} else {
		status = DSP_EHANDLE;
	}

	return status;
}

/*
 *  ======== PROC_Detach ========
 *  Purpose:
 *      Destroys the  Processor Object. Removes the notification from the Dev
 *      List.
 */
DSP_STATUS PROC_Detach(struct PROCESS_CONTEXT *pr_ctxt)
{
	DSP_STATUS status = DSP_SOK;
	struct PROC_OBJECT *pProcObject = NULL;

	DBC_Require(cRefs > 0);

	pProcObject = (struct PROC_OBJECT *)pr_ctxt->hProcessor;

	if (MEM_IsValidHandle(pProcObject, PROC_SIGNATURE)) {
		if (pProcObject->hNtfy) {
			/* Notify the Client */
			NTFY_Notify(pProcObject->hNtfy, DSP_PROCESSORDETACH);
			/* Remove the notification memory */
			NTFY_Delete(pProcObject->hNtfy);
		}
		kfree(pProcObject->g_pszLastCoff);
		pProcObject->g_pszLastCoff = NULL;
		/* Remove the Proc from the DEV List */
		(void)DEV_RemoveProcObject(pProcObject->hDevObject,
			(u32)pProcObject);
		/* Free the Processor Object */
		MEM_FreeObject(pProcObject);
		pr_ctxt->hProcessor = NULL;
	} else {
		status = DSP_EHANDLE;
	}

	return status;
}

/*
 *  ======== PROC_EnumNodes ========
 *  Purpose:
 *      Enumerate and get configuration information about nodes allocated
 *      on a DSP processor.
 */
DSP_STATUS PROC_EnumNodes(void *hProcessor, void **aNodeTab,
		IN u32 uNodeTabSize, OUT u32 *puNumNodes,
		OUT u32 *puAllocated)
{
	DSP_STATUS status = DSP_EFAIL;
	struct PROC_OBJECT *pProcObject = (struct PROC_OBJECT *)hProcessor;
	struct NODE_MGR *hNodeMgr = NULL;

	DBC_Require(cRefs > 0);
	DBC_Require(aNodeTab != NULL || uNodeTabSize == 0);
	DBC_Require(puNumNodes != NULL);
	DBC_Require(puAllocated != NULL);

	if (MEM_IsValidHandle(pProcObject, PROC_SIGNATURE)) {
		if (DSP_SUCCEEDED(DEV_GetNodeManager(pProcObject->hDevObject,
				 &hNodeMgr))) {
			if (hNodeMgr) {
				status = NODE_EnumNodes(hNodeMgr, aNodeTab,
							uNodeTabSize,
							puNumNodes,
							puAllocated);
			}
		}
	} else {
		status = DSP_EHANDLE;
	}

	return status;
}

/* Check if the given area blongs to process virtul memory address space */
static int memory_check_vma(unsigned long start, u32 len)
{
	int err = 0;
	unsigned long end;
	struct vm_area_struct *vma;

	end = start + len;
	if (end <= start)
		return -EINVAL;

	down_read(&current->mm->mmap_sem);

	while ((vma = find_vma(current->mm, start)) != NULL) {

		if (vma->vm_start > start) {
			err = -EINVAL;
			break;
		}

		if (end <= vma->vm_end)
			break;

		start = vma->vm_end;
	}

	if (!vma)
		err = -EINVAL;

	up_read(&current->mm->mmap_sem);

	return err;
}

static DSP_STATUS proc_memory_sync(void *hProcessor, void *pMpuAddr,
				   u32 ulSize, u32 ulFlags)
{
	/* Keep STATUS here for future additions to this function */
	DSP_STATUS status = DSP_SOK;
	struct PROC_OBJECT *pProcObject = (struct PROC_OBJECT *)hProcessor;

	DBC_Require(cRefs > 0);

	if (!MEM_IsValidHandle(pProcObject, PROC_SIGNATURE)) {
		status = DSP_EHANDLE;
		goto err_out;
	}

	if (memory_check_vma((u32)pMpuAddr, ulSize)) {
		pr_err("%s: InValid address parameters addr %p size %x\n",
						__func__, pMpuAddr, ulSize);
		status = DSP_EHANDLE;
		goto err_out;
	}

	(void)SYNC_EnterCS(hProcLock);
	MEM_FlushCache(pMpuAddr, ulSize, ulFlags);
	(void)SYNC_LeaveCS(hProcLock);

err_out:

	return status;
}

/*
 *  ======== PROC_FlushMemory ========
 *  Purpose:
 *     Flush cache
 */
DSP_STATUS PROC_FlushMemory(void *hProcessor, void *pMpuAddr,
			    u32 ulSize, u32 ulFlags)
{
	return proc_memory_sync(hProcessor, pMpuAddr, ulSize, ulFlags);
}

/*
 *  ======== PROC_InvalidateMemory ========
 *  Purpose:
 *     Invalidates the memory specified
 */
DSP_STATUS PROC_InvalidateMemory(void *hProcessor, void *pMpuAddr,
				 u32 ulSize)
{
	return proc_memory_sync(hProcessor, pMpuAddr, ulSize, 0);
}

/*
 *  ======== PROC_GetResourceInfo ========
 *  Purpose:
 *      Enumerate the resources currently available on a processor.
 */
DSP_STATUS PROC_GetResourceInfo(void *hProcessor, u32 uResourceType,
				OUT struct DSP_RESOURCEINFO *pResourceInfo,
				u32 uResourceInfoSize)
{
	DSP_STATUS status = DSP_EFAIL;
	struct PROC_OBJECT *pProcObject = (struct PROC_OBJECT *)hProcessor;
	struct NODE_MGR *hNodeMgr = NULL;
	struct NLDR_OBJECT *hNldr = NULL;
	struct RMM_TargetObj *rmm = NULL;
	struct IO_MGR *hIOMgr = NULL;		/* IO manager handle */

	DBC_Require(cRefs > 0);
	DBC_Require(pResourceInfo != NULL);
	DBC_Require(uResourceInfoSize >= sizeof(struct DSP_RESOURCEINFO));

	if (!MEM_IsValidHandle(pProcObject, PROC_SIGNATURE)) {
		status = DSP_EHANDLE;
		goto func_end;
	}
	switch (uResourceType) {
	case DSP_RESOURCE_DYNDARAM:
	case DSP_RESOURCE_DYNSARAM:
	case DSP_RESOURCE_DYNEXTERNAL:
	case DSP_RESOURCE_DYNSRAM:
		status = DEV_GetNodeManager(pProcObject->hDevObject,
								&hNodeMgr);
		if (DSP_FAILED(status))
			goto func_end;

		status = NODE_GetNldrObj(hNodeMgr, &hNldr);
		if (DSP_SUCCEEDED(status)) {
			status = NLDR_GetRmmManager(hNldr, &rmm);
			if (DSP_SUCCEEDED(status)) {
				DBC_Assert(rmm != NULL);
				if (!RMM_stat(rmm,
				   (enum DSP_MEMTYPE)uResourceType,
				   (struct DSP_MEMSTAT *)&(pResourceInfo->
				   result.memStat)))
					status = DSP_EVALUE;
			}
		}
		break;
	case DSP_RESOURCE_PROCLOAD:
		status = DEV_GetIOMgr(pProcObject->hDevObject, &hIOMgr);
		if (DSP_SUCCEEDED(status))
			status = pProcObject->pIntfFxns->pfnIOGetProcLoad(
				hIOMgr, (struct DSP_PROCLOADSTAT *)&
				(pResourceInfo->result.procLoadStat));
		break;
	default:
		status = DSP_EFAIL;
		break;
	}
func_end:
	return status;
}

/*
 *  ======== PROC_Exit ========
 *  Purpose:
 *      Decrement reference count, and free resources when reference count is
 *      0.
 */
void PROC_Exit(void)
{
	DBC_Require(cRefs > 0);

	if (hProcLock)
		(void)SYNC_DeleteCS(hProcLock);

	cRefs--;

	DBC_Ensure(cRefs >= 0);
}

/*
 *  ======== PROC_GetDevObject ========
 *  Purpose:
 *      Return the Dev Object handle for a given Processor.
 *
 */
DSP_STATUS PROC_GetDevObject(void *hProcessor,
			     struct DEV_OBJECT **phDevObject)
{
	DSP_STATUS status = DSP_EFAIL;
	struct PROC_OBJECT *pProcObject = (struct PROC_OBJECT *)hProcessor;

	DBC_Require(cRefs > 0);
	DBC_Require(phDevObject != NULL);

	if (MEM_IsValidHandle(pProcObject, PROC_SIGNATURE)) {
		*phDevObject = pProcObject->hDevObject;
		status = DSP_SOK;
	} else {
		*phDevObject = NULL;
		status = DSP_EHANDLE;
	}

	DBC_Ensure((DSP_SUCCEEDED(status) && *phDevObject != NULL) ||
		   (DSP_FAILED(status) && *phDevObject == NULL));

	return status;
}

/*
 *  ======== PROC_GetState ========
 *  Purpose:
 *      Report the state of the specified DSP processor.
 */
DSP_STATUS PROC_GetState(void *hProcessor,
			OUT struct DSP_PROCESSORSTATE *pProcStatus,
			u32 uStateInfoSize)
{
	DSP_STATUS status = DSP_SOK;
	struct PROC_OBJECT *pProcObject = (struct PROC_OBJECT *)hProcessor;
	int brdStatus;
	struct DEH_MGR *hDehMgr;

	DBC_Require(cRefs > 0);
	DBC_Require(pProcStatus != NULL);
	DBC_Require(uStateInfoSize >= sizeof(struct DSP_PROCESSORSTATE));

	if (MEM_IsValidHandle(pProcObject, PROC_SIGNATURE)) {
		/* First, retrieve BRD state information */
		status = (*pProcObject->pIntfFxns->pfnBrdStatus)
				   (pProcObject->hWmdContext, &brdStatus);
		if (DSP_SUCCEEDED(status)) {
			switch (brdStatus) {
			case BRD_STOPPED:
				pProcStatus->iState = PROC_STOPPED;
				break;
			case BRD_SLEEP_TRANSITION:
			case BRD_DSP_HIBERNATION:
				/* Fall through */
			case BRD_RUNNING:
				pProcStatus->iState = PROC_RUNNING;
				break;
			case BRD_LOADED:
				pProcStatus->iState = PROC_LOADED;
				break;
			case BRD_ERROR:
				pProcStatus->iState = PROC_ERROR;
				break;
			default:
				pProcStatus->iState = 0xFF;
				status = DSP_EFAIL;
				break;
			}
		}
		/* Next, retrieve error information, if any */
		status = DEV_GetDehMgr(pProcObject->hDevObject, &hDehMgr);
		if (DSP_SUCCEEDED(status) && hDehMgr)
			status = (*pProcObject->pIntfFxns->pfnDehGetInfo)
				 (hDehMgr, &(pProcStatus->errInfo));
	} else {
		status = DSP_EHANDLE;
	}
	dev_dbg(bridge, "%s, results: status: 0x%x pProcStatus: 0x%x\n",
					__func__, status, pProcStatus->iState);
	return status;
}

/*
 *  ======== PROC_GetTrace ========
 *  Purpose:
 *      Retrieve the current contents of the trace buffer, located on the
 *      Processor.  Predefined symbols for the trace buffer must have been
 *      configured into the DSP executable.
 *  Details:
 *      We support using the symbols SYS_PUTCBEG and SYS_PUTCEND to define a
 *      trace buffer, only.  Treat it as an undocumented feature.
 *      This call is destructive, meaning the processor is placed in the monitor
 *      state as a result of this function.
 */
DSP_STATUS PROC_GetTrace(void *hProcessor, u8 *pBuf, u32 uMaxSize)
{
	DSP_STATUS status;
	status = DSP_ENOTIMPL;
	return status;
}

/*
 *  ======== PROC_Init ========
 *  Purpose:
 *      Initialize PROC's private state, keeping a reference count on each call
 */
bool PROC_Init(void)
{
	bool fRetval = true;

	DBC_Require(cRefs >= 0);

	if (cRefs == 0)
		(void)SYNC_InitializeCS(&hProcLock);

	if (fRetval)
		cRefs++;

	DBC_Ensure((fRetval && (cRefs > 0)) || (!fRetval && (cRefs >= 0)));

	return fRetval;
}

/*
 *  ======== PROC_Load ========
 *  Purpose:
 *      Reset a processor and load a new base program image.
 *      This will be an OEM-only function, and not part of the DSP/BIOS Bridge
 *      application developer's API.
 */
DSP_STATUS PROC_Load(void *hProcessor, IN CONST s32 iArgc,
		    IN CONST char **aArgv, IN CONST char **aEnvp)
{
	DSP_STATUS status = DSP_SOK;
	struct PROC_OBJECT *pProcObject = (struct PROC_OBJECT *)hProcessor;
	struct IO_MGR *hIOMgr;		/* IO manager handle */
	struct MSG_MGR *hMsgMgr;
	struct COD_MANAGER *hCodMgr;	/* Code manager handle */
	char *pargv0;		/* temp argv[0] ptr */
	char **newEnvp;		/* Updated envp[] array. */
	char szProcID[MAXPROCIDLEN];	/* Size of "PROC_ID=<n>" */
	s32 cEnvp;		/* Num elements in envp[]. */
	s32 cNewEnvp;		/* "  " in newEnvp[]     */
	s32 nProcID = 0;	/* Anticipate MP version. */
	struct DCD_MANAGER *hDCDHandle;
	struct DMM_OBJECT *hDmmMgr;
	u32 dwExtEnd;
	u32 uProcId;
	int uBrdState;

#ifdef OPT_LOAD_TIME_INSTRUMENTATION
	struct timeval tv1;
	struct timeval tv2;
#endif

#if defined(CONFIG_BRIDGE_DVFS) && !defined(CONFIG_CPU_FREQ)
	struct dspbridge_platform_data *pdata =
				omap_dspbridge_dev->dev.platform_data;
#endif

	DBC_Require(cRefs > 0);
	DBC_Require(iArgc > 0);
	DBC_Require(aArgv != NULL);

#ifdef OPT_LOAD_TIME_INSTRUMENTATION
	do_gettimeofday(&tv1);
#endif
	/* Call the WMD_BRD_Load Fxn */
	if (!MEM_IsValidHandle(pProcObject, PROC_SIGNATURE)) {
		status = DSP_EHANDLE;
		goto func_end;
	}
	if (DSP_FAILED(DEV_GetCodMgr(pProcObject->hDevObject, &hCodMgr))) {
		status = DSP_EFAIL;
		goto func_end;
	}
	status = PROC_Stop(hProcessor);
	if (DSP_FAILED(status))
		goto func_end;

	/* Place the board in the monitor state. */
	status = PROC_Monitor(hProcessor);
	if (DSP_FAILED(status))
		goto func_end;

	/* Save ptr to  original argv[0]. */
	pargv0 = (char *)aArgv[0];
	/*Prepend "PROC_ID=<nProcID>"to envp array for target.*/
	cEnvp = GetEnvpCount((char **)aEnvp);
	cNewEnvp = (cEnvp ? (cEnvp + 1) : (cEnvp + 2));
	newEnvp = MEM_Calloc(cNewEnvp * sizeof(char **), MEM_PAGED);
	if (newEnvp) {
		status = snprintf(szProcID, MAXPROCIDLEN, PROC_ENVPROCID,
				    nProcID);
		if (status == -1) {
			dev_dbg(bridge, "%s: Proc ID string overflow\n",
								__func__);
			status = DSP_EFAIL;
		} else {
			newEnvp = PrependEnvp(newEnvp, (char **)aEnvp, cEnvp,
					     cNewEnvp, szProcID);
			/* Get the DCD Handle */
			status = MGR_GetDCDHandle(pProcObject->hMgrObject,
						 (u32 *)&hDCDHandle);
			if (DSP_SUCCEEDED(status)) {
				/*  Before proceeding with new load,
				 *  check if a previously registered COFF
				 *  exists.
				 *  If yes, unregister nodes in previously
				 *  registered COFF.  If any error occurred,
				 *  set previously registered COFF to NULL.  */
				if (pProcObject->g_pszLastCoff != NULL) {
					status = DCD_AutoUnregister(hDCDHandle,
						 pProcObject->g_pszLastCoff);
					/* Regardless of auto unregister status,
					 *  free previously allocated
					 *  memory.  */
					kfree(pProcObject->g_pszLastCoff);
					pProcObject->g_pszLastCoff = NULL;
				}
			}
			/* On success, do COD_OpenBase() */
			status = COD_OpenBase(hCodMgr, (char *)aArgv[0],
					     COD_SYMB);
		}
	} else {
		status = DSP_EMEMORY;
	}
	if (DSP_SUCCEEDED(status)) {
		/* Auto-register data base */
		/* Get the DCD Handle */
		status = MGR_GetDCDHandle(pProcObject->hMgrObject,
					 (u32 *)&hDCDHandle);
		if (DSP_SUCCEEDED(status)) {
			/*  Auto register nodes in specified COFF
			 *  file.  If registration did not fail,
			 *  (status = DSP_SOK or DSP_EDCDNOAUTOREGISTER)
			 *  save the name of the COFF file for
			 *  de-registration in the future.  */
			status = DCD_AutoRegister(hDCDHandle, (char *)aArgv[0]);
			if (status == DSP_EDCDNOAUTOREGISTER)
				status = DSP_SOK;

			if (DSP_FAILED(status)) {
				status = DSP_EFAIL;
			} else {
				DBC_Assert(pProcObject->g_pszLastCoff == NULL);
				/* Allocate memory for pszLastCoff */
				pProcObject->g_pszLastCoff = MEM_Calloc(
					(strlen((char *)aArgv[0]) + 1),
					MEM_PAGED);
				/* If memory allocated, save COFF file name*/
				if (pProcObject->g_pszLastCoff) {
					strncpy(pProcObject->g_pszLastCoff,
						(char *)aArgv[0],
						(strlen((char *)aArgv[0]) + 1));
				}
			}
		}
	}
	/* Update shared memory address and size */
	if (DSP_SUCCEEDED(status)) {
		/*  Create the message manager. This must be done
		 *  before calling the IOOnLoaded function.  */
		DEV_GetMsgMgr(pProcObject->hDevObject, &hMsgMgr);
		if (!hMsgMgr) {
			status = MSG_Create(&hMsgMgr, pProcObject->hDevObject,
					   (MSG_ONEXIT)NODE_OnExit);
			DBC_Assert(DSP_SUCCEEDED(status));
			DEV_SetMsgMgr(pProcObject->hDevObject, hMsgMgr);
		}
	}
	if (DSP_SUCCEEDED(status)) {
		/* Set the Device object's message manager */
		status = DEV_GetIOMgr(pProcObject->hDevObject, &hIOMgr);
		DBC_Assert(DSP_SUCCEEDED(status));
		status = (*pProcObject->pIntfFxns->pfnIOOnLoaded)(hIOMgr);
	}
	if (DSP_SUCCEEDED(status)) {
		/* Now, attempt to load an exec: */

	/* Boost the OPP level to Maximum level supported by baseport*/
#if defined(CONFIG_BRIDGE_DVFS) && !defined(CONFIG_CPU_FREQ)
	if (pdata->cpu_set_freq)
		(*pdata->cpu_set_freq)(pdata->mpu_max_speed);
#endif
		status = COD_LoadBase(hCodMgr, iArgc, (char **)aArgv,
				     DEV_BrdWriteFxn,
				     pProcObject->hDevObject, NULL);
		if (DSP_FAILED(status)) {
			if (status == COD_E_OPENFAILED) {
				dev_dbg(bridge,	"%s: Failure to Load the EXE\n",
								__func__);
			}
			if (status == COD_E_SYMBOLNOTFOUND) {
				pr_err("%s: Couldn't parse the file\n",
								__func__);
			}
		}
	/* Requesting the lowest opp supported*/
#if defined(CONFIG_BRIDGE_DVFS) && !defined(CONFIG_CPU_FREQ)
	if (pdata->cpu_set_freq)
		(*pdata->cpu_set_freq)(pdata->mpu_min_speed);
#endif

	}
	if (DSP_SUCCEEDED(status)) {
		/* Update the Processor status to loaded */
		status = (*pProcObject->pIntfFxns->pfnBrdSetState)
			 (pProcObject->hWmdContext, BRD_LOADED);
		if (DSP_SUCCEEDED(status)) {
			pProcObject->sState = PROC_LOADED;
			if (pProcObject->hNtfy)
				PROC_NotifyClients(pProcObject,
						 DSP_PROCESSORSTATECHANGE);
		}
	}
	if (DSP_SUCCEEDED(status)) {
		status = PROC_GetProcessorId(hProcessor, &uProcId);
		if (uProcId == DSP_UNIT) {
			/* Use all available DSP address space after EXTMEM
			 * for DMM */
			if (DSP_SUCCEEDED(status))
				status = COD_GetSymValue(hCodMgr, EXTEND,
								&dwExtEnd);

			/* Reset DMM structs and add an initial free chunk*/
			if (DSP_SUCCEEDED(status)) {
				status = DEV_GetDmmMgr(pProcObject->hDevObject,
						      &hDmmMgr);
				if (DSP_SUCCEEDED(status)) {
					/* Set dwExtEnd to DMM START u8
					  * address */
					dwExtEnd = (dwExtEnd + 1) * DSPWORDSIZE;
					 /* DMM memory is from EXT_END */
					status = DMM_CreateTables(hDmmMgr,
						dwExtEnd, DMMPOOLSIZE);
				}
			}
		}
	}
	/* Restore the original argv[0] */
	kfree(newEnvp);
	aArgv[0] = pargv0;
	if (DSP_SUCCEEDED(status)) {
		if (DSP_SUCCEEDED((*pProcObject->pIntfFxns->pfnBrdStatus)
		   (pProcObject->hWmdContext, &uBrdState))) {
			pr_info("%s: Processor Loaded %s\n", __func__, pargv0);
			DBC_Assert(uBrdState == BRD_LOADED);
			/*
			 * Save absolute path for base image so that recovery
			 * can load it.
			 */
			REG_SetValue(DEFEXEC, (u8 *)pargv0,
						 strlen(pargv0) + 1);
		}
	}

func_end:
	if (DSP_FAILED(status))
		pr_err("%s: Processor failed to load\n", __func__);
	DBC_Ensure((DSP_SUCCEEDED(status) && pProcObject->sState == PROC_LOADED)
		   || DSP_FAILED(status));
#ifdef OPT_LOAD_TIME_INSTRUMENTATION
	do_gettimeofday(&tv2);
	if (tv2.tv_usec < tv1.tv_usec) {
		tv2.tv_usec += 1000000;
		tv2.tv_sec--;
	}
	dev_dbg(bridge, "%s: time to load %d sec and %d usec\n", __func__,
		    tv2.tv_sec - tv1.tv_sec, tv2.tv_usec - tv1.tv_usec);
#endif
	return status;
}

/*
 *  ======== PROC_Map ========
 *  Purpose:
 *      Maps a MPU buffer to DSP address space.
 */
DSP_STATUS PROC_Map(void *hProcessor, void *pMpuAddr, u32 ulSize,
		   void *pReqAddr, void **ppMapAddr, u32 ulMapAttr,
		   struct PROCESS_CONTEXT *pr_ctxt)
{
	u32 vaAlign;
	u32 paAlign;
	struct DMM_OBJECT *hDmmMgr;
	u32 sizeAlign;
	DSP_STATUS status = DSP_SOK;
	struct PROC_OBJECT *pProcObject = (struct PROC_OBJECT *)hProcessor;
	struct DMM_MAP_OBJECT *map_obj;
<<<<<<< HEAD
=======

#ifdef CONFIG_BRIDGE_CACHE_LINE_CHECK
	if ((ulMapAttr & BUFMODE_MASK) != RBUF) {
		if (!IS_ALIGNED((u32)pMpuAddr, DSP_CACHE_LINE) ||
		    !IS_ALIGNED(ulSize, DSP_CACHE_LINE)) {
			pr_err("%s: not aligned: 0x%x (%d)\n", __func__,
						(u32)pMpuAddr, ulSize);
			return -EFAULT;
		}
	}
#endif
>>>>>>> 29426b66

	/* Calculate the page-aligned PA, VA and size */
	vaAlign = PG_ALIGN_LOW((u32) pReqAddr, PG_SIZE_4K);
	paAlign = PG_ALIGN_LOW((u32) pMpuAddr, PG_SIZE_4K);
	sizeAlign = PG_ALIGN_HIGH(ulSize + (u32)pMpuAddr - paAlign,
				 PG_SIZE_4K);

	if (!MEM_IsValidHandle(pProcObject, PROC_SIGNATURE)) {
		status = DSP_EHANDLE;
		goto func_end;
	}
	/* Critical section */
	(void)SYNC_EnterCS(hProcLock);
	status = DMM_GetHandle(pProcObject, &hDmmMgr);
	if (DSP_SUCCEEDED(status))
		status = DMM_MapMemory(hDmmMgr, vaAlign, sizeAlign);

	/* Add mapping to the page tables. */
	if (DSP_SUCCEEDED(status)) {

		status = (*pProcObject->pIntfFxns->pfnBrdMemMap)
			(pProcObject->hWmdContext, paAlign, vaAlign, sizeAlign,
			ulMapAttr);
	}
	if (DSP_SUCCEEDED(status)) {
		/* Mapped address = MSB of VA | LSB of PA */
		*ppMapAddr = (void *) (vaAlign | ((u32) pMpuAddr &
			     (PG_SIZE_4K - 1)));
	} else {
		DMM_UnMapMemory(hDmmMgr, vaAlign, &sizeAlign);
	}
	(void)SYNC_LeaveCS(hProcLock);

	if (DSP_FAILED(status))
		goto func_end;

	/*
	 * A successful map should be followed by insertion of map_obj
	 * into dmm_map_list, so that mapped memory resource tracking
	 * remains uptodate
	 */
	map_obj = kmalloc(sizeof(struct DMM_MAP_OBJECT), GFP_KERNEL);
	if (map_obj) {
		map_obj->dsp_addr = (u32)*ppMapAddr;
		spin_lock(&pr_ctxt->dmm_map_lock);
		list_add(&map_obj->link, &pr_ctxt->dmm_map_list);
		spin_unlock(&pr_ctxt->dmm_map_lock);
	}

func_end:
	dev_dbg(bridge, "%s: hProcessor %p, pMpuAddr %p, ulSize %x, "
		"pReqAddr %p, ulMapAttr %x, ppMapAddr %p, vaAlign %x, "
		"paAlign %x, sizeAlign %x status 0x%x\n", __func__, hProcessor,
		pMpuAddr, ulSize, pReqAddr, ulMapAttr,  ppMapAddr, vaAlign,
		paAlign, sizeAlign, status);

	return status;
}

/*
 *  ======== PROC_RegisterNotify ========
 *  Purpose:
 *      Register to be notified of specific processor events.
 */
DSP_STATUS PROC_RegisterNotify(void *hProcessor, u32 uEventMask,
			      u32 uNotifyType, struct DSP_NOTIFICATION
			      *hNotification)
{
	DSP_STATUS status = DSP_SOK;
	struct PROC_OBJECT *pProcObject = (struct PROC_OBJECT *)hProcessor;
	struct DEH_MGR *hDehMgr;

	DBC_Require(hNotification != NULL);
	DBC_Require(cRefs > 0);

	/* Check processor handle */
	if (!MEM_IsValidHandle(pProcObject, PROC_SIGNATURE)) {
		status = DSP_EHANDLE;
		goto func_end;
	}
	/* Check if event mask is a valid processor related event */
	if (uEventMask & ~(DSP_PROCESSORSTATECHANGE | DSP_PROCESSORATTACH |
	   DSP_PROCESSORDETACH | DSP_PROCESSORRESTART | DSP_MMUFAULT |
	   DSP_SYSERROR | DSP_PWRERROR | DSP_WDTOVERFLOW))
		status = DSP_EVALUE;

	/* Check if notify type is valid */
	if (uNotifyType != DSP_SIGNALEVENT)
		status = DSP_EVALUE;

	if (DSP_SUCCEEDED(status)) {
		/* If event mask is not DSP_SYSERROR, DSP_MMUFAULT,
		 * or DSP_PWRERROR then register event immediately. */
		if (uEventMask &
		    ~(DSP_SYSERROR | DSP_MMUFAULT | DSP_PWRERROR |
				DSP_WDTOVERFLOW)) {
			status = NTFY_Register(pProcObject->hNtfy,
				 hNotification,	uEventMask, uNotifyType);
			/* Special case alert, special case alert!
			 * If we're trying to *deregister* (i.e. uEventMask
			 * is 0), a DSP_SYSERROR or DSP_MMUFAULT notification,
			 * we have to deregister with the DEH manager.
			 * There's no way to know, based on uEventMask which
			 * manager the notification event was registered with,
			 * so if we're trying to deregister and NTFY_Register
			 * failed, we'll give the deh manager a shot.
			 */
			if ((uEventMask == 0) && DSP_FAILED(status)) {
				status = DEV_GetDehMgr(pProcObject->hDevObject,
					 &hDehMgr);
				DBC_Assert(pProcObject->pIntfFxns->
					   pfnDehRegisterNotify);
				status = (*pProcObject->pIntfFxns->
					 pfnDehRegisterNotify)
					 (hDehMgr, uEventMask, uNotifyType,
					 hNotification);
			}
		} else {
			status = DEV_GetDehMgr(pProcObject->hDevObject,
					      &hDehMgr);
			DBC_Assert(pProcObject->pIntfFxns->
				  pfnDehRegisterNotify);
			status = (*pProcObject->pIntfFxns->pfnDehRegisterNotify)
				 (hDehMgr, uEventMask, uNotifyType,
				 hNotification);

		}
	}
func_end:
	return status;
}

/*
 *  ======== PROC_ReserveMemory ========
 *  Purpose:
 *      Reserve a virtually contiguous region of DSP address space.
 */
DSP_STATUS PROC_ReserveMemory(void *hProcessor, u32 ulSize,
		     void **ppRsvAddr, struct PROCESS_CONTEXT *pr_ctxt)
{
	struct DMM_OBJECT *hDmmMgr;
	DSP_STATUS status = DSP_SOK;
	struct PROC_OBJECT *pProcObject = (struct PROC_OBJECT *)hProcessor;
	struct DMM_RSV_OBJECT *rsv_obj;

	if (!MEM_IsValidHandle(pProcObject, PROC_SIGNATURE)) {
		status = DSP_EHANDLE;
		goto func_end;
	}

	status = DMM_GetHandle(pProcObject, &hDmmMgr);
	if (DSP_FAILED(status))
		goto func_end;
<<<<<<< HEAD

	status = DMM_ReserveMemory(hDmmMgr, ulSize, (u32 *)ppRsvAddr);
	if (status != DSP_SOK)
		goto func_end;

	/*
	 * A successful reserve should be followed by insertion of rsv_obj
	 * into dmm_rsv_list, so that reserved memory resource tracking
	 * remains uptodate
	 */
	rsv_obj = kmalloc(sizeof(struct DMM_RSV_OBJECT), GFP_KERNEL);
	if (rsv_obj) {
		rsv_obj->dsp_reserved_addr = (u32) *ppRsvAddr;
		spin_lock(&pr_ctxt->dmm_rsv_lock);
		list_add(&rsv_obj->link, &pr_ctxt->dmm_rsv_list);
		spin_unlock(&pr_ctxt->dmm_rsv_lock);
	}

=======

	status = DMM_ReserveMemory(hDmmMgr, ulSize, (u32 *)ppRsvAddr);
	if (status != DSP_SOK)
		goto func_end;

	/*
	 * A successful reserve should be followed by insertion of rsv_obj
	 * into dmm_rsv_list, so that reserved memory resource tracking
	 * remains uptodate
	 */
	rsv_obj = kmalloc(sizeof(struct DMM_RSV_OBJECT), GFP_KERNEL);
	if (rsv_obj) {
		rsv_obj->dsp_reserved_addr = (u32) *ppRsvAddr;
		spin_lock(&pr_ctxt->dmm_rsv_lock);
		list_add(&rsv_obj->link, &pr_ctxt->dmm_rsv_list);
		spin_unlock(&pr_ctxt->dmm_rsv_lock);
	}

>>>>>>> 29426b66
func_end:
	dev_dbg(bridge, "%s: hProcessor: 0x%p ulSize: 0x%x ppRsvAddr: 0x%p "
					"status 0x%x\n", __func__, hProcessor,
					ulSize, ppRsvAddr, status);
	return status;
}

/*
 *  ======== PROC_Start ========
 *  Purpose:
 *      Start a processor running.
 */
DSP_STATUS PROC_Start(void *hProcessor)
{
	DSP_STATUS status = DSP_SOK;
	struct PROC_OBJECT *pProcObject = (struct PROC_OBJECT *)hProcessor;
	struct COD_MANAGER *hCodMgr;	/* Code manager handle    */
	u32 dwDspAddr;	/* Loaded code's entry point.    */
	int uBrdState;

	DBC_Require(cRefs > 0);
	if (!MEM_IsValidHandle(pProcObject, PROC_SIGNATURE)) {
		status = DSP_EHANDLE;
		goto func_end;
	}
	/* Call the WMD_BRD_Start */
	if (pProcObject->sState != PROC_LOADED) {
		status = DSP_EWRONGSTATE;
		goto func_end;
	}
	status = DEV_GetCodMgr(pProcObject->hDevObject, &hCodMgr);
	if (DSP_FAILED(status))
		goto func_cont;

	status = COD_GetEntry(hCodMgr, &dwDspAddr);
	if (DSP_FAILED(status))
		goto func_cont;

	status = (*pProcObject->pIntfFxns->pfnBrdStart)
		 (pProcObject->hWmdContext, dwDspAddr);
	if (DSP_FAILED(status))
		goto func_cont;

	/* Call DEV_Create2 */
	status = DEV_Create2(pProcObject->hDevObject);
	if (DSP_SUCCEEDED(status)) {
		pProcObject->sState = PROC_RUNNING;
		/* Deep sleep switces off the peripheral clocks.
		 * we just put the DSP CPU in idle in the idle loop.
		 * so there is no need to send a command to DSP */

		if (pProcObject->hNtfy) {
			PROC_NotifyClients(pProcObject,
					  DSP_PROCESSORSTATECHANGE);
		}
	} else {
		/* Failed to Create Node Manager and DISP Object
		 * Stop the Processor from running. Put it in STOPPED State */
		(void)(*pProcObject->pIntfFxns->pfnBrdStop)(pProcObject->
			hWmdContext);
		pProcObject->sState = PROC_STOPPED;
	}
func_cont:
	if (DSP_SUCCEEDED(status)) {
		if (DSP_SUCCEEDED((*pProcObject->pIntfFxns->pfnBrdStatus)
		   (pProcObject->hWmdContext, &uBrdState))) {
			pr_info("%s: dsp in running state\n", __func__);
			DBC_Assert(uBrdState != BRD_HIBERNATION);
		}
	} else {
		pr_err("%s: Failed to start the dsp\n", __func__);
	}

func_end:
	DBC_Ensure((DSP_SUCCEEDED(status) && pProcObject->sState ==
		  PROC_RUNNING)	|| DSP_FAILED(status));
	return status;
}

/*
 *  ======== PROC_Stop ========
 *  Purpose:
 *      Stop a processor running.
 */
DSP_STATUS PROC_Stop(void *hProcessor)
{
	DSP_STATUS status = DSP_SOK;
	struct PROC_OBJECT *pProcObject = (struct PROC_OBJECT *)hProcessor;
	struct MSG_MGR *hMsgMgr;
	struct NODE_MGR *hNodeMgr;
	void *hNode;
	u32 uNodeTabSize = 1;
	u32 uNumNodes = 0;
	u32 uNodesAllocated = 0;
	int uBrdState;

	DBC_Require(cRefs > 0);
	if (!MEM_IsValidHandle(pProcObject, PROC_SIGNATURE)) {
		status = DSP_EHANDLE;
		goto func_end;
	}
	if (DSP_SUCCEEDED((*pProcObject->pIntfFxns->pfnBrdStatus)
	   (pProcObject->hWmdContext, &uBrdState))) {
		if (uBrdState == BRD_ERROR)
			WMD_DEH_ReleaseDummyMem();
	}
	/* check if there are any running nodes */
	status = DEV_GetNodeManager(pProcObject->hDevObject, &hNodeMgr);
	if (DSP_SUCCEEDED(status) && hNodeMgr) {
		status = NODE_EnumNodes(hNodeMgr, &hNode, uNodeTabSize,
					&uNumNodes, &uNodesAllocated);
		if ((status == DSP_ESIZE) || (uNodesAllocated > 0)) {
			pr_err("%s: Can't stop device, active nodes = %d \n",
						__func__, uNodesAllocated);
			return DSP_EWRONGSTATE;
		}
	}
	/* Call the WMD_BRD_Stop */
	/* It is OK to stop a device that does n't have nodes OR not started */
	status = (*pProcObject->pIntfFxns->pfnBrdStop)(pProcObject->
		 hWmdContext);
	if (DSP_SUCCEEDED(status)) {
		dev_dbg(bridge, "%s: processor in standby mode\n", __func__);
		pProcObject->sState = PROC_STOPPED;
		/* Destory the Node Manager, MSG Manager */
		if (DSP_SUCCEEDED(DEV_Destroy2(pProcObject->hDevObject))) {
			/* Destroy the MSG by calling MSG_Delete */
			DEV_GetMsgMgr(pProcObject->hDevObject, &hMsgMgr);
			if (hMsgMgr) {
				MSG_Delete(hMsgMgr);
				DEV_SetMsgMgr(pProcObject->hDevObject, NULL);
			}
			if (DSP_SUCCEEDED((*pProcObject->pIntfFxns->
			   pfnBrdStatus)(pProcObject->hWmdContext,
			   &uBrdState)))
				DBC_Assert(uBrdState == BRD_STOPPED);
		}
	} else {
		pr_err("%s: Failed to stop the processor\n", __func__);
	}
func_end:

	return status;
}

/*
 *  ======== PROC_UnMap ========
 *  Purpose:
 *      Removes a MPU buffer mapping from the DSP address space.
 */
DSP_STATUS PROC_UnMap(void *hProcessor, void *pMapAddr,
		struct PROCESS_CONTEXT *pr_ctxt)
{
	DSP_STATUS status = DSP_SOK;
	struct PROC_OBJECT *pProcObject = (struct PROC_OBJECT *)hProcessor;
	struct DMM_OBJECT *hDmmMgr;
	u32 vaAlign;
	u32 sizeAlign;
	struct DMM_MAP_OBJECT *map_obj;

	vaAlign = PG_ALIGN_LOW((u32) pMapAddr, PG_SIZE_4K);
	if (!MEM_IsValidHandle(pProcObject, PROC_SIGNATURE)) {
		status = DSP_EHANDLE;
		goto func_end;
	}

	status = DMM_GetHandle(hProcessor, &hDmmMgr);
	if (DSP_FAILED(status))
		goto func_end;

	/* Critical section */
	(void)SYNC_EnterCS(hProcLock);
	/*
	 * Update DMM structures. Get the size to unmap.
	 * This function returns error if the VA is not mapped
	 */
	status = DMM_UnMapMemory(hDmmMgr, (u32) vaAlign, &sizeAlign);
	/* Remove mapping from the page tables. */
	if (DSP_SUCCEEDED(status)) {
		status = (*pProcObject->pIntfFxns->pfnBrdMemUnMap)
			 (pProcObject->hWmdContext, vaAlign, sizeAlign);
	}
	(void)SYNC_LeaveCS(hProcLock);
	if (DSP_FAILED(status))
		goto func_end;

	/*
	 * A successful unmap should be followed by removal of map_obj
	 * from dmm_map_list, so that mapped memory resource tracking
	 * remains uptodate
	 */
	spin_lock(&pr_ctxt->dmm_map_lock);
	list_for_each_entry(map_obj, &pr_ctxt->dmm_map_list, link) {
		if (map_obj->dsp_addr == (u32)pMapAddr) {
			list_del(&map_obj->link);
			kfree(map_obj);
			break;
		}
	}
	spin_unlock(&pr_ctxt->dmm_map_lock);

func_end:
	dev_dbg(bridge, "%s: hProcessor: 0x%p pMapAddr: 0x%p status: 0x%x\n",
					__func__, hProcessor, pMapAddr, status);
	return status;
}

/*
 *  ======== PROC_UnReserveMemory ========
 *  Purpose:
 *      Frees a previously reserved region of DSP address space.
 */
DSP_STATUS PROC_UnReserveMemory(void *hProcessor, void *pRsvAddr,
		struct PROCESS_CONTEXT *pr_ctxt)
{
	struct DMM_OBJECT *hDmmMgr;
	DSP_STATUS status = DSP_SOK;
	struct PROC_OBJECT *pProcObject = (struct PROC_OBJECT *)hProcessor;
	struct DMM_RSV_OBJECT *rsv_obj;

	if (!MEM_IsValidHandle(pProcObject, PROC_SIGNATURE)) {
		status = DSP_EHANDLE;
		goto func_end;
	}

	status = DMM_GetHandle(pProcObject, &hDmmMgr);
	if (DSP_FAILED(status))
		goto func_end;

	status = DMM_UnReserveMemory(hDmmMgr, (u32) pRsvAddr);
	if (status != DSP_SOK)
		goto func_end;

	/*
	 * A successful unreserve should be followed by removal of rsv_obj
	 * from dmm_rsv_list, so that reserved memory resource tracking
	 * remains uptodate
	 */
	spin_lock(&pr_ctxt->dmm_rsv_lock);
	list_for_each_entry(rsv_obj, &pr_ctxt->dmm_rsv_list, link) {
		if (rsv_obj->dsp_reserved_addr == (u32)pRsvAddr) {
			list_del(&rsv_obj->link);
			kfree(rsv_obj);
			break;
		}
	}
	spin_unlock(&pr_ctxt->dmm_rsv_lock);

func_end:
	dev_dbg(bridge, "%s: hProcessor: 0x%p pRsvAddr: 0x%p status: 0x%x\n",
					__func__, hProcessor, pRsvAddr, status);
	return status;
}

/*
 *  ======== = PROC_Monitor ======== ==
 *  Purpose:
 *      Place the Processor in Monitor State. This is an internal
 *      function and a requirement before Processor is loaded.
 *      This does a WMD_BRD_Stop, DEV_Destroy2 and WMD_BRD_Monitor.
 *      In DEV_Destroy2 we delete the node manager.
 *  Parameters:
 *      pProcObject:    Pointer to Processor Object
 *  Returns:
 *      DSP_SOK:	Processor placed in monitor mode.
 *      !DSP_SOK:       Failed to place processor in monitor mode.
 *  Requires:
 *      Valid Processor Handle
 *  Ensures:
 *      Success:	ProcObject state is PROC_IDLE
 */
static DSP_STATUS PROC_Monitor(struct PROC_OBJECT *pProcObject)
{
	DSP_STATUS status = DSP_EFAIL;
	struct MSG_MGR *hMsgMgr;
	int uBrdState;

	DBC_Require(cRefs > 0);
	DBC_Require(MEM_IsValidHandle(pProcObject, PROC_SIGNATURE));

	/* This is needed only when Device is loaded when it is
	 * already 'ACTIVE' */
	/* Destory the Node Manager, MSG Manager */
	if (DSP_SUCCEEDED(DEV_Destroy2(pProcObject->hDevObject))) {
		/* Destroy the MSG by calling MSG_Delete */
		DEV_GetMsgMgr(pProcObject->hDevObject, &hMsgMgr);
		if (hMsgMgr) {
			MSG_Delete(hMsgMgr);
			DEV_SetMsgMgr(pProcObject->hDevObject, NULL);
		}
	}
	/* Place the Board in the Monitor State */
	if (DSP_SUCCEEDED((*pProcObject->pIntfFxns->pfnBrdMonitor)
	   (pProcObject->hWmdContext))) {
		status = DSP_SOK;
		if (DSP_SUCCEEDED((*pProcObject->pIntfFxns->pfnBrdStatus)
		   (pProcObject->hWmdContext, &uBrdState)))
			DBC_Assert(uBrdState == BRD_IDLE);
	}

	DBC_Ensure((DSP_SUCCEEDED(status) && uBrdState == BRD_IDLE) ||
		  DSP_FAILED(status));
	return status;
}

/*
 *  ======== GetEnvpCount ========
 *  Purpose:
 *      Return the number of elements in the envp array, including the
 *      terminating NULL element.
 */
static s32 GetEnvpCount(char **envp)
{
	s32 cRetval = 0;
	if (envp) {
		while (*envp++)
			cRetval++;

		cRetval += 1;	/* Include the terminating NULL in the count. */
	}

	return cRetval;
}

/*
 *  ======== PrependEnvp ========
 *  Purpose:
 *      Prepend an environment variable=value pair to the new envp array, and
 *      copy in the existing var=value pairs in the old envp array.
 */
static char **PrependEnvp(char **newEnvp, char **envp, s32 cEnvp, s32 cNewEnvp,
			 char *szVar)
{
	char **ppEnvp = newEnvp;

	DBC_Require(newEnvp);

	/* Prepend new environ var=value string */
	*newEnvp++ = szVar;

	/* Copy user's environment into our own. */
	while (cEnvp--)
		*newEnvp++ = *envp++;

	/* Ensure NULL terminates the new environment strings array. */
	if (cEnvp == 0)
		*newEnvp = NULL;

	return ppEnvp;
}

/*
 *  ======== PROC_NotifyClients ========
 *  Purpose:
 *      Notify the processor the events.
 */
DSP_STATUS PROC_NotifyClients(void *hProc, u32 uEvents)
{
	DSP_STATUS status = DSP_SOK;
	struct PROC_OBJECT *pProcObject = (struct PROC_OBJECT *)hProc;

	DBC_Require(MEM_IsValidHandle(pProcObject, PROC_SIGNATURE));
	DBC_Require(IsValidProcEvent(uEvents));
	DBC_Require(cRefs > 0);
	if (!MEM_IsValidHandle(pProcObject, PROC_SIGNATURE)) {
		status = DSP_EHANDLE;
		goto func_end;
	}

	NTFY_Notify(pProcObject->hNtfy, uEvents);
func_end:
	return status;
}

/*
 *  ======== PROC_NotifyAllClients ========
 *  Purpose:
 *      Notify the processor the events. This includes notifying all clients
 *      attached to a particulat DSP.
 */
DSP_STATUS PROC_NotifyAllClients(void *hProc, u32 uEvents)
{
	DSP_STATUS status = DSP_SOK;
	struct PROC_OBJECT *pProcObject = (struct PROC_OBJECT *)hProc;

	DBC_Require(IsValidProcEvent(uEvents));
	DBC_Require(cRefs > 0);

	if (!MEM_IsValidHandle(pProcObject, PROC_SIGNATURE)) {
		status = DSP_EHANDLE;
		goto func_end;
	}

	DEV_NotifyClients(pProcObject->hDevObject, uEvents);

func_end:
	return status;
}

/*
 *  ======== PROC_GetProcessorId ========
 *  Purpose:
 *      Retrieves the processor ID.
 */
DSP_STATUS PROC_GetProcessorId(void *hProc, u32 *procID)
{
	DSP_STATUS status = DSP_SOK;
	struct PROC_OBJECT *pProcObject = (struct PROC_OBJECT *)hProc;

	if (MEM_IsValidHandle(pProcObject, PROC_SIGNATURE))
		*procID = pProcObject->uProcessor;
	else
		status = DSP_EHANDLE;

	return status;
}
<|MERGE_RESOLUTION|>--- conflicted
+++ resolved
@@ -1014,8 +1014,6 @@
 	DSP_STATUS status = DSP_SOK;
 	struct PROC_OBJECT *pProcObject = (struct PROC_OBJECT *)hProcessor;
 	struct DMM_MAP_OBJECT *map_obj;
-<<<<<<< HEAD
-=======
 
 #ifdef CONFIG_BRIDGE_CACHE_LINE_CHECK
 	if ((ulMapAttr & BUFMODE_MASK) != RBUF) {
@@ -1027,7 +1025,6 @@
 		}
 	}
 #endif
->>>>>>> 29426b66
 
 	/* Calculate the page-aligned PA, VA and size */
 	vaAlign = PG_ALIGN_LOW((u32) pReqAddr, PG_SIZE_4K);
@@ -1181,7 +1178,6 @@
 	status = DMM_GetHandle(pProcObject, &hDmmMgr);
 	if (DSP_FAILED(status))
 		goto func_end;
-<<<<<<< HEAD
 
 	status = DMM_ReserveMemory(hDmmMgr, ulSize, (u32 *)ppRsvAddr);
 	if (status != DSP_SOK)
@@ -1200,26 +1196,6 @@
 		spin_unlock(&pr_ctxt->dmm_rsv_lock);
 	}
 
-=======
-
-	status = DMM_ReserveMemory(hDmmMgr, ulSize, (u32 *)ppRsvAddr);
-	if (status != DSP_SOK)
-		goto func_end;
-
-	/*
-	 * A successful reserve should be followed by insertion of rsv_obj
-	 * into dmm_rsv_list, so that reserved memory resource tracking
-	 * remains uptodate
-	 */
-	rsv_obj = kmalloc(sizeof(struct DMM_RSV_OBJECT), GFP_KERNEL);
-	if (rsv_obj) {
-		rsv_obj->dsp_reserved_addr = (u32) *ppRsvAddr;
-		spin_lock(&pr_ctxt->dmm_rsv_lock);
-		list_add(&rsv_obj->link, &pr_ctxt->dmm_rsv_list);
-		spin_unlock(&pr_ctxt->dmm_rsv_lock);
-	}
-
->>>>>>> 29426b66
 func_end:
 	dev_dbg(bridge, "%s: hProcessor: 0x%p ulSize: 0x%x ppRsvAddr: 0x%p "
 					"status 0x%x\n", __func__, hProcessor,
