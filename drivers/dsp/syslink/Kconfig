

menuconfig Sys_Link
	bool "Sys_Link"
	default y

if Sys_Link

config  SYSLINK_PROC
        tristate "Syslink ProcMgr"
        default m
        help
           Syslink Proc manager

config  SYSLINK_PROC4430
        tristate "Proc 4430"
        depends on SYSLINK_PROC
        default m
        help
           Ducati Proc implementation

config MPU_BRIDGE_NOTIFY
	tristate "OMAP Notify Module"
	default m 
	help
          Notify Module

config NOTIFY_DISPATCHER  
	tristate "Mailbox Dispatcher"
	depends on MPU_BRIDGE_NOTIFY
	default m
	help
 	   MailBox Dispatcher Module 

config  NOTIFY_TESLA  
	tristate "OMAP Notify Tesla Module"
<<<<<<< HEAD
	depends on MPU_BRIDGE_NOTIFY
	default m
	help
 	   Notify Tesla Module 

config  NOTIFY_DUCATI  
	tristate "OMAP Notify Ducati Module"
=======
>>>>>>> 57ae458c
	depends on MPU_BRIDGE_NOTIFY
	default m
	help
 	   Notify Tesla Module 

config  NOTIFY_DUCATI  
	tristate "OMAP Notify Ducati Module"
	depends on MPU_BRIDGE_NOTIFY && SYSLINK_PROC4430
	default m
	help
 	   Notify Ducati Module 

config MPU_SYSLINK_IPC
        tristate "Syslink IPC Module"
        depends on MPU_BRIDGE_NOTIFY && NOTIFY_DUCATI
        default m
        help
          Syslink IPC Module

endif



<|MERGE_RESOLUTION|>--- conflicted
+++ resolved
@@ -34,16 +34,6 @@
 
 config  NOTIFY_TESLA  
 	tristate "OMAP Notify Tesla Module"
-<<<<<<< HEAD
-	depends on MPU_BRIDGE_NOTIFY
-	default m
-	help
- 	   Notify Tesla Module 
-
-config  NOTIFY_DUCATI  
-	tristate "OMAP Notify Ducati Module"
-=======
->>>>>>> 57ae458c
 	depends on MPU_BRIDGE_NOTIFY
 	default m
 	help
