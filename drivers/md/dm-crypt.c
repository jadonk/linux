/*
 * Copyright (C) 2003 Christophe Saout <christophe@saout.de>
 * Copyright (C) 2004 Clemens Fruhwirth <clemens@endorphin.org>
 * Copyright (C) 2006-2009 Red Hat, Inc. All rights reserved.
 *
 * This file is released under the GPL.
 */

#include <linux/completion.h>
#include <linux/err.h>
#include <linux/module.h>
#include <linux/init.h>
#include <linux/kernel.h>
#include <linux/bio.h>
#include <linux/blkdev.h>
#include <linux/mempool.h>
#include <linux/slab.h>
#include <linux/crypto.h>
#include <linux/workqueue.h>
#include <linux/backing-dev.h>
#include <linux/percpu.h>
#include <asm/atomic.h>
#include <linux/scatterlist.h>
#include <asm/page.h>
#include <asm/unaligned.h>
#include <crypto/hash.h>
#include <crypto/md5.h>
#include <crypto/algapi.h>

#include <linux/device-mapper.h>

#define DM_MSG_PREFIX "crypt"
#define MESG_STR(x) x, sizeof(x)

/*
 * context holding the current state of a multi-part conversion
 */
struct convert_context {
	struct completion restart;
	struct bio *bio_in;
	struct bio *bio_out;
	unsigned int offset_in;
	unsigned int offset_out;
	unsigned int idx_in;
	unsigned int idx_out;
	sector_t sector;
	atomic_t pending;
};

/*
 * per bio private data
 */
struct dm_crypt_io {
	struct dm_target *target;
	struct bio *base_bio;
	struct work_struct work;

	struct convert_context ctx;

	atomic_t pending;
	int error;
	sector_t sector;
	struct dm_crypt_io *base_io;
};

struct dm_crypt_request {
	struct convert_context *ctx;
	struct scatterlist sg_in;
	struct scatterlist sg_out;
	sector_t iv_sector;
};

struct crypt_config;

struct crypt_iv_operations {
	int (*ctr)(struct crypt_config *cc, struct dm_target *ti,
		   const char *opts);
	void (*dtr)(struct crypt_config *cc);
	int (*init)(struct crypt_config *cc);
	int (*wipe)(struct crypt_config *cc);
	int (*generator)(struct crypt_config *cc, u8 *iv,
			 struct dm_crypt_request *dmreq);
	int (*post)(struct crypt_config *cc, u8 *iv,
		    struct dm_crypt_request *dmreq);
};

struct iv_essiv_private {
	struct crypto_hash *hash_tfm;
	u8 *salt;
};

struct iv_benbi_private {
	int shift;
};

#define LMK_SEED_SIZE 64 /* hash + 0 */
struct iv_lmk_private {
	struct crypto_shash *hash_tfm;
	u8 *seed;
};

/*
 * Crypt: maps a linear range of a block device
 * and encrypts / decrypts at the same time.
 */
enum flags { DM_CRYPT_SUSPENDED, DM_CRYPT_KEY_VALID };

/*
 * Duplicated per-CPU state for cipher.
 */
struct crypt_cpu {
	struct ablkcipher_request *req;
	/* ESSIV: struct crypto_cipher *essiv_tfm */
	void *iv_private;
	struct crypto_ablkcipher *tfms[0];
};

/*
 * The fields in here must be read only after initialization,
 * changing state should be in crypt_cpu.
 */
struct crypt_config {
	struct dm_dev *dev;
	sector_t start;

	/*
	 * pool for per bio private data, crypto requests and
	 * encryption requeusts/buffer pages
	 */
	mempool_t *io_pool;
	mempool_t *req_pool;
	mempool_t *page_pool;
	struct bio_set *bs;

	struct workqueue_struct *io_queue;
	struct workqueue_struct *crypt_queue;

	char *cipher;
	char *cipher_string;

	struct crypt_iv_operations *iv_gen_ops;
	union {
		struct iv_essiv_private essiv;
		struct iv_benbi_private benbi;
		struct iv_lmk_private lmk;
	} iv_gen_private;
	sector_t iv_offset;
	unsigned int iv_size;

	/*
	 * Duplicated per cpu state. Access through
	 * per_cpu_ptr() only.
	 */
	struct crypt_cpu __percpu *cpu;
	unsigned tfms_count;

	/*
	 * Layout of each crypto request:
	 *
	 *   struct ablkcipher_request
	 *      context
	 *      padding
	 *   struct dm_crypt_request
	 *      padding
	 *   IV
	 *
	 * The padding is added so that dm_crypt_request and the IV are
	 * correctly aligned.
	 */
	unsigned int dmreq_start;

	unsigned long flags;
	unsigned int key_size;
	unsigned int key_parts;
	u8 key[0];
};

#define MIN_IOS        16
#define MIN_POOL_PAGES 32
#define MIN_BIO_PAGES  8

static struct kmem_cache *_crypt_io_pool;

static void clone_init(struct dm_crypt_io *, struct bio *);
static void kcryptd_queue_crypt(struct dm_crypt_io *io);
static u8 *iv_of_dmreq(struct crypt_config *cc, struct dm_crypt_request *dmreq);

static struct crypt_cpu *this_crypt_config(struct crypt_config *cc)
{
	return this_cpu_ptr(cc->cpu);
}

/*
 * Use this to access cipher attributes that are the same for each CPU.
 */
static struct crypto_ablkcipher *any_tfm(struct crypt_config *cc)
{
	return __this_cpu_ptr(cc->cpu)->tfms[0];
}

/*
 * Different IV generation algorithms:
 *
 * plain: the initial vector is the 32-bit little-endian version of the sector
 *        number, padded with zeros if necessary.
 *
 * plain64: the initial vector is the 64-bit little-endian version of the sector
 *        number, padded with zeros if necessary.
 *
 * essiv: "encrypted sector|salt initial vector", the sector number is
 *        encrypted with the bulk cipher using a salt as key. The salt
 *        should be derived from the bulk cipher's key via hashing.
 *
 * benbi: the 64-bit "big-endian 'narrow block'-count", starting at 1
 *        (needed for LRW-32-AES and possible other narrow block modes)
 *
 * null: the initial vector is always zero.  Provides compatibility with
 *       obsolete loop_fish2 devices.  Do not use for new devices.
 *
 * lmk:  Compatible implementation of the block chaining mode used
 *       by the Loop-AES block device encryption system
 *       designed by Jari Ruusu. See http://loop-aes.sourceforge.net/
 *       It operates on full 512 byte sectors and uses CBC
 *       with an IV derived from the sector number, the data and
 *       optionally extra IV seed.
 *       This means that after decryption the first block
 *       of sector must be tweaked according to decrypted data.
 *       Loop-AES can use three encryption schemes:
 *         version 1: is plain aes-cbc mode
 *         version 2: uses 64 multikey scheme with lmk IV generator
 *         version 3: the same as version 2 with additional IV seed
 *                   (it uses 65 keys, last key is used as IV seed)
 *
 * plumb: unimplemented, see:
 * http://article.gmane.org/gmane.linux.kernel.device-mapper.dm-crypt/454
 */

static int crypt_iv_plain_gen(struct crypt_config *cc, u8 *iv,
			      struct dm_crypt_request *dmreq)
{
	memset(iv, 0, cc->iv_size);
	*(u32 *)iv = cpu_to_le32(dmreq->iv_sector & 0xffffffff);

	return 0;
}

static int crypt_iv_plain64_gen(struct crypt_config *cc, u8 *iv,
				struct dm_crypt_request *dmreq)
{
	memset(iv, 0, cc->iv_size);
	*(u64 *)iv = cpu_to_le64(dmreq->iv_sector);

	return 0;
}

/* Initialise ESSIV - compute salt but no local memory allocations */
static int crypt_iv_essiv_init(struct crypt_config *cc)
{
	struct iv_essiv_private *essiv = &cc->iv_gen_private.essiv;
	struct hash_desc desc;
	struct scatterlist sg;
	struct crypto_cipher *essiv_tfm;
	int err, cpu;

	sg_init_one(&sg, cc->key, cc->key_size);
	desc.tfm = essiv->hash_tfm;
	desc.flags = CRYPTO_TFM_REQ_MAY_SLEEP;

	err = crypto_hash_digest(&desc, &sg, cc->key_size, essiv->salt);
	if (err)
		return err;

	for_each_possible_cpu(cpu) {
		essiv_tfm = per_cpu_ptr(cc->cpu, cpu)->iv_private,

		err = crypto_cipher_setkey(essiv_tfm, essiv->salt,
				    crypto_hash_digestsize(essiv->hash_tfm));
		if (err)
			return err;
	}

	return 0;
}

/* Wipe salt and reset key derived from volume key */
static int crypt_iv_essiv_wipe(struct crypt_config *cc)
{
	struct iv_essiv_private *essiv = &cc->iv_gen_private.essiv;
	unsigned salt_size = crypto_hash_digestsize(essiv->hash_tfm);
	struct crypto_cipher *essiv_tfm;
	int cpu, r, err = 0;

	memset(essiv->salt, 0, salt_size);

	for_each_possible_cpu(cpu) {
		essiv_tfm = per_cpu_ptr(cc->cpu, cpu)->iv_private;
		r = crypto_cipher_setkey(essiv_tfm, essiv->salt, salt_size);
		if (r)
			err = r;
	}

	return err;
}

/* Set up per cpu cipher state */
static struct crypto_cipher *setup_essiv_cpu(struct crypt_config *cc,
					     struct dm_target *ti,
					     u8 *salt, unsigned saltsize)
{
	struct crypto_cipher *essiv_tfm;
	int err;

	/* Setup the essiv_tfm with the given salt */
	essiv_tfm = crypto_alloc_cipher(cc->cipher, 0, CRYPTO_ALG_ASYNC);
	if (IS_ERR(essiv_tfm)) {
		ti->error = "Error allocating crypto tfm for ESSIV";
		return essiv_tfm;
	}

	if (crypto_cipher_blocksize(essiv_tfm) !=
	    crypto_ablkcipher_ivsize(any_tfm(cc))) {
		ti->error = "Block size of ESSIV cipher does "
			    "not match IV size of block cipher";
		crypto_free_cipher(essiv_tfm);
		return ERR_PTR(-EINVAL);
	}

	err = crypto_cipher_setkey(essiv_tfm, salt, saltsize);
	if (err) {
		ti->error = "Failed to set key for ESSIV cipher";
		crypto_free_cipher(essiv_tfm);
		return ERR_PTR(err);
	}

	return essiv_tfm;
}

static void crypt_iv_essiv_dtr(struct crypt_config *cc)
{
	int cpu;
	struct crypt_cpu *cpu_cc;
	struct crypto_cipher *essiv_tfm;
	struct iv_essiv_private *essiv = &cc->iv_gen_private.essiv;

	crypto_free_hash(essiv->hash_tfm);
	essiv->hash_tfm = NULL;

	kzfree(essiv->salt);
	essiv->salt = NULL;

	for_each_possible_cpu(cpu) {
		cpu_cc = per_cpu_ptr(cc->cpu, cpu);
		essiv_tfm = cpu_cc->iv_private;

		if (essiv_tfm)
			crypto_free_cipher(essiv_tfm);

		cpu_cc->iv_private = NULL;
	}
}

static int crypt_iv_essiv_ctr(struct crypt_config *cc, struct dm_target *ti,
			      const char *opts)
{
	struct crypto_cipher *essiv_tfm = NULL;
	struct crypto_hash *hash_tfm = NULL;
	u8 *salt = NULL;
	int err, cpu;

	if (!opts) {
		ti->error = "Digest algorithm missing for ESSIV mode";
		return -EINVAL;
	}

	/* Allocate hash algorithm */
	hash_tfm = crypto_alloc_hash(opts, 0, CRYPTO_ALG_ASYNC);
	if (IS_ERR(hash_tfm)) {
		ti->error = "Error initializing ESSIV hash";
		err = PTR_ERR(hash_tfm);
		goto bad;
	}

	salt = kzalloc(crypto_hash_digestsize(hash_tfm), GFP_KERNEL);
	if (!salt) {
		ti->error = "Error kmallocing salt storage in ESSIV";
		err = -ENOMEM;
		goto bad;
	}

	cc->iv_gen_private.essiv.salt = salt;
	cc->iv_gen_private.essiv.hash_tfm = hash_tfm;

	for_each_possible_cpu(cpu) {
		essiv_tfm = setup_essiv_cpu(cc, ti, salt,
					crypto_hash_digestsize(hash_tfm));
		if (IS_ERR(essiv_tfm)) {
			crypt_iv_essiv_dtr(cc);
			return PTR_ERR(essiv_tfm);
		}
		per_cpu_ptr(cc->cpu, cpu)->iv_private = essiv_tfm;
	}

	return 0;

bad:
	if (hash_tfm && !IS_ERR(hash_tfm))
		crypto_free_hash(hash_tfm);
	kfree(salt);
	return err;
}

static int crypt_iv_essiv_gen(struct crypt_config *cc, u8 *iv,
			      struct dm_crypt_request *dmreq)
{
	struct crypto_cipher *essiv_tfm = this_crypt_config(cc)->iv_private;

	memset(iv, 0, cc->iv_size);
	*(u64 *)iv = cpu_to_le64(dmreq->iv_sector);
	crypto_cipher_encrypt_one(essiv_tfm, iv, iv);

	return 0;
}

static int crypt_iv_benbi_ctr(struct crypt_config *cc, struct dm_target *ti,
			      const char *opts)
{
	unsigned bs = crypto_ablkcipher_blocksize(any_tfm(cc));
	int log = ilog2(bs);

	/* we need to calculate how far we must shift the sector count
	 * to get the cipher block count, we use this shift in _gen */

	if (1 << log != bs) {
		ti->error = "cypher blocksize is not a power of 2";
		return -EINVAL;
	}

	if (log > 9) {
		ti->error = "cypher blocksize is > 512";
		return -EINVAL;
	}

	cc->iv_gen_private.benbi.shift = 9 - log;

	return 0;
}

static void crypt_iv_benbi_dtr(struct crypt_config *cc)
{
}

static int crypt_iv_benbi_gen(struct crypt_config *cc, u8 *iv,
			      struct dm_crypt_request *dmreq)
{
	__be64 val;

	memset(iv, 0, cc->iv_size - sizeof(u64)); /* rest is cleared below */

	val = cpu_to_be64(((u64)dmreq->iv_sector << cc->iv_gen_private.benbi.shift) + 1);
	put_unaligned(val, (__be64 *)(iv + cc->iv_size - sizeof(u64)));

	return 0;
}

static int crypt_iv_null_gen(struct crypt_config *cc, u8 *iv,
			     struct dm_crypt_request *dmreq)
{
	memset(iv, 0, cc->iv_size);

	return 0;
}

static void crypt_iv_lmk_dtr(struct crypt_config *cc)
{
	struct iv_lmk_private *lmk = &cc->iv_gen_private.lmk;

	if (lmk->hash_tfm && !IS_ERR(lmk->hash_tfm))
		crypto_free_shash(lmk->hash_tfm);
	lmk->hash_tfm = NULL;

	kzfree(lmk->seed);
	lmk->seed = NULL;
}

static int crypt_iv_lmk_ctr(struct crypt_config *cc, struct dm_target *ti,
			    const char *opts)
{
	struct iv_lmk_private *lmk = &cc->iv_gen_private.lmk;

	lmk->hash_tfm = crypto_alloc_shash("md5", 0, 0);
	if (IS_ERR(lmk->hash_tfm)) {
		ti->error = "Error initializing LMK hash";
		return PTR_ERR(lmk->hash_tfm);
	}

	/* No seed in LMK version 2 */
	if (cc->key_parts == cc->tfms_count) {
		lmk->seed = NULL;
		return 0;
	}

	lmk->seed = kzalloc(LMK_SEED_SIZE, GFP_KERNEL);
	if (!lmk->seed) {
		crypt_iv_lmk_dtr(cc);
		ti->error = "Error kmallocing seed storage in LMK";
		return -ENOMEM;
	}

	return 0;
}

static int crypt_iv_lmk_init(struct crypt_config *cc)
{
	struct iv_lmk_private *lmk = &cc->iv_gen_private.lmk;
	int subkey_size = cc->key_size / cc->key_parts;

	/* LMK seed is on the position of LMK_KEYS + 1 key */
	if (lmk->seed)
		memcpy(lmk->seed, cc->key + (cc->tfms_count * subkey_size),
		       crypto_shash_digestsize(lmk->hash_tfm));

	return 0;
}

static int crypt_iv_lmk_wipe(struct crypt_config *cc)
{
	struct iv_lmk_private *lmk = &cc->iv_gen_private.lmk;

	if (lmk->seed)
		memset(lmk->seed, 0, LMK_SEED_SIZE);

	return 0;
}

static int crypt_iv_lmk_one(struct crypt_config *cc, u8 *iv,
			    struct dm_crypt_request *dmreq,
			    u8 *data)
{
	struct iv_lmk_private *lmk = &cc->iv_gen_private.lmk;
	struct {
		struct shash_desc desc;
		char ctx[crypto_shash_descsize(lmk->hash_tfm)];
	} sdesc;
	struct md5_state md5state;
	u32 buf[4];
	int i, r;

	sdesc.desc.tfm = lmk->hash_tfm;
	sdesc.desc.flags = CRYPTO_TFM_REQ_MAY_SLEEP;

	r = crypto_shash_init(&sdesc.desc);
	if (r)
		return r;

	if (lmk->seed) {
		r = crypto_shash_update(&sdesc.desc, lmk->seed, LMK_SEED_SIZE);
		if (r)
			return r;
	}

	/* Sector is always 512B, block size 16, add data of blocks 1-31 */
	r = crypto_shash_update(&sdesc.desc, data + 16, 16 * 31);
	if (r)
		return r;

	/* Sector is cropped to 56 bits here */
	buf[0] = cpu_to_le32(dmreq->iv_sector & 0xFFFFFFFF);
	buf[1] = cpu_to_le32((((u64)dmreq->iv_sector >> 32) & 0x00FFFFFF) | 0x80000000);
	buf[2] = cpu_to_le32(4024);
	buf[3] = 0;
	r = crypto_shash_update(&sdesc.desc, (u8 *)buf, sizeof(buf));
	if (r)
		return r;

	/* No MD5 padding here */
	r = crypto_shash_export(&sdesc.desc, &md5state);
	if (r)
		return r;

	for (i = 0; i < MD5_HASH_WORDS; i++)
		__cpu_to_le32s(&md5state.hash[i]);
	memcpy(iv, &md5state.hash, cc->iv_size);

	return 0;
}

static int crypt_iv_lmk_gen(struct crypt_config *cc, u8 *iv,
			    struct dm_crypt_request *dmreq)
{
	u8 *src;
	int r = 0;

	if (bio_data_dir(dmreq->ctx->bio_in) == WRITE) {
		src = kmap_atomic(sg_page(&dmreq->sg_in), KM_USER0);
		r = crypt_iv_lmk_one(cc, iv, dmreq, src + dmreq->sg_in.offset);
		kunmap_atomic(src, KM_USER0);
	} else
		memset(iv, 0, cc->iv_size);

	return r;
}

static int crypt_iv_lmk_post(struct crypt_config *cc, u8 *iv,
			     struct dm_crypt_request *dmreq)
{
	u8 *dst;
	int r;

	if (bio_data_dir(dmreq->ctx->bio_in) == WRITE)
		return 0;

	dst = kmap_atomic(sg_page(&dmreq->sg_out), KM_USER0);
	r = crypt_iv_lmk_one(cc, iv, dmreq, dst + dmreq->sg_out.offset);

	/* Tweak the first block of plaintext sector */
	if (!r)
		crypto_xor(dst + dmreq->sg_out.offset, iv, cc->iv_size);

	kunmap_atomic(dst, KM_USER0);
	return r;
}

static struct crypt_iv_operations crypt_iv_plain_ops = {
	.generator = crypt_iv_plain_gen
};

static struct crypt_iv_operations crypt_iv_plain64_ops = {
	.generator = crypt_iv_plain64_gen
};

static struct crypt_iv_operations crypt_iv_essiv_ops = {
	.ctr       = crypt_iv_essiv_ctr,
	.dtr       = crypt_iv_essiv_dtr,
	.init      = crypt_iv_essiv_init,
	.wipe      = crypt_iv_essiv_wipe,
	.generator = crypt_iv_essiv_gen
};

static struct crypt_iv_operations crypt_iv_benbi_ops = {
	.ctr	   = crypt_iv_benbi_ctr,
	.dtr	   = crypt_iv_benbi_dtr,
	.generator = crypt_iv_benbi_gen
};

static struct crypt_iv_operations crypt_iv_null_ops = {
	.generator = crypt_iv_null_gen
};

static struct crypt_iv_operations crypt_iv_lmk_ops = {
	.ctr	   = crypt_iv_lmk_ctr,
	.dtr	   = crypt_iv_lmk_dtr,
	.init	   = crypt_iv_lmk_init,
	.wipe	   = crypt_iv_lmk_wipe,
	.generator = crypt_iv_lmk_gen,
	.post	   = crypt_iv_lmk_post
};

static void crypt_convert_init(struct crypt_config *cc,
			       struct convert_context *ctx,
			       struct bio *bio_out, struct bio *bio_in,
			       sector_t sector)
{
	ctx->bio_in = bio_in;
	ctx->bio_out = bio_out;
	ctx->offset_in = 0;
	ctx->offset_out = 0;
	ctx->idx_in = bio_in ? bio_in->bi_idx : 0;
	ctx->idx_out = bio_out ? bio_out->bi_idx : 0;
	ctx->sector = sector + cc->iv_offset;
	init_completion(&ctx->restart);
}

static struct dm_crypt_request *dmreq_of_req(struct crypt_config *cc,
					     struct ablkcipher_request *req)
{
	return (struct dm_crypt_request *)((char *)req + cc->dmreq_start);
}

static struct ablkcipher_request *req_of_dmreq(struct crypt_config *cc,
					       struct dm_crypt_request *dmreq)
{
	return (struct ablkcipher_request *)((char *)dmreq - cc->dmreq_start);
}

static u8 *iv_of_dmreq(struct crypt_config *cc,
		       struct dm_crypt_request *dmreq)
{
	return (u8 *)ALIGN((unsigned long)(dmreq + 1),
		crypto_ablkcipher_alignmask(any_tfm(cc)) + 1);
}

static int crypt_convert_block(struct crypt_config *cc,
			       struct convert_context *ctx,
			       struct ablkcipher_request *req)
{
	struct bio_vec *bv_in = bio_iovec_idx(ctx->bio_in, ctx->idx_in);
	struct bio_vec *bv_out = bio_iovec_idx(ctx->bio_out, ctx->idx_out);
	struct dm_crypt_request *dmreq;
	u8 *iv;
	int r = 0;

	dmreq = dmreq_of_req(cc, req);
	iv = iv_of_dmreq(cc, dmreq);

	dmreq->iv_sector = ctx->sector;
	dmreq->ctx = ctx;
	sg_init_table(&dmreq->sg_in, 1);
	sg_set_page(&dmreq->sg_in, bv_in->bv_page, 1 << SECTOR_SHIFT,
		    bv_in->bv_offset + ctx->offset_in);

	sg_init_table(&dmreq->sg_out, 1);
	sg_set_page(&dmreq->sg_out, bv_out->bv_page, 1 << SECTOR_SHIFT,
		    bv_out->bv_offset + ctx->offset_out);

	ctx->offset_in += 1 << SECTOR_SHIFT;
	if (ctx->offset_in >= bv_in->bv_len) {
		ctx->offset_in = 0;
		ctx->idx_in++;
	}

	ctx->offset_out += 1 << SECTOR_SHIFT;
	if (ctx->offset_out >= bv_out->bv_len) {
		ctx->offset_out = 0;
		ctx->idx_out++;
	}

	if (cc->iv_gen_ops) {
		r = cc->iv_gen_ops->generator(cc, iv, dmreq);
		if (r < 0)
			return r;
	}

	ablkcipher_request_set_crypt(req, &dmreq->sg_in, &dmreq->sg_out,
				     1 << SECTOR_SHIFT, iv);

	if (bio_data_dir(ctx->bio_in) == WRITE)
		r = crypto_ablkcipher_encrypt(req);
	else
		r = crypto_ablkcipher_decrypt(req);

	if (!r && cc->iv_gen_ops && cc->iv_gen_ops->post)
		r = cc->iv_gen_ops->post(cc, iv, dmreq);

	return r;
}

static void kcryptd_async_done(struct crypto_async_request *async_req,
			       int error);

static void crypt_alloc_req(struct crypt_config *cc,
			    struct convert_context *ctx)
{
	struct crypt_cpu *this_cc = this_crypt_config(cc);
	unsigned key_index = ctx->sector & (cc->tfms_count - 1);

	if (!this_cc->req)
		this_cc->req = mempool_alloc(cc->req_pool, GFP_NOIO);

	ablkcipher_request_set_tfm(this_cc->req, this_cc->tfms[key_index]);
	ablkcipher_request_set_callback(this_cc->req,
	    CRYPTO_TFM_REQ_MAY_BACKLOG | CRYPTO_TFM_REQ_MAY_SLEEP,
	    kcryptd_async_done, dmreq_of_req(cc, this_cc->req));
}

/*
 * Encrypt / decrypt data from one bio to another one (can be the same one)
 */
static int crypt_convert(struct crypt_config *cc,
			 struct convert_context *ctx)
{
	struct crypt_cpu *this_cc = this_crypt_config(cc);
	int r;

	atomic_set(&ctx->pending, 1);

	while(ctx->idx_in < ctx->bio_in->bi_vcnt &&
	      ctx->idx_out < ctx->bio_out->bi_vcnt) {

		crypt_alloc_req(cc, ctx);

		atomic_inc(&ctx->pending);

		r = crypt_convert_block(cc, ctx, this_cc->req);

		switch (r) {
		/* async */
		case -EBUSY:
			wait_for_completion(&ctx->restart);
			INIT_COMPLETION(ctx->restart);
			/* fall through*/
		case -EINPROGRESS:
			this_cc->req = NULL;
			ctx->sector++;
			continue;

		/* sync */
		case 0:
			atomic_dec(&ctx->pending);
			ctx->sector++;
			cond_resched();
			continue;

		/* error */
		default:
			atomic_dec(&ctx->pending);
			return r;
		}
	}

	return 0;
}

static void dm_crypt_bio_destructor(struct bio *bio)
{
	struct dm_crypt_io *io = bio->bi_private;
	struct crypt_config *cc = io->target->private;

	bio_free(bio, cc->bs);
}

/*
 * Generate a new unfragmented bio with the given size
 * This should never violate the device limitations
 * May return a smaller bio when running out of pages, indicated by
 * *out_of_pages set to 1.
 */
static struct bio *crypt_alloc_buffer(struct dm_crypt_io *io, unsigned size,
				      unsigned *out_of_pages)
{
	struct crypt_config *cc = io->target->private;
	struct bio *clone;
	unsigned int nr_iovecs = (size + PAGE_SIZE - 1) >> PAGE_SHIFT;
	gfp_t gfp_mask = GFP_NOIO | __GFP_HIGHMEM;
	unsigned i, len;
	struct page *page;

	clone = bio_alloc_bioset(GFP_NOIO, nr_iovecs, cc->bs);
	if (!clone)
		return NULL;

	clone_init(io, clone);
	*out_of_pages = 0;

	for (i = 0; i < nr_iovecs; i++) {
		page = mempool_alloc(cc->page_pool, gfp_mask);
		if (!page) {
			*out_of_pages = 1;
			break;
		}

		/*
		 * if additional pages cannot be allocated without waiting,
		 * return a partially allocated bio, the caller will then try
		 * to allocate additional bios while submitting this partial bio
		 */
		if (i == (MIN_BIO_PAGES - 1))
			gfp_mask = (gfp_mask | __GFP_NOWARN) & ~__GFP_WAIT;

		len = (size > PAGE_SIZE) ? PAGE_SIZE : size;

		if (!bio_add_page(clone, page, len, 0)) {
			mempool_free(page, cc->page_pool);
			break;
		}

		size -= len;
	}

	if (!clone->bi_size) {
		bio_put(clone);
		return NULL;
	}

	return clone;
}

static void crypt_free_buffer_pages(struct crypt_config *cc, struct bio *clone)
{
	unsigned int i;
	struct bio_vec *bv;

	for (i = 0; i < clone->bi_vcnt; i++) {
		bv = bio_iovec_idx(clone, i);
		BUG_ON(!bv->bv_page);
		mempool_free(bv->bv_page, cc->page_pool);
		bv->bv_page = NULL;
	}
}

static struct dm_crypt_io *crypt_io_alloc(struct dm_target *ti,
					  struct bio *bio, sector_t sector)
{
	struct crypt_config *cc = ti->private;
	struct dm_crypt_io *io;

	io = mempool_alloc(cc->io_pool, GFP_NOIO);
	io->target = ti;
	io->base_bio = bio;
	io->sector = sector;
	io->error = 0;
	io->base_io = NULL;
	atomic_set(&io->pending, 0);

	return io;
}

static void crypt_inc_pending(struct dm_crypt_io *io)
{
	atomic_inc(&io->pending);
}

/*
 * One of the bios was finished. Check for completion of
 * the whole request and correctly clean up the buffer.
 * If base_io is set, wait for the last fragment to complete.
 */
static void crypt_dec_pending(struct dm_crypt_io *io)
{
	struct crypt_config *cc = io->target->private;
	struct bio *base_bio = io->base_bio;
	struct dm_crypt_io *base_io = io->base_io;
	int error = io->error;

	if (!atomic_dec_and_test(&io->pending))
		return;

	mempool_free(io, cc->io_pool);

	if (likely(!base_io))
		bio_endio(base_bio, error);
	else {
		if (error && !base_io->error)
			base_io->error = error;
		crypt_dec_pending(base_io);
	}
}

/*
 * kcryptd/kcryptd_io:
 *
 * Needed because it would be very unwise to do decryption in an
 * interrupt context.
 *
 * kcryptd performs the actual encryption or decryption.
 *
 * kcryptd_io performs the IO submission.
 *
 * They must be separated as otherwise the final stages could be
 * starved by new requests which can block in the first stages due
 * to memory allocation.
 *
 * The work is done per CPU global for all dm-crypt instances.
 * They should not depend on each other and do not block.
 */
static void crypt_endio(struct bio *clone, int error)
{
	struct dm_crypt_io *io = clone->bi_private;
	struct crypt_config *cc = io->target->private;
	unsigned rw = bio_data_dir(clone);

	if (unlikely(!bio_flagged(clone, BIO_UPTODATE) && !error))
		error = -EIO;

	/*
	 * free the processed pages
	 */
	if (rw == WRITE)
		crypt_free_buffer_pages(cc, clone);

	bio_put(clone);

	if (rw == READ && !error) {
		kcryptd_queue_crypt(io);
		return;
	}

	if (unlikely(error))
		io->error = error;

	crypt_dec_pending(io);
}

static void clone_init(struct dm_crypt_io *io, struct bio *clone)
{
	struct crypt_config *cc = io->target->private;

	clone->bi_private = io;
	clone->bi_end_io  = crypt_endio;
	clone->bi_bdev    = cc->dev->bdev;
	clone->bi_rw      = io->base_bio->bi_rw;
	clone->bi_destructor = dm_crypt_bio_destructor;
}

<<<<<<< HEAD
static void kcryptd_unplug(struct crypt_config *cc)
{
	blk_unplug(bdev_get_queue(cc->dev->bdev));
}

=======
>>>>>>> 105e53f8
static int kcryptd_io_read(struct dm_crypt_io *io, gfp_t gfp)
{
	struct crypt_config *cc = io->target->private;
	struct bio *base_bio = io->base_bio;
	struct bio *clone;

	/*
	 * The block layer might modify the bvec array, so always
	 * copy the required bvecs because we need the original
	 * one in order to decrypt the whole bio data *afterwards*.
	 */
	clone = bio_alloc_bioset(gfp, bio_segments(base_bio), cc->bs);
<<<<<<< HEAD
	if (!clone) {
		kcryptd_unplug(cc);
		return 1;
	}
=======
	if (!clone)
		return 1;

	crypt_inc_pending(io);
>>>>>>> 105e53f8

	crypt_inc_pending(io);

	clone_init(io, clone);
	clone->bi_idx = 0;
	clone->bi_vcnt = bio_segments(base_bio);
	clone->bi_size = base_bio->bi_size;
	clone->bi_sector = cc->start + io->sector;
	memcpy(clone->bi_io_vec, bio_iovec(base_bio),
	       sizeof(struct bio_vec) * clone->bi_vcnt);

	generic_make_request(clone);
	return 0;
}

static void kcryptd_io_write(struct dm_crypt_io *io)
{
	struct bio *clone = io->ctx.bio_out;
	generic_make_request(clone);
}

static void kcryptd_io(struct work_struct *work)
{
	struct dm_crypt_io *io = container_of(work, struct dm_crypt_io, work);

	if (bio_data_dir(io->base_bio) == READ) {
		crypt_inc_pending(io);
		if (kcryptd_io_read(io, GFP_NOIO))
			io->error = -ENOMEM;
		crypt_dec_pending(io);
	} else
		kcryptd_io_write(io);
}

static void kcryptd_queue_io(struct dm_crypt_io *io)
{
	struct crypt_config *cc = io->target->private;

	INIT_WORK(&io->work, kcryptd_io);
	queue_work(cc->io_queue, &io->work);
}

static void kcryptd_crypt_write_io_submit(struct dm_crypt_io *io,
					  int error, int async)
{
	struct bio *clone = io->ctx.bio_out;
	struct crypt_config *cc = io->target->private;

	if (unlikely(error < 0)) {
		crypt_free_buffer_pages(cc, clone);
		bio_put(clone);
		io->error = -EIO;
		crypt_dec_pending(io);
		return;
	}

	/* crypt_convert should have filled the clone bio */
	BUG_ON(io->ctx.idx_out < clone->bi_vcnt);

	clone->bi_sector = cc->start + io->sector;

	if (async)
		kcryptd_queue_io(io);
	else
		generic_make_request(clone);
}

static void kcryptd_crypt_write_convert(struct dm_crypt_io *io)
{
	struct crypt_config *cc = io->target->private;
	struct bio *clone;
	struct dm_crypt_io *new_io;
	int crypt_finished;
	unsigned out_of_pages = 0;
	unsigned remaining = io->base_bio->bi_size;
	sector_t sector = io->sector;
	int r;

	/*
	 * Prevent io from disappearing until this function completes.
	 */
	crypt_inc_pending(io);
	crypt_convert_init(cc, &io->ctx, NULL, io->base_bio, sector);

	/*
	 * The allocated buffers can be smaller than the whole bio,
	 * so repeat the whole process until all the data can be handled.
	 */
	while (remaining) {
		clone = crypt_alloc_buffer(io, remaining, &out_of_pages);
		if (unlikely(!clone)) {
			io->error = -ENOMEM;
			break;
		}

		io->ctx.bio_out = clone;
		io->ctx.idx_out = 0;

		remaining -= clone->bi_size;
		sector += bio_sectors(clone);

		crypt_inc_pending(io);
		r = crypt_convert(cc, &io->ctx);
		crypt_finished = atomic_dec_and_test(&io->ctx.pending);

		/* Encryption was already finished, submit io now */
		if (crypt_finished) {
			kcryptd_crypt_write_io_submit(io, r, 0);

			/*
			 * If there was an error, do not try next fragments.
			 * For async, error is processed in async handler.
			 */
			if (unlikely(r < 0))
				break;

			io->sector = sector;
		}

		/*
		 * Out of memory -> run queues
		 * But don't wait if split was due to the io size restriction
		 */
		if (unlikely(out_of_pages))
			congestion_wait(BLK_RW_ASYNC, HZ/100);

		/*
		 * With async crypto it is unsafe to share the crypto context
		 * between fragments, so switch to a new dm_crypt_io structure.
		 */
		if (unlikely(!crypt_finished && remaining)) {
			new_io = crypt_io_alloc(io->target, io->base_bio,
						sector);
			crypt_inc_pending(new_io);
			crypt_convert_init(cc, &new_io->ctx, NULL,
					   io->base_bio, sector);
			new_io->ctx.idx_in = io->ctx.idx_in;
			new_io->ctx.offset_in = io->ctx.offset_in;

			/*
			 * Fragments after the first use the base_io
			 * pending count.
			 */
			if (!io->base_io)
				new_io->base_io = io;
			else {
				new_io->base_io = io->base_io;
				crypt_inc_pending(io->base_io);
				crypt_dec_pending(io);
			}

			io = new_io;
		}
	}

	crypt_dec_pending(io);
}

static void kcryptd_crypt_read_done(struct dm_crypt_io *io, int error)
{
	if (unlikely(error < 0))
		io->error = -EIO;

	crypt_dec_pending(io);
}

static void kcryptd_crypt_read_convert(struct dm_crypt_io *io)
{
	struct crypt_config *cc = io->target->private;
	int r = 0;

	crypt_inc_pending(io);

	crypt_convert_init(cc, &io->ctx, io->base_bio, io->base_bio,
			   io->sector);

	r = crypt_convert(cc, &io->ctx);

	if (atomic_dec_and_test(&io->ctx.pending))
		kcryptd_crypt_read_done(io, r);

	crypt_dec_pending(io);
}

static void kcryptd_async_done(struct crypto_async_request *async_req,
			       int error)
{
	struct dm_crypt_request *dmreq = async_req->data;
	struct convert_context *ctx = dmreq->ctx;
	struct dm_crypt_io *io = container_of(ctx, struct dm_crypt_io, ctx);
	struct crypt_config *cc = io->target->private;

	if (error == -EINPROGRESS) {
		complete(&ctx->restart);
		return;
	}

	if (!error && cc->iv_gen_ops && cc->iv_gen_ops->post)
		error = cc->iv_gen_ops->post(cc, iv_of_dmreq(cc, dmreq), dmreq);

	mempool_free(req_of_dmreq(cc, dmreq), cc->req_pool);

	if (!atomic_dec_and_test(&ctx->pending))
		return;

	if (bio_data_dir(io->base_bio) == READ)
		kcryptd_crypt_read_done(io, error);
	else
		kcryptd_crypt_write_io_submit(io, error, 1);
}

static void kcryptd_crypt(struct work_struct *work)
{
	struct dm_crypt_io *io = container_of(work, struct dm_crypt_io, work);

	if (bio_data_dir(io->base_bio) == READ)
		kcryptd_crypt_read_convert(io);
	else
		kcryptd_crypt_write_convert(io);
}

static void kcryptd_queue_crypt(struct dm_crypt_io *io)
{
	struct crypt_config *cc = io->target->private;

	INIT_WORK(&io->work, kcryptd_crypt);
	queue_work(cc->crypt_queue, &io->work);
}

/*
 * Decode key from its hex representation
 */
static int crypt_decode_key(u8 *key, char *hex, unsigned int size)
{
	char buffer[3];
	char *endp;
	unsigned int i;

	buffer[2] = '\0';

	for (i = 0; i < size; i++) {
		buffer[0] = *hex++;
		buffer[1] = *hex++;

		key[i] = (u8)simple_strtoul(buffer, &endp, 16);

		if (endp != &buffer[2])
			return -EINVAL;
	}

	if (*hex != '\0')
		return -EINVAL;

	return 0;
}

/*
 * Encode key into its hex representation
 */
static void crypt_encode_key(char *hex, u8 *key, unsigned int size)
{
	unsigned int i;

	for (i = 0; i < size; i++) {
		sprintf(hex, "%02x", *key);
		hex += 2;
		key++;
	}
}

static void crypt_free_tfms(struct crypt_config *cc, int cpu)
<<<<<<< HEAD
{
	struct crypt_cpu *cpu_cc = per_cpu_ptr(cc->cpu, cpu);
	unsigned i;

	for (i = 0; i < cc->tfms_count; i++)
		if (cpu_cc->tfms[i] && !IS_ERR(cpu_cc->tfms[i])) {
			crypto_free_ablkcipher(cpu_cc->tfms[i]);
			cpu_cc->tfms[i] = NULL;
		}
}

static int crypt_alloc_tfms(struct crypt_config *cc, int cpu, char *ciphermode)
{
	struct crypt_cpu *cpu_cc = per_cpu_ptr(cc->cpu, cpu);
	unsigned i;
	int err;

	for (i = 0; i < cc->tfms_count; i++) {
		cpu_cc->tfms[i] = crypto_alloc_ablkcipher(ciphermode, 0, 0);
		if (IS_ERR(cpu_cc->tfms[i])) {
			err = PTR_ERR(cpu_cc->tfms[i]);
			crypt_free_tfms(cc, cpu);
			return err;
		}
	}

	return 0;
}

static int crypt_setkey_allcpus(struct crypt_config *cc)
{
	unsigned subkey_size = cc->key_size >> ilog2(cc->tfms_count);
	int cpu, err = 0, i, r;

	for_each_possible_cpu(cpu) {
		for (i = 0; i < cc->tfms_count; i++) {
			r = crypto_ablkcipher_setkey(per_cpu_ptr(cc->cpu, cpu)->tfms[i],
						     cc->key + (i * subkey_size), subkey_size);
			if (r)
				err = r;
		}
	}

	return err;
}

static int crypt_set_key(struct crypt_config *cc, char *key)
{
	/* The key size may not be changed. */
	if (cc->key_size != (strlen(key) >> 1))
		return -EINVAL;

	/* Hyphen (which gives a key_size of zero) means there is no key. */
	if (!cc->key_size && strcmp(key, "-"))
		return -EINVAL;

	if (cc->key_size && crypt_decode_key(cc->key, key, cc->key_size) < 0)
		return -EINVAL;

	set_bit(DM_CRYPT_KEY_VALID, &cc->flags);

	return crypt_setkey_allcpus(cc);
=======
{
	struct crypt_cpu *cpu_cc = per_cpu_ptr(cc->cpu, cpu);
	unsigned i;

	for (i = 0; i < cc->tfms_count; i++)
		if (cpu_cc->tfms[i] && !IS_ERR(cpu_cc->tfms[i])) {
			crypto_free_ablkcipher(cpu_cc->tfms[i]);
			cpu_cc->tfms[i] = NULL;
		}
}

static int crypt_alloc_tfms(struct crypt_config *cc, int cpu, char *ciphermode)
{
	struct crypt_cpu *cpu_cc = per_cpu_ptr(cc->cpu, cpu);
	unsigned i;
	int err;

	for (i = 0; i < cc->tfms_count; i++) {
		cpu_cc->tfms[i] = crypto_alloc_ablkcipher(ciphermode, 0, 0);
		if (IS_ERR(cpu_cc->tfms[i])) {
			err = PTR_ERR(cpu_cc->tfms[i]);
			crypt_free_tfms(cc, cpu);
			return err;
		}
	}

	return 0;
}

static int crypt_setkey_allcpus(struct crypt_config *cc)
{
	unsigned subkey_size = cc->key_size >> ilog2(cc->tfms_count);
	int cpu, err = 0, i, r;

	for_each_possible_cpu(cpu) {
		for (i = 0; i < cc->tfms_count; i++) {
			r = crypto_ablkcipher_setkey(per_cpu_ptr(cc->cpu, cpu)->tfms[i],
						     cc->key + (i * subkey_size), subkey_size);
			if (r)
				err = r;
		}
	}

	return err;
}

static int crypt_set_key(struct crypt_config *cc, char *key)
{
	int r = -EINVAL;
	int key_string_len = strlen(key);

	/* The key size may not be changed. */
	if (cc->key_size != (key_string_len >> 1))
		goto out;

	/* Hyphen (which gives a key_size of zero) means there is no key. */
	if (!cc->key_size && strcmp(key, "-"))
		goto out;

	if (cc->key_size && crypt_decode_key(cc->key, key, cc->key_size) < 0)
		goto out;

	set_bit(DM_CRYPT_KEY_VALID, &cc->flags);

	r = crypt_setkey_allcpus(cc);

out:
	/* Hex key string not needed after here, so wipe it. */
	memset(key, '0', key_string_len);

	return r;
>>>>>>> 105e53f8
}

static int crypt_wipe_key(struct crypt_config *cc)
{
	clear_bit(DM_CRYPT_KEY_VALID, &cc->flags);
	memset(&cc->key, 0, cc->key_size * sizeof(u8));

	return crypt_setkey_allcpus(cc);
}

static void crypt_dtr(struct dm_target *ti)
{
	struct crypt_config *cc = ti->private;
	struct crypt_cpu *cpu_cc;
	int cpu;

	ti->private = NULL;

	if (!cc)
		return;

	if (cc->io_queue)
		destroy_workqueue(cc->io_queue);
	if (cc->crypt_queue)
		destroy_workqueue(cc->crypt_queue);

	if (cc->cpu)
		for_each_possible_cpu(cpu) {
			cpu_cc = per_cpu_ptr(cc->cpu, cpu);
			if (cpu_cc->req)
				mempool_free(cpu_cc->req, cc->req_pool);
			crypt_free_tfms(cc, cpu);
		}

	if (cc->bs)
		bioset_free(cc->bs);

	if (cc->page_pool)
		mempool_destroy(cc->page_pool);
	if (cc->req_pool)
		mempool_destroy(cc->req_pool);
	if (cc->io_pool)
		mempool_destroy(cc->io_pool);

	if (cc->iv_gen_ops && cc->iv_gen_ops->dtr)
		cc->iv_gen_ops->dtr(cc);

	if (cc->dev)
		dm_put_device(ti, cc->dev);

	if (cc->cpu)
		free_percpu(cc->cpu);

	kzfree(cc->cipher);
	kzfree(cc->cipher_string);

	/* Must zero key material before freeing */
	kzfree(cc);
}

static int crypt_ctr_cipher(struct dm_target *ti,
			    char *cipher_in, char *key)
{
	struct crypt_config *cc = ti->private;
	char *tmp, *cipher, *chainmode, *ivmode, *ivopts, *keycount;
	char *cipher_api = NULL;
	int cpu, ret = -EINVAL;

	/* Convert to crypto api definition? */
	if (strchr(cipher_in, '(')) {
		ti->error = "Bad cipher specification";
		return -EINVAL;
	}

	cc->cipher_string = kstrdup(cipher_in, GFP_KERNEL);
	if (!cc->cipher_string)
		goto bad_mem;

	/*
	 * Legacy dm-crypt cipher specification
	 * cipher[:keycount]-mode-iv:ivopts
	 */
	tmp = cipher_in;
	keycount = strsep(&tmp, "-");
	cipher = strsep(&keycount, ":");

	if (!keycount)
		cc->tfms_count = 1;
	else if (sscanf(keycount, "%u", &cc->tfms_count) != 1 ||
		 !is_power_of_2(cc->tfms_count)) {
		ti->error = "Bad cipher key count specification";
		return -EINVAL;
	}
	cc->key_parts = cc->tfms_count;

	cc->cipher = kstrdup(cipher, GFP_KERNEL);
	if (!cc->cipher)
		goto bad_mem;

	chainmode = strsep(&tmp, "-");
	ivopts = strsep(&tmp, "-");
	ivmode = strsep(&ivopts, ":");

	if (tmp)
		DMWARN("Ignoring unexpected additional cipher options");

	cc->cpu = __alloc_percpu(sizeof(*(cc->cpu)) +
				 cc->tfms_count * sizeof(*(cc->cpu->tfms)),
				 __alignof__(struct crypt_cpu));
	if (!cc->cpu) {
		ti->error = "Cannot allocate per cpu state";
		goto bad_mem;
	}

	/*
	 * For compatibility with the original dm-crypt mapping format, if
	 * only the cipher name is supplied, use cbc-plain.
	 */
	if (!chainmode || (!strcmp(chainmode, "plain") && !ivmode)) {
		chainmode = "cbc";
		ivmode = "plain";
	}

	if (strcmp(chainmode, "ecb") && !ivmode) {
		ti->error = "IV mechanism required";
		return -EINVAL;
	}

	cipher_api = kmalloc(CRYPTO_MAX_ALG_NAME, GFP_KERNEL);
	if (!cipher_api)
		goto bad_mem;

	ret = snprintf(cipher_api, CRYPTO_MAX_ALG_NAME,
		       "%s(%s)", chainmode, cipher);
	if (ret < 0) {
		kfree(cipher_api);
		goto bad_mem;
	}

	/* Allocate cipher */
	for_each_possible_cpu(cpu) {
		ret = crypt_alloc_tfms(cc, cpu, cipher_api);
		if (ret < 0) {
			ti->error = "Error allocating crypto tfm";
			goto bad;
		}
	}

	/* Initialize and set key */
	ret = crypt_set_key(cc, key);
	if (ret < 0) {
		ti->error = "Error decoding and setting key";
		goto bad;
	}

	/* Initialize IV */
	cc->iv_size = crypto_ablkcipher_ivsize(any_tfm(cc));
	if (cc->iv_size)
		/* at least a 64 bit sector number should fit in our buffer */
		cc->iv_size = max(cc->iv_size,
				  (unsigned int)(sizeof(u64) / sizeof(u8)));
	else if (ivmode) {
		DMWARN("Selected cipher does not support IVs");
		ivmode = NULL;
	}

	/* Choose ivmode, see comments at iv code. */
	if (ivmode == NULL)
		cc->iv_gen_ops = NULL;
	else if (strcmp(ivmode, "plain") == 0)
		cc->iv_gen_ops = &crypt_iv_plain_ops;
	else if (strcmp(ivmode, "plain64") == 0)
		cc->iv_gen_ops = &crypt_iv_plain64_ops;
	else if (strcmp(ivmode, "essiv") == 0)
		cc->iv_gen_ops = &crypt_iv_essiv_ops;
	else if (strcmp(ivmode, "benbi") == 0)
		cc->iv_gen_ops = &crypt_iv_benbi_ops;
	else if (strcmp(ivmode, "null") == 0)
		cc->iv_gen_ops = &crypt_iv_null_ops;
	else if (strcmp(ivmode, "lmk") == 0) {
		cc->iv_gen_ops = &crypt_iv_lmk_ops;
		/* Version 2 and 3 is recognised according
		 * to length of provided multi-key string.
		 * If present (version 3), last key is used as IV seed.
		 */
		if (cc->key_size % cc->key_parts)
			cc->key_parts++;
	} else {
		ret = -EINVAL;
		ti->error = "Invalid IV mode";
		goto bad;
	}

	/* Allocate IV */
	if (cc->iv_gen_ops && cc->iv_gen_ops->ctr) {
		ret = cc->iv_gen_ops->ctr(cc, ti, ivopts);
		if (ret < 0) {
			ti->error = "Error creating IV";
			goto bad;
		}
	}

	/* Initialize IV (set keys for ESSIV etc) */
	if (cc->iv_gen_ops && cc->iv_gen_ops->init) {
		ret = cc->iv_gen_ops->init(cc);
		if (ret < 0) {
			ti->error = "Error initialising IV";
			goto bad;
		}
	}

	ret = 0;
bad:
	kfree(cipher_api);
	return ret;

bad_mem:
	ti->error = "Cannot allocate cipher strings";
	return -ENOMEM;
}

/*
 * Construct an encryption mapping:
 * <cipher> <key> <iv_offset> <dev_path> <start>
 */
static int crypt_ctr(struct dm_target *ti, unsigned int argc, char **argv)
{
	struct crypt_config *cc;
	unsigned int key_size;
	unsigned long long tmpll;
	int ret;

	if (argc != 5) {
		ti->error = "Not enough arguments";
		return -EINVAL;
	}

	key_size = strlen(argv[1]) >> 1;

	cc = kzalloc(sizeof(*cc) + key_size * sizeof(u8), GFP_KERNEL);
	if (!cc) {
		ti->error = "Cannot allocate encryption context";
		return -ENOMEM;
	}
	cc->key_size = key_size;

	ti->private = cc;
	ret = crypt_ctr_cipher(ti, argv[0], argv[1]);
	if (ret < 0)
		goto bad;

	ret = -ENOMEM;
	cc->io_pool = mempool_create_slab_pool(MIN_IOS, _crypt_io_pool);
	if (!cc->io_pool) {
		ti->error = "Cannot allocate crypt io mempool";
		goto bad;
	}

	cc->dmreq_start = sizeof(struct ablkcipher_request);
	cc->dmreq_start += crypto_ablkcipher_reqsize(any_tfm(cc));
	cc->dmreq_start = ALIGN(cc->dmreq_start, crypto_tfm_ctx_alignment());
	cc->dmreq_start += crypto_ablkcipher_alignmask(any_tfm(cc)) &
			   ~(crypto_tfm_ctx_alignment() - 1);

	cc->req_pool = mempool_create_kmalloc_pool(MIN_IOS, cc->dmreq_start +
			sizeof(struct dm_crypt_request) + cc->iv_size);
	if (!cc->req_pool) {
		ti->error = "Cannot allocate crypt request mempool";
		goto bad;
	}

	cc->page_pool = mempool_create_page_pool(MIN_POOL_PAGES, 0);
	if (!cc->page_pool) {
		ti->error = "Cannot allocate page mempool";
		goto bad;
	}

	cc->bs = bioset_create(MIN_IOS, 0);
	if (!cc->bs) {
		ti->error = "Cannot allocate crypt bioset";
		goto bad;
	}

	ret = -EINVAL;
	if (sscanf(argv[2], "%llu", &tmpll) != 1) {
		ti->error = "Invalid iv_offset sector";
		goto bad;
	}
	cc->iv_offset = tmpll;

	if (dm_get_device(ti, argv[3], dm_table_get_mode(ti->table), &cc->dev)) {
		ti->error = "Device lookup failed";
		goto bad;
	}

	if (sscanf(argv[4], "%llu", &tmpll) != 1) {
		ti->error = "Invalid device sector";
		goto bad;
	}
	cc->start = tmpll;

	ret = -ENOMEM;
	cc->io_queue = alloc_workqueue("kcryptd_io",
				       WQ_NON_REENTRANT|
				       WQ_MEM_RECLAIM,
				       1);
	if (!cc->io_queue) {
		ti->error = "Couldn't create kcryptd io queue";
		goto bad;
	}

	cc->crypt_queue = alloc_workqueue("kcryptd",
					  WQ_NON_REENTRANT|
					  WQ_CPU_INTENSIVE|
					  WQ_MEM_RECLAIM,
					  1);
	if (!cc->crypt_queue) {
		ti->error = "Couldn't create kcryptd queue";
		goto bad;
	}

	ti->num_flush_requests = 1;
	return 0;

bad:
	crypt_dtr(ti);
	return ret;
}

static int crypt_map(struct dm_target *ti, struct bio *bio,
		     union map_info *map_context)
{
	struct dm_crypt_io *io;
	struct crypt_config *cc;

	if (bio->bi_rw & REQ_FLUSH) {
		cc = ti->private;
		bio->bi_bdev = cc->dev->bdev;
		return DM_MAPIO_REMAPPED;
	}

	io = crypt_io_alloc(ti, bio, dm_target_offset(ti, bio->bi_sector));

	if (bio_data_dir(io->base_bio) == READ) {
		if (kcryptd_io_read(io, GFP_NOWAIT))
			kcryptd_queue_io(io);
	} else
		kcryptd_queue_crypt(io);

	return DM_MAPIO_SUBMITTED;
}

static int crypt_status(struct dm_target *ti, status_type_t type,
			char *result, unsigned int maxlen)
{
	struct crypt_config *cc = ti->private;
	unsigned int sz = 0;

	switch (type) {
	case STATUSTYPE_INFO:
		result[0] = '\0';
		break;

	case STATUSTYPE_TABLE:
		DMEMIT("%s ", cc->cipher_string);

		if (cc->key_size > 0) {
			if ((maxlen - sz) < ((cc->key_size << 1) + 1))
				return -ENOMEM;

			crypt_encode_key(result + sz, cc->key, cc->key_size);
			sz += cc->key_size << 1;
		} else {
			if (sz >= maxlen)
				return -ENOMEM;
			result[sz++] = '-';
		}

		DMEMIT(" %llu %s %llu", (unsigned long long)cc->iv_offset,
				cc->dev->name, (unsigned long long)cc->start);
		break;
	}
	return 0;
}

static void crypt_postsuspend(struct dm_target *ti)
{
	struct crypt_config *cc = ti->private;

	set_bit(DM_CRYPT_SUSPENDED, &cc->flags);
}

static int crypt_preresume(struct dm_target *ti)
{
	struct crypt_config *cc = ti->private;

	if (!test_bit(DM_CRYPT_KEY_VALID, &cc->flags)) {
		DMERR("aborting resume - crypt key is not set.");
		return -EAGAIN;
	}

	return 0;
}

static void crypt_resume(struct dm_target *ti)
{
	struct crypt_config *cc = ti->private;

	clear_bit(DM_CRYPT_SUSPENDED, &cc->flags);
}

/* Message interface
 *	key set <key>
 *	key wipe
 */
static int crypt_message(struct dm_target *ti, unsigned argc, char **argv)
{
	struct crypt_config *cc = ti->private;
	int ret = -EINVAL;

	if (argc < 2)
		goto error;

	if (!strnicmp(argv[0], MESG_STR("key"))) {
		if (!test_bit(DM_CRYPT_SUSPENDED, &cc->flags)) {
			DMWARN("not suspended during key manipulation.");
			return -EINVAL;
		}
		if (argc == 3 && !strnicmp(argv[1], MESG_STR("set"))) {
			ret = crypt_set_key(cc, argv[2]);
			if (ret)
				return ret;
			if (cc->iv_gen_ops && cc->iv_gen_ops->init)
				ret = cc->iv_gen_ops->init(cc);
			return ret;
		}
		if (argc == 2 && !strnicmp(argv[1], MESG_STR("wipe"))) {
			if (cc->iv_gen_ops && cc->iv_gen_ops->wipe) {
				ret = cc->iv_gen_ops->wipe(cc);
				if (ret)
					return ret;
			}
			return crypt_wipe_key(cc);
		}
	}

error:
	DMWARN("unrecognised message received.");
	return -EINVAL;
}

static int crypt_merge(struct dm_target *ti, struct bvec_merge_data *bvm,
		       struct bio_vec *biovec, int max_size)
{
	struct crypt_config *cc = ti->private;
	struct request_queue *q = bdev_get_queue(cc->dev->bdev);

	if (!q->merge_bvec_fn)
		return max_size;

	bvm->bi_bdev = cc->dev->bdev;
	bvm->bi_sector = cc->start + dm_target_offset(ti, bvm->bi_sector);

	return min(max_size, q->merge_bvec_fn(q, bvm, biovec));
}

static int crypt_iterate_devices(struct dm_target *ti,
				 iterate_devices_callout_fn fn, void *data)
{
	struct crypt_config *cc = ti->private;

	return fn(ti, cc->dev, cc->start, ti->len, data);
}

static struct target_type crypt_target = {
	.name   = "crypt",
	.version = {1, 10, 0},
	.module = THIS_MODULE,
	.ctr    = crypt_ctr,
	.dtr    = crypt_dtr,
	.map    = crypt_map,
	.status = crypt_status,
	.postsuspend = crypt_postsuspend,
	.preresume = crypt_preresume,
	.resume = crypt_resume,
	.message = crypt_message,
	.merge  = crypt_merge,
	.iterate_devices = crypt_iterate_devices,
};

static int __init dm_crypt_init(void)
{
	int r;

	_crypt_io_pool = KMEM_CACHE(dm_crypt_io, 0);
	if (!_crypt_io_pool)
		return -ENOMEM;

	r = dm_register_target(&crypt_target);
	if (r < 0) {
		DMERR("register failed %d", r);
		kmem_cache_destroy(_crypt_io_pool);
	}

	return r;
}

static void __exit dm_crypt_exit(void)
{
	dm_unregister_target(&crypt_target);
	kmem_cache_destroy(_crypt_io_pool);
}

module_init(dm_crypt_init);
module_exit(dm_crypt_exit);

MODULE_AUTHOR("Christophe Saout <christophe@saout.de>");
MODULE_DESCRIPTION(DM_NAME " target for transparent encryption / decryption");
MODULE_LICENSE("GPL");<|MERGE_RESOLUTION|>--- conflicted
+++ resolved
@@ -991,14 +991,6 @@
 	clone->bi_destructor = dm_crypt_bio_destructor;
 }
 
-<<<<<<< HEAD
-static void kcryptd_unplug(struct crypt_config *cc)
-{
-	blk_unplug(bdev_get_queue(cc->dev->bdev));
-}
-
-=======
->>>>>>> 105e53f8
 static int kcryptd_io_read(struct dm_crypt_io *io, gfp_t gfp)
 {
 	struct crypt_config *cc = io->target->private;
@@ -1011,17 +1003,8 @@
 	 * one in order to decrypt the whole bio data *afterwards*.
 	 */
 	clone = bio_alloc_bioset(gfp, bio_segments(base_bio), cc->bs);
-<<<<<<< HEAD
-	if (!clone) {
-		kcryptd_unplug(cc);
-		return 1;
-	}
-=======
 	if (!clone)
 		return 1;
-
-	crypt_inc_pending(io);
->>>>>>> 105e53f8
 
 	crypt_inc_pending(io);
 
@@ -1293,7 +1276,6 @@
 }
 
 static void crypt_free_tfms(struct crypt_config *cc, int cpu)
-<<<<<<< HEAD
 {
 	struct crypt_cpu *cpu_cc = per_cpu_ptr(cc->cpu, cpu);
 	unsigned i;
@@ -1342,69 +1324,6 @@
 
 static int crypt_set_key(struct crypt_config *cc, char *key)
 {
-	/* The key size may not be changed. */
-	if (cc->key_size != (strlen(key) >> 1))
-		return -EINVAL;
-
-	/* Hyphen (which gives a key_size of zero) means there is no key. */
-	if (!cc->key_size && strcmp(key, "-"))
-		return -EINVAL;
-
-	if (cc->key_size && crypt_decode_key(cc->key, key, cc->key_size) < 0)
-		return -EINVAL;
-
-	set_bit(DM_CRYPT_KEY_VALID, &cc->flags);
-
-	return crypt_setkey_allcpus(cc);
-=======
-{
-	struct crypt_cpu *cpu_cc = per_cpu_ptr(cc->cpu, cpu);
-	unsigned i;
-
-	for (i = 0; i < cc->tfms_count; i++)
-		if (cpu_cc->tfms[i] && !IS_ERR(cpu_cc->tfms[i])) {
-			crypto_free_ablkcipher(cpu_cc->tfms[i]);
-			cpu_cc->tfms[i] = NULL;
-		}
-}
-
-static int crypt_alloc_tfms(struct crypt_config *cc, int cpu, char *ciphermode)
-{
-	struct crypt_cpu *cpu_cc = per_cpu_ptr(cc->cpu, cpu);
-	unsigned i;
-	int err;
-
-	for (i = 0; i < cc->tfms_count; i++) {
-		cpu_cc->tfms[i] = crypto_alloc_ablkcipher(ciphermode, 0, 0);
-		if (IS_ERR(cpu_cc->tfms[i])) {
-			err = PTR_ERR(cpu_cc->tfms[i]);
-			crypt_free_tfms(cc, cpu);
-			return err;
-		}
-	}
-
-	return 0;
-}
-
-static int crypt_setkey_allcpus(struct crypt_config *cc)
-{
-	unsigned subkey_size = cc->key_size >> ilog2(cc->tfms_count);
-	int cpu, err = 0, i, r;
-
-	for_each_possible_cpu(cpu) {
-		for (i = 0; i < cc->tfms_count; i++) {
-			r = crypto_ablkcipher_setkey(per_cpu_ptr(cc->cpu, cpu)->tfms[i],
-						     cc->key + (i * subkey_size), subkey_size);
-			if (r)
-				err = r;
-		}
-	}
-
-	return err;
-}
-
-static int crypt_set_key(struct crypt_config *cc, char *key)
-{
 	int r = -EINVAL;
 	int key_string_len = strlen(key);
 
@@ -1428,7 +1347,6 @@
 	memset(key, '0', key_string_len);
 
 	return r;
->>>>>>> 105e53f8
 }
 
 static int crypt_wipe_key(struct crypt_config *cc)
