--- conflicted
+++ resolved
@@ -2263,20 +2263,12 @@
 	    !rackmac)
 	    	return -ENODEV;
 
-<<<<<<< HEAD
-	return of_register_platform_driver(&fcu_of_platform_driver);
-=======
 	return platform_driver_register(&fcu_of_platform_driver);
->>>>>>> 105e53f8
 }
 
 static void __exit therm_pm72_exit(void)
 {
-<<<<<<< HEAD
-	of_unregister_platform_driver(&fcu_of_platform_driver);
-=======
 	platform_driver_unregister(&fcu_of_platform_driver);
->>>>>>> 105e53f8
 }
 
 module_init(therm_pm72_init);
