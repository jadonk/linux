/*
 *  it87.c - Part of lm_sensors, Linux kernel modules for hardware
 *           monitoring.
 *
 *  The IT8705F is an LPC-based Super I/O part that contains UARTs, a
 *  parallel port, an IR port, a MIDI port, a floppy controller, etc., in
 *  addition to an Environment Controller (Enhanced Hardware Monitor and
 *  Fan Controller)
 *
 *  This driver supports only the Environment Controller in the IT8705F and
 *  similar parts.  The other devices are supported by different drivers.
 *
 *  Supports: IT8705F  Super I/O chip w/LPC interface
 *            IT8712F  Super I/O chip w/LPC interface
 *            IT8716F  Super I/O chip w/LPC interface
 *            IT8718F  Super I/O chip w/LPC interface
 *            IT8720F  Super I/O chip w/LPC interface
 *            IT8721F  Super I/O chip w/LPC interface
 *            IT8726F  Super I/O chip w/LPC interface
 *            IT8758E  Super I/O chip w/LPC interface
 *            Sis950   A clone of the IT8705F
 *
 *  Copyright (C) 2001 Chris Gauthron
 *  Copyright (C) 2005-2010 Jean Delvare <khali@linux-fr.org>
 *
 *  This program is free software; you can redistribute it and/or modify
 *  it under the terms of the GNU General Public License as published by
 *  the Free Software Foundation; either version 2 of the License, or
 *  (at your option) any later version.
 *
 *  This program is distributed in the hope that it will be useful,
 *  but WITHOUT ANY WARRANTY; without even the implied warranty of
 *  MERCHANTABILITY or FITNESS FOR A PARTICULAR PURPOSE.  See the
 *  GNU General Public License for more details.
 *
 *  You should have received a copy of the GNU General Public License
 *  along with this program; if not, write to the Free Software
 *  Foundation, Inc., 675 Mass Ave, Cambridge, MA 02139, USA.
 */

#include <linux/module.h>
#include <linux/init.h>
#include <linux/slab.h>
#include <linux/jiffies.h>
#include <linux/platform_device.h>
#include <linux/hwmon.h>
#include <linux/hwmon-sysfs.h>
#include <linux/hwmon-vid.h>
#include <linux/err.h>
#include <linux/mutex.h>
#include <linux/sysfs.h>
#include <linux/string.h>
#include <linux/dmi.h>
#include <linux/acpi.h>
#include <linux/io.h>

#define DRVNAME "it87"

enum chips { it87, it8712, it8716, it8718, it8720, it8721 };

static unsigned short force_id;
module_param(force_id, ushort, 0);
MODULE_PARM_DESC(force_id, "Override the detected device ID");

static struct platform_device *pdev;

#define	REG	0x2e	/* The register to read/write */
#define	DEV	0x07	/* Register: Logical device select */
#define	VAL	0x2f	/* The value to read/write */
#define PME	0x04	/* The device with the fan registers in it */

/* The device with the IT8718F/IT8720F VID value in it */
#define GPIO	0x07

#define	DEVID	0x20	/* Register: Device ID */
#define	DEVREV	0x22	/* Register: Device Revision */

static inline int
superio_inb(int reg)
{
	outb(reg, REG);
	return inb(VAL);
}

static inline void
superio_outb(int reg, int val)
{
	outb(reg, REG);
	outb(val, VAL);
}

static int superio_inw(int reg)
{
	int val;
	outb(reg++, REG);
	val = inb(VAL) << 8;
	outb(reg, REG);
	val |= inb(VAL);
	return val;
}

static inline void
superio_select(int ldn)
{
	outb(DEV, REG);
	outb(ldn, VAL);
}

static inline void
superio_enter(void)
{
	outb(0x87, REG);
	outb(0x01, REG);
	outb(0x55, REG);
	outb(0x55, REG);
}

static inline void
superio_exit(void)
{
	outb(0x02, REG);
	outb(0x02, VAL);
}

/* Logical device 4 registers */
#define IT8712F_DEVID 0x8712
#define IT8705F_DEVID 0x8705
#define IT8716F_DEVID 0x8716
#define IT8718F_DEVID 0x8718
#define IT8720F_DEVID 0x8720
#define IT8721F_DEVID 0x8721
#define IT8726F_DEVID 0x8726
#define IT87_ACT_REG  0x30
#define IT87_BASE_REG 0x60

/* Logical device 7 registers (IT8712F and later) */
#define IT87_SIO_GPIO3_REG	0x27
#define IT87_SIO_GPIO5_REG	0x29
#define IT87_SIO_PINX2_REG	0x2c	/* Pin selection */
#define IT87_SIO_VID_REG	0xfc	/* VID value */
#define IT87_SIO_BEEP_PIN_REG	0xf6	/* Beep pin mapping */

/* Update battery voltage after every reading if true */
static int update_vbat;

/* Not all BIOSes properly configure the PWM registers */
static int fix_pwm_polarity;

/* Many IT87 constants specified below */

/* Length of ISA address segment */
#define IT87_EXTENT 8

/* Length of ISA address segment for Environmental Controller */
#define IT87_EC_EXTENT 2

/* Offset of EC registers from ISA base address */
#define IT87_EC_OFFSET 5

/* Where are the ISA address/data registers relative to the EC base address */
#define IT87_ADDR_REG_OFFSET 0
#define IT87_DATA_REG_OFFSET 1

/*----- The IT87 registers -----*/

#define IT87_REG_CONFIG        0x00

#define IT87_REG_ALARM1        0x01
#define IT87_REG_ALARM2        0x02
#define IT87_REG_ALARM3        0x03

/* The IT8718F and IT8720F have the VID value in a different register, in
   Super-I/O configuration space. */
#define IT87_REG_VID           0x0a
/* The IT8705F and IT8712F earlier than revision 0x08 use register 0x0b
   for fan divisors. Later IT8712F revisions must use 16-bit tachometer
   mode. */
#define IT87_REG_FAN_DIV       0x0b
#define IT87_REG_FAN_16BIT     0x0c

/* Monitors: 9 voltage (0 to 7, battery), 3 temp (1 to 3), 3 fan (1 to 3) */

static const u8 IT87_REG_FAN[]		= { 0x0d, 0x0e, 0x0f, 0x80, 0x82 };
static const u8 IT87_REG_FAN_MIN[]	= { 0x10, 0x11, 0x12, 0x84, 0x86 };
static const u8 IT87_REG_FANX[]		= { 0x18, 0x19, 0x1a, 0x81, 0x83 };
static const u8 IT87_REG_FANX_MIN[]	= { 0x1b, 0x1c, 0x1d, 0x85, 0x87 };
#define IT87_REG_FAN_MAIN_CTRL 0x13
#define IT87_REG_FAN_CTL       0x14
#define IT87_REG_PWM(nr)       (0x15 + (nr))
#define IT87_REG_PWM_DUTY(nr)  (0x63 + (nr) * 8)

#define IT87_REG_VIN(nr)       (0x20 + (nr))
#define IT87_REG_TEMP(nr)      (0x29 + (nr))

#define IT87_REG_VIN_MAX(nr)   (0x30 + (nr) * 2)
#define IT87_REG_VIN_MIN(nr)   (0x31 + (nr) * 2)
#define IT87_REG_TEMP_HIGH(nr) (0x40 + (nr) * 2)
#define IT87_REG_TEMP_LOW(nr)  (0x41 + (nr) * 2)

#define IT87_REG_VIN_ENABLE    0x50
#define IT87_REG_TEMP_ENABLE   0x51
#define IT87_REG_BEEP_ENABLE   0x5c

#define IT87_REG_CHIPID        0x58

#define IT87_REG_AUTO_TEMP(nr, i) (0x60 + (nr) * 8 + (i))
#define IT87_REG_AUTO_PWM(nr, i)  (0x65 + (nr) * 8 + (i))


struct it87_sio_data {
	enum chips type;
	/* Values read from Super-I/O config space */
	u8 revision;
	u8 vid_value;
	u8 beep_pin;
	u8 internal;	/* Internal sensors can be labeled */
	/* Features skipped based on config or DMI */
	u8 skip_vid;
	u8 skip_fan;
	u8 skip_pwm;
};

/* For each registered chip, we need to keep some data in memory.
   The structure is dynamically allocated. */
struct it87_data {
	struct device *hwmon_dev;
	enum chips type;
	u8 revision;

	unsigned short addr;
	const char *name;
	struct mutex update_lock;
	char valid;		/* !=0 if following fields are valid */
	unsigned long last_updated;	/* In jiffies */

	u16 in_scaled;		/* Internal voltage sensors are scaled */
	u8 in[9];		/* Register value */
	u8 in_max[8];		/* Register value */
	u8 in_min[8];		/* Register value */
	u8 has_fan;		/* Bitfield, fans enabled */
	u16 fan[5];		/* Register values, possibly combined */
	u16 fan_min[5];		/* Register values, possibly combined */
	s8 temp[3];		/* Register value */
	s8 temp_high[3];	/* Register value */
	s8 temp_low[3];		/* Register value */
	u8 sensor;		/* Register value */
	u8 fan_div[3];		/* Register encoding, shifted right */
	u8 vid;			/* Register encoding, combined */
	u8 vrm;
	u32 alarms;		/* Register encoding, combined */
	u8 beeps;		/* Register encoding */
	u8 fan_main_ctrl;	/* Register value */
	u8 fan_ctl;		/* Register value */

	/* The following 3 arrays correspond to the same registers up to
	 * the IT8720F. The meaning of bits 6-0 depends on the value of bit
	 * 7, and we want to preserve settings on mode changes, so we have
	 * to track all values separately.
	 * Starting with the IT8721F, the manual PWM duty cycles are stored
	 * in separate registers (8-bit values), so the separate tracking
	 * is no longer needed, but it is still done to keep the driver
	 * simple. */
	u8 pwm_ctrl[3];		/* Register value */
	u8 pwm_duty[3];		/* Manual PWM value set by user */
	u8 pwm_temp_map[3];	/* PWM to temp. chan. mapping (bits 1-0) */

	/* Automatic fan speed control registers */
	u8 auto_pwm[3][4];	/* [nr][3] is hard-coded */
	s8 auto_temp[3][5];	/* [nr][0] is point1_temp_hyst */
};

static u8 in_to_reg(const struct it87_data *data, int nr, long val)
{
	long lsb;

	if (data->type == it8721) {
		if (data->in_scaled & (1 << nr))
			lsb = 24;
		else
			lsb = 12;
	} else
		lsb = 16;

	val = DIV_ROUND_CLOSEST(val, lsb);
	return SENSORS_LIMIT(val, 0, 255);
}

static int in_from_reg(const struct it87_data *data, int nr, int val)
{
	if (data->type == it8721) {
		if (data->in_scaled & (1 << nr))
			return val * 24;
		else
			return val * 12;
	} else
		return val * 16;
}

static inline u8 FAN_TO_REG(long rpm, int div)
{
	if (rpm == 0)
		return 255;
	rpm = SENSORS_LIMIT(rpm, 1, 1000000);
	return SENSORS_LIMIT((1350000 + rpm * div / 2) / (rpm * div), 1,
			     254);
}

static inline u16 FAN16_TO_REG(long rpm)
{
	if (rpm == 0)
		return 0xffff;
	return SENSORS_LIMIT((1350000 + rpm) / (rpm * 2), 1, 0xfffe);
}

#define FAN_FROM_REG(val, div) ((val) == 0 ? -1 : (val) == 255 ? 0 : \
				1350000 / ((val) * (div)))
/* The divider is fixed to 2 in 16-bit mode */
#define FAN16_FROM_REG(val) ((val) == 0 ? -1 : (val) == 0xffff ? 0 : \
			     1350000 / ((val) * 2))

#define TEMP_TO_REG(val) (SENSORS_LIMIT(((val) < 0 ? (((val) - 500) / 1000) : \
					((val) + 500) / 1000), -128, 127))
#define TEMP_FROM_REG(val) ((val) * 1000)

static u8 pwm_to_reg(const struct it87_data *data, long val)
{
	if (data->type == it8721)
		return val;
	else
		return val >> 1;
}

static int pwm_from_reg(const struct it87_data *data, u8 reg)
{
	if (data->type == it8721)
		return reg;
	else
		return (reg & 0x7f) << 1;
}


static int DIV_TO_REG(int val)
{
	int answer = 0;
	while (answer < 7 && (val >>= 1))
		answer++;
	return answer;
}
#define DIV_FROM_REG(val) (1 << (val))

static const unsigned int pwm_freq[8] = {
	48000000 / 128,
	24000000 / 128,
	12000000 / 128,
	8000000 / 128,
	6000000 / 128,
	3000000 / 128,
	1500000 / 128,
	750000 / 128,
};

static inline int has_16bit_fans(const struct it87_data *data)
{
	/* IT8705F Datasheet 0.4.1, 3h == Version G.
	   IT8712F Datasheet 0.9.1, section 8.3.5 indicates 8h == Version J.
	   These are the first revisions with 16bit tachometer support. */
	return (data->type == it87 && data->revision >= 0x03)
	    || (data->type == it8712 && data->revision >= 0x08)
	    || data->type == it8716
	    || data->type == it8718
	    || data->type == it8720
	    || data->type == it8721;
}

static inline int has_old_autopwm(const struct it87_data *data)
{
	/* The old automatic fan speed control interface is implemented
	   by IT8705F chips up to revision F and IT8712F chips up to
	   revision G. */
	return (data->type == it87 && data->revision < 0x03)
	    || (data->type == it8712 && data->revision < 0x08);
}

static int it87_probe(struct platform_device *pdev);
static int __devexit it87_remove(struct platform_device *pdev);

static int it87_read_value(struct it87_data *data, u8 reg);
static void it87_write_value(struct it87_data *data, u8 reg, u8 value);
static struct it87_data *it87_update_device(struct device *dev);
static int it87_check_pwm(struct device *dev);
static void it87_init_device(struct platform_device *pdev);


static struct platform_driver it87_driver = {
	.driver = {
		.owner	= THIS_MODULE,
		.name	= DRVNAME,
	},
	.probe	= it87_probe,
	.remove	= __devexit_p(it87_remove),
};

static ssize_t show_in(struct device *dev, struct device_attribute *attr,
		char *buf)
{
	struct sensor_device_attribute *sensor_attr = to_sensor_dev_attr(attr);
	int nr = sensor_attr->index;

	struct it87_data *data = it87_update_device(dev);
	return sprintf(buf, "%d\n", in_from_reg(data, nr, data->in[nr]));
}

static ssize_t show_in_min(struct device *dev, struct device_attribute *attr,
		char *buf)
{
	struct sensor_device_attribute *sensor_attr = to_sensor_dev_attr(attr);
	int nr = sensor_attr->index;

	struct it87_data *data = it87_update_device(dev);
	return sprintf(buf, "%d\n", in_from_reg(data, nr, data->in_min[nr]));
}

static ssize_t show_in_max(struct device *dev, struct device_attribute *attr,
		char *buf)
{
	struct sensor_device_attribute *sensor_attr = to_sensor_dev_attr(attr);
	int nr = sensor_attr->index;

	struct it87_data *data = it87_update_device(dev);
	return sprintf(buf, "%d\n", in_from_reg(data, nr, data->in_max[nr]));
}

static ssize_t set_in_min(struct device *dev, struct device_attribute *attr,
		const char *buf, size_t count)
{
	struct sensor_device_attribute *sensor_attr = to_sensor_dev_attr(attr);
	int nr = sensor_attr->index;

	struct it87_data *data = dev_get_drvdata(dev);
	unsigned long val;

	if (strict_strtoul(buf, 10, &val) < 0)
		return -EINVAL;

	mutex_lock(&data->update_lock);
	data->in_min[nr] = in_to_reg(data, nr, val);
	it87_write_value(data, IT87_REG_VIN_MIN(nr),
			data->in_min[nr]);
	mutex_unlock(&data->update_lock);
	return count;
}
static ssize_t set_in_max(struct device *dev, struct device_attribute *attr,
		const char *buf, size_t count)
{
	struct sensor_device_attribute *sensor_attr = to_sensor_dev_attr(attr);
	int nr = sensor_attr->index;

	struct it87_data *data = dev_get_drvdata(dev);
	unsigned long val;

	if (strict_strtoul(buf, 10, &val) < 0)
		return -EINVAL;

	mutex_lock(&data->update_lock);
	data->in_max[nr] = in_to_reg(data, nr, val);
	it87_write_value(data, IT87_REG_VIN_MAX(nr),
			data->in_max[nr]);
	mutex_unlock(&data->update_lock);
	return count;
}

#define show_in_offset(offset)					\
static SENSOR_DEVICE_ATTR(in##offset##_input, S_IRUGO,		\
		show_in, NULL, offset);

#define limit_in_offset(offset)					\
static SENSOR_DEVICE_ATTR(in##offset##_min, S_IRUGO | S_IWUSR,	\
		show_in_min, set_in_min, offset);		\
static SENSOR_DEVICE_ATTR(in##offset##_max, S_IRUGO | S_IWUSR,	\
		show_in_max, set_in_max, offset);

show_in_offset(0);
limit_in_offset(0);
show_in_offset(1);
limit_in_offset(1);
show_in_offset(2);
limit_in_offset(2);
show_in_offset(3);
limit_in_offset(3);
show_in_offset(4);
limit_in_offset(4);
show_in_offset(5);
limit_in_offset(5);
show_in_offset(6);
limit_in_offset(6);
show_in_offset(7);
limit_in_offset(7);
show_in_offset(8);

/* 3 temperatures */
static ssize_t show_temp(struct device *dev, struct device_attribute *attr,
		char *buf)
{
	struct sensor_device_attribute *sensor_attr = to_sensor_dev_attr(attr);
	int nr = sensor_attr->index;

	struct it87_data *data = it87_update_device(dev);
	return sprintf(buf, "%d\n", TEMP_FROM_REG(data->temp[nr]));
}
static ssize_t show_temp_max(struct device *dev, struct device_attribute *attr,
		char *buf)
{
	struct sensor_device_attribute *sensor_attr = to_sensor_dev_attr(attr);
	int nr = sensor_attr->index;

	struct it87_data *data = it87_update_device(dev);
	return sprintf(buf, "%d\n", TEMP_FROM_REG(data->temp_high[nr]));
}
static ssize_t show_temp_min(struct device *dev, struct device_attribute *attr,
		char *buf)
{
	struct sensor_device_attribute *sensor_attr = to_sensor_dev_attr(attr);
	int nr = sensor_attr->index;

	struct it87_data *data = it87_update_device(dev);
	return sprintf(buf, "%d\n", TEMP_FROM_REG(data->temp_low[nr]));
}
static ssize_t set_temp_max(struct device *dev, struct device_attribute *attr,
		const char *buf, size_t count)
{
	struct sensor_device_attribute *sensor_attr = to_sensor_dev_attr(attr);
	int nr = sensor_attr->index;

	struct it87_data *data = dev_get_drvdata(dev);
	long val;

	if (strict_strtol(buf, 10, &val) < 0)
		return -EINVAL;

	mutex_lock(&data->update_lock);
	data->temp_high[nr] = TEMP_TO_REG(val);
	it87_write_value(data, IT87_REG_TEMP_HIGH(nr), data->temp_high[nr]);
	mutex_unlock(&data->update_lock);
	return count;
}
static ssize_t set_temp_min(struct device *dev, struct device_attribute *attr,
		const char *buf, size_t count)
{
	struct sensor_device_attribute *sensor_attr = to_sensor_dev_attr(attr);
	int nr = sensor_attr->index;

	struct it87_data *data = dev_get_drvdata(dev);
	long val;

	if (strict_strtol(buf, 10, &val) < 0)
		return -EINVAL;

	mutex_lock(&data->update_lock);
	data->temp_low[nr] = TEMP_TO_REG(val);
	it87_write_value(data, IT87_REG_TEMP_LOW(nr), data->temp_low[nr]);
	mutex_unlock(&data->update_lock);
	return count;
}
#define show_temp_offset(offset)					\
static SENSOR_DEVICE_ATTR(temp##offset##_input, S_IRUGO,		\
		show_temp, NULL, offset - 1);				\
static SENSOR_DEVICE_ATTR(temp##offset##_max, S_IRUGO | S_IWUSR,	\
		show_temp_max, set_temp_max, offset - 1);		\
static SENSOR_DEVICE_ATTR(temp##offset##_min, S_IRUGO | S_IWUSR,	\
		show_temp_min, set_temp_min, offset - 1);

show_temp_offset(1);
show_temp_offset(2);
show_temp_offset(3);

static ssize_t show_sensor(struct device *dev, struct device_attribute *attr,
		char *buf)
{
	struct sensor_device_attribute *sensor_attr = to_sensor_dev_attr(attr);
	int nr = sensor_attr->index;

	struct it87_data *data = it87_update_device(dev);
	u8 reg = data->sensor;		/* In case the value is updated while
					   we use it */

	if (reg & (1 << nr))
		return sprintf(buf, "3\n");  /* thermal diode */
	if (reg & (8 << nr))
		return sprintf(buf, "4\n");  /* thermistor */
	return sprintf(buf, "0\n");      /* disabled */
}
static ssize_t set_sensor(struct device *dev, struct device_attribute *attr,
		const char *buf, size_t count)
{
	struct sensor_device_attribute *sensor_attr = to_sensor_dev_attr(attr);
	int nr = sensor_attr->index;

	struct it87_data *data = dev_get_drvdata(dev);
	long val;
	u8 reg;

	if (strict_strtol(buf, 10, &val) < 0)
		return -EINVAL;

	reg = it87_read_value(data, IT87_REG_TEMP_ENABLE);
	reg &= ~(1 << nr);
	reg &= ~(8 << nr);
	if (val == 2) {	/* backwards compatibility */
		dev_warn(dev, "Sensor type 2 is deprecated, please use 4 "
			 "instead\n");
		val = 4;
	}
	/* 3 = thermal diode; 4 = thermistor; 0 = disabled */
	if (val == 3)
		reg |= 1 << nr;
	else if (val == 4)
		reg |= 8 << nr;
	else if (val != 0)
		return -EINVAL;

	mutex_lock(&data->update_lock);
	data->sensor = reg;
	it87_write_value(data, IT87_REG_TEMP_ENABLE, data->sensor);
	data->valid = 0;	/* Force cache refresh */
	mutex_unlock(&data->update_lock);
	return count;
}
#define show_sensor_offset(offset)					\
static SENSOR_DEVICE_ATTR(temp##offset##_type, S_IRUGO | S_IWUSR,	\
		show_sensor, set_sensor, offset - 1);

show_sensor_offset(1);
show_sensor_offset(2);
show_sensor_offset(3);

/* 3 Fans */

static int pwm_mode(const struct it87_data *data, int nr)
{
	int ctrl = data->fan_main_ctrl & (1 << nr);

	if (ctrl == 0)					/* Full speed */
		return 0;
	if (data->pwm_ctrl[nr] & 0x80)			/* Automatic mode */
		return 2;
	else						/* Manual mode */
		return 1;
}

static ssize_t show_fan(struct device *dev, struct device_attribute *attr,
		char *buf)
{
	struct sensor_device_attribute *sensor_attr = to_sensor_dev_attr(attr);
	int nr = sensor_attr->index;

	struct it87_data *data = it87_update_device(dev);
	return sprintf(buf, "%d\n", FAN_FROM_REG(data->fan[nr],
				DIV_FROM_REG(data->fan_div[nr])));
}
static ssize_t show_fan_min(struct device *dev, struct device_attribute *attr,
		char *buf)
{
	struct sensor_device_attribute *sensor_attr = to_sensor_dev_attr(attr);
	int nr = sensor_attr->index;

	struct it87_data *data = it87_update_device(dev);
	return sprintf(buf, "%d\n", FAN_FROM_REG(data->fan_min[nr],
				DIV_FROM_REG(data->fan_div[nr])));
}
static ssize_t show_fan_div(struct device *dev, struct device_attribute *attr,
		char *buf)
{
	struct sensor_device_attribute *sensor_attr = to_sensor_dev_attr(attr);
	int nr = sensor_attr->index;

	struct it87_data *data = it87_update_device(dev);
	return sprintf(buf, "%d\n", DIV_FROM_REG(data->fan_div[nr]));
}
static ssize_t show_pwm_enable(struct device *dev,
		struct device_attribute *attr, char *buf)
{
	struct sensor_device_attribute *sensor_attr = to_sensor_dev_attr(attr);
	int nr = sensor_attr->index;

	struct it87_data *data = it87_update_device(dev);
	return sprintf(buf, "%d\n", pwm_mode(data, nr));
}
static ssize_t show_pwm(struct device *dev, struct device_attribute *attr,
		char *buf)
{
	struct sensor_device_attribute *sensor_attr = to_sensor_dev_attr(attr);
	int nr = sensor_attr->index;

	struct it87_data *data = it87_update_device(dev);
	return sprintf(buf, "%d\n",
		       pwm_from_reg(data, data->pwm_duty[nr]));
}
static ssize_t show_pwm_freq(struct device *dev, struct device_attribute *attr,
		char *buf)
{
	struct it87_data *data = it87_update_device(dev);
	int index = (data->fan_ctl >> 4) & 0x07;

	return sprintf(buf, "%u\n", pwm_freq[index]);
}
static ssize_t set_fan_min(struct device *dev, struct device_attribute *attr,
		const char *buf, size_t count)
{
	struct sensor_device_attribute *sensor_attr = to_sensor_dev_attr(attr);
	int nr = sensor_attr->index;

	struct it87_data *data = dev_get_drvdata(dev);
	long val;
	u8 reg;

	if (strict_strtol(buf, 10, &val) < 0)
		return -EINVAL;

	mutex_lock(&data->update_lock);
	reg = it87_read_value(data, IT87_REG_FAN_DIV);
	switch (nr) {
	case 0:
		data->fan_div[nr] = reg & 0x07;
		break;
	case 1:
		data->fan_div[nr] = (reg >> 3) & 0x07;
		break;
	case 2:
		data->fan_div[nr] = (reg & 0x40) ? 3 : 1;
		break;
	}

	data->fan_min[nr] = FAN_TO_REG(val, DIV_FROM_REG(data->fan_div[nr]));
	it87_write_value(data, IT87_REG_FAN_MIN[nr], data->fan_min[nr]);
	mutex_unlock(&data->update_lock);
	return count;
}
static ssize_t set_fan_div(struct device *dev, struct device_attribute *attr,
		const char *buf, size_t count)
{
	struct sensor_device_attribute *sensor_attr = to_sensor_dev_attr(attr);
	int nr = sensor_attr->index;

	struct it87_data *data = dev_get_drvdata(dev);
	unsigned long val;
	int min;
	u8 old;

	if (strict_strtoul(buf, 10, &val) < 0)
		return -EINVAL;

	mutex_lock(&data->update_lock);
	old = it87_read_value(data, IT87_REG_FAN_DIV);

	/* Save fan min limit */
	min = FAN_FROM_REG(data->fan_min[nr], DIV_FROM_REG(data->fan_div[nr]));

	switch (nr) {
	case 0:
	case 1:
		data->fan_div[nr] = DIV_TO_REG(val);
		break;
	case 2:
		if (val < 8)
			data->fan_div[nr] = 1;
		else
			data->fan_div[nr] = 3;
	}
	val = old & 0x80;
	val |= (data->fan_div[0] & 0x07);
	val |= (data->fan_div[1] & 0x07) << 3;
	if (data->fan_div[2] == 3)
		val |= 0x1 << 6;
	it87_write_value(data, IT87_REG_FAN_DIV, val);

	/* Restore fan min limit */
	data->fan_min[nr] = FAN_TO_REG(min, DIV_FROM_REG(data->fan_div[nr]));
	it87_write_value(data, IT87_REG_FAN_MIN[nr], data->fan_min[nr]);

	mutex_unlock(&data->update_lock);
	return count;
}

/* Returns 0 if OK, -EINVAL otherwise */
static int check_trip_points(struct device *dev, int nr)
{
	const struct it87_data *data = dev_get_drvdata(dev);
	int i, err = 0;

	if (has_old_autopwm(data)) {
		for (i = 0; i < 3; i++) {
			if (data->auto_temp[nr][i] > data->auto_temp[nr][i + 1])
				err = -EINVAL;
		}
		for (i = 0; i < 2; i++) {
			if (data->auto_pwm[nr][i] > data->auto_pwm[nr][i + 1])
				err = -EINVAL;
		}
	}

	if (err) {
		dev_err(dev, "Inconsistent trip points, not switching to "
			"automatic mode\n");
		dev_err(dev, "Adjust the trip points and try again\n");
	}
	return err;
}

static ssize_t set_pwm_enable(struct device *dev,
		struct device_attribute *attr, const char *buf, size_t count)
{
	struct sensor_device_attribute *sensor_attr = to_sensor_dev_attr(attr);
	int nr = sensor_attr->index;

	struct it87_data *data = dev_get_drvdata(dev);
	long val;

	if (strict_strtol(buf, 10, &val) < 0 || val < 0 || val > 2)
		return -EINVAL;

	/* Check trip points before switching to automatic mode */
	if (val == 2) {
		if (check_trip_points(dev, nr) < 0)
			return -EINVAL;
	}

	mutex_lock(&data->update_lock);

	if (val == 0) {
		int tmp;
		/* make sure the fan is on when in on/off mode */
		tmp = it87_read_value(data, IT87_REG_FAN_CTL);
		it87_write_value(data, IT87_REG_FAN_CTL, tmp | (1 << nr));
		/* set on/off mode */
		data->fan_main_ctrl &= ~(1 << nr);
		it87_write_value(data, IT87_REG_FAN_MAIN_CTRL,
				 data->fan_main_ctrl);
	} else {
		if (val == 1)				/* Manual mode */
			data->pwm_ctrl[nr] = data->type == it8721 ?
					     data->pwm_temp_map[nr] :
					     data->pwm_duty[nr];
		else					/* Automatic mode */
			data->pwm_ctrl[nr] = 0x80 | data->pwm_temp_map[nr];
		it87_write_value(data, IT87_REG_PWM(nr), data->pwm_ctrl[nr]);
		/* set SmartGuardian mode */
		data->fan_main_ctrl |= (1 << nr);
		it87_write_value(data, IT87_REG_FAN_MAIN_CTRL,
				 data->fan_main_ctrl);
	}

	mutex_unlock(&data->update_lock);
	return count;
}
static ssize_t set_pwm(struct device *dev, struct device_attribute *attr,
		const char *buf, size_t count)
{
	struct sensor_device_attribute *sensor_attr = to_sensor_dev_attr(attr);
	int nr = sensor_attr->index;

	struct it87_data *data = dev_get_drvdata(dev);
	long val;

	if (strict_strtol(buf, 10, &val) < 0 || val < 0 || val > 255)
		return -EINVAL;

	mutex_lock(&data->update_lock);
<<<<<<< HEAD
	data->pwm_duty[nr] = pwm_to_reg(data, val);
	/* If we are in manual mode, write the duty cycle immediately;
	 * otherwise, just store it for later use. */
	if (!(data->pwm_ctrl[nr] & 0x80)) {
		data->pwm_ctrl[nr] = data->pwm_duty[nr];
		it87_write_value(data, IT87_REG_PWM(nr), data->pwm_ctrl[nr]);
=======
	if (data->type == it8721) {
		/* If we are in automatic mode, the PWM duty cycle register
		 * is read-only so we can't write the value */
		if (data->pwm_ctrl[nr] & 0x80) {
			mutex_unlock(&data->update_lock);
			return -EBUSY;
		}
		data->pwm_duty[nr] = pwm_to_reg(data, val);
		it87_write_value(data, IT87_REG_PWM_DUTY(nr),
				 data->pwm_duty[nr]);
	} else {
		data->pwm_duty[nr] = pwm_to_reg(data, val);
		/* If we are in manual mode, write the duty cycle immediately;
		 * otherwise, just store it for later use. */
		if (!(data->pwm_ctrl[nr] & 0x80)) {
			data->pwm_ctrl[nr] = data->pwm_duty[nr];
			it87_write_value(data, IT87_REG_PWM(nr),
					 data->pwm_ctrl[nr]);
		}
>>>>>>> b0c3844d
	}
	mutex_unlock(&data->update_lock);
	return count;
}
static ssize_t set_pwm_freq(struct device *dev,
		struct device_attribute *attr, const char *buf, size_t count)
{
	struct it87_data *data = dev_get_drvdata(dev);
	unsigned long val;
	int i;

	if (strict_strtoul(buf, 10, &val) < 0)
		return -EINVAL;

	/* Search for the nearest available frequency */
	for (i = 0; i < 7; i++) {
		if (val > (pwm_freq[i] + pwm_freq[i+1]) / 2)
			break;
	}

	mutex_lock(&data->update_lock);
	data->fan_ctl = it87_read_value(data, IT87_REG_FAN_CTL) & 0x8f;
	data->fan_ctl |= i << 4;
	it87_write_value(data, IT87_REG_FAN_CTL, data->fan_ctl);
	mutex_unlock(&data->update_lock);

	return count;
}
static ssize_t show_pwm_temp_map(struct device *dev,
		struct device_attribute *attr, char *buf)
{
	struct sensor_device_attribute *sensor_attr = to_sensor_dev_attr(attr);
	int nr = sensor_attr->index;

	struct it87_data *data = it87_update_device(dev);
	int map;

	if (data->pwm_temp_map[nr] < 3)
		map = 1 << data->pwm_temp_map[nr];
	else
		map = 0;			/* Should never happen */
	return sprintf(buf, "%d\n", map);
}
static ssize_t set_pwm_temp_map(struct device *dev,
		struct device_attribute *attr, const char *buf, size_t count)
{
	struct sensor_device_attribute *sensor_attr = to_sensor_dev_attr(attr);
	int nr = sensor_attr->index;

	struct it87_data *data = dev_get_drvdata(dev);
	long val;
	u8 reg;

	/* This check can go away if we ever support automatic fan speed
	   control on newer chips. */
	if (!has_old_autopwm(data)) {
		dev_notice(dev, "Mapping change disabled for safety reasons\n");
		return -EINVAL;
	}

	if (strict_strtol(buf, 10, &val) < 0)
		return -EINVAL;

	switch (val) {
	case (1 << 0):
		reg = 0x00;
		break;
	case (1 << 1):
		reg = 0x01;
		break;
	case (1 << 2):
		reg = 0x02;
		break;
	default:
		return -EINVAL;
	}

	mutex_lock(&data->update_lock);
	data->pwm_temp_map[nr] = reg;
	/* If we are in automatic mode, write the temp mapping immediately;
	 * otherwise, just store it for later use. */
	if (data->pwm_ctrl[nr] & 0x80) {
		data->pwm_ctrl[nr] = 0x80 | data->pwm_temp_map[nr];
		it87_write_value(data, IT87_REG_PWM(nr), data->pwm_ctrl[nr]);
	}
	mutex_unlock(&data->update_lock);
	return count;
}

static ssize_t show_auto_pwm(struct device *dev,
		struct device_attribute *attr, char *buf)
{
	struct it87_data *data = it87_update_device(dev);
	struct sensor_device_attribute_2 *sensor_attr =
			to_sensor_dev_attr_2(attr);
	int nr = sensor_attr->nr;
	int point = sensor_attr->index;

	return sprintf(buf, "%d\n",
		       pwm_from_reg(data, data->auto_pwm[nr][point]));
}

static ssize_t set_auto_pwm(struct device *dev,
		struct device_attribute *attr, const char *buf, size_t count)
{
	struct it87_data *data = dev_get_drvdata(dev);
	struct sensor_device_attribute_2 *sensor_attr =
			to_sensor_dev_attr_2(attr);
	int nr = sensor_attr->nr;
	int point = sensor_attr->index;
	long val;

	if (strict_strtol(buf, 10, &val) < 0 || val < 0 || val > 255)
		return -EINVAL;

	mutex_lock(&data->update_lock);
	data->auto_pwm[nr][point] = pwm_to_reg(data, val);
	it87_write_value(data, IT87_REG_AUTO_PWM(nr, point),
			 data->auto_pwm[nr][point]);
	mutex_unlock(&data->update_lock);
	return count;
}

static ssize_t show_auto_temp(struct device *dev,
		struct device_attribute *attr, char *buf)
{
	struct it87_data *data = it87_update_device(dev);
	struct sensor_device_attribute_2 *sensor_attr =
			to_sensor_dev_attr_2(attr);
	int nr = sensor_attr->nr;
	int point = sensor_attr->index;

	return sprintf(buf, "%d\n", TEMP_FROM_REG(data->auto_temp[nr][point]));
}

static ssize_t set_auto_temp(struct device *dev,
		struct device_attribute *attr, const char *buf, size_t count)
{
	struct it87_data *data = dev_get_drvdata(dev);
	struct sensor_device_attribute_2 *sensor_attr =
			to_sensor_dev_attr_2(attr);
	int nr = sensor_attr->nr;
	int point = sensor_attr->index;
	long val;

	if (strict_strtol(buf, 10, &val) < 0 || val < -128000 || val > 127000)
		return -EINVAL;

	mutex_lock(&data->update_lock);
	data->auto_temp[nr][point] = TEMP_TO_REG(val);
	it87_write_value(data, IT87_REG_AUTO_TEMP(nr, point),
			 data->auto_temp[nr][point]);
	mutex_unlock(&data->update_lock);
	return count;
}

#define show_fan_offset(offset)					\
static SENSOR_DEVICE_ATTR(fan##offset##_input, S_IRUGO,		\
		show_fan, NULL, offset - 1);			\
static SENSOR_DEVICE_ATTR(fan##offset##_min, S_IRUGO | S_IWUSR, \
		show_fan_min, set_fan_min, offset - 1);		\
static SENSOR_DEVICE_ATTR(fan##offset##_div, S_IRUGO | S_IWUSR, \
		show_fan_div, set_fan_div, offset - 1);

show_fan_offset(1);
show_fan_offset(2);
show_fan_offset(3);

#define show_pwm_offset(offset)						\
static SENSOR_DEVICE_ATTR(pwm##offset##_enable, S_IRUGO | S_IWUSR,	\
		show_pwm_enable, set_pwm_enable, offset - 1);		\
static SENSOR_DEVICE_ATTR(pwm##offset, S_IRUGO | S_IWUSR,		\
		show_pwm, set_pwm, offset - 1);				\
static DEVICE_ATTR(pwm##offset##_freq,					\
		(offset == 1 ? S_IRUGO | S_IWUSR : S_IRUGO),		\
		show_pwm_freq, (offset == 1 ? set_pwm_freq : NULL));	\
static SENSOR_DEVICE_ATTR(pwm##offset##_auto_channels_temp,		\
		S_IRUGO | S_IWUSR, show_pwm_temp_map, set_pwm_temp_map,	\
		offset - 1);						\
static SENSOR_DEVICE_ATTR_2(pwm##offset##_auto_point1_pwm,		\
		S_IRUGO | S_IWUSR, show_auto_pwm, set_auto_pwm,		\
		offset - 1, 0);						\
static SENSOR_DEVICE_ATTR_2(pwm##offset##_auto_point2_pwm,		\
		S_IRUGO | S_IWUSR, show_auto_pwm, set_auto_pwm,		\
		offset - 1, 1);						\
static SENSOR_DEVICE_ATTR_2(pwm##offset##_auto_point3_pwm,		\
		S_IRUGO | S_IWUSR, show_auto_pwm, set_auto_pwm,		\
		offset - 1, 2);						\
static SENSOR_DEVICE_ATTR_2(pwm##offset##_auto_point4_pwm,		\
		S_IRUGO, show_auto_pwm, NULL, offset - 1, 3);		\
static SENSOR_DEVICE_ATTR_2(pwm##offset##_auto_point1_temp,		\
		S_IRUGO | S_IWUSR, show_auto_temp, set_auto_temp,	\
		offset - 1, 1);						\
static SENSOR_DEVICE_ATTR_2(pwm##offset##_auto_point1_temp_hyst,	\
		S_IRUGO | S_IWUSR, show_auto_temp, set_auto_temp,	\
		offset - 1, 0);						\
static SENSOR_DEVICE_ATTR_2(pwm##offset##_auto_point2_temp,		\
		S_IRUGO | S_IWUSR, show_auto_temp, set_auto_temp,	\
		offset - 1, 2);						\
static SENSOR_DEVICE_ATTR_2(pwm##offset##_auto_point3_temp,		\
		S_IRUGO | S_IWUSR, show_auto_temp, set_auto_temp,	\
		offset - 1, 3);						\
static SENSOR_DEVICE_ATTR_2(pwm##offset##_auto_point4_temp,		\
		S_IRUGO | S_IWUSR, show_auto_temp, set_auto_temp,	\
		offset - 1, 4);

show_pwm_offset(1);
show_pwm_offset(2);
show_pwm_offset(3);

/* A different set of callbacks for 16-bit fans */
static ssize_t show_fan16(struct device *dev, struct device_attribute *attr,
		char *buf)
{
	struct sensor_device_attribute *sensor_attr = to_sensor_dev_attr(attr);
	int nr = sensor_attr->index;
	struct it87_data *data = it87_update_device(dev);
	return sprintf(buf, "%d\n", FAN16_FROM_REG(data->fan[nr]));
}

static ssize_t show_fan16_min(struct device *dev, struct device_attribute *attr,
		char *buf)
{
	struct sensor_device_attribute *sensor_attr = to_sensor_dev_attr(attr);
	int nr = sensor_attr->index;
	struct it87_data *data = it87_update_device(dev);
	return sprintf(buf, "%d\n", FAN16_FROM_REG(data->fan_min[nr]));
}

static ssize_t set_fan16_min(struct device *dev, struct device_attribute *attr,
		const char *buf, size_t count)
{
	struct sensor_device_attribute *sensor_attr = to_sensor_dev_attr(attr);
	int nr = sensor_attr->index;
	struct it87_data *data = dev_get_drvdata(dev);
	long val;

	if (strict_strtol(buf, 10, &val) < 0)
		return -EINVAL;

	mutex_lock(&data->update_lock);
	data->fan_min[nr] = FAN16_TO_REG(val);
	it87_write_value(data, IT87_REG_FAN_MIN[nr],
			 data->fan_min[nr] & 0xff);
	it87_write_value(data, IT87_REG_FANX_MIN[nr],
			 data->fan_min[nr] >> 8);
	mutex_unlock(&data->update_lock);
	return count;
}

/* We want to use the same sysfs file names as 8-bit fans, but we need
   different variable names, so we have to use SENSOR_ATTR instead of
   SENSOR_DEVICE_ATTR. */
#define show_fan16_offset(offset) \
static struct sensor_device_attribute sensor_dev_attr_fan##offset##_input16 \
	= SENSOR_ATTR(fan##offset##_input, S_IRUGO,		\
		show_fan16, NULL, offset - 1);			\
static struct sensor_device_attribute sensor_dev_attr_fan##offset##_min16 \
	= SENSOR_ATTR(fan##offset##_min, S_IRUGO | S_IWUSR,	\
		show_fan16_min, set_fan16_min, offset - 1)

show_fan16_offset(1);
show_fan16_offset(2);
show_fan16_offset(3);
show_fan16_offset(4);
show_fan16_offset(5);

/* Alarms */
static ssize_t show_alarms(struct device *dev, struct device_attribute *attr,
		char *buf)
{
	struct it87_data *data = it87_update_device(dev);
	return sprintf(buf, "%u\n", data->alarms);
}
static DEVICE_ATTR(alarms, S_IRUGO, show_alarms, NULL);

static ssize_t show_alarm(struct device *dev, struct device_attribute *attr,
		char *buf)
{
	int bitnr = to_sensor_dev_attr(attr)->index;
	struct it87_data *data = it87_update_device(dev);
	return sprintf(buf, "%u\n", (data->alarms >> bitnr) & 1);
}
static SENSOR_DEVICE_ATTR(in0_alarm, S_IRUGO, show_alarm, NULL, 8);
static SENSOR_DEVICE_ATTR(in1_alarm, S_IRUGO, show_alarm, NULL, 9);
static SENSOR_DEVICE_ATTR(in2_alarm, S_IRUGO, show_alarm, NULL, 10);
static SENSOR_DEVICE_ATTR(in3_alarm, S_IRUGO, show_alarm, NULL, 11);
static SENSOR_DEVICE_ATTR(in4_alarm, S_IRUGO, show_alarm, NULL, 12);
static SENSOR_DEVICE_ATTR(in5_alarm, S_IRUGO, show_alarm, NULL, 13);
static SENSOR_DEVICE_ATTR(in6_alarm, S_IRUGO, show_alarm, NULL, 14);
static SENSOR_DEVICE_ATTR(in7_alarm, S_IRUGO, show_alarm, NULL, 15);
static SENSOR_DEVICE_ATTR(fan1_alarm, S_IRUGO, show_alarm, NULL, 0);
static SENSOR_DEVICE_ATTR(fan2_alarm, S_IRUGO, show_alarm, NULL, 1);
static SENSOR_DEVICE_ATTR(fan3_alarm, S_IRUGO, show_alarm, NULL, 2);
static SENSOR_DEVICE_ATTR(fan4_alarm, S_IRUGO, show_alarm, NULL, 3);
static SENSOR_DEVICE_ATTR(fan5_alarm, S_IRUGO, show_alarm, NULL, 6);
static SENSOR_DEVICE_ATTR(temp1_alarm, S_IRUGO, show_alarm, NULL, 16);
static SENSOR_DEVICE_ATTR(temp2_alarm, S_IRUGO, show_alarm, NULL, 17);
static SENSOR_DEVICE_ATTR(temp3_alarm, S_IRUGO, show_alarm, NULL, 18);

static ssize_t show_beep(struct device *dev, struct device_attribute *attr,
		char *buf)
{
	int bitnr = to_sensor_dev_attr(attr)->index;
	struct it87_data *data = it87_update_device(dev);
	return sprintf(buf, "%u\n", (data->beeps >> bitnr) & 1);
}
static ssize_t set_beep(struct device *dev, struct device_attribute *attr,
		const char *buf, size_t count)
{
	int bitnr = to_sensor_dev_attr(attr)->index;
	struct it87_data *data = dev_get_drvdata(dev);
	long val;

	if (strict_strtol(buf, 10, &val) < 0
	 || (val != 0 && val != 1))
		return -EINVAL;

	mutex_lock(&data->update_lock);
	data->beeps = it87_read_value(data, IT87_REG_BEEP_ENABLE);
	if (val)
		data->beeps |= (1 << bitnr);
	else
		data->beeps &= ~(1 << bitnr);
	it87_write_value(data, IT87_REG_BEEP_ENABLE, data->beeps);
	mutex_unlock(&data->update_lock);
	return count;
}

static SENSOR_DEVICE_ATTR(in0_beep, S_IRUGO | S_IWUSR,
			  show_beep, set_beep, 1);
static SENSOR_DEVICE_ATTR(in1_beep, S_IRUGO, show_beep, NULL, 1);
static SENSOR_DEVICE_ATTR(in2_beep, S_IRUGO, show_beep, NULL, 1);
static SENSOR_DEVICE_ATTR(in3_beep, S_IRUGO, show_beep, NULL, 1);
static SENSOR_DEVICE_ATTR(in4_beep, S_IRUGO, show_beep, NULL, 1);
static SENSOR_DEVICE_ATTR(in5_beep, S_IRUGO, show_beep, NULL, 1);
static SENSOR_DEVICE_ATTR(in6_beep, S_IRUGO, show_beep, NULL, 1);
static SENSOR_DEVICE_ATTR(in7_beep, S_IRUGO, show_beep, NULL, 1);
/* fanX_beep writability is set later */
static SENSOR_DEVICE_ATTR(fan1_beep, S_IRUGO, show_beep, set_beep, 0);
static SENSOR_DEVICE_ATTR(fan2_beep, S_IRUGO, show_beep, set_beep, 0);
static SENSOR_DEVICE_ATTR(fan3_beep, S_IRUGO, show_beep, set_beep, 0);
static SENSOR_DEVICE_ATTR(fan4_beep, S_IRUGO, show_beep, set_beep, 0);
static SENSOR_DEVICE_ATTR(fan5_beep, S_IRUGO, show_beep, set_beep, 0);
static SENSOR_DEVICE_ATTR(temp1_beep, S_IRUGO | S_IWUSR,
			  show_beep, set_beep, 2);
static SENSOR_DEVICE_ATTR(temp2_beep, S_IRUGO, show_beep, NULL, 2);
static SENSOR_DEVICE_ATTR(temp3_beep, S_IRUGO, show_beep, NULL, 2);

static ssize_t show_vrm_reg(struct device *dev, struct device_attribute *attr,
		char *buf)
{
	struct it87_data *data = dev_get_drvdata(dev);
	return sprintf(buf, "%u\n", data->vrm);
}
static ssize_t store_vrm_reg(struct device *dev, struct device_attribute *attr,
		const char *buf, size_t count)
{
	struct it87_data *data = dev_get_drvdata(dev);
	unsigned long val;

	if (strict_strtoul(buf, 10, &val) < 0)
		return -EINVAL;

	data->vrm = val;

	return count;
}
static DEVICE_ATTR(vrm, S_IRUGO | S_IWUSR, show_vrm_reg, store_vrm_reg);

static ssize_t show_vid_reg(struct device *dev, struct device_attribute *attr,
		char *buf)
{
	struct it87_data *data = it87_update_device(dev);
	return sprintf(buf, "%ld\n", (long) vid_from_reg(data->vid, data->vrm));
}
static DEVICE_ATTR(cpu0_vid, S_IRUGO, show_vid_reg, NULL);

static ssize_t show_label(struct device *dev, struct device_attribute *attr,
		char *buf)
{
	static const char *labels[] = {
		"+5V",
		"5VSB",
		"Vbat",
	};
	static const char *labels_it8721[] = {
		"+3.3V",
		"3VSB",
		"Vbat",
	};
	struct it87_data *data = dev_get_drvdata(dev);
	int nr = to_sensor_dev_attr(attr)->index;

	return sprintf(buf, "%s\n", data->type == it8721 ? labels_it8721[nr]
							 : labels[nr]);
}
static SENSOR_DEVICE_ATTR(in3_label, S_IRUGO, show_label, NULL, 0);
static SENSOR_DEVICE_ATTR(in7_label, S_IRUGO, show_label, NULL, 1);
static SENSOR_DEVICE_ATTR(in8_label, S_IRUGO, show_label, NULL, 2);

static ssize_t show_name(struct device *dev, struct device_attribute
			 *devattr, char *buf)
{
	struct it87_data *data = dev_get_drvdata(dev);
	return sprintf(buf, "%s\n", data->name);
}
static DEVICE_ATTR(name, S_IRUGO, show_name, NULL);

static struct attribute *it87_attributes[] = {
	&sensor_dev_attr_in0_input.dev_attr.attr,
	&sensor_dev_attr_in1_input.dev_attr.attr,
	&sensor_dev_attr_in2_input.dev_attr.attr,
	&sensor_dev_attr_in3_input.dev_attr.attr,
	&sensor_dev_attr_in4_input.dev_attr.attr,
	&sensor_dev_attr_in5_input.dev_attr.attr,
	&sensor_dev_attr_in6_input.dev_attr.attr,
	&sensor_dev_attr_in7_input.dev_attr.attr,
	&sensor_dev_attr_in8_input.dev_attr.attr,
	&sensor_dev_attr_in0_min.dev_attr.attr,
	&sensor_dev_attr_in1_min.dev_attr.attr,
	&sensor_dev_attr_in2_min.dev_attr.attr,
	&sensor_dev_attr_in3_min.dev_attr.attr,
	&sensor_dev_attr_in4_min.dev_attr.attr,
	&sensor_dev_attr_in5_min.dev_attr.attr,
	&sensor_dev_attr_in6_min.dev_attr.attr,
	&sensor_dev_attr_in7_min.dev_attr.attr,
	&sensor_dev_attr_in0_max.dev_attr.attr,
	&sensor_dev_attr_in1_max.dev_attr.attr,
	&sensor_dev_attr_in2_max.dev_attr.attr,
	&sensor_dev_attr_in3_max.dev_attr.attr,
	&sensor_dev_attr_in4_max.dev_attr.attr,
	&sensor_dev_attr_in5_max.dev_attr.attr,
	&sensor_dev_attr_in6_max.dev_attr.attr,
	&sensor_dev_attr_in7_max.dev_attr.attr,
	&sensor_dev_attr_in0_alarm.dev_attr.attr,
	&sensor_dev_attr_in1_alarm.dev_attr.attr,
	&sensor_dev_attr_in2_alarm.dev_attr.attr,
	&sensor_dev_attr_in3_alarm.dev_attr.attr,
	&sensor_dev_attr_in4_alarm.dev_attr.attr,
	&sensor_dev_attr_in5_alarm.dev_attr.attr,
	&sensor_dev_attr_in6_alarm.dev_attr.attr,
	&sensor_dev_attr_in7_alarm.dev_attr.attr,

	&sensor_dev_attr_temp1_input.dev_attr.attr,
	&sensor_dev_attr_temp2_input.dev_attr.attr,
	&sensor_dev_attr_temp3_input.dev_attr.attr,
	&sensor_dev_attr_temp1_max.dev_attr.attr,
	&sensor_dev_attr_temp2_max.dev_attr.attr,
	&sensor_dev_attr_temp3_max.dev_attr.attr,
	&sensor_dev_attr_temp1_min.dev_attr.attr,
	&sensor_dev_attr_temp2_min.dev_attr.attr,
	&sensor_dev_attr_temp3_min.dev_attr.attr,
	&sensor_dev_attr_temp1_type.dev_attr.attr,
	&sensor_dev_attr_temp2_type.dev_attr.attr,
	&sensor_dev_attr_temp3_type.dev_attr.attr,
	&sensor_dev_attr_temp1_alarm.dev_attr.attr,
	&sensor_dev_attr_temp2_alarm.dev_attr.attr,
	&sensor_dev_attr_temp3_alarm.dev_attr.attr,

	&dev_attr_alarms.attr,
	&dev_attr_name.attr,
	NULL
};

static const struct attribute_group it87_group = {
	.attrs = it87_attributes,
};

static struct attribute *it87_attributes_beep[] = {
	&sensor_dev_attr_in0_beep.dev_attr.attr,
	&sensor_dev_attr_in1_beep.dev_attr.attr,
	&sensor_dev_attr_in2_beep.dev_attr.attr,
	&sensor_dev_attr_in3_beep.dev_attr.attr,
	&sensor_dev_attr_in4_beep.dev_attr.attr,
	&sensor_dev_attr_in5_beep.dev_attr.attr,
	&sensor_dev_attr_in6_beep.dev_attr.attr,
	&sensor_dev_attr_in7_beep.dev_attr.attr,

	&sensor_dev_attr_temp1_beep.dev_attr.attr,
	&sensor_dev_attr_temp2_beep.dev_attr.attr,
	&sensor_dev_attr_temp3_beep.dev_attr.attr,
	NULL
};

static const struct attribute_group it87_group_beep = {
	.attrs = it87_attributes_beep,
};

static struct attribute *it87_attributes_fan16[5][3+1] = { {
	&sensor_dev_attr_fan1_input16.dev_attr.attr,
	&sensor_dev_attr_fan1_min16.dev_attr.attr,
	&sensor_dev_attr_fan1_alarm.dev_attr.attr,
	NULL
}, {
	&sensor_dev_attr_fan2_input16.dev_attr.attr,
	&sensor_dev_attr_fan2_min16.dev_attr.attr,
	&sensor_dev_attr_fan2_alarm.dev_attr.attr,
	NULL
}, {
	&sensor_dev_attr_fan3_input16.dev_attr.attr,
	&sensor_dev_attr_fan3_min16.dev_attr.attr,
	&sensor_dev_attr_fan3_alarm.dev_attr.attr,
	NULL
}, {
	&sensor_dev_attr_fan4_input16.dev_attr.attr,
	&sensor_dev_attr_fan4_min16.dev_attr.attr,
	&sensor_dev_attr_fan4_alarm.dev_attr.attr,
	NULL
}, {
	&sensor_dev_attr_fan5_input16.dev_attr.attr,
	&sensor_dev_attr_fan5_min16.dev_attr.attr,
	&sensor_dev_attr_fan5_alarm.dev_attr.attr,
	NULL
} };

static const struct attribute_group it87_group_fan16[5] = {
	{ .attrs = it87_attributes_fan16[0] },
	{ .attrs = it87_attributes_fan16[1] },
	{ .attrs = it87_attributes_fan16[2] },
	{ .attrs = it87_attributes_fan16[3] },
	{ .attrs = it87_attributes_fan16[4] },
};

static struct attribute *it87_attributes_fan[3][4+1] = { {
	&sensor_dev_attr_fan1_input.dev_attr.attr,
	&sensor_dev_attr_fan1_min.dev_attr.attr,
	&sensor_dev_attr_fan1_div.dev_attr.attr,
	&sensor_dev_attr_fan1_alarm.dev_attr.attr,
	NULL
}, {
	&sensor_dev_attr_fan2_input.dev_attr.attr,
	&sensor_dev_attr_fan2_min.dev_attr.attr,
	&sensor_dev_attr_fan2_div.dev_attr.attr,
	&sensor_dev_attr_fan2_alarm.dev_attr.attr,
	NULL
}, {
	&sensor_dev_attr_fan3_input.dev_attr.attr,
	&sensor_dev_attr_fan3_min.dev_attr.attr,
	&sensor_dev_attr_fan3_div.dev_attr.attr,
	&sensor_dev_attr_fan3_alarm.dev_attr.attr,
	NULL
} };

static const struct attribute_group it87_group_fan[3] = {
	{ .attrs = it87_attributes_fan[0] },
	{ .attrs = it87_attributes_fan[1] },
	{ .attrs = it87_attributes_fan[2] },
};

static const struct attribute_group *
it87_get_fan_group(const struct it87_data *data)
{
	return has_16bit_fans(data) ? it87_group_fan16 : it87_group_fan;
}

static struct attribute *it87_attributes_pwm[3][4+1] = { {
	&sensor_dev_attr_pwm1_enable.dev_attr.attr,
	&sensor_dev_attr_pwm1.dev_attr.attr,
	&dev_attr_pwm1_freq.attr,
	&sensor_dev_attr_pwm1_auto_channels_temp.dev_attr.attr,
	NULL
}, {
	&sensor_dev_attr_pwm2_enable.dev_attr.attr,
	&sensor_dev_attr_pwm2.dev_attr.attr,
	&dev_attr_pwm2_freq.attr,
	&sensor_dev_attr_pwm2_auto_channels_temp.dev_attr.attr,
	NULL
}, {
	&sensor_dev_attr_pwm3_enable.dev_attr.attr,
	&sensor_dev_attr_pwm3.dev_attr.attr,
	&dev_attr_pwm3_freq.attr,
	&sensor_dev_attr_pwm3_auto_channels_temp.dev_attr.attr,
	NULL
} };

static const struct attribute_group it87_group_pwm[3] = {
	{ .attrs = it87_attributes_pwm[0] },
	{ .attrs = it87_attributes_pwm[1] },
	{ .attrs = it87_attributes_pwm[2] },
};

static struct attribute *it87_attributes_autopwm[3][9+1] = { {
	&sensor_dev_attr_pwm1_auto_point1_pwm.dev_attr.attr,
	&sensor_dev_attr_pwm1_auto_point2_pwm.dev_attr.attr,
	&sensor_dev_attr_pwm1_auto_point3_pwm.dev_attr.attr,
	&sensor_dev_attr_pwm1_auto_point4_pwm.dev_attr.attr,
	&sensor_dev_attr_pwm1_auto_point1_temp.dev_attr.attr,
	&sensor_dev_attr_pwm1_auto_point1_temp_hyst.dev_attr.attr,
	&sensor_dev_attr_pwm1_auto_point2_temp.dev_attr.attr,
	&sensor_dev_attr_pwm1_auto_point3_temp.dev_attr.attr,
	&sensor_dev_attr_pwm1_auto_point4_temp.dev_attr.attr,
	NULL
}, {
	&sensor_dev_attr_pwm2_auto_point1_pwm.dev_attr.attr,
	&sensor_dev_attr_pwm2_auto_point2_pwm.dev_attr.attr,
	&sensor_dev_attr_pwm2_auto_point3_pwm.dev_attr.attr,
	&sensor_dev_attr_pwm2_auto_point4_pwm.dev_attr.attr,
	&sensor_dev_attr_pwm2_auto_point1_temp.dev_attr.attr,
	&sensor_dev_attr_pwm2_auto_point1_temp_hyst.dev_attr.attr,
	&sensor_dev_attr_pwm2_auto_point2_temp.dev_attr.attr,
	&sensor_dev_attr_pwm2_auto_point3_temp.dev_attr.attr,
	&sensor_dev_attr_pwm2_auto_point4_temp.dev_attr.attr,
	NULL
}, {
	&sensor_dev_attr_pwm3_auto_point1_pwm.dev_attr.attr,
	&sensor_dev_attr_pwm3_auto_point2_pwm.dev_attr.attr,
	&sensor_dev_attr_pwm3_auto_point3_pwm.dev_attr.attr,
	&sensor_dev_attr_pwm3_auto_point4_pwm.dev_attr.attr,
	&sensor_dev_attr_pwm3_auto_point1_temp.dev_attr.attr,
	&sensor_dev_attr_pwm3_auto_point1_temp_hyst.dev_attr.attr,
	&sensor_dev_attr_pwm3_auto_point2_temp.dev_attr.attr,
	&sensor_dev_attr_pwm3_auto_point3_temp.dev_attr.attr,
	&sensor_dev_attr_pwm3_auto_point4_temp.dev_attr.attr,
	NULL
} };

static const struct attribute_group it87_group_autopwm[3] = {
	{ .attrs = it87_attributes_autopwm[0] },
	{ .attrs = it87_attributes_autopwm[1] },
	{ .attrs = it87_attributes_autopwm[2] },
};

static struct attribute *it87_attributes_fan_beep[] = {
	&sensor_dev_attr_fan1_beep.dev_attr.attr,
	&sensor_dev_attr_fan2_beep.dev_attr.attr,
	&sensor_dev_attr_fan3_beep.dev_attr.attr,
	&sensor_dev_attr_fan4_beep.dev_attr.attr,
	&sensor_dev_attr_fan5_beep.dev_attr.attr,
};

static struct attribute *it87_attributes_vid[] = {
	&dev_attr_vrm.attr,
	&dev_attr_cpu0_vid.attr,
	NULL
};

static const struct attribute_group it87_group_vid = {
	.attrs = it87_attributes_vid,
};

static struct attribute *it87_attributes_label[] = {
	&sensor_dev_attr_in3_label.dev_attr.attr,
	&sensor_dev_attr_in7_label.dev_attr.attr,
	&sensor_dev_attr_in8_label.dev_attr.attr,
	NULL
};

static const struct attribute_group it87_group_label = {
	.attrs = it87_attributes_vid,
};

/* SuperIO detection - will change isa_address if a chip is found */
static int __init it87_find(unsigned short *address,
	struct it87_sio_data *sio_data)
{
	int err = -ENODEV;
	u16 chip_type;
	const char *board_vendor, *board_name;

	superio_enter();
	chip_type = force_id ? force_id : superio_inw(DEVID);

	switch (chip_type) {
	case IT8705F_DEVID:
		sio_data->type = it87;
		break;
	case IT8712F_DEVID:
		sio_data->type = it8712;
		break;
	case IT8716F_DEVID:
	case IT8726F_DEVID:
		sio_data->type = it8716;
		break;
	case IT8718F_DEVID:
		sio_data->type = it8718;
		break;
	case IT8720F_DEVID:
		sio_data->type = it8720;
		break;
	case IT8721F_DEVID:
		sio_data->type = it8721;
		break;
	case 0xffff:	/* No device at all */
		goto exit;
	default:
		pr_debug(DRVNAME ": Unsupported chip (DEVID=0x%x)\n",
			 chip_type);
		goto exit;
	}

	superio_select(PME);
	if (!(superio_inb(IT87_ACT_REG) & 0x01)) {
		pr_info("it87: Device not activated, skipping\n");
		goto exit;
	}

	*address = superio_inw(IT87_BASE_REG) & ~(IT87_EXTENT - 1);
	if (*address == 0) {
		pr_info("it87: Base address not set, skipping\n");
		goto exit;
	}

	err = 0;
	sio_data->revision = superio_inb(DEVREV) & 0x0f;
	pr_info("it87: Found IT%04xF chip at 0x%x, revision %d\n",
		chip_type, *address, sio_data->revision);

	/* in8 (Vbat) is always internal */
	sio_data->internal = (1 << 2);

	/* Read GPIO config and VID value from LDN 7 (GPIO) */
	if (sio_data->type == it87) {
		/* The IT8705F doesn't have VID pins at all */
		sio_data->skip_vid = 1;

		/* The IT8705F has a different LD number for GPIO */
		superio_select(5);
		sio_data->beep_pin = superio_inb(IT87_SIO_BEEP_PIN_REG) & 0x3f;
	} else {
		int reg;

		superio_select(GPIO);

		reg = superio_inb(IT87_SIO_GPIO3_REG);
		if (sio_data->type == it8721) {
			/* The IT8721F/IT8758E doesn't have VID pins at all */
			sio_data->skip_vid = 1;
		} else {
			/* We need at least 4 VID pins */
			if (reg & 0x0f) {
				pr_info("it87: VID is disabled (pins used for GPIO)\n");
				sio_data->skip_vid = 1;
			}
		}

		/* Check if fan3 is there or not */
		if (reg & (1 << 6))
			sio_data->skip_pwm |= (1 << 2);
		if (reg & (1 << 7))
			sio_data->skip_fan |= (1 << 2);

		/* Check if fan2 is there or not */
		reg = superio_inb(IT87_SIO_GPIO5_REG);
		if (reg & (1 << 1))
			sio_data->skip_pwm |= (1 << 1);
		if (reg & (1 << 2))
			sio_data->skip_fan |= (1 << 1);

		if ((sio_data->type == it8718 || sio_data->type == it8720)
		 && !(sio_data->skip_vid))
			sio_data->vid_value = superio_inb(IT87_SIO_VID_REG);

		reg = superio_inb(IT87_SIO_PINX2_REG);
		/*
		 * The IT8720F has no VIN7 pin, so VCCH should always be
		 * routed internally to VIN7 with an internal divider.
		 * Curiously, there still is a configuration bit to control
		 * this, which means it can be set incorrectly. And even
		 * more curiously, many boards out there are improperly
		 * configured, even though the IT8720F datasheet claims
		 * that the internal routing of VCCH to VIN7 is the default
		 * setting. So we force the internal routing in this case.
		 */
		if (sio_data->type == it8720 && !(reg & (1 << 1))) {
			reg |= (1 << 1);
			superio_outb(IT87_SIO_PINX2_REG, reg);
			pr_notice("it87: Routing internal VCCH to in7\n");
		}
		if (reg & (1 << 0))
			sio_data->internal |= (1 << 0);
		if ((reg & (1 << 1)) || sio_data->type == it8721)
			sio_data->internal |= (1 << 1);

		sio_data->beep_pin = superio_inb(IT87_SIO_BEEP_PIN_REG) & 0x3f;
	}
	if (sio_data->beep_pin)
		pr_info("it87: Beeping is supported\n");

	/* Disable specific features based on DMI strings */
	board_vendor = dmi_get_system_info(DMI_BOARD_VENDOR);
	board_name = dmi_get_system_info(DMI_BOARD_NAME);
	if (board_vendor && board_name) {
		if (strcmp(board_vendor, "nVIDIA") == 0
		 && strcmp(board_name, "FN68PT") == 0) {
			/* On the Shuttle SN68PT, FAN_CTL2 is apparently not
			   connected to a fan, but to something else. One user
			   has reported instant system power-off when changing
			   the PWM2 duty cycle, so we disable it.
			   I use the board name string as the trigger in case
			   the same board is ever used in other systems. */
			pr_info("it87: Disabling pwm2 due to "
				"hardware constraints\n");
			sio_data->skip_pwm = (1 << 1);
		}
	}

exit:
	superio_exit();
	return err;
}

static void it87_remove_files(struct device *dev)
{
	struct it87_data *data = platform_get_drvdata(pdev);
	struct it87_sio_data *sio_data = dev->platform_data;
	const struct attribute_group *fan_group = it87_get_fan_group(data);
	int i;

	sysfs_remove_group(&dev->kobj, &it87_group);
	if (sio_data->beep_pin)
		sysfs_remove_group(&dev->kobj, &it87_group_beep);
	for (i = 0; i < 5; i++) {
		if (!(data->has_fan & (1 << i)))
			continue;
		sysfs_remove_group(&dev->kobj, &fan_group[i]);
		if (sio_data->beep_pin)
			sysfs_remove_file(&dev->kobj,
					  it87_attributes_fan_beep[i]);
	}
	for (i = 0; i < 3; i++) {
		if (sio_data->skip_pwm & (1 << 0))
			continue;
		sysfs_remove_group(&dev->kobj, &it87_group_pwm[i]);
		if (has_old_autopwm(data))
			sysfs_remove_group(&dev->kobj,
					   &it87_group_autopwm[i]);
	}
	if (!sio_data->skip_vid)
		sysfs_remove_group(&dev->kobj, &it87_group_vid);
	sysfs_remove_group(&dev->kobj, &it87_group_label);
}

static int __devinit it87_probe(struct platform_device *pdev)
{
	struct it87_data *data;
	struct resource *res;
	struct device *dev = &pdev->dev;
	struct it87_sio_data *sio_data = dev->platform_data;
	const struct attribute_group *fan_group;
	int err = 0, i;
	int enable_pwm_interface;
	int fan_beep_need_rw;
	static const char *names[] = {
		"it87",
		"it8712",
		"it8716",
		"it8718",
		"it8720",
		"it8721",
	};

	res = platform_get_resource(pdev, IORESOURCE_IO, 0);
	if (!request_region(res->start, IT87_EC_EXTENT, DRVNAME)) {
		dev_err(dev, "Failed to request region 0x%lx-0x%lx\n",
			(unsigned long)res->start,
			(unsigned long)(res->start + IT87_EC_EXTENT - 1));
		err = -EBUSY;
		goto ERROR0;
	}

	data = kzalloc(sizeof(struct it87_data), GFP_KERNEL);
	if (!data) {
		err = -ENOMEM;
		goto ERROR1;
	}

	data->addr = res->start;
	data->type = sio_data->type;
	data->revision = sio_data->revision;
	data->name = names[sio_data->type];

	/* Now, we do the remaining detection. */
	if ((it87_read_value(data, IT87_REG_CONFIG) & 0x80)
	 || it87_read_value(data, IT87_REG_CHIPID) != 0x90) {
		err = -ENODEV;
		goto ERROR2;
	}

	platform_set_drvdata(pdev, data);

	mutex_init(&data->update_lock);

	/* Check PWM configuration */
	enable_pwm_interface = it87_check_pwm(dev);

	/* Starting with IT8721F, we handle scaling of internal voltages */
	if (data->type == it8721) {
		if (sio_data->internal & (1 << 0))
			data->in_scaled |= (1 << 3);	/* in3 is AVCC */
		if (sio_data->internal & (1 << 1))
			data->in_scaled |= (1 << 7);	/* in7 is VSB */
		if (sio_data->internal & (1 << 2))
			data->in_scaled |= (1 << 8);	/* in8 is Vbat */
	}

	/* Initialize the IT87 chip */
	it87_init_device(pdev);

	/* Register sysfs hooks */
	err = sysfs_create_group(&dev->kobj, &it87_group);
	if (err)
		goto ERROR2;

	if (sio_data->beep_pin) {
		err = sysfs_create_group(&dev->kobj, &it87_group_beep);
		if (err)
			goto ERROR4;
	}

	/* Do not create fan files for disabled fans */
	fan_group = it87_get_fan_group(data);
	fan_beep_need_rw = 1;
	for (i = 0; i < 5; i++) {
		if (!(data->has_fan & (1 << i)))
			continue;
		err = sysfs_create_group(&dev->kobj, &fan_group[i]);
		if (err)
			goto ERROR4;

		if (sio_data->beep_pin) {
			err = sysfs_create_file(&dev->kobj,
						it87_attributes_fan_beep[i]);
			if (err)
				goto ERROR4;
			if (!fan_beep_need_rw)
				continue;

			/* As we have a single beep enable bit for all fans,
			 * only the first enabled fan has a writable attribute
			 * for it. */
			if (sysfs_chmod_file(&dev->kobj,
					     it87_attributes_fan_beep[i],
					     S_IRUGO | S_IWUSR))
				dev_dbg(dev, "chmod +w fan%d_beep failed\n",
					i + 1);
			fan_beep_need_rw = 0;
		}
	}

	if (enable_pwm_interface) {
		for (i = 0; i < 3; i++) {
			if (sio_data->skip_pwm & (1 << i))
				continue;
			err = sysfs_create_group(&dev->kobj,
						 &it87_group_pwm[i]);
			if (err)
				goto ERROR4;

			if (!has_old_autopwm(data))
				continue;
			err = sysfs_create_group(&dev->kobj,
						 &it87_group_autopwm[i]);
			if (err)
				goto ERROR4;
		}
	}

	if (!sio_data->skip_vid) {
		data->vrm = vid_which_vrm();
		/* VID reading from Super-I/O config space if available */
		data->vid = sio_data->vid_value;
		err = sysfs_create_group(&dev->kobj, &it87_group_vid);
		if (err)
			goto ERROR4;
	}

	/* Export labels for internal sensors */
	for (i = 0; i < 3; i++) {
		if (!(sio_data->internal & (1 << i)))
			continue;
		err = sysfs_create_file(&dev->kobj,
					it87_attributes_label[i]);
		if (err)
			goto ERROR4;
	}

	data->hwmon_dev = hwmon_device_register(dev);
	if (IS_ERR(data->hwmon_dev)) {
		err = PTR_ERR(data->hwmon_dev);
		goto ERROR4;
	}

	return 0;

ERROR4:
	it87_remove_files(dev);
ERROR2:
	platform_set_drvdata(pdev, NULL);
	kfree(data);
ERROR1:
	release_region(res->start, IT87_EC_EXTENT);
ERROR0:
	return err;
}

static int __devexit it87_remove(struct platform_device *pdev)
{
	struct it87_data *data = platform_get_drvdata(pdev);

	hwmon_device_unregister(data->hwmon_dev);
	it87_remove_files(&pdev->dev);

	release_region(data->addr, IT87_EC_EXTENT);
	platform_set_drvdata(pdev, NULL);
	kfree(data);

	return 0;
}

/* Must be called with data->update_lock held, except during initialization.
   We ignore the IT87 BUSY flag at this moment - it could lead to deadlocks,
   would slow down the IT87 access and should not be necessary. */
static int it87_read_value(struct it87_data *data, u8 reg)
{
	outb_p(reg, data->addr + IT87_ADDR_REG_OFFSET);
	return inb_p(data->addr + IT87_DATA_REG_OFFSET);
}

/* Must be called with data->update_lock held, except during initialization.
   We ignore the IT87 BUSY flag at this moment - it could lead to deadlocks,
   would slow down the IT87 access and should not be necessary. */
static void it87_write_value(struct it87_data *data, u8 reg, u8 value)
{
	outb_p(reg, data->addr + IT87_ADDR_REG_OFFSET);
	outb_p(value, data->addr + IT87_DATA_REG_OFFSET);
}

/* Return 1 if and only if the PWM interface is safe to use */
static int __devinit it87_check_pwm(struct device *dev)
{
	struct it87_data *data = dev_get_drvdata(dev);
	/* Some BIOSes fail to correctly configure the IT87 fans. All fans off
	 * and polarity set to active low is sign that this is the case so we
	 * disable pwm control to protect the user. */
	int tmp = it87_read_value(data, IT87_REG_FAN_CTL);
	if ((tmp & 0x87) == 0) {
		if (fix_pwm_polarity) {
			/* The user asks us to attempt a chip reconfiguration.
			 * This means switching to active high polarity and
			 * inverting all fan speed values. */
			int i;
			u8 pwm[3];

			for (i = 0; i < 3; i++)
				pwm[i] = it87_read_value(data,
							 IT87_REG_PWM(i));

			/* If any fan is in automatic pwm mode, the polarity
			 * might be correct, as suspicious as it seems, so we
			 * better don't change anything (but still disable the
			 * PWM interface). */
			if (!((pwm[0] | pwm[1] | pwm[2]) & 0x80)) {
				dev_info(dev, "Reconfiguring PWM to "
					 "active high polarity\n");
				it87_write_value(data, IT87_REG_FAN_CTL,
						 tmp | 0x87);
				for (i = 0; i < 3; i++)
					it87_write_value(data,
							 IT87_REG_PWM(i),
							 0x7f & ~pwm[i]);
				return 1;
			}

			dev_info(dev, "PWM configuration is "
				 "too broken to be fixed\n");
		}

		dev_info(dev, "Detected broken BIOS "
			 "defaults, disabling PWM interface\n");
		return 0;
	} else if (fix_pwm_polarity) {
		dev_info(dev, "PWM configuration looks "
			 "sane, won't touch\n");
	}

	return 1;
}

/* Called when we have found a new IT87. */
static void __devinit it87_init_device(struct platform_device *pdev)
{
	struct it87_sio_data *sio_data = pdev->dev.platform_data;
	struct it87_data *data = platform_get_drvdata(pdev);
	int tmp, i;
	u8 mask;

	/* For each PWM channel:
	 * - If it is in automatic mode, setting to manual mode should set
	 *   the fan to full speed by default.
	 * - If it is in manual mode, we need a mapping to temperature
	 *   channels to use when later setting to automatic mode later.
	 *   Use a 1:1 mapping by default (we are clueless.)
	 * In both cases, the value can (and should) be changed by the user
	 * prior to switching to a different mode.
	 * Note that this is no longer needed for the IT8721F and later, as
	 * these have separate registers for the temperature mapping and the
	 * manual duty cycle. */
	for (i = 0; i < 3; i++) {
		data->pwm_temp_map[i] = i;
		data->pwm_duty[i] = 0x7f;	/* Full speed */
		data->auto_pwm[i][3] = 0x7f;	/* Full speed, hard-coded */
	}

	/* Some chips seem to have default value 0xff for all limit
	 * registers. For low voltage limits it makes no sense and triggers
	 * alarms, so change to 0 instead. For high temperature limits, it
	 * means -1 degree C, which surprisingly doesn't trigger an alarm,
	 * but is still confusing, so change to 127 degrees C. */
	for (i = 0; i < 8; i++) {
		tmp = it87_read_value(data, IT87_REG_VIN_MIN(i));
		if (tmp == 0xff)
			it87_write_value(data, IT87_REG_VIN_MIN(i), 0);
	}
	for (i = 0; i < 3; i++) {
		tmp = it87_read_value(data, IT87_REG_TEMP_HIGH(i));
		if (tmp == 0xff)
			it87_write_value(data, IT87_REG_TEMP_HIGH(i), 127);
	}

	/* Temperature channels are not forcibly enabled, as they can be
	 * set to two different sensor types and we can't guess which one
	 * is correct for a given system. These channels can be enabled at
	 * run-time through the temp{1-3}_type sysfs accessors if needed. */

	/* Check if voltage monitors are reset manually or by some reason */
	tmp = it87_read_value(data, IT87_REG_VIN_ENABLE);
	if ((tmp & 0xff) == 0) {
		/* Enable all voltage monitors */
		it87_write_value(data, IT87_REG_VIN_ENABLE, 0xff);
	}

	/* Check if tachometers are reset manually or by some reason */
	mask = 0x70 & ~(sio_data->skip_fan << 4);
	data->fan_main_ctrl = it87_read_value(data, IT87_REG_FAN_MAIN_CTRL);
	if ((data->fan_main_ctrl & mask) == 0) {
		/* Enable all fan tachometers */
		data->fan_main_ctrl |= mask;
		it87_write_value(data, IT87_REG_FAN_MAIN_CTRL,
				 data->fan_main_ctrl);
	}
	data->has_fan = (data->fan_main_ctrl >> 4) & 0x07;

	/* Set tachometers to 16-bit mode if needed */
	if (has_16bit_fans(data)) {
		tmp = it87_read_value(data, IT87_REG_FAN_16BIT);
		if (~tmp & 0x07 & data->has_fan) {
			dev_dbg(&pdev->dev,
				"Setting fan1-3 to 16-bit mode\n");
			it87_write_value(data, IT87_REG_FAN_16BIT,
					 tmp | 0x07);
		}
		/* IT8705F only supports three fans. */
		if (data->type != it87) {
			if (tmp & (1 << 4))
				data->has_fan |= (1 << 3); /* fan4 enabled */
			if (tmp & (1 << 5))
				data->has_fan |= (1 << 4); /* fan5 enabled */
		}
	}

	/* Fan input pins may be used for alternative functions */
	data->has_fan &= ~sio_data->skip_fan;

	/* Start monitoring */
	it87_write_value(data, IT87_REG_CONFIG,
			 (it87_read_value(data, IT87_REG_CONFIG) & 0x36)
			 | (update_vbat ? 0x41 : 0x01));
}

static void it87_update_pwm_ctrl(struct it87_data *data, int nr)
{
	data->pwm_ctrl[nr] = it87_read_value(data, IT87_REG_PWM(nr));
	if (data->type == it8721) {
		data->pwm_temp_map[nr] = data->pwm_ctrl[nr] & 0x03;
		data->pwm_duty[nr] = it87_read_value(data,
						     IT87_REG_PWM_DUTY(nr));
	} else {
		if (data->pwm_ctrl[nr] & 0x80)	/* Automatic mode */
			data->pwm_temp_map[nr] = data->pwm_ctrl[nr] & 0x03;
		else				/* Manual mode */
			data->pwm_duty[nr] = data->pwm_ctrl[nr] & 0x7f;
	}

	if (has_old_autopwm(data)) {
		int i;

		for (i = 0; i < 5 ; i++)
			data->auto_temp[nr][i] = it87_read_value(data,
						IT87_REG_AUTO_TEMP(nr, i));
		for (i = 0; i < 3 ; i++)
			data->auto_pwm[nr][i] = it87_read_value(data,
						IT87_REG_AUTO_PWM(nr, i));
	}
}

static struct it87_data *it87_update_device(struct device *dev)
{
	struct it87_data *data = dev_get_drvdata(dev);
	int i;

	mutex_lock(&data->update_lock);

	if (time_after(jiffies, data->last_updated + HZ + HZ / 2)
	    || !data->valid) {
		if (update_vbat) {
			/* Cleared after each update, so reenable.  Value
			   returned by this read will be previous value */
			it87_write_value(data, IT87_REG_CONFIG,
				it87_read_value(data, IT87_REG_CONFIG) | 0x40);
		}
		for (i = 0; i <= 7; i++) {
			data->in[i] =
				it87_read_value(data, IT87_REG_VIN(i));
			data->in_min[i] =
				it87_read_value(data, IT87_REG_VIN_MIN(i));
			data->in_max[i] =
				it87_read_value(data, IT87_REG_VIN_MAX(i));
		}
		/* in8 (battery) has no limit registers */
		data->in[8] = it87_read_value(data, IT87_REG_VIN(8));

		for (i = 0; i < 5; i++) {
			/* Skip disabled fans */
			if (!(data->has_fan & (1 << i)))
				continue;

			data->fan_min[i] =
				it87_read_value(data, IT87_REG_FAN_MIN[i]);
			data->fan[i] = it87_read_value(data,
				       IT87_REG_FAN[i]);
			/* Add high byte if in 16-bit mode */
			if (has_16bit_fans(data)) {
				data->fan[i] |= it87_read_value(data,
						IT87_REG_FANX[i]) << 8;
				data->fan_min[i] |= it87_read_value(data,
						IT87_REG_FANX_MIN[i]) << 8;
			}
		}
		for (i = 0; i < 3; i++) {
			data->temp[i] =
				it87_read_value(data, IT87_REG_TEMP(i));
			data->temp_high[i] =
				it87_read_value(data, IT87_REG_TEMP_HIGH(i));
			data->temp_low[i] =
				it87_read_value(data, IT87_REG_TEMP_LOW(i));
		}

		/* Newer chips don't have clock dividers */
		if ((data->has_fan & 0x07) && !has_16bit_fans(data)) {
			i = it87_read_value(data, IT87_REG_FAN_DIV);
			data->fan_div[0] = i & 0x07;
			data->fan_div[1] = (i >> 3) & 0x07;
			data->fan_div[2] = (i & 0x40) ? 3 : 1;
		}

		data->alarms =
			it87_read_value(data, IT87_REG_ALARM1) |
			(it87_read_value(data, IT87_REG_ALARM2) << 8) |
			(it87_read_value(data, IT87_REG_ALARM3) << 16);
		data->beeps = it87_read_value(data, IT87_REG_BEEP_ENABLE);

		data->fan_main_ctrl = it87_read_value(data,
				IT87_REG_FAN_MAIN_CTRL);
		data->fan_ctl = it87_read_value(data, IT87_REG_FAN_CTL);
		for (i = 0; i < 3; i++)
			it87_update_pwm_ctrl(data, i);

		data->sensor = it87_read_value(data, IT87_REG_TEMP_ENABLE);
		/* The 8705 does not have VID capability.
		   The 8718 and later don't use IT87_REG_VID for the
		   same purpose. */
		if (data->type == it8712 || data->type == it8716) {
			data->vid = it87_read_value(data, IT87_REG_VID);
			/* The older IT8712F revisions had only 5 VID pins,
			   but we assume it is always safe to read 6 bits. */
			data->vid &= 0x3f;
		}
		data->last_updated = jiffies;
		data->valid = 1;
	}

	mutex_unlock(&data->update_lock);

	return data;
}

static int __init it87_device_add(unsigned short address,
				  const struct it87_sio_data *sio_data)
{
	struct resource res = {
		.start	= address + IT87_EC_OFFSET,
		.end	= address + IT87_EC_OFFSET + IT87_EC_EXTENT - 1,
		.name	= DRVNAME,
		.flags	= IORESOURCE_IO,
	};
	int err;

	err = acpi_check_resource_conflict(&res);
	if (err)
		goto exit;

	pdev = platform_device_alloc(DRVNAME, address);
	if (!pdev) {
		err = -ENOMEM;
		printk(KERN_ERR DRVNAME ": Device allocation failed\n");
		goto exit;
	}

	err = platform_device_add_resources(pdev, &res, 1);
	if (err) {
		printk(KERN_ERR DRVNAME ": Device resource addition failed "
		       "(%d)\n", err);
		goto exit_device_put;
	}

	err = platform_device_add_data(pdev, sio_data,
				       sizeof(struct it87_sio_data));
	if (err) {
		printk(KERN_ERR DRVNAME ": Platform data allocation failed\n");
		goto exit_device_put;
	}

	err = platform_device_add(pdev);
	if (err) {
		printk(KERN_ERR DRVNAME ": Device addition failed (%d)\n",
		       err);
		goto exit_device_put;
	}

	return 0;

exit_device_put:
	platform_device_put(pdev);
exit:
	return err;
}

static int __init sm_it87_init(void)
{
	int err;
	unsigned short isa_address = 0;
	struct it87_sio_data sio_data;

	memset(&sio_data, 0, sizeof(struct it87_sio_data));
	err = it87_find(&isa_address, &sio_data);
	if (err)
		return err;
	err = platform_driver_register(&it87_driver);
	if (err)
		return err;

	err = it87_device_add(isa_address, &sio_data);
	if (err) {
		platform_driver_unregister(&it87_driver);
		return err;
	}

	return 0;
}

static void __exit sm_it87_exit(void)
{
	platform_device_unregister(pdev);
	platform_driver_unregister(&it87_driver);
}


MODULE_AUTHOR("Chris Gauthron, "
	      "Jean Delvare <khali@linux-fr.org>");
MODULE_DESCRIPTION("IT8705F/IT871xF/IT872xF hardware monitoring driver");
module_param(update_vbat, bool, 0);
MODULE_PARM_DESC(update_vbat, "Update vbat if set else return powerup value");
module_param(fix_pwm_polarity, bool, 0);
MODULE_PARM_DESC(fix_pwm_polarity,
		 "Force PWM polarity to active high (DANGEROUS)");
MODULE_LICENSE("GPL");

module_init(sm_it87_init);
module_exit(sm_it87_exit);<|MERGE_RESOLUTION|>--- conflicted
+++ resolved
@@ -865,14 +865,6 @@
 		return -EINVAL;
 
 	mutex_lock(&data->update_lock);
-<<<<<<< HEAD
-	data->pwm_duty[nr] = pwm_to_reg(data, val);
-	/* If we are in manual mode, write the duty cycle immediately;
-	 * otherwise, just store it for later use. */
-	if (!(data->pwm_ctrl[nr] & 0x80)) {
-		data->pwm_ctrl[nr] = data->pwm_duty[nr];
-		it87_write_value(data, IT87_REG_PWM(nr), data->pwm_ctrl[nr]);
-=======
 	if (data->type == it8721) {
 		/* If we are in automatic mode, the PWM duty cycle register
 		 * is read-only so we can't write the value */
@@ -892,7 +884,6 @@
 			it87_write_value(data, IT87_REG_PWM(nr),
 					 data->pwm_ctrl[nr]);
 		}
->>>>>>> b0c3844d
 	}
 	mutex_unlock(&data->update_lock);
 	return count;
