--- conflicted
+++ resolved
@@ -16,11 +16,8 @@
 obj-$(CONFIG_TIFM_7XX1)       	+= tifm_7xx1.o
 obj-$(CONFIG_PHANTOM)		+= phantom.o
 obj-$(CONFIG_SENSORS_BH1780)	+= bh1780gli.o
-<<<<<<< HEAD
-=======
 obj-$(CONFIG_SENSORS_BH1770)	+= bh1770glc.o
 obj-$(CONFIG_SENSORS_APDS990X)	+= apds990x.o
->>>>>>> 45f53cc9
 obj-$(CONFIG_SGI_IOC4)		+= ioc4.o
 obj-$(CONFIG_ENCLOSURE_SERVICES) += enclosure.o
 obj-$(CONFIG_KGDB_TESTS)	+= kgdbts.o
@@ -41,11 +38,7 @@
 obj-y				+= eeprom/
 obj-y				+= cb710/
 obj-$(CONFIG_VMWARE_BALLOON)	+= vmw_balloon.o
-<<<<<<< HEAD
-obj-$(CONFIG_ARM_CHARLCD)	+= arm-charlcd.o
-=======
 obj-$(CONFIG_ARM_CHARLCD)	+= arm-charlcd.o
 obj-$(CONFIG_PCH_PHUB)		+= pch_phub.o
 obj-y				+= ti-st/
-obj-$(CONFIG_AB8500_PWM)	+= ab8500-pwm.o
->>>>>>> 45f53cc9
+obj-$(CONFIG_AB8500_PWM)	+= ab8500-pwm.o