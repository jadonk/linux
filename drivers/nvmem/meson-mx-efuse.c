// SPDX-License-Identifier: GPL-2.0-only
/*
 * Amlogic Meson6, Meson8 and Meson8b eFuse Driver
 *
 * Copyright (c) 2017 Martin Blumenstingl <martin.blumenstingl@googlemail.com>
 */

#include <linux/bitfield.h>
#include <linux/bitops.h>
#include <linux/clk.h>
#include <linux/delay.h>
#include <linux/io.h>
#include <linux/iopoll.h>
#include <linux/module.h>
#include <linux/nvmem-provider.h>
#include <linux/of.h>
#include <linux/platform_device.h>
#include <linux/sizes.h>
#include <linux/slab.h>

#define MESON_MX_EFUSE_CNTL1					0x04
#define MESON_MX_EFUSE_CNTL1_PD_ENABLE				BIT(27)
#define MESON_MX_EFUSE_CNTL1_AUTO_RD_BUSY			BIT(26)
#define MESON_MX_EFUSE_CNTL1_AUTO_RD_START			BIT(25)
#define MESON_MX_EFUSE_CNTL1_AUTO_RD_ENABLE			BIT(24)
#define MESON_MX_EFUSE_CNTL1_BYTE_WR_DATA			GENMASK(23, 16)
#define MESON_MX_EFUSE_CNTL1_AUTO_WR_BUSY			BIT(14)
#define MESON_MX_EFUSE_CNTL1_AUTO_WR_START			BIT(13)
#define MESON_MX_EFUSE_CNTL1_AUTO_WR_ENABLE			BIT(12)
#define MESON_MX_EFUSE_CNTL1_BYTE_ADDR_SET			BIT(11)
#define MESON_MX_EFUSE_CNTL1_BYTE_ADDR_MASK			GENMASK(10, 0)

#define MESON_MX_EFUSE_CNTL2					0x08

#define MESON_MX_EFUSE_CNTL4					0x10
#define MESON_MX_EFUSE_CNTL4_ENCRYPT_ENABLE			BIT(10)

struct meson_mx_efuse_platform_data {
	const char *name;
	unsigned int word_size;
};

struct meson_mx_efuse {
	void __iomem *base;
	struct clk *core_clk;
	struct nvmem_config config;
};

static void meson_mx_efuse_mask_bits(struct meson_mx_efuse *efuse, u32 reg,
				     u32 mask, u32 set)
{
	u32 data;

	data = readl(efuse->base + reg);
	data &= ~mask;
	data |= (set & mask);

	writel(data, efuse->base + reg);
}

static int meson_mx_efuse_hw_enable(struct meson_mx_efuse *efuse)
{
	int err;

	err = clk_prepare_enable(efuse->core_clk);
	if (err)
		return err;

	/* power up the efuse */
	meson_mx_efuse_mask_bits(efuse, MESON_MX_EFUSE_CNTL1,
				 MESON_MX_EFUSE_CNTL1_PD_ENABLE, 0);

	meson_mx_efuse_mask_bits(efuse, MESON_MX_EFUSE_CNTL4,
				 MESON_MX_EFUSE_CNTL4_ENCRYPT_ENABLE, 0);

	return 0;
}

static void meson_mx_efuse_hw_disable(struct meson_mx_efuse *efuse)
{
	meson_mx_efuse_mask_bits(efuse, MESON_MX_EFUSE_CNTL1,
				 MESON_MX_EFUSE_CNTL1_PD_ENABLE,
				 MESON_MX_EFUSE_CNTL1_PD_ENABLE);

	clk_disable_unprepare(efuse->core_clk);
}

static int meson_mx_efuse_read_addr(struct meson_mx_efuse *efuse,
				    unsigned int addr, u32 *value)
{
	int err;
	u32 regval;

	/* write the address to read */
	regval = FIELD_PREP(MESON_MX_EFUSE_CNTL1_BYTE_ADDR_MASK, addr);
	meson_mx_efuse_mask_bits(efuse, MESON_MX_EFUSE_CNTL1,
				 MESON_MX_EFUSE_CNTL1_BYTE_ADDR_MASK, regval);

	/* inform the hardware that we changed the address */
	meson_mx_efuse_mask_bits(efuse, MESON_MX_EFUSE_CNTL1,
				 MESON_MX_EFUSE_CNTL1_BYTE_ADDR_SET,
				 MESON_MX_EFUSE_CNTL1_BYTE_ADDR_SET);
	meson_mx_efuse_mask_bits(efuse, MESON_MX_EFUSE_CNTL1,
				 MESON_MX_EFUSE_CNTL1_BYTE_ADDR_SET, 0);

	/* start the read process */
	meson_mx_efuse_mask_bits(efuse, MESON_MX_EFUSE_CNTL1,
				 MESON_MX_EFUSE_CNTL1_AUTO_RD_START,
				 MESON_MX_EFUSE_CNTL1_AUTO_RD_START);
	meson_mx_efuse_mask_bits(efuse, MESON_MX_EFUSE_CNTL1,
				 MESON_MX_EFUSE_CNTL1_AUTO_RD_START, 0);

	/*
	 * perform a dummy read to ensure that the HW has the RD_BUSY bit set
	 * when polling for the status below.
	 */
	readl(efuse->base + MESON_MX_EFUSE_CNTL1);

	err = readl_poll_timeout_atomic(efuse->base + MESON_MX_EFUSE_CNTL1,
			regval,
			(!(regval & MESON_MX_EFUSE_CNTL1_AUTO_RD_BUSY)),
			1, 1000);
	if (err) {
		dev_err(efuse->config.dev,
			"Timeout while reading efuse address %u\n", addr);
		return err;
	}

	*value = readl(efuse->base + MESON_MX_EFUSE_CNTL2);

	return 0;
}

static int meson_mx_efuse_read(void *context, unsigned int offset,
			       void *buf, size_t bytes)
{
	struct meson_mx_efuse *efuse = context;
	u32 tmp;
	int err, i, addr;

	err = meson_mx_efuse_hw_enable(efuse);
	if (err)
		return err;

	meson_mx_efuse_mask_bits(efuse, MESON_MX_EFUSE_CNTL1,
				 MESON_MX_EFUSE_CNTL1_AUTO_RD_ENABLE,
				 MESON_MX_EFUSE_CNTL1_AUTO_RD_ENABLE);

	for (i = 0; i < bytes; i += efuse->config.word_size) {
		addr = (offset + i) / efuse->config.word_size;

		err = meson_mx_efuse_read_addr(efuse, addr, &tmp);
		if (err)
			break;

		memcpy(buf + i, &tmp,
		       min_t(size_t, bytes - i, efuse->config.word_size));
	}

	meson_mx_efuse_mask_bits(efuse, MESON_MX_EFUSE_CNTL1,
				 MESON_MX_EFUSE_CNTL1_AUTO_RD_ENABLE, 0);

	meson_mx_efuse_hw_disable(efuse);

	return err;
}

static const struct meson_mx_efuse_platform_data meson6_efuse_data = {
	.name = "meson6-efuse",
	.word_size = 1,
};

static const struct meson_mx_efuse_platform_data meson8_efuse_data = {
	.name = "meson8-efuse",
	.word_size = 4,
};

static const struct meson_mx_efuse_platform_data meson8b_efuse_data = {
	.name = "meson8b-efuse",
	.word_size = 4,
};

static const struct of_device_id meson_mx_efuse_match[] = {
	{ .compatible = "amlogic,meson6-efuse", .data = &meson6_efuse_data },
	{ .compatible = "amlogic,meson8-efuse", .data = &meson8_efuse_data },
	{ .compatible = "amlogic,meson8b-efuse", .data = &meson8b_efuse_data },
	{ /* sentinel */ },
};
MODULE_DEVICE_TABLE(of, meson_mx_efuse_match);

static int meson_mx_efuse_probe(struct platform_device *pdev)
{
	const struct meson_mx_efuse_platform_data *drvdata;
	struct meson_mx_efuse *efuse;
<<<<<<< HEAD
=======
	struct nvmem_device *nvmem;
>>>>>>> 0c383648

	drvdata = of_device_get_match_data(&pdev->dev);
	if (!drvdata)
		return -EINVAL;

	efuse = devm_kzalloc(&pdev->dev, sizeof(*efuse), GFP_KERNEL);
	if (!efuse)
		return -ENOMEM;

	efuse->base = devm_platform_ioremap_resource(pdev, 0);
	if (IS_ERR(efuse->base))
		return PTR_ERR(efuse->base);

	efuse->config.name = drvdata->name;
	efuse->config.owner = THIS_MODULE;
	efuse->config.dev = &pdev->dev;
	efuse->config.priv = efuse;
	efuse->config.add_legacy_fixed_of_cells = true;
	efuse->config.stride = drvdata->word_size;
	efuse->config.word_size = drvdata->word_size;
	efuse->config.size = SZ_512;
	efuse->config.read_only = true;
	efuse->config.reg_read = meson_mx_efuse_read;

	efuse->core_clk = devm_clk_get(&pdev->dev, "core");
	if (IS_ERR(efuse->core_clk)) {
		dev_err(&pdev->dev, "Failed to get core clock\n");
		return PTR_ERR(efuse->core_clk);
	}

	nvmem = devm_nvmem_register(&pdev->dev, &efuse->config);

	return PTR_ERR_OR_ZERO(nvmem);
}

static struct platform_driver meson_mx_efuse_driver = {
	.probe = meson_mx_efuse_probe,
	.driver = {
		.name = "meson-mx-efuse",
		.of_match_table = meson_mx_efuse_match,
	},
};

module_platform_driver(meson_mx_efuse_driver);

MODULE_AUTHOR("Martin Blumenstingl <martin.blumenstingl@googlemail.com>");
MODULE_DESCRIPTION("Amlogic Meson MX eFuse NVMEM driver");
MODULE_LICENSE("GPL v2");<|MERGE_RESOLUTION|>--- conflicted
+++ resolved
@@ -192,10 +192,7 @@
 {
 	const struct meson_mx_efuse_platform_data *drvdata;
 	struct meson_mx_efuse *efuse;
-<<<<<<< HEAD
-=======
 	struct nvmem_device *nvmem;
->>>>>>> 0c383648
 
 	drvdata = of_device_get_match_data(&pdev->dev);
 	if (!drvdata)
