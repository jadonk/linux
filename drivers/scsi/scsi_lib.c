--- conflicted
+++ resolved
@@ -1011,13 +1011,8 @@
 
 err_exit:
 	scsi_release_buffers(cmd);
-<<<<<<< HEAD
-	scsi_put_command(cmd);
-	cmd->request->special = NULL;
-=======
 	cmd->request->special = NULL;
 	scsi_put_command(cmd);
->>>>>>> 062c1825
 	return error;
 }
 EXPORT_SYMBOL(scsi_init_io);
