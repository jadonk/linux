/*
 *
 *		Linux MegaRAID driver for SAS based RAID controllers
 *
 * Copyright (c) 2003-2005  LSI Corporation.
 *
 *	   This program is free software; you can redistribute it and/or
 *	   modify it under the terms of the GNU General Public License
 *	   as published by the Free Software Foundation; either version
 *	   2 of the License, or (at your option) any later version.
 *
 * FILE		: megaraid_sas.c
 * Version     : v00.00.04.12-rc1
 *
 * Authors:
 *	(email-id : megaraidlinux@lsi.com)
 * 	Sreenivas Bagalkote
 * 	Sumant Patro
 *	Bo Yang
 *
 * List of supported controllers
 *
 * OEM	Product Name			VID	DID	SSVID	SSID
 * ---	------------			---	---	----	----
 */

#include <linux/kernel.h>
#include <linux/types.h>
#include <linux/pci.h>
#include <linux/list.h>
#include <linux/moduleparam.h>
#include <linux/module.h>
#include <linux/spinlock.h>
#include <linux/interrupt.h>
#include <linux/delay.h>
#include <linux/smp_lock.h>
#include <linux/uio.h>
#include <asm/uaccess.h>
#include <linux/fs.h>
#include <linux/compat.h>
#include <linux/blkdev.h>
#include <linux/mutex.h>
#include <linux/poll.h>

#include <scsi/scsi.h>
#include <scsi/scsi_cmnd.h>
#include <scsi/scsi_device.h>
#include <scsi/scsi_host.h>
#include "megaraid_sas.h"

/*
 * poll_mode_io:1- schedule complete completion from q cmd
 */
static unsigned int poll_mode_io;
module_param_named(poll_mode_io, poll_mode_io, int, 0);
MODULE_PARM_DESC(poll_mode_io,
	"Complete cmds from IO path, (default=0)");

MODULE_LICENSE("GPL");
MODULE_VERSION(MEGASAS_VERSION);
MODULE_AUTHOR("megaraidlinux@lsi.com");
MODULE_DESCRIPTION("LSI MegaRAID SAS Driver");

/*
 * PCI ID table for all supported controllers
 */
static struct pci_device_id megasas_pci_table[] = {

	{PCI_DEVICE(PCI_VENDOR_ID_LSI_LOGIC, PCI_DEVICE_ID_LSI_SAS1064R)},
	/* xscale IOP */
	{PCI_DEVICE(PCI_VENDOR_ID_LSI_LOGIC, PCI_DEVICE_ID_LSI_SAS1078R)},
	/* ppc IOP */
	{PCI_DEVICE(PCI_VENDOR_ID_LSI_LOGIC, PCI_DEVICE_ID_LSI_SAS1078DE)},
	/* ppc IOP */
	{PCI_DEVICE(PCI_VENDOR_ID_LSI_LOGIC, PCI_DEVICE_ID_LSI_SAS1078GEN2)},
	/* gen2*/
	{PCI_DEVICE(PCI_VENDOR_ID_LSI_LOGIC, PCI_DEVICE_ID_LSI_SAS0079GEN2)},
	/* gen2*/
	{PCI_DEVICE(PCI_VENDOR_ID_LSI_LOGIC, PCI_DEVICE_ID_LSI_SAS0073SKINNY)},
	/* skinny*/
	{PCI_DEVICE(PCI_VENDOR_ID_LSI_LOGIC, PCI_DEVICE_ID_LSI_SAS0071SKINNY)},
	/* skinny*/
	{PCI_DEVICE(PCI_VENDOR_ID_LSI_LOGIC, PCI_DEVICE_ID_LSI_VERDE_ZCR)},
	/* xscale IOP, vega */
	{PCI_DEVICE(PCI_VENDOR_ID_DELL, PCI_DEVICE_ID_DELL_PERC5)},
	/* xscale IOP */
	{}
};

MODULE_DEVICE_TABLE(pci, megasas_pci_table);

static int megasas_mgmt_majorno;
static struct megasas_mgmt_info megasas_mgmt_info;
static struct fasync_struct *megasas_async_queue;
static DEFINE_MUTEX(megasas_async_queue_mutex);

static int megasas_poll_wait_aen;
static DECLARE_WAIT_QUEUE_HEAD(megasas_poll_wait);
static u32 support_poll_for_event;
static u32 megasas_dbg_lvl;

/* define lock for aen poll */
spinlock_t poll_aen_lock;

static void
megasas_complete_cmd(struct megasas_instance *instance, struct megasas_cmd *cmd,
		     u8 alt_status);

/**
 * megasas_get_cmd -	Get a command from the free pool
 * @instance:		Adapter soft state
 *
 * Returns a free command from the pool
 */
static struct megasas_cmd *megasas_get_cmd(struct megasas_instance
						  *instance)
{
	unsigned long flags;
	struct megasas_cmd *cmd = NULL;

	spin_lock_irqsave(&instance->cmd_pool_lock, flags);

	if (!list_empty(&instance->cmd_pool)) {
		cmd = list_entry((&instance->cmd_pool)->next,
				 struct megasas_cmd, list);
		list_del_init(&cmd->list);
	} else {
		printk(KERN_ERR "megasas: Command pool empty!\n");
	}

	spin_unlock_irqrestore(&instance->cmd_pool_lock, flags);
	return cmd;
}

/**
 * megasas_return_cmd -	Return a cmd to free command pool
 * @instance:		Adapter soft state
 * @cmd:		Command packet to be returned to free command pool
 */
static inline void
megasas_return_cmd(struct megasas_instance *instance, struct megasas_cmd *cmd)
{
	unsigned long flags;

	spin_lock_irqsave(&instance->cmd_pool_lock, flags);

	cmd->scmd = NULL;
	list_add_tail(&cmd->list, &instance->cmd_pool);

	spin_unlock_irqrestore(&instance->cmd_pool_lock, flags);
}


/**
*	The following functions are defined for xscale 
*	(deviceid : 1064R, PERC5) controllers
*/

/**
 * megasas_enable_intr_xscale -	Enables interrupts
 * @regs:			MFI register set
 */
static inline void
megasas_enable_intr_xscale(struct megasas_register_set __iomem * regs)
{
	writel(1, &(regs)->outbound_intr_mask);

	/* Dummy readl to force pci flush */
	readl(&regs->outbound_intr_mask);
}

/**
 * megasas_disable_intr_xscale -Disables interrupt
 * @regs:			MFI register set
 */
static inline void
megasas_disable_intr_xscale(struct megasas_register_set __iomem * regs)
{
	u32 mask = 0x1f;
	writel(mask, &regs->outbound_intr_mask);
	/* Dummy readl to force pci flush */
	readl(&regs->outbound_intr_mask);
}

/**
 * megasas_read_fw_status_reg_xscale - returns the current FW status value
 * @regs:			MFI register set
 */
static u32
megasas_read_fw_status_reg_xscale(struct megasas_register_set __iomem * regs)
{
	return readl(&(regs)->outbound_msg_0);
}
/**
 * megasas_clear_interrupt_xscale -	Check & clear interrupt
 * @regs:				MFI register set
 */
static int 
megasas_clear_intr_xscale(struct megasas_register_set __iomem * regs)
{
	u32 status;
	/*
	 * Check if it is our interrupt
	 */
	status = readl(&regs->outbound_intr_status);

	if (!(status & MFI_OB_INTR_STATUS_MASK)) {
		return 1;
	}

	/*
	 * Clear the interrupt by writing back the same value
	 */
	writel(status, &regs->outbound_intr_status);

	/* Dummy readl to force pci flush */
	readl(&regs->outbound_intr_status);

	return 0;
}

/**
 * megasas_fire_cmd_xscale -	Sends command to the FW
 * @frame_phys_addr :		Physical address of cmd
 * @frame_count :		Number of frames for the command
 * @regs :			MFI register set
 */
static inline void 
megasas_fire_cmd_xscale(struct megasas_instance *instance,
		dma_addr_t frame_phys_addr,
		u32 frame_count,
		struct megasas_register_set __iomem *regs)
{
	writel((frame_phys_addr >> 3)|(frame_count),
	       &(regs)->inbound_queue_port);
}

static struct megasas_instance_template megasas_instance_template_xscale = {

	.fire_cmd = megasas_fire_cmd_xscale,
	.enable_intr = megasas_enable_intr_xscale,
	.disable_intr = megasas_disable_intr_xscale,
	.clear_intr = megasas_clear_intr_xscale,
	.read_fw_status_reg = megasas_read_fw_status_reg_xscale,
};

/**
*	This is the end of set of functions & definitions specific 
*	to xscale (deviceid : 1064R, PERC5) controllers
*/

/**
*	The following functions are defined for ppc (deviceid : 0x60) 
* 	controllers
*/

/**
 * megasas_enable_intr_ppc -	Enables interrupts
 * @regs:			MFI register set
 */
static inline void
megasas_enable_intr_ppc(struct megasas_register_set __iomem * regs)
{
	writel(0xFFFFFFFF, &(regs)->outbound_doorbell_clear);
    
	writel(~0x80000004, &(regs)->outbound_intr_mask);

	/* Dummy readl to force pci flush */
	readl(&regs->outbound_intr_mask);
}

/**
 * megasas_disable_intr_ppc -	Disable interrupt
 * @regs:			MFI register set
 */
static inline void
megasas_disable_intr_ppc(struct megasas_register_set __iomem * regs)
{
	u32 mask = 0xFFFFFFFF;
	writel(mask, &regs->outbound_intr_mask);
	/* Dummy readl to force pci flush */
	readl(&regs->outbound_intr_mask);
}

/**
 * megasas_read_fw_status_reg_ppc - returns the current FW status value
 * @regs:			MFI register set
 */
static u32
megasas_read_fw_status_reg_ppc(struct megasas_register_set __iomem * regs)
{
	return readl(&(regs)->outbound_scratch_pad);
}

/**
 * megasas_clear_interrupt_ppc -	Check & clear interrupt
 * @regs:				MFI register set
 */
static int 
megasas_clear_intr_ppc(struct megasas_register_set __iomem * regs)
{
	u32 status;
	/*
	 * Check if it is our interrupt
	 */
	status = readl(&regs->outbound_intr_status);

	if (!(status & MFI_REPLY_1078_MESSAGE_INTERRUPT)) {
		return 1;
	}

	/*
	 * Clear the interrupt by writing back the same value
	 */
	writel(status, &regs->outbound_doorbell_clear);

	/* Dummy readl to force pci flush */
	readl(&regs->outbound_doorbell_clear);

	return 0;
}
/**
 * megasas_fire_cmd_ppc -	Sends command to the FW
 * @frame_phys_addr :		Physical address of cmd
 * @frame_count :		Number of frames for the command
 * @regs :			MFI register set
 */
static inline void 
megasas_fire_cmd_ppc(struct megasas_instance *instance,
		dma_addr_t frame_phys_addr,
		u32 frame_count,
		struct megasas_register_set __iomem *regs)
{
	writel((frame_phys_addr | (frame_count<<1))|1, 
			&(regs)->inbound_queue_port);
}

static struct megasas_instance_template megasas_instance_template_ppc = {
	
	.fire_cmd = megasas_fire_cmd_ppc,
	.enable_intr = megasas_enable_intr_ppc,
	.disable_intr = megasas_disable_intr_ppc,
	.clear_intr = megasas_clear_intr_ppc,
	.read_fw_status_reg = megasas_read_fw_status_reg_ppc,
};

/**
 * megasas_enable_intr_skinny -	Enables interrupts
 * @regs:			MFI register set
 */
static inline void
megasas_enable_intr_skinny(struct megasas_register_set __iomem *regs)
{
	writel(0xFFFFFFFF, &(regs)->outbound_intr_mask);

	writel(~MFI_SKINNY_ENABLE_INTERRUPT_MASK, &(regs)->outbound_intr_mask);

	/* Dummy readl to force pci flush */
	readl(&regs->outbound_intr_mask);
}

/**
 * megasas_disable_intr_skinny -	Disables interrupt
 * @regs:			MFI register set
 */
static inline void
megasas_disable_intr_skinny(struct megasas_register_set __iomem *regs)
{
	u32 mask = 0xFFFFFFFF;
	writel(mask, &regs->outbound_intr_mask);
	/* Dummy readl to force pci flush */
	readl(&regs->outbound_intr_mask);
}

/**
 * megasas_read_fw_status_reg_skinny - returns the current FW status value
 * @regs:			MFI register set
 */
static u32
megasas_read_fw_status_reg_skinny(struct megasas_register_set __iomem *regs)
{
	return readl(&(regs)->outbound_scratch_pad);
}

/**
 * megasas_clear_interrupt_skinny -	Check & clear interrupt
 * @regs:				MFI register set
 */
static int
megasas_clear_intr_skinny(struct megasas_register_set __iomem *regs)
{
	u32 status;
	/*
	 * Check if it is our interrupt
	 */
	status = readl(&regs->outbound_intr_status);

	if (!(status & MFI_SKINNY_ENABLE_INTERRUPT_MASK)) {
		return 1;
	}

	/*
	 * Clear the interrupt by writing back the same value
	 */
	writel(status, &regs->outbound_intr_status);

	/*
	* dummy read to flush PCI
	*/
	readl(&regs->outbound_intr_status);

	return 0;
}

/**
 * megasas_fire_cmd_skinny -	Sends command to the FW
 * @frame_phys_addr :		Physical address of cmd
 * @frame_count :		Number of frames for the command
 * @regs :			MFI register set
 */
static inline void
megasas_fire_cmd_skinny(struct megasas_instance *instance,
			dma_addr_t frame_phys_addr,
			u32 frame_count,
			struct megasas_register_set __iomem *regs)
{
	unsigned long flags;
	spin_lock_irqsave(&instance->fire_lock, flags);
	writel(0, &(regs)->inbound_high_queue_port);
	writel((frame_phys_addr | (frame_count<<1))|1,
		&(regs)->inbound_low_queue_port);
	spin_unlock_irqrestore(&instance->fire_lock, flags);
}

static struct megasas_instance_template megasas_instance_template_skinny = {

	.fire_cmd = megasas_fire_cmd_skinny,
	.enable_intr = megasas_enable_intr_skinny,
	.disable_intr = megasas_disable_intr_skinny,
	.clear_intr = megasas_clear_intr_skinny,
	.read_fw_status_reg = megasas_read_fw_status_reg_skinny,
};


/**
*	The following functions are defined for gen2 (deviceid : 0x78 0x79)
*	controllers
*/

/**
 * megasas_enable_intr_gen2 -  Enables interrupts
 * @regs:                      MFI register set
 */
static inline void
megasas_enable_intr_gen2(struct megasas_register_set __iomem *regs)
{
	writel(0xFFFFFFFF, &(regs)->outbound_doorbell_clear);

	/* write ~0x00000005 (4 & 1) to the intr mask*/
	writel(~MFI_GEN2_ENABLE_INTERRUPT_MASK, &(regs)->outbound_intr_mask);

	/* Dummy readl to force pci flush */
	readl(&regs->outbound_intr_mask);
}

/**
 * megasas_disable_intr_gen2 - Disables interrupt
 * @regs:                      MFI register set
 */
static inline void
megasas_disable_intr_gen2(struct megasas_register_set __iomem *regs)
{
	u32 mask = 0xFFFFFFFF;
	writel(mask, &regs->outbound_intr_mask);
	/* Dummy readl to force pci flush */
	readl(&regs->outbound_intr_mask);
}

/**
 * megasas_read_fw_status_reg_gen2 - returns the current FW status value
 * @regs:                      MFI register set
 */
static u32
megasas_read_fw_status_reg_gen2(struct megasas_register_set __iomem *regs)
{
	return readl(&(regs)->outbound_scratch_pad);
}

/**
 * megasas_clear_interrupt_gen2 -      Check & clear interrupt
 * @regs:                              MFI register set
 */
static int
megasas_clear_intr_gen2(struct megasas_register_set __iomem *regs)
{
	u32 status;
	/*
	 * Check if it is our interrupt
	 */
	status = readl(&regs->outbound_intr_status);

	if (!(status & MFI_GEN2_ENABLE_INTERRUPT_MASK))
		return 1;

	/*
	 * Clear the interrupt by writing back the same value
	 */
	writel(status, &regs->outbound_doorbell_clear);

	/* Dummy readl to force pci flush */
	readl(&regs->outbound_intr_status);

	return 0;
}
/**
 * megasas_fire_cmd_gen2 -     Sends command to the FW
 * @frame_phys_addr :          Physical address of cmd
 * @frame_count :              Number of frames for the command
 * @regs :                     MFI register set
 */
static inline void
megasas_fire_cmd_gen2(struct megasas_instance *instance,
			dma_addr_t frame_phys_addr,
			u32 frame_count,
			struct megasas_register_set __iomem *regs)
{
	writel((frame_phys_addr | (frame_count<<1))|1,
			&(regs)->inbound_queue_port);
}

static struct megasas_instance_template megasas_instance_template_gen2 = {

	.fire_cmd = megasas_fire_cmd_gen2,
	.enable_intr = megasas_enable_intr_gen2,
	.disable_intr = megasas_disable_intr_gen2,
	.clear_intr = megasas_clear_intr_gen2,
	.read_fw_status_reg = megasas_read_fw_status_reg_gen2,
};

/**
*	This is the end of set of functions & definitions
* 	specific to ppc (deviceid : 0x60) controllers
*/

/**
 * megasas_issue_polled -	Issues a polling command
 * @instance:			Adapter soft state
 * @cmd:			Command packet to be issued 
 *
 * For polling, MFI requires the cmd_status to be set to 0xFF before posting.
 */
static int
megasas_issue_polled(struct megasas_instance *instance, struct megasas_cmd *cmd)
{
	int i;
	u32 msecs = MFI_POLL_TIMEOUT_SECS * 1000;

	struct megasas_header *frame_hdr = &cmd->frame->hdr;

	frame_hdr->cmd_status = 0xFF;
	frame_hdr->flags |= MFI_FRAME_DONT_POST_IN_REPLY_QUEUE;

	/*
	 * Issue the frame using inbound queue port
	 */
	instance->instancet->fire_cmd(instance,
			cmd->frame_phys_addr, 0, instance->reg_set);

	/*
	 * Wait for cmd_status to change
	 */
	for (i = 0; (i < msecs) && (frame_hdr->cmd_status == 0xff); i++) {
		rmb();
		msleep(1);
	}

	if (frame_hdr->cmd_status == 0xff)
		return -ETIME;

	return 0;
}

/**
 * megasas_issue_blocked_cmd -	Synchronous wrapper around regular FW cmds
 * @instance:			Adapter soft state
 * @cmd:			Command to be issued
 *
 * This function waits on an event for the command to be returned from ISR.
 * Max wait time is MEGASAS_INTERNAL_CMD_WAIT_TIME secs
 * Used to issue ioctl commands.
 */
static int
megasas_issue_blocked_cmd(struct megasas_instance *instance,
			  struct megasas_cmd *cmd)
{
	cmd->cmd_status = ENODATA;

	instance->instancet->fire_cmd(instance,
			cmd->frame_phys_addr, 0, instance->reg_set);

	wait_event_timeout(instance->int_cmd_wait_q, (cmd->cmd_status != ENODATA),
		MEGASAS_INTERNAL_CMD_WAIT_TIME*HZ);

	return 0;
}

/**
 * megasas_issue_blocked_abort_cmd -	Aborts previously issued cmd
 * @instance:				Adapter soft state
 * @cmd_to_abort:			Previously issued cmd to be aborted
 *
 * MFI firmware can abort previously issued AEN comamnd (automatic event
 * notification). The megasas_issue_blocked_abort_cmd() issues such abort
 * cmd and waits for return status.
 * Max wait time is MEGASAS_INTERNAL_CMD_WAIT_TIME secs
 */
static int
megasas_issue_blocked_abort_cmd(struct megasas_instance *instance,
				struct megasas_cmd *cmd_to_abort)
{
	struct megasas_cmd *cmd;
	struct megasas_abort_frame *abort_fr;

	cmd = megasas_get_cmd(instance);

	if (!cmd)
		return -1;

	abort_fr = &cmd->frame->abort;

	/*
	 * Prepare and issue the abort frame
	 */
	abort_fr->cmd = MFI_CMD_ABORT;
	abort_fr->cmd_status = 0xFF;
	abort_fr->flags = 0;
	abort_fr->abort_context = cmd_to_abort->index;
	abort_fr->abort_mfi_phys_addr_lo = cmd_to_abort->frame_phys_addr;
	abort_fr->abort_mfi_phys_addr_hi = 0;

	cmd->sync_cmd = 1;
	cmd->cmd_status = 0xFF;

	instance->instancet->fire_cmd(instance,
			cmd->frame_phys_addr, 0, instance->reg_set);

	/*
	 * Wait for this cmd to complete
	 */
	wait_event_timeout(instance->abort_cmd_wait_q, (cmd->cmd_status != 0xFF),
		MEGASAS_INTERNAL_CMD_WAIT_TIME*HZ);

	megasas_return_cmd(instance, cmd);
	return 0;
}

/**
 * megasas_make_sgl32 -	Prepares 32-bit SGL
 * @instance:		Adapter soft state
 * @scp:		SCSI command from the mid-layer
 * @mfi_sgl:		SGL to be filled in
 *
 * If successful, this function returns the number of SG elements. Otherwise,
 * it returnes -1.
 */
static int
megasas_make_sgl32(struct megasas_instance *instance, struct scsi_cmnd *scp,
		   union megasas_sgl *mfi_sgl)
{
	int i;
	int sge_count;
	struct scatterlist *os_sgl;

	sge_count = scsi_dma_map(scp);
	BUG_ON(sge_count < 0);

	if (sge_count) {
		scsi_for_each_sg(scp, os_sgl, sge_count, i) {
			mfi_sgl->sge32[i].length = sg_dma_len(os_sgl);
			mfi_sgl->sge32[i].phys_addr = sg_dma_address(os_sgl);
		}
	}
	return sge_count;
}

/**
 * megasas_make_sgl64 -	Prepares 64-bit SGL
 * @instance:		Adapter soft state
 * @scp:		SCSI command from the mid-layer
 * @mfi_sgl:		SGL to be filled in
 *
 * If successful, this function returns the number of SG elements. Otherwise,
 * it returnes -1.
 */
static int
megasas_make_sgl64(struct megasas_instance *instance, struct scsi_cmnd *scp,
		   union megasas_sgl *mfi_sgl)
{
	int i;
	int sge_count;
	struct scatterlist *os_sgl;

	sge_count = scsi_dma_map(scp);
	BUG_ON(sge_count < 0);

	if (sge_count) {
		scsi_for_each_sg(scp, os_sgl, sge_count, i) {
			mfi_sgl->sge64[i].length = sg_dma_len(os_sgl);
			mfi_sgl->sge64[i].phys_addr = sg_dma_address(os_sgl);
		}
	}
	return sge_count;
}

/**
 * megasas_make_sgl_skinny - Prepares IEEE SGL
 * @instance:           Adapter soft state
 * @scp:                SCSI command from the mid-layer
 * @mfi_sgl:            SGL to be filled in
 *
 * If successful, this function returns the number of SG elements. Otherwise,
 * it returnes -1.
 */
static int
megasas_make_sgl_skinny(struct megasas_instance *instance,
		struct scsi_cmnd *scp, union megasas_sgl *mfi_sgl)
{
	int i;
	int sge_count;
	struct scatterlist *os_sgl;

	sge_count = scsi_dma_map(scp);

	if (sge_count) {
		scsi_for_each_sg(scp, os_sgl, sge_count, i) {
			mfi_sgl->sge_skinny[i].length = sg_dma_len(os_sgl);
			mfi_sgl->sge_skinny[i].phys_addr =
						sg_dma_address(os_sgl);
		}
	}
	return sge_count;
}

 /**
 * megasas_get_frame_count - Computes the number of frames
 * @frame_type		: type of frame- io or pthru frame
 * @sge_count		: number of sg elements
 *
 * Returns the number of frames required for numnber of sge's (sge_count)
 */

static u32 megasas_get_frame_count(struct megasas_instance *instance,
			u8 sge_count, u8 frame_type)
{
	int num_cnt;
	int sge_bytes;
	u32 sge_sz;
	u32 frame_count=0;

	sge_sz = (IS_DMA64) ? sizeof(struct megasas_sge64) :
	    sizeof(struct megasas_sge32);

	if (instance->flag_ieee) {
		sge_sz = sizeof(struct megasas_sge_skinny);
	}

	/*
	 * Main frame can contain 2 SGEs for 64-bit SGLs and
	 * 3 SGEs for 32-bit SGLs for ldio &
	 * 1 SGEs for 64-bit SGLs and
	 * 2 SGEs for 32-bit SGLs for pthru frame
	 */
	if (unlikely(frame_type == PTHRU_FRAME)) {
		if (instance->flag_ieee == 1) {
			num_cnt = sge_count - 1;
		} else if (IS_DMA64)
			num_cnt = sge_count - 1;
		else
			num_cnt = sge_count - 2;
	} else {
		if (instance->flag_ieee == 1) {
			num_cnt = sge_count - 1;
		} else if (IS_DMA64)
			num_cnt = sge_count - 2;
		else
			num_cnt = sge_count - 3;
	}

	if(num_cnt>0){
		sge_bytes = sge_sz * num_cnt;

		frame_count = (sge_bytes / MEGAMFI_FRAME_SIZE) +
		    ((sge_bytes % MEGAMFI_FRAME_SIZE) ? 1 : 0) ;
	}
	/* Main frame */
	frame_count +=1;

	if (frame_count > 7)
		frame_count = 8;
	return frame_count;
}

/**
 * megasas_build_dcdb -	Prepares a direct cdb (DCDB) command
 * @instance:		Adapter soft state
 * @scp:		SCSI command
 * @cmd:		Command to be prepared in
 *
 * This function prepares CDB commands. These are typcially pass-through
 * commands to the devices.
 */
static int
megasas_build_dcdb(struct megasas_instance *instance, struct scsi_cmnd *scp,
		   struct megasas_cmd *cmd)
{
	u32 is_logical;
	u32 device_id;
	u16 flags = 0;
	struct megasas_pthru_frame *pthru;

	is_logical = MEGASAS_IS_LOGICAL(scp);
	device_id = MEGASAS_DEV_INDEX(instance, scp);
	pthru = (struct megasas_pthru_frame *)cmd->frame;

	if (scp->sc_data_direction == PCI_DMA_TODEVICE)
		flags = MFI_FRAME_DIR_WRITE;
	else if (scp->sc_data_direction == PCI_DMA_FROMDEVICE)
		flags = MFI_FRAME_DIR_READ;
	else if (scp->sc_data_direction == PCI_DMA_NONE)
		flags = MFI_FRAME_DIR_NONE;

	if (instance->flag_ieee == 1) {
		flags |= MFI_FRAME_IEEE;
	}

	/*
	 * Prepare the DCDB frame
	 */
	pthru->cmd = (is_logical) ? MFI_CMD_LD_SCSI_IO : MFI_CMD_PD_SCSI_IO;
	pthru->cmd_status = 0x0;
	pthru->scsi_status = 0x0;
	pthru->target_id = device_id;
	pthru->lun = scp->device->lun;
	pthru->cdb_len = scp->cmd_len;
	pthru->timeout = 0;
	pthru->flags = flags;
	pthru->data_xfer_len = scsi_bufflen(scp);

	memcpy(pthru->cdb, scp->cmnd, scp->cmd_len);

	/*
	* If the command is for the tape device, set the
	* pthru timeout to the os layer timeout value.
	*/
	if (scp->device->type == TYPE_TAPE) {
		if ((scp->request->timeout / HZ) > 0xFFFF)
			pthru->timeout = 0xFFFF;
		else
			pthru->timeout = scp->request->timeout / HZ;
	}

	/*
	 * Construct SGL
	 */
	if (instance->flag_ieee == 1) {
		pthru->flags |= MFI_FRAME_SGL64;
		pthru->sge_count = megasas_make_sgl_skinny(instance, scp,
						      &pthru->sgl);
	} else if (IS_DMA64) {
		pthru->flags |= MFI_FRAME_SGL64;
		pthru->sge_count = megasas_make_sgl64(instance, scp,
						      &pthru->sgl);
	} else
		pthru->sge_count = megasas_make_sgl32(instance, scp,
						      &pthru->sgl);

	/*
	 * Sense info specific
	 */
	pthru->sense_len = SCSI_SENSE_BUFFERSIZE;
	pthru->sense_buf_phys_addr_hi = 0;
	pthru->sense_buf_phys_addr_lo = cmd->sense_phys_addr;

	/*
	 * Compute the total number of frames this command consumes. FW uses
	 * this number to pull sufficient number of frames from host memory.
	 */
	cmd->frame_count = megasas_get_frame_count(instance, pthru->sge_count,
							PTHRU_FRAME);

	return cmd->frame_count;
}

/**
 * megasas_build_ldio -	Prepares IOs to logical devices
 * @instance:		Adapter soft state
 * @scp:		SCSI command
 * @cmd:		Command to be prepared
 *
 * Frames (and accompanying SGLs) for regular SCSI IOs use this function.
 */
static int
megasas_build_ldio(struct megasas_instance *instance, struct scsi_cmnd *scp,
		   struct megasas_cmd *cmd)
{
	u32 device_id;
	u8 sc = scp->cmnd[0];
	u16 flags = 0;
	struct megasas_io_frame *ldio;

	device_id = MEGASAS_DEV_INDEX(instance, scp);
	ldio = (struct megasas_io_frame *)cmd->frame;

	if (scp->sc_data_direction == PCI_DMA_TODEVICE)
		flags = MFI_FRAME_DIR_WRITE;
	else if (scp->sc_data_direction == PCI_DMA_FROMDEVICE)
		flags = MFI_FRAME_DIR_READ;

	if (instance->flag_ieee == 1) {
		flags |= MFI_FRAME_IEEE;
	}

	/*
	 * Prepare the Logical IO frame: 2nd bit is zero for all read cmds
	 */
	ldio->cmd = (sc & 0x02) ? MFI_CMD_LD_WRITE : MFI_CMD_LD_READ;
	ldio->cmd_status = 0x0;
	ldio->scsi_status = 0x0;
	ldio->target_id = device_id;
	ldio->timeout = 0;
	ldio->reserved_0 = 0;
	ldio->pad_0 = 0;
	ldio->flags = flags;
	ldio->start_lba_hi = 0;
	ldio->access_byte = (scp->cmd_len != 6) ? scp->cmnd[1] : 0;

	/*
	 * 6-byte READ(0x08) or WRITE(0x0A) cdb
	 */
	if (scp->cmd_len == 6) {
		ldio->lba_count = (u32) scp->cmnd[4];
		ldio->start_lba_lo = ((u32) scp->cmnd[1] << 16) |
		    ((u32) scp->cmnd[2] << 8) | (u32) scp->cmnd[3];

		ldio->start_lba_lo &= 0x1FFFFF;
	}

	/*
	 * 10-byte READ(0x28) or WRITE(0x2A) cdb
	 */
	else if (scp->cmd_len == 10) {
		ldio->lba_count = (u32) scp->cmnd[8] |
		    ((u32) scp->cmnd[7] << 8);
		ldio->start_lba_lo = ((u32) scp->cmnd[2] << 24) |
		    ((u32) scp->cmnd[3] << 16) |
		    ((u32) scp->cmnd[4] << 8) | (u32) scp->cmnd[5];
	}

	/*
	 * 12-byte READ(0xA8) or WRITE(0xAA) cdb
	 */
	else if (scp->cmd_len == 12) {
		ldio->lba_count = ((u32) scp->cmnd[6] << 24) |
		    ((u32) scp->cmnd[7] << 16) |
		    ((u32) scp->cmnd[8] << 8) | (u32) scp->cmnd[9];

		ldio->start_lba_lo = ((u32) scp->cmnd[2] << 24) |
		    ((u32) scp->cmnd[3] << 16) |
		    ((u32) scp->cmnd[4] << 8) | (u32) scp->cmnd[5];
	}

	/*
	 * 16-byte READ(0x88) or WRITE(0x8A) cdb
	 */
	else if (scp->cmd_len == 16) {
		ldio->lba_count = ((u32) scp->cmnd[10] << 24) |
		    ((u32) scp->cmnd[11] << 16) |
		    ((u32) scp->cmnd[12] << 8) | (u32) scp->cmnd[13];

		ldio->start_lba_lo = ((u32) scp->cmnd[6] << 24) |
		    ((u32) scp->cmnd[7] << 16) |
		    ((u32) scp->cmnd[8] << 8) | (u32) scp->cmnd[9];

		ldio->start_lba_hi = ((u32) scp->cmnd[2] << 24) |
		    ((u32) scp->cmnd[3] << 16) |
		    ((u32) scp->cmnd[4] << 8) | (u32) scp->cmnd[5];

	}

	/*
	 * Construct SGL
	 */
	if (instance->flag_ieee) {
		ldio->flags |= MFI_FRAME_SGL64;
		ldio->sge_count = megasas_make_sgl_skinny(instance, scp,
					      &ldio->sgl);
	} else if (IS_DMA64) {
		ldio->flags |= MFI_FRAME_SGL64;
		ldio->sge_count = megasas_make_sgl64(instance, scp, &ldio->sgl);
	} else
		ldio->sge_count = megasas_make_sgl32(instance, scp, &ldio->sgl);

	/*
	 * Sense info specific
	 */
	ldio->sense_len = SCSI_SENSE_BUFFERSIZE;
	ldio->sense_buf_phys_addr_hi = 0;
	ldio->sense_buf_phys_addr_lo = cmd->sense_phys_addr;

	/*
	 * Compute the total number of frames this command consumes. FW uses
	 * this number to pull sufficient number of frames from host memory.
	 */
	cmd->frame_count = megasas_get_frame_count(instance,
			ldio->sge_count, IO_FRAME);

	return cmd->frame_count;
}

/**
 * megasas_is_ldio -		Checks if the cmd is for logical drive
 * @scmd:			SCSI command
 *	
 * Called by megasas_queue_command to find out if the command to be queued
 * is a logical drive command	
 */
static inline int megasas_is_ldio(struct scsi_cmnd *cmd)
{
	if (!MEGASAS_IS_LOGICAL(cmd))
		return 0;
	switch (cmd->cmnd[0]) {
	case READ_10:
	case WRITE_10:
	case READ_12:
	case WRITE_12:
	case READ_6:
	case WRITE_6:
	case READ_16:
	case WRITE_16:
		return 1;
	default:
		return 0;
	}
}

 /**
 * megasas_dump_pending_frames -	Dumps the frame address of all pending cmds
 *                              	in FW
 * @instance:				Adapter soft state
 */
static inline void
megasas_dump_pending_frames(struct megasas_instance *instance)
{
	struct megasas_cmd *cmd;
	int i,n;
	union megasas_sgl *mfi_sgl;
	struct megasas_io_frame *ldio;
	struct megasas_pthru_frame *pthru;
	u32 sgcount;
	u32 max_cmd = instance->max_fw_cmds;

	printk(KERN_ERR "\nmegasas[%d]: Dumping Frame Phys Address of all pending cmds in FW\n",instance->host->host_no);
	printk(KERN_ERR "megasas[%d]: Total OS Pending cmds : %d\n",instance->host->host_no,atomic_read(&instance->fw_outstanding));
	if (IS_DMA64)
		printk(KERN_ERR "\nmegasas[%d]: 64 bit SGLs were sent to FW\n",instance->host->host_no);
	else
		printk(KERN_ERR "\nmegasas[%d]: 32 bit SGLs were sent to FW\n",instance->host->host_no);

	printk(KERN_ERR "megasas[%d]: Pending OS cmds in FW : \n",instance->host->host_no);
	for (i = 0; i < max_cmd; i++) {
		cmd = instance->cmd_list[i];
		if(!cmd->scmd)
			continue;
		printk(KERN_ERR "megasas[%d]: Frame addr :0x%08lx : ",instance->host->host_no,(unsigned long)cmd->frame_phys_addr);
		if (megasas_is_ldio(cmd->scmd)){
			ldio = (struct megasas_io_frame *)cmd->frame;
			mfi_sgl = &ldio->sgl;
			sgcount = ldio->sge_count;
			printk(KERN_ERR "megasas[%d]: frame count : 0x%x, Cmd : 0x%x, Tgt id : 0x%x, lba lo : 0x%x, lba_hi : 0x%x, sense_buf addr : 0x%x,sge count : 0x%x\n",instance->host->host_no, cmd->frame_count,ldio->cmd,ldio->target_id, ldio->start_lba_lo,ldio->start_lba_hi,ldio->sense_buf_phys_addr_lo,sgcount);
		}
		else {
			pthru = (struct megasas_pthru_frame *) cmd->frame;
			mfi_sgl = &pthru->sgl;
			sgcount = pthru->sge_count;
			printk(KERN_ERR "megasas[%d]: frame count : 0x%x, Cmd : 0x%x, Tgt id : 0x%x, lun : 0x%x, cdb_len : 0x%x, data xfer len : 0x%x, sense_buf addr : 0x%x,sge count : 0x%x\n",instance->host->host_no,cmd->frame_count,pthru->cmd,pthru->target_id,pthru->lun,pthru->cdb_len , pthru->data_xfer_len,pthru->sense_buf_phys_addr_lo,sgcount);
		}
	if(megasas_dbg_lvl & MEGASAS_DBG_LVL){
		for (n = 0; n < sgcount; n++){
			if (IS_DMA64)
				printk(KERN_ERR "megasas: sgl len : 0x%x, sgl addr : 0x%08lx ",mfi_sgl->sge64[n].length , (unsigned long)mfi_sgl->sge64[n].phys_addr) ;
			else
				printk(KERN_ERR "megasas: sgl len : 0x%x, sgl addr : 0x%x ",mfi_sgl->sge32[n].length , mfi_sgl->sge32[n].phys_addr) ;
			}
		}
		printk(KERN_ERR "\n");
	} /*for max_cmd*/
	printk(KERN_ERR "\nmegasas[%d]: Pending Internal cmds in FW : \n",instance->host->host_no);
	for (i = 0; i < max_cmd; i++) {

		cmd = instance->cmd_list[i];

		if(cmd->sync_cmd == 1){
			printk(KERN_ERR "0x%08lx : ", (unsigned long)cmd->frame_phys_addr);
		}
	}
	printk(KERN_ERR "megasas[%d]: Dumping Done.\n\n",instance->host->host_no);
}

/**
 * megasas_queue_command -	Queue entry point
 * @scmd:			SCSI command to be queued
 * @done:			Callback entry point
 */
static int
megasas_queue_command(struct scsi_cmnd *scmd, void (*done) (struct scsi_cmnd *))
{
	u32 frame_count;
	struct megasas_cmd *cmd;
	struct megasas_instance *instance;

	instance = (struct megasas_instance *)
	    scmd->device->host->hostdata;

	/* Don't process if we have already declared adapter dead */
	if (instance->hw_crit_error)
		return SCSI_MLQUEUE_HOST_BUSY;

	scmd->scsi_done = done;
	scmd->result = 0;

	if (MEGASAS_IS_LOGICAL(scmd) &&
	    (scmd->device->id >= MEGASAS_MAX_LD || scmd->device->lun)) {
		scmd->result = DID_BAD_TARGET << 16;
		goto out_done;
	}

	switch (scmd->cmnd[0]) {
	case SYNCHRONIZE_CACHE:
		/*
		 * FW takes care of flush cache on its own
		 * No need to send it down
		 */
		scmd->result = DID_OK << 16;
		goto out_done;
	default:
		break;
	}

	cmd = megasas_get_cmd(instance);
	if (!cmd)
		return SCSI_MLQUEUE_HOST_BUSY;

	/*
	 * Logical drive command
	 */
	if (megasas_is_ldio(scmd))
		frame_count = megasas_build_ldio(instance, scmd, cmd);
	else
		frame_count = megasas_build_dcdb(instance, scmd, cmd);

	if (!frame_count)
		goto out_return_cmd;

	cmd->scmd = scmd;
	scmd->SCp.ptr = (char *)cmd;

	/*
	 * Issue the command to the FW
	 */
	atomic_inc(&instance->fw_outstanding);

	instance->instancet->fire_cmd(instance, cmd->frame_phys_addr,
				cmd->frame_count-1, instance->reg_set);
	/*
	 * Check if we have pend cmds to be completed
	 */
	if (poll_mode_io && atomic_read(&instance->fw_outstanding))
		tasklet_schedule(&instance->isr_tasklet);


	return 0;

 out_return_cmd:
	megasas_return_cmd(instance, cmd);
 out_done:
	done(scmd);
	return 0;
}

static struct megasas_instance *megasas_lookup_instance(u16 host_no)
{
	int i;

	for (i = 0; i < megasas_mgmt_info.max_index; i++) {

		if ((megasas_mgmt_info.instance[i]) &&
		    (megasas_mgmt_info.instance[i]->host->host_no == host_no))
			return megasas_mgmt_info.instance[i];
	}

	return NULL;
}

static int megasas_slave_configure(struct scsi_device *sdev)
{
	u16             pd_index = 0;
	struct  megasas_instance *instance ;

	instance = megasas_lookup_instance(sdev->host->host_no);

	/*
	* Don't export physical disk devices to the disk driver.
	*
	* FIXME: Currently we don't export them to the midlayer at all.
	*        That will be fixed once LSI engineers have audited the
	*        firmware for possible issues.
	*/
	if (sdev->channel < MEGASAS_MAX_PD_CHANNELS &&
				sdev->type == TYPE_DISK) {
		pd_index = (sdev->channel * MEGASAS_MAX_DEV_PER_CHANNEL) +
								sdev->id;
		if (instance->pd_list[pd_index].driveState ==
						MR_PD_STATE_SYSTEM) {
			blk_queue_rq_timeout(sdev->request_queue,
				MEGASAS_DEFAULT_CMD_TIMEOUT * HZ);
			return 0;
		}
		return -ENXIO;
	}

	/*
	* The RAID firmware may require extended timeouts.
	*/
	blk_queue_rq_timeout(sdev->request_queue,
		MEGASAS_DEFAULT_CMD_TIMEOUT * HZ);
	return 0;
}

static int megasas_slave_alloc(struct scsi_device *sdev)
{
	u16             pd_index = 0;
	struct megasas_instance *instance ;
	instance = megasas_lookup_instance(sdev->host->host_no);
	if ((sdev->channel < MEGASAS_MAX_PD_CHANNELS) &&
				(sdev->type == TYPE_DISK)) {
		/*
		 * Open the OS scan to the SYSTEM PD
		 */
		pd_index =
			(sdev->channel * MEGASAS_MAX_DEV_PER_CHANNEL) +
			sdev->id;
		if ((instance->pd_list[pd_index].driveState ==
					MR_PD_STATE_SYSTEM) &&
			(instance->pd_list[pd_index].driveType ==
						TYPE_DISK)) {
			return 0;
		}
		return -ENXIO;
	}
	return 0;
}

/**
 * megasas_complete_cmd_dpc	 -	Returns FW's controller structure
 * @instance_addr:			Address of adapter soft state
 *
 * Tasklet to complete cmds
 */
static void megasas_complete_cmd_dpc(unsigned long instance_addr)
{
	u32 producer;
	u32 consumer;
	u32 context;
	struct megasas_cmd *cmd;
	struct megasas_instance *instance =
				(struct megasas_instance *)instance_addr;
	unsigned long flags;

	/* If we have already declared adapter dead, donot complete cmds */
	if (instance->hw_crit_error)
		return;

	spin_lock_irqsave(&instance->completion_lock, flags);

	producer = *instance->producer;
	consumer = *instance->consumer;

	while (consumer != producer) {
		context = instance->reply_queue[consumer];

		cmd = instance->cmd_list[context];

		megasas_complete_cmd(instance, cmd, DID_OK);

		consumer++;
		if (consumer == (instance->max_fw_cmds + 1)) {
			consumer = 0;
		}
	}

	*instance->consumer = producer;

	spin_unlock_irqrestore(&instance->completion_lock, flags);

	/*
	 * Check if we can restore can_queue
	 */
	if (instance->flag & MEGASAS_FW_BUSY
		&& time_after(jiffies, instance->last_time + 5 * HZ)
		&& atomic_read(&instance->fw_outstanding) < 17) {

		spin_lock_irqsave(instance->host->host_lock, flags);
		instance->flag &= ~MEGASAS_FW_BUSY;
		if ((instance->pdev->device ==
			PCI_DEVICE_ID_LSI_SAS0073SKINNY) ||
			(instance->pdev->device ==
			PCI_DEVICE_ID_LSI_SAS0071SKINNY)) {
			instance->host->can_queue =
				instance->max_fw_cmds - MEGASAS_SKINNY_INT_CMDS;
		} else
			instance->host->can_queue =
				instance->max_fw_cmds - MEGASAS_INT_CMDS;

		spin_unlock_irqrestore(instance->host->host_lock, flags);
	}
}

/**
 * megasas_wait_for_outstanding -	Wait for all outstanding cmds
 * @instance:				Adapter soft state
 *
 * This function waits for upto MEGASAS_RESET_WAIT_TIME seconds for FW to
 * complete all its outstanding commands. Returns error if one or more IOs
 * are pending after this time period. It also marks the controller dead.
 */
static int megasas_wait_for_outstanding(struct megasas_instance *instance)
{
	int i;
	u32 wait_time = MEGASAS_RESET_WAIT_TIME;

	for (i = 0; i < wait_time; i++) {

		int outstanding = atomic_read(&instance->fw_outstanding);

		if (!outstanding)
			break;

		if (!(i % MEGASAS_RESET_NOTICE_INTERVAL)) {
			printk(KERN_NOTICE "megasas: [%2d]waiting for %d "
			       "commands to complete\n",i,outstanding);
			/*
			 * Call cmd completion routine. Cmd to be
			 * be completed directly without depending on isr.
			 */
			megasas_complete_cmd_dpc((unsigned long)instance);
		}

		msleep(1000);
	}

	if (atomic_read(&instance->fw_outstanding)) {
		/*
		* Send signal to FW to stop processing any pending cmds.
		* The controller will be taken offline by the OS now.
		*/
		if ((instance->pdev->device ==
			PCI_DEVICE_ID_LSI_SAS0073SKINNY) ||
			(instance->pdev->device ==
			PCI_DEVICE_ID_LSI_SAS0071SKINNY)) {
			writel(MFI_STOP_ADP,
				&instance->reg_set->reserved_0[0]);
		} else {
			writel(MFI_STOP_ADP,
				&instance->reg_set->inbound_doorbell);
		}
		megasas_dump_pending_frames(instance);
		instance->hw_crit_error = 1;
		return FAILED;
	}

	return SUCCESS;
}

/**
 * megasas_generic_reset -	Generic reset routine
 * @scmd:			Mid-layer SCSI command
 *
 * This routine implements a generic reset handler for device, bus and host
 * reset requests. Device, bus and host specific reset handlers can use this
 * function after they do their specific tasks.
 */
static int megasas_generic_reset(struct scsi_cmnd *scmd)
{
	int ret_val;
	struct megasas_instance *instance;

	instance = (struct megasas_instance *)scmd->device->host->hostdata;

	scmd_printk(KERN_NOTICE, scmd, "megasas: RESET -%ld cmd=%x retries=%x\n",
		 scmd->serial_number, scmd->cmnd[0], scmd->retries);

	if (instance->hw_crit_error) {
		printk(KERN_ERR "megasas: cannot recover from previous reset "
		       "failures\n");
		return FAILED;
	}

	ret_val = megasas_wait_for_outstanding(instance);
	if (ret_val == SUCCESS)
		printk(KERN_NOTICE "megasas: reset successful \n");
	else
		printk(KERN_ERR "megasas: failed to do reset\n");

	return ret_val;
}

/**
 * megasas_reset_timer - quiesce the adapter if required
 * @scmd:		scsi cmnd
 *
 * Sets the FW busy flag and reduces the host->can_queue if the
 * cmd has not been completed within the timeout period.
 */
static enum
blk_eh_timer_return megasas_reset_timer(struct scsi_cmnd *scmd)
{
	struct megasas_cmd *cmd = (struct megasas_cmd *)scmd->SCp.ptr;
	struct megasas_instance *instance;
	unsigned long flags;

	if (time_after(jiffies, scmd->jiffies_at_alloc +
				(MEGASAS_DEFAULT_CMD_TIMEOUT * 2) * HZ)) {
		return BLK_EH_NOT_HANDLED;
	}

	instance = cmd->instance;
	if (!(instance->flag & MEGASAS_FW_BUSY)) {
		/* FW is busy, throttle IO */
		spin_lock_irqsave(instance->host->host_lock, flags);

		instance->host->can_queue = 16;
		instance->last_time = jiffies;
		instance->flag |= MEGASAS_FW_BUSY;

		spin_unlock_irqrestore(instance->host->host_lock, flags);
	}
	return BLK_EH_RESET_TIMER;
}

/**
 * megasas_reset_device -	Device reset handler entry point
 */
static int megasas_reset_device(struct scsi_cmnd *scmd)
{
	int ret;

	/*
	 * First wait for all commands to complete
	 */
	ret = megasas_generic_reset(scmd);

	return ret;
}

/**
 * megasas_reset_bus_host -	Bus & host reset handler entry point
 */
static int megasas_reset_bus_host(struct scsi_cmnd *scmd)
{
	int ret;

	/*
	 * First wait for all commands to complete
	 */
	ret = megasas_generic_reset(scmd);

	return ret;
}

/**
 * megasas_bios_param - Returns disk geometry for a disk
 * @sdev: 		device handle
 * @bdev:		block device
 * @capacity:		drive capacity
 * @geom:		geometry parameters
 */
static int
megasas_bios_param(struct scsi_device *sdev, struct block_device *bdev,
		 sector_t capacity, int geom[])
{
	int heads;
	int sectors;
	sector_t cylinders;
	unsigned long tmp;
	/* Default heads (64) & sectors (32) */
	heads = 64;
	sectors = 32;

	tmp = heads * sectors;
	cylinders = capacity;

	sector_div(cylinders, tmp);

	/*
	 * Handle extended translation size for logical drives > 1Gb
	 */

	if (capacity >= 0x200000) {
		heads = 255;
		sectors = 63;
		tmp = heads*sectors;
		cylinders = capacity;
		sector_div(cylinders, tmp);
	}

	geom[0] = heads;
	geom[1] = sectors;
	geom[2] = cylinders;

	return 0;
}

static void megasas_aen_polling(struct work_struct *work);

/**
 * megasas_service_aen -	Processes an event notification
 * @instance:			Adapter soft state
 * @cmd:			AEN command completed by the ISR
 *
 * For AEN, driver sends a command down to FW that is held by the FW till an
 * event occurs. When an event of interest occurs, FW completes the command
 * that it was previously holding.
 *
 * This routines sends SIGIO signal to processes that have registered with the
 * driver for AEN.
 */
static void
megasas_service_aen(struct megasas_instance *instance, struct megasas_cmd *cmd)
{
	unsigned long flags;
	/*
	 * Don't signal app if it is just an aborted previously registered aen
	 */
	if ((!cmd->abort_aen) && (instance->unload == 0)) {
		spin_lock_irqsave(&poll_aen_lock, flags);
		megasas_poll_wait_aen = 1;
		spin_unlock_irqrestore(&poll_aen_lock, flags);
		wake_up(&megasas_poll_wait);
		kill_fasync(&megasas_async_queue, SIGIO, POLL_IN);
	}
	else
		cmd->abort_aen = 0;

	instance->aen_cmd = NULL;
	megasas_return_cmd(instance, cmd);

	if (instance->unload == 0) {
		struct megasas_aen_event *ev;
		ev = kzalloc(sizeof(*ev), GFP_ATOMIC);
		if (!ev) {
			printk(KERN_ERR "megasas_service_aen: out of memory\n");
		} else {
			ev->instance = instance;
			instance->ev = ev;
			INIT_WORK(&ev->hotplug_work, megasas_aen_polling);
			schedule_delayed_work(
				(struct delayed_work *)&ev->hotplug_work, 0);
		}
	}
}

/*
 * Scsi host template for megaraid_sas driver
 */
static struct scsi_host_template megasas_template = {

	.module = THIS_MODULE,
	.name = "LSI SAS based MegaRAID driver",
	.proc_name = "megaraid_sas",
	.slave_configure = megasas_slave_configure,
	.slave_alloc = megasas_slave_alloc,
	.queuecommand = megasas_queue_command,
	.eh_device_reset_handler = megasas_reset_device,
	.eh_bus_reset_handler = megasas_reset_bus_host,
	.eh_host_reset_handler = megasas_reset_bus_host,
	.eh_timed_out = megasas_reset_timer,
	.bios_param = megasas_bios_param,
	.use_clustering = ENABLE_CLUSTERING,
};

/**
 * megasas_complete_int_cmd -	Completes an internal command
 * @instance:			Adapter soft state
 * @cmd:			Command to be completed
 *
 * The megasas_issue_blocked_cmd() function waits for a command to complete
 * after it issues a command. This function wakes up that waiting routine by
 * calling wake_up() on the wait queue.
 */
static void
megasas_complete_int_cmd(struct megasas_instance *instance,
			 struct megasas_cmd *cmd)
{
	cmd->cmd_status = cmd->frame->io.cmd_status;

	if (cmd->cmd_status == ENODATA) {
		cmd->cmd_status = 0;
	}
	wake_up(&instance->int_cmd_wait_q);
}

/**
 * megasas_complete_abort -	Completes aborting a command
 * @instance:			Adapter soft state
 * @cmd:			Cmd that was issued to abort another cmd
 *
 * The megasas_issue_blocked_abort_cmd() function waits on abort_cmd_wait_q 
 * after it issues an abort on a previously issued command. This function 
 * wakes up all functions waiting on the same wait queue.
 */
static void
megasas_complete_abort(struct megasas_instance *instance,
		       struct megasas_cmd *cmd)
{
	if (cmd->sync_cmd) {
		cmd->sync_cmd = 0;
		cmd->cmd_status = 0;
		wake_up(&instance->abort_cmd_wait_q);
	}

	return;
}

/**
 * megasas_complete_cmd -	Completes a command
 * @instance:			Adapter soft state
 * @cmd:			Command to be completed
 * @alt_status:			If non-zero, use this value as status to 
 * 				SCSI mid-layer instead of the value returned
 * 				by the FW. This should be used if caller wants
 * 				an alternate status (as in the case of aborted
 * 				commands)
 */
static void
megasas_complete_cmd(struct megasas_instance *instance, struct megasas_cmd *cmd,
		     u8 alt_status)
{
	int exception = 0;
	struct megasas_header *hdr = &cmd->frame->hdr;
	unsigned long flags;

	if (cmd->scmd)
		cmd->scmd->SCp.ptr = NULL;

	switch (hdr->cmd) {

	case MFI_CMD_PD_SCSI_IO:
	case MFI_CMD_LD_SCSI_IO:

		/*
		 * MFI_CMD_PD_SCSI_IO and MFI_CMD_LD_SCSI_IO could have been
		 * issued either through an IO path or an IOCTL path. If it
		 * was via IOCTL, we will send it to internal completion.
		 */
		if (cmd->sync_cmd) {
			cmd->sync_cmd = 0;
			megasas_complete_int_cmd(instance, cmd);
			break;
		}

	case MFI_CMD_LD_READ:
	case MFI_CMD_LD_WRITE:

		if (alt_status) {
			cmd->scmd->result = alt_status << 16;
			exception = 1;
		}

		if (exception) {

			atomic_dec(&instance->fw_outstanding);

			scsi_dma_unmap(cmd->scmd);
			cmd->scmd->scsi_done(cmd->scmd);
			megasas_return_cmd(instance, cmd);

			break;
		}

		switch (hdr->cmd_status) {

		case MFI_STAT_OK:
			cmd->scmd->result = DID_OK << 16;
			break;

		case MFI_STAT_SCSI_IO_FAILED:
		case MFI_STAT_LD_INIT_IN_PROGRESS:
			cmd->scmd->result =
			    (DID_ERROR << 16) | hdr->scsi_status;
			break;

		case MFI_STAT_SCSI_DONE_WITH_ERROR:

			cmd->scmd->result = (DID_OK << 16) | hdr->scsi_status;

			if (hdr->scsi_status == SAM_STAT_CHECK_CONDITION) {
				memset(cmd->scmd->sense_buffer, 0,
				       SCSI_SENSE_BUFFERSIZE);
				memcpy(cmd->scmd->sense_buffer, cmd->sense,
				       hdr->sense_len);

				cmd->scmd->result |= DRIVER_SENSE << 24;
			}

			break;

		case MFI_STAT_LD_OFFLINE:
		case MFI_STAT_DEVICE_NOT_FOUND:
			cmd->scmd->result = DID_BAD_TARGET << 16;
			break;

		default:
			printk(KERN_DEBUG "megasas: MFI FW status %#x\n",
			       hdr->cmd_status);
			cmd->scmd->result = DID_ERROR << 16;
			break;
		}

		atomic_dec(&instance->fw_outstanding);

		scsi_dma_unmap(cmd->scmd);
		cmd->scmd->scsi_done(cmd->scmd);
		megasas_return_cmd(instance, cmd);

		break;

	case MFI_CMD_SMP:
	case MFI_CMD_STP:
	case MFI_CMD_DCMD:
		if (cmd->frame->dcmd.opcode == MR_DCMD_CTRL_EVENT_GET_INFO ||
			cmd->frame->dcmd.opcode == MR_DCMD_CTRL_EVENT_GET) {
			spin_lock_irqsave(&poll_aen_lock, flags);
			megasas_poll_wait_aen = 0;
			spin_unlock_irqrestore(&poll_aen_lock, flags);
		}

		/*
		 * See if got an event notification
		 */
		if (cmd->frame->dcmd.opcode == MR_DCMD_CTRL_EVENT_WAIT)
			megasas_service_aen(instance, cmd);
		else
			megasas_complete_int_cmd(instance, cmd);

		break;

	case MFI_CMD_ABORT:
		/*
		 * Cmd issued to abort another cmd returned
		 */
		megasas_complete_abort(instance, cmd);
		break;

	default:
		printk("megasas: Unknown command completed! [0x%X]\n",
		       hdr->cmd);
		break;
	}
}

/**
 * megasas_deplete_reply_queue -	Processes all completed commands
 * @instance:				Adapter soft state
 * @alt_status:				Alternate status to be returned to
 * 					SCSI mid-layer instead of the status
 * 					returned by the FW
 */
static int
megasas_deplete_reply_queue(struct megasas_instance *instance, u8 alt_status)
{
	/*
	 * Check if it is our interrupt
	 * Clear the interrupt 
	 */
	if(instance->instancet->clear_intr(instance->reg_set))
		return IRQ_NONE;

	if (instance->hw_crit_error)
		goto out_done;
        /*
	 * Schedule the tasklet for cmd completion
	 */
	tasklet_schedule(&instance->isr_tasklet);
out_done:
	return IRQ_HANDLED;
}

/**
 * megasas_isr - isr entry point
 */
static irqreturn_t megasas_isr(int irq, void *devp)
{
	return megasas_deplete_reply_queue((struct megasas_instance *)devp,
					   DID_OK);
}

/**
 * megasas_transition_to_ready -	Move the FW to READY state
 * @instance:				Adapter soft state
 *
 * During the initialization, FW passes can potentially be in any one of
 * several possible states. If the FW in operational, waiting-for-handshake
 * states, driver must take steps to bring it to ready state. Otherwise, it
 * has to wait for the ready state.
 */
static int
megasas_transition_to_ready(struct megasas_instance* instance)
{
	int i;
	u8 max_wait;
	u32 fw_state;
	u32 cur_state;
	u32 abs_state, curr_abs_state;

	fw_state = instance->instancet->read_fw_status_reg(instance->reg_set) & MFI_STATE_MASK;

	if (fw_state != MFI_STATE_READY)
 		printk(KERN_INFO "megasas: Waiting for FW to come to ready"
 		       " state\n");

	while (fw_state != MFI_STATE_READY) {

		abs_state =
		instance->instancet->read_fw_status_reg(instance->reg_set);

		switch (fw_state) {

		case MFI_STATE_FAULT:

			printk(KERN_DEBUG "megasas: FW in FAULT state!!\n");
			return -ENODEV;

		case MFI_STATE_WAIT_HANDSHAKE:
			/*
			 * Set the CLR bit in inbound doorbell
			 */
			if ((instance->pdev->device ==
				PCI_DEVICE_ID_LSI_SAS0073SKINNY) ||
				(instance->pdev->device ==
				PCI_DEVICE_ID_LSI_SAS0071SKINNY)) {

				writel(
				  MFI_INIT_CLEAR_HANDSHAKE|MFI_INIT_HOTPLUG,
				  &instance->reg_set->reserved_0[0]);
			} else {
				writel(
				    MFI_INIT_CLEAR_HANDSHAKE|MFI_INIT_HOTPLUG,
					&instance->reg_set->inbound_doorbell);
			}

			max_wait = MEGASAS_RESET_WAIT_TIME;
			cur_state = MFI_STATE_WAIT_HANDSHAKE;
			break;

		case MFI_STATE_BOOT_MESSAGE_PENDING:
			if ((instance->pdev->device ==
				PCI_DEVICE_ID_LSI_SAS0073SKINNY) ||
			(instance->pdev->device ==
				PCI_DEVICE_ID_LSI_SAS0071SKINNY)) {
				writel(MFI_INIT_HOTPLUG,
				&instance->reg_set->reserved_0[0]);
			} else
				writel(MFI_INIT_HOTPLUG,
					&instance->reg_set->inbound_doorbell);

			max_wait = MEGASAS_RESET_WAIT_TIME;
			cur_state = MFI_STATE_BOOT_MESSAGE_PENDING;
			break;

		case MFI_STATE_OPERATIONAL:
			/*
			 * Bring it to READY state; assuming max wait 10 secs
			 */
			instance->instancet->disable_intr(instance->reg_set);
			if ((instance->pdev->device ==
				PCI_DEVICE_ID_LSI_SAS0073SKINNY) ||
				(instance->pdev->device ==
				PCI_DEVICE_ID_LSI_SAS0071SKINNY)) {
				writel(MFI_RESET_FLAGS,
					&instance->reg_set->reserved_0[0]);
			} else
				writel(MFI_RESET_FLAGS,
					&instance->reg_set->inbound_doorbell);

			max_wait = MEGASAS_RESET_WAIT_TIME;
			cur_state = MFI_STATE_OPERATIONAL;
			break;

		case MFI_STATE_UNDEFINED:
			/*
			 * This state should not last for more than 2 seconds
			 */
			max_wait = MEGASAS_RESET_WAIT_TIME;
			cur_state = MFI_STATE_UNDEFINED;
			break;

		case MFI_STATE_BB_INIT:
			max_wait = MEGASAS_RESET_WAIT_TIME;
			cur_state = MFI_STATE_BB_INIT;
			break;

		case MFI_STATE_FW_INIT:
			max_wait = MEGASAS_RESET_WAIT_TIME;
			cur_state = MFI_STATE_FW_INIT;
			break;

		case MFI_STATE_FW_INIT_2:
			max_wait = MEGASAS_RESET_WAIT_TIME;
			cur_state = MFI_STATE_FW_INIT_2;
			break;

		case MFI_STATE_DEVICE_SCAN:
			max_wait = MEGASAS_RESET_WAIT_TIME;
			cur_state = MFI_STATE_DEVICE_SCAN;
			break;

		case MFI_STATE_FLUSH_CACHE:
			max_wait = MEGASAS_RESET_WAIT_TIME;
			cur_state = MFI_STATE_FLUSH_CACHE;
			break;

		default:
			printk(KERN_DEBUG "megasas: Unknown state 0x%x\n",
			       fw_state);
			return -ENODEV;
		}

		/*
		 * The cur_state should not last for more than max_wait secs
		 */
		for (i = 0; i < (max_wait * 1000); i++) {
			fw_state = instance->instancet->read_fw_status_reg(instance->reg_set) &  
					MFI_STATE_MASK ;
		curr_abs_state =
		instance->instancet->read_fw_status_reg(instance->reg_set);

			if (abs_state == curr_abs_state) {
				msleep(1);
			} else
				break;
		}

		/*
		 * Return error if fw_state hasn't changed after max_wait
		 */
		if (curr_abs_state == abs_state) {
			printk(KERN_DEBUG "FW state [%d] hasn't changed "
			       "in %d secs\n", fw_state, max_wait);
			return -ENODEV;
		}
	};
 	printk(KERN_INFO "megasas: FW now in Ready state\n");

	return 0;
}

/**
 * megasas_teardown_frame_pool -	Destroy the cmd frame DMA pool
 * @instance:				Adapter soft state
 */
static void megasas_teardown_frame_pool(struct megasas_instance *instance)
{
	int i;
	u32 max_cmd = instance->max_fw_cmds;
	struct megasas_cmd *cmd;

	if (!instance->frame_dma_pool)
		return;

	/*
	 * Return all frames to pool
	 */
	for (i = 0; i < max_cmd; i++) {

		cmd = instance->cmd_list[i];

		if (cmd->frame)
			pci_pool_free(instance->frame_dma_pool, cmd->frame,
				      cmd->frame_phys_addr);

		if (cmd->sense)
			pci_pool_free(instance->sense_dma_pool, cmd->sense,
				      cmd->sense_phys_addr);
	}

	/*
	 * Now destroy the pool itself
	 */
	pci_pool_destroy(instance->frame_dma_pool);
	pci_pool_destroy(instance->sense_dma_pool);

	instance->frame_dma_pool = NULL;
	instance->sense_dma_pool = NULL;
}

/**
 * megasas_create_frame_pool -	Creates DMA pool for cmd frames
 * @instance:			Adapter soft state
 *
 * Each command packet has an embedded DMA memory buffer that is used for
 * filling MFI frame and the SG list that immediately follows the frame. This
 * function creates those DMA memory buffers for each command packet by using
 * PCI pool facility.
 */
static int megasas_create_frame_pool(struct megasas_instance *instance)
{
	int i;
	u32 max_cmd;
	u32 sge_sz;
	u32 sgl_sz;
	u32 total_sz;
	u32 frame_count;
	struct megasas_cmd *cmd;

	max_cmd = instance->max_fw_cmds;

	/*
	 * Size of our frame is 64 bytes for MFI frame, followed by max SG
	 * elements and finally SCSI_SENSE_BUFFERSIZE bytes for sense buffer
	 */
	sge_sz = (IS_DMA64) ? sizeof(struct megasas_sge64) :
	    sizeof(struct megasas_sge32);

	if (instance->flag_ieee) {
		sge_sz = sizeof(struct megasas_sge_skinny);
	}

	/*
	 * Calculated the number of 64byte frames required for SGL
	 */
	sgl_sz = sge_sz * instance->max_num_sge;
	frame_count = (sgl_sz + MEGAMFI_FRAME_SIZE - 1) / MEGAMFI_FRAME_SIZE;

	/*
	 * We need one extra frame for the MFI command
	 */
	frame_count++;

	total_sz = MEGAMFI_FRAME_SIZE * frame_count;
	/*
	 * Use DMA pool facility provided by PCI layer
	 */
	instance->frame_dma_pool = pci_pool_create("megasas frame pool",
						   instance->pdev, total_sz, 64,
						   0);

	if (!instance->frame_dma_pool) {
		printk(KERN_DEBUG "megasas: failed to setup frame pool\n");
		return -ENOMEM;
	}

	instance->sense_dma_pool = pci_pool_create("megasas sense pool",
						   instance->pdev, 128, 4, 0);

	if (!instance->sense_dma_pool) {
		printk(KERN_DEBUG "megasas: failed to setup sense pool\n");

		pci_pool_destroy(instance->frame_dma_pool);
		instance->frame_dma_pool = NULL;

		return -ENOMEM;
	}

	/*
	 * Allocate and attach a frame to each of the commands in cmd_list.
	 * By making cmd->index as the context instead of the &cmd, we can
	 * always use 32bit context regardless of the architecture
	 */
	for (i = 0; i < max_cmd; i++) {

		cmd = instance->cmd_list[i];

		cmd->frame = pci_pool_alloc(instance->frame_dma_pool,
					    GFP_KERNEL, &cmd->frame_phys_addr);

		cmd->sense = pci_pool_alloc(instance->sense_dma_pool,
					    GFP_KERNEL, &cmd->sense_phys_addr);

		/*
		 * megasas_teardown_frame_pool() takes care of freeing
		 * whatever has been allocated
		 */
		if (!cmd->frame || !cmd->sense) {
			printk(KERN_DEBUG "megasas: pci_pool_alloc failed \n");
			megasas_teardown_frame_pool(instance);
			return -ENOMEM;
		}

		cmd->frame->io.context = cmd->index;
		cmd->frame->io.pad_0 = 0;
	}

	return 0;
}

/**
 * megasas_free_cmds -	Free all the cmds in the free cmd pool
 * @instance:		Adapter soft state
 */
static void megasas_free_cmds(struct megasas_instance *instance)
{
	int i;
	/* First free the MFI frame pool */
	megasas_teardown_frame_pool(instance);

	/* Free all the commands in the cmd_list */
	for (i = 0; i < instance->max_fw_cmds; i++)
		kfree(instance->cmd_list[i]);

	/* Free the cmd_list buffer itself */
	kfree(instance->cmd_list);
	instance->cmd_list = NULL;

	INIT_LIST_HEAD(&instance->cmd_pool);
}

/**
 * megasas_alloc_cmds -	Allocates the command packets
 * @instance:		Adapter soft state
 *
 * Each command that is issued to the FW, whether IO commands from the OS or
 * internal commands like IOCTLs, are wrapped in local data structure called
 * megasas_cmd. The frame embedded in this megasas_cmd is actually issued to
 * the FW.
 *
 * Each frame has a 32-bit field called context (tag). This context is used
 * to get back the megasas_cmd from the frame when a frame gets completed in
 * the ISR. Typically the address of the megasas_cmd itself would be used as
 * the context. But we wanted to keep the differences between 32 and 64 bit
 * systems to the mininum. We always use 32 bit integers for the context. In
 * this driver, the 32 bit values are the indices into an array cmd_list.
 * This array is used only to look up the megasas_cmd given the context. The
 * free commands themselves are maintained in a linked list called cmd_pool.
 */
static int megasas_alloc_cmds(struct megasas_instance *instance)
{
	int i;
	int j;
	u32 max_cmd;
	struct megasas_cmd *cmd;

	max_cmd = instance->max_fw_cmds;

	/*
	 * instance->cmd_list is an array of struct megasas_cmd pointers.
	 * Allocate the dynamic array first and then allocate individual
	 * commands.
	 */
	instance->cmd_list = kcalloc(max_cmd, sizeof(struct megasas_cmd*), GFP_KERNEL);

	if (!instance->cmd_list) {
		printk(KERN_DEBUG "megasas: out of memory\n");
		return -ENOMEM;
	}


	for (i = 0; i < max_cmd; i++) {
		instance->cmd_list[i] = kmalloc(sizeof(struct megasas_cmd),
						GFP_KERNEL);

		if (!instance->cmd_list[i]) {

			for (j = 0; j < i; j++)
				kfree(instance->cmd_list[j]);

			kfree(instance->cmd_list);
			instance->cmd_list = NULL;

			return -ENOMEM;
		}
	}

	/*
	 * Add all the commands to command pool (instance->cmd_pool)
	 */
	for (i = 0; i < max_cmd; i++) {
		cmd = instance->cmd_list[i];
		memset(cmd, 0, sizeof(struct megasas_cmd));
		cmd->index = i;
		cmd->instance = instance;

		list_add_tail(&cmd->list, &instance->cmd_pool);
	}

	/*
	 * Create a frame pool and assign one frame to each cmd
	 */
	if (megasas_create_frame_pool(instance)) {
		printk(KERN_DEBUG "megasas: Error creating frame DMA pool\n");
		megasas_free_cmds(instance);
	}

	return 0;
}

/*
 * megasas_get_pd_list_info -	Returns FW's pd_list structure
 * @instance:				Adapter soft state
 * @pd_list:				pd_list structure
 *
 * Issues an internal command (DCMD) to get the FW's controller PD
 * list structure.  This information is mainly used to find out SYSTEM
 * supported by the FW.
 */
static int
megasas_get_pd_list(struct megasas_instance *instance)
{
	int ret = 0, pd_index = 0;
	struct megasas_cmd *cmd;
	struct megasas_dcmd_frame *dcmd;
	struct MR_PD_LIST *ci;
	struct MR_PD_ADDRESS *pd_addr;
	dma_addr_t ci_h = 0;

	cmd = megasas_get_cmd(instance);

	if (!cmd) {
		printk(KERN_DEBUG "megasas (get_pd_list): Failed to get cmd\n");
		return -ENOMEM;
	}

	dcmd = &cmd->frame->dcmd;

	ci = pci_alloc_consistent(instance->pdev,
		  MEGASAS_MAX_PD * sizeof(struct MR_PD_LIST), &ci_h);

	if (!ci) {
		printk(KERN_DEBUG "Failed to alloc mem for pd_list\n");
		megasas_return_cmd(instance, cmd);
		return -ENOMEM;
	}

	memset(ci, 0, sizeof(*ci));
	memset(dcmd->mbox.b, 0, MFI_MBOX_SIZE);

	dcmd->mbox.b[0] = MR_PD_QUERY_TYPE_EXPOSED_TO_HOST;
	dcmd->mbox.b[1] = 0;
	dcmd->cmd = MFI_CMD_DCMD;
	dcmd->cmd_status = 0xFF;
	dcmd->sge_count = 1;
	dcmd->flags = MFI_FRAME_DIR_READ;
	dcmd->timeout = 0;
	dcmd->data_xfer_len = MEGASAS_MAX_PD * sizeof(struct MR_PD_LIST);
	dcmd->opcode = MR_DCMD_PD_LIST_QUERY;
	dcmd->sgl.sge32[0].phys_addr = ci_h;
	dcmd->sgl.sge32[0].length = MEGASAS_MAX_PD * sizeof(struct MR_PD_LIST);

	if (!megasas_issue_polled(instance, cmd)) {
		ret = 0;
	} else {
		ret = -1;
	}

	/*
	* the following function will get the instance PD LIST.
	*/

	pd_addr = ci->addr;

	if ( ret == 0 &&
		(ci->count <
		  (MEGASAS_MAX_PD_CHANNELS * MEGASAS_MAX_DEV_PER_CHANNEL))) {

		memset(instance->pd_list, 0,
			MEGASAS_MAX_PD * sizeof(struct megasas_pd_list));

		for (pd_index = 0; pd_index < ci->count; pd_index++) {

			instance->pd_list[pd_addr->deviceId].tid	=
							pd_addr->deviceId;
			instance->pd_list[pd_addr->deviceId].driveType	=
							pd_addr->scsiDevType;
			instance->pd_list[pd_addr->deviceId].driveState	=
							MR_PD_STATE_SYSTEM;
			pd_addr++;
		}
	}

	pci_free_consistent(instance->pdev,
				MEGASAS_MAX_PD * sizeof(struct MR_PD_LIST),
				ci, ci_h);
	megasas_return_cmd(instance, cmd);

	return ret;
}

/**
 * megasas_get_controller_info -	Returns FW's controller structure
 * @instance:				Adapter soft state
 * @ctrl_info:				Controller information structure
 *
 * Issues an internal command (DCMD) to get the FW's controller structure.
 * This information is mainly used to find out the maximum IO transfer per
 * command supported by the FW.
 */
static int
megasas_get_ctrl_info(struct megasas_instance *instance,
		      struct megasas_ctrl_info *ctrl_info)
{
	int ret = 0;
	struct megasas_cmd *cmd;
	struct megasas_dcmd_frame *dcmd;
	struct megasas_ctrl_info *ci;
	dma_addr_t ci_h = 0;

	cmd = megasas_get_cmd(instance);

	if (!cmd) {
		printk(KERN_DEBUG "megasas: Failed to get a free cmd\n");
		return -ENOMEM;
	}

	dcmd = &cmd->frame->dcmd;

	ci = pci_alloc_consistent(instance->pdev,
				  sizeof(struct megasas_ctrl_info), &ci_h);

	if (!ci) {
		printk(KERN_DEBUG "Failed to alloc mem for ctrl info\n");
		megasas_return_cmd(instance, cmd);
		return -ENOMEM;
	}

	memset(ci, 0, sizeof(*ci));
	memset(dcmd->mbox.b, 0, MFI_MBOX_SIZE);

	dcmd->cmd = MFI_CMD_DCMD;
	dcmd->cmd_status = 0xFF;
	dcmd->sge_count = 1;
	dcmd->flags = MFI_FRAME_DIR_READ;
	dcmd->timeout = 0;
	dcmd->data_xfer_len = sizeof(struct megasas_ctrl_info);
	dcmd->opcode = MR_DCMD_CTRL_GET_INFO;
	dcmd->sgl.sge32[0].phys_addr = ci_h;
	dcmd->sgl.sge32[0].length = sizeof(struct megasas_ctrl_info);

	if (!megasas_issue_polled(instance, cmd)) {
		ret = 0;
		memcpy(ctrl_info, ci, sizeof(struct megasas_ctrl_info));
	} else {
		ret = -1;
	}

	pci_free_consistent(instance->pdev, sizeof(struct megasas_ctrl_info),
			    ci, ci_h);

	megasas_return_cmd(instance, cmd);
	return ret;
}

/**
 * megasas_issue_init_mfi -	Initializes the FW
 * @instance:		Adapter soft state
 *
 * Issues the INIT MFI cmd
 */
static int
megasas_issue_init_mfi(struct megasas_instance *instance)
{
	u32 context;

	struct megasas_cmd *cmd;

	struct megasas_init_frame *init_frame;
	struct megasas_init_queue_info *initq_info;
	dma_addr_t init_frame_h;
	dma_addr_t initq_info_h;

	/*
	 * Prepare a init frame. Note the init frame points to queue info
	 * structure. Each frame has SGL allocated after first 64 bytes. For
	 * this frame - since we don't need any SGL - we use SGL's space as
	 * queue info structure
	 *
	 * We will not get a NULL command below. We just created the pool.
	 */
	cmd = megasas_get_cmd(instance);

	init_frame = (struct megasas_init_frame *)cmd->frame;
	initq_info = (struct megasas_init_queue_info *)
		((unsigned long)init_frame + 64);

	init_frame_h = cmd->frame_phys_addr;
	initq_info_h = init_frame_h + 64;

	context = init_frame->context;
	memset(init_frame, 0, MEGAMFI_FRAME_SIZE);
	memset(initq_info, 0, sizeof(struct megasas_init_queue_info));
	init_frame->context = context;

	initq_info->reply_queue_entries = instance->max_fw_cmds + 1;
	initq_info->reply_queue_start_phys_addr_lo = instance->reply_queue_h;

	initq_info->producer_index_phys_addr_lo = instance->producer_h;
	initq_info->consumer_index_phys_addr_lo = instance->consumer_h;

	init_frame->cmd = MFI_CMD_INIT;
	init_frame->cmd_status = 0xFF;
	init_frame->queue_info_new_phys_addr_lo = initq_info_h;

	init_frame->data_xfer_len = sizeof(struct megasas_init_queue_info);

	/*
	 * disable the intr before firing the init frame to FW
	 */
	instance->instancet->disable_intr(instance->reg_set);

	/*
	 * Issue the init frame in polled mode
	 */

	if (megasas_issue_polled(instance, cmd)) {
		printk(KERN_ERR "megasas: Failed to init firmware\n");
		megasas_return_cmd(instance, cmd);
		goto fail_fw_init;
	}

	megasas_return_cmd(instance, cmd);

	return 0;

fail_fw_init:
	return -EINVAL;
}

/**
 * megasas_start_timer - Initializes a timer object
 * @instance:		Adapter soft state
 * @timer:		timer object to be initialized
 * @fn:			timer function
 * @interval:		time interval between timer function call
 */
static inline void
megasas_start_timer(struct megasas_instance *instance,
			struct timer_list *timer,
			void *fn, unsigned long interval)
{
	init_timer(timer);
	timer->expires = jiffies + interval;
	timer->data = (unsigned long)instance;
	timer->function = fn;
	add_timer(timer);
}

/**
 * megasas_io_completion_timer - Timer fn
 * @instance_addr:	Address of adapter soft state
 *
 * Schedules tasklet for cmd completion
 * if poll_mode_io is set
 */
static void
megasas_io_completion_timer(unsigned long instance_addr)
{
	struct megasas_instance *instance =
			(struct megasas_instance *)instance_addr;

	if (atomic_read(&instance->fw_outstanding))
		tasklet_schedule(&instance->isr_tasklet);

	/* Restart timer */
	if (poll_mode_io)
		mod_timer(&instance->io_completion_timer,
			jiffies + MEGASAS_COMPLETION_TIMER_INTERVAL);
}

/**
 * megasas_init_mfi -	Initializes the FW
 * @instance:		Adapter soft state
 *
 * This is the main function for initializing MFI firmware.
 */
static int megasas_init_mfi(struct megasas_instance *instance)
{
	u32 context_sz;
	u32 reply_q_sz;
	u32 max_sectors_1;
	u32 max_sectors_2;
	u32 tmp_sectors;
	struct megasas_register_set __iomem *reg_set;
	struct megasas_ctrl_info *ctrl_info;
	/*
	 * Map the message registers
	 */
	if ((instance->pdev->device == PCI_DEVICE_ID_LSI_SAS1078GEN2) ||
		(instance->pdev->device == PCI_DEVICE_ID_LSI_SAS0071SKINNY) ||
		(instance->pdev->device == PCI_DEVICE_ID_LSI_SAS0073SKINNY) ||
		(instance->pdev->device == PCI_DEVICE_ID_LSI_SAS0079GEN2)) {
		instance->base_addr = pci_resource_start(instance->pdev, 1);
	} else {
		instance->base_addr = pci_resource_start(instance->pdev, 0);
	}

	if (pci_request_regions(instance->pdev, "megasas: LSI")) {
		printk(KERN_DEBUG "megasas: IO memory region busy!\n");
		return -EBUSY;
	}

	instance->reg_set = ioremap_nocache(instance->base_addr, 8192);

	if (!instance->reg_set) {
		printk(KERN_DEBUG "megasas: Failed to map IO mem\n");
		goto fail_ioremap;
	}

	reg_set = instance->reg_set;

	switch(instance->pdev->device)
	{
		case PCI_DEVICE_ID_LSI_SAS1078R:
		case PCI_DEVICE_ID_LSI_SAS1078DE:
			instance->instancet = &megasas_instance_template_ppc;
			break;
		case PCI_DEVICE_ID_LSI_SAS1078GEN2:
		case PCI_DEVICE_ID_LSI_SAS0079GEN2:
			instance->instancet = &megasas_instance_template_gen2;
			break;
		case PCI_DEVICE_ID_LSI_SAS0073SKINNY:
		case PCI_DEVICE_ID_LSI_SAS0071SKINNY:
			instance->instancet = &megasas_instance_template_skinny;
			break;
		case PCI_DEVICE_ID_LSI_SAS1064R:
		case PCI_DEVICE_ID_DELL_PERC5:
		default:
			instance->instancet = &megasas_instance_template_xscale;
			break;
	}

	/*
	 * We expect the FW state to be READY
	 */
	if (megasas_transition_to_ready(instance))
		goto fail_ready_state;

	/*
	 * Get various operational parameters from status register
	 */
	instance->max_fw_cmds = instance->instancet->read_fw_status_reg(reg_set) & 0x00FFFF;
	/*
	 * Reduce the max supported cmds by 1. This is to ensure that the
	 * reply_q_sz (1 more than the max cmd that driver may send)
	 * does not exceed max cmds that the FW can support
	 */
	instance->max_fw_cmds = instance->max_fw_cmds-1;
	instance->max_num_sge = (instance->instancet->read_fw_status_reg(reg_set) & 0xFF0000) >> 
					0x10;
	/*
	 * Create a pool of commands
	 */
	if (megasas_alloc_cmds(instance))
		goto fail_alloc_cmds;

	/*
	 * Allocate memory for reply queue. Length of reply queue should
	 * be _one_ more than the maximum commands handled by the firmware.
	 *
	 * Note: When FW completes commands, it places corresponding contex
	 * values in this circular reply queue. This circular queue is a fairly
	 * typical producer-consumer queue. FW is the producer (of completed
	 * commands) and the driver is the consumer.
	 */
	context_sz = sizeof(u32);
	reply_q_sz = context_sz * (instance->max_fw_cmds + 1);

	instance->reply_queue = pci_alloc_consistent(instance->pdev,
						     reply_q_sz,
						     &instance->reply_queue_h);

	if (!instance->reply_queue) {
		printk(KERN_DEBUG "megasas: Out of DMA mem for reply queue\n");
		goto fail_reply_queue;
	}

	if (megasas_issue_init_mfi(instance))
		goto fail_fw_init;

	memset(instance->pd_list, 0 ,
		(MEGASAS_MAX_PD * sizeof(struct megasas_pd_list)));
	megasas_get_pd_list(instance);

	ctrl_info = kmalloc(sizeof(struct megasas_ctrl_info), GFP_KERNEL);

	/*
	 * Compute the max allowed sectors per IO: The controller info has two
	 * limits on max sectors. Driver should use the minimum of these two.
	 *
	 * 1 << stripe_sz_ops.min = max sectors per strip
	 *
	 * Note that older firmwares ( < FW ver 30) didn't report information
	 * to calculate max_sectors_1. So the number ended up as zero always.
	 */
	tmp_sectors = 0;
	if (ctrl_info && !megasas_get_ctrl_info(instance, ctrl_info)) {

		max_sectors_1 = (1 << ctrl_info->stripe_sz_ops.min) *
		    ctrl_info->max_strips_per_io;
		max_sectors_2 = ctrl_info->max_request_size;

		tmp_sectors = min_t(u32, max_sectors_1 , max_sectors_2);
	}

	instance->max_sectors_per_req = instance->max_num_sge *
						PAGE_SIZE / 512;
	if (tmp_sectors && (instance->max_sectors_per_req > tmp_sectors))
		instance->max_sectors_per_req = tmp_sectors;

	kfree(ctrl_info);

        /*
	* Setup tasklet for cmd completion
	*/

	tasklet_init(&instance->isr_tasklet, megasas_complete_cmd_dpc,
		(unsigned long)instance);

	/* Initialize the cmd completion timer */
	if (poll_mode_io)
		megasas_start_timer(instance, &instance->io_completion_timer,
				megasas_io_completion_timer,
				MEGASAS_COMPLETION_TIMER_INTERVAL);
	return 0;

      fail_fw_init:

	pci_free_consistent(instance->pdev, reply_q_sz,
			    instance->reply_queue, instance->reply_queue_h);
      fail_reply_queue:
	megasas_free_cmds(instance);

      fail_alloc_cmds:
      fail_ready_state:
	iounmap(instance->reg_set);

      fail_ioremap:
	pci_release_regions(instance->pdev);

	return -EINVAL;
}

/**
 * megasas_release_mfi -	Reverses the FW initialization
 * @intance:			Adapter soft state
 */
static void megasas_release_mfi(struct megasas_instance *instance)
{
	u32 reply_q_sz = sizeof(u32) * (instance->max_fw_cmds + 1);

	pci_free_consistent(instance->pdev, reply_q_sz,
			    instance->reply_queue, instance->reply_queue_h);

	megasas_free_cmds(instance);

	iounmap(instance->reg_set);

	pci_release_regions(instance->pdev);
}

/**
 * megasas_get_seq_num -	Gets latest event sequence numbers
 * @instance:			Adapter soft state
 * @eli:			FW event log sequence numbers information
 *
 * FW maintains a log of all events in a non-volatile area. Upper layers would
 * usually find out the latest sequence number of the events, the seq number at
 * the boot etc. They would "read" all the events below the latest seq number
 * by issuing a direct fw cmd (DCMD). For the future events (beyond latest seq
 * number), they would subsribe to AEN (asynchronous event notification) and
 * wait for the events to happen.
 */
static int
megasas_get_seq_num(struct megasas_instance *instance,
		    struct megasas_evt_log_info *eli)
{
	struct megasas_cmd *cmd;
	struct megasas_dcmd_frame *dcmd;
	struct megasas_evt_log_info *el_info;
	dma_addr_t el_info_h = 0;

	cmd = megasas_get_cmd(instance);

	if (!cmd) {
		return -ENOMEM;
	}

	dcmd = &cmd->frame->dcmd;
	el_info = pci_alloc_consistent(instance->pdev,
				       sizeof(struct megasas_evt_log_info),
				       &el_info_h);

	if (!el_info) {
		megasas_return_cmd(instance, cmd);
		return -ENOMEM;
	}

	memset(el_info, 0, sizeof(*el_info));
	memset(dcmd->mbox.b, 0, MFI_MBOX_SIZE);

	dcmd->cmd = MFI_CMD_DCMD;
	dcmd->cmd_status = 0x0;
	dcmd->sge_count = 1;
	dcmd->flags = MFI_FRAME_DIR_READ;
	dcmd->timeout = 0;
	dcmd->data_xfer_len = sizeof(struct megasas_evt_log_info);
	dcmd->opcode = MR_DCMD_CTRL_EVENT_GET_INFO;
	dcmd->sgl.sge32[0].phys_addr = el_info_h;
	dcmd->sgl.sge32[0].length = sizeof(struct megasas_evt_log_info);

	megasas_issue_blocked_cmd(instance, cmd);

	/*
	 * Copy the data back into callers buffer
	 */
	memcpy(eli, el_info, sizeof(struct megasas_evt_log_info));

	pci_free_consistent(instance->pdev, sizeof(struct megasas_evt_log_info),
			    el_info, el_info_h);

	megasas_return_cmd(instance, cmd);

	return 0;
}

/**
 * megasas_register_aen -	Registers for asynchronous event notification
 * @instance:			Adapter soft state
 * @seq_num:			The starting sequence number
 * @class_locale:		Class of the event
 *
 * This function subscribes for AEN for events beyond the @seq_num. It requests
 * to be notified if and only if the event is of type @class_locale
 */
static int
megasas_register_aen(struct megasas_instance *instance, u32 seq_num,
		     u32 class_locale_word)
{
	int ret_val;
	struct megasas_cmd *cmd;
	struct megasas_dcmd_frame *dcmd;
	union megasas_evt_class_locale curr_aen;
	union megasas_evt_class_locale prev_aen;

	/*
	 * If there an AEN pending already (aen_cmd), check if the
	 * class_locale of that pending AEN is inclusive of the new
	 * AEN request we currently have. If it is, then we don't have
	 * to do anything. In other words, whichever events the current
	 * AEN request is subscribing to, have already been subscribed
	 * to.
	 *
	 * If the old_cmd is _not_ inclusive, then we have to abort
	 * that command, form a class_locale that is superset of both
	 * old and current and re-issue to the FW
	 */

	curr_aen.word = class_locale_word;

	if (instance->aen_cmd) {

		prev_aen.word = instance->aen_cmd->frame->dcmd.mbox.w[1];

		/*
		 * A class whose enum value is smaller is inclusive of all
		 * higher values. If a PROGRESS (= -1) was previously
		 * registered, then a new registration requests for higher
		 * classes need not be sent to FW. They are automatically
		 * included.
		 *
		 * Locale numbers don't have such hierarchy. They are bitmap
		 * values
		 */
		if ((prev_aen.members.class <= curr_aen.members.class) &&
		    !((prev_aen.members.locale & curr_aen.members.locale) ^
		      curr_aen.members.locale)) {
			/*
			 * Previously issued event registration includes
			 * current request. Nothing to do.
			 */
			return 0;
		} else {
			curr_aen.members.locale |= prev_aen.members.locale;

			if (prev_aen.members.class < curr_aen.members.class)
				curr_aen.members.class = prev_aen.members.class;

			instance->aen_cmd->abort_aen = 1;
			ret_val = megasas_issue_blocked_abort_cmd(instance,
								  instance->
								  aen_cmd);

			if (ret_val) {
				printk(KERN_DEBUG "megasas: Failed to abort "
				       "previous AEN command\n");
				return ret_val;
			}
		}
	}

	cmd = megasas_get_cmd(instance);

	if (!cmd)
		return -ENOMEM;

	dcmd = &cmd->frame->dcmd;

	memset(instance->evt_detail, 0, sizeof(struct megasas_evt_detail));

	/*
	 * Prepare DCMD for aen registration
	 */
	memset(dcmd->mbox.b, 0, MFI_MBOX_SIZE);

	dcmd->cmd = MFI_CMD_DCMD;
	dcmd->cmd_status = 0x0;
	dcmd->sge_count = 1;
	dcmd->flags = MFI_FRAME_DIR_READ;
	dcmd->timeout = 0;
	dcmd->data_xfer_len = sizeof(struct megasas_evt_detail);
	dcmd->opcode = MR_DCMD_CTRL_EVENT_WAIT;
	dcmd->mbox.w[0] = seq_num;
	dcmd->mbox.w[1] = curr_aen.word;
	dcmd->sgl.sge32[0].phys_addr = (u32) instance->evt_detail_h;
	dcmd->sgl.sge32[0].length = sizeof(struct megasas_evt_detail);

	if (instance->aen_cmd != NULL) {
		megasas_return_cmd(instance, cmd);
		return 0;
	}

	/*
	 * Store reference to the cmd used to register for AEN. When an
	 * application wants us to register for AEN, we have to abort this
	 * cmd and re-register with a new EVENT LOCALE supplied by that app
	 */
	instance->aen_cmd = cmd;

	/*
	 * Issue the aen registration frame
	 */
	instance->instancet->fire_cmd(instance,
			cmd->frame_phys_addr, 0, instance->reg_set);

	return 0;
}

/**
 * megasas_start_aen -	Subscribes to AEN during driver load time
 * @instance:		Adapter soft state
 */
static int megasas_start_aen(struct megasas_instance *instance)
{
	struct megasas_evt_log_info eli;
	union megasas_evt_class_locale class_locale;

	/*
	 * Get the latest sequence number from FW
	 */
	memset(&eli, 0, sizeof(eli));

	if (megasas_get_seq_num(instance, &eli))
		return -1;

	/*
	 * Register AEN with FW for latest sequence number plus 1
	 */
	class_locale.members.reserved = 0;
	class_locale.members.locale = MR_EVT_LOCALE_ALL;
	class_locale.members.class = MR_EVT_CLASS_DEBUG;

	return megasas_register_aen(instance, eli.newest_seq_num + 1,
				    class_locale.word);
}

/**
 * megasas_io_attach -	Attaches this driver to SCSI mid-layer
 * @instance:		Adapter soft state
 */
static int megasas_io_attach(struct megasas_instance *instance)
{
	struct Scsi_Host *host = instance->host;

	/*
	 * Export parameters required by SCSI mid-layer
	 */
	host->irq = instance->pdev->irq;
	host->unique_id = instance->unique_id;
	if ((instance->pdev->device == PCI_DEVICE_ID_LSI_SAS0073SKINNY) ||
		(instance->pdev->device == PCI_DEVICE_ID_LSI_SAS0071SKINNY)) {
		host->can_queue =
			instance->max_fw_cmds - MEGASAS_SKINNY_INT_CMDS;
	} else
		host->can_queue =
			instance->max_fw_cmds - MEGASAS_INT_CMDS;
	host->this_id = instance->init_id;
	host->sg_tablesize = instance->max_num_sge;
	host->max_sectors = instance->max_sectors_per_req;
	host->cmd_per_lun = 128;
	host->max_channel = MEGASAS_MAX_CHANNELS - 1;
	host->max_id = MEGASAS_MAX_DEV_PER_CHANNEL;
	host->max_lun = MEGASAS_MAX_LUN;
	host->max_cmd_len = 16;

	/*
	 * Notify the mid-layer about the new controller
	 */
	if (scsi_add_host(host, &instance->pdev->dev)) {
		printk(KERN_DEBUG "megasas: scsi_add_host failed\n");
		return -ENODEV;
	}

	/*
	 * Trigger SCSI to scan our drives
	 */
	scsi_scan_host(host);
	return 0;
}

static int
megasas_set_dma_mask(struct pci_dev *pdev)
{
	/*
	 * All our contollers are capable of performing 64-bit DMA
	 */
	if (IS_DMA64) {
		if (pci_set_dma_mask(pdev, DMA_BIT_MASK(64)) != 0) {

			if (pci_set_dma_mask(pdev, DMA_BIT_MASK(32)) != 0)
				goto fail_set_dma_mask;
		}
	} else {
		if (pci_set_dma_mask(pdev, DMA_BIT_MASK(32)) != 0)
			goto fail_set_dma_mask;
	}
	return 0;

fail_set_dma_mask:
	return 1;
}

/**
 * megasas_probe_one -	PCI hotplug entry point
 * @pdev:		PCI device structure
 * @id:			PCI ids of supported hotplugged adapter	
 */
static int __devinit
megasas_probe_one(struct pci_dev *pdev, const struct pci_device_id *id)
{
	int rval;
	struct Scsi_Host *host;
	struct megasas_instance *instance;

	/*
	 * Announce PCI information
	 */
	printk(KERN_INFO "megasas: %#4.04x:%#4.04x:%#4.04x:%#4.04x: ",
	       pdev->vendor, pdev->device, pdev->subsystem_vendor,
	       pdev->subsystem_device);

	printk("bus %d:slot %d:func %d\n",
	       pdev->bus->number, PCI_SLOT(pdev->devfn), PCI_FUNC(pdev->devfn));

	/*
	 * PCI prepping: enable device set bus mastering and dma mask
	 */
	rval = pci_enable_device(pdev);

	if (rval) {
		return rval;
	}

	pci_set_master(pdev);

	if (megasas_set_dma_mask(pdev))
		goto fail_set_dma_mask;

	host = scsi_host_alloc(&megasas_template,
			       sizeof(struct megasas_instance));

	if (!host) {
		printk(KERN_DEBUG "megasas: scsi_host_alloc failed\n");
		goto fail_alloc_instance;
	}

	instance = (struct megasas_instance *)host->hostdata;
	memset(instance, 0, sizeof(*instance));

	instance->producer = pci_alloc_consistent(pdev, sizeof(u32),
						  &instance->producer_h);
	instance->consumer = pci_alloc_consistent(pdev, sizeof(u32),
						  &instance->consumer_h);

	if (!instance->producer || !instance->consumer) {
		printk(KERN_DEBUG "megasas: Failed to allocate memory for "
		       "producer, consumer\n");
		goto fail_alloc_dma_buf;
	}

	*instance->producer = 0;
	*instance->consumer = 0;
	megasas_poll_wait_aen = 0;
	instance->flag_ieee = 0;
	instance->ev = NULL;

	instance->evt_detail = pci_alloc_consistent(pdev,
						    sizeof(struct
							   megasas_evt_detail),
						    &instance->evt_detail_h);

	if (!instance->evt_detail) {
		printk(KERN_DEBUG "megasas: Failed to allocate memory for "
		       "event detail structure\n");
		goto fail_alloc_dma_buf;
	}

	/*
	 * Initialize locks and queues
	 */
	INIT_LIST_HEAD(&instance->cmd_pool);

	atomic_set(&instance->fw_outstanding,0);

	init_waitqueue_head(&instance->int_cmd_wait_q);
	init_waitqueue_head(&instance->abort_cmd_wait_q);

	spin_lock_init(&instance->cmd_pool_lock);
	spin_lock_init(&instance->fire_lock);
	spin_lock_init(&instance->completion_lock);
	spin_lock_init(&poll_aen_lock);

	mutex_init(&instance->aen_mutex);

	/*
	 * Initialize PCI related and misc parameters
	 */
	instance->pdev = pdev;
	instance->host = host;
	instance->unique_id = pdev->bus->number << 8 | pdev->devfn;
	instance->init_id = MEGASAS_DEFAULT_INIT_ID;

	if ((instance->pdev->device == PCI_DEVICE_ID_LSI_SAS0073SKINNY) ||
		(instance->pdev->device == PCI_DEVICE_ID_LSI_SAS0071SKINNY)) {
		instance->flag_ieee = 1;
		sema_init(&instance->ioctl_sem, MEGASAS_SKINNY_INT_CMDS);
	} else
		sema_init(&instance->ioctl_sem, MEGASAS_INT_CMDS);

	megasas_dbg_lvl = 0;
	instance->flag = 0;
	instance->unload = 1;
	instance->last_time = 0;

	/*
	 * Initialize MFI Firmware
	 */
	if (megasas_init_mfi(instance))
		goto fail_init_mfi;

	/*
	 * Register IRQ
	 */
	if (request_irq(pdev->irq, megasas_isr, IRQF_SHARED, "megasas", instance)) {
		printk(KERN_DEBUG "megasas: Failed to register IRQ\n");
		goto fail_irq;
	}

	instance->instancet->enable_intr(instance->reg_set);

	/*
	 * Store instance in PCI softstate
	 */
	pci_set_drvdata(pdev, instance);

	/*
	 * Add this controller to megasas_mgmt_info structure so that it
	 * can be exported to management applications
	 */
	megasas_mgmt_info.count++;
	megasas_mgmt_info.instance[megasas_mgmt_info.max_index] = instance;
	megasas_mgmt_info.max_index++;

	/*
	 * Initiate AEN (Asynchronous Event Notification)
	 */
	if (megasas_start_aen(instance)) {
		printk(KERN_DEBUG "megasas: start aen failed\n");
		goto fail_start_aen;
	}

	/*
	 * Register with SCSI mid-layer
	 */
	if (megasas_io_attach(instance))
		goto fail_io_attach;

	instance->unload = 0;
	return 0;

      fail_start_aen:
      fail_io_attach:
	megasas_mgmt_info.count--;
	megasas_mgmt_info.instance[megasas_mgmt_info.max_index] = NULL;
	megasas_mgmt_info.max_index--;

	pci_set_drvdata(pdev, NULL);
	instance->instancet->disable_intr(instance->reg_set);
	free_irq(instance->pdev->irq, instance);

	megasas_release_mfi(instance);

      fail_irq:
      fail_init_mfi:
      fail_alloc_dma_buf:
	if (instance->evt_detail)
		pci_free_consistent(pdev, sizeof(struct megasas_evt_detail),
				    instance->evt_detail,
				    instance->evt_detail_h);

	if (instance->producer)
		pci_free_consistent(pdev, sizeof(u32), instance->producer,
				    instance->producer_h);
	if (instance->consumer)
		pci_free_consistent(pdev, sizeof(u32), instance->consumer,
				    instance->consumer_h);
	scsi_host_put(host);

      fail_alloc_instance:
      fail_set_dma_mask:
	pci_disable_device(pdev);

	return -ENODEV;
}

/**
 * megasas_flush_cache -	Requests FW to flush all its caches
 * @instance:			Adapter soft state
 */
static void megasas_flush_cache(struct megasas_instance *instance)
{
	struct megasas_cmd *cmd;
	struct megasas_dcmd_frame *dcmd;

	cmd = megasas_get_cmd(instance);

	if (!cmd)
		return;

	dcmd = &cmd->frame->dcmd;

	memset(dcmd->mbox.b, 0, MFI_MBOX_SIZE);

	dcmd->cmd = MFI_CMD_DCMD;
	dcmd->cmd_status = 0x0;
	dcmd->sge_count = 0;
	dcmd->flags = MFI_FRAME_DIR_NONE;
	dcmd->timeout = 0;
	dcmd->data_xfer_len = 0;
	dcmd->opcode = MR_DCMD_CTRL_CACHE_FLUSH;
	dcmd->mbox.b[0] = MR_FLUSH_CTRL_CACHE | MR_FLUSH_DISK_CACHE;

	megasas_issue_blocked_cmd(instance, cmd);

	megasas_return_cmd(instance, cmd);

	return;
}

/**
 * megasas_shutdown_controller -	Instructs FW to shutdown the controller
 * @instance:				Adapter soft state
 * @opcode:				Shutdown/Hibernate
 */
static void megasas_shutdown_controller(struct megasas_instance *instance,
					u32 opcode)
{
	struct megasas_cmd *cmd;
	struct megasas_dcmd_frame *dcmd;

	cmd = megasas_get_cmd(instance);

	if (!cmd)
		return;

	if (instance->aen_cmd)
		megasas_issue_blocked_abort_cmd(instance, instance->aen_cmd);

	dcmd = &cmd->frame->dcmd;

	memset(dcmd->mbox.b, 0, MFI_MBOX_SIZE);

	dcmd->cmd = MFI_CMD_DCMD;
	dcmd->cmd_status = 0x0;
	dcmd->sge_count = 0;
	dcmd->flags = MFI_FRAME_DIR_NONE;
	dcmd->timeout = 0;
	dcmd->data_xfer_len = 0;
	dcmd->opcode = opcode;

	megasas_issue_blocked_cmd(instance, cmd);

	megasas_return_cmd(instance, cmd);

	return;
}

#ifdef CONFIG_PM
/**
 * megasas_suspend -	driver suspend entry point
 * @pdev:		PCI device structure
 * @state:		PCI power state to suspend routine
 */
static int
megasas_suspend(struct pci_dev *pdev, pm_message_t state)
{
	struct Scsi_Host *host;
	struct megasas_instance *instance;

	instance = pci_get_drvdata(pdev);
	host = instance->host;
	instance->unload = 1;

	if (poll_mode_io)
		del_timer_sync(&instance->io_completion_timer);

	megasas_flush_cache(instance);
	megasas_shutdown_controller(instance, MR_DCMD_HIBERNATE_SHUTDOWN);

	/* cancel the delayed work if this work still in queue */
	if (instance->ev != NULL) {
		struct megasas_aen_event *ev = instance->ev;
		cancel_delayed_work(
			(struct delayed_work *)&ev->hotplug_work);
		flush_scheduled_work();
		instance->ev = NULL;
	}

	tasklet_kill(&instance->isr_tasklet);

	pci_set_drvdata(instance->pdev, instance);
	instance->instancet->disable_intr(instance->reg_set);
	free_irq(instance->pdev->irq, instance);

	pci_save_state(pdev);
	pci_disable_device(pdev);

	pci_set_power_state(pdev, pci_choose_state(pdev, state));

	return 0;
}

/**
 * megasas_resume-      driver resume entry point
 * @pdev:               PCI device structure
 */
static int
megasas_resume(struct pci_dev *pdev)
{
	int rval;
	struct Scsi_Host *host;
	struct megasas_instance *instance;

	instance = pci_get_drvdata(pdev);
	host = instance->host;
	pci_set_power_state(pdev, PCI_D0);
	pci_enable_wake(pdev, PCI_D0, 0);
	pci_restore_state(pdev);

	/*
	 * PCI prepping: enable device set bus mastering and dma mask
	 */
	rval = pci_enable_device(pdev);

	if (rval) {
		printk(KERN_ERR "megasas: Enable device failed\n");
		return rval;
	}

	pci_set_master(pdev);

	if (megasas_set_dma_mask(pdev))
		goto fail_set_dma_mask;

	/*
	 * Initialize MFI Firmware
	 */

	*instance->producer = 0;
	*instance->consumer = 0;

	atomic_set(&instance->fw_outstanding, 0);

	/*
	 * We expect the FW state to be READY
	 */
	if (megasas_transition_to_ready(instance))
		goto fail_ready_state;

	if (megasas_issue_init_mfi(instance))
		goto fail_init_mfi;

	tasklet_init(&instance->isr_tasklet, megasas_complete_cmd_dpc,
			(unsigned long)instance);

	/*
	 * Register IRQ
	 */
	if (request_irq(pdev->irq, megasas_isr, IRQF_SHARED,
		"megasas", instance)) {
		printk(KERN_ERR "megasas: Failed to register IRQ\n");
		goto fail_irq;
	}

	instance->instancet->enable_intr(instance->reg_set);

	/*
	 * Initiate AEN (Asynchronous Event Notification)
	 */
	if (megasas_start_aen(instance))
		printk(KERN_ERR "megasas: Start AEN failed\n");

	/* Initialize the cmd completion timer */
	if (poll_mode_io)
		megasas_start_timer(instance, &instance->io_completion_timer,
				megasas_io_completion_timer,
				MEGASAS_COMPLETION_TIMER_INTERVAL);
	instance->unload = 0;

	return 0;

fail_irq:
fail_init_mfi:
	if (instance->evt_detail)
		pci_free_consistent(pdev, sizeof(struct megasas_evt_detail),
				instance->evt_detail,
				instance->evt_detail_h);

	if (instance->producer)
		pci_free_consistent(pdev, sizeof(u32), instance->producer,
				instance->producer_h);
	if (instance->consumer)
		pci_free_consistent(pdev, sizeof(u32), instance->consumer,
				instance->consumer_h);
	scsi_host_put(host);

fail_set_dma_mask:
fail_ready_state:

	pci_disable_device(pdev);

	return -ENODEV;
}
#else
#define megasas_suspend	NULL
#define megasas_resume	NULL
#endif

/**
 * megasas_detach_one -	PCI hot"un"plug entry point
 * @pdev:		PCI device structure
 */
static void __devexit megasas_detach_one(struct pci_dev *pdev)
{
	int i;
	struct Scsi_Host *host;
	struct megasas_instance *instance;

	instance = pci_get_drvdata(pdev);
	instance->unload = 1;
	host = instance->host;

	if (poll_mode_io)
		del_timer_sync(&instance->io_completion_timer);

	scsi_remove_host(instance->host);
	megasas_flush_cache(instance);
	megasas_shutdown_controller(instance, MR_DCMD_CTRL_SHUTDOWN);

	/* cancel the delayed work if this work still in queue*/
	if (instance->ev != NULL) {
		struct megasas_aen_event *ev = instance->ev;
		cancel_delayed_work(
			(struct delayed_work *)&ev->hotplug_work);
		flush_scheduled_work();
		instance->ev = NULL;
	}

	tasklet_kill(&instance->isr_tasklet);

	/*
	 * Take the instance off the instance array. Note that we will not
	 * decrement the max_index. We let this array be sparse array
	 */
	for (i = 0; i < megasas_mgmt_info.max_index; i++) {
		if (megasas_mgmt_info.instance[i] == instance) {
			megasas_mgmt_info.count--;
			megasas_mgmt_info.instance[i] = NULL;

			break;
		}
	}

	pci_set_drvdata(instance->pdev, NULL);

	instance->instancet->disable_intr(instance->reg_set);

	free_irq(instance->pdev->irq, instance);

	megasas_release_mfi(instance);

	pci_free_consistent(pdev, sizeof(struct megasas_evt_detail),
			    instance->evt_detail, instance->evt_detail_h);

	pci_free_consistent(pdev, sizeof(u32), instance->producer,
			    instance->producer_h);

	pci_free_consistent(pdev, sizeof(u32), instance->consumer,
			    instance->consumer_h);

	scsi_host_put(host);

	pci_set_drvdata(pdev, NULL);

	pci_disable_device(pdev);

	return;
}

/**
 * megasas_shutdown -	Shutdown entry point
 * @device:		Generic device structure
 */
static void megasas_shutdown(struct pci_dev *pdev)
{
	struct megasas_instance *instance = pci_get_drvdata(pdev);
	instance->unload = 1;
	megasas_flush_cache(instance);
	megasas_shutdown_controller(instance, MR_DCMD_CTRL_SHUTDOWN);
}

/**
 * megasas_mgmt_open -	char node "open" entry point
 */
static int megasas_mgmt_open(struct inode *inode, struct file *filep)
{
	cycle_kernel_lock();
	/*
	 * Allow only those users with admin rights
	 */
	if (!capable(CAP_SYS_ADMIN))
		return -EACCES;

	return 0;
}

/**
 * megasas_mgmt_fasync -	Async notifier registration from applications
 *
 * This function adds the calling process to a driver global queue. When an
 * event occurs, SIGIO will be sent to all processes in this queue.
 */
static int megasas_mgmt_fasync(int fd, struct file *filep, int mode)
{
	int rc;

	mutex_lock(&megasas_async_queue_mutex);

	rc = fasync_helper(fd, filep, mode, &megasas_async_queue);

	mutex_unlock(&megasas_async_queue_mutex);

	if (rc >= 0) {
		/* For sanity check when we get ioctl */
		filep->private_data = filep;
		return 0;
	}

	printk(KERN_DEBUG "megasas: fasync_helper failed [%d]\n", rc);

	return rc;
}

/**
 * megasas_mgmt_poll -  char node "poll" entry point
 * */
static unsigned int megasas_mgmt_poll(struct file *file, poll_table *wait)
{
	unsigned int mask;
	unsigned long flags;
	poll_wait(file, &megasas_poll_wait, wait);
	spin_lock_irqsave(&poll_aen_lock, flags);
	if (megasas_poll_wait_aen)
		mask =   (POLLIN | POLLRDNORM);
	else
		mask = 0;
	spin_unlock_irqrestore(&poll_aen_lock, flags);
	return mask;
}

/**
 * megasas_mgmt_fw_ioctl -	Issues management ioctls to FW
 * @instance:			Adapter soft state
 * @argp:			User's ioctl packet
 */
static int
megasas_mgmt_fw_ioctl(struct megasas_instance *instance,
		      struct megasas_iocpacket __user * user_ioc,
		      struct megasas_iocpacket *ioc)
{
	struct megasas_sge32 *kern_sge32;
	struct megasas_cmd *cmd;
	void *kbuff_arr[MAX_IOCTL_SGE];
	dma_addr_t buf_handle = 0;
	int error = 0, i;
	void *sense = NULL;
	dma_addr_t sense_handle;
	unsigned long *sense_ptr;

	memset(kbuff_arr, 0, sizeof(kbuff_arr));

	if (ioc->sge_count > MAX_IOCTL_SGE) {
		printk(KERN_DEBUG "megasas: SGE count [%d] >  max limit [%d]\n",
		       ioc->sge_count, MAX_IOCTL_SGE);
		return -EINVAL;
	}

	cmd = megasas_get_cmd(instance);
	if (!cmd) {
		printk(KERN_DEBUG "megasas: Failed to get a cmd packet\n");
		return -ENOMEM;
	}

	/*
	 * User's IOCTL packet has 2 frames (maximum). Copy those two
	 * frames into our cmd's frames. cmd->frame's context will get
	 * overwritten when we copy from user's frames. So set that value
	 * alone separately
	 */
	memcpy(cmd->frame, ioc->frame.raw, 2 * MEGAMFI_FRAME_SIZE);
	cmd->frame->hdr.context = cmd->index;
	cmd->frame->hdr.pad_0 = 0;

	/*
	 * The management interface between applications and the fw uses
	 * MFI frames. E.g, RAID configuration changes, LD property changes
	 * etc are accomplishes through different kinds of MFI frames. The
	 * driver needs to care only about substituting user buffers with
	 * kernel buffers in SGLs. The location of SGL is embedded in the
	 * struct iocpacket itself.
	 */
	kern_sge32 = (struct megasas_sge32 *)
	    ((unsigned long)cmd->frame + ioc->sgl_off);

	/*
	 * For each user buffer, create a mirror buffer and copy in
	 */
	for (i = 0; i < ioc->sge_count; i++) {
		kbuff_arr[i] = dma_alloc_coherent(&instance->pdev->dev,
						    ioc->sgl[i].iov_len,
						    &buf_handle, GFP_KERNEL);
		if (!kbuff_arr[i]) {
			printk(KERN_DEBUG "megasas: Failed to alloc "
			       "kernel SGL buffer for IOCTL \n");
			error = -ENOMEM;
			goto out;
		}

		/*
		 * We don't change the dma_coherent_mask, so
		 * pci_alloc_consistent only returns 32bit addresses
		 */
		kern_sge32[i].phys_addr = (u32) buf_handle;
		kern_sge32[i].length = ioc->sgl[i].iov_len;

		/*
		 * We created a kernel buffer corresponding to the
		 * user buffer. Now copy in from the user buffer
		 */
		if (copy_from_user(kbuff_arr[i], ioc->sgl[i].iov_base,
				   (u32) (ioc->sgl[i].iov_len))) {
			error = -EFAULT;
			goto out;
		}
	}

	if (ioc->sense_len) {
		sense = dma_alloc_coherent(&instance->pdev->dev, ioc->sense_len,
					     &sense_handle, GFP_KERNEL);
		if (!sense) {
			error = -ENOMEM;
			goto out;
		}

		sense_ptr =
		(unsigned long *) ((unsigned long)cmd->frame + ioc->sense_off);
		*sense_ptr = sense_handle;
	}

	/*
	 * Set the sync_cmd flag so that the ISR knows not to complete this
	 * cmd to the SCSI mid-layer
	 */
	cmd->sync_cmd = 1;
	megasas_issue_blocked_cmd(instance, cmd);
	cmd->sync_cmd = 0;

	/*
	 * copy out the kernel buffers to user buffers
	 */
	for (i = 0; i < ioc->sge_count; i++) {
		if (copy_to_user(ioc->sgl[i].iov_base, kbuff_arr[i],
				 ioc->sgl[i].iov_len)) {
			error = -EFAULT;
			goto out;
		}
	}

	/*
	 * copy out the sense
	 */
	if (ioc->sense_len) {
		/*
		 * sense_ptr points to the location that has the user
		 * sense buffer address
		 */
		sense_ptr = (unsigned long *) ((unsigned long)ioc->frame.raw +
				ioc->sense_off);

		if (copy_to_user((void __user *)((unsigned long)(*sense_ptr)),
				 sense, ioc->sense_len)) {
			printk(KERN_ERR "megasas: Failed to copy out to user "
					"sense data\n");
			error = -EFAULT;
			goto out;
		}
	}

	/*
	 * copy the status codes returned by the fw
	 */
	if (copy_to_user(&user_ioc->frame.hdr.cmd_status,
			 &cmd->frame->hdr.cmd_status, sizeof(u8))) {
		printk(KERN_DEBUG "megasas: Error copying out cmd_status\n");
		error = -EFAULT;
	}

      out:
	if (sense) {
		dma_free_coherent(&instance->pdev->dev, ioc->sense_len,
				    sense, sense_handle);
	}

	for (i = 0; i < ioc->sge_count && kbuff_arr[i]; i++) {
		dma_free_coherent(&instance->pdev->dev,
				    kern_sge32[i].length,
				    kbuff_arr[i], kern_sge32[i].phys_addr);
	}

	megasas_return_cmd(instance, cmd);
	return error;
}

static int megasas_mgmt_ioctl_fw(struct file *file, unsigned long arg)
{
	struct megasas_iocpacket __user *user_ioc =
	    (struct megasas_iocpacket __user *)arg;
	struct megasas_iocpacket *ioc;
	struct megasas_instance *instance;
	int error;

	ioc = kmalloc(sizeof(*ioc), GFP_KERNEL);
	if (!ioc)
		return -ENOMEM;

	if (copy_from_user(ioc, user_ioc, sizeof(*ioc))) {
		error = -EFAULT;
		goto out_kfree_ioc;
	}

	instance = megasas_lookup_instance(ioc->host_no);
	if (!instance) {
		error = -ENODEV;
		goto out_kfree_ioc;
	}

	if (instance->hw_crit_error == 1) {
		printk(KERN_DEBUG "Controller in Crit ERROR\n");
		error = -ENODEV;
		goto out_kfree_ioc;
	}

	if (instance->unload == 1) {
		error = -ENODEV;
		goto out_kfree_ioc;
	}

	/*
	 * We will allow only MEGASAS_INT_CMDS number of parallel ioctl cmds
	 */
	if (down_interruptible(&instance->ioctl_sem)) {
		error = -ERESTARTSYS;
		goto out_kfree_ioc;
	}
	error = megasas_mgmt_fw_ioctl(instance, user_ioc, ioc);
	up(&instance->ioctl_sem);

      out_kfree_ioc:
	kfree(ioc);
	return error;
}

static int megasas_mgmt_ioctl_aen(struct file *file, unsigned long arg)
{
	struct megasas_instance *instance;
	struct megasas_aen aen;
	int error;

	if (file->private_data != file) {
		printk(KERN_DEBUG "megasas: fasync_helper was not "
		       "called first\n");
		return -EINVAL;
	}

	if (copy_from_user(&aen, (void __user *)arg, sizeof(aen)))
		return -EFAULT;

	instance = megasas_lookup_instance(aen.host_no);

	if (!instance)
		return -ENODEV;

	if (instance->hw_crit_error == 1) {
		error = -ENODEV;
	}

	if (instance->unload == 1) {
		return -ENODEV;
	}

	mutex_lock(&instance->aen_mutex);
	error = megasas_register_aen(instance, aen.seq_num,
				     aen.class_locale_word);
	mutex_unlock(&instance->aen_mutex);
	return error;
}

/**
 * megasas_mgmt_ioctl -	char node ioctl entry point
 */
static long
megasas_mgmt_ioctl(struct file *file, unsigned int cmd, unsigned long arg)
{
	switch (cmd) {
	case MEGASAS_IOC_FIRMWARE:
		return megasas_mgmt_ioctl_fw(file, arg);

	case MEGASAS_IOC_GET_AEN:
		return megasas_mgmt_ioctl_aen(file, arg);
	}

	return -ENOTTY;
}

#ifdef CONFIG_COMPAT
static int megasas_mgmt_compat_ioctl_fw(struct file *file, unsigned long arg)
{
	struct compat_megasas_iocpacket __user *cioc =
	    (struct compat_megasas_iocpacket __user *)arg;
	struct megasas_iocpacket __user *ioc =
	    compat_alloc_user_space(sizeof(struct megasas_iocpacket));
	int i;
	int error = 0;

	if (clear_user(ioc, sizeof(*ioc)))
		return -EFAULT;

	if (copy_in_user(&ioc->host_no, &cioc->host_no, sizeof(u16)) ||
	    copy_in_user(&ioc->sgl_off, &cioc->sgl_off, sizeof(u32)) ||
	    copy_in_user(&ioc->sense_off, &cioc->sense_off, sizeof(u32)) ||
	    copy_in_user(&ioc->sense_len, &cioc->sense_len, sizeof(u32)) ||
	    copy_in_user(ioc->frame.raw, cioc->frame.raw, 128) ||
	    copy_in_user(&ioc->sge_count, &cioc->sge_count, sizeof(u32)))
		return -EFAULT;

	for (i = 0; i < MAX_IOCTL_SGE; i++) {
		compat_uptr_t ptr;

		if (get_user(ptr, &cioc->sgl[i].iov_base) ||
		    put_user(compat_ptr(ptr), &ioc->sgl[i].iov_base) ||
		    copy_in_user(&ioc->sgl[i].iov_len,
				 &cioc->sgl[i].iov_len, sizeof(compat_size_t)))
			return -EFAULT;
	}

	error = megasas_mgmt_ioctl_fw(file, (unsigned long)ioc);

	if (copy_in_user(&cioc->frame.hdr.cmd_status,
			 &ioc->frame.hdr.cmd_status, sizeof(u8))) {
		printk(KERN_DEBUG "megasas: error copy_in_user cmd_status\n");
		return -EFAULT;
	}
	return error;
}

static long
megasas_mgmt_compat_ioctl(struct file *file, unsigned int cmd,
			  unsigned long arg)
{
	switch (cmd) {
	case MEGASAS_IOC_FIRMWARE32:
		return megasas_mgmt_compat_ioctl_fw(file, arg);
	case MEGASAS_IOC_GET_AEN:
		return megasas_mgmt_ioctl_aen(file, arg);
	}

	return -ENOTTY;
}
#endif

/*
 * File operations structure for management interface
 */
static const struct file_operations megasas_mgmt_fops = {
	.owner = THIS_MODULE,
	.open = megasas_mgmt_open,
	.fasync = megasas_mgmt_fasync,
	.unlocked_ioctl = megasas_mgmt_ioctl,
	.poll = megasas_mgmt_poll,
#ifdef CONFIG_COMPAT
	.compat_ioctl = megasas_mgmt_compat_ioctl,
#endif
};

/*
 * PCI hotplug support registration structure
 */
static struct pci_driver megasas_pci_driver = {

	.name = "megaraid_sas",
	.id_table = megasas_pci_table,
	.probe = megasas_probe_one,
	.remove = __devexit_p(megasas_detach_one),
	.suspend = megasas_suspend,
	.resume = megasas_resume,
	.shutdown = megasas_shutdown,
};

/*
 * Sysfs driver attributes
 */
static ssize_t megasas_sysfs_show_version(struct device_driver *dd, char *buf)
{
	return snprintf(buf, strlen(MEGASAS_VERSION) + 2, "%s\n",
			MEGASAS_VERSION);
}

static DRIVER_ATTR(version, S_IRUGO, megasas_sysfs_show_version, NULL);

static ssize_t
megasas_sysfs_show_release_date(struct device_driver *dd, char *buf)
{
	return snprintf(buf, strlen(MEGASAS_RELDATE) + 2, "%s\n",
			MEGASAS_RELDATE);
}

static DRIVER_ATTR(release_date, S_IRUGO, megasas_sysfs_show_release_date,
		   NULL);

static ssize_t
megasas_sysfs_show_support_poll_for_event(struct device_driver *dd, char *buf)
{
	return sprintf(buf, "%u\n", support_poll_for_event);
}

static DRIVER_ATTR(support_poll_for_event, S_IRUGO,
			megasas_sysfs_show_support_poll_for_event, NULL);

static ssize_t
megasas_sysfs_show_dbg_lvl(struct device_driver *dd, char *buf)
{
	return sprintf(buf, "%u\n", megasas_dbg_lvl);
}

static ssize_t
megasas_sysfs_set_dbg_lvl(struct device_driver *dd, const char *buf, size_t count)
{
	int retval = count;
	if(sscanf(buf,"%u",&megasas_dbg_lvl)<1){
		printk(KERN_ERR "megasas: could not set dbg_lvl\n");
		retval = -EINVAL;
	}
	return retval;
}

static DRIVER_ATTR(dbg_lvl, S_IRUGO|S_IWUSR, megasas_sysfs_show_dbg_lvl,
		megasas_sysfs_set_dbg_lvl);

static ssize_t
megasas_sysfs_show_poll_mode_io(struct device_driver *dd, char *buf)
{
	return sprintf(buf, "%u\n", poll_mode_io);
}

static ssize_t
megasas_sysfs_set_poll_mode_io(struct device_driver *dd,
				const char *buf, size_t count)
{
	int retval = count;
	int tmp = poll_mode_io;
	int i;
	struct megasas_instance *instance;

	if (sscanf(buf, "%u", &poll_mode_io) < 1) {
		printk(KERN_ERR "megasas: could not set poll_mode_io\n");
		retval = -EINVAL;
	}

	/*
	 * Check if poll_mode_io is already set or is same as previous value
	 */
	if ((tmp && poll_mode_io) || (tmp == poll_mode_io))
		goto out;

	if (poll_mode_io) {
		/*
		 * Start timers for all adapters
		 */
		for (i = 0; i < megasas_mgmt_info.max_index; i++) {
			instance = megasas_mgmt_info.instance[i];
			if (instance) {
				megasas_start_timer(instance,
					&instance->io_completion_timer,
					megasas_io_completion_timer,
					MEGASAS_COMPLETION_TIMER_INTERVAL);
			}
		}
	} else {
		/*
		 * Delete timers for all adapters
		 */
		for (i = 0; i < megasas_mgmt_info.max_index; i++) {
			instance = megasas_mgmt_info.instance[i];
			if (instance)
				del_timer_sync(&instance->io_completion_timer);
		}
	}

out:
	return retval;
}

<<<<<<< HEAD
static DRIVER_ATTR(poll_mode_io, S_IRUGO|S_IWUSR,
=======
static void
megasas_aen_polling(struct work_struct *work)
{
	struct megasas_aen_event *ev =
		container_of(work, struct megasas_aen_event, hotplug_work);
	struct megasas_instance *instance = ev->instance;
	union megasas_evt_class_locale class_locale;
	struct  Scsi_Host *host;
	struct  scsi_device *sdev1;
	u16     pd_index = 0;
	int     i, j, doscan = 0;
	u32 seq_num;
	int error;

	if (!instance) {
		printk(KERN_ERR "invalid instance!\n");
		kfree(ev);
		return;
	}
	instance->ev = NULL;
	host = instance->host;
	if (instance->evt_detail) {

		switch (instance->evt_detail->code) {
		case MR_EVT_PD_INSERTED:
		case MR_EVT_PD_REMOVED:
		case MR_EVT_CTRL_HOST_BUS_SCAN_REQUESTED:
			doscan = 1;
			break;
		default:
			doscan = 0;
			break;
		}
	} else {
		printk(KERN_ERR "invalid evt_detail!\n");
		kfree(ev);
		return;
	}

	if (doscan) {
		printk(KERN_INFO "scanning ...\n");
		megasas_get_pd_list(instance);
		for (i = 0; i < MEGASAS_MAX_PD_CHANNELS; i++) {
			for (j = 0; j < MEGASAS_MAX_DEV_PER_CHANNEL; j++) {
				pd_index = i*MEGASAS_MAX_DEV_PER_CHANNEL + j;
				sdev1 = scsi_device_lookup(host, i, j, 0);
				if (instance->pd_list[pd_index].driveState ==
							MR_PD_STATE_SYSTEM) {
					if (!sdev1) {
						scsi_add_device(host, i, j, 0);
					}
					if (sdev1)
						scsi_device_put(sdev1);
				} else {
					if (sdev1) {
						scsi_remove_device(sdev1);
						scsi_device_put(sdev1);
					}
				}
			}
		}
	}

	if ( instance->aen_cmd != NULL ) {
		kfree(ev);
		return ;
	}

	seq_num = instance->evt_detail->seq_num + 1;

	/* Register AEN with FW for latest sequence number plus 1 */
	class_locale.members.reserved = 0;
	class_locale.members.locale = MR_EVT_LOCALE_ALL;
	class_locale.members.class = MR_EVT_CLASS_DEBUG;
	mutex_lock(&instance->aen_mutex);
	error = megasas_register_aen(instance, seq_num,
					class_locale.word);
	mutex_unlock(&instance->aen_mutex);

	if (error)
		printk(KERN_ERR "register aen failed error %x\n", error);

	kfree(ev);
}


static DRIVER_ATTR(poll_mode_io, S_IRUGO|S_IWUGO,
>>>>>>> 1f1d16a8
		megasas_sysfs_show_poll_mode_io,
		megasas_sysfs_set_poll_mode_io);

/**
 * megasas_init - Driver load entry point
 */
static int __init megasas_init(void)
{
	int rval;

	/*
	 * Announce driver version and other information
	 */
	printk(KERN_INFO "megasas: %s %s\n", MEGASAS_VERSION,
	       MEGASAS_EXT_VERSION);

	support_poll_for_event = 2;

	memset(&megasas_mgmt_info, 0, sizeof(megasas_mgmt_info));

	/*
	 * Register character device node
	 */
	rval = register_chrdev(0, "megaraid_sas_ioctl", &megasas_mgmt_fops);

	if (rval < 0) {
		printk(KERN_DEBUG "megasas: failed to open device node\n");
		return rval;
	}

	megasas_mgmt_majorno = rval;

	/*
	 * Register ourselves as PCI hotplug module
	 */
	rval = pci_register_driver(&megasas_pci_driver);

	if (rval) {
		printk(KERN_DEBUG "megasas: PCI hotplug regisration failed \n");
		goto err_pcidrv;
	}

	rval = driver_create_file(&megasas_pci_driver.driver,
				  &driver_attr_version);
	if (rval)
		goto err_dcf_attr_ver;
	rval = driver_create_file(&megasas_pci_driver.driver,
				  &driver_attr_release_date);
	if (rval)
		goto err_dcf_rel_date;

	rval = driver_create_file(&megasas_pci_driver.driver,
				&driver_attr_support_poll_for_event);
	if (rval)
		goto err_dcf_support_poll_for_event;

	rval = driver_create_file(&megasas_pci_driver.driver,
				  &driver_attr_dbg_lvl);
	if (rval)
		goto err_dcf_dbg_lvl;
	rval = driver_create_file(&megasas_pci_driver.driver,
				  &driver_attr_poll_mode_io);
	if (rval)
		goto err_dcf_poll_mode_io;

	return rval;

err_dcf_poll_mode_io:
	driver_remove_file(&megasas_pci_driver.driver,
			   &driver_attr_dbg_lvl);
err_dcf_dbg_lvl:
	driver_remove_file(&megasas_pci_driver.driver,
			&driver_attr_support_poll_for_event);

err_dcf_support_poll_for_event:
	driver_remove_file(&megasas_pci_driver.driver,
			   &driver_attr_release_date);

err_dcf_rel_date:
	driver_remove_file(&megasas_pci_driver.driver, &driver_attr_version);
err_dcf_attr_ver:
	pci_unregister_driver(&megasas_pci_driver);
err_pcidrv:
	unregister_chrdev(megasas_mgmt_majorno, "megaraid_sas_ioctl");
  	return rval;
}

/**
 * megasas_exit - Driver unload entry point
 */
static void __exit megasas_exit(void)
{
	driver_remove_file(&megasas_pci_driver.driver,
			   &driver_attr_poll_mode_io);
	driver_remove_file(&megasas_pci_driver.driver,
			   &driver_attr_dbg_lvl);
	driver_remove_file(&megasas_pci_driver.driver,
			   &driver_attr_release_date);
	driver_remove_file(&megasas_pci_driver.driver, &driver_attr_version);

	pci_unregister_driver(&megasas_pci_driver);
	unregister_chrdev(megasas_mgmt_majorno, "megaraid_sas_ioctl");
}

module_init(megasas_init);
module_exit(megasas_exit);<|MERGE_RESOLUTION|>--- conflicted
+++ resolved
@@ -3956,9 +3956,6 @@
 	return retval;
 }
 
-<<<<<<< HEAD
-static DRIVER_ATTR(poll_mode_io, S_IRUGO|S_IWUSR,
-=======
 static void
 megasas_aen_polling(struct work_struct *work)
 {
@@ -4046,7 +4043,6 @@
 
 
 static DRIVER_ATTR(poll_mode_io, S_IRUGO|S_IWUGO,
->>>>>>> 1f1d16a8
 		megasas_sysfs_show_poll_mode_io,
 		megasas_sysfs_set_poll_mode_io);
 
