--- conflicted
+++ resolved
@@ -1420,10 +1420,7 @@
 	&dev_attr_fabric_param,
 	&dev_attr_fw_state,
 	&dev_attr_optrom_gold_fw_version,
-<<<<<<< HEAD
-=======
 	&dev_attr_thermal_temp,
->>>>>>> 3cbea436
 	NULL,
 };
 
