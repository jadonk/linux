--- conflicted
+++ resolved
@@ -7,17 +7,9 @@
 /*
  * Driver version
  */
-<<<<<<< HEAD
-#define QLA2XXX_VERSION      "8.03.04-k0"
-
-#define QLA_DRIVER_MAJOR_VER	8
-#define QLA_DRIVER_MINOR_VER	3
-#define QLA_DRIVER_PATCH_VER	4
-=======
 #define QLA2XXX_VERSION      "8.03.05-k0"
 
 #define QLA_DRIVER_MAJOR_VER	8
 #define QLA_DRIVER_MINOR_VER	3
 #define QLA_DRIVER_PATCH_VER	5
->>>>>>> 3cbea436
 #define QLA_DRIVER_BETA_VER	0