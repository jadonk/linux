/*
 * QLogic Fibre Channel HBA Driver
 * Copyright (c)  2003-2010 QLogic Corporation
 *
 * See LICENSE.qla2xxx for copyright and licensing details.
 */
#include "qla_def.h"

#include <linux/moduleparam.h>
#include <linux/vmalloc.h>
#include <linux/delay.h>
#include <linux/kthread.h>
#include <linux/mutex.h>
#include <linux/kobject.h>
#include <linux/slab.h>

#include <scsi/scsi_tcq.h>
#include <scsi/scsicam.h>
#include <scsi/scsi_transport.h>
#include <scsi/scsi_transport_fc.h>

/*
 * Driver version
 */
char qla2x00_version_str[40];

static int apidev_major;

/*
 * SRB allocation cache
 */
static struct kmem_cache *srb_cachep;

/*
 * CT6 CTX allocation cache
 */
static struct kmem_cache *ctx_cachep;

int ql2xlogintimeout = 20;
module_param(ql2xlogintimeout, int, S_IRUGO|S_IRUSR);
MODULE_PARM_DESC(ql2xlogintimeout,
		"Login timeout value in seconds.");

int qlport_down_retry;
module_param(qlport_down_retry, int, S_IRUGO|S_IRUSR);
MODULE_PARM_DESC(qlport_down_retry,
		"Maximum number of command retries to a port that returns "
		"a PORT-DOWN status.");

int ql2xplogiabsentdevice;
module_param(ql2xplogiabsentdevice, int, S_IRUGO|S_IWUSR);
MODULE_PARM_DESC(ql2xplogiabsentdevice,
		"Option to enable PLOGI to devices that are not present after "
		"a Fabric scan.  This is needed for several broken switches. "
		"Default is 0 - no PLOGI. 1 - perfom PLOGI.");

int ql2xloginretrycount = 0;
module_param(ql2xloginretrycount, int, S_IRUGO|S_IRUSR);
MODULE_PARM_DESC(ql2xloginretrycount,
		"Specify an alternate value for the NVRAM login retry count.");

int ql2xallocfwdump = 1;
module_param(ql2xallocfwdump, int, S_IRUGO|S_IRUSR);
MODULE_PARM_DESC(ql2xallocfwdump,
		"Option to enable allocation of memory for a firmware dump "
		"during HBA initialization.  Memory allocation requirements "
		"vary by ISP type.  Default is 1 - allocate memory.");

int ql2xextended_error_logging;
module_param(ql2xextended_error_logging, int, S_IRUGO|S_IWUSR);
MODULE_PARM_DESC(ql2xextended_error_logging,
		"Option to enable extended error logging, "
		"Default is 0 - no logging. 1 - log errors.");

int ql2xshiftctondsd = 6;
module_param(ql2xshiftctondsd, int, S_IRUGO|S_IRUSR);
MODULE_PARM_DESC(ql2xshiftctondsd,
		"Set to control shifting of command type processing "
		"based on total number of SG elements.");

static void qla2x00_free_device(scsi_qla_host_t *);

int ql2xfdmienable=1;
module_param(ql2xfdmienable, int, S_IRUGO|S_IRUSR);
MODULE_PARM_DESC(ql2xfdmienable,
		"Enables FDMI registrations. "
		"0 - no FDMI. Default is 1 - perform FDMI.");

#define MAX_Q_DEPTH    32
static int ql2xmaxqdepth = MAX_Q_DEPTH;
module_param(ql2xmaxqdepth, int, S_IRUGO|S_IWUSR);
MODULE_PARM_DESC(ql2xmaxqdepth,
		"Maximum queue depth to report for target devices.");

/* Do not change the value of this after module load */
int ql2xenabledif = 1;
module_param(ql2xenabledif, int, S_IRUGO|S_IWUSR);
MODULE_PARM_DESC(ql2xenabledif,
		" Enable T10-CRC-DIF "
		" Default is 0 - No DIF Support. 1 - Enable it");

int ql2xenablehba_err_chk;
module_param(ql2xenablehba_err_chk, int, S_IRUGO|S_IWUSR);
MODULE_PARM_DESC(ql2xenablehba_err_chk,
		" Enable T10-CRC-DIF Error isolation by HBA"
		" Default is 0 - Error isolation disabled, 1 - Enable it");

int ql2xiidmaenable=1;
module_param(ql2xiidmaenable, int, S_IRUGO|S_IRUSR);
MODULE_PARM_DESC(ql2xiidmaenable,
		"Enables iIDMA settings "
		"Default is 1 - perform iIDMA. 0 - no iIDMA.");

int ql2xmaxqueues = 1;
module_param(ql2xmaxqueues, int, S_IRUGO|S_IRUSR);
MODULE_PARM_DESC(ql2xmaxqueues,
		"Enables MQ settings "
		"Default is 1 for single queue. Set it to number "
		"of queues in MQ mode.");

int ql2xmultique_tag;
module_param(ql2xmultique_tag, int, S_IRUGO|S_IRUSR);
MODULE_PARM_DESC(ql2xmultique_tag,
		"Enables CPU affinity settings for the driver "
		"Default is 0 for no affinity of request and response IO. "
		"Set it to 1 to turn on the cpu affinity.");

int ql2xfwloadbin;
module_param(ql2xfwloadbin, int, S_IRUGO|S_IRUSR);
MODULE_PARM_DESC(ql2xfwloadbin,
		"Option to specify location from which to load ISP firmware:\n"
		" 2 -- load firmware via the request_firmware() (hotplug)\n"
		"      interface.\n"
		" 1 -- load firmware from flash.\n"
		" 0 -- use default semantics.\n");

int ql2xetsenable;
module_param(ql2xetsenable, int, S_IRUGO|S_IRUSR);
MODULE_PARM_DESC(ql2xetsenable,
		"Enables firmware ETS burst."
		"Default is 0 - skip ETS enablement.");

int ql2xdbwr = 1;
module_param(ql2xdbwr, int, S_IRUGO|S_IRUSR);
MODULE_PARM_DESC(ql2xdbwr,
	"Option to specify scheme for request queue posting\n"
	" 0 -- Regular doorbell.\n"
	" 1 -- CAMRAM doorbell (faster).\n");

int ql2xdontresethba;
module_param(ql2xdontresethba, int, S_IRUGO|S_IRUSR);
MODULE_PARM_DESC(ql2xdontresethba,
	"Option to specify reset behaviour\n"
	" 0 (Default) -- Reset on failure.\n"
	" 1 -- Do not reset on failure.\n");

int ql2xtargetreset = 1;
module_param(ql2xtargetreset, int, S_IRUGO|S_IRUSR);
MODULE_PARM_DESC(ql2xtargetreset,
		 "Enable target reset."
		 "Default is 1 - use hw defaults.");

int ql2xgffidenable;
module_param(ql2xgffidenable, int, S_IRUGO|S_IRUSR);
MODULE_PARM_DESC(ql2xgffidenable,
		"Enables GFF_ID checks of port type. "
		"Default is 0 - Do not use GFF_ID information.");

int ql2xasynctmfenable;
module_param(ql2xasynctmfenable, int, S_IRUGO|S_IRUSR);
MODULE_PARM_DESC(ql2xasynctmfenable,
		"Enables issue of TM IOCBs asynchronously via IOCB mechanism"
		"Default is 0 - Issue TM IOCBs via mailbox mechanism.");
/*
 * SCSI host template entry points
 */
static int qla2xxx_slave_configure(struct scsi_device * device);
static int qla2xxx_slave_alloc(struct scsi_device *);
static int qla2xxx_scan_finished(struct Scsi_Host *, unsigned long time);
static void qla2xxx_scan_start(struct Scsi_Host *);
static void qla2xxx_slave_destroy(struct scsi_device *);
static int qla2xxx_queuecommand(struct Scsi_Host *h, struct scsi_cmnd *cmd);
static int qla2xxx_eh_abort(struct scsi_cmnd *);
static int qla2xxx_eh_device_reset(struct scsi_cmnd *);
static int qla2xxx_eh_target_reset(struct scsi_cmnd *);
static int qla2xxx_eh_bus_reset(struct scsi_cmnd *);
static int qla2xxx_eh_host_reset(struct scsi_cmnd *);

static int qla2x00_change_queue_depth(struct scsi_device *, int, int);
static int qla2x00_change_queue_type(struct scsi_device *, int);

struct scsi_host_template qla2xxx_driver_template = {
	.module			= THIS_MODULE,
	.name			= QLA2XXX_DRIVER_NAME,
	.queuecommand		= qla2xxx_queuecommand,

	.eh_abort_handler	= qla2xxx_eh_abort,
	.eh_device_reset_handler = qla2xxx_eh_device_reset,
	.eh_target_reset_handler = qla2xxx_eh_target_reset,
	.eh_bus_reset_handler	= qla2xxx_eh_bus_reset,
	.eh_host_reset_handler	= qla2xxx_eh_host_reset,

	.slave_configure	= qla2xxx_slave_configure,

	.slave_alloc		= qla2xxx_slave_alloc,
	.slave_destroy		= qla2xxx_slave_destroy,
	.scan_finished		= qla2xxx_scan_finished,
	.scan_start		= qla2xxx_scan_start,
	.change_queue_depth	= qla2x00_change_queue_depth,
	.change_queue_type	= qla2x00_change_queue_type,
	.this_id		= -1,
	.cmd_per_lun		= 3,
	.use_clustering		= ENABLE_CLUSTERING,
	.sg_tablesize		= SG_ALL,

	.max_sectors		= 0xFFFF,
	.shost_attrs		= qla2x00_host_attrs,
};

static struct scsi_transport_template *qla2xxx_transport_template = NULL;
struct scsi_transport_template *qla2xxx_transport_vport_template = NULL;

/* TODO Convert to inlines
 *
 * Timer routines
 */

__inline__ void
qla2x00_start_timer(scsi_qla_host_t *vha, void *func, unsigned long interval)
{
	init_timer(&vha->timer);
	vha->timer.expires = jiffies + interval * HZ;
	vha->timer.data = (unsigned long)vha;
	vha->timer.function = (void (*)(unsigned long))func;
	add_timer(&vha->timer);
	vha->timer_active = 1;
}

static inline void
qla2x00_restart_timer(scsi_qla_host_t *vha, unsigned long interval)
{
	/* Currently used for 82XX only. */
	if (vha->device_flags & DFLG_DEV_FAILED)
		return;

	mod_timer(&vha->timer, jiffies + interval * HZ);
}

static __inline__ void
qla2x00_stop_timer(scsi_qla_host_t *vha)
{
	del_timer_sync(&vha->timer);
	vha->timer_active = 0;
}

static int qla2x00_do_dpc(void *data);

static void qla2x00_rst_aen(scsi_qla_host_t *);

static int qla2x00_mem_alloc(struct qla_hw_data *, uint16_t, uint16_t,
	struct req_que **, struct rsp_que **);
static void qla2x00_free_fw_dump(struct qla_hw_data *);
static void qla2x00_mem_free(struct qla_hw_data *);
static void qla2x00_sp_free_dma(srb_t *);

/* -------------------------------------------------------------------------- */
static int qla2x00_alloc_queues(struct qla_hw_data *ha)
{
	ha->req_q_map = kzalloc(sizeof(struct req_que *) * ha->max_req_queues,
				GFP_KERNEL);
	if (!ha->req_q_map) {
		qla_printk(KERN_WARNING, ha,
			"Unable to allocate memory for request queue ptrs\n");
		goto fail_req_map;
	}

	ha->rsp_q_map = kzalloc(sizeof(struct rsp_que *) * ha->max_rsp_queues,
				GFP_KERNEL);
	if (!ha->rsp_q_map) {
		qla_printk(KERN_WARNING, ha,
			"Unable to allocate memory for response queue ptrs\n");
		goto fail_rsp_map;
	}
	set_bit(0, ha->rsp_qid_map);
	set_bit(0, ha->req_qid_map);
	return 1;

fail_rsp_map:
	kfree(ha->req_q_map);
	ha->req_q_map = NULL;
fail_req_map:
	return -ENOMEM;
}

static void qla2x00_free_req_que(struct qla_hw_data *ha, struct req_que *req)
{
	if (req && req->ring)
		dma_free_coherent(&ha->pdev->dev,
		(req->length + 1) * sizeof(request_t),
		req->ring, req->dma);

	kfree(req);
	req = NULL;
}

static void qla2x00_free_rsp_que(struct qla_hw_data *ha, struct rsp_que *rsp)
{
	if (rsp && rsp->ring)
		dma_free_coherent(&ha->pdev->dev,
		(rsp->length + 1) * sizeof(response_t),
		rsp->ring, rsp->dma);

	kfree(rsp);
	rsp = NULL;
}

static void qla2x00_free_queues(struct qla_hw_data *ha)
{
	struct req_que *req;
	struct rsp_que *rsp;
	int cnt;

	for (cnt = 0; cnt < ha->max_req_queues; cnt++) {
		req = ha->req_q_map[cnt];
		qla2x00_free_req_que(ha, req);
	}
	kfree(ha->req_q_map);
	ha->req_q_map = NULL;

	for (cnt = 0; cnt < ha->max_rsp_queues; cnt++) {
		rsp = ha->rsp_q_map[cnt];
		qla2x00_free_rsp_que(ha, rsp);
	}
	kfree(ha->rsp_q_map);
	ha->rsp_q_map = NULL;
}

static int qla25xx_setup_mode(struct scsi_qla_host *vha)
{
	uint16_t options = 0;
	int ques, req, ret;
	struct qla_hw_data *ha = vha->hw;

	if (!(ha->fw_attributes & BIT_6)) {
		qla_printk(KERN_INFO, ha,
			"Firmware is not multi-queue capable\n");
		goto fail;
	}
	if (ql2xmultique_tag) {
		/* create a request queue for IO */
		options |= BIT_7;
		req = qla25xx_create_req_que(ha, options, 0, 0, -1,
			QLA_DEFAULT_QUE_QOS);
		if (!req) {
			qla_printk(KERN_WARNING, ha,
				"Can't create request queue\n");
			goto fail;
		}
		ha->wq = create_workqueue("qla2xxx_wq");
		vha->req = ha->req_q_map[req];
		options |= BIT_1;
		for (ques = 1; ques < ha->max_rsp_queues; ques++) {
			ret = qla25xx_create_rsp_que(ha, options, 0, 0, req);
			if (!ret) {
				qla_printk(KERN_WARNING, ha,
					"Response Queue create failed\n");
				goto fail2;
			}
		}
		ha->flags.cpu_affinity_enabled = 1;

		DEBUG2(qla_printk(KERN_INFO, ha,
			"CPU affinity mode enabled, no. of response"
			" queues:%d, no. of request queues:%d\n",
			ha->max_rsp_queues, ha->max_req_queues));
	}
	return 0;
fail2:
	qla25xx_delete_queues(vha);
	destroy_workqueue(ha->wq);
	ha->wq = NULL;
fail:
	ha->mqenable = 0;
	kfree(ha->req_q_map);
	kfree(ha->rsp_q_map);
	ha->max_req_queues = ha->max_rsp_queues = 1;
	return 1;
}

static char *
qla2x00_pci_info_str(struct scsi_qla_host *vha, char *str)
{
	struct qla_hw_data *ha = vha->hw;
	static char *pci_bus_modes[] = {
		"33", "66", "100", "133",
	};
	uint16_t pci_bus;

	strcpy(str, "PCI");
	pci_bus = (ha->pci_attr & (BIT_9 | BIT_10)) >> 9;
	if (pci_bus) {
		strcat(str, "-X (");
		strcat(str, pci_bus_modes[pci_bus]);
	} else {
		pci_bus = (ha->pci_attr & BIT_8) >> 8;
		strcat(str, " (");
		strcat(str, pci_bus_modes[pci_bus]);
	}
	strcat(str, " MHz)");

	return (str);
}

static char *
qla24xx_pci_info_str(struct scsi_qla_host *vha, char *str)
{
	static char *pci_bus_modes[] = { "33", "66", "100", "133", };
	struct qla_hw_data *ha = vha->hw;
	uint32_t pci_bus;
	int pcie_reg;

	pcie_reg = pci_find_capability(ha->pdev, PCI_CAP_ID_EXP);
	if (pcie_reg) {
		char lwstr[6];
		uint16_t pcie_lstat, lspeed, lwidth;

		pcie_reg += 0x12;
		pci_read_config_word(ha->pdev, pcie_reg, &pcie_lstat);
		lspeed = pcie_lstat & (BIT_0 | BIT_1 | BIT_2 | BIT_3);
		lwidth = (pcie_lstat &
		    (BIT_4 | BIT_5 | BIT_6 | BIT_7 | BIT_8 | BIT_9)) >> 4;

		strcpy(str, "PCIe (");
		if (lspeed == 1)
			strcat(str, "2.5GT/s ");
		else if (lspeed == 2)
			strcat(str, "5.0GT/s ");
		else
			strcat(str, "<unknown> ");
		snprintf(lwstr, sizeof(lwstr), "x%d)", lwidth);
		strcat(str, lwstr);

		return str;
	}

	strcpy(str, "PCI");
	pci_bus = (ha->pci_attr & CSRX_PCIX_BUS_MODE_MASK) >> 8;
	if (pci_bus == 0 || pci_bus == 8) {
		strcat(str, " (");
		strcat(str, pci_bus_modes[pci_bus >> 3]);
	} else {
		strcat(str, "-X ");
		if (pci_bus & BIT_2)
			strcat(str, "Mode 2");
		else
			strcat(str, "Mode 1");
		strcat(str, " (");
		strcat(str, pci_bus_modes[pci_bus & ~BIT_2]);
	}
	strcat(str, " MHz)");

	return str;
}

static char *
qla2x00_fw_version_str(struct scsi_qla_host *vha, char *str)
{
	char un_str[10];
	struct qla_hw_data *ha = vha->hw;

	sprintf(str, "%d.%02d.%02d ", ha->fw_major_version,
	    ha->fw_minor_version,
	    ha->fw_subminor_version);

	if (ha->fw_attributes & BIT_9) {
		strcat(str, "FLX");
		return (str);
	}

	switch (ha->fw_attributes & 0xFF) {
	case 0x7:
		strcat(str, "EF");
		break;
	case 0x17:
		strcat(str, "TP");
		break;
	case 0x37:
		strcat(str, "IP");
		break;
	case 0x77:
		strcat(str, "VI");
		break;
	default:
		sprintf(un_str, "(%x)", ha->fw_attributes);
		strcat(str, un_str);
		break;
	}
	if (ha->fw_attributes & 0x100)
		strcat(str, "X");

	return (str);
}

static char *
qla24xx_fw_version_str(struct scsi_qla_host *vha, char *str)
{
	struct qla_hw_data *ha = vha->hw;

	sprintf(str, "%d.%02d.%02d (%x)", ha->fw_major_version,
	    ha->fw_minor_version, ha->fw_subminor_version, ha->fw_attributes);
	return str;
}

static inline srb_t *
qla2x00_get_new_sp(scsi_qla_host_t *vha, fc_port_t *fcport,
    struct scsi_cmnd *cmd, void (*done)(struct scsi_cmnd *))
{
	srb_t *sp;
	struct qla_hw_data *ha = vha->hw;

	sp = mempool_alloc(ha->srb_mempool, GFP_ATOMIC);
	if (!sp)
		return sp;

	atomic_set(&sp->ref_count, 1);
	sp->fcport = fcport;
	sp->cmd = cmd;
	sp->flags = 0;
	CMD_SP(cmd) = (void *)sp;
	cmd->scsi_done = done;
	sp->ctx = NULL;

	return sp;
}

static int
qla2xxx_queuecommand_lck(struct scsi_cmnd *cmd, void (*done)(struct scsi_cmnd *))
{
	scsi_qla_host_t *vha = shost_priv(cmd->device->host);
	fc_port_t *fcport = (struct fc_port *) cmd->device->hostdata;
	struct fc_rport *rport = starget_to_rport(scsi_target(cmd->device));
	struct qla_hw_data *ha = vha->hw;
	struct scsi_qla_host *base_vha = pci_get_drvdata(ha->pdev);
	srb_t *sp;
	int rval;

	spin_unlock_irq(vha->host->host_lock);
	if (ha->flags.eeh_busy) {
		if (ha->flags.pci_channel_io_perm_failure)
			cmd->result = DID_NO_CONNECT << 16;
		else
			cmd->result = DID_REQUEUE << 16;
		goto qc24_fail_command;
	}

	rval = fc_remote_port_chkready(rport);
	if (rval) {
		cmd->result = rval;
		goto qc24_fail_command;
	}

	if (!vha->flags.difdix_supported &&
		scsi_get_prot_op(cmd) != SCSI_PROT_NORMAL) {
			DEBUG2(qla_printk(KERN_ERR, ha,
			    "DIF Cap Not Reg, fail DIF capable cmd's:%x\n",
			    cmd->cmnd[0]));
			cmd->result = DID_NO_CONNECT << 16;
			goto qc24_fail_command;
	}
	if (atomic_read(&fcport->state) != FCS_ONLINE) {
		if (atomic_read(&fcport->state) == FCS_DEVICE_DEAD ||
			atomic_read(&fcport->state) == FCS_DEVICE_LOST ||
			atomic_read(&base_vha->loop_state) == LOOP_DEAD) {
			cmd->result = DID_NO_CONNECT << 16;
			goto qc24_fail_command;
		}
		goto qc24_target_busy;
	}

	sp = qla2x00_get_new_sp(base_vha, fcport, cmd, done);
	if (!sp)
		goto qc24_host_busy_lock;

	rval = ha->isp_ops->start_scsi(sp);
	if (rval != QLA_SUCCESS)
		goto qc24_host_busy_free_sp;

	spin_lock_irq(vha->host->host_lock);

	return 0;

qc24_host_busy_free_sp:
	qla2x00_sp_free_dma(sp);
	mempool_free(sp, ha->srb_mempool);

qc24_host_busy_lock:
	spin_lock_irq(vha->host->host_lock);
	return SCSI_MLQUEUE_HOST_BUSY;

qc24_target_busy:
	spin_lock_irq(vha->host->host_lock);
	return SCSI_MLQUEUE_TARGET_BUSY;

qc24_fail_command:
	spin_lock_irq(vha->host->host_lock);
	done(cmd);

	return 0;
}

static DEF_SCSI_QCMD(qla2xxx_queuecommand)


/*
 * qla2x00_eh_wait_on_command
 *    Waits for the command to be returned by the Firmware for some
 *    max time.
 *
 * Input:
 *    cmd = Scsi Command to wait on.
 *
 * Return:
 *    Not Found : 0
 *    Found : 1
 */
static int
qla2x00_eh_wait_on_command(struct scsi_cmnd *cmd)
{
#define ABORT_POLLING_PERIOD	1000
#define ABORT_WAIT_ITER		((10 * 1000) / (ABORT_POLLING_PERIOD))
	unsigned long wait_iter = ABORT_WAIT_ITER;
	scsi_qla_host_t *vha = shost_priv(cmd->device->host);
	struct qla_hw_data *ha = vha->hw;
	int ret = QLA_SUCCESS;

	if (unlikely(pci_channel_offline(ha->pdev)) || ha->flags.eeh_busy) {
		DEBUG17(qla_printk(KERN_WARNING, ha, "return:eh_wait\n"));
		return ret;
	}

	while (CMD_SP(cmd) && wait_iter--) {
		msleep(ABORT_POLLING_PERIOD);
	}
	if (CMD_SP(cmd))
		ret = QLA_FUNCTION_FAILED;

	return ret;
}

/*
 * qla2x00_wait_for_hba_online
 *    Wait till the HBA is online after going through
 *    <= MAX_RETRIES_OF_ISP_ABORT  or
 *    finally HBA is disabled ie marked offline
 *
 * Input:
 *     ha - pointer to host adapter structure
 *
 * Note:
 *    Does context switching-Release SPIN_LOCK
 *    (if any) before calling this routine.
 *
 * Return:
 *    Success (Adapter is online) : 0
 *    Failed  (Adapter is offline/disabled) : 1
 */
int
qla2x00_wait_for_hba_online(scsi_qla_host_t *vha)
{
	int		return_status;
	unsigned long	wait_online;
	struct qla_hw_data *ha = vha->hw;
	scsi_qla_host_t *base_vha = pci_get_drvdata(ha->pdev);

	wait_online = jiffies + (MAX_LOOP_TIMEOUT * HZ);
	while (((test_bit(ISP_ABORT_NEEDED, &base_vha->dpc_flags)) ||
	    test_bit(ABORT_ISP_ACTIVE, &base_vha->dpc_flags) ||
	    test_bit(ISP_ABORT_RETRY, &base_vha->dpc_flags) ||
	    ha->dpc_active) && time_before(jiffies, wait_online)) {

		msleep(1000);
	}
	if (base_vha->flags.online)
		return_status = QLA_SUCCESS;
	else
		return_status = QLA_FUNCTION_FAILED;

	return (return_status);
}

/*
 * qla2x00_wait_for_reset_ready
 *    Wait till the HBA is online after going through
 *    <= MAX_RETRIES_OF_ISP_ABORT  or
 *    finally HBA is disabled ie marked offline or flash
 *    operations are in progress.
 *
 * Input:
 *     ha - pointer to host adapter structure
 *
 * Note:
 *    Does context switching-Release SPIN_LOCK
 *    (if any) before calling this routine.
 *
 * Return:
 *    Success (Adapter is online/no flash ops) : 0
 *    Failed  (Adapter is offline/disabled/flash ops in progress) : 1
 */
static int
qla2x00_wait_for_reset_ready(scsi_qla_host_t *vha)
{
	int		return_status;
	unsigned long	wait_online;
	struct qla_hw_data *ha = vha->hw;
	scsi_qla_host_t *base_vha = pci_get_drvdata(ha->pdev);

	wait_online = jiffies + (MAX_LOOP_TIMEOUT * HZ);
	while (((test_bit(ISP_ABORT_NEEDED, &base_vha->dpc_flags)) ||
	    test_bit(ABORT_ISP_ACTIVE, &base_vha->dpc_flags) ||
	    test_bit(ISP_ABORT_RETRY, &base_vha->dpc_flags) ||
	    ha->optrom_state != QLA_SWAITING ||
	    ha->dpc_active) && time_before(jiffies, wait_online))
		msleep(1000);

	if (base_vha->flags.online &&  ha->optrom_state == QLA_SWAITING)
		return_status = QLA_SUCCESS;
	else
		return_status = QLA_FUNCTION_FAILED;

	DEBUG2(printk("%s return_status=%d\n", __func__, return_status));

	return return_status;
}

int
qla2x00_wait_for_chip_reset(scsi_qla_host_t *vha)
{
	int		return_status;
	unsigned long	wait_reset;
	struct qla_hw_data *ha = vha->hw;
	scsi_qla_host_t *base_vha = pci_get_drvdata(ha->pdev);

	wait_reset = jiffies + (MAX_LOOP_TIMEOUT * HZ);
	while (((test_bit(ISP_ABORT_NEEDED, &base_vha->dpc_flags)) ||
	    test_bit(ABORT_ISP_ACTIVE, &base_vha->dpc_flags) ||
	    test_bit(ISP_ABORT_RETRY, &base_vha->dpc_flags) ||
	    ha->dpc_active) && time_before(jiffies, wait_reset)) {

		msleep(1000);

		if (!test_bit(ISP_ABORT_NEEDED, &base_vha->dpc_flags) &&
		    ha->flags.chip_reset_done)
			break;
	}
	if (ha->flags.chip_reset_done)
		return_status = QLA_SUCCESS;
	else
		return_status = QLA_FUNCTION_FAILED;

	return return_status;
}

/*
 * qla2x00_wait_for_loop_ready
 *    Wait for MAX_LOOP_TIMEOUT(5 min) value for loop
 *    to be in LOOP_READY state.
 * Input:
 *     ha - pointer to host adapter structure
 *
 * Note:
 *    Does context switching-Release SPIN_LOCK
 *    (if any) before calling this routine.
 *
 *
 * Return:
 *    Success (LOOP_READY) : 0
 *    Failed  (LOOP_NOT_READY) : 1
 */
static inline int
qla2x00_wait_for_loop_ready(scsi_qla_host_t *vha)
{
	int 	 return_status = QLA_SUCCESS;
	unsigned long loop_timeout ;
	struct qla_hw_data *ha = vha->hw;
	scsi_qla_host_t *base_vha = pci_get_drvdata(ha->pdev);

	/* wait for 5 min at the max for loop to be ready */
	loop_timeout = jiffies + (MAX_LOOP_TIMEOUT * HZ);

	while ((!atomic_read(&base_vha->loop_down_timer) &&
	    atomic_read(&base_vha->loop_state) == LOOP_DOWN) ||
	    atomic_read(&base_vha->loop_state) != LOOP_READY) {
		if (atomic_read(&base_vha->loop_state) == LOOP_DEAD) {
			return_status = QLA_FUNCTION_FAILED;
			break;
		}
		msleep(1000);
		if (time_after_eq(jiffies, loop_timeout)) {
			return_status = QLA_FUNCTION_FAILED;
			break;
		}
	}
	return (return_status);
}

static void
sp_get(struct srb *sp)
{
	atomic_inc(&sp->ref_count);
}

/**************************************************************************
* qla2xxx_eh_abort
*
* Description:
*    The abort function will abort the specified command.
*
* Input:
*    cmd = Linux SCSI command packet to be aborted.
*
* Returns:
*    Either SUCCESS or FAILED.
*
* Note:
*    Only return FAILED if command not returned by firmware.
**************************************************************************/
static int
qla2xxx_eh_abort(struct scsi_cmnd *cmd)
{
	scsi_qla_host_t *vha = shost_priv(cmd->device->host);
	srb_t *sp;
<<<<<<< HEAD
	int ret;
=======
	int ret = SUCCESS;
>>>>>>> b0c3844d
	unsigned int id, lun;
	unsigned long flags;
	int wait = 0;
	struct qla_hw_data *ha = vha->hw;

	fc_block_scsi_eh(cmd);

	if (!CMD_SP(cmd))
		return SUCCESS;

	id = cmd->device->id;
	lun = cmd->device->lun;

	spin_lock_irqsave(&ha->hardware_lock, flags);
	sp = (srb_t *) CMD_SP(cmd);
	if (!sp) {
		spin_unlock_irqrestore(&ha->hardware_lock, flags);
		return SUCCESS;
	}

	DEBUG2(printk("%s(%ld): aborting sp %p from RISC.",
	    __func__, vha->host_no, sp));

	/* Get a reference to the sp and drop the lock.*/
	sp_get(sp);

	spin_unlock_irqrestore(&ha->hardware_lock, flags);
	if (ha->isp_ops->abort_command(sp)) {
		DEBUG2(printk("%s(%ld): abort_command "
		"mbx failed.\n", __func__, vha->host_no));
		ret = FAILED;
	} else {
		DEBUG3(printk("%s(%ld): abort_command "
		"mbx success.\n", __func__, vha->host_no));
		wait = 1;
	}
	qla2x00_sp_compl(ha, sp);

	/* Wait for the command to be returned. */
	if (wait) {
		if (qla2x00_eh_wait_on_command(cmd) != QLA_SUCCESS) {
			qla_printk(KERN_ERR, ha,
			    "scsi(%ld:%d:%d): Abort handler timed out -- %x.\n",
			    vha->host_no, id, lun, ret);
			ret = FAILED;
		}
	}

	qla_printk(KERN_INFO, ha,
	    "scsi(%ld:%d:%d): Abort command issued -- %d %x.\n",
	    vha->host_no, id, lun, wait, ret);

	return ret;
}

int
qla2x00_eh_wait_for_pending_commands(scsi_qla_host_t *vha, unsigned int t,
	unsigned int l, enum nexus_wait_type type)
{
	int cnt, match, status;
	unsigned long flags;
	struct qla_hw_data *ha = vha->hw;
	struct req_que *req;
	srb_t *sp;

	status = QLA_SUCCESS;

	spin_lock_irqsave(&ha->hardware_lock, flags);
	req = vha->req;
	for (cnt = 1; status == QLA_SUCCESS &&
		cnt < MAX_OUTSTANDING_COMMANDS; cnt++) {
		sp = req->outstanding_cmds[cnt];
		if (!sp)
			continue;
		if ((sp->ctx) && !IS_PROT_IO(sp))
			continue;
		if (vha->vp_idx != sp->fcport->vha->vp_idx)
			continue;
		match = 0;
		switch (type) {
		case WAIT_HOST:
			match = 1;
			break;
		case WAIT_TARGET:
			match = sp->cmd->device->id == t;
			break;
		case WAIT_LUN:
			match = (sp->cmd->device->id == t &&
				sp->cmd->device->lun == l);
			break;
		}
		if (!match)
			continue;

		spin_unlock_irqrestore(&ha->hardware_lock, flags);
		status = qla2x00_eh_wait_on_command(sp->cmd);
		spin_lock_irqsave(&ha->hardware_lock, flags);
	}
	spin_unlock_irqrestore(&ha->hardware_lock, flags);

	return status;
}

static char *reset_errors[] = {
	"HBA not online",
	"HBA not ready",
	"Task management failed",
	"Waiting for command completions",
};

static int
__qla2xxx_eh_generic_reset(char *name, enum nexus_wait_type type,
    struct scsi_cmnd *cmd, int (*do_reset)(struct fc_port *, unsigned int, int))
{
	scsi_qla_host_t *vha = shost_priv(cmd->device->host);
	fc_port_t *fcport = (struct fc_port *) cmd->device->hostdata;
	int err;

	fc_block_scsi_eh(cmd);

	if (!fcport)
		return FAILED;

	qla_printk(KERN_INFO, vha->hw, "scsi(%ld:%d:%d): %s RESET ISSUED.\n",
	    vha->host_no, cmd->device->id, cmd->device->lun, name);

	err = 0;
	if (qla2x00_wait_for_hba_online(vha) != QLA_SUCCESS)
		goto eh_reset_failed;
	err = 1;
	if (qla2x00_wait_for_loop_ready(vha) != QLA_SUCCESS)
		goto eh_reset_failed;
	err = 2;
	if (do_reset(fcport, cmd->device->lun, cmd->request->cpu + 1)
		!= QLA_SUCCESS)
		goto eh_reset_failed;
	err = 3;
	if (qla2x00_eh_wait_for_pending_commands(vha, cmd->device->id,
	    cmd->device->lun, type) != QLA_SUCCESS)
		goto eh_reset_failed;

	qla_printk(KERN_INFO, vha->hw, "scsi(%ld:%d:%d): %s RESET SUCCEEDED.\n",
	    vha->host_no, cmd->device->id, cmd->device->lun, name);

	return SUCCESS;

eh_reset_failed:
	qla_printk(KERN_INFO, vha->hw, "scsi(%ld:%d:%d): %s RESET FAILED: %s.\n"
	    , vha->host_no, cmd->device->id, cmd->device->lun, name,
	    reset_errors[err]);
	return FAILED;
}

static int
qla2xxx_eh_device_reset(struct scsi_cmnd *cmd)
{
	scsi_qla_host_t *vha = shost_priv(cmd->device->host);
	struct qla_hw_data *ha = vha->hw;

	return __qla2xxx_eh_generic_reset("DEVICE", WAIT_LUN, cmd,
	    ha->isp_ops->lun_reset);
}

static int
qla2xxx_eh_target_reset(struct scsi_cmnd *cmd)
{
	scsi_qla_host_t *vha = shost_priv(cmd->device->host);
	struct qla_hw_data *ha = vha->hw;

	return __qla2xxx_eh_generic_reset("TARGET", WAIT_TARGET, cmd,
	    ha->isp_ops->target_reset);
}

/**************************************************************************
* qla2xxx_eh_bus_reset
*
* Description:
*    The bus reset function will reset the bus and abort any executing
*    commands.
*
* Input:
*    cmd = Linux SCSI command packet of the command that cause the
*          bus reset.
*
* Returns:
*    SUCCESS/FAILURE (defined as macro in scsi.h).
*
**************************************************************************/
static int
qla2xxx_eh_bus_reset(struct scsi_cmnd *cmd)
{
	scsi_qla_host_t *vha = shost_priv(cmd->device->host);
	fc_port_t *fcport = (struct fc_port *) cmd->device->hostdata;
	int ret = FAILED;
	unsigned int id, lun;

	fc_block_scsi_eh(cmd);

	id = cmd->device->id;
	lun = cmd->device->lun;

	if (!fcport)
		return ret;

	qla_printk(KERN_INFO, vha->hw,
	    "scsi(%ld:%d:%d): BUS RESET ISSUED.\n", vha->host_no, id, lun);

	if (qla2x00_wait_for_hba_online(vha) != QLA_SUCCESS) {
		DEBUG2(printk("%s failed:board disabled\n",__func__));
		goto eh_bus_reset_done;
	}

	if (qla2x00_wait_for_loop_ready(vha) == QLA_SUCCESS) {
		if (qla2x00_loop_reset(vha) == QLA_SUCCESS)
			ret = SUCCESS;
	}
	if (ret == FAILED)
		goto eh_bus_reset_done;

	/* Flush outstanding commands. */
	if (qla2x00_eh_wait_for_pending_commands(vha, 0, 0, WAIT_HOST) !=
	    QLA_SUCCESS)
		ret = FAILED;

eh_bus_reset_done:
	qla_printk(KERN_INFO, vha->hw, "%s: reset %s\n", __func__,
	    (ret == FAILED) ? "failed" : "succeded");

	return ret;
}

/**************************************************************************
* qla2xxx_eh_host_reset
*
* Description:
*    The reset function will reset the Adapter.
*
* Input:
*      cmd = Linux SCSI command packet of the command that cause the
*            adapter reset.
*
* Returns:
*      Either SUCCESS or FAILED.
*
* Note:
**************************************************************************/
static int
qla2xxx_eh_host_reset(struct scsi_cmnd *cmd)
{
	scsi_qla_host_t *vha = shost_priv(cmd->device->host);
	fc_port_t *fcport = (struct fc_port *) cmd->device->hostdata;
	struct qla_hw_data *ha = vha->hw;
	int ret = FAILED;
	unsigned int id, lun;
	scsi_qla_host_t *base_vha = pci_get_drvdata(ha->pdev);

	fc_block_scsi_eh(cmd);

	id = cmd->device->id;
	lun = cmd->device->lun;

	if (!fcport)
		return ret;

	qla_printk(KERN_INFO, ha,
	    "scsi(%ld:%d:%d): ADAPTER RESET ISSUED.\n", vha->host_no, id, lun);

	if (qla2x00_wait_for_reset_ready(vha) != QLA_SUCCESS)
		goto eh_host_reset_lock;

	/*
	 * Fixme-may be dpc thread is active and processing
	 * loop_resync,so wait a while for it to
	 * be completed and then issue big hammer.Otherwise
	 * it may cause I/O failure as big hammer marks the
	 * devices as lost kicking of the port_down_timer
	 * while dpc is stuck for the mailbox to complete.
	 */
	qla2x00_wait_for_loop_ready(vha);
	if (vha != base_vha) {
		if (qla2x00_vp_abort_isp(vha))
			goto eh_host_reset_lock;
	} else {
		if (IS_QLA82XX(vha->hw)) {
			if (!qla82xx_fcoe_ctx_reset(vha)) {
				/* Ctx reset success */
				ret = SUCCESS;
				goto eh_host_reset_lock;
			}
			/* fall thru if ctx reset failed */
		}
		if (ha->wq)
			flush_workqueue(ha->wq);

		set_bit(ABORT_ISP_ACTIVE, &base_vha->dpc_flags);
		if (ha->isp_ops->abort_isp(base_vha)) {
			clear_bit(ABORT_ISP_ACTIVE, &base_vha->dpc_flags);
			/* failed. schedule dpc to try */
			set_bit(ISP_ABORT_NEEDED, &base_vha->dpc_flags);

			if (qla2x00_wait_for_hba_online(vha) != QLA_SUCCESS)
				goto eh_host_reset_lock;
		}
		clear_bit(ABORT_ISP_ACTIVE, &base_vha->dpc_flags);
	}

	/* Waiting for command to be returned to OS.*/
	if (qla2x00_eh_wait_for_pending_commands(vha, 0, 0, WAIT_HOST) ==
		QLA_SUCCESS)
		ret = SUCCESS;

eh_host_reset_lock:
	qla_printk(KERN_INFO, ha, "%s: reset %s\n", __func__,
	    (ret == FAILED) ? "failed" : "succeded");

	return ret;
}

/*
* qla2x00_loop_reset
*      Issue loop reset.
*
* Input:
*      ha = adapter block pointer.
*
* Returns:
*      0 = success
*/
int
qla2x00_loop_reset(scsi_qla_host_t *vha)
{
	int ret;
	struct fc_port *fcport;
	struct qla_hw_data *ha = vha->hw;

	if (ql2xtargetreset == 1 && ha->flags.enable_target_reset) {
		list_for_each_entry(fcport, &vha->vp_fcports, list) {
			if (fcport->port_type != FCT_TARGET)
				continue;

			ret = ha->isp_ops->target_reset(fcport, 0, 0);
			if (ret != QLA_SUCCESS) {
				DEBUG2_3(printk("%s(%ld): bus_reset failed: "
				    "target_reset=%d d_id=%x.\n", __func__,
				    vha->host_no, ret, fcport->d_id.b24));
			}
		}
	}

	if (ha->flags.enable_lip_full_login && !IS_QLA8XXX_TYPE(ha)) {
		ret = qla2x00_full_login_lip(vha);
		if (ret != QLA_SUCCESS) {
			DEBUG2_3(printk("%s(%ld): failed: "
			    "full_login_lip=%d.\n", __func__, vha->host_no,
			    ret));
		}
		atomic_set(&vha->loop_state, LOOP_DOWN);
		atomic_set(&vha->loop_down_timer, LOOP_DOWN_TIME);
		qla2x00_mark_all_devices_lost(vha, 0);
		qla2x00_wait_for_loop_ready(vha);
	}

	if (ha->flags.enable_lip_reset) {
		ret = qla2x00_lip_reset(vha);
		if (ret != QLA_SUCCESS) {
			DEBUG2_3(printk("%s(%ld): failed: "
			    "lip_reset=%d.\n", __func__, vha->host_no, ret));
		} else
			qla2x00_wait_for_loop_ready(vha);
	}

	/* Issue marker command only when we are going to start the I/O */
	vha->marker_needed = 1;

	return QLA_SUCCESS;
}

void
qla2x00_abort_all_cmds(scsi_qla_host_t *vha, int res)
{
	int que, cnt;
	unsigned long flags;
	srb_t *sp;
	struct srb_ctx *ctx;
	struct qla_hw_data *ha = vha->hw;
	struct req_que *req;

	spin_lock_irqsave(&ha->hardware_lock, flags);
	for (que = 0; que < ha->max_req_queues; que++) {
		req = ha->req_q_map[que];
		if (!req)
			continue;
		for (cnt = 1; cnt < MAX_OUTSTANDING_COMMANDS; cnt++) {
			sp = req->outstanding_cmds[cnt];
			if (sp) {
				req->outstanding_cmds[cnt] = NULL;
				if (!sp->ctx ||
					(sp->flags & SRB_FCP_CMND_DMA_VALID) ||
					IS_PROT_IO(sp)) {
					sp->cmd->result = res;
					qla2x00_sp_compl(ha, sp);
				} else {
					ctx = sp->ctx;
					if (ctx->type == SRB_LOGIN_CMD ||
					    ctx->type == SRB_LOGOUT_CMD) {
						ctx->u.iocb_cmd->free(sp);
					} else {
						struct fc_bsg_job *bsg_job =
						    ctx->u.bsg_job;
						if (bsg_job->request->msgcode
						    == FC_BSG_HST_CT)
							kfree(sp->fcport);
						bsg_job->req->errors = 0;
						bsg_job->reply->result = res;
						bsg_job->job_done(bsg_job);
						kfree(sp->ctx);
						mempool_free(sp,
							ha->srb_mempool);
					}
				}
			}
		}
	}
	spin_unlock_irqrestore(&ha->hardware_lock, flags);
}

static int
qla2xxx_slave_alloc(struct scsi_device *sdev)
{
	struct fc_rport *rport = starget_to_rport(scsi_target(sdev));

	if (!rport || fc_remote_port_chkready(rport))
		return -ENXIO;

	sdev->hostdata = *(fc_port_t **)rport->dd_data;

	return 0;
}

static int
qla2xxx_slave_configure(struct scsi_device *sdev)
{
	scsi_qla_host_t *vha = shost_priv(sdev->host);
	struct req_que *req = vha->req;

	if (sdev->tagged_supported)
		scsi_activate_tcq(sdev, req->max_q_depth);
	else
		scsi_deactivate_tcq(sdev, req->max_q_depth);
	return 0;
}

static void
qla2xxx_slave_destroy(struct scsi_device *sdev)
{
	sdev->hostdata = NULL;
}

static void qla2x00_handle_queue_full(struct scsi_device *sdev, int qdepth)
{
	fc_port_t *fcport = (struct fc_port *) sdev->hostdata;

	if (!scsi_track_queue_full(sdev, qdepth))
		return;

	DEBUG2(qla_printk(KERN_INFO, fcport->vha->hw,
		"scsi(%ld:%d:%d:%d): Queue depth adjusted-down to %d.\n",
		fcport->vha->host_no, sdev->channel, sdev->id, sdev->lun,
		sdev->queue_depth));
}

static void qla2x00_adjust_sdev_qdepth_up(struct scsi_device *sdev, int qdepth)
{
	fc_port_t *fcport = sdev->hostdata;
	struct scsi_qla_host *vha = fcport->vha;
	struct qla_hw_data *ha = vha->hw;
	struct req_que *req = NULL;

	req = vha->req;
	if (!req)
		return;

	if (req->max_q_depth <= sdev->queue_depth || req->max_q_depth < qdepth)
		return;

	if (sdev->ordered_tags)
		scsi_adjust_queue_depth(sdev, MSG_ORDERED_TAG, qdepth);
	else
		scsi_adjust_queue_depth(sdev, MSG_SIMPLE_TAG, qdepth);

	DEBUG2(qla_printk(KERN_INFO, ha,
	       "scsi(%ld:%d:%d:%d): Queue depth adjusted-up to %d.\n",
	       fcport->vha->host_no, sdev->channel, sdev->id, sdev->lun,
	       sdev->queue_depth));
}

static int
qla2x00_change_queue_depth(struct scsi_device *sdev, int qdepth, int reason)
{
	switch (reason) {
	case SCSI_QDEPTH_DEFAULT:
		scsi_adjust_queue_depth(sdev, scsi_get_tag_type(sdev), qdepth);
		break;
	case SCSI_QDEPTH_QFULL:
		qla2x00_handle_queue_full(sdev, qdepth);
		break;
	case SCSI_QDEPTH_RAMP_UP:
		qla2x00_adjust_sdev_qdepth_up(sdev, qdepth);
		break;
	default:
		return -EOPNOTSUPP;
	}

	return sdev->queue_depth;
}

static int
qla2x00_change_queue_type(struct scsi_device *sdev, int tag_type)
{
	if (sdev->tagged_supported) {
		scsi_set_tag_type(sdev, tag_type);
		if (tag_type)
			scsi_activate_tcq(sdev, sdev->queue_depth);
		else
			scsi_deactivate_tcq(sdev, sdev->queue_depth);
	} else
		tag_type = 0;

	return tag_type;
}

/**
 * qla2x00_config_dma_addressing() - Configure OS DMA addressing method.
 * @ha: HA context
 *
 * At exit, the @ha's flags.enable_64bit_addressing set to indicated
 * supported addressing method.
 */
static void
qla2x00_config_dma_addressing(struct qla_hw_data *ha)
{
	/* Assume a 32bit DMA mask. */
	ha->flags.enable_64bit_addressing = 0;

	if (!dma_set_mask(&ha->pdev->dev, DMA_BIT_MASK(64))) {
		/* Any upper-dword bits set? */
		if (MSD(dma_get_required_mask(&ha->pdev->dev)) &&
		    !pci_set_consistent_dma_mask(ha->pdev, DMA_BIT_MASK(64))) {
			/* Ok, a 64bit DMA mask is applicable. */
			ha->flags.enable_64bit_addressing = 1;
			ha->isp_ops->calc_req_entries = qla2x00_calc_iocbs_64;
			ha->isp_ops->build_iocbs = qla2x00_build_scsi_iocbs_64;
			return;
		}
	}

	dma_set_mask(&ha->pdev->dev, DMA_BIT_MASK(32));
	pci_set_consistent_dma_mask(ha->pdev, DMA_BIT_MASK(32));
}

static void
qla2x00_enable_intrs(struct qla_hw_data *ha)
{
	unsigned long flags = 0;
	struct device_reg_2xxx __iomem *reg = &ha->iobase->isp;

	spin_lock_irqsave(&ha->hardware_lock, flags);
	ha->interrupts_on = 1;
	/* enable risc and host interrupts */
	WRT_REG_WORD(&reg->ictrl, ICR_EN_INT | ICR_EN_RISC);
	RD_REG_WORD(&reg->ictrl);
	spin_unlock_irqrestore(&ha->hardware_lock, flags);

}

static void
qla2x00_disable_intrs(struct qla_hw_data *ha)
{
	unsigned long flags = 0;
	struct device_reg_2xxx __iomem *reg = &ha->iobase->isp;

	spin_lock_irqsave(&ha->hardware_lock, flags);
	ha->interrupts_on = 0;
	/* disable risc and host interrupts */
	WRT_REG_WORD(&reg->ictrl, 0);
	RD_REG_WORD(&reg->ictrl);
	spin_unlock_irqrestore(&ha->hardware_lock, flags);
}

static void
qla24xx_enable_intrs(struct qla_hw_data *ha)
{
	unsigned long flags = 0;
	struct device_reg_24xx __iomem *reg = &ha->iobase->isp24;

	spin_lock_irqsave(&ha->hardware_lock, flags);
	ha->interrupts_on = 1;
	WRT_REG_DWORD(&reg->ictrl, ICRX_EN_RISC_INT);
	RD_REG_DWORD(&reg->ictrl);
	spin_unlock_irqrestore(&ha->hardware_lock, flags);
}

static void
qla24xx_disable_intrs(struct qla_hw_data *ha)
{
	unsigned long flags = 0;
	struct device_reg_24xx __iomem *reg = &ha->iobase->isp24;

	if (IS_NOPOLLING_TYPE(ha))
		return;
	spin_lock_irqsave(&ha->hardware_lock, flags);
	ha->interrupts_on = 0;
	WRT_REG_DWORD(&reg->ictrl, 0);
	RD_REG_DWORD(&reg->ictrl);
	spin_unlock_irqrestore(&ha->hardware_lock, flags);
}

static struct isp_operations qla2100_isp_ops = {
	.pci_config		= qla2100_pci_config,
	.reset_chip		= qla2x00_reset_chip,
	.chip_diag		= qla2x00_chip_diag,
	.config_rings		= qla2x00_config_rings,
	.reset_adapter		= qla2x00_reset_adapter,
	.nvram_config		= qla2x00_nvram_config,
	.update_fw_options	= qla2x00_update_fw_options,
	.load_risc		= qla2x00_load_risc,
	.pci_info_str		= qla2x00_pci_info_str,
	.fw_version_str		= qla2x00_fw_version_str,
	.intr_handler		= qla2100_intr_handler,
	.enable_intrs		= qla2x00_enable_intrs,
	.disable_intrs		= qla2x00_disable_intrs,
	.abort_command		= qla2x00_abort_command,
	.target_reset		= qla2x00_abort_target,
	.lun_reset		= qla2x00_lun_reset,
	.fabric_login		= qla2x00_login_fabric,
	.fabric_logout		= qla2x00_fabric_logout,
	.calc_req_entries	= qla2x00_calc_iocbs_32,
	.build_iocbs		= qla2x00_build_scsi_iocbs_32,
	.prep_ms_iocb		= qla2x00_prep_ms_iocb,
	.prep_ms_fdmi_iocb	= qla2x00_prep_ms_fdmi_iocb,
	.read_nvram		= qla2x00_read_nvram_data,
	.write_nvram		= qla2x00_write_nvram_data,
	.fw_dump		= qla2100_fw_dump,
	.beacon_on		= NULL,
	.beacon_off		= NULL,
	.beacon_blink		= NULL,
	.read_optrom		= qla2x00_read_optrom_data,
	.write_optrom		= qla2x00_write_optrom_data,
	.get_flash_version	= qla2x00_get_flash_version,
	.start_scsi		= qla2x00_start_scsi,
	.abort_isp		= qla2x00_abort_isp,
};

static struct isp_operations qla2300_isp_ops = {
	.pci_config		= qla2300_pci_config,
	.reset_chip		= qla2x00_reset_chip,
	.chip_diag		= qla2x00_chip_diag,
	.config_rings		= qla2x00_config_rings,
	.reset_adapter		= qla2x00_reset_adapter,
	.nvram_config		= qla2x00_nvram_config,
	.update_fw_options	= qla2x00_update_fw_options,
	.load_risc		= qla2x00_load_risc,
	.pci_info_str		= qla2x00_pci_info_str,
	.fw_version_str		= qla2x00_fw_version_str,
	.intr_handler		= qla2300_intr_handler,
	.enable_intrs		= qla2x00_enable_intrs,
	.disable_intrs		= qla2x00_disable_intrs,
	.abort_command		= qla2x00_abort_command,
	.target_reset		= qla2x00_abort_target,
	.lun_reset		= qla2x00_lun_reset,
	.fabric_login		= qla2x00_login_fabric,
	.fabric_logout		= qla2x00_fabric_logout,
	.calc_req_entries	= qla2x00_calc_iocbs_32,
	.build_iocbs		= qla2x00_build_scsi_iocbs_32,
	.prep_ms_iocb		= qla2x00_prep_ms_iocb,
	.prep_ms_fdmi_iocb	= qla2x00_prep_ms_fdmi_iocb,
	.read_nvram		= qla2x00_read_nvram_data,
	.write_nvram		= qla2x00_write_nvram_data,
	.fw_dump		= qla2300_fw_dump,
	.beacon_on		= qla2x00_beacon_on,
	.beacon_off		= qla2x00_beacon_off,
	.beacon_blink		= qla2x00_beacon_blink,
	.read_optrom		= qla2x00_read_optrom_data,
	.write_optrom		= qla2x00_write_optrom_data,
	.get_flash_version	= qla2x00_get_flash_version,
	.start_scsi		= qla2x00_start_scsi,
	.abort_isp		= qla2x00_abort_isp,
};

static struct isp_operations qla24xx_isp_ops = {
	.pci_config		= qla24xx_pci_config,
	.reset_chip		= qla24xx_reset_chip,
	.chip_diag		= qla24xx_chip_diag,
	.config_rings		= qla24xx_config_rings,
	.reset_adapter		= qla24xx_reset_adapter,
	.nvram_config		= qla24xx_nvram_config,
	.update_fw_options	= qla24xx_update_fw_options,
	.load_risc		= qla24xx_load_risc,
	.pci_info_str		= qla24xx_pci_info_str,
	.fw_version_str		= qla24xx_fw_version_str,
	.intr_handler		= qla24xx_intr_handler,
	.enable_intrs		= qla24xx_enable_intrs,
	.disable_intrs		= qla24xx_disable_intrs,
	.abort_command		= qla24xx_abort_command,
	.target_reset		= qla24xx_abort_target,
	.lun_reset		= qla24xx_lun_reset,
	.fabric_login		= qla24xx_login_fabric,
	.fabric_logout		= qla24xx_fabric_logout,
	.calc_req_entries	= NULL,
	.build_iocbs		= NULL,
	.prep_ms_iocb		= qla24xx_prep_ms_iocb,
	.prep_ms_fdmi_iocb	= qla24xx_prep_ms_fdmi_iocb,
	.read_nvram		= qla24xx_read_nvram_data,
	.write_nvram		= qla24xx_write_nvram_data,
	.fw_dump		= qla24xx_fw_dump,
	.beacon_on		= qla24xx_beacon_on,
	.beacon_off		= qla24xx_beacon_off,
	.beacon_blink		= qla24xx_beacon_blink,
	.read_optrom		= qla24xx_read_optrom_data,
	.write_optrom		= qla24xx_write_optrom_data,
	.get_flash_version	= qla24xx_get_flash_version,
	.start_scsi		= qla24xx_start_scsi,
	.abort_isp		= qla2x00_abort_isp,
};

static struct isp_operations qla25xx_isp_ops = {
	.pci_config		= qla25xx_pci_config,
	.reset_chip		= qla24xx_reset_chip,
	.chip_diag		= qla24xx_chip_diag,
	.config_rings		= qla24xx_config_rings,
	.reset_adapter		= qla24xx_reset_adapter,
	.nvram_config		= qla24xx_nvram_config,
	.update_fw_options	= qla24xx_update_fw_options,
	.load_risc		= qla24xx_load_risc,
	.pci_info_str		= qla24xx_pci_info_str,
	.fw_version_str		= qla24xx_fw_version_str,
	.intr_handler		= qla24xx_intr_handler,
	.enable_intrs		= qla24xx_enable_intrs,
	.disable_intrs		= qla24xx_disable_intrs,
	.abort_command		= qla24xx_abort_command,
	.target_reset		= qla24xx_abort_target,
	.lun_reset		= qla24xx_lun_reset,
	.fabric_login		= qla24xx_login_fabric,
	.fabric_logout		= qla24xx_fabric_logout,
	.calc_req_entries	= NULL,
	.build_iocbs		= NULL,
	.prep_ms_iocb		= qla24xx_prep_ms_iocb,
	.prep_ms_fdmi_iocb	= qla24xx_prep_ms_fdmi_iocb,
	.read_nvram		= qla25xx_read_nvram_data,
	.write_nvram		= qla25xx_write_nvram_data,
	.fw_dump		= qla25xx_fw_dump,
	.beacon_on		= qla24xx_beacon_on,
	.beacon_off		= qla24xx_beacon_off,
	.beacon_blink		= qla24xx_beacon_blink,
	.read_optrom		= qla25xx_read_optrom_data,
	.write_optrom		= qla24xx_write_optrom_data,
	.get_flash_version	= qla24xx_get_flash_version,
	.start_scsi		= qla24xx_dif_start_scsi,
	.abort_isp		= qla2x00_abort_isp,
};

static struct isp_operations qla81xx_isp_ops = {
	.pci_config		= qla25xx_pci_config,
	.reset_chip		= qla24xx_reset_chip,
	.chip_diag		= qla24xx_chip_diag,
	.config_rings		= qla24xx_config_rings,
	.reset_adapter		= qla24xx_reset_adapter,
	.nvram_config		= qla81xx_nvram_config,
	.update_fw_options	= qla81xx_update_fw_options,
	.load_risc		= qla81xx_load_risc,
	.pci_info_str		= qla24xx_pci_info_str,
	.fw_version_str		= qla24xx_fw_version_str,
	.intr_handler		= qla24xx_intr_handler,
	.enable_intrs		= qla24xx_enable_intrs,
	.disable_intrs		= qla24xx_disable_intrs,
	.abort_command		= qla24xx_abort_command,
	.target_reset		= qla24xx_abort_target,
	.lun_reset		= qla24xx_lun_reset,
	.fabric_login		= qla24xx_login_fabric,
	.fabric_logout		= qla24xx_fabric_logout,
	.calc_req_entries	= NULL,
	.build_iocbs		= NULL,
	.prep_ms_iocb		= qla24xx_prep_ms_iocb,
	.prep_ms_fdmi_iocb	= qla24xx_prep_ms_fdmi_iocb,
	.read_nvram		= NULL,
	.write_nvram		= NULL,
	.fw_dump		= qla81xx_fw_dump,
	.beacon_on		= qla24xx_beacon_on,
	.beacon_off		= qla24xx_beacon_off,
	.beacon_blink		= qla24xx_beacon_blink,
	.read_optrom		= qla25xx_read_optrom_data,
	.write_optrom		= qla24xx_write_optrom_data,
	.get_flash_version	= qla24xx_get_flash_version,
	.start_scsi		= qla24xx_dif_start_scsi,
	.abort_isp		= qla2x00_abort_isp,
};

static struct isp_operations qla82xx_isp_ops = {
	.pci_config		= qla82xx_pci_config,
	.reset_chip		= qla82xx_reset_chip,
	.chip_diag		= qla24xx_chip_diag,
	.config_rings		= qla82xx_config_rings,
	.reset_adapter		= qla24xx_reset_adapter,
	.nvram_config		= qla81xx_nvram_config,
	.update_fw_options	= qla24xx_update_fw_options,
	.load_risc		= qla82xx_load_risc,
	.pci_info_str		= qla82xx_pci_info_str,
	.fw_version_str		= qla24xx_fw_version_str,
	.intr_handler		= qla82xx_intr_handler,
	.enable_intrs		= qla82xx_enable_intrs,
	.disable_intrs		= qla82xx_disable_intrs,
	.abort_command		= qla24xx_abort_command,
	.target_reset		= qla24xx_abort_target,
	.lun_reset		= qla24xx_lun_reset,
	.fabric_login		= qla24xx_login_fabric,
	.fabric_logout		= qla24xx_fabric_logout,
	.calc_req_entries	= NULL,
	.build_iocbs		= NULL,
	.prep_ms_iocb		= qla24xx_prep_ms_iocb,
	.prep_ms_fdmi_iocb	= qla24xx_prep_ms_fdmi_iocb,
	.read_nvram		= qla24xx_read_nvram_data,
	.write_nvram		= qla24xx_write_nvram_data,
	.fw_dump		= qla24xx_fw_dump,
	.beacon_on		= qla24xx_beacon_on,
	.beacon_off		= qla24xx_beacon_off,
	.beacon_blink		= qla24xx_beacon_blink,
	.read_optrom		= qla82xx_read_optrom_data,
	.write_optrom		= qla82xx_write_optrom_data,
	.get_flash_version	= qla24xx_get_flash_version,
	.start_scsi             = qla82xx_start_scsi,
	.abort_isp		= qla82xx_abort_isp,
};

static inline void
qla2x00_set_isp_flags(struct qla_hw_data *ha)
{
	ha->device_type = DT_EXTENDED_IDS;
	switch (ha->pdev->device) {
	case PCI_DEVICE_ID_QLOGIC_ISP2100:
		ha->device_type |= DT_ISP2100;
		ha->device_type &= ~DT_EXTENDED_IDS;
		ha->fw_srisc_address = RISC_START_ADDRESS_2100;
		break;
	case PCI_DEVICE_ID_QLOGIC_ISP2200:
		ha->device_type |= DT_ISP2200;
		ha->device_type &= ~DT_EXTENDED_IDS;
		ha->fw_srisc_address = RISC_START_ADDRESS_2100;
		break;
	case PCI_DEVICE_ID_QLOGIC_ISP2300:
		ha->device_type |= DT_ISP2300;
		ha->device_type |= DT_ZIO_SUPPORTED;
		ha->fw_srisc_address = RISC_START_ADDRESS_2300;
		break;
	case PCI_DEVICE_ID_QLOGIC_ISP2312:
		ha->device_type |= DT_ISP2312;
		ha->device_type |= DT_ZIO_SUPPORTED;
		ha->fw_srisc_address = RISC_START_ADDRESS_2300;
		break;
	case PCI_DEVICE_ID_QLOGIC_ISP2322:
		ha->device_type |= DT_ISP2322;
		ha->device_type |= DT_ZIO_SUPPORTED;
		if (ha->pdev->subsystem_vendor == 0x1028 &&
		    ha->pdev->subsystem_device == 0x0170)
			ha->device_type |= DT_OEM_001;
		ha->fw_srisc_address = RISC_START_ADDRESS_2300;
		break;
	case PCI_DEVICE_ID_QLOGIC_ISP6312:
		ha->device_type |= DT_ISP6312;
		ha->fw_srisc_address = RISC_START_ADDRESS_2300;
		break;
	case PCI_DEVICE_ID_QLOGIC_ISP6322:
		ha->device_type |= DT_ISP6322;
		ha->fw_srisc_address = RISC_START_ADDRESS_2300;
		break;
	case PCI_DEVICE_ID_QLOGIC_ISP2422:
		ha->device_type |= DT_ISP2422;
		ha->device_type |= DT_ZIO_SUPPORTED;
		ha->device_type |= DT_FWI2;
		ha->device_type |= DT_IIDMA;
		ha->fw_srisc_address = RISC_START_ADDRESS_2400;
		break;
	case PCI_DEVICE_ID_QLOGIC_ISP2432:
		ha->device_type |= DT_ISP2432;
		ha->device_type |= DT_ZIO_SUPPORTED;
		ha->device_type |= DT_FWI2;
		ha->device_type |= DT_IIDMA;
		ha->fw_srisc_address = RISC_START_ADDRESS_2400;
		break;
	case PCI_DEVICE_ID_QLOGIC_ISP8432:
		ha->device_type |= DT_ISP8432;
		ha->device_type |= DT_ZIO_SUPPORTED;
		ha->device_type |= DT_FWI2;
		ha->device_type |= DT_IIDMA;
		ha->fw_srisc_address = RISC_START_ADDRESS_2400;
		break;
	case PCI_DEVICE_ID_QLOGIC_ISP5422:
		ha->device_type |= DT_ISP5422;
		ha->device_type |= DT_FWI2;
		ha->fw_srisc_address = RISC_START_ADDRESS_2400;
		break;
	case PCI_DEVICE_ID_QLOGIC_ISP5432:
		ha->device_type |= DT_ISP5432;
		ha->device_type |= DT_FWI2;
		ha->fw_srisc_address = RISC_START_ADDRESS_2400;
		break;
	case PCI_DEVICE_ID_QLOGIC_ISP2532:
		ha->device_type |= DT_ISP2532;
		ha->device_type |= DT_ZIO_SUPPORTED;
		ha->device_type |= DT_FWI2;
		ha->device_type |= DT_IIDMA;
		ha->fw_srisc_address = RISC_START_ADDRESS_2400;
		break;
	case PCI_DEVICE_ID_QLOGIC_ISP8001:
		ha->device_type |= DT_ISP8001;
		ha->device_type |= DT_ZIO_SUPPORTED;
		ha->device_type |= DT_FWI2;
		ha->device_type |= DT_IIDMA;
		ha->fw_srisc_address = RISC_START_ADDRESS_2400;
		break;
	case PCI_DEVICE_ID_QLOGIC_ISP8021:
		ha->device_type |= DT_ISP8021;
		ha->device_type |= DT_ZIO_SUPPORTED;
		ha->device_type |= DT_FWI2;
		ha->fw_srisc_address = RISC_START_ADDRESS_2400;
		/* Initialize 82XX ISP flags */
		qla82xx_init_flags(ha);
		break;
	}

	if (IS_QLA82XX(ha))
		ha->port_no = !(ha->portnum & 1);
	else
		/* Get adapter physical port no from interrupt pin register. */
		pci_read_config_byte(ha->pdev, PCI_INTERRUPT_PIN, &ha->port_no);

	if (ha->port_no & 1)
		ha->flags.port0 = 1;
	else
		ha->flags.port0 = 0;
}

static int
qla2x00_iospace_config(struct qla_hw_data *ha)
{
	resource_size_t pio;
	uint16_t msix;
	int cpus;

	if (IS_QLA82XX(ha))
		return qla82xx_iospace_config(ha);

	if (pci_request_selected_regions(ha->pdev, ha->bars,
	    QLA2XXX_DRIVER_NAME)) {
		qla_printk(KERN_WARNING, ha,
		    "Failed to reserve PIO/MMIO regions (%s)\n",
		    pci_name(ha->pdev));

		goto iospace_error_exit;
	}
	if (!(ha->bars & 1))
		goto skip_pio;

	/* We only need PIO for Flash operations on ISP2312 v2 chips. */
	pio = pci_resource_start(ha->pdev, 0);
	if (pci_resource_flags(ha->pdev, 0) & IORESOURCE_IO) {
		if (pci_resource_len(ha->pdev, 0) < MIN_IOBASE_LEN) {
			qla_printk(KERN_WARNING, ha,
			    "Invalid PCI I/O region size (%s)...\n",
				pci_name(ha->pdev));
			pio = 0;
		}
	} else {
		qla_printk(KERN_WARNING, ha,
		    "region #0 not a PIO resource (%s)...\n",
		    pci_name(ha->pdev));
		pio = 0;
	}
	ha->pio_address = pio;

skip_pio:
	/* Use MMIO operations for all accesses. */
	if (!(pci_resource_flags(ha->pdev, 1) & IORESOURCE_MEM)) {
		qla_printk(KERN_ERR, ha,
		    "region #1 not an MMIO resource (%s), aborting\n",
		    pci_name(ha->pdev));
		goto iospace_error_exit;
	}
	if (pci_resource_len(ha->pdev, 1) < MIN_IOBASE_LEN) {
		qla_printk(KERN_ERR, ha,
		    "Invalid PCI mem region size (%s), aborting\n",
			pci_name(ha->pdev));
		goto iospace_error_exit;
	}

	ha->iobase = ioremap(pci_resource_start(ha->pdev, 1), MIN_IOBASE_LEN);
	if (!ha->iobase) {
		qla_printk(KERN_ERR, ha,
		    "cannot remap MMIO (%s), aborting\n", pci_name(ha->pdev));

		goto iospace_error_exit;
	}

	/* Determine queue resources */
	ha->max_req_queues = ha->max_rsp_queues = 1;
	if ((ql2xmaxqueues <= 1 && !ql2xmultique_tag) ||
		(ql2xmaxqueues > 1 && ql2xmultique_tag) ||
		(!IS_QLA25XX(ha) && !IS_QLA81XX(ha)))
		goto mqiobase_exit;

	ha->mqiobase = ioremap(pci_resource_start(ha->pdev, 3),
			pci_resource_len(ha->pdev, 3));
	if (ha->mqiobase) {
		/* Read MSIX vector size of the board */
		pci_read_config_word(ha->pdev, QLA_PCI_MSIX_CONTROL, &msix);
		ha->msix_count = msix;
		/* Max queues are bounded by available msix vectors */
		/* queue 0 uses two msix vectors */
		if (ql2xmultique_tag) {
			cpus = num_online_cpus();
			ha->max_rsp_queues = (ha->msix_count - 1 > cpus) ?
				(cpus + 1) : (ha->msix_count - 1);
			ha->max_req_queues = 2;
		} else if (ql2xmaxqueues > 1) {
			ha->max_req_queues = ql2xmaxqueues > QLA_MQ_SIZE ?
						QLA_MQ_SIZE : ql2xmaxqueues;
			DEBUG2(qla_printk(KERN_INFO, ha, "QoS mode set, max no"
			" of request queues:%d\n", ha->max_req_queues));
		}
		qla_printk(KERN_INFO, ha,
			"MSI-X vector count: %d\n", msix);
	} else
		qla_printk(KERN_INFO, ha, "BAR 3 not enabled\n");

mqiobase_exit:
	ha->msix_count = ha->max_rsp_queues + 1;
	return (0);

iospace_error_exit:
	return (-ENOMEM);
}

static void
qla2xxx_scan_start(struct Scsi_Host *shost)
{
	scsi_qla_host_t *vha = shost_priv(shost);

	if (vha->hw->flags.running_gold_fw)
		return;

	set_bit(LOOP_RESYNC_NEEDED, &vha->dpc_flags);
	set_bit(LOCAL_LOOP_UPDATE, &vha->dpc_flags);
	set_bit(RSCN_UPDATE, &vha->dpc_flags);
	set_bit(NPIV_CONFIG_NEEDED, &vha->dpc_flags);
}

static int
qla2xxx_scan_finished(struct Scsi_Host *shost, unsigned long time)
{
	scsi_qla_host_t *vha = shost_priv(shost);

	if (!vha->host)
		return 1;
	if (time > vha->hw->loop_reset_delay * HZ)
		return 1;

	return atomic_read(&vha->loop_state) == LOOP_READY;
}

/*
 * PCI driver interface
 */
static int __devinit
qla2x00_probe_one(struct pci_dev *pdev, const struct pci_device_id *id)
{
	int	ret = -ENODEV;
	struct Scsi_Host *host;
	scsi_qla_host_t *base_vha = NULL;
	struct qla_hw_data *ha;
	char pci_info[30];
	char fw_str[30];
	struct scsi_host_template *sht;
	int bars, max_id, mem_only = 0;
	uint16_t req_length = 0, rsp_length = 0;
	struct req_que *req = NULL;
	struct rsp_que *rsp = NULL;

	bars = pci_select_bars(pdev, IORESOURCE_MEM | IORESOURCE_IO);
	sht = &qla2xxx_driver_template;
	if (pdev->device == PCI_DEVICE_ID_QLOGIC_ISP2422 ||
	    pdev->device == PCI_DEVICE_ID_QLOGIC_ISP2432 ||
	    pdev->device == PCI_DEVICE_ID_QLOGIC_ISP8432 ||
	    pdev->device == PCI_DEVICE_ID_QLOGIC_ISP5422 ||
	    pdev->device == PCI_DEVICE_ID_QLOGIC_ISP5432 ||
	    pdev->device == PCI_DEVICE_ID_QLOGIC_ISP2532 ||
	    pdev->device == PCI_DEVICE_ID_QLOGIC_ISP8001 ||
	    pdev->device == PCI_DEVICE_ID_QLOGIC_ISP8021) {
		bars = pci_select_bars(pdev, IORESOURCE_MEM);
		mem_only = 1;
	}

	if (mem_only) {
		if (pci_enable_device_mem(pdev))
			goto probe_out;
	} else {
		if (pci_enable_device(pdev))
			goto probe_out;
	}

	/* This may fail but that's ok */
	pci_enable_pcie_error_reporting(pdev);

	ha = kzalloc(sizeof(struct qla_hw_data), GFP_KERNEL);
	if (!ha) {
		DEBUG(printk("Unable to allocate memory for ha\n"));
		goto probe_out;
	}
	ha->pdev = pdev;

	/* Clear our data area */
	ha->bars = bars;
	ha->mem_only = mem_only;
	spin_lock_init(&ha->hardware_lock);
	spin_lock_init(&ha->vport_slock);

	/* Set ISP-type information. */
	qla2x00_set_isp_flags(ha);

	/* Set EEH reset type to fundamental if required by hba */
	if ( IS_QLA24XX(ha) || IS_QLA25XX(ha) || IS_QLA81XX(ha)) {
		pdev->needs_freset = 1;
	}

	/* Configure PCI I/O space */
	ret = qla2x00_iospace_config(ha);
	if (ret)
		goto probe_hw_failed;

	qla_printk(KERN_INFO, ha,
	    "Found an ISP%04X, irq %d, iobase 0x%p\n", pdev->device, pdev->irq,
	    ha->iobase);

	ha->prev_topology = 0;
	ha->init_cb_size = sizeof(init_cb_t);
	ha->link_data_rate = PORT_SPEED_UNKNOWN;
	ha->optrom_size = OPTROM_SIZE_2300;

	/* Assign ISP specific operations. */
	max_id = MAX_TARGETS_2200;
	if (IS_QLA2100(ha)) {
		max_id = MAX_TARGETS_2100;
		ha->mbx_count = MAILBOX_REGISTER_COUNT_2100;
		req_length = REQUEST_ENTRY_CNT_2100;
		rsp_length = RESPONSE_ENTRY_CNT_2100;
		ha->max_loop_id = SNS_LAST_LOOP_ID_2100;
		ha->gid_list_info_size = 4;
		ha->flash_conf_off = ~0;
		ha->flash_data_off = ~0;
		ha->nvram_conf_off = ~0;
		ha->nvram_data_off = ~0;
		ha->isp_ops = &qla2100_isp_ops;
	} else if (IS_QLA2200(ha)) {
		ha->mbx_count = MAILBOX_REGISTER_COUNT;
		req_length = REQUEST_ENTRY_CNT_2200;
		rsp_length = RESPONSE_ENTRY_CNT_2100;
		ha->max_loop_id = SNS_LAST_LOOP_ID_2100;
		ha->gid_list_info_size = 4;
		ha->flash_conf_off = ~0;
		ha->flash_data_off = ~0;
		ha->nvram_conf_off = ~0;
		ha->nvram_data_off = ~0;
		ha->isp_ops = &qla2100_isp_ops;
	} else if (IS_QLA23XX(ha)) {
		ha->mbx_count = MAILBOX_REGISTER_COUNT;
		req_length = REQUEST_ENTRY_CNT_2200;
		rsp_length = RESPONSE_ENTRY_CNT_2300;
		ha->max_loop_id = SNS_LAST_LOOP_ID_2300;
		ha->gid_list_info_size = 6;
		if (IS_QLA2322(ha) || IS_QLA6322(ha))
			ha->optrom_size = OPTROM_SIZE_2322;
		ha->flash_conf_off = ~0;
		ha->flash_data_off = ~0;
		ha->nvram_conf_off = ~0;
		ha->nvram_data_off = ~0;
		ha->isp_ops = &qla2300_isp_ops;
	} else if (IS_QLA24XX_TYPE(ha)) {
		ha->mbx_count = MAILBOX_REGISTER_COUNT;
		req_length = REQUEST_ENTRY_CNT_24XX;
		rsp_length = RESPONSE_ENTRY_CNT_2300;
		ha->max_loop_id = SNS_LAST_LOOP_ID_2300;
		ha->init_cb_size = sizeof(struct mid_init_cb_24xx);
		ha->gid_list_info_size = 8;
		ha->optrom_size = OPTROM_SIZE_24XX;
		ha->nvram_npiv_size = QLA_MAX_VPORTS_QLA24XX;
		ha->isp_ops = &qla24xx_isp_ops;
		ha->flash_conf_off = FARX_ACCESS_FLASH_CONF;
		ha->flash_data_off = FARX_ACCESS_FLASH_DATA;
		ha->nvram_conf_off = FARX_ACCESS_NVRAM_CONF;
		ha->nvram_data_off = FARX_ACCESS_NVRAM_DATA;
	} else if (IS_QLA25XX(ha)) {
		ha->mbx_count = MAILBOX_REGISTER_COUNT;
		req_length = REQUEST_ENTRY_CNT_24XX;
		rsp_length = RESPONSE_ENTRY_CNT_2300;
		ha->max_loop_id = SNS_LAST_LOOP_ID_2300;
		ha->init_cb_size = sizeof(struct mid_init_cb_24xx);
		ha->gid_list_info_size = 8;
		ha->optrom_size = OPTROM_SIZE_25XX;
		ha->nvram_npiv_size = QLA_MAX_VPORTS_QLA25XX;
		ha->isp_ops = &qla25xx_isp_ops;
		ha->flash_conf_off = FARX_ACCESS_FLASH_CONF;
		ha->flash_data_off = FARX_ACCESS_FLASH_DATA;
		ha->nvram_conf_off = FARX_ACCESS_NVRAM_CONF;
		ha->nvram_data_off = FARX_ACCESS_NVRAM_DATA;
	} else if (IS_QLA81XX(ha)) {
		ha->mbx_count = MAILBOX_REGISTER_COUNT;
		req_length = REQUEST_ENTRY_CNT_24XX;
		rsp_length = RESPONSE_ENTRY_CNT_2300;
		ha->max_loop_id = SNS_LAST_LOOP_ID_2300;
		ha->init_cb_size = sizeof(struct mid_init_cb_81xx);
		ha->gid_list_info_size = 8;
		ha->optrom_size = OPTROM_SIZE_81XX;
		ha->nvram_npiv_size = QLA_MAX_VPORTS_QLA25XX;
		ha->isp_ops = &qla81xx_isp_ops;
		ha->flash_conf_off = FARX_ACCESS_FLASH_CONF_81XX;
		ha->flash_data_off = FARX_ACCESS_FLASH_DATA_81XX;
		ha->nvram_conf_off = ~0;
		ha->nvram_data_off = ~0;
	} else if (IS_QLA82XX(ha)) {
		ha->mbx_count = MAILBOX_REGISTER_COUNT;
		req_length = REQUEST_ENTRY_CNT_82XX;
		rsp_length = RESPONSE_ENTRY_CNT_82XX;
		ha->max_loop_id = SNS_LAST_LOOP_ID_2300;
		ha->init_cb_size = sizeof(struct mid_init_cb_81xx);
		ha->gid_list_info_size = 8;
		ha->optrom_size = OPTROM_SIZE_82XX;
		ha->nvram_npiv_size = QLA_MAX_VPORTS_QLA25XX;
		ha->isp_ops = &qla82xx_isp_ops;
		ha->flash_conf_off = FARX_ACCESS_FLASH_CONF;
		ha->flash_data_off = FARX_ACCESS_FLASH_DATA;
		ha->nvram_conf_off = FARX_ACCESS_NVRAM_CONF;
		ha->nvram_data_off = FARX_ACCESS_NVRAM_DATA;
	}

	mutex_init(&ha->vport_lock);
	init_completion(&ha->mbx_cmd_comp);
	complete(&ha->mbx_cmd_comp);
	init_completion(&ha->mbx_intr_comp);
	init_completion(&ha->dcbx_comp);

	set_bit(0, (unsigned long *) ha->vp_idx_map);

	qla2x00_config_dma_addressing(ha);
	ret = qla2x00_mem_alloc(ha, req_length, rsp_length, &req, &rsp);
	if (!ret) {
		qla_printk(KERN_WARNING, ha,
		    "[ERROR] Failed to allocate memory for adapter\n");

		goto probe_hw_failed;
	}

	req->max_q_depth = MAX_Q_DEPTH;
	if (ql2xmaxqdepth != 0 && ql2xmaxqdepth <= 0xffffU)
		req->max_q_depth = ql2xmaxqdepth;


	base_vha = qla2x00_create_host(sht, ha);
	if (!base_vha) {
		qla_printk(KERN_WARNING, ha,
		    "[ERROR] Failed to allocate memory for scsi_host\n");

		ret = -ENOMEM;
		qla2x00_mem_free(ha);
		qla2x00_free_req_que(ha, req);
		qla2x00_free_rsp_que(ha, rsp);
		goto probe_hw_failed;
	}

	pci_set_drvdata(pdev, base_vha);

	host = base_vha->host;
	base_vha->req = req;
	host->can_queue = req->length + 128;
	if (IS_QLA2XXX_MIDTYPE(ha))
		base_vha->mgmt_svr_loop_id = 10 + base_vha->vp_idx;
	else
		base_vha->mgmt_svr_loop_id = MANAGEMENT_SERVER +
						base_vha->vp_idx;

	/* Set the SG table size based on ISP type */
	if (!IS_FWI2_CAPABLE(ha)) {
		if (IS_QLA2100(ha))
			host->sg_tablesize = 32;
	} else {
		if (!IS_QLA82XX(ha))
			host->sg_tablesize = QLA_SG_ALL;
	}

	host->max_id = max_id;
	host->this_id = 255;
	host->cmd_per_lun = 3;
	host->unique_id = host->host_no;
	if ((IS_QLA25XX(ha) || IS_QLA81XX(ha)) && ql2xenabledif)
		host->max_cmd_len = 32;
	else
		host->max_cmd_len = MAX_CMDSZ;
	host->max_channel = MAX_BUSES - 1;
	host->max_lun = MAX_LUNS;
	host->transportt = qla2xxx_transport_template;
	sht->vendor_id = (SCSI_NL_VID_TYPE_PCI | PCI_VENDOR_ID_QLOGIC);

	/* Set up the irqs */
	ret = qla2x00_request_irqs(ha, rsp);
	if (ret)
		goto probe_init_failed;

	pci_save_state(pdev);

	/* Alloc arrays of request and response ring ptrs */
que_init:
	if (!qla2x00_alloc_queues(ha)) {
		qla_printk(KERN_WARNING, ha,
		"[ERROR] Failed to allocate memory for queue"
		" pointers\n");
		goto probe_init_failed;
	}

	ha->rsp_q_map[0] = rsp;
	ha->req_q_map[0] = req;
	rsp->req = req;
	req->rsp = rsp;
	set_bit(0, ha->req_qid_map);
	set_bit(0, ha->rsp_qid_map);
	/* FWI2-capable only. */
	req->req_q_in = &ha->iobase->isp24.req_q_in;
	req->req_q_out = &ha->iobase->isp24.req_q_out;
	rsp->rsp_q_in = &ha->iobase->isp24.rsp_q_in;
	rsp->rsp_q_out = &ha->iobase->isp24.rsp_q_out;
	if (ha->mqenable) {
		req->req_q_in = &ha->mqiobase->isp25mq.req_q_in;
		req->req_q_out = &ha->mqiobase->isp25mq.req_q_out;
		rsp->rsp_q_in = &ha->mqiobase->isp25mq.rsp_q_in;
		rsp->rsp_q_out =  &ha->mqiobase->isp25mq.rsp_q_out;
	}

	if (IS_QLA82XX(ha)) {
		req->req_q_out = &ha->iobase->isp82.req_q_out[0];
		rsp->rsp_q_in = &ha->iobase->isp82.rsp_q_in[0];
		rsp->rsp_q_out = &ha->iobase->isp82.rsp_q_out[0];
	}

	if (qla2x00_initialize_adapter(base_vha)) {
		qla_printk(KERN_WARNING, ha,
		    "Failed to initialize adapter\n");

		DEBUG2(printk("scsi(%ld): Failed to initialize adapter - "
		    "Adapter flags %x.\n",
		    base_vha->host_no, base_vha->device_flags));

		if (IS_QLA82XX(ha)) {
			qla82xx_idc_lock(ha);
			qla82xx_wr_32(ha, QLA82XX_CRB_DEV_STATE,
				QLA82XX_DEV_FAILED);
			qla82xx_idc_unlock(ha);
			qla_printk(KERN_INFO, ha, "HW State: FAILED\n");
		}

		ret = -ENODEV;
		goto probe_failed;
	}

	if (ha->mqenable) {
		if (qla25xx_setup_mode(base_vha)) {
			qla_printk(KERN_WARNING, ha,
				"Can't create queues, falling back to single"
				" queue mode\n");
			goto que_init;
		}
	}

	if (ha->flags.running_gold_fw)
		goto skip_dpc;

	/*
	 * Startup the kernel thread for this host adapter
	 */
	ha->dpc_thread = kthread_create(qla2x00_do_dpc, ha,
			"%s_dpc", base_vha->host_str);
	if (IS_ERR(ha->dpc_thread)) {
		qla_printk(KERN_WARNING, ha,
		    "Unable to start DPC thread!\n");
		ret = PTR_ERR(ha->dpc_thread);
		goto probe_failed;
	}

skip_dpc:
	list_add_tail(&base_vha->list, &ha->vp_list);
	base_vha->host->irq = ha->pdev->irq;

	/* Initialized the timer */
	qla2x00_start_timer(base_vha, qla2x00_timer, WATCH_INTERVAL);

	DEBUG2(printk("DEBUG: detect hba %ld at address = %p\n",
	    base_vha->host_no, ha));

	if ((IS_QLA25XX(ha) || IS_QLA81XX(ha)) && ql2xenabledif) {
		if (ha->fw_attributes & BIT_4) {
			base_vha->flags.difdix_supported = 1;
			DEBUG18(qla_printk(KERN_INFO, ha,
			    "Registering for DIF/DIX type 1 and 3"
			    " protection.\n"));
			scsi_host_set_prot(host,
			    SHOST_DIF_TYPE1_PROTECTION
			    | SHOST_DIF_TYPE2_PROTECTION
			    | SHOST_DIF_TYPE3_PROTECTION
			    | SHOST_DIX_TYPE1_PROTECTION
			    | SHOST_DIX_TYPE2_PROTECTION
			    | SHOST_DIX_TYPE3_PROTECTION);
			scsi_host_set_guard(host, SHOST_DIX_GUARD_CRC);
		} else
			base_vha->flags.difdix_supported = 0;
	}

	ha->isp_ops->enable_intrs(ha);

	ret = scsi_add_host(host, &pdev->dev);
	if (ret)
		goto probe_failed;

	base_vha->flags.init_done = 1;
	base_vha->flags.online = 1;

	scsi_scan_host(host);

	qla2x00_alloc_sysfs_attr(base_vha);

	qla2x00_init_host_attr(base_vha);

	qla2x00_dfs_setup(base_vha);

	qla_printk(KERN_INFO, ha, "\n"
	    " QLogic Fibre Channel HBA Driver: %s\n"
	    "  QLogic %s - %s\n"
	    "  ISP%04X: %s @ %s hdma%c, host#=%ld, fw=%s\n",
	    qla2x00_version_str, ha->model_number,
	    ha->model_desc ? ha->model_desc : "", pdev->device,
	    ha->isp_ops->pci_info_str(base_vha, pci_info), pci_name(pdev),
	    ha->flags.enable_64bit_addressing ? '+' : '-', base_vha->host_no,
	    ha->isp_ops->fw_version_str(base_vha, fw_str));

	return 0;

probe_init_failed:
	qla2x00_free_req_que(ha, req);
	qla2x00_free_rsp_que(ha, rsp);
	ha->max_req_queues = ha->max_rsp_queues = 0;

probe_failed:
	if (base_vha->timer_active)
		qla2x00_stop_timer(base_vha);
	base_vha->flags.online = 0;
	if (ha->dpc_thread) {
		struct task_struct *t = ha->dpc_thread;

		ha->dpc_thread = NULL;
		kthread_stop(t);
	}

	qla2x00_free_device(base_vha);

	scsi_host_put(base_vha->host);

probe_hw_failed:
	if (IS_QLA82XX(ha)) {
		qla82xx_idc_lock(ha);
		qla82xx_clear_drv_active(ha);
		qla82xx_idc_unlock(ha);
		iounmap((device_reg_t __iomem *)ha->nx_pcibase);
		if (!ql2xdbwr)
			iounmap((device_reg_t __iomem *)ha->nxdb_wr_ptr);
	} else {
		if (ha->iobase)
			iounmap(ha->iobase);
	}
	pci_release_selected_regions(ha->pdev, ha->bars);
	kfree(ha);
	ha = NULL;

probe_out:
	pci_disable_device(pdev);
	return ret;
}

static void
qla2x00_shutdown(struct pci_dev *pdev)
{
	scsi_qla_host_t *vha;
	struct qla_hw_data  *ha;

	vha = pci_get_drvdata(pdev);
	ha = vha->hw;

	/* Turn-off FCE trace */
	if (ha->flags.fce_enabled) {
		qla2x00_disable_fce_trace(vha, NULL, NULL);
		ha->flags.fce_enabled = 0;
	}

	/* Turn-off EFT trace */
	if (ha->eft)
		qla2x00_disable_eft_trace(vha);

	/* Stop currently executing firmware. */
	qla2x00_try_to_stop_firmware(vha);

	/* Turn adapter off line */
	vha->flags.online = 0;

	/* turn-off interrupts on the card */
	if (ha->interrupts_on) {
		vha->flags.init_done = 0;
		ha->isp_ops->disable_intrs(ha);
	}

	qla2x00_free_irqs(vha);

	qla2x00_free_fw_dump(ha);
}

static void
qla2x00_remove_one(struct pci_dev *pdev)
{
	scsi_qla_host_t *base_vha, *vha;
	struct qla_hw_data  *ha;
	unsigned long flags;

	base_vha = pci_get_drvdata(pdev);
	ha = base_vha->hw;

	spin_lock_irqsave(&ha->vport_slock, flags);
	list_for_each_entry(vha, &ha->vp_list, list) {
		atomic_inc(&vha->vref_count);

		if (vha && vha->fc_vport) {
			spin_unlock_irqrestore(&ha->vport_slock, flags);

			fc_vport_terminate(vha->fc_vport);

			spin_lock_irqsave(&ha->vport_slock, flags);
		}

		atomic_dec(&vha->vref_count);
	}
	spin_unlock_irqrestore(&ha->vport_slock, flags);

	set_bit(UNLOADING, &base_vha->dpc_flags);

	qla2x00_abort_all_cmds(base_vha, DID_NO_CONNECT << 16);

	qla2x00_dfs_remove(base_vha);

	qla84xx_put_chip(base_vha);

	/* Disable timer */
	if (base_vha->timer_active)
		qla2x00_stop_timer(base_vha);

	base_vha->flags.online = 0;

	/* Flush the work queue and remove it */
	if (ha->wq) {
		flush_workqueue(ha->wq);
		destroy_workqueue(ha->wq);
		ha->wq = NULL;
	}

	/* Kill the kernel thread for this host */
	if (ha->dpc_thread) {
		struct task_struct *t = ha->dpc_thread;

		/*
		 * qla2xxx_wake_dpc checks for ->dpc_thread
		 * so we need to zero it out.
		 */
		ha->dpc_thread = NULL;
		kthread_stop(t);
	}

	qla2x00_free_sysfs_attr(base_vha);

	fc_remove_host(base_vha->host);

	scsi_remove_host(base_vha->host);

	qla2x00_free_device(base_vha);

	scsi_host_put(base_vha->host);

	if (IS_QLA82XX(ha)) {
		qla82xx_idc_lock(ha);
		qla82xx_clear_drv_active(ha);
		qla82xx_idc_unlock(ha);

		iounmap((device_reg_t __iomem *)ha->nx_pcibase);
		if (!ql2xdbwr)
			iounmap((device_reg_t __iomem *)ha->nxdb_wr_ptr);
	} else {
		if (ha->iobase)
			iounmap(ha->iobase);

		if (ha->mqiobase)
			iounmap(ha->mqiobase);
	}

	pci_release_selected_regions(ha->pdev, ha->bars);
	kfree(ha);
	ha = NULL;

	pci_disable_pcie_error_reporting(pdev);

	pci_disable_device(pdev);
	pci_set_drvdata(pdev, NULL);
}

static void
qla2x00_free_device(scsi_qla_host_t *vha)
{
	struct qla_hw_data *ha = vha->hw;

	qla2x00_abort_all_cmds(vha, DID_NO_CONNECT << 16);

	/* Disable timer */
	if (vha->timer_active)
		qla2x00_stop_timer(vha);

	/* Kill the kernel thread for this host */
	if (ha->dpc_thread) {
		struct task_struct *t = ha->dpc_thread;

		/*
		 * qla2xxx_wake_dpc checks for ->dpc_thread
		 * so we need to zero it out.
		 */
		ha->dpc_thread = NULL;
		kthread_stop(t);
	}

	qla25xx_delete_queues(vha);

	if (ha->flags.fce_enabled)
		qla2x00_disable_fce_trace(vha, NULL, NULL);

	if (ha->eft)
		qla2x00_disable_eft_trace(vha);

	/* Stop currently executing firmware. */
	qla2x00_try_to_stop_firmware(vha);

	vha->flags.online = 0;

	/* turn-off interrupts on the card */
	if (ha->interrupts_on) {
		vha->flags.init_done = 0;
		ha->isp_ops->disable_intrs(ha);
	}

	qla2x00_free_irqs(vha);

	qla2x00_free_fcports(vha);

	qla2x00_mem_free(ha);

	qla2x00_free_queues(ha);
}

void qla2x00_free_fcports(struct scsi_qla_host *vha)
{
	fc_port_t *fcport, *tfcport;

	list_for_each_entry_safe(fcport, tfcport, &vha->vp_fcports, list) {
		list_del(&fcport->list);
		kfree(fcport);
		fcport = NULL;
	}
}

static inline void
qla2x00_schedule_rport_del(struct scsi_qla_host *vha, fc_port_t *fcport,
    int defer)
{
	struct fc_rport *rport;
	scsi_qla_host_t *base_vha;

	if (!fcport->rport)
		return;

	rport = fcport->rport;
	if (defer) {
		base_vha = pci_get_drvdata(vha->hw->pdev);
		spin_lock_irq(vha->host->host_lock);
		fcport->drport = rport;
		spin_unlock_irq(vha->host->host_lock);
		set_bit(FCPORT_UPDATE_NEEDED, &base_vha->dpc_flags);
		qla2xxx_wake_dpc(base_vha);
	} else
		fc_remote_port_delete(rport);
}

/*
 * qla2x00_mark_device_lost Updates fcport state when device goes offline.
 *
 * Input: ha = adapter block pointer.  fcport = port structure pointer.
 *
 * Return: None.
 *
 * Context:
 */
void qla2x00_mark_device_lost(scsi_qla_host_t *vha, fc_port_t *fcport,
    int do_login, int defer)
{
	if (atomic_read(&fcport->state) == FCS_ONLINE &&
	    vha->vp_idx == fcport->vp_idx) {
		atomic_set(&fcport->state, FCS_DEVICE_LOST);
		qla2x00_schedule_rport_del(vha, fcport, defer);
	}
	/*
	 * We may need to retry the login, so don't change the state of the
	 * port but do the retries.
	 */
	if (atomic_read(&fcport->state) != FCS_DEVICE_DEAD)
		atomic_set(&fcport->state, FCS_DEVICE_LOST);

	if (!do_login)
		return;

	if (fcport->login_retry == 0) {
		fcport->login_retry = vha->hw->login_retry_count;
		set_bit(RELOGIN_NEEDED, &vha->dpc_flags);

		DEBUG(printk("scsi(%ld): Port login retry: "
		    "%02x%02x%02x%02x%02x%02x%02x%02x, "
		    "id = 0x%04x retry cnt=%d\n",
		    vha->host_no,
		    fcport->port_name[0],
		    fcport->port_name[1],
		    fcport->port_name[2],
		    fcport->port_name[3],
		    fcport->port_name[4],
		    fcport->port_name[5],
		    fcport->port_name[6],
		    fcport->port_name[7],
		    fcport->loop_id,
		    fcport->login_retry));
	}
}

/*
 * qla2x00_mark_all_devices_lost
 *	Updates fcport state when device goes offline.
 *
 * Input:
 *	ha = adapter block pointer.
 *	fcport = port structure pointer.
 *
 * Return:
 *	None.
 *
 * Context:
 */
void
qla2x00_mark_all_devices_lost(scsi_qla_host_t *vha, int defer)
{
	fc_port_t *fcport;

	list_for_each_entry(fcport, &vha->vp_fcports, list) {
		if (vha->vp_idx != 0 && vha->vp_idx != fcport->vp_idx)
			continue;

		/*
		 * No point in marking the device as lost, if the device is
		 * already DEAD.
		 */
		if (atomic_read(&fcport->state) == FCS_DEVICE_DEAD)
			continue;
		if (atomic_read(&fcport->state) == FCS_ONLINE) {
			atomic_set(&fcport->state, FCS_DEVICE_LOST);
			if (defer)
				qla2x00_schedule_rport_del(vha, fcport, defer);
			else if (vha->vp_idx == fcport->vp_idx)
				qla2x00_schedule_rport_del(vha, fcport, defer);
		}
	}
}

/*
* qla2x00_mem_alloc
*      Allocates adapter memory.
*
* Returns:
*      0  = success.
*      !0  = failure.
*/
static int
qla2x00_mem_alloc(struct qla_hw_data *ha, uint16_t req_len, uint16_t rsp_len,
	struct req_que **req, struct rsp_que **rsp)
{
	char	name[16];

	ha->init_cb = dma_alloc_coherent(&ha->pdev->dev, ha->init_cb_size,
		&ha->init_cb_dma, GFP_KERNEL);
	if (!ha->init_cb)
		goto fail;

	ha->gid_list = dma_alloc_coherent(&ha->pdev->dev, GID_LIST_SIZE,
		&ha->gid_list_dma, GFP_KERNEL);
	if (!ha->gid_list)
		goto fail_free_init_cb;

	ha->srb_mempool = mempool_create_slab_pool(SRB_MIN_REQ, srb_cachep);
	if (!ha->srb_mempool)
		goto fail_free_gid_list;

	if (IS_QLA82XX(ha)) {
		/* Allocate cache for CT6 Ctx. */
		if (!ctx_cachep) {
			ctx_cachep = kmem_cache_create("qla2xxx_ctx",
				sizeof(struct ct6_dsd), 0,
				SLAB_HWCACHE_ALIGN, NULL);
			if (!ctx_cachep)
				goto fail_free_gid_list;
		}
		ha->ctx_mempool = mempool_create_slab_pool(SRB_MIN_REQ,
			ctx_cachep);
		if (!ha->ctx_mempool)
			goto fail_free_srb_mempool;
	}

	/* Get memory for cached NVRAM */
	ha->nvram = kzalloc(MAX_NVRAM_SIZE, GFP_KERNEL);
	if (!ha->nvram)
		goto fail_free_ctx_mempool;

	snprintf(name, sizeof(name), "%s_%d", QLA2XXX_DRIVER_NAME,
		ha->pdev->device);
	ha->s_dma_pool = dma_pool_create(name, &ha->pdev->dev,
		DMA_POOL_SIZE, 8, 0);
	if (!ha->s_dma_pool)
		goto fail_free_nvram;

	if (IS_QLA82XX(ha) || ql2xenabledif) {
		ha->dl_dma_pool = dma_pool_create(name, &ha->pdev->dev,
			DSD_LIST_DMA_POOL_SIZE, 8, 0);
		if (!ha->dl_dma_pool) {
			qla_printk(KERN_WARNING, ha,
			    "Memory Allocation failed - dl_dma_pool\n");
			goto fail_s_dma_pool;
		}

		ha->fcp_cmnd_dma_pool = dma_pool_create(name, &ha->pdev->dev,
			FCP_CMND_DMA_POOL_SIZE, 8, 0);
		if (!ha->fcp_cmnd_dma_pool) {
			qla_printk(KERN_WARNING, ha,
			    "Memory Allocation failed - fcp_cmnd_dma_pool\n");
			goto fail_dl_dma_pool;
		}
	}

	/* Allocate memory for SNS commands */
	if (IS_QLA2100(ha) || IS_QLA2200(ha)) {
	/* Get consistent memory allocated for SNS commands */
		ha->sns_cmd = dma_alloc_coherent(&ha->pdev->dev,
		sizeof(struct sns_cmd_pkt), &ha->sns_cmd_dma, GFP_KERNEL);
		if (!ha->sns_cmd)
			goto fail_dma_pool;
	} else {
	/* Get consistent memory allocated for MS IOCB */
		ha->ms_iocb = dma_pool_alloc(ha->s_dma_pool, GFP_KERNEL,
			&ha->ms_iocb_dma);
		if (!ha->ms_iocb)
			goto fail_dma_pool;
	/* Get consistent memory allocated for CT SNS commands */
		ha->ct_sns = dma_alloc_coherent(&ha->pdev->dev,
			sizeof(struct ct_sns_pkt), &ha->ct_sns_dma, GFP_KERNEL);
		if (!ha->ct_sns)
			goto fail_free_ms_iocb;
	}

	/* Allocate memory for request ring */
	*req = kzalloc(sizeof(struct req_que), GFP_KERNEL);
	if (!*req) {
		DEBUG(printk("Unable to allocate memory for req\n"));
		goto fail_req;
	}
	(*req)->length = req_len;
	(*req)->ring = dma_alloc_coherent(&ha->pdev->dev,
		((*req)->length + 1) * sizeof(request_t),
		&(*req)->dma, GFP_KERNEL);
	if (!(*req)->ring) {
		DEBUG(printk("Unable to allocate memory for req_ring\n"));
		goto fail_req_ring;
	}
	/* Allocate memory for response ring */
	*rsp = kzalloc(sizeof(struct rsp_que), GFP_KERNEL);
	if (!*rsp) {
		qla_printk(KERN_WARNING, ha,
			"Unable to allocate memory for rsp\n");
		goto fail_rsp;
	}
	(*rsp)->hw = ha;
	(*rsp)->length = rsp_len;
	(*rsp)->ring = dma_alloc_coherent(&ha->pdev->dev,
		((*rsp)->length + 1) * sizeof(response_t),
		&(*rsp)->dma, GFP_KERNEL);
	if (!(*rsp)->ring) {
		qla_printk(KERN_WARNING, ha,
			"Unable to allocate memory for rsp_ring\n");
		goto fail_rsp_ring;
	}
	(*req)->rsp = *rsp;
	(*rsp)->req = *req;
	/* Allocate memory for NVRAM data for vports */
	if (ha->nvram_npiv_size) {
		ha->npiv_info = kzalloc(sizeof(struct qla_npiv_entry) *
					ha->nvram_npiv_size, GFP_KERNEL);
		if (!ha->npiv_info) {
			qla_printk(KERN_WARNING, ha,
				"Unable to allocate memory for npiv info\n");
			goto fail_npiv_info;
		}
	} else
		ha->npiv_info = NULL;

	/* Get consistent memory allocated for EX-INIT-CB. */
	if (IS_QLA8XXX_TYPE(ha)) {
		ha->ex_init_cb = dma_pool_alloc(ha->s_dma_pool, GFP_KERNEL,
		    &ha->ex_init_cb_dma);
		if (!ha->ex_init_cb)
			goto fail_ex_init_cb;
	}

	INIT_LIST_HEAD(&ha->gbl_dsd_list);

	/* Get consistent memory allocated for Async Port-Database. */
	if (!IS_FWI2_CAPABLE(ha)) {
		ha->async_pd = dma_pool_alloc(ha->s_dma_pool, GFP_KERNEL,
			&ha->async_pd_dma);
		if (!ha->async_pd)
			goto fail_async_pd;
	}

	INIT_LIST_HEAD(&ha->vp_list);
	return 1;

fail_async_pd:
	dma_pool_free(ha->s_dma_pool, ha->ex_init_cb, ha->ex_init_cb_dma);
fail_ex_init_cb:
	kfree(ha->npiv_info);
fail_npiv_info:
	dma_free_coherent(&ha->pdev->dev, ((*rsp)->length + 1) *
		sizeof(response_t), (*rsp)->ring, (*rsp)->dma);
	(*rsp)->ring = NULL;
	(*rsp)->dma = 0;
fail_rsp_ring:
	kfree(*rsp);
fail_rsp:
	dma_free_coherent(&ha->pdev->dev, ((*req)->length + 1) *
		sizeof(request_t), (*req)->ring, (*req)->dma);
	(*req)->ring = NULL;
	(*req)->dma = 0;
fail_req_ring:
	kfree(*req);
fail_req:
	dma_free_coherent(&ha->pdev->dev, sizeof(struct ct_sns_pkt),
		ha->ct_sns, ha->ct_sns_dma);
	ha->ct_sns = NULL;
	ha->ct_sns_dma = 0;
fail_free_ms_iocb:
	dma_pool_free(ha->s_dma_pool, ha->ms_iocb, ha->ms_iocb_dma);
	ha->ms_iocb = NULL;
	ha->ms_iocb_dma = 0;
fail_dma_pool:
	if (IS_QLA82XX(ha) || ql2xenabledif) {
		dma_pool_destroy(ha->fcp_cmnd_dma_pool);
		ha->fcp_cmnd_dma_pool = NULL;
	}
fail_dl_dma_pool:
	if (IS_QLA82XX(ha) || ql2xenabledif) {
		dma_pool_destroy(ha->dl_dma_pool);
		ha->dl_dma_pool = NULL;
	}
fail_s_dma_pool:
	dma_pool_destroy(ha->s_dma_pool);
	ha->s_dma_pool = NULL;
fail_free_nvram:
	kfree(ha->nvram);
	ha->nvram = NULL;
fail_free_ctx_mempool:
	mempool_destroy(ha->ctx_mempool);
	ha->ctx_mempool = NULL;
fail_free_srb_mempool:
	mempool_destroy(ha->srb_mempool);
	ha->srb_mempool = NULL;
fail_free_gid_list:
	dma_free_coherent(&ha->pdev->dev, GID_LIST_SIZE, ha->gid_list,
	ha->gid_list_dma);
	ha->gid_list = NULL;
	ha->gid_list_dma = 0;
fail_free_init_cb:
	dma_free_coherent(&ha->pdev->dev, ha->init_cb_size, ha->init_cb,
	ha->init_cb_dma);
	ha->init_cb = NULL;
	ha->init_cb_dma = 0;
fail:
	DEBUG(printk("%s: Memory allocation failure\n", __func__));
	return -ENOMEM;
}

/*
* qla2x00_free_fw_dump
*	Frees fw dump stuff.
*
* Input:
*	ha = adapter block pointer.
*/
static void
qla2x00_free_fw_dump(struct qla_hw_data *ha)
{
	if (ha->fce)
		dma_free_coherent(&ha->pdev->dev, FCE_SIZE, ha->fce,
		    ha->fce_dma);

	if (ha->fw_dump) {
		if (ha->eft)
			dma_free_coherent(&ha->pdev->dev,
			    ntohl(ha->fw_dump->eft_size), ha->eft, ha->eft_dma);
		vfree(ha->fw_dump);
	}
	ha->fce = NULL;
	ha->fce_dma = 0;
	ha->eft = NULL;
	ha->eft_dma = 0;
	ha->fw_dump = NULL;
	ha->fw_dumped = 0;
	ha->fw_dump_reading = 0;
}

/*
* qla2x00_mem_free
*      Frees all adapter allocated memory.
*
* Input:
*      ha = adapter block pointer.
*/
static void
qla2x00_mem_free(struct qla_hw_data *ha)
{
	qla2x00_free_fw_dump(ha);

	if (ha->srb_mempool)
		mempool_destroy(ha->srb_mempool);

	if (ha->dcbx_tlv)
		dma_free_coherent(&ha->pdev->dev, DCBX_TLV_DATA_SIZE,
		    ha->dcbx_tlv, ha->dcbx_tlv_dma);

	if (ha->xgmac_data)
		dma_free_coherent(&ha->pdev->dev, XGMAC_DATA_SIZE,
		    ha->xgmac_data, ha->xgmac_data_dma);

	if (ha->sns_cmd)
		dma_free_coherent(&ha->pdev->dev, sizeof(struct sns_cmd_pkt),
		ha->sns_cmd, ha->sns_cmd_dma);

	if (ha->ct_sns)
		dma_free_coherent(&ha->pdev->dev, sizeof(struct ct_sns_pkt),
		ha->ct_sns, ha->ct_sns_dma);

	if (ha->sfp_data)
		dma_pool_free(ha->s_dma_pool, ha->sfp_data, ha->sfp_data_dma);

	if (ha->edc_data)
		dma_pool_free(ha->s_dma_pool, ha->edc_data, ha->edc_data_dma);

	if (ha->ms_iocb)
		dma_pool_free(ha->s_dma_pool, ha->ms_iocb, ha->ms_iocb_dma);

	if (ha->ex_init_cb)
		dma_pool_free(ha->s_dma_pool,
			ha->ex_init_cb, ha->ex_init_cb_dma);

	if (ha->async_pd)
		dma_pool_free(ha->s_dma_pool, ha->async_pd, ha->async_pd_dma);

	if (ha->s_dma_pool)
		dma_pool_destroy(ha->s_dma_pool);

	if (ha->gid_list)
		dma_free_coherent(&ha->pdev->dev, GID_LIST_SIZE, ha->gid_list,
		ha->gid_list_dma);

	if (IS_QLA82XX(ha)) {
		if (!list_empty(&ha->gbl_dsd_list)) {
			struct dsd_dma *dsd_ptr, *tdsd_ptr;

			/* clean up allocated prev pool */
			list_for_each_entry_safe(dsd_ptr,
				tdsd_ptr, &ha->gbl_dsd_list, list) {
				dma_pool_free(ha->dl_dma_pool,
				dsd_ptr->dsd_addr, dsd_ptr->dsd_list_dma);
				list_del(&dsd_ptr->list);
				kfree(dsd_ptr);
			}
		}
	}

	if (ha->dl_dma_pool)
		dma_pool_destroy(ha->dl_dma_pool);

	if (ha->fcp_cmnd_dma_pool)
		dma_pool_destroy(ha->fcp_cmnd_dma_pool);

	if (ha->ctx_mempool)
		mempool_destroy(ha->ctx_mempool);

	if (ha->init_cb)
		dma_free_coherent(&ha->pdev->dev, ha->init_cb_size,
			ha->init_cb, ha->init_cb_dma);
	vfree(ha->optrom_buffer);
	kfree(ha->nvram);
	kfree(ha->npiv_info);

	ha->srb_mempool = NULL;
	ha->ctx_mempool = NULL;
	ha->sns_cmd = NULL;
	ha->sns_cmd_dma = 0;
	ha->ct_sns = NULL;
	ha->ct_sns_dma = 0;
	ha->ms_iocb = NULL;
	ha->ms_iocb_dma = 0;
	ha->init_cb = NULL;
	ha->init_cb_dma = 0;
	ha->ex_init_cb = NULL;
	ha->ex_init_cb_dma = 0;
	ha->async_pd = NULL;
	ha->async_pd_dma = 0;

	ha->s_dma_pool = NULL;
	ha->dl_dma_pool = NULL;
	ha->fcp_cmnd_dma_pool = NULL;

	ha->gid_list = NULL;
	ha->gid_list_dma = 0;
}

struct scsi_qla_host *qla2x00_create_host(struct scsi_host_template *sht,
						struct qla_hw_data *ha)
{
	struct Scsi_Host *host;
	struct scsi_qla_host *vha = NULL;

	host = scsi_host_alloc(sht, sizeof(scsi_qla_host_t));
	if (host == NULL) {
		printk(KERN_WARNING
		"qla2xxx: Couldn't allocate host from scsi layer!\n");
		goto fail;
	}

	/* Clear our data area */
	vha = shost_priv(host);
	memset(vha, 0, sizeof(scsi_qla_host_t));

	vha->host = host;
	vha->host_no = host->host_no;
	vha->hw = ha;

	INIT_LIST_HEAD(&vha->vp_fcports);
	INIT_LIST_HEAD(&vha->work_list);
	INIT_LIST_HEAD(&vha->list);

	spin_lock_init(&vha->work_lock);

	sprintf(vha->host_str, "%s_%ld", QLA2XXX_DRIVER_NAME, vha->host_no);
	return vha;

fail:
	return vha;
}

static struct qla_work_evt *
qla2x00_alloc_work(struct scsi_qla_host *vha, enum qla_work_type type)
{
	struct qla_work_evt *e;
	uint8_t bail;

	QLA_VHA_MARK_BUSY(vha, bail);
	if (bail)
		return NULL;

	e = kzalloc(sizeof(struct qla_work_evt), GFP_ATOMIC);
	if (!e) {
		QLA_VHA_MARK_NOT_BUSY(vha);
		return NULL;
	}

	INIT_LIST_HEAD(&e->list);
	e->type = type;
	e->flags = QLA_EVT_FLAG_FREE;
	return e;
}

static int
qla2x00_post_work(struct scsi_qla_host *vha, struct qla_work_evt *e)
{
	unsigned long flags;

	spin_lock_irqsave(&vha->work_lock, flags);
	list_add_tail(&e->list, &vha->work_list);
	spin_unlock_irqrestore(&vha->work_lock, flags);
	qla2xxx_wake_dpc(vha);

	return QLA_SUCCESS;
}

int
qla2x00_post_aen_work(struct scsi_qla_host *vha, enum fc_host_event_code code,
    u32 data)
{
	struct qla_work_evt *e;

	e = qla2x00_alloc_work(vha, QLA_EVT_AEN);
	if (!e)
		return QLA_FUNCTION_FAILED;

	e->u.aen.code = code;
	e->u.aen.data = data;
	return qla2x00_post_work(vha, e);
}

int
qla2x00_post_idc_ack_work(struct scsi_qla_host *vha, uint16_t *mb)
{
	struct qla_work_evt *e;

	e = qla2x00_alloc_work(vha, QLA_EVT_IDC_ACK);
	if (!e)
		return QLA_FUNCTION_FAILED;

	memcpy(e->u.idc_ack.mb, mb, QLA_IDC_ACK_REGS * sizeof(uint16_t));
	return qla2x00_post_work(vha, e);
}

#define qla2x00_post_async_work(name, type)	\
int qla2x00_post_async_##name##_work(		\
    struct scsi_qla_host *vha,			\
    fc_port_t *fcport, uint16_t *data)		\
{						\
	struct qla_work_evt *e;			\
						\
	e = qla2x00_alloc_work(vha, type);	\
	if (!e)					\
		return QLA_FUNCTION_FAILED;	\
						\
	e->u.logio.fcport = fcport;		\
	if (data) {				\
		e->u.logio.data[0] = data[0];	\
		e->u.logio.data[1] = data[1];	\
	}					\
	return qla2x00_post_work(vha, e);	\
}

qla2x00_post_async_work(login, QLA_EVT_ASYNC_LOGIN);
qla2x00_post_async_work(login_done, QLA_EVT_ASYNC_LOGIN_DONE);
qla2x00_post_async_work(logout, QLA_EVT_ASYNC_LOGOUT);
qla2x00_post_async_work(logout_done, QLA_EVT_ASYNC_LOGOUT_DONE);
qla2x00_post_async_work(adisc, QLA_EVT_ASYNC_ADISC);
qla2x00_post_async_work(adisc_done, QLA_EVT_ASYNC_ADISC_DONE);

int
qla2x00_post_uevent_work(struct scsi_qla_host *vha, u32 code)
{
	struct qla_work_evt *e;

	e = qla2x00_alloc_work(vha, QLA_EVT_UEVENT);
	if (!e)
		return QLA_FUNCTION_FAILED;

	e->u.uevent.code = code;
	return qla2x00_post_work(vha, e);
}

static void
qla2x00_uevent_emit(struct scsi_qla_host *vha, u32 code)
{
	char event_string[40];
	char *envp[] = { event_string, NULL };

	switch (code) {
	case QLA_UEVENT_CODE_FW_DUMP:
		snprintf(event_string, sizeof(event_string), "FW_DUMP=%ld",
		    vha->host_no);
		break;
	default:
		/* do nothing */
		break;
	}
	kobject_uevent_env(&vha->hw->pdev->dev.kobj, KOBJ_CHANGE, envp);
}

void
qla2x00_do_work(struct scsi_qla_host *vha)
{
	struct qla_work_evt *e, *tmp;
	unsigned long flags;
	LIST_HEAD(work);

	spin_lock_irqsave(&vha->work_lock, flags);
	list_splice_init(&vha->work_list, &work);
	spin_unlock_irqrestore(&vha->work_lock, flags);

	list_for_each_entry_safe(e, tmp, &work, list) {
		list_del_init(&e->list);

		switch (e->type) {
		case QLA_EVT_AEN:
			fc_host_post_event(vha->host, fc_get_event_number(),
			    e->u.aen.code, e->u.aen.data);
			break;
		case QLA_EVT_IDC_ACK:
			qla81xx_idc_ack(vha, e->u.idc_ack.mb);
			break;
		case QLA_EVT_ASYNC_LOGIN:
			qla2x00_async_login(vha, e->u.logio.fcport,
			    e->u.logio.data);
			break;
		case QLA_EVT_ASYNC_LOGIN_DONE:
			qla2x00_async_login_done(vha, e->u.logio.fcport,
			    e->u.logio.data);
			break;
		case QLA_EVT_ASYNC_LOGOUT:
			qla2x00_async_logout(vha, e->u.logio.fcport);
			break;
		case QLA_EVT_ASYNC_LOGOUT_DONE:
			qla2x00_async_logout_done(vha, e->u.logio.fcport,
			    e->u.logio.data);
			break;
		case QLA_EVT_ASYNC_ADISC:
			qla2x00_async_adisc(vha, e->u.logio.fcport,
			    e->u.logio.data);
			break;
		case QLA_EVT_ASYNC_ADISC_DONE:
			qla2x00_async_adisc_done(vha, e->u.logio.fcport,
			    e->u.logio.data);
			break;
		case QLA_EVT_UEVENT:
			qla2x00_uevent_emit(vha, e->u.uevent.code);
			break;
		}
		if (e->flags & QLA_EVT_FLAG_FREE)
			kfree(e);

		/* For each work completed decrement vha ref count */
		QLA_VHA_MARK_NOT_BUSY(vha);
	}
}

/* Relogins all the fcports of a vport
 * Context: dpc thread
 */
void qla2x00_relogin(struct scsi_qla_host *vha)
{
	fc_port_t       *fcport;
	int status;
	uint16_t        next_loopid = 0;
	struct qla_hw_data *ha = vha->hw;
	uint16_t data[2];

	list_for_each_entry(fcport, &vha->vp_fcports, list) {
	/*
	 * If the port is not ONLINE then try to login
	 * to it if we haven't run out of retries.
	 */
		if (atomic_read(&fcport->state) != FCS_ONLINE &&
		    fcport->login_retry && !(fcport->flags & FCF_ASYNC_SENT)) {
			fcport->login_retry--;
			if (fcport->flags & FCF_FABRIC_DEVICE) {
				if (fcport->flags & FCF_FCP2_DEVICE)
					ha->isp_ops->fabric_logout(vha,
							fcport->loop_id,
							fcport->d_id.b.domain,
							fcport->d_id.b.area,
							fcport->d_id.b.al_pa);

				if (IS_ALOGIO_CAPABLE(ha)) {
					fcport->flags |= FCF_ASYNC_SENT;
					data[0] = 0;
					data[1] = QLA_LOGIO_LOGIN_RETRIED;
					status = qla2x00_post_async_login_work(
					    vha, fcport, data);
					if (status == QLA_SUCCESS)
						continue;
					/* Attempt a retry. */
					status = 1;
				} else
					status = qla2x00_fabric_login(vha,
					    fcport, &next_loopid);
			} else
				status = qla2x00_local_device_login(vha,
								fcport);

			if (status == QLA_SUCCESS) {
				fcport->old_loop_id = fcport->loop_id;

				DEBUG(printk("scsi(%ld): port login OK: logged "
				"in ID 0x%x\n", vha->host_no, fcport->loop_id));

				qla2x00_update_fcport(vha, fcport);

			} else if (status == 1) {
				set_bit(RELOGIN_NEEDED, &vha->dpc_flags);
				/* retry the login again */
				DEBUG(printk("scsi(%ld): Retrying"
				" %d login again loop_id 0x%x\n",
				vha->host_no, fcport->login_retry,
						fcport->loop_id));
			} else {
				fcport->login_retry = 0;
			}

			if (fcport->login_retry == 0 && status != QLA_SUCCESS)
				fcport->loop_id = FC_NO_LOOP_ID;
		}
		if (test_bit(LOOP_RESYNC_NEEDED, &vha->dpc_flags))
			break;
	}
}

/**************************************************************************
* qla2x00_do_dpc
*   This kernel thread is a task that is schedule by the interrupt handler
*   to perform the background processing for interrupts.
*
* Notes:
* This task always run in the context of a kernel thread.  It
* is kick-off by the driver's detect code and starts up
* up one per adapter. It immediately goes to sleep and waits for
* some fibre event.  When either the interrupt handler or
* the timer routine detects a event it will one of the task
* bits then wake us up.
**************************************************************************/
static int
qla2x00_do_dpc(void *data)
{
	int		rval;
	scsi_qla_host_t *base_vha;
	struct qla_hw_data *ha;

	ha = (struct qla_hw_data *)data;
	base_vha = pci_get_drvdata(ha->pdev);

	set_user_nice(current, -20);

	while (!kthread_should_stop()) {
		DEBUG3(printk("qla2x00: DPC handler sleeping\n"));

		set_current_state(TASK_INTERRUPTIBLE);
		schedule();
		__set_current_state(TASK_RUNNING);

		DEBUG3(printk("qla2x00: DPC handler waking up\n"));

		/* Initialization not yet finished. Don't do anything yet. */
		if (!base_vha->flags.init_done)
			continue;

		if (ha->flags.eeh_busy) {
			DEBUG17(qla_printk(KERN_WARNING, ha,
			    "qla2x00_do_dpc: dpc_flags: %lx\n",
			    base_vha->dpc_flags));
			continue;
		}

		DEBUG3(printk("scsi(%ld): DPC handler\n", base_vha->host_no));

		ha->dpc_active = 1;

		if (ha->flags.mbox_busy) {
			ha->dpc_active = 0;
			continue;
		}

		qla2x00_do_work(base_vha);

		if (IS_QLA82XX(ha)) {
			if (test_and_clear_bit(ISP_UNRECOVERABLE,
				&base_vha->dpc_flags)) {
				qla82xx_idc_lock(ha);
				qla82xx_wr_32(ha, QLA82XX_CRB_DEV_STATE,
					QLA82XX_DEV_FAILED);
				qla82xx_idc_unlock(ha);
				qla_printk(KERN_INFO, ha,
					"HW State: FAILED\n");
				qla82xx_device_state_handler(base_vha);
				continue;
			}

			if (test_and_clear_bit(FCOE_CTX_RESET_NEEDED,
				&base_vha->dpc_flags)) {

				DEBUG(printk(KERN_INFO
					"scsi(%ld): dpc: sched "
					"qla82xx_fcoe_ctx_reset ha = %p\n",
					base_vha->host_no, ha));
				if (!(test_and_set_bit(ABORT_ISP_ACTIVE,
					&base_vha->dpc_flags))) {
					if (qla82xx_fcoe_ctx_reset(base_vha)) {
						/* FCoE-ctx reset failed.
						 * Escalate to chip-reset
						 */
						set_bit(ISP_ABORT_NEEDED,
							&base_vha->dpc_flags);
					}
					clear_bit(ABORT_ISP_ACTIVE,
						&base_vha->dpc_flags);
				}

				DEBUG(printk("scsi(%ld): dpc:"
					" qla82xx_fcoe_ctx_reset end\n",
					base_vha->host_no));
			}
		}

		if (test_and_clear_bit(ISP_ABORT_NEEDED,
						&base_vha->dpc_flags)) {

			DEBUG(printk("scsi(%ld): dpc: sched "
			    "qla2x00_abort_isp ha = %p\n",
			    base_vha->host_no, ha));
			if (!(test_and_set_bit(ABORT_ISP_ACTIVE,
			    &base_vha->dpc_flags))) {

				if (ha->isp_ops->abort_isp(base_vha)) {
					/* failed. retry later */
					set_bit(ISP_ABORT_NEEDED,
					    &base_vha->dpc_flags);
				}
				clear_bit(ABORT_ISP_ACTIVE,
						&base_vha->dpc_flags);
			}

			DEBUG(printk("scsi(%ld): dpc: qla2x00_abort_isp end\n",
			    base_vha->host_no));
		}

		if (test_bit(FCPORT_UPDATE_NEEDED, &base_vha->dpc_flags)) {
			qla2x00_update_fcports(base_vha);
			clear_bit(FCPORT_UPDATE_NEEDED, &base_vha->dpc_flags);
		}

		if (test_and_clear_bit(RESET_MARKER_NEEDED,
							&base_vha->dpc_flags) &&
		    (!(test_and_set_bit(RESET_ACTIVE, &base_vha->dpc_flags)))) {

			DEBUG(printk("scsi(%ld): qla2x00_reset_marker()\n",
			    base_vha->host_no));

			qla2x00_rst_aen(base_vha);
			clear_bit(RESET_ACTIVE, &base_vha->dpc_flags);
		}

		/* Retry each device up to login retry count */
		if ((test_and_clear_bit(RELOGIN_NEEDED,
						&base_vha->dpc_flags)) &&
		    !test_bit(LOOP_RESYNC_NEEDED, &base_vha->dpc_flags) &&
		    atomic_read(&base_vha->loop_state) != LOOP_DOWN) {

			DEBUG(printk("scsi(%ld): qla2x00_port_login()\n",
					base_vha->host_no));
			qla2x00_relogin(base_vha);

			DEBUG(printk("scsi(%ld): qla2x00_port_login - end\n",
			    base_vha->host_no));
		}

		if (test_and_clear_bit(LOOP_RESYNC_NEEDED,
							&base_vha->dpc_flags)) {

			DEBUG(printk("scsi(%ld): qla2x00_loop_resync()\n",
				base_vha->host_no));

			if (!(test_and_set_bit(LOOP_RESYNC_ACTIVE,
			    &base_vha->dpc_flags))) {

				rval = qla2x00_loop_resync(base_vha);

				clear_bit(LOOP_RESYNC_ACTIVE,
						&base_vha->dpc_flags);
			}

			DEBUG(printk("scsi(%ld): qla2x00_loop_resync - end\n",
			    base_vha->host_no));
		}

		if (test_bit(NPIV_CONFIG_NEEDED, &base_vha->dpc_flags) &&
		    atomic_read(&base_vha->loop_state) == LOOP_READY) {
			clear_bit(NPIV_CONFIG_NEEDED, &base_vha->dpc_flags);
			qla2xxx_flash_npiv_conf(base_vha);
		}

		if (!ha->interrupts_on)
			ha->isp_ops->enable_intrs(ha);

		if (test_and_clear_bit(BEACON_BLINK_NEEDED,
					&base_vha->dpc_flags))
			ha->isp_ops->beacon_blink(base_vha);

		qla2x00_do_dpc_all_vps(base_vha);

		ha->dpc_active = 0;
	} /* End of while(1) */

	DEBUG(printk("scsi(%ld): DPC handler exiting\n", base_vha->host_no));

	/*
	 * Make sure that nobody tries to wake us up again.
	 */
	ha->dpc_active = 0;

	/* Cleanup any residual CTX SRBs. */
	qla2x00_abort_all_cmds(base_vha, DID_NO_CONNECT << 16);

	return 0;
}

void
qla2xxx_wake_dpc(struct scsi_qla_host *vha)
{
	struct qla_hw_data *ha = vha->hw;
	struct task_struct *t = ha->dpc_thread;

	if (!test_bit(UNLOADING, &vha->dpc_flags) && t)
		wake_up_process(t);
}

/*
*  qla2x00_rst_aen
*      Processes asynchronous reset.
*
* Input:
*      ha  = adapter block pointer.
*/
static void
qla2x00_rst_aen(scsi_qla_host_t *vha)
{
	if (vha->flags.online && !vha->flags.reset_active &&
	    !atomic_read(&vha->loop_down_timer) &&
	    !(test_bit(ABORT_ISP_ACTIVE, &vha->dpc_flags))) {
		do {
			clear_bit(RESET_MARKER_NEEDED, &vha->dpc_flags);

			/*
			 * Issue marker command only when we are going to start
			 * the I/O.
			 */
			vha->marker_needed = 1;
		} while (!atomic_read(&vha->loop_down_timer) &&
		    (test_bit(RESET_MARKER_NEEDED, &vha->dpc_flags)));
	}
}

static void
qla2x00_sp_free_dma(srb_t *sp)
{
	struct scsi_cmnd *cmd = sp->cmd;
	struct qla_hw_data *ha = sp->fcport->vha->hw;

	if (sp->flags & SRB_DMA_VALID) {
		scsi_dma_unmap(cmd);
		sp->flags &= ~SRB_DMA_VALID;
	}

	if (sp->flags & SRB_CRC_PROT_DMA_VALID) {
		dma_unmap_sg(&ha->pdev->dev, scsi_prot_sglist(cmd),
		    scsi_prot_sg_count(cmd), cmd->sc_data_direction);
		sp->flags &= ~SRB_CRC_PROT_DMA_VALID;
	}

	if (sp->flags & SRB_CRC_CTX_DSD_VALID) {
		/* List assured to be having elements */
		qla2x00_clean_dsd_pool(ha, sp);
		sp->flags &= ~SRB_CRC_CTX_DSD_VALID;
	}

	if (sp->flags & SRB_CRC_CTX_DMA_VALID) {
		dma_pool_free(ha->dl_dma_pool, sp->ctx,
		    ((struct crc_context *)sp->ctx)->crc_ctx_dma);
		sp->flags &= ~SRB_CRC_CTX_DMA_VALID;
	}

	CMD_SP(cmd) = NULL;
}

static void
qla2x00_sp_final_compl(struct qla_hw_data *ha, srb_t *sp)
{
	struct scsi_cmnd *cmd = sp->cmd;

	qla2x00_sp_free_dma(sp);

	if (sp->flags & SRB_FCP_CMND_DMA_VALID) {
		struct ct6_dsd *ctx = sp->ctx;
		dma_pool_free(ha->fcp_cmnd_dma_pool, ctx->fcp_cmnd,
			ctx->fcp_cmnd_dma);
		list_splice(&ctx->dsd_list, &ha->gbl_dsd_list);
		ha->gbl_dsd_inuse -= ctx->dsd_use_cnt;
		ha->gbl_dsd_avail += ctx->dsd_use_cnt;
		mempool_free(sp->ctx, ha->ctx_mempool);
		sp->ctx = NULL;
	}

	mempool_free(sp, ha->srb_mempool);
	cmd->scsi_done(cmd);
}

void
qla2x00_sp_compl(struct qla_hw_data *ha, srb_t *sp)
{
	if (atomic_read(&sp->ref_count) == 0) {
		DEBUG2(qla_printk(KERN_WARNING, ha,
		    "SP reference-count to ZERO -- sp=%p\n", sp));
		DEBUG2(BUG());
		return;
	}
	if (!atomic_dec_and_test(&sp->ref_count))
		return;
	qla2x00_sp_final_compl(ha, sp);
}

/**************************************************************************
*   qla2x00_timer
*
* Description:
*   One second timer
*
* Context: Interrupt
***************************************************************************/
void
qla2x00_timer(scsi_qla_host_t *vha)
{
	unsigned long	cpu_flags = 0;
	int		start_dpc = 0;
	int		index;
	srb_t		*sp;
	uint16_t        w;
	struct qla_hw_data *ha = vha->hw;
	struct req_que *req;

	if (ha->flags.eeh_busy) {
		qla2x00_restart_timer(vha, WATCH_INTERVAL);
		return;
	}

	if (IS_QLA82XX(ha))
		qla82xx_watchdog(vha);

	/* Hardware read to raise pending EEH errors during mailbox waits. */
	if (!pci_channel_offline(ha->pdev))
		pci_read_config_word(ha->pdev, PCI_VENDOR_ID, &w);

	/* Loop down handler. */
	if (atomic_read(&vha->loop_down_timer) > 0 &&
	    !(test_bit(ABORT_ISP_ACTIVE, &vha->dpc_flags))
		&& vha->flags.online) {

		if (atomic_read(&vha->loop_down_timer) ==
		    vha->loop_down_abort_time) {

			DEBUG(printk("scsi(%ld): Loop Down - aborting the "
			    "queues before time expire\n",
			    vha->host_no));

			if (!IS_QLA2100(ha) && vha->link_down_timeout)
				atomic_set(&vha->loop_state, LOOP_DEAD);

			/*
			 * Schedule an ISP abort to return any FCP2-device
			 * commands.
			 */
			/* NPIV - scan physical port only */
			if (!vha->vp_idx) {
				spin_lock_irqsave(&ha->hardware_lock,
				    cpu_flags);
				req = ha->req_q_map[0];
				for (index = 1;
				    index < MAX_OUTSTANDING_COMMANDS;
				    index++) {
					fc_port_t *sfcp;

					sp = req->outstanding_cmds[index];
					if (!sp)
						continue;
					if (sp->ctx && !IS_PROT_IO(sp))
						continue;
					sfcp = sp->fcport;
					if (!(sfcp->flags & FCF_FCP2_DEVICE))
						continue;

					set_bit(ISP_ABORT_NEEDED,
							&vha->dpc_flags);
					break;
				}
				spin_unlock_irqrestore(&ha->hardware_lock,
								cpu_flags);
			}
			start_dpc++;
		}

		/* if the loop has been down for 4 minutes, reinit adapter */
		if (atomic_dec_and_test(&vha->loop_down_timer) != 0) {
			if (!(vha->device_flags & DFLG_NO_CABLE)) {
				DEBUG(printk("scsi(%ld): Loop down - "
				    "aborting ISP.\n",
				    vha->host_no));
				qla_printk(KERN_WARNING, ha,
				    "Loop down - aborting ISP.\n");

				set_bit(ISP_ABORT_NEEDED, &vha->dpc_flags);
			}
		}
		DEBUG3(printk("scsi(%ld): Loop Down - seconds remaining %d\n",
		    vha->host_no,
		    atomic_read(&vha->loop_down_timer)));
	}

	/* Check if beacon LED needs to be blinked */
	if (ha->beacon_blink_led == 1) {
		set_bit(BEACON_BLINK_NEEDED, &vha->dpc_flags);
		start_dpc++;
	}

	/* Process any deferred work. */
	if (!list_empty(&vha->work_list))
		start_dpc++;

	/* Schedule the DPC routine if needed */
	if ((test_bit(ISP_ABORT_NEEDED, &vha->dpc_flags) ||
	    test_bit(LOOP_RESYNC_NEEDED, &vha->dpc_flags) ||
	    test_bit(FCPORT_UPDATE_NEEDED, &vha->dpc_flags) ||
	    start_dpc ||
	    test_bit(RESET_MARKER_NEEDED, &vha->dpc_flags) ||
	    test_bit(BEACON_BLINK_NEEDED, &vha->dpc_flags) ||
	    test_bit(ISP_UNRECOVERABLE, &vha->dpc_flags) ||
	    test_bit(FCOE_CTX_RESET_NEEDED, &vha->dpc_flags) ||
	    test_bit(VP_DPC_NEEDED, &vha->dpc_flags) ||
	    test_bit(RELOGIN_NEEDED, &vha->dpc_flags)))
		qla2xxx_wake_dpc(vha);

	qla2x00_restart_timer(vha, WATCH_INTERVAL);
}

/* Firmware interface routines. */

#define FW_BLOBS	8
#define FW_ISP21XX	0
#define FW_ISP22XX	1
#define FW_ISP2300	2
#define FW_ISP2322	3
#define FW_ISP24XX	4
#define FW_ISP25XX	5
#define FW_ISP81XX	6
#define FW_ISP82XX	7

#define FW_FILE_ISP21XX	"ql2100_fw.bin"
#define FW_FILE_ISP22XX	"ql2200_fw.bin"
#define FW_FILE_ISP2300	"ql2300_fw.bin"
#define FW_FILE_ISP2322	"ql2322_fw.bin"
#define FW_FILE_ISP24XX	"ql2400_fw.bin"
#define FW_FILE_ISP25XX	"ql2500_fw.bin"
#define FW_FILE_ISP81XX	"ql8100_fw.bin"
#define FW_FILE_ISP82XX	"ql8200_fw.bin"

static DEFINE_MUTEX(qla_fw_lock);

static struct fw_blob qla_fw_blobs[FW_BLOBS] = {
	{ .name = FW_FILE_ISP21XX, .segs = { 0x1000, 0 }, },
	{ .name = FW_FILE_ISP22XX, .segs = { 0x1000, 0 }, },
	{ .name = FW_FILE_ISP2300, .segs = { 0x800, 0 }, },
	{ .name = FW_FILE_ISP2322, .segs = { 0x800, 0x1c000, 0x1e000, 0 }, },
	{ .name = FW_FILE_ISP24XX, },
	{ .name = FW_FILE_ISP25XX, },
	{ .name = FW_FILE_ISP81XX, },
	{ .name = FW_FILE_ISP82XX, },
};

struct fw_blob *
qla2x00_request_firmware(scsi_qla_host_t *vha)
{
	struct qla_hw_data *ha = vha->hw;
	struct fw_blob *blob;

	blob = NULL;
	if (IS_QLA2100(ha)) {
		blob = &qla_fw_blobs[FW_ISP21XX];
	} else if (IS_QLA2200(ha)) {
		blob = &qla_fw_blobs[FW_ISP22XX];
	} else if (IS_QLA2300(ha) || IS_QLA2312(ha) || IS_QLA6312(ha)) {
		blob = &qla_fw_blobs[FW_ISP2300];
	} else if (IS_QLA2322(ha) || IS_QLA6322(ha)) {
		blob = &qla_fw_blobs[FW_ISP2322];
	} else if (IS_QLA24XX_TYPE(ha)) {
		blob = &qla_fw_blobs[FW_ISP24XX];
	} else if (IS_QLA25XX(ha)) {
		blob = &qla_fw_blobs[FW_ISP25XX];
	} else if (IS_QLA81XX(ha)) {
		blob = &qla_fw_blobs[FW_ISP81XX];
	} else if (IS_QLA82XX(ha)) {
		blob = &qla_fw_blobs[FW_ISP82XX];
	}

	mutex_lock(&qla_fw_lock);
	if (blob->fw)
		goto out;

	if (request_firmware(&blob->fw, blob->name, &ha->pdev->dev)) {
		DEBUG2(printk("scsi(%ld): Failed to load firmware image "
		    "(%s).\n", vha->host_no, blob->name));
		blob->fw = NULL;
		blob = NULL;
		goto out;
	}

out:
	mutex_unlock(&qla_fw_lock);
	return blob;
}

static void
qla2x00_release_firmware(void)
{
	int idx;

	mutex_lock(&qla_fw_lock);
	for (idx = 0; idx < FW_BLOBS; idx++)
		if (qla_fw_blobs[idx].fw)
			release_firmware(qla_fw_blobs[idx].fw);
	mutex_unlock(&qla_fw_lock);
}

static pci_ers_result_t
qla2xxx_pci_error_detected(struct pci_dev *pdev, pci_channel_state_t state)
{
	scsi_qla_host_t *vha = pci_get_drvdata(pdev);
	struct qla_hw_data *ha = vha->hw;

	DEBUG2(qla_printk(KERN_WARNING, ha, "error_detected:state %x\n",
	    state));

	switch (state) {
	case pci_channel_io_normal:
		ha->flags.eeh_busy = 0;
		return PCI_ERS_RESULT_CAN_RECOVER;
	case pci_channel_io_frozen:
		ha->flags.eeh_busy = 1;
		/* For ISP82XX complete any pending mailbox cmd */
		if (IS_QLA82XX(ha)) {
			ha->flags.fw_hung = 1;
			if (ha->flags.mbox_busy) {
				ha->flags.mbox_int = 1;
				DEBUG2(qla_printk(KERN_ERR, ha,
					"Due to pci channel io frozen, doing premature "
					"completion of mbx command\n"));
				complete(&ha->mbx_intr_comp);
			}
		}
		qla2x00_free_irqs(vha);
		pci_disable_device(pdev);
		/* Return back all IOs */
		qla2x00_abort_all_cmds(vha, DID_RESET << 16);
		return PCI_ERS_RESULT_NEED_RESET;
	case pci_channel_io_perm_failure:
		ha->flags.pci_channel_io_perm_failure = 1;
		qla2x00_abort_all_cmds(vha, DID_NO_CONNECT << 16);
		return PCI_ERS_RESULT_DISCONNECT;
	}
	return PCI_ERS_RESULT_NEED_RESET;
}

static pci_ers_result_t
qla2xxx_pci_mmio_enabled(struct pci_dev *pdev)
{
	int risc_paused = 0;
	uint32_t stat;
	unsigned long flags;
	scsi_qla_host_t *base_vha = pci_get_drvdata(pdev);
	struct qla_hw_data *ha = base_vha->hw;
	struct device_reg_2xxx __iomem *reg = &ha->iobase->isp;
	struct device_reg_24xx __iomem *reg24 = &ha->iobase->isp24;

	if (IS_QLA82XX(ha))
		return PCI_ERS_RESULT_RECOVERED;

	spin_lock_irqsave(&ha->hardware_lock, flags);
	if (IS_QLA2100(ha) || IS_QLA2200(ha)){
		stat = RD_REG_DWORD(&reg->hccr);
		if (stat & HCCR_RISC_PAUSE)
			risc_paused = 1;
	} else if (IS_QLA23XX(ha)) {
		stat = RD_REG_DWORD(&reg->u.isp2300.host_status);
		if (stat & HSR_RISC_PAUSED)
			risc_paused = 1;
	} else if (IS_FWI2_CAPABLE(ha)) {
		stat = RD_REG_DWORD(&reg24->host_status);
		if (stat & HSRX_RISC_PAUSED)
			risc_paused = 1;
	}
	spin_unlock_irqrestore(&ha->hardware_lock, flags);

	if (risc_paused) {
		qla_printk(KERN_INFO, ha, "RISC paused -- mmio_enabled, "
		    "Dumping firmware!\n");
		ha->isp_ops->fw_dump(base_vha, 0);

		return PCI_ERS_RESULT_NEED_RESET;
	} else
		return PCI_ERS_RESULT_RECOVERED;
}

uint32_t qla82xx_error_recovery(scsi_qla_host_t *base_vha)
{
	uint32_t rval = QLA_FUNCTION_FAILED;
	uint32_t drv_active = 0;
	struct qla_hw_data *ha = base_vha->hw;
	int fn;
	struct pci_dev *other_pdev = NULL;

	DEBUG17(qla_printk(KERN_INFO, ha,
	    "scsi(%ld): In qla82xx_error_recovery\n", base_vha->host_no));

	set_bit(ABORT_ISP_ACTIVE, &base_vha->dpc_flags);

	if (base_vha->flags.online) {
		/* Abort all outstanding commands,
		 * so as to be requeued later */
		qla2x00_abort_isp_cleanup(base_vha);
	}


	fn = PCI_FUNC(ha->pdev->devfn);
	while (fn > 0) {
		fn--;
		DEBUG17(qla_printk(KERN_INFO, ha,
		    "Finding pci device at function = 0x%x\n", fn));
		other_pdev =
		    pci_get_domain_bus_and_slot(pci_domain_nr(ha->pdev->bus),
		    ha->pdev->bus->number, PCI_DEVFN(PCI_SLOT(ha->pdev->devfn),
		    fn));

		if (!other_pdev)
			continue;
		if (atomic_read(&other_pdev->enable_cnt)) {
			DEBUG17(qla_printk(KERN_INFO, ha,
			    "Found PCI func availabe and enabled at 0x%x\n",
			    fn));
			pci_dev_put(other_pdev);
			break;
		}
		pci_dev_put(other_pdev);
	}

	if (!fn) {
		/* Reset owner */
		DEBUG17(qla_printk(KERN_INFO, ha,
		    "This devfn is reset owner = 0x%x\n", ha->pdev->devfn));
		qla82xx_idc_lock(ha);

		qla82xx_wr_32(ha, QLA82XX_CRB_DEV_STATE,
		    QLA82XX_DEV_INITIALIZING);

		qla82xx_wr_32(ha, QLA82XX_CRB_DRV_IDC_VERSION,
		    QLA82XX_IDC_VERSION);

		drv_active = qla82xx_rd_32(ha, QLA82XX_CRB_DRV_ACTIVE);
		DEBUG17(qla_printk(KERN_INFO, ha,
		    "drv_active = 0x%x\n", drv_active));

		qla82xx_idc_unlock(ha);
		/* Reset if device is not already reset
		 * drv_active would be 0 if a reset has already been done
		 */
		if (drv_active)
			rval = qla82xx_start_firmware(base_vha);
		else
			rval = QLA_SUCCESS;
		qla82xx_idc_lock(ha);

		if (rval != QLA_SUCCESS) {
			qla_printk(KERN_INFO, ha, "HW State: FAILED\n");
			qla82xx_clear_drv_active(ha);
			qla82xx_wr_32(ha, QLA82XX_CRB_DEV_STATE,
			    QLA82XX_DEV_FAILED);
		} else {
			qla_printk(KERN_INFO, ha, "HW State: READY\n");
			qla82xx_wr_32(ha, QLA82XX_CRB_DEV_STATE,
			    QLA82XX_DEV_READY);
			qla82xx_idc_unlock(ha);
			ha->flags.fw_hung = 0;
			rval = qla82xx_restart_isp(base_vha);
			qla82xx_idc_lock(ha);
			/* Clear driver state register */
			qla82xx_wr_32(ha, QLA82XX_CRB_DRV_STATE, 0);
			qla82xx_set_drv_active(base_vha);
		}
		qla82xx_idc_unlock(ha);
	} else {
		DEBUG17(qla_printk(KERN_INFO, ha,
		    "This devfn is not reset owner = 0x%x\n", ha->pdev->devfn));
		if ((qla82xx_rd_32(ha, QLA82XX_CRB_DEV_STATE) ==
		    QLA82XX_DEV_READY)) {
			ha->flags.fw_hung = 0;
			rval = qla82xx_restart_isp(base_vha);
			qla82xx_idc_lock(ha);
			qla82xx_set_drv_active(base_vha);
			qla82xx_idc_unlock(ha);
		}
	}
	clear_bit(ABORT_ISP_ACTIVE, &base_vha->dpc_flags);

	return rval;
}

static pci_ers_result_t
qla2xxx_pci_slot_reset(struct pci_dev *pdev)
{
	pci_ers_result_t ret = PCI_ERS_RESULT_DISCONNECT;
	scsi_qla_host_t *base_vha = pci_get_drvdata(pdev);
	struct qla_hw_data *ha = base_vha->hw;
	struct rsp_que *rsp;
	int rc, retries = 10;

	DEBUG17(qla_printk(KERN_WARNING, ha, "slot_reset\n"));

	/* Workaround: qla2xxx driver which access hardware earlier
	 * needs error state to be pci_channel_io_online.
	 * Otherwise mailbox command timesout.
	 */
	pdev->error_state = pci_channel_io_normal;

	pci_restore_state(pdev);

	/* pci_restore_state() clears the saved_state flag of the device
	 * save restored state which resets saved_state flag
	 */
	pci_save_state(pdev);

	if (ha->mem_only)
		rc = pci_enable_device_mem(pdev);
	else
		rc = pci_enable_device(pdev);

	if (rc) {
		qla_printk(KERN_WARNING, ha,
		    "Can't re-enable PCI device after reset.\n");
		goto exit_slot_reset;
	}

	rsp = ha->rsp_q_map[0];
	if (qla2x00_request_irqs(ha, rsp))
		goto exit_slot_reset;

	if (ha->isp_ops->pci_config(base_vha))
		goto exit_slot_reset;

	if (IS_QLA82XX(ha)) {
		if (qla82xx_error_recovery(base_vha) == QLA_SUCCESS) {
			ret = PCI_ERS_RESULT_RECOVERED;
			goto exit_slot_reset;
		} else
			goto exit_slot_reset;
	}

	while (ha->flags.mbox_busy && retries--)
		msleep(1000);

	set_bit(ABORT_ISP_ACTIVE, &base_vha->dpc_flags);
	if (ha->isp_ops->abort_isp(base_vha) == QLA_SUCCESS)
		ret =  PCI_ERS_RESULT_RECOVERED;
	clear_bit(ABORT_ISP_ACTIVE, &base_vha->dpc_flags);


exit_slot_reset:
	DEBUG17(qla_printk(KERN_WARNING, ha,
	    "slot_reset-return:ret=%x\n", ret));

	return ret;
}

static void
qla2xxx_pci_resume(struct pci_dev *pdev)
{
	scsi_qla_host_t *base_vha = pci_get_drvdata(pdev);
	struct qla_hw_data *ha = base_vha->hw;
	int ret;

	DEBUG17(qla_printk(KERN_WARNING, ha, "pci_resume\n"));

	ret = qla2x00_wait_for_hba_online(base_vha);
	if (ret != QLA_SUCCESS) {
		qla_printk(KERN_ERR, ha,
		    "the device failed to resume I/O "
		    "from slot/link_reset");
	}

	pci_cleanup_aer_uncorrect_error_status(pdev);

	ha->flags.eeh_busy = 0;
}

static struct pci_error_handlers qla2xxx_err_handler = {
	.error_detected = qla2xxx_pci_error_detected,
	.mmio_enabled = qla2xxx_pci_mmio_enabled,
	.slot_reset = qla2xxx_pci_slot_reset,
	.resume = qla2xxx_pci_resume,
};

static struct pci_device_id qla2xxx_pci_tbl[] = {
	{ PCI_DEVICE(PCI_VENDOR_ID_QLOGIC, PCI_DEVICE_ID_QLOGIC_ISP2100) },
	{ PCI_DEVICE(PCI_VENDOR_ID_QLOGIC, PCI_DEVICE_ID_QLOGIC_ISP2200) },
	{ PCI_DEVICE(PCI_VENDOR_ID_QLOGIC, PCI_DEVICE_ID_QLOGIC_ISP2300) },
	{ PCI_DEVICE(PCI_VENDOR_ID_QLOGIC, PCI_DEVICE_ID_QLOGIC_ISP2312) },
	{ PCI_DEVICE(PCI_VENDOR_ID_QLOGIC, PCI_DEVICE_ID_QLOGIC_ISP2322) },
	{ PCI_DEVICE(PCI_VENDOR_ID_QLOGIC, PCI_DEVICE_ID_QLOGIC_ISP6312) },
	{ PCI_DEVICE(PCI_VENDOR_ID_QLOGIC, PCI_DEVICE_ID_QLOGIC_ISP6322) },
	{ PCI_DEVICE(PCI_VENDOR_ID_QLOGIC, PCI_DEVICE_ID_QLOGIC_ISP2422) },
	{ PCI_DEVICE(PCI_VENDOR_ID_QLOGIC, PCI_DEVICE_ID_QLOGIC_ISP2432) },
	{ PCI_DEVICE(PCI_VENDOR_ID_QLOGIC, PCI_DEVICE_ID_QLOGIC_ISP8432) },
	{ PCI_DEVICE(PCI_VENDOR_ID_QLOGIC, PCI_DEVICE_ID_QLOGIC_ISP5422) },
	{ PCI_DEVICE(PCI_VENDOR_ID_QLOGIC, PCI_DEVICE_ID_QLOGIC_ISP5432) },
	{ PCI_DEVICE(PCI_VENDOR_ID_QLOGIC, PCI_DEVICE_ID_QLOGIC_ISP2532) },
	{ PCI_DEVICE(PCI_VENDOR_ID_QLOGIC, PCI_DEVICE_ID_QLOGIC_ISP8001) },
	{ PCI_DEVICE(PCI_VENDOR_ID_QLOGIC, PCI_DEVICE_ID_QLOGIC_ISP8021) },
	{ 0 },
};
MODULE_DEVICE_TABLE(pci, qla2xxx_pci_tbl);

static struct pci_driver qla2xxx_pci_driver = {
	.name		= QLA2XXX_DRIVER_NAME,
	.driver		= {
		.owner		= THIS_MODULE,
	},
	.id_table	= qla2xxx_pci_tbl,
	.probe		= qla2x00_probe_one,
	.remove		= qla2x00_remove_one,
	.shutdown	= qla2x00_shutdown,
	.err_handler	= &qla2xxx_err_handler,
};

static struct file_operations apidev_fops = {
	.owner = THIS_MODULE,
	.llseek = noop_llseek,
};

/**
 * qla2x00_module_init - Module initialization.
 **/
static int __init
qla2x00_module_init(void)
{
	int ret = 0;

	/* Allocate cache for SRBs. */
	srb_cachep = kmem_cache_create("qla2xxx_srbs", sizeof(srb_t), 0,
	    SLAB_HWCACHE_ALIGN, NULL);
	if (srb_cachep == NULL) {
		printk(KERN_ERR
		    "qla2xxx: Unable to allocate SRB cache...Failing load!\n");
		return -ENOMEM;
	}

	/* Derive version string. */
	strcpy(qla2x00_version_str, QLA2XXX_VERSION);
	if (ql2xextended_error_logging)
		strcat(qla2x00_version_str, "-debug");

	qla2xxx_transport_template =
	    fc_attach_transport(&qla2xxx_transport_functions);
	if (!qla2xxx_transport_template) {
		kmem_cache_destroy(srb_cachep);
		return -ENODEV;
	}

	apidev_major = register_chrdev(0, QLA2XXX_APIDEV, &apidev_fops);
	if (apidev_major < 0) {
		printk(KERN_WARNING "qla2xxx: Unable to register char device "
		    "%s\n", QLA2XXX_APIDEV);
	}

	qla2xxx_transport_vport_template =
	    fc_attach_transport(&qla2xxx_transport_vport_functions);
	if (!qla2xxx_transport_vport_template) {
		kmem_cache_destroy(srb_cachep);
		fc_release_transport(qla2xxx_transport_template);
		return -ENODEV;
	}

	printk(KERN_INFO "QLogic Fibre Channel HBA Driver: %s\n",
	    qla2x00_version_str);
	ret = pci_register_driver(&qla2xxx_pci_driver);
	if (ret) {
		kmem_cache_destroy(srb_cachep);
		fc_release_transport(qla2xxx_transport_template);
		fc_release_transport(qla2xxx_transport_vport_template);
	}
	return ret;
}

/**
 * qla2x00_module_exit - Module cleanup.
 **/
static void __exit
qla2x00_module_exit(void)
{
	unregister_chrdev(apidev_major, QLA2XXX_APIDEV);
	pci_unregister_driver(&qla2xxx_pci_driver);
	qla2x00_release_firmware();
	kmem_cache_destroy(srb_cachep);
	if (ctx_cachep)
		kmem_cache_destroy(ctx_cachep);
	fc_release_transport(qla2xxx_transport_template);
	fc_release_transport(qla2xxx_transport_vport_template);
}

module_init(qla2x00_module_init);
module_exit(qla2x00_module_exit);

MODULE_AUTHOR("QLogic Corporation");
MODULE_DESCRIPTION("QLogic Fibre Channel HBA Driver");
MODULE_LICENSE("GPL");
MODULE_VERSION(QLA2XXX_VERSION);
MODULE_FIRMWARE(FW_FILE_ISP21XX);
MODULE_FIRMWARE(FW_FILE_ISP22XX);
MODULE_FIRMWARE(FW_FILE_ISP2300);
MODULE_FIRMWARE(FW_FILE_ISP2322);
MODULE_FIRMWARE(FW_FILE_ISP24XX);
MODULE_FIRMWARE(FW_FILE_ISP25XX);<|MERGE_RESOLUTION|>--- conflicted
+++ resolved
@@ -829,11 +829,7 @@
 {
 	scsi_qla_host_t *vha = shost_priv(cmd->device->host);
 	srb_t *sp;
-<<<<<<< HEAD
-	int ret;
-=======
 	int ret = SUCCESS;
->>>>>>> b0c3844d
 	unsigned int id, lun;
 	unsigned long flags;
 	int wait = 0;
