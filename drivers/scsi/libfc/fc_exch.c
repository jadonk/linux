/*
 * Copyright(c) 2007 Intel Corporation. All rights reserved.
 * Copyright(c) 2008 Red Hat, Inc.  All rights reserved.
 * Copyright(c) 2008 Mike Christie
 *
 * This program is free software; you can redistribute it and/or modify it
 * under the terms and conditions of the GNU General Public License,
 * version 2, as published by the Free Software Foundation.
 *
 * This program is distributed in the hope it will be useful, but WITHOUT
 * ANY WARRANTY; without even the implied warranty of MERCHANTABILITY or
 * FITNESS FOR A PARTICULAR PURPOSE.  See the GNU General Public License for
 * more details.
 *
 * You should have received a copy of the GNU General Public License along with
 * this program; if not, write to the Free Software Foundation, Inc.,
 * 51 Franklin St - Fifth Floor, Boston, MA 02110-1301 USA.
 *
 * Maintained at www.Open-FCoE.org
 */

/*
 * Fibre Channel exchange and sequence handling.
 */

#include <linux/timer.h>
#include <linux/slab.h>
#include <linux/err.h>

#include <scsi/fc/fc_fc2.h>

#include <scsi/libfc.h>
#include <scsi/fc_encode.h>

#include "fc_libfc.h"

u16	fc_cpu_mask;		/* cpu mask for possible cpus */
EXPORT_SYMBOL(fc_cpu_mask);
static u16	fc_cpu_order;	/* 2's power to represent total possible cpus */
static struct kmem_cache *fc_em_cachep;	       /* cache for exchanges */
struct workqueue_struct *fc_exch_workqueue;

/*
 * Structure and function definitions for managing Fibre Channel Exchanges
 * and Sequences.
 *
 * The three primary structures used here are fc_exch_mgr, fc_exch, and fc_seq.
 *
 * fc_exch_mgr holds the exchange state for an N port
 *
 * fc_exch holds state for one exchange and links to its active sequence.
 *
 * fc_seq holds the state for an individual sequence.
 */

/**
 * struct fc_exch_pool - Per cpu exchange pool
 * @next_index:	  Next possible free exchange index
 * @total_exches: Total allocated exchanges
 * @lock:	  Exch pool lock
 * @ex_list:	  List of exchanges
 *
 * This structure manages per cpu exchanges in array of exchange pointers.
 * This array is allocated followed by struct fc_exch_pool memory for
 * assigned range of exchanges to per cpu pool.
 */
struct fc_exch_pool {
	u16		 next_index;
	u16		 total_exches;

	/* two cache of free slot in exch array */
	u16		 left;
	u16		 right;

	spinlock_t	 lock;
	struct list_head ex_list;
};

/**
 * struct fc_exch_mgr - The Exchange Manager (EM).
 * @class:	    Default class for new sequences
 * @kref:	    Reference counter
 * @min_xid:	    Minimum exchange ID
 * @max_xid:	    Maximum exchange ID
 * @ep_pool:	    Reserved exchange pointers
 * @pool_max_index: Max exch array index in exch pool
 * @pool:	    Per cpu exch pool
 * @stats:	    Statistics structure
 *
 * This structure is the center for creating exchanges and sequences.
 * It manages the allocation of exchange IDs.
 */
struct fc_exch_mgr {
	enum fc_class	class;
	struct kref	kref;
	u16		min_xid;
	u16		max_xid;
	mempool_t	*ep_pool;
	u16		pool_max_index;
	struct fc_exch_pool *pool;

	/*
	 * currently exchange mgr stats are updated but not used.
	 * either stats can be expose via sysfs or remove them
	 * all together if not used XXX
	 */
	struct {
		atomic_t no_free_exch;
		atomic_t no_free_exch_xid;
		atomic_t xid_not_found;
		atomic_t xid_busy;
		atomic_t seq_not_found;
		atomic_t non_bls_resp;
	} stats;
};

/**
 * struct fc_exch_mgr_anchor - primary structure for list of EMs
 * @ema_list: Exchange Manager Anchor list
 * @mp:	      Exchange Manager associated with this anchor
 * @match:    Routine to determine if this anchor's EM should be used
 *
 * When walking the list of anchors the match routine will be called
 * for each anchor to determine if that EM should be used. The last
 * anchor in the list will always match to handle any exchanges not
 * handled by other EMs. The non-default EMs would be added to the
 * anchor list by HW that provides FCoE offloads.
 */
struct fc_exch_mgr_anchor {
	struct list_head ema_list;
	struct fc_exch_mgr *mp;
	bool (*match)(struct fc_frame *);
};

static void fc_exch_rrq(struct fc_exch *);
static void fc_seq_ls_acc(struct fc_frame *);
static void fc_seq_ls_rjt(struct fc_frame *, enum fc_els_rjt_reason,
			  enum fc_els_rjt_explan);
static void fc_exch_els_rec(struct fc_frame *);
static void fc_exch_els_rrq(struct fc_frame *);

/*
 * Internal implementation notes.
 *
 * The exchange manager is one by default in libfc but LLD may choose
 * to have one per CPU. The sequence manager is one per exchange manager
 * and currently never separated.
 *
 * Section 9.8 in FC-FS-2 specifies:  "The SEQ_ID is a one-byte field
 * assigned by the Sequence Initiator that shall be unique for a specific
 * D_ID and S_ID pair while the Sequence is open."   Note that it isn't
 * qualified by exchange ID, which one might think it would be.
 * In practice this limits the number of open sequences and exchanges to 256
 * per session.	 For most targets we could treat this limit as per exchange.
 *
 * The exchange and its sequence are freed when the last sequence is received.
 * It's possible for the remote port to leave an exchange open without
 * sending any sequences.
 *
 * Notes on reference counts:
 *
 * Exchanges are reference counted and exchange gets freed when the reference
 * count becomes zero.
 *
 * Timeouts:
 * Sequences are timed out for E_D_TOV and R_A_TOV.
 *
 * Sequence event handling:
 *
 * The following events may occur on initiator sequences:
 *
 *	Send.
 *	    For now, the whole thing is sent.
 *	Receive ACK
 *	    This applies only to class F.
 *	    The sequence is marked complete.
 *	ULP completion.
 *	    The upper layer calls fc_exch_done() when done
 *	    with exchange and sequence tuple.
 *	RX-inferred completion.
 *	    When we receive the next sequence on the same exchange, we can
 *	    retire the previous sequence ID.  (XXX not implemented).
 *	Timeout.
 *	    R_A_TOV frees the sequence ID.  If we're waiting for ACK,
 *	    E_D_TOV causes abort and calls upper layer response handler
 *	    with FC_EX_TIMEOUT error.
 *	Receive RJT
 *	    XXX defer.
 *	Send ABTS
 *	    On timeout.
 *
 * The following events may occur on recipient sequences:
 *
 *	Receive
 *	    Allocate sequence for first frame received.
 *	    Hold during receive handler.
 *	    Release when final frame received.
 *	    Keep status of last N of these for the ELS RES command.  XXX TBD.
 *	Receive ABTS
 *	    Deallocate sequence
 *	Send RJT
 *	    Deallocate
 *
 * For now, we neglect conditions where only part of a sequence was
 * received or transmitted, or where out-of-order receipt is detected.
 */

/*
 * Locking notes:
 *
 * The EM code run in a per-CPU worker thread.
 *
 * To protect against concurrency between a worker thread code and timers,
 * sequence allocation and deallocation must be locked.
 *  - exchange refcnt can be done atomicly without locks.
 *  - sequence allocation must be locked by exch lock.
 *  - If the EM pool lock and ex_lock must be taken at the same time, then the
 *    EM pool lock must be taken before the ex_lock.
 */

/*
 * opcode names for debugging.
 */
static char *fc_exch_rctl_names[] = FC_RCTL_NAMES_INIT;

/**
 * fc_exch_name_lookup() - Lookup name by opcode
 * @op:	       Opcode to be looked up
 * @table:     Opcode/name table
 * @max_index: Index not to be exceeded
 *
 * This routine is used to determine a human-readable string identifying
 * a R_CTL opcode.
 */
static inline const char *fc_exch_name_lookup(unsigned int op, char **table,
					      unsigned int max_index)
{
	const char *name = NULL;

	if (op < max_index)
		name = table[op];
	if (!name)
		name = "unknown";
	return name;
}

/**
 * fc_exch_rctl_name() - Wrapper routine for fc_exch_name_lookup()
 * @op: The opcode to be looked up
 */
static const char *fc_exch_rctl_name(unsigned int op)
{
	return fc_exch_name_lookup(op, fc_exch_rctl_names,
				   ARRAY_SIZE(fc_exch_rctl_names));
}

/**
 * fc_exch_hold() - Increment an exchange's reference count
 * @ep: Echange to be held
 */
static inline void fc_exch_hold(struct fc_exch *ep)
{
	atomic_inc(&ep->ex_refcnt);
}

/**
 * fc_exch_setup_hdr() - Initialize a FC header by initializing some fields
 *			 and determine SOF and EOF.
 * @ep:	   The exchange to that will use the header
 * @fp:	   The frame whose header is to be modified
 * @f_ctl: F_CTL bits that will be used for the frame header
 *
 * The fields initialized by this routine are: fh_ox_id, fh_rx_id,
 * fh_seq_id, fh_seq_cnt and the SOF and EOF.
 */
static void fc_exch_setup_hdr(struct fc_exch *ep, struct fc_frame *fp,
			      u32 f_ctl)
{
	struct fc_frame_header *fh = fc_frame_header_get(fp);
	u16 fill;

	fr_sof(fp) = ep->class;
	if (ep->seq.cnt)
		fr_sof(fp) = fc_sof_normal(ep->class);

	if (f_ctl & FC_FC_END_SEQ) {
		fr_eof(fp) = FC_EOF_T;
		if (fc_sof_needs_ack(ep->class))
			fr_eof(fp) = FC_EOF_N;
		/*
		 * From F_CTL.
		 * The number of fill bytes to make the length a 4-byte
		 * multiple is the low order 2-bits of the f_ctl.
		 * The fill itself will have been cleared by the frame
		 * allocation.
		 * After this, the length will be even, as expected by
		 * the transport.
		 */
		fill = fr_len(fp) & 3;
		if (fill) {
			fill = 4 - fill;
			/* TODO, this may be a problem with fragmented skb */
			skb_put(fp_skb(fp), fill);
			hton24(fh->fh_f_ctl, f_ctl | fill);
		}
	} else {
		WARN_ON(fr_len(fp) % 4 != 0);	/* no pad to non last frame */
		fr_eof(fp) = FC_EOF_N;
	}

	/*
	 * Initialize remainig fh fields
	 * from fc_fill_fc_hdr
	 */
	fh->fh_ox_id = htons(ep->oxid);
	fh->fh_rx_id = htons(ep->rxid);
	fh->fh_seq_id = ep->seq.id;
	fh->fh_seq_cnt = htons(ep->seq.cnt);
}

/**
 * fc_exch_release() - Decrement an exchange's reference count
 * @ep: Exchange to be released
 *
 * If the reference count reaches zero and the exchange is complete,
 * it is freed.
 */
static void fc_exch_release(struct fc_exch *ep)
{
	struct fc_exch_mgr *mp;

	if (atomic_dec_and_test(&ep->ex_refcnt)) {
		mp = ep->em;
		if (ep->destructor)
			ep->destructor(&ep->seq, ep->arg);
		WARN_ON(!(ep->esb_stat & ESB_ST_COMPLETE));
		mempool_free(ep, mp->ep_pool);
	}
}

/**
 * fc_exch_done_locked() - Complete an exchange with the exchange lock held
 * @ep: The exchange that is complete
 */
static int fc_exch_done_locked(struct fc_exch *ep)
{
	int rc = 1;

	/*
	 * We must check for completion in case there are two threads
	 * tyring to complete this. But the rrq code will reuse the
	 * ep, and in that case we only clear the resp and set it as
	 * complete, so it can be reused by the timer to send the rrq.
	 */
	ep->resp = NULL;
	if (ep->state & FC_EX_DONE)
		return rc;
	ep->esb_stat |= ESB_ST_COMPLETE;

	if (!(ep->esb_stat & ESB_ST_REC_QUAL)) {
		ep->state |= FC_EX_DONE;
		if (cancel_delayed_work(&ep->timeout_work))
			atomic_dec(&ep->ex_refcnt); /* drop hold for timer */
		rc = 0;
	}
	return rc;
}

/**
 * fc_exch_ptr_get() - Return an exchange from an exchange pool
 * @pool:  Exchange Pool to get an exchange from
 * @index: Index of the exchange within the pool
 *
 * Use the index to get an exchange from within an exchange pool. exches
 * will point to an array of exchange pointers. The index will select
 * the exchange within the array.
 */
static inline struct fc_exch *fc_exch_ptr_get(struct fc_exch_pool *pool,
					      u16 index)
{
	struct fc_exch **exches = (struct fc_exch **)(pool + 1);
	return exches[index];
}

/**
 * fc_exch_ptr_set() - Assign an exchange to a slot in an exchange pool
 * @pool:  The pool to assign the exchange to
 * @index: The index in the pool where the exchange will be assigned
 * @ep:	   The exchange to assign to the pool
 */
static inline void fc_exch_ptr_set(struct fc_exch_pool *pool, u16 index,
				   struct fc_exch *ep)
{
	((struct fc_exch **)(pool + 1))[index] = ep;
}

/**
 * fc_exch_delete() - Delete an exchange
 * @ep: The exchange to be deleted
 */
static void fc_exch_delete(struct fc_exch *ep)
{
	struct fc_exch_pool *pool;
	u16 index;

	pool = ep->pool;
	spin_lock_bh(&pool->lock);
	WARN_ON(pool->total_exches <= 0);
	pool->total_exches--;

	/* update cache of free slot */
	index = (ep->xid - ep->em->min_xid) >> fc_cpu_order;
	if (pool->left == FC_XID_UNKNOWN)
		pool->left = index;
	else if (pool->right == FC_XID_UNKNOWN)
		pool->right = index;
	else
		pool->next_index = index;

	fc_exch_ptr_set(pool, index, NULL);
	list_del(&ep->ex_list);
	spin_unlock_bh(&pool->lock);
	fc_exch_release(ep);	/* drop hold for exch in mp */
}

/**
 * fc_exch_timer_set_locked() - Start a timer for an exchange w/ the
 *				the exchange lock held
 * @ep:		The exchange whose timer will start
 * @timer_msec: The timeout period
 *
 * Used for upper level protocols to time out the exchange.
 * The timer is cancelled when it fires or when the exchange completes.
 */
static inline void fc_exch_timer_set_locked(struct fc_exch *ep,
					    unsigned int timer_msec)
{
	if (ep->state & (FC_EX_RST_CLEANUP | FC_EX_DONE))
		return;

	FC_EXCH_DBG(ep, "Exchange timer armed\n");

	if (queue_delayed_work(fc_exch_workqueue, &ep->timeout_work,
			       msecs_to_jiffies(timer_msec)))
		fc_exch_hold(ep);		/* hold for timer */
}

/**
 * fc_exch_timer_set() - Lock the exchange and set the timer
 * @ep:		The exchange whose timer will start
 * @timer_msec: The timeout period
 */
static void fc_exch_timer_set(struct fc_exch *ep, unsigned int timer_msec)
{
	spin_lock_bh(&ep->ex_lock);
	fc_exch_timer_set_locked(ep, timer_msec);
	spin_unlock_bh(&ep->ex_lock);
}

/**
 * fc_seq_send() - Send a frame using existing sequence/exchange pair
 * @lport: The local port that the exchange will be sent on
 * @sp:	   The sequence to be sent
 * @fp:	   The frame to be sent on the exchange
 */
static int fc_seq_send(struct fc_lport *lport, struct fc_seq *sp,
		       struct fc_frame *fp)
{
	struct fc_exch *ep;
	struct fc_frame_header *fh = fc_frame_header_get(fp);
	int error;
	u32 f_ctl;

	ep = fc_seq_exch(sp);
	WARN_ON((ep->esb_stat & ESB_ST_SEQ_INIT) != ESB_ST_SEQ_INIT);

	f_ctl = ntoh24(fh->fh_f_ctl);
	fc_exch_setup_hdr(ep, fp, f_ctl);
	fr_encaps(fp) = ep->encaps;

	/*
	 * update sequence count if this frame is carrying
	 * multiple FC frames when sequence offload is enabled
	 * by LLD.
	 */
	if (fr_max_payload(fp))
		sp->cnt += DIV_ROUND_UP((fr_len(fp) - sizeof(*fh)),
					fr_max_payload(fp));
	else
		sp->cnt++;

	/*
	 * Send the frame.
	 */
	error = lport->tt.frame_send(lport, fp);

	/*
	 * Update the exchange and sequence flags,
	 * assuming all frames for the sequence have been sent.
	 * We can only be called to send once for each sequence.
	 */
	spin_lock_bh(&ep->ex_lock);
	ep->f_ctl = f_ctl & ~FC_FC_FIRST_SEQ;	/* not first seq */
	if (f_ctl & FC_FC_SEQ_INIT)
		ep->esb_stat &= ~ESB_ST_SEQ_INIT;
	spin_unlock_bh(&ep->ex_lock);
	return error;
}

/**
 * fc_seq_alloc() - Allocate a sequence for a given exchange
 * @ep:	    The exchange to allocate a new sequence for
 * @seq_id: The sequence ID to be used
 *
 * We don't support multiple originated sequences on the same exchange.
 * By implication, any previously originated sequence on this exchange
 * is complete, and we reallocate the same sequence.
 */
static struct fc_seq *fc_seq_alloc(struct fc_exch *ep, u8 seq_id)
{
	struct fc_seq *sp;

	sp = &ep->seq;
	sp->ssb_stat = 0;
	sp->cnt = 0;
	sp->id = seq_id;
	return sp;
}

/**
 * fc_seq_start_next_locked() - Allocate a new sequence on the same
 *				exchange as the supplied sequence
 * @sp: The sequence/exchange to get a new sequence for
 */
static struct fc_seq *fc_seq_start_next_locked(struct fc_seq *sp)
{
	struct fc_exch *ep = fc_seq_exch(sp);

	sp = fc_seq_alloc(ep, ep->seq_id++);
	FC_EXCH_DBG(ep, "f_ctl %6x seq %2x\n",
		    ep->f_ctl, sp->id);
	return sp;
}

/**
 * fc_seq_start_next() - Lock the exchange and get a new sequence
 *			 for a given sequence/exchange pair
 * @sp: The sequence/exchange to get a new exchange for
 */
static struct fc_seq *fc_seq_start_next(struct fc_seq *sp)
{
	struct fc_exch *ep = fc_seq_exch(sp);

	spin_lock_bh(&ep->ex_lock);
	sp = fc_seq_start_next_locked(sp);
	spin_unlock_bh(&ep->ex_lock);

	return sp;
}

/**
 * fc_seq_exch_abort() - Abort an exchange and sequence
 * @req_sp:	The sequence to be aborted
 * @timer_msec: The period of time to wait before aborting
 *
 * Generally called because of a timeout or an abort from the upper layer.
 */
static int fc_seq_exch_abort(const struct fc_seq *req_sp,
			     unsigned int timer_msec)
{
	struct fc_seq *sp;
	struct fc_exch *ep;
	struct fc_frame *fp;
	int error;

	ep = fc_seq_exch(req_sp);

	spin_lock_bh(&ep->ex_lock);
	if (ep->esb_stat & (ESB_ST_COMPLETE | ESB_ST_ABNORMAL) ||
	    ep->state & (FC_EX_DONE | FC_EX_RST_CLEANUP)) {
		spin_unlock_bh(&ep->ex_lock);
		return -ENXIO;
	}

	/*
	 * Send the abort on a new sequence if possible.
	 */
	sp = fc_seq_start_next_locked(&ep->seq);
	if (!sp) {
		spin_unlock_bh(&ep->ex_lock);
		return -ENOMEM;
	}

	ep->esb_stat |= ESB_ST_SEQ_INIT | ESB_ST_ABNORMAL;
	if (timer_msec)
		fc_exch_timer_set_locked(ep, timer_msec);
	spin_unlock_bh(&ep->ex_lock);

	/*
	 * If not logged into the fabric, don't send ABTS but leave
	 * sequence active until next timeout.
	 */
	if (!ep->sid)
		return 0;

	/*
	 * Send an abort for the sequence that timed out.
	 */
	fp = fc_frame_alloc(ep->lp, 0);
	if (fp) {
		fc_fill_fc_hdr(fp, FC_RCTL_BA_ABTS, ep->did, ep->sid,
			       FC_TYPE_BLS, FC_FC_END_SEQ | FC_FC_SEQ_INIT, 0);
		error = fc_seq_send(ep->lp, sp, fp);
	} else
		error = -ENOBUFS;
	return error;
}

/**
 * fc_exch_timeout() - Handle exchange timer expiration
 * @work: The work_struct identifying the exchange that timed out
 */
static void fc_exch_timeout(struct work_struct *work)
{
	struct fc_exch *ep = container_of(work, struct fc_exch,
					  timeout_work.work);
	struct fc_seq *sp = &ep->seq;
	void (*resp)(struct fc_seq *, struct fc_frame *fp, void *arg);
	void *arg;
	u32 e_stat;
	int rc = 1;

	FC_EXCH_DBG(ep, "Exchange timed out\n");

	spin_lock_bh(&ep->ex_lock);
	if (ep->state & (FC_EX_RST_CLEANUP | FC_EX_DONE))
		goto unlock;

	e_stat = ep->esb_stat;
	if (e_stat & ESB_ST_COMPLETE) {
		ep->esb_stat = e_stat & ~ESB_ST_REC_QUAL;
		spin_unlock_bh(&ep->ex_lock);
		if (e_stat & ESB_ST_REC_QUAL)
			fc_exch_rrq(ep);
		goto done;
	} else {
		resp = ep->resp;
		arg = ep->arg;
		ep->resp = NULL;
		if (e_stat & ESB_ST_ABNORMAL)
			rc = fc_exch_done_locked(ep);
		spin_unlock_bh(&ep->ex_lock);
		if (resp)
			resp(sp, ERR_PTR(-FC_EX_TIMEOUT), arg);
		if (!rc) {
			/* delete the exchange if it's already being aborted */
			fc_exch_delete(ep);
			return;
		}
		fc_seq_exch_abort(sp, 2 * ep->r_a_tov);
		goto done;
	}
unlock:
	spin_unlock_bh(&ep->ex_lock);
done:
	/*
	 * This release matches the hold taken when the timer was set.
	 */
	fc_exch_release(ep);
}

/**
 * fc_exch_em_alloc() - Allocate an exchange from a specified EM.
 * @lport: The local port that the exchange is for
 * @mp:	   The exchange manager that will allocate the exchange
 *
 * Returns pointer to allocated fc_exch with exch lock held.
 */
static struct fc_exch *fc_exch_em_alloc(struct fc_lport *lport,
					struct fc_exch_mgr *mp)
{
	struct fc_exch *ep;
	unsigned int cpu;
	u16 index;
	struct fc_exch_pool *pool;

	/* allocate memory for exchange */
	ep = mempool_alloc(mp->ep_pool, GFP_ATOMIC);
	if (!ep) {
		atomic_inc(&mp->stats.no_free_exch);
		goto out;
	}
	memset(ep, 0, sizeof(*ep));

	cpu = get_cpu();
	pool = per_cpu_ptr(mp->pool, cpu);
	spin_lock_bh(&pool->lock);
	put_cpu();
<<<<<<< HEAD
=======

	/* peek cache of free slot */
	if (pool->left != FC_XID_UNKNOWN) {
		index = pool->left;
		pool->left = FC_XID_UNKNOWN;
		goto hit;
	}
	if (pool->right != FC_XID_UNKNOWN) {
		index = pool->right;
		pool->right = FC_XID_UNKNOWN;
		goto hit;
	}

>>>>>>> 3cbea436
	index = pool->next_index;
	/* allocate new exch from pool */
	while (fc_exch_ptr_get(pool, index)) {
		index = index == mp->pool_max_index ? 0 : index + 1;
		if (index == pool->next_index)
			goto err;
	}
	pool->next_index = index == mp->pool_max_index ? 0 : index + 1;
hit:
	fc_exch_hold(ep);	/* hold for exch in mp */
	spin_lock_init(&ep->ex_lock);
	/*
	 * Hold exch lock for caller to prevent fc_exch_reset()
	 * from releasing exch	while fc_exch_alloc() caller is
	 * still working on exch.
	 */
	spin_lock_bh(&ep->ex_lock);

	fc_exch_ptr_set(pool, index, ep);
	list_add_tail(&ep->ex_list, &pool->ex_list);
	fc_seq_alloc(ep, ep->seq_id++);
	pool->total_exches++;
	spin_unlock_bh(&pool->lock);

	/*
	 *  update exchange
	 */
	ep->oxid = ep->xid = (index << fc_cpu_order | cpu) + mp->min_xid;
	ep->em = mp;
	ep->pool = pool;
	ep->lp = lport;
	ep->f_ctl = FC_FC_FIRST_SEQ;	/* next seq is first seq */
	ep->rxid = FC_XID_UNKNOWN;
	ep->class = mp->class;
	INIT_DELAYED_WORK(&ep->timeout_work, fc_exch_timeout);
out:
	return ep;
err:
	spin_unlock_bh(&pool->lock);
	atomic_inc(&mp->stats.no_free_exch_xid);
	mempool_free(ep, mp->ep_pool);
	return NULL;
}

/**
 * fc_exch_alloc() - Allocate an exchange from an EM on a
 *		     local port's list of EMs.
 * @lport: The local port that will own the exchange
 * @fp:	   The FC frame that the exchange will be for
 *
 * This function walks the list of exchange manager(EM)
 * anchors to select an EM for a new exchange allocation. The
 * EM is selected when a NULL match function pointer is encountered
 * or when a call to a match function returns true.
 */
static inline struct fc_exch *fc_exch_alloc(struct fc_lport *lport,
					    struct fc_frame *fp)
{
	struct fc_exch_mgr_anchor *ema;

	list_for_each_entry(ema, &lport->ema_list, ema_list)
		if (!ema->match || ema->match(fp))
			return fc_exch_em_alloc(lport, ema->mp);
	return NULL;
}

/**
 * fc_exch_find() - Lookup and hold an exchange
 * @mp:	 The exchange manager to lookup the exchange from
 * @xid: The XID of the exchange to look up
 */
static struct fc_exch *fc_exch_find(struct fc_exch_mgr *mp, u16 xid)
{
	struct fc_exch_pool *pool;
	struct fc_exch *ep = NULL;

	if ((xid >= mp->min_xid) && (xid <= mp->max_xid)) {
		pool = per_cpu_ptr(mp->pool, xid & fc_cpu_mask);
		spin_lock_bh(&pool->lock);
		ep = fc_exch_ptr_get(pool, (xid - mp->min_xid) >> fc_cpu_order);
		if (ep) {
			fc_exch_hold(ep);
			WARN_ON(ep->xid != xid);
		}
		spin_unlock_bh(&pool->lock);
	}
	return ep;
}


/**
 * fc_exch_done() - Indicate that an exchange/sequence tuple is complete and
 *		    the memory allocated for the related objects may be freed.
 * @sp: The sequence that has completed
 */
static void fc_exch_done(struct fc_seq *sp)
{
	struct fc_exch *ep = fc_seq_exch(sp);
	int rc;

	spin_lock_bh(&ep->ex_lock);
	rc = fc_exch_done_locked(ep);
	spin_unlock_bh(&ep->ex_lock);
	if (!rc)
		fc_exch_delete(ep);
}

/**
 * fc_exch_resp() - Allocate a new exchange for a response frame
 * @lport: The local port that the exchange was for
 * @mp:	   The exchange manager to allocate the exchange from
 * @fp:	   The response frame
 *
 * Sets the responder ID in the frame header.
 */
static struct fc_exch *fc_exch_resp(struct fc_lport *lport,
				    struct fc_exch_mgr *mp,
				    struct fc_frame *fp)
{
	struct fc_exch *ep;
	struct fc_frame_header *fh;

	ep = fc_exch_alloc(lport, fp);
	if (ep) {
		ep->class = fc_frame_class(fp);

		/*
		 * Set EX_CTX indicating we're responding on this exchange.
		 */
		ep->f_ctl |= FC_FC_EX_CTX;	/* we're responding */
		ep->f_ctl &= ~FC_FC_FIRST_SEQ;	/* not new */
		fh = fc_frame_header_get(fp);
		ep->sid = ntoh24(fh->fh_d_id);
		ep->did = ntoh24(fh->fh_s_id);
		ep->oid = ep->did;

		/*
		 * Allocated exchange has placed the XID in the
		 * originator field. Move it to the responder field,
		 * and set the originator XID from the frame.
		 */
		ep->rxid = ep->xid;
		ep->oxid = ntohs(fh->fh_ox_id);
		ep->esb_stat |= ESB_ST_RESP | ESB_ST_SEQ_INIT;
		if ((ntoh24(fh->fh_f_ctl) & FC_FC_SEQ_INIT) == 0)
			ep->esb_stat &= ~ESB_ST_SEQ_INIT;

		fc_exch_hold(ep);	/* hold for caller */
		spin_unlock_bh(&ep->ex_lock);	/* lock from fc_exch_alloc */
	}
	return ep;
}

/**
 * fc_seq_lookup_recip() - Find a sequence where the other end
 *			   originated the sequence
 * @lport: The local port that the frame was sent to
 * @mp:	   The Exchange Manager to lookup the exchange from
 * @fp:	   The frame associated with the sequence we're looking for
 *
 * If fc_pf_rjt_reason is FC_RJT_NONE then this function will have a hold
 * on the ep that should be released by the caller.
 */
static enum fc_pf_rjt_reason fc_seq_lookup_recip(struct fc_lport *lport,
						 struct fc_exch_mgr *mp,
						 struct fc_frame *fp)
{
	struct fc_frame_header *fh = fc_frame_header_get(fp);
	struct fc_exch *ep = NULL;
	struct fc_seq *sp = NULL;
	enum fc_pf_rjt_reason reject = FC_RJT_NONE;
	u32 f_ctl;
	u16 xid;

	f_ctl = ntoh24(fh->fh_f_ctl);
	WARN_ON((f_ctl & FC_FC_SEQ_CTX) != 0);

	/*
	 * Lookup or create the exchange if we will be creating the sequence.
	 */
	if (f_ctl & FC_FC_EX_CTX) {
		xid = ntohs(fh->fh_ox_id);	/* we originated exch */
		ep = fc_exch_find(mp, xid);
		if (!ep) {
			atomic_inc(&mp->stats.xid_not_found);
			reject = FC_RJT_OX_ID;
			goto out;
		}
		if (ep->rxid == FC_XID_UNKNOWN)
			ep->rxid = ntohs(fh->fh_rx_id);
		else if (ep->rxid != ntohs(fh->fh_rx_id)) {
			reject = FC_RJT_OX_ID;
			goto rel;
		}
	} else {
		xid = ntohs(fh->fh_rx_id);	/* we are the responder */

		/*
		 * Special case for MDS issuing an ELS TEST with a
		 * bad rxid of 0.
		 * XXX take this out once we do the proper reject.
		 */
		if (xid == 0 && fh->fh_r_ctl == FC_RCTL_ELS_REQ &&
		    fc_frame_payload_op(fp) == ELS_TEST) {
			fh->fh_rx_id = htons(FC_XID_UNKNOWN);
			xid = FC_XID_UNKNOWN;
		}

		/*
		 * new sequence - find the exchange
		 */
		ep = fc_exch_find(mp, xid);
		if ((f_ctl & FC_FC_FIRST_SEQ) && fc_sof_is_init(fr_sof(fp))) {
			if (ep) {
				atomic_inc(&mp->stats.xid_busy);
				reject = FC_RJT_RX_ID;
				goto rel;
			}
			ep = fc_exch_resp(lport, mp, fp);
			if (!ep) {
				reject = FC_RJT_EXCH_EST;	/* XXX */
				goto out;
			}
			xid = ep->xid;	/* get our XID */
		} else if (!ep) {
			atomic_inc(&mp->stats.xid_not_found);
			reject = FC_RJT_RX_ID;	/* XID not found */
			goto out;
		}
	}

	/*
	 * At this point, we have the exchange held.
	 * Find or create the sequence.
	 */
	if (fc_sof_is_init(fr_sof(fp))) {
		sp = &ep->seq;
		sp->ssb_stat |= SSB_ST_RESP;
		sp->id = fh->fh_seq_id;
	} else {
		sp = &ep->seq;
		if (sp->id != fh->fh_seq_id) {
			atomic_inc(&mp->stats.seq_not_found);
			reject = FC_RJT_SEQ_ID;	/* sequence/exch should exist */
			goto rel;
		}
	}
	WARN_ON(ep != fc_seq_exch(sp));

	if (f_ctl & FC_FC_SEQ_INIT)
		ep->esb_stat |= ESB_ST_SEQ_INIT;

	fr_seq(fp) = sp;
out:
	return reject;
rel:
	fc_exch_done(&ep->seq);
	fc_exch_release(ep);	/* hold from fc_exch_find/fc_exch_resp */
	return reject;
}

/**
 * fc_seq_lookup_orig() - Find a sequence where this end
 *			  originated the sequence
 * @mp:	   The Exchange Manager to lookup the exchange from
 * @fp:	   The frame associated with the sequence we're looking for
 *
 * Does not hold the sequence for the caller.
 */
static struct fc_seq *fc_seq_lookup_orig(struct fc_exch_mgr *mp,
					 struct fc_frame *fp)
{
	struct fc_frame_header *fh = fc_frame_header_get(fp);
	struct fc_exch *ep;
	struct fc_seq *sp = NULL;
	u32 f_ctl;
	u16 xid;

	f_ctl = ntoh24(fh->fh_f_ctl);
	WARN_ON((f_ctl & FC_FC_SEQ_CTX) != FC_FC_SEQ_CTX);
	xid = ntohs((f_ctl & FC_FC_EX_CTX) ? fh->fh_ox_id : fh->fh_rx_id);
	ep = fc_exch_find(mp, xid);
	if (!ep)
		return NULL;
	if (ep->seq.id == fh->fh_seq_id) {
		/*
		 * Save the RX_ID if we didn't previously know it.
		 */
		sp = &ep->seq;
		if ((f_ctl & FC_FC_EX_CTX) != 0 &&
		    ep->rxid == FC_XID_UNKNOWN) {
			ep->rxid = ntohs(fh->fh_rx_id);
		}
	}
	fc_exch_release(ep);
	return sp;
}

/**
 * fc_exch_set_addr() - Set the source and destination IDs for an exchange
 * @ep:	     The exchange to set the addresses for
 * @orig_id: The originator's ID
 * @resp_id: The responder's ID
 *
 * Note this must be done before the first sequence of the exchange is sent.
 */
static void fc_exch_set_addr(struct fc_exch *ep,
			     u32 orig_id, u32 resp_id)
{
	ep->oid = orig_id;
	if (ep->esb_stat & ESB_ST_RESP) {
		ep->sid = resp_id;
		ep->did = orig_id;
	} else {
		ep->sid = orig_id;
		ep->did = resp_id;
	}
}

/**
 * fc_seq_els_rsp_send() - Send an ELS response using infomation from
 *			   the existing sequence/exchange.
 * @fp:	      The received frame
 * @els_cmd:  The ELS command to be sent
 * @els_data: The ELS data to be sent
 *
 * The received frame is not freed.
 */
static void fc_seq_els_rsp_send(struct fc_frame *fp, enum fc_els_cmd els_cmd,
				struct fc_seq_els_data *els_data)
{
	switch (els_cmd) {
	case ELS_LS_RJT:
		fc_seq_ls_rjt(fp, els_data->reason, els_data->explan);
		break;
	case ELS_LS_ACC:
		fc_seq_ls_acc(fp);
		break;
	case ELS_RRQ:
		fc_exch_els_rrq(fp);
		break;
	case ELS_REC:
		fc_exch_els_rec(fp);
		break;
	default:
		FC_LPORT_DBG(fr_dev(fp), "Invalid ELS CMD:%x\n", els_cmd);
	}
}

/**
 * fc_seq_send_last() - Send a sequence that is the last in the exchange
 * @sp:	     The sequence that is to be sent
 * @fp:	     The frame that will be sent on the sequence
 * @rctl:    The R_CTL information to be sent
 * @fh_type: The frame header type
 */
static void fc_seq_send_last(struct fc_seq *sp, struct fc_frame *fp,
			     enum fc_rctl rctl, enum fc_fh_type fh_type)
{
	u32 f_ctl;
	struct fc_exch *ep = fc_seq_exch(sp);

	f_ctl = FC_FC_LAST_SEQ | FC_FC_END_SEQ | FC_FC_SEQ_INIT;
	f_ctl |= ep->f_ctl;
	fc_fill_fc_hdr(fp, rctl, ep->did, ep->sid, fh_type, f_ctl, 0);
	fc_seq_send(ep->lp, sp, fp);
}

/**
 * fc_seq_send_ack() - Send an acknowledgement that we've received a frame
 * @sp:	   The sequence to send the ACK on
 * @rx_fp: The received frame that is being acknoledged
 *
 * Send ACK_1 (or equiv.) indicating we received something.
 */
static void fc_seq_send_ack(struct fc_seq *sp, const struct fc_frame *rx_fp)
{
	struct fc_frame *fp;
	struct fc_frame_header *rx_fh;
	struct fc_frame_header *fh;
	struct fc_exch *ep = fc_seq_exch(sp);
	struct fc_lport *lport = ep->lp;
	unsigned int f_ctl;

	/*
	 * Don't send ACKs for class 3.
	 */
	if (fc_sof_needs_ack(fr_sof(rx_fp))) {
		fp = fc_frame_alloc(lport, 0);
		if (!fp)
			return;

		fh = fc_frame_header_get(fp);
		fh->fh_r_ctl = FC_RCTL_ACK_1;
		fh->fh_type = FC_TYPE_BLS;

		/*
		 * Form f_ctl by inverting EX_CTX and SEQ_CTX (bits 23, 22).
		 * Echo FIRST_SEQ, LAST_SEQ, END_SEQ, END_CONN, SEQ_INIT.
		 * Bits 9-8 are meaningful (retransmitted or unidirectional).
		 * Last ACK uses bits 7-6 (continue sequence),
		 * bits 5-4 are meaningful (what kind of ACK to use).
		 */
		rx_fh = fc_frame_header_get(rx_fp);
		f_ctl = ntoh24(rx_fh->fh_f_ctl);
		f_ctl &= FC_FC_EX_CTX | FC_FC_SEQ_CTX |
			FC_FC_FIRST_SEQ | FC_FC_LAST_SEQ |
			FC_FC_END_SEQ | FC_FC_END_CONN | FC_FC_SEQ_INIT |
			FC_FC_RETX_SEQ | FC_FC_UNI_TX;
		f_ctl ^= FC_FC_EX_CTX | FC_FC_SEQ_CTX;
		hton24(fh->fh_f_ctl, f_ctl);

		fc_exch_setup_hdr(ep, fp, f_ctl);
		fh->fh_seq_id = rx_fh->fh_seq_id;
		fh->fh_seq_cnt = rx_fh->fh_seq_cnt;
		fh->fh_parm_offset = htonl(1);	/* ack single frame */

		fr_sof(fp) = fr_sof(rx_fp);
		if (f_ctl & FC_FC_END_SEQ)
			fr_eof(fp) = FC_EOF_T;
		else
			fr_eof(fp) = FC_EOF_N;

		lport->tt.frame_send(lport, fp);
	}
}

/**
 * fc_exch_send_ba_rjt() - Send BLS Reject
 * @rx_fp:  The frame being rejected
 * @reason: The reason the frame is being rejected
 * @explan: The explaination for the rejection
 *
 * This is for rejecting BA_ABTS only.
 */
static void fc_exch_send_ba_rjt(struct fc_frame *rx_fp,
				enum fc_ba_rjt_reason reason,
				enum fc_ba_rjt_explan explan)
{
	struct fc_frame *fp;
	struct fc_frame_header *rx_fh;
	struct fc_frame_header *fh;
	struct fc_ba_rjt *rp;
	struct fc_lport *lport;
	unsigned int f_ctl;

	lport = fr_dev(rx_fp);
	fp = fc_frame_alloc(lport, sizeof(*rp));
	if (!fp)
		return;
	fh = fc_frame_header_get(fp);
	rx_fh = fc_frame_header_get(rx_fp);

	memset(fh, 0, sizeof(*fh) + sizeof(*rp));

	rp = fc_frame_payload_get(fp, sizeof(*rp));
	rp->br_reason = reason;
	rp->br_explan = explan;

	/*
	 * seq_id, cs_ctl, df_ctl and param/offset are zero.
	 */
	memcpy(fh->fh_s_id, rx_fh->fh_d_id, 3);
	memcpy(fh->fh_d_id, rx_fh->fh_s_id, 3);
	fh->fh_ox_id = rx_fh->fh_ox_id;
	fh->fh_rx_id = rx_fh->fh_rx_id;
	fh->fh_seq_cnt = rx_fh->fh_seq_cnt;
	fh->fh_r_ctl = FC_RCTL_BA_RJT;
	fh->fh_type = FC_TYPE_BLS;

	/*
	 * Form f_ctl by inverting EX_CTX and SEQ_CTX (bits 23, 22).
	 * Echo FIRST_SEQ, LAST_SEQ, END_SEQ, END_CONN, SEQ_INIT.
	 * Bits 9-8 are meaningful (retransmitted or unidirectional).
	 * Last ACK uses bits 7-6 (continue sequence),
	 * bits 5-4 are meaningful (what kind of ACK to use).
	 * Always set LAST_SEQ, END_SEQ.
	 */
	f_ctl = ntoh24(rx_fh->fh_f_ctl);
	f_ctl &= FC_FC_EX_CTX | FC_FC_SEQ_CTX |
		FC_FC_END_CONN | FC_FC_SEQ_INIT |
		FC_FC_RETX_SEQ | FC_FC_UNI_TX;
	f_ctl ^= FC_FC_EX_CTX | FC_FC_SEQ_CTX;
	f_ctl |= FC_FC_LAST_SEQ | FC_FC_END_SEQ;
	f_ctl &= ~FC_FC_FIRST_SEQ;
	hton24(fh->fh_f_ctl, f_ctl);

	fr_sof(fp) = fc_sof_class(fr_sof(rx_fp));
	fr_eof(fp) = FC_EOF_T;
	if (fc_sof_needs_ack(fr_sof(fp)))
		fr_eof(fp) = FC_EOF_N;

	lport->tt.frame_send(lport, fp);
}

/**
 * fc_exch_recv_abts() - Handle an incoming ABTS
 * @ep:	   The exchange the abort was on
 * @rx_fp: The ABTS frame
 *
 * This would be for target mode usually, but could be due to lost
 * FCP transfer ready, confirm or RRQ. We always handle this as an
 * exchange abort, ignoring the parameter.
 */
static void fc_exch_recv_abts(struct fc_exch *ep, struct fc_frame *rx_fp)
{
	struct fc_frame *fp;
	struct fc_ba_acc *ap;
	struct fc_frame_header *fh;
	struct fc_seq *sp;

	if (!ep)
		goto reject;
	spin_lock_bh(&ep->ex_lock);
	if (ep->esb_stat & ESB_ST_COMPLETE) {
		spin_unlock_bh(&ep->ex_lock);
		goto reject;
	}
	if (!(ep->esb_stat & ESB_ST_REC_QUAL))
		fc_exch_hold(ep);		/* hold for REC_QUAL */
	ep->esb_stat |= ESB_ST_ABNORMAL | ESB_ST_REC_QUAL;
	fc_exch_timer_set_locked(ep, ep->r_a_tov);

	fp = fc_frame_alloc(ep->lp, sizeof(*ap));
	if (!fp) {
		spin_unlock_bh(&ep->ex_lock);
		goto free;
	}
	fh = fc_frame_header_get(fp);
	ap = fc_frame_payload_get(fp, sizeof(*ap));
	memset(ap, 0, sizeof(*ap));
	sp = &ep->seq;
	ap->ba_high_seq_cnt = htons(0xffff);
	if (sp->ssb_stat & SSB_ST_RESP) {
		ap->ba_seq_id = sp->id;
		ap->ba_seq_id_val = FC_BA_SEQ_ID_VAL;
		ap->ba_high_seq_cnt = fh->fh_seq_cnt;
		ap->ba_low_seq_cnt = htons(sp->cnt);
	}
	sp = fc_seq_start_next_locked(sp);
	spin_unlock_bh(&ep->ex_lock);
	fc_seq_send_last(sp, fp, FC_RCTL_BA_ACC, FC_TYPE_BLS);
	fc_frame_free(rx_fp);
	return;

reject:
	fc_exch_send_ba_rjt(rx_fp, FC_BA_RJT_UNABLE, FC_BA_RJT_INV_XID);
free:
	fc_frame_free(rx_fp);
}

/**
 * fc_seq_assign() - Assign exchange and sequence for incoming request
 * @lport: The local port that received the request
 * @fp:    The request frame
 *
 * On success, the sequence pointer will be returned and also in fr_seq(@fp).
 */
static struct fc_seq *fc_seq_assign(struct fc_lport *lport, struct fc_frame *fp)
{
	struct fc_exch_mgr_anchor *ema;

	WARN_ON(lport != fr_dev(fp));
	WARN_ON(fr_seq(fp));
	fr_seq(fp) = NULL;

	list_for_each_entry(ema, &lport->ema_list, ema_list)
		if ((!ema->match || ema->match(fp)) &&
<<<<<<< HEAD
		    fc_seq_lookup_recip(lport, ema->mp, fp) != FC_RJT_NONE)
=======
		    fc_seq_lookup_recip(lport, ema->mp, fp) == FC_RJT_NONE)
>>>>>>> 3cbea436
			break;
	return fr_seq(fp);
}

/**
 * fc_exch_recv_req() - Handler for an incoming request
 * @lport: The local port that received the request
 * @mp:	   The EM that the exchange is on
 * @fp:	   The request frame
 *
 * This is used when the other end is originating the exchange
 * and the sequence.
 */
static void fc_exch_recv_req(struct fc_lport *lport, struct fc_exch_mgr *mp,
			     struct fc_frame *fp)
{
	struct fc_frame_header *fh = fc_frame_header_get(fp);
	struct fc_seq *sp = NULL;
	struct fc_exch *ep = NULL;
	enum fc_pf_rjt_reason reject;

	/* We can have the wrong fc_lport at this point with NPIV, which is a
	 * problem now that we know a new exchange needs to be allocated
	 */
	lport = fc_vport_id_lookup(lport, ntoh24(fh->fh_d_id));
	if (!lport) {
		fc_frame_free(fp);
		return;
	}
	fr_dev(fp) = lport;

	BUG_ON(fr_seq(fp));		/* XXX remove later */

	/*
	 * If the RX_ID is 0xffff, don't allocate an exchange.
	 * The upper-level protocol may request one later, if needed.
	 */
	if (fh->fh_rx_id == htons(FC_XID_UNKNOWN))
		return lport->tt.lport_recv(lport, fp);

	reject = fc_seq_lookup_recip(lport, mp, fp);
	if (reject == FC_RJT_NONE) {
		sp = fr_seq(fp);	/* sequence will be held */
		ep = fc_seq_exch(sp);
		fc_seq_send_ack(sp, fp);
		ep->encaps = fr_encaps(fp);

		/*
		 * Call the receive function.
		 *
		 * The receive function may allocate a new sequence
		 * over the old one, so we shouldn't change the
		 * sequence after this.
		 *
		 * The frame will be freed by the receive function.
		 * If new exch resp handler is valid then call that
		 * first.
		 */
		if (ep->resp)
			ep->resp(sp, fp, ep->arg);
		else
			lport->tt.lport_recv(lport, fp);
		fc_exch_release(ep);	/* release from lookup */
	} else {
		FC_LPORT_DBG(lport, "exch/seq lookup failed: reject %x\n",
			     reject);
		fc_frame_free(fp);
	}
}

/**
 * fc_exch_recv_seq_resp() - Handler for an incoming response where the other
 *			     end is the originator of the sequence that is a
 *			     response to our initial exchange
 * @mp: The EM that the exchange is on
 * @fp: The response frame
 */
static void fc_exch_recv_seq_resp(struct fc_exch_mgr *mp, struct fc_frame *fp)
{
	struct fc_frame_header *fh = fc_frame_header_get(fp);
	struct fc_seq *sp;
	struct fc_exch *ep;
	enum fc_sof sof;
	u32 f_ctl;
	void (*resp)(struct fc_seq *, struct fc_frame *fp, void *arg);
	void *ex_resp_arg;
	int rc;

	ep = fc_exch_find(mp, ntohs(fh->fh_ox_id));
	if (!ep) {
		atomic_inc(&mp->stats.xid_not_found);
		goto out;
	}
	if (ep->esb_stat & ESB_ST_COMPLETE) {
		atomic_inc(&mp->stats.xid_not_found);
		goto rel;
	}
	if (ep->rxid == FC_XID_UNKNOWN)
		ep->rxid = ntohs(fh->fh_rx_id);
	if (ep->sid != 0 && ep->sid != ntoh24(fh->fh_d_id)) {
		atomic_inc(&mp->stats.xid_not_found);
		goto rel;
	}
	if (ep->did != ntoh24(fh->fh_s_id) &&
	    ep->did != FC_FID_FLOGI) {
		atomic_inc(&mp->stats.xid_not_found);
		goto rel;
	}
	sof = fr_sof(fp);
	sp = &ep->seq;
	if (fc_sof_is_init(sof)) {
		sp->ssb_stat |= SSB_ST_RESP;
		sp->id = fh->fh_seq_id;
	} else if (sp->id != fh->fh_seq_id) {
		atomic_inc(&mp->stats.seq_not_found);
		goto rel;
	}

	f_ctl = ntoh24(fh->fh_f_ctl);
	fr_seq(fp) = sp;
	if (f_ctl & FC_FC_SEQ_INIT)
		ep->esb_stat |= ESB_ST_SEQ_INIT;

	if (fc_sof_needs_ack(sof))
		fc_seq_send_ack(sp, fp);
	resp = ep->resp;
	ex_resp_arg = ep->arg;

	if (fh->fh_type != FC_TYPE_FCP && fr_eof(fp) == FC_EOF_T &&
	    (f_ctl & (FC_FC_LAST_SEQ | FC_FC_END_SEQ)) ==
	    (FC_FC_LAST_SEQ | FC_FC_END_SEQ)) {
		spin_lock_bh(&ep->ex_lock);
		rc = fc_exch_done_locked(ep);
		WARN_ON(fc_seq_exch(sp) != ep);
		spin_unlock_bh(&ep->ex_lock);
		if (!rc)
			fc_exch_delete(ep);
	}

	/*
	 * Call the receive function.
	 * The sequence is held (has a refcnt) for us,
	 * but not for the receive function.
	 *
	 * The receive function may allocate a new sequence
	 * over the old one, so we shouldn't change the
	 * sequence after this.
	 *
	 * The frame will be freed by the receive function.
	 * If new exch resp handler is valid then call that
	 * first.
	 */
	if (resp)
		resp(sp, fp, ex_resp_arg);
	else
		fc_frame_free(fp);
	fc_exch_release(ep);
	return;
rel:
	fc_exch_release(ep);
out:
	fc_frame_free(fp);
}

/**
 * fc_exch_recv_resp() - Handler for a sequence where other end is
 *			 responding to our sequence
 * @mp: The EM that the exchange is on
 * @fp: The response frame
 */
static void fc_exch_recv_resp(struct fc_exch_mgr *mp, struct fc_frame *fp)
{
	struct fc_seq *sp;

	sp = fc_seq_lookup_orig(mp, fp);	/* doesn't hold sequence */

	if (!sp)
		atomic_inc(&mp->stats.xid_not_found);
	else
		atomic_inc(&mp->stats.non_bls_resp);

	fc_frame_free(fp);
}

/**
 * fc_exch_abts_resp() - Handler for a response to an ABT
 * @ep: The exchange that the frame is on
 * @fp: The response frame
 *
 * This response would be to an ABTS cancelling an exchange or sequence.
 * The response can be either BA_ACC or BA_RJT
 */
static void fc_exch_abts_resp(struct fc_exch *ep, struct fc_frame *fp)
{
	void (*resp)(struct fc_seq *, struct fc_frame *fp, void *arg);
	void *ex_resp_arg;
	struct fc_frame_header *fh;
	struct fc_ba_acc *ap;
	struct fc_seq *sp;
	u16 low;
	u16 high;
	int rc = 1, has_rec = 0;

	fh = fc_frame_header_get(fp);
	FC_EXCH_DBG(ep, "exch: BLS rctl %x - %s\n", fh->fh_r_ctl,
		    fc_exch_rctl_name(fh->fh_r_ctl));

	if (cancel_delayed_work_sync(&ep->timeout_work))
		fc_exch_release(ep);	/* release from pending timer hold */

	spin_lock_bh(&ep->ex_lock);
	switch (fh->fh_r_ctl) {
	case FC_RCTL_BA_ACC:
		ap = fc_frame_payload_get(fp, sizeof(*ap));
		if (!ap)
			break;

		/*
		 * Decide whether to establish a Recovery Qualifier.
		 * We do this if there is a non-empty SEQ_CNT range and
		 * SEQ_ID is the same as the one we aborted.
		 */
		low = ntohs(ap->ba_low_seq_cnt);
		high = ntohs(ap->ba_high_seq_cnt);
		if ((ep->esb_stat & ESB_ST_REC_QUAL) == 0 &&
		    (ap->ba_seq_id_val != FC_BA_SEQ_ID_VAL ||
		     ap->ba_seq_id == ep->seq_id) && low != high) {
			ep->esb_stat |= ESB_ST_REC_QUAL;
			fc_exch_hold(ep);  /* hold for recovery qualifier */
			has_rec = 1;
		}
		break;
	case FC_RCTL_BA_RJT:
		break;
	default:
		break;
	}

	resp = ep->resp;
	ex_resp_arg = ep->arg;

	/* do we need to do some other checks here. Can we reuse more of
	 * fc_exch_recv_seq_resp
	 */
	sp = &ep->seq;
	/*
	 * do we want to check END_SEQ as well as LAST_SEQ here?
	 */
	if (ep->fh_type != FC_TYPE_FCP &&
	    ntoh24(fh->fh_f_ctl) & FC_FC_LAST_SEQ)
		rc = fc_exch_done_locked(ep);
	spin_unlock_bh(&ep->ex_lock);
	if (!rc)
		fc_exch_delete(ep);

	if (resp)
		resp(sp, fp, ex_resp_arg);
	else
		fc_frame_free(fp);

	if (has_rec)
		fc_exch_timer_set(ep, ep->r_a_tov);

}

/**
 * fc_exch_recv_bls() - Handler for a BLS sequence
 * @mp: The EM that the exchange is on
 * @fp: The request frame
 *
 * The BLS frame is always a sequence initiated by the remote side.
 * We may be either the originator or recipient of the exchange.
 */
static void fc_exch_recv_bls(struct fc_exch_mgr *mp, struct fc_frame *fp)
{
	struct fc_frame_header *fh;
	struct fc_exch *ep;
	u32 f_ctl;

	fh = fc_frame_header_get(fp);
	f_ctl = ntoh24(fh->fh_f_ctl);
	fr_seq(fp) = NULL;

	ep = fc_exch_find(mp, (f_ctl & FC_FC_EX_CTX) ?
			  ntohs(fh->fh_ox_id) : ntohs(fh->fh_rx_id));
	if (ep && (f_ctl & FC_FC_SEQ_INIT)) {
		spin_lock_bh(&ep->ex_lock);
		ep->esb_stat |= ESB_ST_SEQ_INIT;
		spin_unlock_bh(&ep->ex_lock);
	}
	if (f_ctl & FC_FC_SEQ_CTX) {
		/*
		 * A response to a sequence we initiated.
		 * This should only be ACKs for class 2 or F.
		 */
		switch (fh->fh_r_ctl) {
		case FC_RCTL_ACK_1:
		case FC_RCTL_ACK_0:
			break;
		default:
			FC_EXCH_DBG(ep, "BLS rctl %x - %s received",
				    fh->fh_r_ctl,
				    fc_exch_rctl_name(fh->fh_r_ctl));
			break;
		}
		fc_frame_free(fp);
	} else {
		switch (fh->fh_r_ctl) {
		case FC_RCTL_BA_RJT:
		case FC_RCTL_BA_ACC:
			if (ep)
				fc_exch_abts_resp(ep, fp);
			else
				fc_frame_free(fp);
			break;
		case FC_RCTL_BA_ABTS:
			fc_exch_recv_abts(ep, fp);
			break;
		default:			/* ignore junk */
			fc_frame_free(fp);
			break;
		}
	}
	if (ep)
		fc_exch_release(ep);	/* release hold taken by fc_exch_find */
}

/**
 * fc_seq_ls_acc() - Accept sequence with LS_ACC
 * @rx_fp: The received frame, not freed here.
 *
 * If this fails due to allocation or transmit congestion, assume the
 * originator will repeat the sequence.
 */
static void fc_seq_ls_acc(struct fc_frame *rx_fp)
{
	struct fc_lport *lport;
	struct fc_els_ls_acc *acc;
	struct fc_frame *fp;

	lport = fr_dev(rx_fp);
	fp = fc_frame_alloc(lport, sizeof(*acc));
	if (!fp)
		return;
	acc = fc_frame_payload_get(fp, sizeof(*acc));
	memset(acc, 0, sizeof(*acc));
	acc->la_cmd = ELS_LS_ACC;
	fc_fill_reply_hdr(fp, rx_fp, FC_RCTL_ELS_REP, 0);
	lport->tt.frame_send(lport, fp);
}

/**
 * fc_seq_ls_rjt() - Reject a sequence with ELS LS_RJT
 * @rx_fp: The received frame, not freed here.
 * @reason: The reason the sequence is being rejected
 * @explan: The explanation for the rejection
 *
 * If this fails due to allocation or transmit congestion, assume the
 * originator will repeat the sequence.
 */
static void fc_seq_ls_rjt(struct fc_frame *rx_fp, enum fc_els_rjt_reason reason,
			  enum fc_els_rjt_explan explan)
{
	struct fc_lport *lport;
	struct fc_els_ls_rjt *rjt;
	struct fc_frame *fp;

	lport = fr_dev(rx_fp);
	fp = fc_frame_alloc(lport, sizeof(*rjt));
	if (!fp)
		return;
	rjt = fc_frame_payload_get(fp, sizeof(*rjt));
	memset(rjt, 0, sizeof(*rjt));
	rjt->er_cmd = ELS_LS_RJT;
	rjt->er_reason = reason;
	rjt->er_explan = explan;
	fc_fill_reply_hdr(fp, rx_fp, FC_RCTL_ELS_REP, 0);
	lport->tt.frame_send(lport, fp);
}

/**
 * fc_exch_reset() - Reset an exchange
 * @ep: The exchange to be reset
 */
static void fc_exch_reset(struct fc_exch *ep)
{
	struct fc_seq *sp;
	void (*resp)(struct fc_seq *, struct fc_frame *, void *);
	void *arg;
	int rc = 1;

	spin_lock_bh(&ep->ex_lock);
	ep->state |= FC_EX_RST_CLEANUP;
	if (cancel_delayed_work(&ep->timeout_work))
		atomic_dec(&ep->ex_refcnt);	/* drop hold for timer */
	resp = ep->resp;
	ep->resp = NULL;
	if (ep->esb_stat & ESB_ST_REC_QUAL)
		atomic_dec(&ep->ex_refcnt);	/* drop hold for rec_qual */
	ep->esb_stat &= ~ESB_ST_REC_QUAL;
	arg = ep->arg;
	sp = &ep->seq;
	rc = fc_exch_done_locked(ep);
	spin_unlock_bh(&ep->ex_lock);
	if (!rc)
		fc_exch_delete(ep);

	if (resp)
		resp(sp, ERR_PTR(-FC_EX_CLOSED), arg);
}

/**
 * fc_exch_pool_reset() - Reset a per cpu exchange pool
 * @lport: The local port that the exchange pool is on
 * @pool:  The exchange pool to be reset
 * @sid:   The source ID
 * @did:   The destination ID
 *
 * Resets a per cpu exches pool, releasing all of its sequences
 * and exchanges. If sid is non-zero then reset only exchanges
 * we sourced from the local port's FID. If did is non-zero then
 * only reset exchanges destined for the local port's FID.
 */
static void fc_exch_pool_reset(struct fc_lport *lport,
			       struct fc_exch_pool *pool,
			       u32 sid, u32 did)
{
	struct fc_exch *ep;
	struct fc_exch *next;

	spin_lock_bh(&pool->lock);
restart:
	list_for_each_entry_safe(ep, next, &pool->ex_list, ex_list) {
		if ((lport == ep->lp) &&
		    (sid == 0 || sid == ep->sid) &&
		    (did == 0 || did == ep->did)) {
			fc_exch_hold(ep);
			spin_unlock_bh(&pool->lock);

			fc_exch_reset(ep);

			fc_exch_release(ep);
			spin_lock_bh(&pool->lock);

			/*
			 * must restart loop incase while lock
			 * was down multiple eps were released.
			 */
			goto restart;
		}
	}
	spin_unlock_bh(&pool->lock);
}

/**
 * fc_exch_mgr_reset() - Reset all EMs of a local port
 * @lport: The local port whose EMs are to be reset
 * @sid:   The source ID
 * @did:   The destination ID
 *
 * Reset all EMs associated with a given local port. Release all
 * sequences and exchanges. If sid is non-zero then reset only the
 * exchanges sent from the local port's FID. If did is non-zero then
 * reset only exchanges destined for the local port's FID.
 */
void fc_exch_mgr_reset(struct fc_lport *lport, u32 sid, u32 did)
{
	struct fc_exch_mgr_anchor *ema;
	unsigned int cpu;

	list_for_each_entry(ema, &lport->ema_list, ema_list) {
		for_each_possible_cpu(cpu)
			fc_exch_pool_reset(lport,
					   per_cpu_ptr(ema->mp->pool, cpu),
					   sid, did);
	}
}
EXPORT_SYMBOL(fc_exch_mgr_reset);

/**
 * fc_exch_lookup() - find an exchange
 * @lport: The local port
 * @xid: The exchange ID
 *
 * Returns exchange pointer with hold for caller, or NULL if not found.
 */
static struct fc_exch *fc_exch_lookup(struct fc_lport *lport, u32 xid)
{
	struct fc_exch_mgr_anchor *ema;

	list_for_each_entry(ema, &lport->ema_list, ema_list)
		if (ema->mp->min_xid <= xid && xid <= ema->mp->max_xid)
			return fc_exch_find(ema->mp, xid);
	return NULL;
}

/**
 * fc_exch_els_rec() - Handler for ELS REC (Read Exchange Concise) requests
 * @rfp: The REC frame, not freed here.
 *
 * Note that the requesting port may be different than the S_ID in the request.
 */
static void fc_exch_els_rec(struct fc_frame *rfp)
{
	struct fc_lport *lport;
	struct fc_frame *fp;
	struct fc_exch *ep;
	struct fc_els_rec *rp;
	struct fc_els_rec_acc *acc;
	enum fc_els_rjt_reason reason = ELS_RJT_LOGIC;
	enum fc_els_rjt_explan explan;
	u32 sid;
	u16 rxid;
	u16 oxid;

	lport = fr_dev(rfp);
	rp = fc_frame_payload_get(rfp, sizeof(*rp));
	explan = ELS_EXPL_INV_LEN;
	if (!rp)
		goto reject;
	sid = ntoh24(rp->rec_s_id);
	rxid = ntohs(rp->rec_rx_id);
	oxid = ntohs(rp->rec_ox_id);

	ep = fc_exch_lookup(lport,
			    sid == fc_host_port_id(lport->host) ? oxid : rxid);
	explan = ELS_EXPL_OXID_RXID;
	if (!ep)
		goto reject;
	if (ep->oid != sid || oxid != ep->oxid)
		goto rel;
	if (rxid != FC_XID_UNKNOWN && rxid != ep->rxid)
		goto rel;
	fp = fc_frame_alloc(lport, sizeof(*acc));
	if (!fp)
		goto out;

	acc = fc_frame_payload_get(fp, sizeof(*acc));
	memset(acc, 0, sizeof(*acc));
	acc->reca_cmd = ELS_LS_ACC;
	acc->reca_ox_id = rp->rec_ox_id;
	memcpy(acc->reca_ofid, rp->rec_s_id, 3);
	acc->reca_rx_id = htons(ep->rxid);
	if (ep->sid == ep->oid)
		hton24(acc->reca_rfid, ep->did);
	else
		hton24(acc->reca_rfid, ep->sid);
	acc->reca_fc4value = htonl(ep->seq.rec_data);
	acc->reca_e_stat = htonl(ep->esb_stat & (ESB_ST_RESP |
						 ESB_ST_SEQ_INIT |
						 ESB_ST_COMPLETE));
	fc_fill_reply_hdr(fp, rfp, FC_RCTL_ELS_REP, 0);
	lport->tt.frame_send(lport, fp);
out:
	fc_exch_release(ep);
	return;

rel:
	fc_exch_release(ep);
reject:
	fc_seq_ls_rjt(rfp, reason, explan);
}

/**
 * fc_exch_rrq_resp() - Handler for RRQ responses
 * @sp:	 The sequence that the RRQ is on
 * @fp:	 The RRQ frame
 * @arg: The exchange that the RRQ is on
 *
 * TODO: fix error handler.
 */
static void fc_exch_rrq_resp(struct fc_seq *sp, struct fc_frame *fp, void *arg)
{
	struct fc_exch *aborted_ep = arg;
	unsigned int op;

	if (IS_ERR(fp)) {
		int err = PTR_ERR(fp);

		if (err == -FC_EX_CLOSED || err == -FC_EX_TIMEOUT)
			goto cleanup;
		FC_EXCH_DBG(aborted_ep, "Cannot process RRQ, "
			    "frame error %d\n", err);
		return;
	}

	op = fc_frame_payload_op(fp);
	fc_frame_free(fp);

	switch (op) {
	case ELS_LS_RJT:
		FC_EXCH_DBG(aborted_ep, "LS_RJT for RRQ");
		/* fall through */
	case ELS_LS_ACC:
		goto cleanup;
	default:
		FC_EXCH_DBG(aborted_ep, "unexpected response op %x "
			    "for RRQ", op);
		return;
	}

cleanup:
	fc_exch_done(&aborted_ep->seq);
	/* drop hold for rec qual */
	fc_exch_release(aborted_ep);
}


/**
 * fc_exch_seq_send() - Send a frame using a new exchange and sequence
 * @lport:	The local port to send the frame on
 * @fp:		The frame to be sent
 * @resp:	The response handler for this request
 * @destructor: The destructor for the exchange
 * @arg:	The argument to be passed to the response handler
 * @timer_msec: The timeout period for the exchange
 *
 * The frame pointer with some of the header's fields must be
 * filled before calling this routine, those fields are:
 *
 * - routing control
 * - FC port did
 * - FC port sid
 * - FC header type
 * - frame control
 * - parameter or relative offset
 */
static struct fc_seq *fc_exch_seq_send(struct fc_lport *lport,
				       struct fc_frame *fp,
				       void (*resp)(struct fc_seq *,
						    struct fc_frame *fp,
						    void *arg),
				       void (*destructor)(struct fc_seq *,
							  void *),
				       void *arg, u32 timer_msec)
{
	struct fc_exch *ep;
	struct fc_seq *sp = NULL;
	struct fc_frame_header *fh;
	int rc = 1;

	ep = fc_exch_alloc(lport, fp);
	if (!ep) {
		fc_frame_free(fp);
		return NULL;
	}
	ep->esb_stat |= ESB_ST_SEQ_INIT;
	fh = fc_frame_header_get(fp);
	fc_exch_set_addr(ep, ntoh24(fh->fh_s_id), ntoh24(fh->fh_d_id));
	ep->resp = resp;
	ep->destructor = destructor;
	ep->arg = arg;
	ep->r_a_tov = FC_DEF_R_A_TOV;
	ep->lp = lport;
	sp = &ep->seq;

	ep->fh_type = fh->fh_type; /* save for possbile timeout handling */
	ep->f_ctl = ntoh24(fh->fh_f_ctl);
	fc_exch_setup_hdr(ep, fp, ep->f_ctl);
	sp->cnt++;

	if (ep->xid <= lport->lro_xid && fh->fh_r_ctl == FC_RCTL_DD_UNSOL_CMD)
		fc_fcp_ddp_setup(fr_fsp(fp), ep->xid);

	if (unlikely(lport->tt.frame_send(lport, fp)))
		goto err;

	if (timer_msec)
		fc_exch_timer_set_locked(ep, timer_msec);
	ep->f_ctl &= ~FC_FC_FIRST_SEQ;	/* not first seq */

	if (ep->f_ctl & FC_FC_SEQ_INIT)
		ep->esb_stat &= ~ESB_ST_SEQ_INIT;
	spin_unlock_bh(&ep->ex_lock);
	return sp;
err:
	rc = fc_exch_done_locked(ep);
	spin_unlock_bh(&ep->ex_lock);
	if (!rc)
		fc_exch_delete(ep);
	return NULL;
}

/**
 * fc_exch_rrq() - Send an ELS RRQ (Reinstate Recovery Qualifier) command
 * @ep: The exchange to send the RRQ on
 *
 * This tells the remote port to stop blocking the use of
 * the exchange and the seq_cnt range.
 */
static void fc_exch_rrq(struct fc_exch *ep)
{
	struct fc_lport *lport;
	struct fc_els_rrq *rrq;
	struct fc_frame *fp;
	u32 did;

	lport = ep->lp;

	fp = fc_frame_alloc(lport, sizeof(*rrq));
	if (!fp)
		goto retry;

	rrq = fc_frame_payload_get(fp, sizeof(*rrq));
	memset(rrq, 0, sizeof(*rrq));
	rrq->rrq_cmd = ELS_RRQ;
	hton24(rrq->rrq_s_id, ep->sid);
	rrq->rrq_ox_id = htons(ep->oxid);
	rrq->rrq_rx_id = htons(ep->rxid);

	did = ep->did;
	if (ep->esb_stat & ESB_ST_RESP)
		did = ep->sid;

	fc_fill_fc_hdr(fp, FC_RCTL_ELS_REQ, did,
		       lport->port_id, FC_TYPE_ELS,
		       FC_FC_FIRST_SEQ | FC_FC_END_SEQ | FC_FC_SEQ_INIT, 0);

	if (fc_exch_seq_send(lport, fp, fc_exch_rrq_resp, NULL, ep,
			     lport->e_d_tov))
		return;

retry:
	spin_lock_bh(&ep->ex_lock);
	if (ep->state & (FC_EX_RST_CLEANUP | FC_EX_DONE)) {
		spin_unlock_bh(&ep->ex_lock);
		/* drop hold for rec qual */
		fc_exch_release(ep);
		return;
	}
	ep->esb_stat |= ESB_ST_REC_QUAL;
	fc_exch_timer_set_locked(ep, ep->r_a_tov);
	spin_unlock_bh(&ep->ex_lock);
}

/**
 * fc_exch_els_rrq() - Handler for ELS RRQ (Reset Recovery Qualifier) requests
 * @fp: The RRQ frame, not freed here.
 */
static void fc_exch_els_rrq(struct fc_frame *fp)
{
	struct fc_lport *lport;
	struct fc_exch *ep = NULL;	/* request or subject exchange */
	struct fc_els_rrq *rp;
	u32 sid;
	u16 xid;
	enum fc_els_rjt_explan explan;

	lport = fr_dev(fp);
	rp = fc_frame_payload_get(fp, sizeof(*rp));
	explan = ELS_EXPL_INV_LEN;
	if (!rp)
		goto reject;

	/*
	 * lookup subject exchange.
	 */
	sid = ntoh24(rp->rrq_s_id);		/* subject source */
	xid = fc_host_port_id(lport->host) == sid ?
			ntohs(rp->rrq_ox_id) : ntohs(rp->rrq_rx_id);
	ep = fc_exch_lookup(lport, xid);
	explan = ELS_EXPL_OXID_RXID;
	if (!ep)
		goto reject;
	spin_lock_bh(&ep->ex_lock);
	if (ep->oxid != ntohs(rp->rrq_ox_id))
		goto unlock_reject;
	if (ep->rxid != ntohs(rp->rrq_rx_id) &&
	    ep->rxid != FC_XID_UNKNOWN)
		goto unlock_reject;
	explan = ELS_EXPL_SID;
	if (ep->sid != sid)
		goto unlock_reject;

	/*
	 * Clear Recovery Qualifier state, and cancel timer if complete.
	 */
	if (ep->esb_stat & ESB_ST_REC_QUAL) {
		ep->esb_stat &= ~ESB_ST_REC_QUAL;
		atomic_dec(&ep->ex_refcnt);	/* drop hold for rec qual */
	}
	if (ep->esb_stat & ESB_ST_COMPLETE) {
		if (cancel_delayed_work(&ep->timeout_work))
			atomic_dec(&ep->ex_refcnt);	/* drop timer hold */
	}

	spin_unlock_bh(&ep->ex_lock);

	/*
	 * Send LS_ACC.
	 */
	fc_seq_ls_acc(fp);
	goto out;

unlock_reject:
	spin_unlock_bh(&ep->ex_lock);
reject:
	fc_seq_ls_rjt(fp, ELS_RJT_LOGIC, explan);
out:
	if (ep)
		fc_exch_release(ep);	/* drop hold from fc_exch_find */
}

/**
 * fc_exch_mgr_add() - Add an exchange manager to a local port's list of EMs
 * @lport: The local port to add the exchange manager to
 * @mp:	   The exchange manager to be added to the local port
 * @match: The match routine that indicates when this EM should be used
 */
struct fc_exch_mgr_anchor *fc_exch_mgr_add(struct fc_lport *lport,
					   struct fc_exch_mgr *mp,
					   bool (*match)(struct fc_frame *))
{
	struct fc_exch_mgr_anchor *ema;

	ema = kmalloc(sizeof(*ema), GFP_ATOMIC);
	if (!ema)
		return ema;

	ema->mp = mp;
	ema->match = match;
	/* add EM anchor to EM anchors list */
	list_add_tail(&ema->ema_list, &lport->ema_list);
	kref_get(&mp->kref);
	return ema;
}
EXPORT_SYMBOL(fc_exch_mgr_add);

/**
 * fc_exch_mgr_destroy() - Destroy an exchange manager
 * @kref: The reference to the EM to be destroyed
 */
static void fc_exch_mgr_destroy(struct kref *kref)
{
	struct fc_exch_mgr *mp = container_of(kref, struct fc_exch_mgr, kref);

	mempool_destroy(mp->ep_pool);
	free_percpu(mp->pool);
	kfree(mp);
}

/**
 * fc_exch_mgr_del() - Delete an EM from a local port's list
 * @ema: The exchange manager anchor identifying the EM to be deleted
 */
void fc_exch_mgr_del(struct fc_exch_mgr_anchor *ema)
{
	/* remove EM anchor from EM anchors list */
	list_del(&ema->ema_list);
	kref_put(&ema->mp->kref, fc_exch_mgr_destroy);
	kfree(ema);
}
EXPORT_SYMBOL(fc_exch_mgr_del);

/**
 * fc_exch_mgr_list_clone() - Share all exchange manager objects
 * @src: Source lport to clone exchange managers from
 * @dst: New lport that takes references to all the exchange managers
 */
int fc_exch_mgr_list_clone(struct fc_lport *src, struct fc_lport *dst)
{
	struct fc_exch_mgr_anchor *ema, *tmp;

	list_for_each_entry(ema, &src->ema_list, ema_list) {
		if (!fc_exch_mgr_add(dst, ema->mp, ema->match))
			goto err;
	}
	return 0;
err:
	list_for_each_entry_safe(ema, tmp, &dst->ema_list, ema_list)
		fc_exch_mgr_del(ema);
	return -ENOMEM;
}

/**
 * fc_exch_mgr_alloc() - Allocate an exchange manager
 * @lport:   The local port that the new EM will be associated with
 * @class:   The default FC class for new exchanges
 * @min_xid: The minimum XID for exchanges from the new EM
 * @max_xid: The maximum XID for exchanges from the new EM
 * @match:   The match routine for the new EM
 */
struct fc_exch_mgr *fc_exch_mgr_alloc(struct fc_lport *lport,
				      enum fc_class class,
				      u16 min_xid, u16 max_xid,
				      bool (*match)(struct fc_frame *))
{
	struct fc_exch_mgr *mp;
	u16 pool_exch_range;
	size_t pool_size;
	unsigned int cpu;
	struct fc_exch_pool *pool;

	if (max_xid <= min_xid || max_xid == FC_XID_UNKNOWN ||
	    (min_xid & fc_cpu_mask) != 0) {
		FC_LPORT_DBG(lport, "Invalid min_xid 0x:%x and max_xid 0x:%x\n",
			     min_xid, max_xid);
		return NULL;
	}

	/*
	 * allocate memory for EM
	 */
	mp = kzalloc(sizeof(struct fc_exch_mgr), GFP_ATOMIC);
	if (!mp)
		return NULL;

	mp->class = class;
	/* adjust em exch xid range for offload */
	mp->min_xid = min_xid;
	mp->max_xid = max_xid;

	mp->ep_pool = mempool_create_slab_pool(2, fc_em_cachep);
	if (!mp->ep_pool)
		goto free_mp;

	/*
	 * Setup per cpu exch pool with entire exchange id range equally
	 * divided across all cpus. The exch pointers array memory is
	 * allocated for exch range per pool.
	 */
	pool_exch_range = (mp->max_xid - mp->min_xid + 1) / (fc_cpu_mask + 1);
	mp->pool_max_index = pool_exch_range - 1;

	/*
	 * Allocate and initialize per cpu exch pool
	 */
	pool_size = sizeof(*pool) + pool_exch_range * sizeof(struct fc_exch *);
	mp->pool = __alloc_percpu(pool_size, __alignof__(struct fc_exch_pool));
	if (!mp->pool)
		goto free_mempool;
	for_each_possible_cpu(cpu) {
		pool = per_cpu_ptr(mp->pool, cpu);
		pool->left = FC_XID_UNKNOWN;
		pool->right = FC_XID_UNKNOWN;
		spin_lock_init(&pool->lock);
		INIT_LIST_HEAD(&pool->ex_list);
	}

	kref_init(&mp->kref);
	if (!fc_exch_mgr_add(lport, mp, match)) {
		free_percpu(mp->pool);
		goto free_mempool;
	}

	/*
	 * Above kref_init() sets mp->kref to 1 and then
	 * call to fc_exch_mgr_add incremented mp->kref again,
	 * so adjust that extra increment.
	 */
	kref_put(&mp->kref, fc_exch_mgr_destroy);
	return mp;

free_mempool:
	mempool_destroy(mp->ep_pool);
free_mp:
	kfree(mp);
	return NULL;
}
EXPORT_SYMBOL(fc_exch_mgr_alloc);

/**
 * fc_exch_mgr_free() - Free all exchange managers on a local port
 * @lport: The local port whose EMs are to be freed
 */
void fc_exch_mgr_free(struct fc_lport *lport)
{
	struct fc_exch_mgr_anchor *ema, *next;

	flush_workqueue(fc_exch_workqueue);
	list_for_each_entry_safe(ema, next, &lport->ema_list, ema_list)
		fc_exch_mgr_del(ema);
}
EXPORT_SYMBOL(fc_exch_mgr_free);

/**
 * fc_exch_recv() - Handler for received frames
 * @lport: The local port the frame was received on
 * @fp:	   The received frame
 */
void fc_exch_recv(struct fc_lport *lport, struct fc_frame *fp)
{
	struct fc_frame_header *fh = fc_frame_header_get(fp);
	struct fc_exch_mgr_anchor *ema;
	u32 f_ctl, found = 0;
	u16 oxid;

	/* lport lock ? */
	if (!lport || lport->state == LPORT_ST_DISABLED) {
		FC_LPORT_DBG(lport, "Receiving frames for an lport that "
			     "has not been initialized correctly\n");
		fc_frame_free(fp);
		return;
	}

	f_ctl = ntoh24(fh->fh_f_ctl);
	oxid = ntohs(fh->fh_ox_id);
	if (f_ctl & FC_FC_EX_CTX) {
		list_for_each_entry(ema, &lport->ema_list, ema_list) {
			if ((oxid >= ema->mp->min_xid) &&
			    (oxid <= ema->mp->max_xid)) {
				found = 1;
				break;
			}
		}

		if (!found) {
			FC_LPORT_DBG(lport, "Received response for out "
				     "of range oxid:%hx\n", oxid);
			fc_frame_free(fp);
			return;
		}
	} else
		ema = list_entry(lport->ema_list.prev, typeof(*ema), ema_list);

	/*
	 * If frame is marked invalid, just drop it.
	 */
	switch (fr_eof(fp)) {
	case FC_EOF_T:
		if (f_ctl & FC_FC_END_SEQ)
			skb_trim(fp_skb(fp), fr_len(fp) - FC_FC_FILL(f_ctl));
		/* fall through */
	case FC_EOF_N:
		if (fh->fh_type == FC_TYPE_BLS)
			fc_exch_recv_bls(ema->mp, fp);
		else if ((f_ctl & (FC_FC_EX_CTX | FC_FC_SEQ_CTX)) ==
			 FC_FC_EX_CTX)
			fc_exch_recv_seq_resp(ema->mp, fp);
		else if (f_ctl & FC_FC_SEQ_CTX)
			fc_exch_recv_resp(ema->mp, fp);
		else	/* no EX_CTX and no SEQ_CTX */
			fc_exch_recv_req(lport, ema->mp, fp);
		break;
	default:
		FC_LPORT_DBG(lport, "dropping invalid frame (eof %x)",
			     fr_eof(fp));
		fc_frame_free(fp);
	}
}
EXPORT_SYMBOL(fc_exch_recv);

/**
 * fc_exch_init() - Initialize the exchange layer for a local port
 * @lport: The local port to initialize the exchange layer for
 */
int fc_exch_init(struct fc_lport *lport)
{
	if (!lport->tt.seq_start_next)
		lport->tt.seq_start_next = fc_seq_start_next;

	if (!lport->tt.exch_seq_send)
		lport->tt.exch_seq_send = fc_exch_seq_send;

	if (!lport->tt.seq_send)
		lport->tt.seq_send = fc_seq_send;

	if (!lport->tt.seq_els_rsp_send)
		lport->tt.seq_els_rsp_send = fc_seq_els_rsp_send;

	if (!lport->tt.exch_done)
		lport->tt.exch_done = fc_exch_done;

	if (!lport->tt.exch_mgr_reset)
		lport->tt.exch_mgr_reset = fc_exch_mgr_reset;

	if (!lport->tt.seq_exch_abort)
		lport->tt.seq_exch_abort = fc_seq_exch_abort;

	if (!lport->tt.seq_assign)
		lport->tt.seq_assign = fc_seq_assign;

	return 0;
}
EXPORT_SYMBOL(fc_exch_init);

/**
 * fc_setup_exch_mgr() - Setup an exchange manager
 */
int fc_setup_exch_mgr()
{
	fc_em_cachep = kmem_cache_create("libfc_em", sizeof(struct fc_exch),
					 0, SLAB_HWCACHE_ALIGN, NULL);
	if (!fc_em_cachep)
		return -ENOMEM;

	/*
	 * Initialize fc_cpu_mask and fc_cpu_order. The
	 * fc_cpu_mask is set for nr_cpu_ids rounded up
	 * to order of 2's * power and order is stored
	 * in fc_cpu_order as this is later required in
	 * mapping between an exch id and exch array index
	 * in per cpu exch pool.
	 *
	 * This round up is required to align fc_cpu_mask
	 * to exchange id's lower bits such that all incoming
	 * frames of an exchange gets delivered to the same
	 * cpu on which exchange originated by simple bitwise
	 * AND operation between fc_cpu_mask and exchange id.
	 */
	fc_cpu_mask = 1;
	fc_cpu_order = 0;
	while (fc_cpu_mask < nr_cpu_ids) {
		fc_cpu_mask <<= 1;
		fc_cpu_order++;
	}
	fc_cpu_mask--;

	fc_exch_workqueue = create_singlethread_workqueue("fc_exch_workqueue");
	if (!fc_exch_workqueue)
		return -ENOMEM;
	return 0;
}

/**
 * fc_destroy_exch_mgr() - Destroy an exchange manager
 */
void fc_destroy_exch_mgr()
{
	destroy_workqueue(fc_exch_workqueue);
	kmem_cache_destroy(fc_em_cachep);
}<|MERGE_RESOLUTION|>--- conflicted
+++ resolved
@@ -696,8 +696,6 @@
 	pool = per_cpu_ptr(mp->pool, cpu);
 	spin_lock_bh(&pool->lock);
 	put_cpu();
-<<<<<<< HEAD
-=======
 
 	/* peek cache of free slot */
 	if (pool->left != FC_XID_UNKNOWN) {
@@ -711,7 +709,6 @@
 		goto hit;
 	}
 
->>>>>>> 3cbea436
 	index = pool->next_index;
 	/* allocate new exch from pool */
 	while (fc_exch_ptr_get(pool, index)) {
@@ -1280,11 +1277,7 @@
 
 	list_for_each_entry(ema, &lport->ema_list, ema_list)
 		if ((!ema->match || ema->match(fp)) &&
-<<<<<<< HEAD
-		    fc_seq_lookup_recip(lport, ema->mp, fp) != FC_RJT_NONE)
-=======
 		    fc_seq_lookup_recip(lport, ema->mp, fp) == FC_RJT_NONE)
->>>>>>> 3cbea436
 			break;
 	return fr_seq(fp);
 }
