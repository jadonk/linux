--- conflicted
+++ resolved
@@ -345,11 +345,7 @@
  *	   : SCpnt - Command to queue
  * Returns : 0 - success, else error
  */
-<<<<<<< HEAD
-extern int fas216_noqueue_command(struct Scsi_Host *, struct scsi_cmnd *)
-=======
 extern int fas216_noqueue_command(struct Scsi_Host *, struct scsi_cmnd *);
->>>>>>> e8a7e48b
 
 /* Function: irqreturn_t fas216_intr (FAS216_Info *info)
  * Purpose : handle interrupts from the interface to progress a command
