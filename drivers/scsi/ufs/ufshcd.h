/* SPDX-License-Identifier: GPL-2.0-or-later */
/*
 * Universal Flash Storage Host controller driver
 * Copyright (C) 2011-2013 Samsung India Software Operations
 * Copyright (c) 2013-2016, The Linux Foundation. All rights reserved.
 *
 * Authors:
 *	Santosh Yaraganavi <santosh.sy@samsung.com>
 *	Vinayak Holikatti <h.vinayak@samsung.com>
 */

#ifndef _UFSHCD_H
#define _UFSHCD_H

#include <linux/module.h>
#include <linux/kernel.h>
#include <linux/init.h>
#include <linux/interrupt.h>
#include <linux/io.h>
#include <linux/delay.h>
#include <linux/slab.h>
#include <linux/spinlock.h>
#include <linux/rwsem.h>
#include <linux/workqueue.h>
#include <linux/errno.h>
#include <linux/types.h>
#include <linux/wait.h>
#include <linux/bitops.h>
#include <linux/pm_runtime.h>
#include <linux/clk.h>
#include <linux/completion.h>
#include <linux/regulator/consumer.h>
#include <linux/bitfield.h>
#include <linux/devfreq.h>
#include <linux/keyslot-manager.h>
#include "unipro.h"

#include <asm/irq.h>
#include <asm/byteorder.h>
#include <scsi/scsi.h>
#include <scsi/scsi_cmnd.h>
#include <scsi/scsi_host.h>
#include <scsi/scsi_tcq.h>
#include <scsi/scsi_dbg.h>
#include <scsi/scsi_eh.h>

#include "ufs.h"
#include "ufs_quirks.h"
#include "ufshci.h"

#define UFSHCD "ufshcd"
#define UFSHCD_DRIVER_VERSION "0.2"

struct ufs_hba;

enum dev_cmd_type {
	DEV_CMD_TYPE_NOP		= 0x0,
	DEV_CMD_TYPE_QUERY		= 0x1,
};

/**
 * struct uic_command - UIC command structure
 * @command: UIC command
 * @argument1: UIC command argument 1
 * @argument2: UIC command argument 2
 * @argument3: UIC command argument 3
 * @done: UIC command completion
 */
struct uic_command {
	u32 command;
	u32 argument1;
	u32 argument2;
	u32 argument3;
	struct completion done;
};

/* Used to differentiate the power management options */
enum ufs_pm_op {
	UFS_RUNTIME_PM,
	UFS_SYSTEM_PM,
	UFS_SHUTDOWN_PM,
};

#define ufshcd_is_runtime_pm(op) ((op) == UFS_RUNTIME_PM)
#define ufshcd_is_system_pm(op) ((op) == UFS_SYSTEM_PM)
#define ufshcd_is_shutdown_pm(op) ((op) == UFS_SHUTDOWN_PM)

/* Host <-> Device UniPro Link state */
enum uic_link_state {
	UIC_LINK_OFF_STATE	= 0, /* Link powered down or disabled */
	UIC_LINK_ACTIVE_STATE	= 1, /* Link is in Fast/Slow/Sleep state */
	UIC_LINK_HIBERN8_STATE	= 2, /* Link is in Hibernate state */
	UIC_LINK_BROKEN_STATE	= 3, /* Link is in broken state */
};

#define ufshcd_is_link_off(hba) ((hba)->uic_link_state == UIC_LINK_OFF_STATE)
#define ufshcd_is_link_active(hba) ((hba)->uic_link_state == \
				    UIC_LINK_ACTIVE_STATE)
#define ufshcd_is_link_hibern8(hba) ((hba)->uic_link_state == \
				    UIC_LINK_HIBERN8_STATE)
#define ufshcd_is_link_broken(hba) ((hba)->uic_link_state == \
				   UIC_LINK_BROKEN_STATE)
#define ufshcd_set_link_off(hba) ((hba)->uic_link_state = UIC_LINK_OFF_STATE)
#define ufshcd_set_link_active(hba) ((hba)->uic_link_state = \
				    UIC_LINK_ACTIVE_STATE)
#define ufshcd_set_link_hibern8(hba) ((hba)->uic_link_state = \
				    UIC_LINK_HIBERN8_STATE)
#define ufshcd_set_link_broken(hba) ((hba)->uic_link_state = \
				    UIC_LINK_BROKEN_STATE)

#define ufshcd_set_ufs_dev_active(h) \
	((h)->curr_dev_pwr_mode = UFS_ACTIVE_PWR_MODE)
#define ufshcd_set_ufs_dev_sleep(h) \
	((h)->curr_dev_pwr_mode = UFS_SLEEP_PWR_MODE)
#define ufshcd_set_ufs_dev_poweroff(h) \
	((h)->curr_dev_pwr_mode = UFS_POWERDOWN_PWR_MODE)
#define ufshcd_is_ufs_dev_active(h) \
	((h)->curr_dev_pwr_mode == UFS_ACTIVE_PWR_MODE)
#define ufshcd_is_ufs_dev_sleep(h) \
	((h)->curr_dev_pwr_mode == UFS_SLEEP_PWR_MODE)
#define ufshcd_is_ufs_dev_poweroff(h) \
	((h)->curr_dev_pwr_mode == UFS_POWERDOWN_PWR_MODE)

/*
 * UFS Power management levels.
 * Each level is in increasing order of power savings.
 */
enum ufs_pm_level {
	UFS_PM_LVL_0, /* UFS_ACTIVE_PWR_MODE, UIC_LINK_ACTIVE_STATE */
	UFS_PM_LVL_1, /* UFS_ACTIVE_PWR_MODE, UIC_LINK_HIBERN8_STATE */
	UFS_PM_LVL_2, /* UFS_SLEEP_PWR_MODE, UIC_LINK_ACTIVE_STATE */
	UFS_PM_LVL_3, /* UFS_SLEEP_PWR_MODE, UIC_LINK_HIBERN8_STATE */
	UFS_PM_LVL_4, /* UFS_POWERDOWN_PWR_MODE, UIC_LINK_HIBERN8_STATE */
	UFS_PM_LVL_5, /* UFS_POWERDOWN_PWR_MODE, UIC_LINK_OFF_STATE */
	UFS_PM_LVL_MAX
};

struct ufs_pm_lvl_states {
	enum ufs_dev_pwr_mode dev_state;
	enum uic_link_state link_state;
};

/**
 * struct ufshcd_lrb - local reference block
 * @utr_descriptor_ptr: UTRD address of the command
 * @ucd_req_ptr: UCD address of the command
 * @ucd_rsp_ptr: Response UPIU address for this command
 * @ucd_prdt_ptr: PRDT address of the command
 * @utrd_dma_addr: UTRD dma address for debug
 * @ucd_prdt_dma_addr: PRDT dma address for debug
 * @ucd_rsp_dma_addr: UPIU response dma address for debug
 * @ucd_req_dma_addr: UPIU request dma address for debug
 * @cmd: pointer to SCSI command
 * @sense_buffer: pointer to sense buffer address of the SCSI command
 * @sense_bufflen: Length of the sense buffer
 * @scsi_status: SCSI status of the command
 * @command_type: SCSI, UFS, Query.
 * @task_tag: Task tag of the command
 * @lun: LUN of the command
 * @intr_cmd: Interrupt command (doesn't participate in interrupt aggregation)
 * @issue_time_stamp: time stamp for debug purposes
 * @compl_time_stamp: time stamp for statistics
 * @crypto_key_slot: the key slot to use for inline crypto (-1 if none)
 * @data_unit_num: the data unit number for the first block for inline crypto
 * @req_abort_skip: skip request abort task flag
 */
struct ufshcd_lrb {
	struct utp_transfer_req_desc *utr_descriptor_ptr;
	struct utp_upiu_req *ucd_req_ptr;
	struct utp_upiu_rsp *ucd_rsp_ptr;
	struct ufshcd_sg_entry *ucd_prdt_ptr;

	dma_addr_t utrd_dma_addr;
	dma_addr_t ucd_req_dma_addr;
	dma_addr_t ucd_rsp_dma_addr;
	dma_addr_t ucd_prdt_dma_addr;

	struct scsi_cmnd *cmd;
	u8 *sense_buffer;
	unsigned int sense_bufflen;
	int scsi_status;

	int command_type;
	int task_tag;
	u8 lun; /* UPIU LUN id field is only 8-bit wide */
	bool intr_cmd;
	ktime_t issue_time_stamp;
	ktime_t compl_time_stamp;
#ifdef CONFIG_SCSI_UFS_CRYPTO
	int crypto_key_slot;
	u64 data_unit_num;
#endif

	bool req_abort_skip;
};

/**
 * struct ufs_query - holds relevant data structures for query request
 * @request: request upiu and function
 * @descriptor: buffer for sending/receiving descriptor
 * @response: response upiu and response
 */
struct ufs_query {
	struct ufs_query_req request;
	u8 *descriptor;
	struct ufs_query_res response;
};

/**
 * struct ufs_dev_cmd - all assosiated fields with device management commands
 * @type: device management command type - Query, NOP OUT
 * @lock: lock to allow one command at a time
 * @complete: internal commands completion
 */
struct ufs_dev_cmd {
	enum dev_cmd_type type;
	struct mutex lock;
	struct completion *complete;
	struct ufs_query query;
};

/**
 * struct ufs_clk_info - UFS clock related info
 * @list: list headed by hba->clk_list_head
 * @clk: clock node
 * @name: clock name
 * @max_freq: maximum frequency supported by the clock
 * @min_freq: min frequency that can be used for clock scaling
 * @curr_freq: indicates the current frequency that it is set to
 * @enabled: variable to check against multiple enable/disable
 */
struct ufs_clk_info {
	struct list_head list;
	struct clk *clk;
	const char *name;
	u32 max_freq;
	u32 min_freq;
	u32 curr_freq;
	bool enabled;
};

enum ufs_notify_change_status {
	PRE_CHANGE,
	POST_CHANGE,
};

struct ufs_pa_layer_attr {
	u32 gear_rx;
	u32 gear_tx;
	u32 lane_rx;
	u32 lane_tx;
	u32 pwr_rx;
	u32 pwr_tx;
	u32 hs_rate;
};

struct ufs_pwr_mode_info {
	bool is_valid;
	struct ufs_pa_layer_attr info;
};

/**
 * struct ufs_hba_variant_ops - variant specific callbacks
 * @name: variant name
 * @init: called when the driver is initialized
 * @exit: called to cleanup everything done in init
 * @get_ufs_hci_version: called to get UFS HCI version
 * @clk_scale_notify: notifies that clks are scaled up/down
 * @setup_clocks: called before touching any of the controller registers
 * @setup_regulators: called before accessing the host controller
 * @hce_enable_notify: called before and after HCE enable bit is set to allow
 *                     variant specific Uni-Pro initialization.
 * @link_startup_notify: called before and after Link startup is carried out
 *                       to allow variant specific Uni-Pro initialization.
 * @pwr_change_notify: called before and after a power mode change
 *			is carried out to allow vendor spesific capabilities
 *			to be set.
 * @setup_xfer_req: called before any transfer request is issued
 *                  to set some things
 * @setup_task_mgmt: called before any task management request is issued
 *                  to set some things
 * @hibern8_notify: called around hibern8 enter/exit
 * @apply_dev_quirks: called to apply device specific quirks
 * @suspend: called during host controller PM callback
 * @resume: called during host controller PM callback
 * @dbg_register_dump: used to dump controller debug information
 * @phy_initialization: used to initialize phys
 * @device_reset: called to issue a reset pulse on the UFS device
 * @program_key: program or evict an inline encryption key
 */
struct ufs_hba_variant_ops {
	const char *name;
	int	(*init)(struct ufs_hba *);
	void    (*exit)(struct ufs_hba *);
	u32	(*get_ufs_hci_version)(struct ufs_hba *);
	int	(*clk_scale_notify)(struct ufs_hba *, bool,
				    enum ufs_notify_change_status);
	int	(*setup_clocks)(struct ufs_hba *, bool,
				enum ufs_notify_change_status);
	int     (*setup_regulators)(struct ufs_hba *, bool);
	int	(*hce_enable_notify)(struct ufs_hba *,
				     enum ufs_notify_change_status);
	int	(*link_startup_notify)(struct ufs_hba *,
				       enum ufs_notify_change_status);
	int	(*pwr_change_notify)(struct ufs_hba *,
					enum ufs_notify_change_status status,
					struct ufs_pa_layer_attr *,
					struct ufs_pa_layer_attr *);
	void	(*setup_xfer_req)(struct ufs_hba *, int, bool);
	void	(*setup_task_mgmt)(struct ufs_hba *, int, u8);
	void    (*hibern8_notify)(struct ufs_hba *, enum uic_cmd_dme,
					enum ufs_notify_change_status);
	int	(*apply_dev_quirks)(struct ufs_hba *hba);
	void	(*fixup_dev_quirks)(struct ufs_hba *hba);
	int     (*suspend)(struct ufs_hba *, enum ufs_pm_op);
	int     (*resume)(struct ufs_hba *, enum ufs_pm_op);
	void	(*dbg_register_dump)(struct ufs_hba *hba);
	int	(*phy_initialization)(struct ufs_hba *);
	void	(*device_reset)(struct ufs_hba *hba);
	void	(*config_scaling_param)(struct ufs_hba *hba,
					struct devfreq_dev_profile *profile,
					void *data);
	int	(*program_key)(struct ufs_hba *hba,
			       const union ufs_crypto_cfg_entry *cfg, int slot);
};

/* clock gating state  */
enum clk_gating_state {
	CLKS_OFF,
	CLKS_ON,
	REQ_CLKS_OFF,
	REQ_CLKS_ON,
};

/**
 * struct ufs_clk_gating - UFS clock gating related info
 * @gate_work: worker to turn off clocks after some delay as specified in
 * delay_ms
 * @ungate_work: worker to turn on clocks that will be used in case of
 * interrupt context
 * @state: the current clocks state
 * @delay_ms: gating delay in ms
 * @is_suspended: clk gating is suspended when set to 1 which can be used
 * during suspend/resume
 * @delay_attr: sysfs attribute to control delay_attr
 * @enable_attr: sysfs attribute to enable/disable clock gating
 * @is_enabled: Indicates the current status of clock gating
 * @active_reqs: number of requests that are pending and should be waited for
 * completion before gating clocks.
 */
struct ufs_clk_gating {
	struct delayed_work gate_work;
	struct work_struct ungate_work;
	enum clk_gating_state state;
	unsigned long delay_ms;
	bool is_suspended;
	struct device_attribute delay_attr;
	struct device_attribute enable_attr;
	bool is_enabled;
	int active_reqs;
	struct workqueue_struct *clk_gating_workq;
};

struct ufs_saved_pwr_info {
	struct ufs_pa_layer_attr info;
	bool is_valid;
};

/**
 * struct ufs_clk_scaling - UFS clock scaling related data
 * @active_reqs: number of requests that are pending. If this is zero when
 * devfreq ->target() function is called then schedule "suspend_work" to
 * suspend devfreq.
 * @tot_busy_t: Total busy time in current polling window
 * @window_start_t: Start time (in jiffies) of the current polling window
 * @busy_start_t: Start time of current busy period
 * @enable_attr: sysfs attribute to enable/disable clock scaling
 * @saved_pwr_info: UFS power mode may also be changed during scaling and this
 * one keeps track of previous power mode.
 * @workq: workqueue to schedule devfreq suspend/resume work
 * @suspend_work: worker to suspend devfreq
 * @resume_work: worker to resume devfreq
 * @is_allowed: tracks if scaling is currently allowed or not
 * @is_busy_started: tracks if busy period has started or not
 * @is_suspended: tracks if devfreq is suspended or not
 */
struct ufs_clk_scaling {
	int active_reqs;
	unsigned long tot_busy_t;
	ktime_t window_start_t;
	ktime_t busy_start_t;
	struct device_attribute enable_attr;
	struct ufs_saved_pwr_info saved_pwr_info;
	struct workqueue_struct *workq;
	struct work_struct suspend_work;
	struct work_struct resume_work;
	bool is_allowed;
	bool is_busy_started;
	bool is_suspended;
};

#define UFS_ERR_REG_HIST_LENGTH 8
/**
 * struct ufs_err_reg_hist - keeps history of errors
 * @pos: index to indicate cyclic buffer position
 * @reg: cyclic buffer for registers value
 * @tstamp: cyclic buffer for time stamp
 */
struct ufs_err_reg_hist {
	int pos;
	u32 reg[UFS_ERR_REG_HIST_LENGTH];
	ktime_t tstamp[UFS_ERR_REG_HIST_LENGTH];
};

/**
 * struct ufs_stats - keeps usage/err statistics
 * @last_intr_status: record the last interrupt status.
 * @last_intr_ts: record the last interrupt timestamp.
 * @hibern8_exit_cnt: Counter to keep track of number of exits,
 *		reset this after link-startup.
 * @last_hibern8_exit_tstamp: Set time after the hibern8 exit.
 *		Clear after the first successful command completion.
 * @pa_err: tracks pa-uic errors
 * @dl_err: tracks dl-uic errors
 * @nl_err: tracks nl-uic errors
 * @tl_err: tracks tl-uic errors
 * @dme_err: tracks dme errors
 * @auto_hibern8_err: tracks auto-hibernate errors
 * @fatal_err: tracks fatal errors
 * @linkup_err: tracks link-startup errors
 * @resume_err: tracks resume errors
 * @suspend_err: tracks suspend errors
 * @dev_reset: tracks device reset events
 * @host_reset: tracks host reset events
 * @tsk_abort: tracks task abort events
 */
struct ufs_stats {
	u32 last_intr_status;
	ktime_t last_intr_ts;

	u32 hibern8_exit_cnt;
	ktime_t last_hibern8_exit_tstamp;

	/* uic specific errors */
	struct ufs_err_reg_hist pa_err;
	struct ufs_err_reg_hist dl_err;
	struct ufs_err_reg_hist nl_err;
	struct ufs_err_reg_hist tl_err;
	struct ufs_err_reg_hist dme_err;

	/* fatal errors */
	struct ufs_err_reg_hist auto_hibern8_err;
	struct ufs_err_reg_hist fatal_err;
	struct ufs_err_reg_hist link_startup_err;
	struct ufs_err_reg_hist resume_err;
	struct ufs_err_reg_hist suspend_err;

	/* abnormal events */
	struct ufs_err_reg_hist dev_reset;
	struct ufs_err_reg_hist host_reset;
	struct ufs_err_reg_hist task_abort;
};

enum ufshcd_quirks {
	/* Interrupt aggregation support is broken */
	UFSHCD_QUIRK_BROKEN_INTR_AGGR			= 1 << 0,

	/*
	 * delay before each dme command is required as the unipro
	 * layer has shown instabilities
	 */
	UFSHCD_QUIRK_DELAY_BEFORE_DME_CMDS		= 1 << 1,

	/*
	 * If UFS host controller is having issue in processing LCC (Line
	 * Control Command) coming from device then enable this quirk.
	 * When this quirk is enabled, host controller driver should disable
	 * the LCC transmission on UFS device (by clearing TX_LCC_ENABLE
	 * attribute of device to 0).
	 */
	UFSHCD_QUIRK_BROKEN_LCC				= 1 << 2,

	/*
	 * The attribute PA_RXHSUNTERMCAP specifies whether or not the
	 * inbound Link supports unterminated line in HS mode. Setting this
	 * attribute to 1 fixes moving to HS gear.
	 */
	UFSHCD_QUIRK_BROKEN_PA_RXHSUNTERMCAP		= 1 << 3,

	/*
	 * This quirk needs to be enabled if the host controller only allows
	 * accessing the peer dme attributes in AUTO mode (FAST AUTO or
	 * SLOW AUTO).
	 */
	UFSHCD_QUIRK_DME_PEER_ACCESS_AUTO_MODE		= 1 << 4,

	/*
	 * This quirk needs to be enabled if the host controller doesn't
	 * advertise the correct version in UFS_VER register. If this quirk
	 * is enabled, standard UFS host driver will call the vendor specific
	 * ops (get_ufs_hci_version) to get the correct version.
	 */
	UFSHCD_QUIRK_BROKEN_UFS_HCI_VERSION		= 1 << 5,

	/*
	 * Clear handling for transfer/task request list is just opposite.
	 */
	UFSHCI_QUIRK_BROKEN_REQ_LIST_CLR		= 1 << 6,

	/*
	 * This quirk needs to be enabled if host controller doesn't allow
	 * that the interrupt aggregation timer and counter are reset by s/w.
	 */
	UFSHCI_QUIRK_SKIP_RESET_INTR_AGGR		= 1 << 7,

	/*
	 * This quirks needs to be enabled if host controller cannot be
	 * enabled via HCE register.
	 */
	UFSHCI_QUIRK_BROKEN_HCE				= 1 << 8,

	/*
	 * This quirk needs to be enabled if the host controller regards
	 * resolution of the values of PRDTO and PRDTL in UTRD as byte.
	 */
	UFSHCD_QUIRK_PRDT_BYTE_GRAN			= 1 << 9,

	/*
	 * This quirk needs to be enabled if the host controller reports
	 * OCS FATAL ERROR with device error through sense data
	 */
	UFSHCD_QUIRK_BROKEN_OCS_FATAL_ERROR		= 1 << 10,

	/*
<<<<<<< HEAD
	 * This quirk needs to disable manual flush for write booster
	 */
	UFSHCI_QUIRK_SKIP_MANUAL_WB_FLUSH_CTRL		= 1 << 11,
=======
	 * This quirk needs to be enabled if the host controller has
	 * auto-hibernate capability but it doesn't work.
	 */
	UFSHCD_QUIRK_BROKEN_AUTO_HIBERN8		= 1 << 11,
>>>>>>> 244359c9
};

enum ufshcd_caps {
	/* Allow dynamic clk gating */
	UFSHCD_CAP_CLK_GATING				= 1 << 0,

	/* Allow hiberb8 with clk gating */
	UFSHCD_CAP_HIBERN8_WITH_CLK_GATING		= 1 << 1,

	/* Allow dynamic clk scaling */
	UFSHCD_CAP_CLK_SCALING				= 1 << 2,

	/* Allow auto bkops to enabled during runtime suspend */
	UFSHCD_CAP_AUTO_BKOPS_SUSPEND			= 1 << 3,

	/*
	 * This capability allows host controller driver to use the UFS HCI's
	 * interrupt aggregation capability.
	 * CAUTION: Enabling this might reduce overall UFS throughput.
	 */
	UFSHCD_CAP_INTR_AGGR				= 1 << 4,

	/*
	 * This capability allows the device auto-bkops to be always enabled
	 * except during suspend (both runtime and suspend).
	 * Enabling this capability means that device will always be allowed
	 * to do background operation when it's active but it might degrade
	 * the performance of ongoing read/write operations.
	 */
	UFSHCD_CAP_KEEP_AUTO_BKOPS_ENABLED_EXCEPT_SUSPEND = 1 << 5,

	/*
	 * This capability allows host controller driver to automatically
	 * enable runtime power management by itself instead of waiting
	 * for userspace to control the power management.
	 */
	UFSHCD_CAP_RPM_AUTOSUSPEND			= 1 << 6,

	/*
	 * This capability allows the host controller driver to turn-on
	 * WriteBooster, if the underlying device supports it and is
	 * provisioned to be used. This would increase the write performance.
	 */
	UFSHCD_CAP_WB_EN				= 1 << 7,

	/*
	 * This capability allows the host controller driver to use the
	 * inline crypto engine, if it is present
	 */
	UFSHCD_CAP_CRYPTO				= 1 << 8,
};

struct ufs_hba_variant_params {
	struct devfreq_dev_profile devfreq_profile;
	struct devfreq_simple_ondemand_data ondemand_data;
	u16 hba_enable_delay_us;
	u32 wb_flush_threshold;
};

/**
 * struct ufs_hba - per adapter private structure
 * @mmio_base: UFSHCI base register address
 * @ucdl_base_addr: UFS Command Descriptor base address
 * @utrdl_base_addr: UTP Transfer Request Descriptor base address
 * @utmrdl_base_addr: UTP Task Management Descriptor base address
 * @ucdl_dma_addr: UFS Command Descriptor DMA address
 * @utrdl_dma_addr: UTRDL DMA address
 * @utmrdl_dma_addr: UTMRDL DMA address
 * @host: Scsi_Host instance of the driver
 * @dev: device handle
 * @lrb: local reference block
 * @cmd_queue: Used to allocate command tags from hba->host->tag_set.
 * @outstanding_tasks: Bits representing outstanding task requests
 * @outstanding_reqs: Bits representing outstanding transfer requests
 * @capabilities: UFS Controller Capabilities
 * @nutrs: Transfer Request Queue depth supported by controller
 * @nutmrs: Task Management Queue depth supported by controller
 * @ufs_version: UFS Version to which controller complies
 * @vops: pointer to variant specific operations
 * @priv: pointer to variant specific private data
 * @irq: Irq number of the controller
 * @active_uic_cmd: handle of active UIC command
 * @uic_cmd_mutex: mutex for uic command
 * @tmf_tag_set: TMF tag set.
 * @tmf_queue: Used to allocate TMF tags.
 * @pwr_done: completion for power mode change
 * @ufshcd_state: UFSHCD states
 * @eh_flags: Error handling flags
 * @intr_mask: Interrupt Mask Bits
 * @ee_ctrl_mask: Exception event control mask
 * @is_powered: flag to check if HBA is powered
 * @eh_wq: Workqueue that eh_work works on
 * @eh_work: Worker to handle UFS errors that require s/w attention
 * @eeh_work: Worker to handle exception events
 * @errors: HBA errors
 * @uic_error: UFS interconnect layer error status
 * @saved_err: sticky error mask
 * @saved_uic_err: sticky UIC error mask
 * @force_reset: flag to force eh_work perform a full reset
 * @force_pmc: flag to force a power mode change
 * @silence_err_logs: flag to silence error logs
 * @dev_cmd: ufs device management command information
 * @last_dme_cmd_tstamp: time stamp of the last completed DME command
 * @auto_bkops_enabled: to track whether bkops is enabled in device
 * @vreg_info: UFS device voltage regulator information
 * @clk_list_head: UFS host controller clocks list node head
 * @pwr_info: holds current power mode
 * @max_pwr_info: keeps the device max valid pwm
 * @desc_size: descriptor sizes reported by device
 * @urgent_bkops_lvl: keeps track of urgent bkops level for device
 * @is_urgent_bkops_lvl_checked: keeps track if the urgent bkops level for
 *  device is known or not.
 * @scsi_block_reqs_cnt: reference counting for scsi block requests
 * @crypto_capabilities: Content of crypto capabilities register (0x100)
 * @crypto_cap_array: Array of crypto capabilities
 * @crypto_cfg_register: Start of the crypto cfg array
 * @ksm: the keyslot manager tied to this hba
 */
struct ufs_hba {
	void __iomem *mmio_base;

	/* Virtual memory reference */
	struct utp_transfer_cmd_desc *ucdl_base_addr;
	struct utp_transfer_req_desc *utrdl_base_addr;
	struct utp_task_req_desc *utmrdl_base_addr;

	/* DMA memory reference */
	dma_addr_t ucdl_dma_addr;
	dma_addr_t utrdl_dma_addr;
	dma_addr_t utmrdl_dma_addr;

	struct Scsi_Host *host;
	struct device *dev;
	struct request_queue *cmd_queue;
	/*
	 * This field is to keep a reference to "scsi_device" corresponding to
	 * "UFS device" W-LU.
	 */
	struct scsi_device *sdev_ufs_device;

	enum ufs_dev_pwr_mode curr_dev_pwr_mode;
	enum uic_link_state uic_link_state;
	/* Desired UFS power management level during runtime PM */
	enum ufs_pm_level rpm_lvl;
	/* Desired UFS power management level during system PM */
	enum ufs_pm_level spm_lvl;
	struct device_attribute rpm_lvl_attr;
	struct device_attribute spm_lvl_attr;
	int pm_op_in_progress;

	/* Auto-Hibernate Idle Timer register value */
	u32 ahit;

	struct ufshcd_lrb *lrb;

	unsigned long outstanding_tasks;
	unsigned long outstanding_reqs;

	u32 capabilities;
	int nutrs;
	int nutmrs;
	u32 ufs_version;
	const struct ufs_hba_variant_ops *vops;
	struct ufs_hba_variant_params *vps;
	void *priv;
	unsigned int irq;
	bool is_irq_enabled;
	enum ufs_ref_clk_freq dev_ref_clk_freq;

	unsigned int quirks;	/* Deviations from standard UFSHCI spec. */

	/* Device deviations from standard UFS device spec. */
	unsigned int dev_quirks;

	struct blk_mq_tag_set tmf_tag_set;
	struct request_queue *tmf_queue;

	struct uic_command *active_uic_cmd;
	struct mutex uic_cmd_mutex;
	struct completion *uic_async_done;

	u32 ufshcd_state;
	u32 eh_flags;
	u32 intr_mask;
	u16 ee_ctrl_mask;
	bool is_powered;

	/* Work Queues */
	struct workqueue_struct *eh_wq;
	struct work_struct eh_work;
	struct work_struct eeh_work;

	/* HBA Errors */
	u32 errors;
	u32 uic_error;
	u32 saved_err;
	u32 saved_uic_err;
	struct ufs_stats ufs_stats;
	bool force_reset;
	bool force_pmc;
	bool silence_err_logs;

	/* Device management request data */
	struct ufs_dev_cmd dev_cmd;
	ktime_t last_dme_cmd_tstamp;

	/* Keeps information of the UFS device connected to this host */
	struct ufs_dev_info dev_info;
	bool auto_bkops_enabled;
	struct ufs_vreg_info vreg_info;
	struct list_head clk_list_head;

	bool wlun_dev_clr_ua;

	/* Number of requests aborts */
	int req_abort_count;

	/* Number of lanes available (1 or 2) for Rx/Tx */
	u32 lanes_per_direction;
	struct ufs_pa_layer_attr pwr_info;
	struct ufs_pwr_mode_info max_pwr_info;

	struct ufs_clk_gating clk_gating;
	/* Control to enable/disable host capabilities */
	u32 caps;

	struct devfreq *devfreq;
	struct ufs_clk_scaling clk_scaling;
	bool is_sys_suspended;

	enum bkops_status urgent_bkops_lvl;
	bool is_urgent_bkops_lvl_checked;

	struct rw_semaphore clk_scaling_lock;
	unsigned char desc_size[QUERY_DESC_IDN_MAX];
	atomic_t scsi_block_reqs_cnt;

	struct device		bsg_dev;
	struct request_queue	*bsg_queue;
	bool wb_buf_flush_enabled;
	bool wb_enabled;
	struct delayed_work rpm_dev_flush_recheck_work;

#ifdef CONFIG_SCSI_UFS_CRYPTO
	union ufs_crypto_capabilities crypto_capabilities;
	union ufs_crypto_cap_entry *crypto_cap_array;
	u32 crypto_cfg_register;
	struct blk_keyslot_manager ksm;
#endif
};

/* Returns true if clocks can be gated. Otherwise false */
static inline bool ufshcd_is_clkgating_allowed(struct ufs_hba *hba)
{
	return hba->caps & UFSHCD_CAP_CLK_GATING;
}
static inline bool ufshcd_can_hibern8_during_gating(struct ufs_hba *hba)
{
	return hba->caps & UFSHCD_CAP_HIBERN8_WITH_CLK_GATING;
}
static inline int ufshcd_is_clkscaling_supported(struct ufs_hba *hba)
{
	return hba->caps & UFSHCD_CAP_CLK_SCALING;
}
static inline bool ufshcd_can_autobkops_during_suspend(struct ufs_hba *hba)
{
	return hba->caps & UFSHCD_CAP_AUTO_BKOPS_SUSPEND;
}
static inline bool ufshcd_is_rpm_autosuspend_allowed(struct ufs_hba *hba)
{
	return hba->caps & UFSHCD_CAP_RPM_AUTOSUSPEND;
}

static inline bool ufshcd_is_intr_aggr_allowed(struct ufs_hba *hba)
{
/* DWC UFS Core has the Interrupt aggregation feature but is not detectable*/
#ifndef CONFIG_SCSI_UFS_DWC
	if ((hba->caps & UFSHCD_CAP_INTR_AGGR) &&
	    !(hba->quirks & UFSHCD_QUIRK_BROKEN_INTR_AGGR))
		return true;
	else
		return false;
#else
return true;
#endif
}

static inline bool ufshcd_is_auto_hibern8_supported(struct ufs_hba *hba)
{
	return (hba->capabilities & MASK_AUTO_HIBERN8_SUPPORT) &&
		!(hba->quirks & UFSHCD_QUIRK_BROKEN_AUTO_HIBERN8);
}

static inline bool ufshcd_is_auto_hibern8_enabled(struct ufs_hba *hba)
{
	return FIELD_GET(UFSHCI_AHIBERN8_TIMER_MASK, hba->ahit) ? true : false;
}

static inline bool ufshcd_is_wb_allowed(struct ufs_hba *hba)
{
	return hba->caps & UFSHCD_CAP_WB_EN;
}

#define ufshcd_writel(hba, val, reg)	\
	writel((val), (hba)->mmio_base + (reg))
#define ufshcd_readl(hba, reg)	\
	readl((hba)->mmio_base + (reg))

/**
 * ufshcd_rmwl - read modify write into a register
 * @hba - per adapter instance
 * @mask - mask to apply on read value
 * @val - actual value to write
 * @reg - register address
 */
static inline void ufshcd_rmwl(struct ufs_hba *hba, u32 mask, u32 val, u32 reg)
{
	u32 tmp;

	tmp = ufshcd_readl(hba, reg);
	tmp &= ~mask;
	tmp |= (val & mask);
	ufshcd_writel(hba, tmp, reg);
}

int ufshcd_alloc_host(struct device *, struct ufs_hba **);
void ufshcd_dealloc_host(struct ufs_hba *);
int ufshcd_hba_enable(struct ufs_hba *hba);
int ufshcd_init(struct ufs_hba * , void __iomem * , unsigned int);
int ufshcd_link_recovery(struct ufs_hba *hba);
int ufshcd_make_hba_operational(struct ufs_hba *hba);
void ufshcd_remove(struct ufs_hba *);
int ufshcd_uic_hibern8_exit(struct ufs_hba *hba);
void ufshcd_delay_us(unsigned long us, unsigned long tolerance);
int ufshcd_wait_for_register(struct ufs_hba *hba, u32 reg, u32 mask,
				u32 val, unsigned long interval_us,
				unsigned long timeout_ms);
void ufshcd_parse_dev_ref_clk_freq(struct ufs_hba *hba, struct clk *refclk);
void ufshcd_update_reg_hist(struct ufs_err_reg_hist *reg_hist,
			    u32 reg);

static inline void check_upiu_size(void)
{
	BUILD_BUG_ON(ALIGNED_UPIU_SIZE <
		GENERAL_UPIU_REQUEST_SIZE + QUERY_DESC_MAX_SIZE);
}

/**
 * ufshcd_set_variant - set variant specific data to the hba
 * @hba - per adapter instance
 * @variant - pointer to variant specific data
 */
static inline void ufshcd_set_variant(struct ufs_hba *hba, void *variant)
{
	BUG_ON(!hba);
	hba->priv = variant;
}

/**
 * ufshcd_get_variant - get variant specific data from the hba
 * @hba - per adapter instance
 */
static inline void *ufshcd_get_variant(struct ufs_hba *hba)
{
	BUG_ON(!hba);
	return hba->priv;
}
static inline bool ufshcd_keep_autobkops_enabled_except_suspend(
							struct ufs_hba *hba)
{
	return hba->caps & UFSHCD_CAP_KEEP_AUTO_BKOPS_ENABLED_EXCEPT_SUSPEND;
}

static inline u8 ufshcd_wb_get_query_index(struct ufs_hba *hba)
{
	if (hba->dev_info.b_wb_buffer_type == WB_BUF_MODE_LU_DEDICATED)
		return hba->dev_info.wb_dedicated_lu;
	return 0;
}

extern int ufshcd_runtime_suspend(struct ufs_hba *hba);
extern int ufshcd_runtime_resume(struct ufs_hba *hba);
extern int ufshcd_runtime_idle(struct ufs_hba *hba);
extern int ufshcd_system_suspend(struct ufs_hba *hba);
extern int ufshcd_system_resume(struct ufs_hba *hba);
extern int ufshcd_shutdown(struct ufs_hba *hba);
extern int ufshcd_dme_set_attr(struct ufs_hba *hba, u32 attr_sel,
			       u8 attr_set, u32 mib_val, u8 peer);
extern int ufshcd_dme_get_attr(struct ufs_hba *hba, u32 attr_sel,
			       u32 *mib_val, u8 peer);
extern int ufshcd_config_pwr_mode(struct ufs_hba *hba,
			struct ufs_pa_layer_attr *desired_pwr_mode);

/* UIC command interfaces for DME primitives */
#define DME_LOCAL	0
#define DME_PEER	1
#define ATTR_SET_NOR	0	/* NORMAL */
#define ATTR_SET_ST	1	/* STATIC */

static inline int ufshcd_dme_set(struct ufs_hba *hba, u32 attr_sel,
				 u32 mib_val)
{
	return ufshcd_dme_set_attr(hba, attr_sel, ATTR_SET_NOR,
				   mib_val, DME_LOCAL);
}

static inline int ufshcd_dme_st_set(struct ufs_hba *hba, u32 attr_sel,
				    u32 mib_val)
{
	return ufshcd_dme_set_attr(hba, attr_sel, ATTR_SET_ST,
				   mib_val, DME_LOCAL);
}

static inline int ufshcd_dme_peer_set(struct ufs_hba *hba, u32 attr_sel,
				      u32 mib_val)
{
	return ufshcd_dme_set_attr(hba, attr_sel, ATTR_SET_NOR,
				   mib_val, DME_PEER);
}

static inline int ufshcd_dme_peer_st_set(struct ufs_hba *hba, u32 attr_sel,
					 u32 mib_val)
{
	return ufshcd_dme_set_attr(hba, attr_sel, ATTR_SET_ST,
				   mib_val, DME_PEER);
}

static inline int ufshcd_dme_get(struct ufs_hba *hba,
				 u32 attr_sel, u32 *mib_val)
{
	return ufshcd_dme_get_attr(hba, attr_sel, mib_val, DME_LOCAL);
}

static inline int ufshcd_dme_peer_get(struct ufs_hba *hba,
				      u32 attr_sel, u32 *mib_val)
{
	return ufshcd_dme_get_attr(hba, attr_sel, mib_val, DME_PEER);
}

static inline bool ufshcd_is_hs_mode(struct ufs_pa_layer_attr *pwr_info)
{
	return (pwr_info->pwr_rx == FAST_MODE ||
		pwr_info->pwr_rx == FASTAUTO_MODE) &&
		(pwr_info->pwr_tx == FAST_MODE ||
		pwr_info->pwr_tx == FASTAUTO_MODE);
}

static inline int ufshcd_disable_host_tx_lcc(struct ufs_hba *hba)
{
	return ufshcd_dme_set(hba, UIC_ARG_MIB(PA_LOCAL_TX_LCC_ENABLE), 0);
}

/* Expose Query-Request API */
int ufshcd_query_descriptor_retry(struct ufs_hba *hba,
				  enum query_opcode opcode,
				  enum desc_idn idn, u8 index,
				  u8 selector,
				  u8 *desc_buf, int *buf_len);
int ufshcd_read_desc_param(struct ufs_hba *hba,
			   enum desc_idn desc_id,
			   int desc_index,
			   u8 param_offset,
			   u8 *param_read_buf,
			   u8 param_size);
int ufshcd_query_attr(struct ufs_hba *hba, enum query_opcode opcode,
		      enum attr_idn idn, u8 index, u8 selector, u32 *attr_val);
int ufshcd_query_flag(struct ufs_hba *hba, enum query_opcode opcode,
	enum flag_idn idn, u8 index, bool *flag_res);

void ufshcd_auto_hibern8_enable(struct ufs_hba *hba);
void ufshcd_auto_hibern8_update(struct ufs_hba *hba, u32 ahit);
void ufshcd_fixup_dev_quirks(struct ufs_hba *hba, struct ufs_dev_fix *fixups);
#define SD_ASCII_STD true
#define SD_RAW false
int ufshcd_read_string_desc(struct ufs_hba *hba, u8 desc_index,
			    u8 **buf, bool ascii);

int ufshcd_hold(struct ufs_hba *hba, bool async);
void ufshcd_release(struct ufs_hba *hba);

void ufshcd_map_desc_id_to_length(struct ufs_hba *hba, enum desc_idn desc_id,
				  int *desc_length);

u32 ufshcd_get_local_unipro_ver(struct ufs_hba *hba);

int ufshcd_send_uic_cmd(struct ufs_hba *hba, struct uic_command *uic_cmd);

int ufshcd_exec_raw_upiu_cmd(struct ufs_hba *hba,
			     struct utp_upiu_req *req_upiu,
			     struct utp_upiu_req *rsp_upiu,
			     int msgcode,
			     u8 *desc_buff, int *buff_len,
			     enum query_opcode desc_op);

/* Wrapper functions for safely calling variant operations */
static inline const char *ufshcd_get_var_name(struct ufs_hba *hba)
{
	if (hba->vops)
		return hba->vops->name;
	return "";
}

static inline int ufshcd_vops_init(struct ufs_hba *hba)
{
	if (hba->vops && hba->vops->init)
		return hba->vops->init(hba);

	return 0;
}

static inline void ufshcd_vops_exit(struct ufs_hba *hba)
{
	if (hba->vops && hba->vops->exit)
		return hba->vops->exit(hba);
}

static inline u32 ufshcd_vops_get_ufs_hci_version(struct ufs_hba *hba)
{
	if (hba->vops && hba->vops->get_ufs_hci_version)
		return hba->vops->get_ufs_hci_version(hba);

	return ufshcd_readl(hba, REG_UFS_VERSION);
}

static inline int ufshcd_vops_clk_scale_notify(struct ufs_hba *hba,
			bool up, enum ufs_notify_change_status status)
{
	if (hba->vops && hba->vops->clk_scale_notify)
		return hba->vops->clk_scale_notify(hba, up, status);
	return 0;
}

static inline int ufshcd_vops_setup_clocks(struct ufs_hba *hba, bool on,
					enum ufs_notify_change_status status)
{
	if (hba->vops && hba->vops->setup_clocks)
		return hba->vops->setup_clocks(hba, on, status);
	return 0;
}

static inline int ufshcd_vops_setup_regulators(struct ufs_hba *hba, bool status)
{
	if (hba->vops && hba->vops->setup_regulators)
		return hba->vops->setup_regulators(hba, status);

	return 0;
}

static inline int ufshcd_vops_hce_enable_notify(struct ufs_hba *hba,
						bool status)
{
	if (hba->vops && hba->vops->hce_enable_notify)
		return hba->vops->hce_enable_notify(hba, status);

	return 0;
}
static inline int ufshcd_vops_link_startup_notify(struct ufs_hba *hba,
						bool status)
{
	if (hba->vops && hba->vops->link_startup_notify)
		return hba->vops->link_startup_notify(hba, status);

	return 0;
}

static inline int ufshcd_vops_pwr_change_notify(struct ufs_hba *hba,
				  bool status,
				  struct ufs_pa_layer_attr *dev_max_params,
				  struct ufs_pa_layer_attr *dev_req_params)
{
	if (hba->vops && hba->vops->pwr_change_notify)
		return hba->vops->pwr_change_notify(hba, status,
					dev_max_params, dev_req_params);

	return -ENOTSUPP;
}

static inline void ufshcd_vops_setup_xfer_req(struct ufs_hba *hba, int tag,
					bool is_scsi_cmd)
{
	if (hba->vops && hba->vops->setup_xfer_req)
		return hba->vops->setup_xfer_req(hba, tag, is_scsi_cmd);
}

static inline void ufshcd_vops_setup_task_mgmt(struct ufs_hba *hba,
					int tag, u8 tm_function)
{
	if (hba->vops && hba->vops->setup_task_mgmt)
		return hba->vops->setup_task_mgmt(hba, tag, tm_function);
}

static inline void ufshcd_vops_hibern8_notify(struct ufs_hba *hba,
					enum uic_cmd_dme cmd,
					enum ufs_notify_change_status status)
{
	if (hba->vops && hba->vops->hibern8_notify)
		return hba->vops->hibern8_notify(hba, cmd, status);
}

static inline int ufshcd_vops_apply_dev_quirks(struct ufs_hba *hba)
{
	if (hba->vops && hba->vops->apply_dev_quirks)
		return hba->vops->apply_dev_quirks(hba);
	return 0;
}

static inline void ufshcd_vops_fixup_dev_quirks(struct ufs_hba *hba)
{
	if (hba->vops && hba->vops->fixup_dev_quirks)
		hba->vops->fixup_dev_quirks(hba);
}

static inline int ufshcd_vops_suspend(struct ufs_hba *hba, enum ufs_pm_op op)
{
	if (hba->vops && hba->vops->suspend)
		return hba->vops->suspend(hba, op);

	return 0;
}

static inline int ufshcd_vops_resume(struct ufs_hba *hba, enum ufs_pm_op op)
{
	if (hba->vops && hba->vops->resume)
		return hba->vops->resume(hba, op);

	return 0;
}

static inline void ufshcd_vops_dbg_register_dump(struct ufs_hba *hba)
{
	if (hba->vops && hba->vops->dbg_register_dump)
		hba->vops->dbg_register_dump(hba);
}

static inline void ufshcd_vops_device_reset(struct ufs_hba *hba)
{
	if (hba->vops && hba->vops->device_reset) {
		hba->vops->device_reset(hba);
		ufshcd_set_ufs_dev_active(hba);
		ufshcd_update_reg_hist(&hba->ufs_stats.dev_reset, 0);
	}
}

static inline void ufshcd_vops_config_scaling_param(struct ufs_hba *hba,
						    struct devfreq_dev_profile
						    *profile, void *data)
{
	if (hba->vops && hba->vops->config_scaling_param)
		hba->vops->config_scaling_param(hba, profile, data);
}

extern struct ufs_pm_lvl_states ufs_pm_lvl_states[];

/*
 * ufshcd_scsi_to_upiu_lun - maps scsi LUN to UPIU LUN
 * @scsi_lun: scsi LUN id
 *
 * Returns UPIU LUN id
 */
static inline u8 ufshcd_scsi_to_upiu_lun(unsigned int scsi_lun)
{
	if (scsi_is_wlun(scsi_lun))
		return (scsi_lun & UFS_UPIU_MAX_UNIT_NUM_ID)
			| UFS_UPIU_WLUN_ID;
	else
		return scsi_lun & UFS_UPIU_MAX_UNIT_NUM_ID;
}

int ufshcd_dump_regs(struct ufs_hba *hba, size_t offset, size_t len,
		     const char *prefix);

#endif /* End of Header */<|MERGE_RESOLUTION|>--- conflicted
+++ resolved
@@ -532,16 +532,16 @@
 	UFSHCD_QUIRK_BROKEN_OCS_FATAL_ERROR		= 1 << 10,
 
 	/*
-<<<<<<< HEAD
-	 * This quirk needs to disable manual flush for write booster
-	 */
-	UFSHCI_QUIRK_SKIP_MANUAL_WB_FLUSH_CTRL		= 1 << 11,
-=======
 	 * This quirk needs to be enabled if the host controller has
 	 * auto-hibernate capability but it doesn't work.
 	 */
 	UFSHCD_QUIRK_BROKEN_AUTO_HIBERN8		= 1 << 11,
->>>>>>> 244359c9
+
+	/*
+	 * This quirk needs to disable manual flush for write booster
+	 */
+	UFSHCI_QUIRK_SKIP_MANUAL_WB_FLUSH_CTRL		= 1 << 12,
+
 };
 
 enum ufshcd_caps {
