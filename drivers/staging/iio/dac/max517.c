/*
 *  max517.c - Support for Maxim MAX517, MAX518 and MAX519
 *
 *  Copyright (C) 2010, 2011 Roland Stigge <stigge@antcom.de>
 *
 *  This program is free software; you can redistribute it and/or modify
 *  it under the terms of the GNU General Public License as published by
 *  the Free Software Foundation; either version 2 of the License, or
 *  (at your option) any later version.
 *
 *  This program is distributed in the hope that it will be useful,
 *  but WITHOUT ANY WARRANTY; without even the implied warranty of
 *  MERCHANTABILITY or FITNESS FOR A PARTICULAR PURPOSE.  See the
 *  GNU General Public License for more details.
 *
 *  You should have received a copy of the GNU General Public License
 *  along with this program; if not, write to the Free Software
 *  Foundation, Inc., 675 Mass Ave, Cambridge, MA 02139, USA.
 */

#include <linux/module.h>
#include <linux/init.h>
#include <linux/slab.h>
#include <linux/jiffies.h>
#include <linux/i2c.h>
#include <linux/err.h>

#include "../iio.h"
#include "dac.h"

#include "max517.h"

#define MAX517_DRV_NAME	"max517"

/* Commands */
#define COMMAND_CHANNEL0	0x00
#define COMMAND_CHANNEL1	0x01 /* for MAX518 and MAX519 */
#define COMMAND_PD		0x08 /* Power Down */

enum max517_device_ids {
	ID_MAX517,
	ID_MAX518,
	ID_MAX519,
};

struct max517_data {
	struct iio_dev		*indio_dev;
	struct i2c_client	*client;
	unsigned short		vref_mv[2];
};

/*
 * channel: bit 0: channel 1
 *          bit 1: channel 2
 * (this way, it's possible to set both channels at once)
 */
static ssize_t max517_set_value(struct device *dev,
				 struct device_attribute *attr,
				 const char *buf, size_t count, int channel)
{
	struct iio_dev *dev_info = dev_get_drvdata(dev);
	struct max517_data *data = iio_dev_get_devdata(dev_info);
	struct i2c_client *client = data->client;
	u8 outbuf[4]; /* 1x or 2x command + value */
	int outbuf_size = 0;
	int res;
	long val;

	res = strict_strtol(buf, 10, &val);

	if (res)
		return res;

	if (val < 0 || val > 255)
		return -EINVAL;

	if (channel & 1) {
		outbuf[outbuf_size++] = COMMAND_CHANNEL0;
		outbuf[outbuf_size++] = val;
	}
	if (channel & 2) {
		outbuf[outbuf_size++] = COMMAND_CHANNEL1;
		outbuf[outbuf_size++] = val;
	}

	/*
	 * At this point, there are always 1 or 2 two-byte commands in
	 * outbuf. With 2 commands, the device can set two outputs
	 * simultaneously, latching the values upon the end of the I2C
	 * transfer.
	 */

	res = i2c_master_send(client, outbuf, outbuf_size);
	if (res < 0)
		return res;

	return count;
}

static ssize_t max517_set_value_1(struct device *dev,
				 struct device_attribute *attr,
				 const char *buf, size_t count)
{
	return max517_set_value(dev, attr, buf, count, 1);
}
static IIO_DEV_ATTR_OUT_RAW(1, max517_set_value_1, 0);

static ssize_t max517_set_value_2(struct device *dev,
				 struct device_attribute *attr,
				 const char *buf, size_t count)
{
	return max517_set_value(dev, attr, buf, count, 2);
}
static IIO_DEV_ATTR_OUT_RAW(2, max517_set_value_2, 1);

static ssize_t max517_set_value_both(struct device *dev,
				 struct device_attribute *attr,
				 const char *buf, size_t count)
{
	return max517_set_value(dev, attr, buf, count, 3);
}
static IIO_DEVICE_ATTR_NAMED(out1and2_raw, out1&2_raw, S_IWUSR, NULL,
		max517_set_value_both, -1);

static ssize_t max517_show_scale(struct device *dev,
				struct device_attribute *attr,
				char *buf, int channel)
{
	struct iio_dev *dev_info = dev_get_drvdata(dev);
	struct max517_data *data = iio_dev_get_devdata(dev_info);
	/* Corresponds to Vref / 2^(bits) */
	unsigned int scale_uv = (data->vref_mv[channel - 1] * 1000) >> 8;

	return sprintf(buf, "%d.%03d\n", scale_uv / 1000, scale_uv % 1000);
}

static ssize_t max517_show_scale1(struct device *dev,
				struct device_attribute *attr,
				char *buf)
{
	return max517_show_scale(dev, attr, buf, 1);
}
static IIO_DEVICE_ATTR(out1_scale, S_IRUGO, max517_show_scale1, NULL, 0);

static ssize_t max517_show_scale2(struct device *dev,
				struct device_attribute *attr,
				char *buf)
{
	return max517_show_scale(dev, attr, buf, 2);
}
static IIO_DEVICE_ATTR(out2_scale, S_IRUGO, max517_show_scale2, NULL, 0);

/* On MAX517 variant, we have one output */
static struct attribute *max517_attributes[] = {
	&iio_dev_attr_out1_raw.dev_attr.attr,
	&iio_dev_attr_out1_scale.dev_attr.attr,
	NULL
};

static struct attribute_group max517_attribute_group = {
	.attrs = max517_attributes,
};

/* On MAX518 and MAX519 variant, we have two outputs */
static struct attribute *max518_attributes[] = {
	&iio_dev_attr_out1_raw.dev_attr.attr,
	&iio_dev_attr_out1_scale.dev_attr.attr,
	&iio_dev_attr_out2_raw.dev_attr.attr,
	&iio_dev_attr_out2_scale.dev_attr.attr,
	&iio_dev_attr_out1and2_raw.dev_attr.attr,
	NULL
};

static struct attribute_group max518_attribute_group = {
	.attrs = max518_attributes,
};

static int max517_suspend(struct i2c_client *client, pm_message_t mesg)
{
	u8 outbuf = COMMAND_PD;

	return i2c_master_send(client, &outbuf, 1);
}

static int max517_resume(struct i2c_client *client)
{
	u8 outbuf = 0;

	return i2c_master_send(client, &outbuf, 1);
}

static const struct iio_info max517_info = {
	.attrs = &max517_attribute_group,
	.driver_module = THIS_MODULE,
};

static const struct iio_info max518_info = {
<<<<<<< HEAD
	.attrs = &max517_attribute_group,
=======
	.attrs = &max518_attribute_group,
>>>>>>> 2c53b436
	.driver_module = THIS_MODULE,
};

static int max517_probe(struct i2c_client *client,
			const struct i2c_device_id *id)
{
	struct max517_data *data;
	struct max517_platform_data *platform_data = client->dev.platform_data;
	int err;

	data = kzalloc(sizeof(struct max517_data), GFP_KERNEL);
	if (!data) {
		err = -ENOMEM;
		goto exit;
	}

	i2c_set_clientdata(client, data);

	data->client = client;

	data->indio_dev = iio_allocate_device(0);
	if (data->indio_dev == NULL) {
		err = -ENOMEM;
		goto exit_free_data;
	}

	/* establish that the iio_dev is a child of the i2c device */
	data->indio_dev->dev.parent = &client->dev;

	/* reduced attribute set for MAX517 */
	if (id->driver_data == ID_MAX517)
		data->indio_dev->info = &max517_info;
	else
		data->indio_dev->info = &max518_info;
	data->indio_dev->dev_data = (void *)(data);
	data->indio_dev->modes = INDIO_DIRECT_MODE;

	/*
	 * Reference voltage on MAX518 and default is 5V, else take vref_mv
	 * from platform_data
	 */
	if (id->driver_data == ID_MAX518 || !platform_data) {
		data->vref_mv[0] = data->vref_mv[1] = 5000; /* mV */
	} else {
		data->vref_mv[0] = platform_data->vref_mv[0];
		data->vref_mv[1] = platform_data->vref_mv[1];
	}

	err = iio_device_register(data->indio_dev);
	if (err)
		goto exit_free_device;

	dev_info(&client->dev, "DAC registered\n");

	return 0;

exit_free_device:
	iio_free_device(data->indio_dev);
exit_free_data:
	kfree(data);
exit:
	return err;
}

static int max517_remove(struct i2c_client *client)
{
	struct max517_data *data = i2c_get_clientdata(client);

	iio_free_device(data->indio_dev);
	kfree(data);

	return 0;
}

static const struct i2c_device_id max517_id[] = {
	{ "max517", ID_MAX517 },
	{ "max518", ID_MAX518 },
	{ "max519", ID_MAX519 },
	{ }
};
MODULE_DEVICE_TABLE(i2c, max517_id);

static struct i2c_driver max517_driver = {
	.driver = {
		.name	= MAX517_DRV_NAME,
	},
	.probe		= max517_probe,
	.remove		= max517_remove,
	.suspend	= max517_suspend,
	.resume		= max517_resume,
	.id_table	= max517_id,
};

static int __init max517_init(void)
{
	return i2c_add_driver(&max517_driver);
}

static void __exit max517_exit(void)
{
	i2c_del_driver(&max517_driver);
}

MODULE_AUTHOR("Roland Stigge <stigge@antcom.de>");
MODULE_DESCRIPTION("MAX517/MAX518/MAX519 8-bit DAC");
MODULE_LICENSE("GPL");

module_init(max517_init);
module_exit(max517_exit);<|MERGE_RESOLUTION|>--- conflicted
+++ resolved
@@ -195,11 +195,7 @@
 };
 
 static const struct iio_info max518_info = {
-<<<<<<< HEAD
-	.attrs = &max517_attribute_group,
-=======
 	.attrs = &max518_attribute_group,
->>>>>>> 2c53b436
 	.driver_module = THIS_MODULE,
 };
 
