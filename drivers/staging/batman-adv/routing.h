--- conflicted
+++ resolved
@@ -38,13 +38,8 @@
 int recv_bcast_packet(struct sk_buff *skb, struct batman_if *recv_if);
 int recv_vis_packet(struct sk_buff *skb, struct batman_if *recv_if);
 int recv_bat_packet(struct sk_buff *skb, struct batman_if *recv_if);
-<<<<<<< HEAD
-struct neigh_node *find_router(struct orig_node *orig_node,
-		struct batman_if *recv_if);
-=======
 struct neigh_node *find_router(struct bat_priv *bat_priv,
 		struct orig_node *orig_node, struct batman_if *recv_if);
->>>>>>> e53beacd
 void update_bonding_candidates(struct bat_priv *bat_priv,
 			       struct orig_node *orig_node);
 
