/*
 *  Shared Transport Line discipline driver Core
 *	Init Manager module responsible for GPIO control
 *	and firmware download
 *  Copyright (C) 2009 Texas Instruments
 *
 *  This program is free software; you can redistribute it and/or modify
 *  it under the terms of the GNU General Public License version 2 as
 *  published by the Free Software Foundation.
 *
 *  This program is distributed in the hope that it will be useful,
 *  but WITHOUT ANY WARRANTY; without even the implied warranty of
 *  MERCHANTABILITY or FITNESS FOR A PARTICULAR PURPOSE.  See the
 *  GNU General Public License for more details.
 *
 *  You should have received a copy of the GNU General Public License
 *  along with this program; if not, write to the Free Software
 *  Foundation, Inc., 59 Temple Place, Suite 330, Boston, MA  02111-1307  USA
 *
 */

#define pr_fmt(fmt) "(stk) :" fmt
#include <linux/platform_device.h>
#include <linux/jiffies.h>
#include <linux/firmware.h>
#include <linux/delay.h>
#include <linux/wait.h>
#include <linux/gpio.h>
#include <linux/debugfs.h>
#include <linux/seq_file.h>

#include <linux/sched.h>

#include "st_kim.h"
/* understand BT events for fw response */
#include <net/bluetooth/bluetooth.h>
#include <net/bluetooth/hci_core.h>
#include <net/bluetooth/hci.h>

#ifndef DEBUG
#ifdef pr_info
#undef pr_info
#define pr_info(fmt, arg...)
#endif
#endif

static int kim_probe(struct platform_device *pdev);
static int kim_remove(struct platform_device *pdev);

/* KIM platform device driver structure */
static struct platform_driver kim_platform_driver = {
	.probe = kim_probe,
	.remove = kim_remove,
	/* TODO: ST driver power management during suspend/resume ?
	 */
#if 0
	.suspend = kim_suspend,
	.resume = kim_resume,
#endif
	.driver = {
		   .name = "kim",
		   .owner = THIS_MODULE,
		   },
};

static int kim_toggle_radio(void*, bool);
static const struct rfkill_ops kim_rfkill_ops = {
	.set_block = kim_toggle_radio,
};

/* strings to be used for rfkill entries and by
 * ST Core to be used for sysfs debug entry
 */
#define PROTO_ENTRY(type, name)	name
const unsigned char *protocol_names[] = {
	PROTO_ENTRY(ST_BT, "Bluetooth"),
	PROTO_ENTRY(ST_FM, "FM"),
	PROTO_ENTRY(ST_GPS, "GPS"),
};

#define MAX_ST_DEVICES	3	/* Imagine 1 on each UART for now */
struct platform_device *st_kim_devices[MAX_ST_DEVICES];

/**********************************************************************/
/* internal functions */

/**
 * st_get_plat_device -
 *	function which returns the reference to the platform device
 *	requested by id. As of now only 1 such device exists (id=0)
 *	the context requesting for reference can get the id to be
 *	requested by a. The protocol driver which is registering or
 *	b. the tty device which is opened.
 */
static struct platform_device *st_get_plat_device(int id)
{
	return st_kim_devices[id];
}

/**
 * validate_firmware_response -
 *	function to return whether the firmware response was proper
 *	in case of error don't complete so that waiting for proper
 *	response times out
 */
void validate_firmware_response(struct kim_data_s *kim_gdata)
{
	struct sk_buff *skb = kim_gdata->rx_skb;
	if (unlikely(skb->data[5] != 0)) {
		pr_err("no proper response during fw download");
		pr_err("data6 %x", skb->data[5]);
		return;		/* keep waiting for the proper response */
	}
	/* becos of all the script being downloaded */
	complete_all(&kim_gdata->kim_rcvd);
	kfree_skb(skb);
}

/* check for data len received inside kim_int_recv
 * most often hit the last case to update state to waiting for data
 */
static inline int kim_check_data_len(struct kim_data_s *kim_gdata, int len)
{
	register int room = skb_tailroom(kim_gdata->rx_skb);

	pr_debug("len %d room %d", len, room);

	if (!len) {
		validate_firmware_response(kim_gdata);
	} else if (len > room) {
		/* Received packet's payload length is larger.
		 * We can't accommodate it in created skb.
		 */
		pr_err("Data length is too large len %d room %d", len,
			   room);
		kfree_skb(kim_gdata->rx_skb);
	} else {
		/* Packet header has non-zero payload length and
		 * we have enough space in created skb. Lets read
		 * payload data */
		kim_gdata->rx_state = ST_BT_W4_DATA;
		kim_gdata->rx_count = len;
		return len;
	}

	/* Change ST LL state to continue to process next
	 * packet */
	kim_gdata->rx_state = ST_W4_PACKET_TYPE;
	kim_gdata->rx_skb = NULL;
	kim_gdata->rx_count = 0;

	return 0;
}

/**
 * kim_int_recv - receive function called during firmware download
 *	firmware download responses on different UART drivers
 *	have been observed to come in bursts of different
 *	tty_receive and hence the logic
 */
void kim_int_recv(struct kim_data_s *kim_gdata,
	const unsigned char *data, long count)
{
	register char *ptr;
	struct hci_event_hdr *eh;
	register int len = 0, type = 0;

	pr_debug("%s", __func__);
	/* Decode received bytes here */
	ptr = (char *)data;
	if (unlikely(ptr == NULL)) {
		pr_err(" received null from TTY ");
		return;
	}
	while (count) {
		if (kim_gdata->rx_count) {
			len = min_t(unsigned int, kim_gdata->rx_count, count);
			memcpy(skb_put(kim_gdata->rx_skb, len), ptr, len);
			kim_gdata->rx_count -= len;
			count -= len;
			ptr += len;

			if (kim_gdata->rx_count)
				continue;

			/* Check ST RX state machine , where are we? */
			switch (kim_gdata->rx_state) {
				/* Waiting for complete packet ? */
			case ST_BT_W4_DATA:
				pr_debug("Complete pkt received");
				validate_firmware_response(kim_gdata);
				kim_gdata->rx_state = ST_W4_PACKET_TYPE;
				kim_gdata->rx_skb = NULL;
				continue;
				/* Waiting for Bluetooth event header ? */
			case ST_BT_W4_EVENT_HDR:
				eh = (struct hci_event_hdr *)kim_gdata->
				    rx_skb->data;
				pr_debug("Event header: evt 0x%2.2x"
					   "plen %d", eh->evt, eh->plen);
				kim_check_data_len(kim_gdata, eh->plen);
				continue;
			}	/* end of switch */
		}		/* end of if rx_state */
		switch (*ptr) {
			/* Bluetooth event packet? */
		case HCI_EVENT_PKT:
			pr_info("Event packet");
			kim_gdata->rx_state = ST_BT_W4_EVENT_HDR;
			kim_gdata->rx_count = HCI_EVENT_HDR_SIZE;
			type = HCI_EVENT_PKT;
			break;
		default:
			pr_info("unknown packet");
			ptr++;
			count--;
			continue;
		}
		ptr++;
		count--;
		kim_gdata->rx_skb =
		    bt_skb_alloc(HCI_MAX_FRAME_SIZE, GFP_ATOMIC);
		if (!kim_gdata->rx_skb) {
			pr_err("can't allocate mem for new packet");
			kim_gdata->rx_state = ST_W4_PACKET_TYPE;
			kim_gdata->rx_count = 0;
			return;
		}
		bt_cb(kim_gdata->rx_skb)->pkt_type = type;
	}
	pr_info("done %s", __func__);
	return;
}

static long read_local_version(struct kim_data_s *kim_gdata, char *bts_scr_name)
{
	unsigned short version = 0, chip = 0, min_ver = 0, maj_ver = 0;
	char read_ver_cmd[] = { 0x01, 0x01, 0x10, 0x00 };

	pr_debug("%s", __func__);

	INIT_COMPLETION(kim_gdata->kim_rcvd);
	if (4 != st_int_write(kim_gdata->core_data, read_ver_cmd, 4)) {
		pr_err("kim: couldn't write 4 bytes");
		return -1;
	}

	if (!wait_for_completion_timeout
	    (&kim_gdata->kim_rcvd, msecs_to_jiffies(CMD_RESP_TIME))) {
		pr_err(" waiting for ver info- timed out ");
		return -1;
	}

	version =
		MAKEWORD(kim_gdata->resp_buffer[13],
				kim_gdata->resp_buffer[14]);
	chip = (version & 0x7C00) >> 10;
	min_ver = (version & 0x007F);
	maj_ver = (version & 0x0380) >> 7;

	if (version & 0x8000)
		maj_ver |= 0x0008;

	sprintf(bts_scr_name, "TIInit_%d.%d.%d.bts", chip, maj_ver, min_ver);

	/* to be accessed later via sysfs entry */
	kim_gdata->version.full = version;
	kim_gdata->version.chip = chip;
	kim_gdata->version.maj_ver = maj_ver;
	kim_gdata->version.min_ver = min_ver;

	pr_info("%s", bts_scr_name);
	return 0;
}

/**
 * download_firmware -
 *	internal function which parses through the .bts firmware
 *	script file intreprets SEND, DELAY actions only as of now
 */
static long download_firmware(struct kim_data_s *kim_gdata)
{
	long err = 0;
	long len = 0;
	register unsigned char *ptr = NULL;
	register unsigned char *action_ptr = NULL;
	unsigned char bts_scr_name[30] = { 0 };	/* 30 char long bts scr name? */
	int wr_room_space;
	int cmd_size;
	unsigned long timeout;

	err = read_local_version(kim_gdata, bts_scr_name);
	if (err != 0) {
		pr_err("kim: failed to read local ver");
		return err;
	}
	err =
	    request_firmware(&kim_gdata->fw_entry, bts_scr_name,
			     &kim_gdata->kim_pdev->dev);
	if (unlikely((err != 0) || (kim_gdata->fw_entry->data == NULL) ||
		     (kim_gdata->fw_entry->size == 0))) {
		pr_err(" request_firmware failed(errno %ld) for %s", err,
			   bts_scr_name);
		return -1;
	}
	ptr = (void *)kim_gdata->fw_entry->data;
	len = kim_gdata->fw_entry->size;
	/* bts_header to remove out magic number and
	 * version
	 */
	ptr += sizeof(struct bts_header);
	len -= sizeof(struct bts_header);
	init_completion(&kim_gdata->kim_rcvd);

	while (len > 0 && ptr) {
		pr_debug(" action size %d, type %d ",
			   ((struct bts_action *)ptr)->size,
			   ((struct bts_action *)ptr)->type);

		switch (((struct bts_action *)ptr)->type) {
		case ACTION_SEND_COMMAND:	/* action send */
			action_ptr = &(((struct bts_action *)ptr)->data[0]);
			if (unlikely
			    (((struct hci_command *)action_ptr)->opcode ==
			     0xFF36)) {
				/* ignore remote change
				 * baud rate HCI VS command */
				pr_err
				    (" change remote baud"
				    " rate command in firmware");
				break;
			}
			/*
			 * Make sure we have enough free space in uart
			 * tx buffer to write current firmware command
			 */
			cmd_size = ((struct bts_action *)ptr)->size;
			timeout = jiffies + msecs_to_jiffies(CMD_WR_TIME);
			do {
				wr_room_space = st_get_uart_wr_room(
							kim_gdata->core_data);
				if (wr_room_space < 0) {
					pr_err("Unable to get free "
					"space info from uart tx buffer");
					release_firmware(kim_gdata->fw_entry);
					return wr_room_space;
				}
			} while ((wr_room_space < cmd_size) &&
				time_before(jiffies, timeout));

			/* Timeout happened ? */
			if (time_after_eq(jiffies, timeout)) {
				pr_err("Timeout while waiting for free "
					"free space in uart tx buffer");
				release_firmware(kim_gdata->fw_entry);
				return -1;
			}

			/*
			 * Free space found in uart buffer, call st_int_write
			 * to send current firmware command to the uart tx
			 * buffer.
			 */
			err = st_int_write(kim_gdata->core_data,
			((struct bts_action_send *)action_ptr)->data,
					   ((struct bts_action *)ptr)->size);
			if (unlikely(err < 0)) {
				release_firmware(kim_gdata->fw_entry);
				return -1;
			}
			/*
			 * Check number of bytes written to the uart tx buffer
			 * and requested command write size
			 */
			if (err != cmd_size) {
				pr_err("Number of bytes written to uart "
					"tx buffer are not matching with "
					"requested cmd write size");
				release_firmware(kim_gdata->fw_entry);
				return -1;
			}
			break;
		case ACTION_WAIT_EVENT:  /* wait */
			if (!wait_for_completion_timeout
			    (&kim_gdata->kim_rcvd,
			     msecs_to_jiffies(CMD_RESP_TIME))) {
				pr_err
				    (" response timeout during fw download ");
				/* timed out */
				release_firmware(kim_gdata->fw_entry);
				return -1;
			}
			init_completion(&kim_gdata->kim_rcvd);
			break;
		case ACTION_DELAY:	/* sleep */
			pr_info("sleep command in scr");
			action_ptr = &(((struct bts_action *)ptr)->data[0]);
			mdelay(((struct bts_action_delay *)action_ptr)->msec);
			break;
		}
		len =
		    len - (sizeof(struct bts_action) +
			   ((struct bts_action *)ptr)->size);
		ptr =
		    ptr + sizeof(struct bts_action) +
		    ((struct bts_action *)ptr)->size;
	}
	/* fw download complete */
	release_firmware(kim_gdata->fw_entry);
	return 0;
}

/**********************************************************************/
/* functions called from ST core */
/* function to toggle the GPIO
 * needs to know whether the GPIO is active high or active low
 */
void st_kim_chip_toggle(enum proto_type type, enum kim_gpio_state state)
{
	struct platform_device	*kim_pdev;
	struct kim_data_s	*kim_gdata;
	pr_info(" %s ", __func__);

	kim_pdev = st_get_plat_device(0);
	kim_gdata = dev_get_drvdata(&kim_pdev->dev);

	if (kim_gdata->gpios[type] == -1) {
		pr_info(" gpio not requested for protocol %s",
			   protocol_names[type]);
		return;
	}
	switch (type) {
	case ST_BT:
		/*Do Nothing */
		break;

	case ST_FM:
		if (state == KIM_GPIO_ACTIVE)
			gpio_set_value(kim_gdata->gpios[ST_FM], GPIO_LOW);
		else
			gpio_set_value(kim_gdata->gpios[ST_FM], GPIO_HIGH);
		break;

	case ST_GPS:
		if (state == KIM_GPIO_ACTIVE)
			gpio_set_value(kim_gdata->gpios[ST_GPS], GPIO_HIGH);
		else
			gpio_set_value(kim_gdata->gpios[ST_GPS], GPIO_LOW);
		break;

	case ST_MAX:
	default:
		break;
	}

	return;
}

/* called from ST Core, when REG_IN_PROGRESS (registration in progress)
 * can be because of
 * 1. response to read local version
 * 2. during send/recv's of firmware download
 */
void st_kim_recv(void *disc_data, const unsigned char *data, long count)
{
	struct st_data_s	*st_gdata = (struct st_data_s *)disc_data;
	struct kim_data_s	*kim_gdata = st_gdata->kim_data;

	pr_info(" %s ", __func__);
	/* copy to local buffer */
	if (unlikely(data[4] == 0x01 && data[5] == 0x10 && data[0] == 0x04)) {
		/* must be the read_ver_cmd */
		memcpy(kim_gdata->resp_buffer, data, count);
		complete_all(&kim_gdata->kim_rcvd);
		return;
	} else {
		kim_int_recv(kim_gdata, data, count);
		/* either completes or times out */
	}
	return;
}

/* to signal completion of line discipline installation
 * called from ST Core, upon tty_open
 */
void st_kim_complete(void *kim_data)
{
	struct kim_data_s	*kim_gdata = (struct kim_data_s *)kim_data;
	complete(&kim_gdata->ldisc_installed);
}

/**
 * st_kim_start - called from ST Core upon 1st registration
 *	This involves toggling the chip enable gpio, reading
 *	the firmware version from chip, forming the fw file name
 *	based on the chip version, requesting the fw, parsing it
 *	and perform download(send/recv).
 */
long st_kim_start(void *kim_data)
{
	long err = 0;
	long retry = POR_RETRY_COUNT;
	struct kim_data_s	*kim_gdata = (struct kim_data_s *)kim_data;

	pr_info(" %s", __func__);

	do {
		/* TODO: this is only because rfkill sub-system
		 * doesn't send events to user-space if the state
		 * isn't changed
		 */
		rfkill_set_hw_state(kim_gdata->rfkill[ST_BT], 1);
		/* Configure BT nShutdown to HIGH state */
		gpio_set_value(kim_gdata->gpios[ST_BT], GPIO_LOW);
		mdelay(5);	/* FIXME: a proper toggle */
		gpio_set_value(kim_gdata->gpios[ST_BT], GPIO_HIGH);
		mdelay(100);
		/* re-initialize the completion */
		INIT_COMPLETION(kim_gdata->ldisc_installed);
#if 0 /* older way of signalling user-space UIM */
		/* send signal to UIM */
		err = kill_pid(find_get_pid(kim_gdata->uim_pid), SIGUSR2, 0);
		if (err != 0) {
			pr_info(" sending SIGUSR2 to uim failed %ld", err);
			err = -1;
			continue;
		}
#endif
		/* unblock and send event to UIM via /dev/rfkill */
		rfkill_set_hw_state(kim_gdata->rfkill[ST_BT], 0);
		/* wait for ldisc to be installed */
		err = wait_for_completion_timeout(&kim_gdata->ldisc_installed,
				msecs_to_jiffies(LDISC_TIME));
		if (!err) {	/* timeout */
			pr_err("line disc installation timed out ");
			err = -1;
			continue;
		} else {
			/* ldisc installed now */
			pr_info(" line discipline installed ");
			err = download_firmware(kim_gdata);
			if (err != 0) {
				pr_err("download firmware failed");
				continue;
			} else {	/* on success don't retry */
				break;
			}
		}
	} while (retry--);
	return err;
}

/**
 * st_kim_stop - called from ST Core, on the last un-registration
 *	toggle low the chip enable gpio
 */
long st_kim_stop(void *kim_data)
{
	long err = 0;
	struct kim_data_s	*kim_gdata = (struct kim_data_s *)kim_data;

	INIT_COMPLETION(kim_gdata->ldisc_installed);
#if 0 /* older way of signalling user-space UIM */
	/* send signal to UIM */
	err = kill_pid(find_get_pid(kim_gdata->uim_pid), SIGUSR2, 1);
	if (err != 0) {
		pr_err("sending SIGUSR2 to uim failed %ld", err);
		return -1;
	}
#endif
	/* set BT rfkill to be blocked */
	err = rfkill_set_hw_state(kim_gdata->rfkill[ST_BT], 1);

	/* wait for ldisc to be un-installed */
	err = wait_for_completion_timeout(&kim_gdata->ldisc_installed,
			msecs_to_jiffies(LDISC_TIME));
	if (!err) {		/* timeout */
		pr_err(" timed out waiting for ldisc to be un-installed");
		return -1;
	}

	/* By default configure BT nShutdown to LOW state */
	gpio_set_value(kim_gdata->gpios[ST_BT], GPIO_LOW);
	mdelay(1);
	gpio_set_value(kim_gdata->gpios[ST_BT], GPIO_HIGH);
	mdelay(1);
	gpio_set_value(kim_gdata->gpios[ST_BT], GPIO_LOW);
	return err;
}

/**********************************************************************/
/* functions called from subsystems */
/* called when debugfs entry is read from */

static int show_version(struct seq_file *s, void *unused)
{
	struct kim_data_s *kim_gdata = (struct kim_data_s *)s->private;
	seq_printf(s, "%04X %d.%d.%d\n", kim_gdata->version.full,
			kim_gdata->version.chip, kim_gdata->version.maj_ver,
			kim_gdata->version.min_ver);
	return 0;
}

static int show_list(struct seq_file *s, void *unused)
{
	struct kim_data_s *kim_gdata = (struct kim_data_s *)s->private;
	kim_st_list_protocols(kim_gdata->core_data, s);
	return 0;
}

/* function called from rfkill subsystem, when someone from
 * user space would write 0/1 on the sysfs entry
 * /sys/class/rfkill/rfkill0,1,3/state
 */
static int kim_toggle_radio(void *data, bool blocked)
{
	enum proto_type type = *((enum proto_type *)data);
	pr_debug(" %s: %d ", __func__, type);

	switch (type) {
	case ST_BT:
		/* do nothing */
	break;
	case ST_FM:
	case ST_GPS:
		if (blocked)
			st_kim_chip_toggle(type, KIM_GPIO_INACTIVE);
		else
			st_kim_chip_toggle(type, KIM_GPIO_ACTIVE);
	break;
	case ST_MAX:
		pr_err(" wrong proto type ");
	break;
	}
	return 0;
}

/**
 * st_kim_ref - reference the core's data
 *	This references the per-ST platform device in the arch/xx/
 *	board-xx.c file.
 *	This would enable multiple such platform devices to exist
 *	on a given platform
 */
void st_kim_ref(struct st_data_s **core_data, int id)
{
	struct platform_device	*pdev;
	struct kim_data_s	*kim_gdata;
	/* get kim_gdata reference from platform device */
	pdev = st_get_plat_device(id);
	kim_gdata = dev_get_drvdata(&pdev->dev);
	*core_data = kim_gdata->core_data;
}

static int kim_version_open(struct inode *i, struct file *f)
{
	return single_open(f, show_version, i->i_private);
}

static int kim_list_open(struct inode *i, struct file *f)
{
	return single_open(f, show_list, i->i_private);
}

static const struct file_operations version_debugfs_fops = {
	/* version info */
	.open = kim_version_open,
	.read = seq_read,
	.llseek = seq_lseek,
	.release = single_release,
};
static const struct file_operations list_debugfs_fops = {
	/* protocols info */
	.open = kim_list_open,
	.read = seq_read,
	.llseek = seq_lseek,
	.release = single_release,
};

/**********************************************************************/
/* functions called from platform device driver subsystem
 * need to have a relevant platform device entry in the platform's
 * board-*.c file
 */

struct dentry *kim_debugfs_dir;
static int kim_probe(struct platform_device *pdev)
{
	long status;
	long proto;
	long *gpios = pdev->dev.platform_data;
	struct kim_data_s	*kim_gdata;

	if ((pdev->id != -1) && (pdev->id < MAX_ST_DEVICES)) {
		/* multiple devices could exist */
		st_kim_devices[pdev->id] = pdev;
	} else {
		/* platform's sure about existance of 1 device */
		st_kim_devices[0] = pdev;
	}
<<<<<<< HEAD

=======
>>>>>>> 301e690d
	kim_gdata = kzalloc(sizeof(struct kim_data_s), GFP_ATOMIC);
	if (!kim_gdata) {
		pr_err("no mem to allocate");
		return -ENOMEM;
	}
	dev_set_drvdata(&pdev->dev, kim_gdata);

	status = st_core_init(&kim_gdata->core_data);
	if (status != 0) {
		pr_err(" ST core init failed");
		return -1;
	}
	/* refer to itself */
	kim_gdata->core_data->kim_data = kim_gdata;

	for (proto = 0; proto < ST_MAX; proto++) {
		kim_gdata->gpios[proto] = gpios[proto];
		pr_info(" %ld gpio to be requested", gpios[proto]);
	}

	for (proto = 0; (proto < ST_MAX) && (gpios[proto] != -1); proto++) {
		/* Claim the Bluetooth/FM/GPIO
		 * nShutdown gpio from the system
		 */
		status = gpio_request(gpios[proto], "kim");
		if (unlikely(status)) {
			pr_err(" gpio %ld request failed ", gpios[proto]);
			proto -= 1;
			while (proto >= 0) {
				if (gpios[proto] != -1)
					gpio_free(gpios[proto]);
			}
			return status;
		}

		/* Configure nShutdown GPIO as output=0 */
		status =
		    gpio_direction_output(gpios[proto], 0);
		if (unlikely(status)) {
			pr_err(" unable to configure gpio %ld",
				   gpios[proto]);
			proto -= 1;
			while (proto >= 0) {
				if (gpios[proto] != -1)
					gpio_free(gpios[proto]);
			}
			return status;
		}
	}
	/* get reference of pdev for request_firmware
	 */
	kim_gdata->kim_pdev = pdev;
	init_completion(&kim_gdata->kim_rcvd);
	init_completion(&kim_gdata->ldisc_installed);

	for (proto = 0; (proto < ST_MAX) && (gpios[proto] != -1); proto++) {
		/* TODO: should all types be rfkill_type_bt ? */
		kim_gdata->rf_protos[proto] = proto;
		kim_gdata->rfkill[proto] = rfkill_alloc(protocol_names[proto],
			&pdev->dev, RFKILL_TYPE_BLUETOOTH,
			&kim_rfkill_ops, &kim_gdata->rf_protos[proto]);
		if (kim_gdata->rfkill[proto] == NULL) {
			pr_err("cannot create rfkill entry for gpio %ld",
				   gpios[proto]);
			continue;
		}
		/* block upon creation */
		rfkill_init_sw_state(kim_gdata->rfkill[proto], 1);
		status = rfkill_register(kim_gdata->rfkill[proto]);
		if (unlikely(status)) {
			pr_err("rfkill registration failed for gpio %ld",
				   gpios[proto]);
			rfkill_unregister(kim_gdata->rfkill[proto]);
			continue;
		}
		pr_info("rfkill entry created for %ld", gpios[proto]);
	}

	kim_debugfs_dir = debugfs_create_dir("ti-st", NULL);
	if (IS_ERR(kim_debugfs_dir)) {
		pr_err(" debugfs entries creation failed ");
		kim_debugfs_dir = NULL;
		return -1;
	}

	debugfs_create_file("version", S_IRUGO, kim_debugfs_dir,
				kim_gdata, &version_debugfs_fops);
	debugfs_create_file("protocols", S_IRUGO, kim_debugfs_dir,
				kim_gdata, &list_debugfs_fops);
	pr_info(" debugfs entries created ");
	return 0;
}

static int kim_remove(struct platform_device *pdev)
{
	/* free the GPIOs requested
	 */
	long *gpios = pdev->dev.platform_data;
	long proto;
	struct kim_data_s	*kim_gdata;

	kim_gdata = dev_get_drvdata(&pdev->dev);

	for (proto = 0; (proto < ST_MAX) && (gpios[proto] != -1); proto++) {
		/* Claim the Bluetooth/FM/GPIO
		 * nShutdown gpio from the system
		 */
		gpio_free(gpios[proto]);
		rfkill_unregister(kim_gdata->rfkill[proto]);
		rfkill_destroy(kim_gdata->rfkill[proto]);
		kim_gdata->rfkill[proto] = NULL;
	}
	pr_info("kim: GPIO Freed");
	debugfs_remove_recursive(kim_debugfs_dir);
	kim_gdata->kim_pdev = NULL;
	st_core_exit(kim_gdata->core_data);

	kfree(kim_gdata);
	kim_gdata = NULL;
	return 0;
}

/**********************************************************************/
/* entry point for ST KIM module, called in from ST Core */

static int __init st_kim_init(void)
{
	long ret = 0;
	ret = platform_driver_register(&kim_platform_driver);
	if (ret != 0) {
		pr_err("platform drv registration failed");
		return -1;
	}
	return 0;
}

static void __exit st_kim_deinit(void)
{
	/* the following returns void */
	platform_driver_unregister(&kim_platform_driver);
}


module_init(st_kim_init);
module_exit(st_kim_deinit);
MODULE_AUTHOR("Pavan Savoy <pavan_savoy@ti.com>");
MODULE_DESCRIPTION("Shared Transport Driver for TI BT/FM/GPS combo chips ");
MODULE_LICENSE("GPL");<|MERGE_RESOLUTION|>--- conflicted
+++ resolved
@@ -698,10 +698,6 @@
 		/* platform's sure about existance of 1 device */
 		st_kim_devices[0] = pdev;
 	}
-<<<<<<< HEAD
-
-=======
->>>>>>> 301e690d
 	kim_gdata = kzalloc(sizeof(struct kim_data_s), GFP_ATOMIC);
 	if (!kim_gdata) {
 		pr_err("no mem to allocate");
