--- conflicted
+++ resolved
@@ -54,20 +54,12 @@
 #define PKTQ_MAX_PREC           16	/* Maximum precedence levels */
 #endif
 
-<<<<<<< HEAD
-	typedef struct pktq_prec {
-=======
 	struct pktq_prec {
->>>>>>> 105e53f8
 		struct sk_buff *head;	/* first packet to dequeue */
 		struct sk_buff *tail;	/* last packet to dequeue */
 		u16 len;		/* number of queued packets */
 		u16 max;		/* maximum number of queued packets */
-<<<<<<< HEAD
-	} pktq_prec_t;
-=======
 	};
->>>>>>> 105e53f8
 
 /* multi-priority pkt queue */
 	struct pktq {
@@ -102,14 +94,6 @@
 extern struct sk_buff *pktq_pdeq(struct pktq *pq, int prec);
 extern struct sk_buff *pktq_pdeq_tail(struct pktq *pq, int prec);
 
-<<<<<<< HEAD
-/* Empty the queue at particular precedence level */
-#ifdef BRCM_FULLMAC
-	extern void pktq_pflush(struct osl_info *osh, struct pktq *pq, int prec,
-		bool dir);
-#else
-	extern void pktq_pflush(struct osl_info *osh, struct pktq *pq, int prec,
-=======
 /* packet primitives */
 extern struct sk_buff *pkt_buf_get_skb(uint len);
 extern void pkt_buf_free_skb(struct sk_buff *skb);
@@ -120,7 +104,6 @@
 		bool dir);
 #else
 	extern void pktq_pflush(struct pktq *pq, int prec,
->>>>>>> 105e53f8
 		bool dir, ifpkt_cb_t fn, int arg);
 #endif /* BRCM_FULLMAC */
 
@@ -148,29 +131,17 @@
 /* prec_out may be NULL if caller is not interested in return value */
 	extern struct sk_buff *pktq_peek_tail(struct pktq *pq, int *prec_out);
 #ifdef BRCM_FULLMAC
-<<<<<<< HEAD
-	extern void pktq_flush(struct osl_info *osh, struct pktq *pq, bool dir);
-#else
-	extern void pktq_flush(struct osl_info *osh, struct pktq *pq, bool dir,
-=======
 	extern void pktq_flush(struct pktq *pq, bool dir);
 #else
 	extern void pktq_flush(struct pktq *pq, bool dir,
->>>>>>> 105e53f8
 		ifpkt_cb_t fn, int arg);
 #endif
 
 /* externs */
 /* packet */
-<<<<<<< HEAD
-	extern uint pktfrombuf(struct osl_info *osh, struct sk_buff *p,
-			       uint offset, int len, unsigned char *buf);
-	extern uint pkttotlen(struct osl_info *osh, struct sk_buff *p);
-=======
 	extern uint pktfrombuf(struct sk_buff *p,
 			       uint offset, int len, unsigned char *buf);
 	extern uint pkttotlen(struct sk_buff *p);
->>>>>>> 105e53f8
 
 /* ethernet address */
 	extern int bcm_ether_atoe(char *p, u8 *ea);
@@ -183,14 +154,9 @@
 	extern char *getvar(char *vars, const char *name);
 	extern int getintvar(char *vars, const char *name);
 #ifdef BCMDBG
-<<<<<<< HEAD
-	extern void prpkt(const char *msg, struct osl_info *osh,
-			  struct sk_buff *p0);
-=======
 	extern void prpkt(const char *msg, struct sk_buff *p0);
 #else
 #define prpkt(a, b)
->>>>>>> 105e53f8
 #endif				/* BCMDBG */
 
 #define bcm_perf_enable()
@@ -392,14 +358,6 @@
 #define REG_MAP(pa, size)       (void *)(0)
 #endif
 
-<<<<<<< HEAD
-/* Register operations */
-#define AND_REG(osh, r, v)	W_REG(osh, (r), R_REG(osh, r) & (v))
-#define OR_REG(osh, r, v)	W_REG(osh, (r), R_REG(osh, r) | (v))
-
-#define SET_REG(osh, r, mask, val) \
-		W_REG((osh), (r), ((R_REG((osh), r) & ~(mask)) | (val)))
-=======
 extern u32 g_assert_type;
 
 #if defined(BCMDBG_ASSERT)
@@ -536,7 +494,6 @@
 
 #define SET_REG(r, mask, val) \
 		W_REG((r), ((R_REG(r) & ~(mask)) | (val)))
->>>>>>> 105e53f8
 
 #ifndef setbit
 #ifndef NBBY			/* the BSD family defines NBBY */
