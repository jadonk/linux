/*
 * Copyright (c) 2010 Broadcom Corporation
 *
 * Permission to use, copy, modify, and/or distribute this software for any
 * purpose with or without fee is hereby granted, provided that the above
 * copyright notice and this permission notice appear in all copies.
 *
 * THE SOFTWARE IS PROVIDED "AS IS" AND THE AUTHOR DISCLAIMS ALL WARRANTIES
 * WITH REGARD TO THIS SOFTWARE INCLUDING ALL IMPLIED WARRANTIES OF
 * MERCHANTABILITY AND FITNESS. IN NO EVENT SHALL THE AUTHOR BE LIABLE FOR ANY
 * SPECIAL, DIRECT, INDIRECT, OR CONSEQUENTIAL DAMAGES OR ANY DAMAGES
 * WHATSOEVER RESULTING FROM LOSS OF USE, DATA OR PROFITS, WHETHER IN AN ACTION
 * OF CONTRACT, NEGLIGENCE OR OTHER TORTIOUS ACTION, ARISING OUT OF OR IN
 * CONNECTION WITH THE USE OR PERFORMANCE OF THIS SOFTWARE.
 */

/****************
 * Common types *
 */

#ifndef _dhd_h_
#define _dhd_h_

#include <linux/sched.h>
#include <linux/init.h>
#include <linux/kernel.h>
#include <linux/slab.h>
#include <linux/skbuff.h>
#include <linux/netdevice.h>
#include <linux/etherdevice.h>
#include <linux/random.h>
#include <linux/spinlock.h>
#include <linux/ethtool.h>
#include <asm/uaccess.h>
#include <asm/unaligned.h>
/* The kernel threading is sdio-specific */

#include <wlioctl.h>

/* Forward decls */
struct dhd_bus;
struct dhd_prot;
struct dhd_info;

/* The level of bus communication with the dongle */
enum dhd_bus_state {
	DHD_BUS_DOWN,		/* Not ready for frame transfers */
	DHD_BUS_LOAD,		/* Download access only (CPU reset) */
	DHD_BUS_DATA		/* Ready for frame transfers */
};

/* Common structure for module and instance linkage */
typedef struct dhd_pub {
	/* Linkage ponters */
<<<<<<< HEAD
	struct osl_info *osh;		/* OSL handle */
=======
>>>>>>> 105e53f8
	struct dhd_bus *bus;	/* Bus module handle */
	struct dhd_prot *prot;	/* Protocol module handle */
	struct dhd_info *info;	/* Info module handle */

	/* Internal dhd items */
	bool up;		/* Driver up/down (to OS) */
	bool txoff;		/* Transmit flow-controlled */
	bool dongle_reset;	/* true = DEVRESET put dongle into reset */
	enum dhd_bus_state busstate;
	uint hdrlen;		/* Total DHD header length (proto + bus) */
	uint maxctl;		/* Max size rxctl request from proto to bus */
	uint rxsz;		/* Rx buffer size bus module should use */
	u8 wme_dp;		/* wme discard priority */

	/* Dongle media info */
	bool iswl;		/* Dongle-resident driver is wl */
	unsigned long drv_version;	/* Version of dongle-resident driver */
	u8 mac[ETH_ALEN];			/* MAC address obtained from dongle */
	dngl_stats_t dstats;		/* Stats for dongle-based data */

	/* Additional stats for the bus level */
	unsigned long tx_packets;	/* Data packets sent to dongle */
	unsigned long tx_multicast;	/* Multicast data packets sent to dongle */
	unsigned long tx_errors;	/* Errors in sending data to dongle */
	unsigned long tx_ctlpkts;	/* Control packets sent to dongle */
	unsigned long tx_ctlerrs;	/* Errors sending control frames to dongle */
	unsigned long rx_packets;	/* Packets sent up the network interface */
	unsigned long rx_multicast;	/* Multicast packets sent up the network
					 interface */
	unsigned long rx_errors;	/* Errors processing rx data packets */
	unsigned long rx_ctlpkts;	/* Control frames processed from dongle */
	unsigned long rx_ctlerrs;	/* Errors in processing rx control frames */
	unsigned long rx_dropped;	/* Packets dropped locally (no memory) */
	unsigned long rx_flushed;	/* Packets flushed due to
				unscheduled sendup thread */
	unsigned long wd_dpc_sched;	/* Number of times dhd dpc scheduled by
					 watchdog timer */

	unsigned long rx_readahead_cnt;	/* Number of packets where header read-ahead
					 was used. */
	unsigned long tx_realloc;	/* Number of tx packets we had to realloc for
					 headroom */
	unsigned long fc_packets;	/* Number of flow control pkts recvd */

	/* Last error return */
	int bcmerror;
	uint tickcnt;

	/* Last error from dongle */
	int dongle_error;

	/* Suspend disable flag  flag */
	int suspend_disable_flag;	/* "1" to disable all extra powersaving
					 during suspend */
	int in_suspend;		/* flag set to 1 when early suspend called */
#ifdef PNO_SUPPORT
	int pno_enable;		/* pno status : "1" is pno enable */
#endif				/* PNO_SUPPORT */
	int dtim_skip;		/* dtim skip , default 0 means wake each dtim */

	/* Pkt filter defination */
	char *pktfilter[100];
	int pktfilter_count;

	u8 country_code[WLC_CNTRY_BUF_SZ];
	char eventmask[WL_EVENTING_MASK_LEN];

} dhd_pub_t;

#if defined(CONFIG_PM_SLEEP)

#define DHD_PM_RESUME_WAIT_INIT(a) DECLARE_WAIT_QUEUE_HEAD(a);
#define _DHD_PM_RESUME_WAIT(a, b) do {\
			int retry = 0; \
			while (dhd_mmc_suspend && retry++ != b) { \
				wait_event_timeout(a, false, HZ/100); \
			} \
		}	while (0)
#define DHD_PM_RESUME_WAIT(a)	_DHD_PM_RESUME_WAIT(a, 30)
#define DHD_PM_RESUME_WAIT_FOREVER(a)	_DHD_PM_RESUME_WAIT(a, ~0)
#define DHD_PM_RESUME_RETURN_ERROR(a)	\
	do { if (dhd_mmc_suspend) return a; } while (0)
#define DHD_PM_RESUME_RETURN	do { if (dhd_mmc_suspend) return; } while (0)

#define DHD_SPINWAIT_SLEEP_INIT(a) DECLARE_WAIT_QUEUE_HEAD(a);
#define SPINWAIT_SLEEP(a, exp, us) do { \
		uint countdown = (us) + 9999; \
		while ((exp) && (countdown >= 10000)) { \
			wait_event_timeout(a, false, HZ/100); \
			countdown -= 10000; \
		} \
	} while (0)

#else

#define DHD_PM_RESUME_WAIT_INIT(a)
#define DHD_PM_RESUME_WAIT(a)
#define DHD_PM_RESUME_WAIT_FOREVER(a)
#define DHD_PM_RESUME_RETURN_ERROR(a)
#define DHD_PM_RESUME_RETURN

#define DHD_SPINWAIT_SLEEP_INIT(a)
#define SPINWAIT_SLEEP(a, exp, us)  do { \
		uint countdown = (us) + 9; \
		while ((exp) && (countdown >= 10)) { \
			udelay(10);  \
			countdown -= 10;  \
		} \
	} while (0)

#endif	/* defined(CONFIG_PM_SLEEP) */
#define DHD_IF_VIF	0x01	/* Virtual IF (Hidden from user) */

static inline void MUTEX_LOCK_INIT(dhd_pub_t *dhdp)
{
}

static inline void MUTEX_LOCK(dhd_pub_t *dhdp)
{
}

static inline void MUTEX_UNLOCK(dhd_pub_t *dhdp)
{
}

static inline void MUTEX_LOCK_SOFTAP_SET_INIT(dhd_pub_t *dhdp)
{
}

static inline void MUTEX_LOCK_SOFTAP_SET(dhd_pub_t *dhdp)
{
}

static inline void MUTEX_UNLOCK_SOFTAP_SET(dhd_pub_t *dhdp)
{
}

static inline void MUTEX_LOCK_WL_SCAN_SET_INIT(void)
{
}

static inline void MUTEX_LOCK_WL_SCAN_SET(void)
{
}

static inline void MUTEX_UNLOCK_WL_SCAN_SET(void)
{
}

typedef struct dhd_if_event {
	u8 ifidx;
	u8 action;
	u8 flags;
	u8 bssidx;
} dhd_if_event_t;

/*
 * Exported from dhd OS modules (dhd_linux/dhd_ndis)
 */

<<<<<<< HEAD
/* To allow osl_attach/detach calls from os-independent modules */
struct osl_info *dhd_osl_attach(void *pdev, uint bustype);
void dhd_osl_detach(struct osl_info *osh);

=======
>>>>>>> 105e53f8
/* Indication from bus module regarding presence/insertion of dongle.
 * Return dhd_pub_t pointer, used as handle to OS module in later calls.
 * Returned structure should have bus and prot pointers filled in.
 * bus_hdrlen specifies required headroom for bus module header.
 */
<<<<<<< HEAD
extern dhd_pub_t *dhd_attach(struct osl_info *osh, struct dhd_bus *bus,
=======
extern dhd_pub_t *dhd_attach(struct dhd_bus *bus,
>>>>>>> 105e53f8
				uint bus_hdrlen);
extern int dhd_net_attach(dhd_pub_t *dhdp, int idx);

/* Indication from bus module regarding removal/absence of dongle */
extern void dhd_detach(dhd_pub_t *dhdp);

/* Indication from bus module to change flow-control state */
extern void dhd_txflowcontrol(dhd_pub_t *dhdp, int ifidx, bool on);

extern bool dhd_prec_enq(dhd_pub_t *dhdp, struct pktq *q,
			 struct sk_buff *pkt, int prec);

/* Receive frame for delivery to OS.  Callee disposes of rxp. */
extern void dhd_rx_frame(dhd_pub_t *dhdp, int ifidx,
			 struct sk_buff *rxp, int numpkt);

/* Return pointer to interface name */
extern char *dhd_ifname(dhd_pub_t *dhdp, int idx);

/* Request scheduling of the bus dpc */
extern void dhd_sched_dpc(dhd_pub_t *dhdp);

/* Notify tx completion */
extern void dhd_txcomplete(dhd_pub_t *dhdp, struct sk_buff *txp, bool success);

/* Query ioctl */
extern int dhdcdc_query_ioctl(dhd_pub_t *dhd, int ifidx, uint cmd, void *buf,
			      uint len);

/* OS independent layer functions */
extern int dhd_os_proto_block(dhd_pub_t *pub);
extern int dhd_os_proto_unblock(dhd_pub_t *pub);
extern int dhd_os_ioctl_resp_wait(dhd_pub_t *pub, uint *condition,
				  bool *pending);
extern int dhd_os_ioctl_resp_wake(dhd_pub_t *pub);
extern unsigned int dhd_os_get_ioctl_resp_timeout(void);
extern void dhd_os_set_ioctl_resp_timeout(unsigned int timeout_msec);
extern void *dhd_os_open_image(char *filename);
extern int dhd_os_get_image_block(char *buf, int len, void *image);
extern void dhd_os_close_image(void *image);
extern void dhd_os_wd_timer(void *bus, uint wdtick);
extern void dhd_os_sdlock(dhd_pub_t *pub);
extern void dhd_os_sdunlock(dhd_pub_t *pub);
extern void dhd_os_sdlock_txq(dhd_pub_t *pub);
extern void dhd_os_sdunlock_txq(dhd_pub_t *pub);
extern void dhd_os_sdlock_rxq(dhd_pub_t *pub);
extern void dhd_os_sdunlock_rxq(dhd_pub_t *pub);
extern void dhd_os_sdlock_sndup_rxq(dhd_pub_t *pub);
extern void dhd_customer_gpio_wlan_ctrl(int onoff);
extern int dhd_custom_get_mac_address(unsigned char *buf);
extern void dhd_os_sdunlock_sndup_rxq(dhd_pub_t *pub);
extern void dhd_os_sdlock_eventq(dhd_pub_t *pub);
extern void dhd_os_sdunlock_eventq(dhd_pub_t *pub);
#ifdef DHD_DEBUG
extern int write_to_file(dhd_pub_t *dhd, u8 *buf, int size);
#endif				/* DHD_DEBUG */
#if defined(OOB_INTR_ONLY)
extern int dhd_customer_oob_irq_map(unsigned long *irq_flags_ptr);
#endif				/* defined(OOB_INTR_ONLY) */
extern void dhd_os_sdtxlock(dhd_pub_t *pub);
extern void dhd_os_sdtxunlock(dhd_pub_t *pub);

int setScheduler(struct task_struct *p, int policy, struct sched_param *param);

typedef struct {
	u32 limit;		/* Expiration time (usec) */
	u32 increment;	/* Current expiration increment (usec) */
	u32 elapsed;		/* Current elapsed time (usec) */
	u32 tick;		/* O/S tick time (usec) */
} dhd_timeout_t;

extern void dhd_timeout_start(dhd_timeout_t *tmo, uint usec);
extern int dhd_timeout_expired(dhd_timeout_t *tmo);

extern int dhd_ifname2idx(struct dhd_info *dhd, char *name);
extern u8 *dhd_bssidx2bssid(dhd_pub_t *dhd, int idx);
extern int wl_host_event(struct dhd_info *dhd, int *idx, void *pktdata,
			 wl_event_msg_t *, void **data_ptr);

extern void dhd_common_init(void);

extern int dhd_add_if(struct dhd_info *dhd, int ifidx, void *handle,
		      char *name, u8 *mac_addr, u32 flags, u8 bssidx);
extern void dhd_del_if(struct dhd_info *dhd, int ifidx);

extern void dhd_vif_add(struct dhd_info *dhd, int ifidx, char *name);
extern void dhd_vif_del(struct dhd_info *dhd, int ifidx);

extern void dhd_event(struct dhd_info *dhd, char *evpkt, int evlen, int ifidx);
extern void dhd_vif_sendup(struct dhd_info *dhd, int ifidx, unsigned char * cp,
			   int len);

/* Send packet to dongle via data channel */
extern int dhd_sendpkt(dhd_pub_t *dhdp, int ifidx, struct sk_buff *pkt);

/* Send event to host */
extern void dhd_sendup_event(dhd_pub_t *dhdp, wl_event_msg_t *event,
			     void *data);
extern int dhd_bus_devreset(dhd_pub_t *dhdp, u8 flag);
extern uint dhd_bus_status(dhd_pub_t *dhdp);
extern int dhd_bus_start(dhd_pub_t *dhdp);

enum cust_gpio_modes {
	WLAN_RESET_ON,
	WLAN_RESET_OFF,
	WLAN_POWER_ON,
	WLAN_POWER_OFF
};
/*
 * Insmod parameters for debug/test
 */

/* Watchdog timer interval */
extern uint dhd_watchdog_ms;

#if defined(DHD_DEBUG)
/* Console output poll interval */
extern uint dhd_console_ms;
#endif				/* defined(DHD_DEBUG) */

/* Use interrupts */
extern uint dhd_intr;

/* Use polling */
extern uint dhd_poll;

/* ARP offload agent mode */
extern uint dhd_arp_mode;

/* ARP offload enable */
extern uint dhd_arp_enable;

/* Pkt filte enable control */
extern uint dhd_pkt_filter_enable;

/*  Pkt filter init setup */
extern uint dhd_pkt_filter_init;

/* Pkt filter mode control */
extern uint dhd_master_mode;

/* Roaming mode control */
extern uint dhd_roam;

/* Roaming mode control */
extern uint dhd_radio_up;

/* Initial idletime ticks (may be -1 for immediate idle, 0 for no idle) */
extern int dhd_idletime;
#define DHD_IDLETIME_TICKS 1

/* SDIO Drive Strength */
extern uint dhd_sdiod_drive_strength;

/* Override to force tx queueing all the time */
extern uint dhd_force_tx_queueing;

#ifdef SDTEST
/* Echo packet generator (SDIO), pkts/s */
extern uint dhd_pktgen;

/* Echo packet len (0 => sawtooth, max 1800) */
extern uint dhd_pktgen_len;
#define MAX_PKTGEN_LEN 1800
#endif

/* optionally set by a module_param_string() */
#define MOD_PARAM_PATHLEN	2048
extern char fw_path[MOD_PARAM_PATHLEN];
extern char nv_path[MOD_PARAM_PATHLEN];

/* For supporting multiple interfaces */
#define DHD_MAX_IFS	16
#define DHD_DEL_IF	-0xe
#define DHD_BAD_IF	-0xf

extern void dhd_wait_for_event(dhd_pub_t *dhd, bool * lockvar);
extern void dhd_wait_event_wakeup(dhd_pub_t *dhd);

#endif				/* _dhd_h_ */<|MERGE_RESOLUTION|>--- conflicted
+++ resolved
@@ -52,10 +52,6 @@
 /* Common structure for module and instance linkage */
 typedef struct dhd_pub {
 	/* Linkage ponters */
-<<<<<<< HEAD
-	struct osl_info *osh;		/* OSL handle */
-=======
->>>>>>> 105e53f8
 	struct dhd_bus *bus;	/* Bus module handle */
 	struct dhd_prot *prot;	/* Protocol module handle */
 	struct dhd_info *info;	/* Info module handle */
@@ -216,23 +212,12 @@
  * Exported from dhd OS modules (dhd_linux/dhd_ndis)
  */
 
-<<<<<<< HEAD
-/* To allow osl_attach/detach calls from os-independent modules */
-struct osl_info *dhd_osl_attach(void *pdev, uint bustype);
-void dhd_osl_detach(struct osl_info *osh);
-
-=======
->>>>>>> 105e53f8
 /* Indication from bus module regarding presence/insertion of dongle.
  * Return dhd_pub_t pointer, used as handle to OS module in later calls.
  * Returned structure should have bus and prot pointers filled in.
  * bus_hdrlen specifies required headroom for bus module header.
  */
-<<<<<<< HEAD
-extern dhd_pub_t *dhd_attach(struct osl_info *osh, struct dhd_bus *bus,
-=======
 extern dhd_pub_t *dhd_attach(struct dhd_bus *bus,
->>>>>>> 105e53f8
 				uint bus_hdrlen);
 extern int dhd_net_attach(dhd_pub_t *dhdp, int idx);
 
