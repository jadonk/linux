--- conflicted
+++ resolved
@@ -18,13 +18,6 @@
 #include <linux/kernel.h>
 #include <linux/string.h>
 #include <bcmdefs.h>
-<<<<<<< HEAD
-#ifdef BRCM_FULLMAC
-#include <linux/netdevice.h>
-#endif
-#include <osl.h>
-=======
->>>>>>> 105e53f8
 #include <linux/module.h>
 #include <linux/pci.h>
 #include <bcmutils.h>
@@ -133,11 +126,7 @@
 		sii->curwrap = (void *)((unsigned long)regs + SI_CORE_SIZE);
 
 		/* Now point the window at the erom */
-<<<<<<< HEAD
-		pci_write_config_dword(sii->osh->pdev, PCI_BAR0_WIN, erombase);
-=======
 		pci_write_config_dword(sii->pbus, PCI_BAR0_WIN, erombase);
->>>>>>> 105e53f8
 		eromptr = regs;
 		break;
 
@@ -357,17 +346,10 @@
 
 	case PCI_BUS:
 		/* point bar0 window */
-<<<<<<< HEAD
-		pci_write_config_dword(sii->osh->pdev, PCI_BAR0_WIN, addr);
-		regs = sii->curmap;
-		/* point bar0 2nd 4KB window */
-		pci_write_config_dword(sii->osh->pdev, PCI_BAR0_WIN2, wrap);
-=======
 		pci_write_config_dword(sii->pbus, PCI_BAR0_WIN, addr);
 		regs = sii->curmap;
 		/* point bar0 2nd 4KB window */
 		pci_write_config_dword(sii->pbus, PCI_BAR0_WIN2, wrap);
->>>>>>> 105e53f8
 		break;
 
 	case SPI_BUS:
