config EASYCAP
	tristate "EasyCAP USB ID 05e1:0408 support"
<<<<<<< HEAD
	depends on USB && VIDEO_DEV
=======
	depends on USB && VIDEO_DEV && (SND || SOUND_OSS_CORE)
>>>>>>> 105e53f8

	---help---
	  This is an integrated audio/video driver for EasyCAP cards with
	  USB ID 05e1:0408.  It supports two hardware variants:

	  *  EasyCAP USB 2.0 Video Adapter with Audio, Model DC60,
	     having input cables labelled CVBS, S-VIDEO, AUDIO(L), AUDIO(R)

	  *  EasyCAP002 4-Channel USB 2.0 DVR, having input cables labelled
	     1, 2, 3, 4 and an unlabelled input cable for a microphone.

	  To compile this driver as a module, choose M here: the
	  module will be called easycap

choice
        prompt "Sound Interface"
        depends on EASYCAP
        default EASYCAP_SND
	---help---

config EASYCAP_SND
        bool "ALSA"
	depends on SND
	select SND_PCM

        ---help---
          Say 'Y' if you want to use ALSA interface

	  This will disable Open Sound System (OSS) binding.

config EASYCAP_OSS
	bool "OSS (DEPRECATED)"
	depends on SOUND_OSS_CORE

	---help---
	  Say 'Y' if you prefer Open Sound System (OSS) interface

	  This will disable Advanced Linux Sound Architecture (ALSA) binding.

	  Once binding to ALSA interface will be stable this option will be
          removed.
endchoice

config EASYCAP_DEBUG
	bool "Enable EasyCAP driver debugging"
	depends on EASYCAP

	---help---
	  This option enables debug printouts

	  To enable debug, pass the debug level to the debug module
          parameter:

          modprobe easycap debug=[0..9]
<|MERGE_RESOLUTION|>--- conflicted
+++ resolved
@@ -1,10 +1,6 @@
 config EASYCAP
 	tristate "EasyCAP USB ID 05e1:0408 support"
-<<<<<<< HEAD
-	depends on USB && VIDEO_DEV
-=======
 	depends on USB && VIDEO_DEV && (SND || SOUND_OSS_CORE)
->>>>>>> 105e53f8
 
 	---help---
 	  This is an integrated audio/video driver for EasyCAP cards with
