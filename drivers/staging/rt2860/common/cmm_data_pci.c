--- conflicted
+++ resolved
@@ -444,11 +444,7 @@
 			return (NDIS_STATUS_FAILURE);
 		}
 	}
-<<<<<<< HEAD
-	/* Drop not U2M frames, can't's drop here because we will drop beacon in this case */
-=======
 	/* Drop not U2M frames, can't drop here because we will drop beacon in this case */
->>>>>>> 87fa2db9
 	/* I am kind of doubting the U2M bit operation */
 	/* if (pRxD->U2M == 0) */
 	/*      return(NDIS_STATUS_FAILURE); */
