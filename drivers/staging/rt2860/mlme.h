--- conflicted
+++ resolved
@@ -857,11 +857,7 @@
 };
 
 /* MLME AUX data structure that holds temporarliy settings during a connection attempt. */
-<<<<<<< HEAD
-/* Once this attemp succeeds, all settings will be copy to pAd->StaActive. */
-=======
 /* Once this attempt succeeds, all settings will be copy to pAd->StaActive. */
->>>>>>> 105e53f8
 /* A connection attempt (user set OID, roaming, CCX fast roaming,..) consists of */
 /* several steps (JOIN, AUTH, ASSOC or REASSOC) and may fail at any step. We purposely */
 /* separate this under-trial settings away from pAd->StaActive so that once */
