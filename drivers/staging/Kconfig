menuconfig STAGING
	bool "Staging drivers"
	default n
	---help---
	  This option allows you to select a number of drivers that are
	  not of the "normal" Linux kernel quality level.  These drivers
	  are placed here in order to get a wider audience to make use of
	  them.  Please note that these drivers are under heavy
	  development, may or may not work, and may contain userspace
	  interfaces that most likely will be changed in the near
	  future.

	  Using any of these drivers will taint your kernel which might
	  affect support options from both the community, and various
	  commercial support organizations.

	  If you wish to work on these drivers, to help improve them, or
	  to report problems you have with them, please see the
	  driver_name.README file in the drivers/staging/ directory to
	  see what needs to be worked on, and who to contact.

	  If in doubt, say N here.


if STAGING

source "drivers/staging/tty/Kconfig"

source "drivers/staging/generic_serial/Kconfig"

source "drivers/staging/et131x/Kconfig"

source "drivers/staging/slicoss/Kconfig"

source "drivers/staging/go7007/Kconfig"

source "drivers/staging/cx25821/Kconfig"

source "drivers/staging/tm6000/Kconfig"

source "drivers/staging/cxd2099/Kconfig"

source "drivers/staging/usbip/Kconfig"

source "drivers/staging/winbond/Kconfig"

source "drivers/staging/wlan-ng/Kconfig"

source "drivers/staging/echo/Kconfig"

source "drivers/staging/brcm80211/Kconfig"

source "drivers/staging/comedi/Kconfig"

source "drivers/staging/olpc_dcon/Kconfig"

source "drivers/staging/asus_oled/Kconfig"

source "drivers/staging/panel/Kconfig"

source "drivers/staging/rtl8187se/Kconfig"

source "drivers/staging/rtl8192u/Kconfig"

source "drivers/staging/rtl8192e/Kconfig"

source "drivers/staging/rtl8712/Kconfig"

source "drivers/staging/rts_pstor/Kconfig"

source "drivers/staging/frontier/Kconfig"

source "drivers/staging/pohmelfs/Kconfig"

source "drivers/staging/phison/Kconfig"

source "drivers/staging/line6/Kconfig"

source "drivers/gpu/drm/vmwgfx/Kconfig"

source "drivers/gpu/drm/nouveau/Kconfig"

source "drivers/staging/octeon/Kconfig"

source "drivers/staging/serqt_usb2/Kconfig"

source "drivers/staging/spectra/Kconfig"

source "drivers/staging/quatech_usb2/Kconfig"

source "drivers/staging/vt6655/Kconfig"

source "drivers/staging/vt6656/Kconfig"

source "drivers/staging/hv/Kconfig"

source "drivers/staging/vme/Kconfig"

source "drivers/staging/sep/Kconfig"

source "drivers/staging/iio/Kconfig"

source "drivers/staging/cs5535_gpio/Kconfig"

source "drivers/staging/zram/Kconfig"

source "drivers/staging/zcache/Kconfig"

source "drivers/staging/wlags49_h2/Kconfig"

source "drivers/staging/wlags49_h25/Kconfig"

source "drivers/staging/sm7xx/Kconfig"

source "drivers/staging/dt3155v4l/Kconfig"

source "drivers/staging/crystalhd/Kconfig"

source "drivers/staging/cxt1e1/Kconfig"

source "drivers/staging/xgifb/Kconfig"

source "drivers/staging/msm/Kconfig"

source "drivers/staging/lirc/Kconfig"

source "drivers/staging/easycap/Kconfig"

source "drivers/staging/solo6x10/Kconfig"

source "drivers/staging/tidspbridge/Kconfig"

source "drivers/staging/quickstart/Kconfig"

source "drivers/staging/westbridge/Kconfig"

source "drivers/staging/sbe-2t3e3/Kconfig"

source "drivers/staging/ath6kl/Kconfig"

source "drivers/staging/keucr/Kconfig"

source "drivers/staging/bcm/Kconfig"

source "drivers/staging/ft1000/Kconfig"

source "drivers/staging/intel_sst/Kconfig"

source "drivers/staging/speakup/Kconfig"

source "drivers/staging/cptm1217/Kconfig"

source "drivers/staging/ste_rmi4/Kconfig"

source "drivers/staging/gma500/Kconfig"

source "drivers/staging/altera-stapl/Kconfig"

source "drivers/staging/mei/Kconfig"

source "drivers/staging/nvec/Kconfig"

<<<<<<< HEAD
endif # !STAGING_EXCLUDE_BUILD
=======
>>>>>>> 2c53b436
endif # STAGING<|MERGE_RESOLUTION|>--- conflicted
+++ resolved
@@ -160,8 +160,4 @@
 
 source "drivers/staging/nvec/Kconfig"
 
-<<<<<<< HEAD
-endif # !STAGING_EXCLUDE_BUILD
-=======
->>>>>>> 2c53b436
 endif # STAGING