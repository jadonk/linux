/*
 *  intel_mid_dma.c - Intel Langwell DMA Drivers
 *
 *  Copyright (C) 2008-10 Intel Corp
 *  Author: Vinod Koul <vinod.koul@intel.com>
 *  The driver design is based on dw_dmac driver
 *  ~~~~~~~~~~~~~~~~~~~~~~~~~~~~~~~~~~~~~~~~~~~~~~~~~~~~~~~~~~~~~~~~~~~~~~~~~~
 *
 *  This program is free software; you can redistribute it and/or modify
 *  it under the terms of the GNU General Public License as published by
 *  the Free Software Foundation; version 2 of the License.
 *
 *  This program is distributed in the hope that it will be useful, but
 *  WITHOUT ANY WARRANTY; without even the implied warranty of
 *  MERCHANTABILITY or FITNESS FOR A PARTICULAR PURPOSE.  See the GNU
 *  General Public License for more details.
 *
 *  You should have received a copy of the GNU General Public License along
 *  with this program; if not, write to the Free Software Foundation, Inc.,
 *  59 Temple Place, Suite 330, Boston, MA 02111-1307 USA.
 *
 * ~~~~~~~~~~~~~~~~~~~~~~~~~~~~~~~~~~~~~~~~~~~~~~~~~~~~~~~~~~~~~~~~~~~~~~~~~~
 *
 *
 */
#include <linux/pci.h>
#include <linux/interrupt.h>
#include <linux/pm_runtime.h>
#include <linux/intel_mid_dma.h>

#define MAX_CHAN	4 /*max ch across controllers*/
#include "intel_mid_dma_regs.h"

#define INTEL_MID_DMAC1_ID		0x0814
#define INTEL_MID_DMAC2_ID		0x0813
#define INTEL_MID_GP_DMAC2_ID		0x0827
#define INTEL_MFLD_DMAC1_ID		0x0830
#define LNW_PERIPHRAL_MASK_BASE		0xFFAE8008
#define LNW_PERIPHRAL_MASK_SIZE		0x10
#define LNW_PERIPHRAL_STATUS		0x0
#define LNW_PERIPHRAL_MASK		0x8

struct intel_mid_dma_probe_info {
	u8 max_chan;
	u8 ch_base;
	u16 block_size;
	u32 pimr_mask;
};

#define INFO(_max_chan, _ch_base, _block_size, _pimr_mask) \
	((kernel_ulong_t)&(struct intel_mid_dma_probe_info) {	\
		.max_chan = (_max_chan),			\
		.ch_base = (_ch_base),				\
		.block_size = (_block_size),			\
		.pimr_mask = (_pimr_mask),			\
	})

/*****************************************************************************
Utility Functions*/
/**
 * get_ch_index	-	convert status to channel
 * @status: status mask
 * @base: dma ch base value
 *
 * Modify the status mask and return the channel index needing
 * attention (or -1 if neither)
 */
static int get_ch_index(int *status, unsigned int base)
{
	int i;
	for (i = 0; i < MAX_CHAN; i++) {
		if (*status & (1 << (i + base))) {
			*status = *status & ~(1 << (i + base));
			pr_debug("MDMA: index %d New status %x\n", i, *status);
			return i;
		}
	}
	return -1;
}

/**
 * get_block_ts	-	calculates dma transaction length
 * @len: dma transfer length
 * @tx_width: dma transfer src width
 * @block_size: dma controller max block size
 *
 * Based on src width calculate the DMA trsaction length in data items
 * return data items or FFFF if exceeds max length for block
 */
static int get_block_ts(int len, int tx_width, int block_size)
{
	int byte_width = 0, block_ts = 0;

	switch (tx_width) {
	case DMA_SLAVE_BUSWIDTH_1_BYTE:
		byte_width = 1;
		break;
	case DMA_SLAVE_BUSWIDTH_2_BYTES:
		byte_width = 2;
		break;
	case DMA_SLAVE_BUSWIDTH_4_BYTES:
	default:
		byte_width = 4;
		break;
	}

	block_ts = len/byte_width;
	if (block_ts > block_size)
		block_ts = 0xFFFF;
	return block_ts;
}

/*****************************************************************************
DMAC1 interrupt Functions*/

/**
 * dmac1_mask_periphral_intr -	mask the periphral interrupt
 * @midc: dma channel for which masking is required
 *
 * Masks the DMA periphral interrupt
 * this is valid for DMAC1 family controllers only
 * This controller should have periphral mask registers already mapped
 */
static void dmac1_mask_periphral_intr(struct intel_mid_dma_chan *midc)
{
	u32 pimr;
	struct middma_device *mid = to_middma_device(midc->chan.device);

	if (mid->pimr_mask) {
		pimr = readl(mid->mask_reg + LNW_PERIPHRAL_MASK);
		pimr |= mid->pimr_mask;
		writel(pimr, mid->mask_reg + LNW_PERIPHRAL_MASK);
	}
	return;
}

/**
 * dmac1_unmask_periphral_intr -	unmask the periphral interrupt
 * @midc: dma channel for which masking is required
 *
 * UnMasks the DMA periphral interrupt,
 * this is valid for DMAC1 family controllers only
 * This controller should have periphral mask registers already mapped
 */
static void dmac1_unmask_periphral_intr(struct intel_mid_dma_chan *midc)
{
	u32 pimr;
	struct middma_device *mid = to_middma_device(midc->chan.device);

	if (mid->pimr_mask) {
		pimr = readl(mid->mask_reg + LNW_PERIPHRAL_MASK);
		pimr &= ~mid->pimr_mask;
		writel(pimr, mid->mask_reg + LNW_PERIPHRAL_MASK);
	}
	return;
}

/**
 * enable_dma_interrupt -	enable the periphral interrupt
 * @midc: dma channel for which enable interrupt is required
 *
 * Enable the DMA periphral interrupt,
 * this is valid for DMAC1 family controllers only
 * This controller should have periphral mask registers already mapped
 */
static void enable_dma_interrupt(struct intel_mid_dma_chan *midc)
{
	dmac1_unmask_periphral_intr(midc);

	/*en ch interrupts*/
	iowrite32(UNMASK_INTR_REG(midc->ch_id), midc->dma_base + MASK_TFR);
	iowrite32(UNMASK_INTR_REG(midc->ch_id), midc->dma_base + MASK_ERR);
	return;
}

/**
 * disable_dma_interrupt -	disable the periphral interrupt
 * @midc: dma channel for which disable interrupt is required
 *
 * Disable the DMA periphral interrupt,
 * this is valid for DMAC1 family controllers only
 * This controller should have periphral mask registers already mapped
 */
static void disable_dma_interrupt(struct intel_mid_dma_chan *midc)
{
	/*Check LPE PISR, make sure fwd is disabled*/
	dmac1_mask_periphral_intr(midc);
	iowrite32(MASK_INTR_REG(midc->ch_id), midc->dma_base + MASK_BLOCK);
	iowrite32(MASK_INTR_REG(midc->ch_id), midc->dma_base + MASK_TFR);
	iowrite32(MASK_INTR_REG(midc->ch_id), midc->dma_base + MASK_ERR);
	return;
}

/*****************************************************************************
DMA channel helper Functions*/
/**
 * mid_desc_get		-	get a descriptor
 * @midc: dma channel for which descriptor is required
 *
 * Obtain a descriptor for the channel. Returns NULL if none are free.
 * Once the descriptor is returned it is private until put on another
 * list or freed
 */
static struct intel_mid_dma_desc *midc_desc_get(struct intel_mid_dma_chan *midc)
{
	struct intel_mid_dma_desc *desc, *_desc;
	struct intel_mid_dma_desc *ret = NULL;

	spin_lock_bh(&midc->lock);
	list_for_each_entry_safe(desc, _desc, &midc->free_list, desc_node) {
		if (async_tx_test_ack(&desc->txd)) {
			list_del(&desc->desc_node);
			ret = desc;
			break;
		}
	}
	spin_unlock_bh(&midc->lock);
	return ret;
}

/**
 * mid_desc_put		-	put a descriptor
 * @midc: dma channel for which descriptor is required
 * @desc: descriptor to put
 *
 * Return a descriptor from lwn_desc_get back to the free pool
 */
static void midc_desc_put(struct intel_mid_dma_chan *midc,
			struct intel_mid_dma_desc *desc)
{
	if (desc) {
		spin_lock_bh(&midc->lock);
		list_add_tail(&desc->desc_node, &midc->free_list);
		spin_unlock_bh(&midc->lock);
	}
}
/**
 * midc_dostart		-		begin a DMA transaction
 * @midc: channel for which txn is to be started
 * @first: first descriptor of series
 *
 * Load a transaction into the engine. This must be called with midc->lock
 * held and bh disabled.
 */
static void midc_dostart(struct intel_mid_dma_chan *midc,
			struct intel_mid_dma_desc *first)
{
	struct middma_device *mid = to_middma_device(midc->chan.device);

	/*  channel is idle */
	if (midc->busy && test_ch_en(midc->dma_base, midc->ch_id)) {
		/*error*/
		pr_err("ERR_MDMA: channel is busy in start\n");
		/* The tasklet will hopefully advance the queue... */
		return;
	}
	midc->busy = true;
	/*write registers and en*/
	iowrite32(first->sar, midc->ch_regs + SAR);
	iowrite32(first->dar, midc->ch_regs + DAR);
	iowrite32(first->lli_phys, midc->ch_regs + LLP);
	iowrite32(first->cfg_hi, midc->ch_regs + CFG_HIGH);
	iowrite32(first->cfg_lo, midc->ch_regs + CFG_LOW);
	iowrite32(first->ctl_lo, midc->ch_regs + CTL_LOW);
	iowrite32(first->ctl_hi, midc->ch_regs + CTL_HIGH);
	pr_debug("MDMA:TX SAR %x,DAR %x,CFGL %x,CFGH %x,CTLH %x, CTLL %x\n",
		(int)first->sar, (int)first->dar, first->cfg_hi,
		first->cfg_lo, first->ctl_hi, first->ctl_lo);
	first->status = DMA_IN_PROGRESS;

	iowrite32(ENABLE_CHANNEL(midc->ch_id), mid->dma_base + DMA_CHAN_EN);
}

/**
 * midc_descriptor_complete	-	process completed descriptor
 * @midc: channel owning the descriptor
 * @desc: the descriptor itself
 *
 * Process a completed descriptor and perform any callbacks upon
 * the completion. The completion handling drops the lock during the
 * callbacks but must be called with the lock held.
 */
static void midc_descriptor_complete(struct intel_mid_dma_chan *midc,
	       struct intel_mid_dma_desc *desc)
{
	struct dma_async_tx_descriptor	*txd = &desc->txd;
	dma_async_tx_callback callback_txd = NULL;
	struct intel_mid_dma_lli	*llitem;
	void *param_txd = NULL;

	midc->completed = txd->cookie;
	callback_txd = txd->callback;
	param_txd = txd->callback_param;

	if (desc->lli != NULL) {
		/*clear the DONE bit of completed LLI in memory*/
		llitem = desc->lli + desc->current_lli;
		llitem->ctl_hi &= CLEAR_DONE;
		if (desc->current_lli < desc->lli_length-1)
			(desc->current_lli)++;
		else
			desc->current_lli = 0;
	}
	spin_unlock_bh(&midc->lock);
	if (callback_txd) {
		pr_debug("MDMA: TXD callback set ... calling\n");
		callback_txd(param_txd);
	}
	if (midc->raw_tfr) {
		desc->status = DMA_SUCCESS;
		if (desc->lli != NULL) {
			pci_pool_free(desc->lli_pool, desc->lli,
						desc->lli_phys);
			pci_pool_destroy(desc->lli_pool);
		}
		list_move(&desc->desc_node, &midc->free_list);
		midc->busy = false;
	}
	spin_lock_bh(&midc->lock);

}
/**
 * midc_scan_descriptors -		check the descriptors in channel
 *					mark completed when tx is completete
 * @mid: device
 * @midc: channel to scan
 *
 * Walk the descriptor chain for the device and process any entries
 * that are complete.
 */
static void midc_scan_descriptors(struct middma_device *mid,
				struct intel_mid_dma_chan *midc)
{
	struct intel_mid_dma_desc *desc = NULL, *_desc = NULL;

	/*tx is complete*/
	list_for_each_entry_safe(desc, _desc, &midc->active_list, desc_node) {
		if (desc->status == DMA_IN_PROGRESS)
			midc_descriptor_complete(midc, desc);
	}
	return;
	}
/**
 * midc_lli_fill_sg -		Helper function to convert
 *				SG list to Linked List Items.
 *@midc: Channel
 *@desc: DMA descriptor
 *@sglist: Pointer to SG list
 *@sglen: SG list length
 *@flags: DMA transaction flags
 *
 * Walk through the SG list and convert the SG list into Linked
 * List Items (LLI).
 */
static int midc_lli_fill_sg(struct intel_mid_dma_chan *midc,
				struct intel_mid_dma_desc *desc,
				struct scatterlist *sglist,
				unsigned int sglen,
				unsigned int flags)
{
	struct intel_mid_dma_slave *mids;
	struct scatterlist  *sg;
	dma_addr_t lli_next, sg_phy_addr;
	struct intel_mid_dma_lli *lli_bloc_desc;
	union intel_mid_dma_ctl_lo ctl_lo;
	union intel_mid_dma_ctl_hi ctl_hi;
	int i;

	pr_debug("MDMA: Entered midc_lli_fill_sg\n");
	mids = midc->mid_slave;

	lli_bloc_desc = desc->lli;
	lli_next = desc->lli_phys;

	ctl_lo.ctl_lo = desc->ctl_lo;
	ctl_hi.ctl_hi = desc->ctl_hi;
	for_each_sg(sglist, sg, sglen, i) {
		/*Populate CTL_LOW and LLI values*/
		if (i != sglen - 1) {
			lli_next = lli_next +
				sizeof(struct intel_mid_dma_lli);
		} else {
		/*Check for circular list, otherwise terminate LLI to ZERO*/
			if (flags & DMA_PREP_CIRCULAR_LIST) {
				pr_debug("MDMA: LLI is configured in circular mode\n");
				lli_next = desc->lli_phys;
			} else {
				lli_next = 0;
				ctl_lo.ctlx.llp_dst_en = 0;
				ctl_lo.ctlx.llp_src_en = 0;
			}
		}
		/*Populate CTL_HI values*/
		ctl_hi.ctlx.block_ts = get_block_ts(sg->length,
							desc->width,
							midc->dma->block_size);
		/*Populate SAR and DAR values*/
		sg_phy_addr = sg_phys(sg);
		if (desc->dirn ==  DMA_TO_DEVICE) {
			lli_bloc_desc->sar  = sg_phy_addr;
			lli_bloc_desc->dar  = mids->dma_slave.dst_addr;
		} else if (desc->dirn ==  DMA_FROM_DEVICE) {
			lli_bloc_desc->sar  = mids->dma_slave.src_addr;
			lli_bloc_desc->dar  = sg_phy_addr;
		}
		/*Copy values into block descriptor in system memroy*/
		lli_bloc_desc->llp = lli_next;
		lli_bloc_desc->ctl_lo = ctl_lo.ctl_lo;
		lli_bloc_desc->ctl_hi = ctl_hi.ctl_hi;

		lli_bloc_desc++;
	}
	/*Copy very first LLI values to descriptor*/
	desc->ctl_lo = desc->lli->ctl_lo;
	desc->ctl_hi = desc->lli->ctl_hi;
	desc->sar = desc->lli->sar;
	desc->dar = desc->lli->dar;

	return 0;
}
/*****************************************************************************
DMA engine callback Functions*/
/**
 * intel_mid_dma_tx_submit -	callback to submit DMA transaction
 * @tx: dma engine descriptor
 *
 * Submit the DMA trasaction for this descriptor, start if ch idle
 */
static dma_cookie_t intel_mid_dma_tx_submit(struct dma_async_tx_descriptor *tx)
{
	struct intel_mid_dma_desc	*desc = to_intel_mid_dma_desc(tx);
	struct intel_mid_dma_chan	*midc = to_intel_mid_dma_chan(tx->chan);
	dma_cookie_t		cookie;

	spin_lock_bh(&midc->lock);
	cookie = midc->chan.cookie;

	if (++cookie < 0)
		cookie = 1;

	midc->chan.cookie = cookie;
	desc->txd.cookie = cookie;


	if (list_empty(&midc->active_list))
		list_add_tail(&desc->desc_node, &midc->active_list);
	else
		list_add_tail(&desc->desc_node, &midc->queue);

	midc_dostart(midc, desc);
	spin_unlock_bh(&midc->lock);

	return cookie;
}

/**
 * intel_mid_dma_issue_pending -	callback to issue pending txn
 * @chan: chan where pending trascation needs to be checked and submitted
 *
 * Call for scan to issue pending descriptors
 */
static void intel_mid_dma_issue_pending(struct dma_chan *chan)
{
	struct intel_mid_dma_chan	*midc = to_intel_mid_dma_chan(chan);

	spin_lock_bh(&midc->lock);
	if (!list_empty(&midc->queue))
		midc_scan_descriptors(to_middma_device(chan->device), midc);
	spin_unlock_bh(&midc->lock);
}

/**
 * intel_mid_dma_tx_status -	Return status of txn
 * @chan: chan for where status needs to be checked
 * @cookie: cookie for txn
 * @txstate: DMA txn state
 *
 * Return status of DMA txn
 */
static enum dma_status intel_mid_dma_tx_status(struct dma_chan *chan,
						dma_cookie_t cookie,
						struct dma_tx_state *txstate)
{
	struct intel_mid_dma_chan	*midc = to_intel_mid_dma_chan(chan);
	dma_cookie_t		last_used;
	dma_cookie_t		last_complete;
	int				ret;

	last_complete = midc->completed;
	last_used = chan->cookie;

	ret = dma_async_is_complete(cookie, last_complete, last_used);
	if (ret != DMA_SUCCESS) {
		midc_scan_descriptors(to_middma_device(chan->device), midc);

		last_complete = midc->completed;
		last_used = chan->cookie;

		ret = dma_async_is_complete(cookie, last_complete, last_used);
	}

	if (txstate) {
		txstate->last = last_complete;
		txstate->used = last_used;
		txstate->residue = 0;
	}
	return ret;
}

static int dma_slave_control(struct dma_chan *chan, unsigned long arg)
{
	struct intel_mid_dma_chan	*midc = to_intel_mid_dma_chan(chan);
	struct dma_slave_config  *slave = (struct dma_slave_config *)arg;
	struct intel_mid_dma_slave *mid_slave;

	BUG_ON(!midc);
	BUG_ON(!slave);
	pr_debug("MDMA: slave control called\n");

	mid_slave = to_intel_mid_dma_slave(slave);

	BUG_ON(!mid_slave);

	midc->mid_slave = mid_slave;
	return 0;
}
/**
 * intel_mid_dma_device_control -	DMA device control
 * @chan: chan for DMA control
 * @cmd: control cmd
 * @arg: cmd arg value
 *
 * Perform DMA control command
 */
static int intel_mid_dma_device_control(struct dma_chan *chan,
			enum dma_ctrl_cmd cmd, unsigned long arg)
{
	struct intel_mid_dma_chan	*midc = to_intel_mid_dma_chan(chan);
	struct middma_device	*mid = to_middma_device(chan->device);
	struct intel_mid_dma_desc	*desc, *_desc;
	union intel_mid_dma_cfg_lo cfg_lo;

	if (cmd == DMA_SLAVE_CONFIG)
		return dma_slave_control(chan, arg);

	if (cmd != DMA_TERMINATE_ALL)
		return -ENXIO;

	spin_lock_bh(&midc->lock);
	if (midc->busy == false) {
		spin_unlock_bh(&midc->lock);
		return 0;
	}
	/*Suspend and disable the channel*/
	cfg_lo.cfg_lo = ioread32(midc->ch_regs + CFG_LOW);
	cfg_lo.cfgx.ch_susp = 1;
	iowrite32(cfg_lo.cfg_lo, midc->ch_regs + CFG_LOW);
	iowrite32(DISABLE_CHANNEL(midc->ch_id), mid->dma_base + DMA_CHAN_EN);
	midc->busy = false;
	/* Disable interrupts */
	disable_dma_interrupt(midc);
	midc->descs_allocated = 0;

	spin_unlock_bh(&midc->lock);
	list_for_each_entry_safe(desc, _desc, &midc->active_list, desc_node) {
		if (desc->lli != NULL) {
			pci_pool_free(desc->lli_pool, desc->lli,
						desc->lli_phys);
			pci_pool_destroy(desc->lli_pool);
		}
		list_move(&desc->desc_node, &midc->free_list);
	}
	return 0;
}


/**
 * intel_mid_dma_prep_memcpy -	Prep memcpy txn
 * @chan: chan for DMA transfer
 * @dest: destn address
 * @src: src address
 * @len: DMA transfer len
 * @flags: DMA flags
 *
 * Perform a DMA memcpy. Note we support slave periphral DMA transfers only
 * The periphral txn details should be filled in slave structure properly
 * Returns the descriptor for this txn
 */
static struct dma_async_tx_descriptor *intel_mid_dma_prep_memcpy(
			struct dma_chan *chan, dma_addr_t dest,
			dma_addr_t src, size_t len, unsigned long flags)
{
	struct intel_mid_dma_chan *midc;
	struct intel_mid_dma_desc *desc = NULL;
	struct intel_mid_dma_slave *mids;
	union intel_mid_dma_ctl_lo ctl_lo;
	union intel_mid_dma_ctl_hi ctl_hi;
	union intel_mid_dma_cfg_lo cfg_lo;
	union intel_mid_dma_cfg_hi cfg_hi;
	enum dma_slave_buswidth width;

	pr_debug("MDMA: Prep for memcpy\n");
	BUG_ON(!chan);
	if (!len)
		return NULL;

	midc = to_intel_mid_dma_chan(chan);
	BUG_ON(!midc);

	mids = midc->mid_slave;
	BUG_ON(!mids);

	pr_debug("MDMA:called for DMA %x CH %d Length %zu\n",
				midc->dma->pci_id, midc->ch_id, len);
	pr_debug("MDMA:Cfg passed Mode %x, Dirn %x, HS %x, Width %x\n",
			mids->cfg_mode, mids->dma_slave.direction,
			mids->hs_mode, mids->dma_slave.src_addr_width);

	/*calculate CFG_LO*/
	if (mids->hs_mode == LNW_DMA_SW_HS) {
		cfg_lo.cfg_lo = 0;
		cfg_lo.cfgx.hs_sel_dst = 1;
		cfg_lo.cfgx.hs_sel_src = 1;
	} else if (mids->hs_mode == LNW_DMA_HW_HS)
		cfg_lo.cfg_lo = 0x00000;

	/*calculate CFG_HI*/
	if (mids->cfg_mode == LNW_DMA_MEM_TO_MEM) {
		/*SW HS only*/
		cfg_hi.cfg_hi = 0;
	} else {
		cfg_hi.cfg_hi = 0;
		if (midc->dma->pimr_mask) {
			cfg_hi.cfgx.protctl = 0x0; /*default value*/
			cfg_hi.cfgx.fifo_mode = 1;
			if (mids->dma_slave.direction == DMA_TO_DEVICE) {
				cfg_hi.cfgx.src_per = 0;
				if (mids->device_instance == 0)
					cfg_hi.cfgx.dst_per = 3;
				if (mids->device_instance == 1)
					cfg_hi.cfgx.dst_per = 1;
			} else if (mids->dma_slave.direction == DMA_FROM_DEVICE) {
				if (mids->device_instance == 0)
					cfg_hi.cfgx.src_per = 2;
				if (mids->device_instance == 1)
					cfg_hi.cfgx.src_per = 0;
				cfg_hi.cfgx.dst_per = 0;
			}
		} else {
			cfg_hi.cfgx.protctl = 0x1; /*default value*/
			cfg_hi.cfgx.src_per = cfg_hi.cfgx.dst_per =
					midc->ch_id - midc->dma->chan_base;
		}
	}

	/*calculate CTL_HI*/
	ctl_hi.ctlx.reser = 0;
	ctl_hi.ctlx.done  = 0;
	width = mids->dma_slave.src_addr_width;

	ctl_hi.ctlx.block_ts = get_block_ts(len, width, midc->dma->block_size);
	pr_debug("MDMA:calc len %d for block size %d\n",
				ctl_hi.ctlx.block_ts, midc->dma->block_size);
	/*calculate CTL_LO*/
	ctl_lo.ctl_lo = 0;
	ctl_lo.ctlx.int_en = 1;
	ctl_lo.ctlx.dst_tr_width = mids->dma_slave.dst_addr_width;
	ctl_lo.ctlx.src_tr_width = mids->dma_slave.src_addr_width;
	ctl_lo.ctlx.dst_msize = mids->dma_slave.src_maxburst;
	ctl_lo.ctlx.src_msize = mids->dma_slave.dst_maxburst;

	if (mids->cfg_mode == LNW_DMA_MEM_TO_MEM) {
		ctl_lo.ctlx.tt_fc = 0;
		ctl_lo.ctlx.sinc = 0;
		ctl_lo.ctlx.dinc = 0;
	} else {
		if (mids->dma_slave.direction == DMA_TO_DEVICE) {
			ctl_lo.ctlx.sinc = 0;
			ctl_lo.ctlx.dinc = 2;
			ctl_lo.ctlx.tt_fc = 1;
		} else if (mids->dma_slave.direction == DMA_FROM_DEVICE) {
			ctl_lo.ctlx.sinc = 2;
			ctl_lo.ctlx.dinc = 0;
			ctl_lo.ctlx.tt_fc = 2;
		}
	}

	pr_debug("MDMA:Calc CTL LO %x, CTL HI %x, CFG LO %x, CFG HI %x\n",
		ctl_lo.ctl_lo, ctl_hi.ctl_hi, cfg_lo.cfg_lo, cfg_hi.cfg_hi);

	enable_dma_interrupt(midc);

	desc = midc_desc_get(midc);
	if (desc == NULL)
		goto err_desc_get;
	desc->sar = src;
	desc->dar = dest ;
	desc->len = len;
	desc->cfg_hi = cfg_hi.cfg_hi;
	desc->cfg_lo = cfg_lo.cfg_lo;
	desc->ctl_lo = ctl_lo.ctl_lo;
	desc->ctl_hi = ctl_hi.ctl_hi;
	desc->width = width;
	desc->dirn = mids->dma_slave.direction;
	desc->lli_phys = 0;
	desc->lli = NULL;
	desc->lli_pool = NULL;
	return &desc->txd;

err_desc_get:
	pr_err("ERR_MDMA: Failed to get desc\n");
	midc_desc_put(midc, desc);
	return NULL;
}
/**
 * intel_mid_dma_prep_slave_sg -	Prep slave sg txn
 * @chan: chan for DMA transfer
 * @sgl: scatter gather list
 * @sg_len: length of sg txn
 * @direction: DMA transfer dirtn
 * @flags: DMA flags
 *
 * Prepares LLI based periphral transfer
 */
static struct dma_async_tx_descriptor *intel_mid_dma_prep_slave_sg(
			struct dma_chan *chan, struct scatterlist *sgl,
			unsigned int sg_len, enum dma_data_direction direction,
			unsigned long flags)
{
	struct intel_mid_dma_chan *midc = NULL;
	struct intel_mid_dma_slave *mids = NULL;
	struct intel_mid_dma_desc *desc = NULL;
	struct dma_async_tx_descriptor *txd = NULL;
	union intel_mid_dma_ctl_lo ctl_lo;

	pr_debug("MDMA: Prep for slave SG\n");

	if (!sg_len) {
		pr_err("MDMA: Invalid SG length\n");
		return NULL;
	}
	midc = to_intel_mid_dma_chan(chan);
	BUG_ON(!midc);

	mids = midc->mid_slave;
	BUG_ON(!mids);

	if (!midc->dma->pimr_mask) {
		pr_debug("MDMA: SG list is not supported by this controller\n");
		return  NULL;
	}

	pr_debug("MDMA: SG Length = %d, direction = %d, Flags = %#lx\n",
			sg_len, direction, flags);

	txd = intel_mid_dma_prep_memcpy(chan, 0, 0, sgl->length, flags);
	if (NULL == txd) {
		pr_err("MDMA: Prep memcpy failed\n");
		return NULL;
	}
	desc = to_intel_mid_dma_desc(txd);
	desc->dirn = direction;
	ctl_lo.ctl_lo = desc->ctl_lo;
	ctl_lo.ctlx.llp_dst_en = 1;
	ctl_lo.ctlx.llp_src_en = 1;
	desc->ctl_lo = ctl_lo.ctl_lo;
	desc->lli_length = sg_len;
	desc->current_lli = 0;
	/* DMA coherent memory pool for LLI descriptors*/
	desc->lli_pool = pci_pool_create("intel_mid_dma_lli_pool",
				midc->dma->pdev,
				(sizeof(struct intel_mid_dma_lli)*sg_len),
				32, 0);
	if (NULL == desc->lli_pool) {
		pr_err("MID_DMA:LLI pool create failed\n");
		return NULL;
	}

	desc->lli = pci_pool_alloc(desc->lli_pool, GFP_KERNEL, &desc->lli_phys);
	if (!desc->lli) {
		pr_err("MID_DMA: LLI alloc failed\n");
		pci_pool_destroy(desc->lli_pool);
		return NULL;
	}

	midc_lli_fill_sg(midc, desc, sgl, sg_len, flags);
	if (flags & DMA_PREP_INTERRUPT) {
		iowrite32(UNMASK_INTR_REG(midc->ch_id),
				midc->dma_base + MASK_BLOCK);
		pr_debug("MDMA:Enabled Block interrupt\n");
	}
	return &desc->txd;
}

/**
 * intel_mid_dma_free_chan_resources -	Frees dma resources
 * @chan: chan requiring attention
 *
 * Frees the allocated resources on this DMA chan
 */
static void intel_mid_dma_free_chan_resources(struct dma_chan *chan)
{
	struct intel_mid_dma_chan	*midc = to_intel_mid_dma_chan(chan);
	struct middma_device	*mid = to_middma_device(chan->device);
	struct intel_mid_dma_desc	*desc, *_desc;

	if (true == midc->busy) {
		/*trying to free ch in use!!!!!*/
		pr_err("ERR_MDMA: trying to free ch in use\n");
	}
	pm_runtime_put(&mid->pdev->dev);
	spin_lock_bh(&midc->lock);
	midc->descs_allocated = 0;
	list_for_each_entry_safe(desc, _desc, &midc->active_list, desc_node) {
		list_del(&desc->desc_node);
		pci_pool_free(mid->dma_pool, desc, desc->txd.phys);
	}
	list_for_each_entry_safe(desc, _desc, &midc->free_list, desc_node) {
		list_del(&desc->desc_node);
		pci_pool_free(mid->dma_pool, desc, desc->txd.phys);
	}
	list_for_each_entry_safe(desc, _desc, &midc->queue, desc_node) {
		list_del(&desc->desc_node);
		pci_pool_free(mid->dma_pool, desc, desc->txd.phys);
	}
	spin_unlock_bh(&midc->lock);
	midc->in_use = false;
	midc->busy = false;
	/* Disable CH interrupts */
	iowrite32(MASK_INTR_REG(midc->ch_id), mid->dma_base + MASK_BLOCK);
	iowrite32(MASK_INTR_REG(midc->ch_id), mid->dma_base + MASK_ERR);
}

/**
 * intel_mid_dma_alloc_chan_resources -	Allocate dma resources
 * @chan: chan requiring attention
 *
 * Allocates DMA resources on this chan
 * Return the descriptors allocated
 */
static int intel_mid_dma_alloc_chan_resources(struct dma_chan *chan)
{
	struct intel_mid_dma_chan	*midc = to_intel_mid_dma_chan(chan);
	struct middma_device	*mid = to_middma_device(chan->device);
	struct intel_mid_dma_desc	*desc;
	dma_addr_t		phys;
	int	i = 0;

	pm_runtime_get_sync(&mid->pdev->dev);

	if (mid->state == SUSPENDED) {
		if (dma_resume(mid->pdev)) {
			pr_err("ERR_MDMA: resume failed");
			return -EFAULT;
		}
	}

	/* ASSERT:  channel is idle */
	if (test_ch_en(mid->dma_base, midc->ch_id)) {
		/*ch is not idle*/
		pr_err("ERR_MDMA: ch not idle\n");
		pm_runtime_put(&mid->pdev->dev);
		return -EIO;
	}
	midc->completed = chan->cookie = 1;

	spin_lock_bh(&midc->lock);
	while (midc->descs_allocated < DESCS_PER_CHANNEL) {
		spin_unlock_bh(&midc->lock);
		desc = pci_pool_alloc(mid->dma_pool, GFP_KERNEL, &phys);
		if (!desc) {
			pr_err("ERR_MDMA: desc failed\n");
			pm_runtime_put(&mid->pdev->dev);
			return -ENOMEM;
			/*check*/
		}
		dma_async_tx_descriptor_init(&desc->txd, chan);
		desc->txd.tx_submit = intel_mid_dma_tx_submit;
		desc->txd.flags = DMA_CTRL_ACK;
		desc->txd.phys = phys;
		spin_lock_bh(&midc->lock);
		i = ++midc->descs_allocated;
		list_add_tail(&desc->desc_node, &midc->free_list);
	}
	spin_unlock_bh(&midc->lock);
	midc->in_use = true;
	midc->busy = false;
	pr_debug("MID_DMA: Desc alloc done ret: %d desc\n", i);
	return i;
}

/**
 * midc_handle_error -	Handle DMA txn error
 * @mid: controller where error occured
 * @midc: chan where error occured
 *
 * Scan the descriptor for error
 */
static void midc_handle_error(struct middma_device *mid,
		struct intel_mid_dma_chan *midc)
{
	midc_scan_descriptors(mid, midc);
}

/**
 * dma_tasklet -	DMA interrupt tasklet
 * @data: tasklet arg (the controller structure)
 *
 * Scan the controller for interrupts for completion/error
 * Clear the interrupt and call for handling completion/error
 */
static void dma_tasklet(unsigned long data)
{
	struct middma_device *mid = NULL;
	struct intel_mid_dma_chan *midc = NULL;
	u32 status, raw_tfr, raw_block;
	int i;

	mid = (struct middma_device *)data;
	if (mid == NULL) {
		pr_err("ERR_MDMA: tasklet Null param\n");
		return;
	}
	pr_debug("MDMA: in tasklet for device %x\n", mid->pci_id);
	raw_tfr = ioread32(mid->dma_base + RAW_TFR);
	raw_block = ioread32(mid->dma_base + RAW_BLOCK);
	status = raw_tfr | raw_block;
	status &= mid->intr_mask;
	while (status) {
		/*txn interrupt*/
		i = get_ch_index(&status, mid->chan_base);
		if (i < 0) {
			pr_err("ERR_MDMA:Invalid ch index %x\n", i);
			return;
		}
		midc = &mid->ch[i];
		if (midc == NULL) {
			pr_err("ERR_MDMA:Null param midc\n");
			return;
		}
		pr_debug("MDMA:Tx complete interrupt %x, Ch No %d Index %d\n",
				status, midc->ch_id, i);
		midc->raw_tfr = raw_tfr;
		midc->raw_block = raw_block;
		spin_lock_bh(&midc->lock);
		/*clearing this interrupts first*/
		iowrite32((1 << midc->ch_id), mid->dma_base + CLEAR_TFR);
		if (raw_block) {
			iowrite32((1 << midc->ch_id),
				mid->dma_base + CLEAR_BLOCK);
		}
		midc_scan_descriptors(mid, midc);
		pr_debug("MDMA:Scan of desc... complete, unmasking\n");
		iowrite32(UNMASK_INTR_REG(midc->ch_id),
				mid->dma_base + MASK_TFR);
		if (raw_block) {
			iowrite32(UNMASK_INTR_REG(midc->ch_id),
				mid->dma_base + MASK_BLOCK);
		}
		spin_unlock_bh(&midc->lock);
	}

	status = ioread32(mid->dma_base + RAW_ERR);
	status &= mid->intr_mask;
	while (status) {
		/*err interrupt*/
		i = get_ch_index(&status, mid->chan_base);
		if (i < 0) {
			pr_err("ERR_MDMA:Invalid ch index %x\n", i);
			return;
		}
		midc = &mid->ch[i];
		if (midc == NULL) {
			pr_err("ERR_MDMA:Null param midc\n");
			return;
		}
		pr_debug("MDMA:Tx complete interrupt %x, Ch No %d Index %d\n",
				status, midc->ch_id, i);

		iowrite32((1 << midc->ch_id), mid->dma_base + CLEAR_ERR);
		spin_lock_bh(&midc->lock);
		midc_handle_error(mid, midc);
		iowrite32(UNMASK_INTR_REG(midc->ch_id),
				mid->dma_base + MASK_ERR);
		spin_unlock_bh(&midc->lock);
	}
	pr_debug("MDMA:Exiting takslet...\n");
	return;
}

static void dma_tasklet1(unsigned long data)
{
	pr_debug("MDMA:in takslet1...\n");
	return dma_tasklet(data);
}

static void dma_tasklet2(unsigned long data)
{
	pr_debug("MDMA:in takslet2...\n");
	return dma_tasklet(data);
}

/**
 * intel_mid_dma_interrupt -	DMA ISR
 * @irq: IRQ where interrupt occurred
 * @data: ISR cllback data (the controller structure)
 *
 * See if this is our interrupt if so then schedule the tasklet
 * otherwise ignore
 */
static irqreturn_t intel_mid_dma_interrupt(int irq, void *data)
{
	struct middma_device *mid = data;
	u32 tfr_status, err_status;
	int call_tasklet = 0;

	tfr_status = ioread32(mid->dma_base + RAW_TFR);
	err_status = ioread32(mid->dma_base + RAW_ERR);
	if (!tfr_status && !err_status)
		return IRQ_NONE;

	/*DMA Interrupt*/
	pr_debug("MDMA:Got an interrupt on irq %d\n", irq);
	if (!mid) {
		pr_err("ERR_MDMA:null pointer mid\n");
		return -EINVAL;
	}

	pr_debug("MDMA: Status %x, Mask %x\n", tfr_status, mid->intr_mask);
	tfr_status &= mid->intr_mask;
	if (tfr_status) {
		/*need to disable intr*/
		iowrite32((tfr_status << INT_MASK_WE), mid->dma_base + MASK_TFR);
		iowrite32((tfr_status << INT_MASK_WE), mid->dma_base + MASK_BLOCK);
		pr_debug("MDMA: Calling tasklet %x\n", tfr_status);
		call_tasklet = 1;
	}
	err_status &= mid->intr_mask;
	if (err_status) {
		iowrite32(MASK_INTR_REG(err_status), mid->dma_base + MASK_ERR);
		call_tasklet = 1;
	}
	if (call_tasklet)
		tasklet_schedule(&mid->tasklet);

	return IRQ_HANDLED;
}

static irqreturn_t intel_mid_dma_interrupt1(int irq, void *data)
{
	return intel_mid_dma_interrupt(irq, data);
}

static irqreturn_t intel_mid_dma_interrupt2(int irq, void *data)
{
	return intel_mid_dma_interrupt(irq, data);
}

/**
 * mid_setup_dma -	Setup the DMA controller
 * @pdev: Controller PCI device structure
 *
 * Initilize the DMA controller, channels, registers with DMA engine,
 * ISR. Initilize DMA controller channels.
 */
static int mid_setup_dma(struct pci_dev *pdev)
{
	struct middma_device *dma = pci_get_drvdata(pdev);
	int err, i;

	/* DMA coherent memory pool for DMA descriptor allocations */
	dma->dma_pool = pci_pool_create("intel_mid_dma_desc_pool", pdev,
					sizeof(struct intel_mid_dma_desc),
					32, 0);
	if (NULL == dma->dma_pool) {
		pr_err("ERR_MDMA:pci_pool_create failed\n");
		err = -ENOMEM;
		goto err_dma_pool;
	}

	INIT_LIST_HEAD(&dma->common.channels);
	dma->pci_id = pdev->device;
	if (dma->pimr_mask) {
		dma->mask_reg = ioremap(LNW_PERIPHRAL_MASK_BASE,
					LNW_PERIPHRAL_MASK_SIZE);
		if (dma->mask_reg == NULL) {
			pr_err("ERR_MDMA:Cant map periphral intr space !!\n");
			return -ENOMEM;
		}
	} else
		dma->mask_reg = NULL;

	pr_debug("MDMA:Adding %d channel for this controller\n", dma->max_chan);
	/*init CH structures*/
	dma->intr_mask = 0;
	dma->state = RUNNING;
	for (i = 0; i < dma->max_chan; i++) {
		struct intel_mid_dma_chan *midch = &dma->ch[i];

		midch->chan.device = &dma->common;
		midch->chan.cookie =  1;
		midch->chan.chan_id = i;
		midch->ch_id = dma->chan_base + i;
		pr_debug("MDMA:Init CH %d, ID %d\n", i, midch->ch_id);

		midch->dma_base = dma->dma_base;
		midch->ch_regs = dma->dma_base + DMA_CH_SIZE * midch->ch_id;
		midch->dma = dma;
		dma->intr_mask |= 1 << (dma->chan_base + i);
		spin_lock_init(&midch->lock);

		INIT_LIST_HEAD(&midch->active_list);
		INIT_LIST_HEAD(&midch->queue);
		INIT_LIST_HEAD(&midch->free_list);
		/*mask interrupts*/
		iowrite32(MASK_INTR_REG(midch->ch_id),
			dma->dma_base + MASK_BLOCK);
		iowrite32(MASK_INTR_REG(midch->ch_id),
			dma->dma_base + MASK_SRC_TRAN);
		iowrite32(MASK_INTR_REG(midch->ch_id),
			dma->dma_base + MASK_DST_TRAN);
		iowrite32(MASK_INTR_REG(midch->ch_id),
			dma->dma_base + MASK_ERR);
		iowrite32(MASK_INTR_REG(midch->ch_id),
			dma->dma_base + MASK_TFR);

		disable_dma_interrupt(midch);
		list_add_tail(&midch->chan.device_node, &dma->common.channels);
	}
	pr_debug("MDMA: Calc Mask as %x for this controller\n", dma->intr_mask);

	/*init dma structure*/
	dma_cap_zero(dma->common.cap_mask);
	dma_cap_set(DMA_MEMCPY, dma->common.cap_mask);
	dma_cap_set(DMA_SLAVE, dma->common.cap_mask);
	dma_cap_set(DMA_PRIVATE, dma->common.cap_mask);
	dma->common.dev = &pdev->dev;
	dma->common.chancnt = dma->max_chan;

	dma->common.device_alloc_chan_resources =
					intel_mid_dma_alloc_chan_resources;
	dma->common.device_free_chan_resources =
					intel_mid_dma_free_chan_resources;

	dma->common.device_tx_status = intel_mid_dma_tx_status;
	dma->common.device_prep_dma_memcpy = intel_mid_dma_prep_memcpy;
	dma->common.device_issue_pending = intel_mid_dma_issue_pending;
	dma->common.device_prep_slave_sg = intel_mid_dma_prep_slave_sg;
	dma->common.device_control = intel_mid_dma_device_control;

	/*enable dma cntrl*/
	iowrite32(REG_BIT0, dma->dma_base + DMA_CFG);

	/*register irq */
	if (dma->pimr_mask) {
		pr_debug("MDMA:Requesting irq shared for DMAC1\n");
		err = request_irq(pdev->irq, intel_mid_dma_interrupt1,
			IRQF_SHARED, "INTEL_MID_DMAC1", dma);
		if (0 != err)
			goto err_irq;
	} else {
		dma->intr_mask = 0x03;
		pr_debug("MDMA:Requesting irq for DMAC2\n");
		err = request_irq(pdev->irq, intel_mid_dma_interrupt2,
			IRQF_SHARED, "INTEL_MID_DMAC2", dma);
		if (0 != err)
			goto err_irq;
	}
	/*register device w/ engine*/
	err = dma_async_device_register(&dma->common);
	if (0 != err) {
		pr_err("ERR_MDMA:device_register failed: %d\n", err);
		goto err_engine;
	}
	if (dma->pimr_mask) {
		pr_debug("setting up tasklet1 for DMAC1\n");
		tasklet_init(&dma->tasklet, dma_tasklet1, (unsigned long)dma);
	} else {
		pr_debug("setting up tasklet2 for DMAC2\n");
		tasklet_init(&dma->tasklet, dma_tasklet2, (unsigned long)dma);
	}
	return 0;

err_engine:
	free_irq(pdev->irq, dma);
err_irq:
	pci_pool_destroy(dma->dma_pool);
err_dma_pool:
	pr_err("ERR_MDMA:setup_dma failed: %d\n", err);
	return err;

}

/**
 * middma_shutdown -	Shutdown the DMA controller
 * @pdev: Controller PCI device structure
 *
 * Called by remove
 * Unregister DMa controller, clear all structures and free interrupt
 */
static void middma_shutdown(struct pci_dev *pdev)
{
	struct middma_device *device = pci_get_drvdata(pdev);

	dma_async_device_unregister(&device->common);
	pci_pool_destroy(device->dma_pool);
	if (device->mask_reg)
		iounmap(device->mask_reg);
	if (device->dma_base)
		iounmap(device->dma_base);
	free_irq(pdev->irq, device);
	return;
}

/**
 * intel_mid_dma_probe -	PCI Probe
 * @pdev: Controller PCI device structure
 * @id: pci device id structure
 *
 * Initilize the PCI device, map BARs, query driver data.
 * Call setup_dma to complete contoller and chan initilzation
 */
static int __devinit intel_mid_dma_probe(struct pci_dev *pdev,
					const struct pci_device_id *id)
{
	struct middma_device *device;
	u32 base_addr, bar_size;
	struct intel_mid_dma_probe_info *info;
	int err;

	pr_debug("MDMA: probe for %x\n", pdev->device);
	info = (void *)id->driver_data;
	pr_debug("MDMA: CH %d, base %d, block len %d, Periphral mask %x\n",
				info->max_chan, info->ch_base,
				info->block_size, info->pimr_mask);

	err = pci_enable_device(pdev);
	if (err)
		goto err_enable_device;

	err = pci_request_regions(pdev, "intel_mid_dmac");
	if (err)
		goto err_request_regions;

	err = pci_set_dma_mask(pdev, DMA_BIT_MASK(32));
	if (err)
		goto err_set_dma_mask;

	err = pci_set_consistent_dma_mask(pdev, DMA_BIT_MASK(32));
	if (err)
		goto err_set_dma_mask;

	device = kzalloc(sizeof(*device), GFP_KERNEL);
	if (!device) {
		pr_err("ERR_MDMA:kzalloc failed probe\n");
		err = -ENOMEM;
		goto err_kzalloc;
	}
	device->pdev = pci_dev_get(pdev);

	base_addr = pci_resource_start(pdev, 0);
	bar_size  = pci_resource_len(pdev, 0);
	device->dma_base = ioremap_nocache(base_addr, DMA_REG_SIZE);
	if (!device->dma_base) {
		pr_err("ERR_MDMA:ioremap failed\n");
		err = -ENOMEM;
		goto err_ioremap;
	}
	pci_set_drvdata(pdev, device);
	pci_set_master(pdev);
	device->max_chan = info->max_chan;
	device->chan_base = info->ch_base;
	device->block_size = info->block_size;
	device->pimr_mask = info->pimr_mask;

	err = mid_setup_dma(pdev);
	if (err)
		goto err_dma;

	pm_runtime_set_active(&pdev->dev);
	pm_runtime_enable(&pdev->dev);
	pm_runtime_allow(&pdev->dev);
	return 0;

err_dma:
	iounmap(device->dma_base);
err_ioremap:
	pci_dev_put(pdev);
	kfree(device);
err_kzalloc:
err_set_dma_mask:
	pci_release_regions(pdev);
	pci_disable_device(pdev);
err_request_regions:
err_enable_device:
	pr_err("ERR_MDMA:Probe failed %d\n", err);
	return err;
}

/**
 * intel_mid_dma_remove -	PCI remove
 * @pdev: Controller PCI device structure
 *
 * Free up all resources and data
 * Call shutdown_dma to complete contoller and chan cleanup
 */
static void __devexit intel_mid_dma_remove(struct pci_dev *pdev)
{
	struct middma_device *device = pci_get_drvdata(pdev);
	middma_shutdown(pdev);
	pci_dev_put(pdev);
	kfree(device);
	pci_release_regions(pdev);
	pci_disable_device(pdev);
}

/* Power Management */
/*
* dma_suspend - PCI suspend function
*
* @pci: PCI device structure
* @state: PM message
*
* This function is called by OS when a power event occurs
*/
int dma_suspend(struct pci_dev *pci, pm_message_t state)
{
	int i;
	struct middma_device *device = pci_get_drvdata(pci);
	pr_debug("MDMA: dma_suspend called\n");

	for (i = 0; i < device->max_chan; i++) {
		if (device->ch[i].in_use)
			return -EAGAIN;
	}
	device->state = SUSPENDED;
	pci_set_drvdata(pci, device);
	pci_save_state(pci);
	pci_disable_device(pci);
	pci_set_power_state(pci, PCI_D3hot);
	return 0;
}

/**
* dma_resume - PCI resume function
*
* @pci:	PCI device structure
*
* This function is called by OS when a power event occurs
*/
int dma_resume(struct pci_dev *pci)
{
	int ret;
	struct middma_device *device = pci_get_drvdata(pci);

	pr_debug("MDMA: dma_resume called\n");
	pci_set_power_state(pci, PCI_D0);
	pci_restore_state(pci);
	ret = pci_enable_device(pci);
	if (ret) {
		pr_err("MDMA: device cant be enabled for %x\n", pci->device);
		return ret;
	}
	device->state = RUNNING;
	iowrite32(REG_BIT0, device->dma_base + DMA_CFG);
	pci_set_drvdata(pci, device);
	return 0;
}

static int dma_runtime_suspend(struct device *dev)
{
	struct pci_dev *pci_dev = to_pci_dev(dev);
	return dma_suspend(pci_dev, PMSG_SUSPEND);
}

static int dma_runtime_resume(struct device *dev)
{
	struct pci_dev *pci_dev = to_pci_dev(dev);
	return dma_resume(pci_dev);
}

static int dma_runtime_idle(struct device *dev)
{
	struct pci_dev *pdev = to_pci_dev(dev);
	struct middma_device *device = pci_get_drvdata(pdev);
	int i;

	for (i = 0; i < device->max_chan; i++) {
		if (device->ch[i].in_use)
			return -EAGAIN;
	}

	return pm_schedule_suspend(dev, 0);
}

/******************************************************************************
* PCI stuff
*/
static struct pci_device_id intel_mid_dma_ids[] = {
	{ PCI_VDEVICE(INTEL, INTEL_MID_DMAC1_ID),	INFO(2, 6, 4095, 0x200020)},
	{ PCI_VDEVICE(INTEL, INTEL_MID_DMAC2_ID),	INFO(2, 0, 2047, 0)},
	{ PCI_VDEVICE(INTEL, INTEL_MID_GP_DMAC2_ID),	INFO(2, 0, 2047, 0)},
	{ PCI_VDEVICE(INTEL, INTEL_MFLD_DMAC1_ID),	INFO(4, 0, 4095, 0x400040)},
	{ 0, }
};
MODULE_DEVICE_TABLE(pci, intel_mid_dma_ids);

static const struct dev_pm_ops intel_mid_dma_pm = {
	.runtime_suspend = dma_runtime_suspend,
	.runtime_resume = dma_runtime_resume,
	.runtime_idle = dma_runtime_idle,
};

<<<<<<< HEAD
static struct pci_driver intel_mid_dma_pci = {
=======
static struct pci_driver intel_mid_dma_pci_driver = {
>>>>>>> b0c3844d
	.name		=	"Intel MID DMA",
	.id_table	=	intel_mid_dma_ids,
	.probe		=	intel_mid_dma_probe,
	.remove		=	__devexit_p(intel_mid_dma_remove),
#ifdef CONFIG_PM
	.suspend = dma_suspend,
	.resume = dma_resume,
	.driver = {
		.pm = &intel_mid_dma_pm,
	},
#endif
};

static int __init intel_mid_dma_init(void)
{
	pr_debug("INFO_MDMA: LNW DMA Driver Version %s\n",
			INTEL_MID_DMA_DRIVER_VERSION);
	return pci_register_driver(&intel_mid_dma_pci_driver);
}
fs_initcall(intel_mid_dma_init);

static void __exit intel_mid_dma_exit(void)
{
	pci_unregister_driver(&intel_mid_dma_pci_driver);
}
module_exit(intel_mid_dma_exit);

MODULE_AUTHOR("Vinod Koul <vinod.koul@intel.com>");
MODULE_DESCRIPTION("Intel (R) MID DMAC Driver");
MODULE_LICENSE("GPL v2");
MODULE_VERSION(INTEL_MID_DMA_DRIVER_VERSION);<|MERGE_RESOLUTION|>--- conflicted
+++ resolved
@@ -1411,11 +1411,7 @@
 	.runtime_idle = dma_runtime_idle,
 };
 
-<<<<<<< HEAD
-static struct pci_driver intel_mid_dma_pci = {
-=======
 static struct pci_driver intel_mid_dma_pci_driver = {
->>>>>>> b0c3844d
 	.name		=	"Intel MID DMA",
 	.id_table	=	intel_mid_dma_ids,
 	.probe		=	intel_mid_dma_probe,
