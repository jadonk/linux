ifeq ($(CONFIG_DMADEVICES_DEBUG),y)
<<<<<<< HEAD
	EXTRA_CFLAGS	+= -DDEBUG
endif
ifeq ($(CONFIG_DMADEVICES_VDEBUG),y)
	EXTRA_CFLAGS	+= -DVERBOSE_DEBUG
=======
	ccflags-y	+= -DDEBUG
endif
ifeq ($(CONFIG_DMADEVICES_VDEBUG),y)
	ccflags-y	+= -DVERBOSE_DEBUG
>>>>>>> 3cbea436
endif

obj-$(CONFIG_DMA_ENGINE) += dmaengine.o
obj-$(CONFIG_NET_DMA) += iovlock.o
obj-$(CONFIG_INTEL_MID_DMAC) += intel_mid_dma.o
obj-$(CONFIG_DMATEST) += dmatest.o
obj-$(CONFIG_INTEL_IOATDMA) += ioat/
obj-$(CONFIG_INTEL_IOP_ADMA) += iop-adma.o
obj-$(CONFIG_FSL_DMA) += fsldma.o
obj-$(CONFIG_MPC512X_DMA) += mpc512x_dma.o
obj-$(CONFIG_MV_XOR) += mv_xor.o
obj-$(CONFIG_DW_DMAC) += dw_dmac.o
obj-$(CONFIG_AT_HDMAC) += at_hdmac.o
obj-$(CONFIG_MX3_IPU) += ipu/
obj-$(CONFIG_TXX9_DMAC) += txx9dmac.o
obj-$(CONFIG_SH_DMAE) += shdma.o
obj-$(CONFIG_COH901318) += coh901318.o coh901318_lli.o
obj-$(CONFIG_AMCC_PPC440SPE_ADMA) += ppc4xx/
obj-$(CONFIG_IMX_SDMA) += imx-sdma.o
obj-$(CONFIG_IMX_DMA) += imx-dma.o
obj-$(CONFIG_TIMB_DMA) += timb_dma.o
obj-$(CONFIG_STE_DMA40) += ste_dma40.o ste_dma40_ll.o
obj-$(CONFIG_PL330_DMA) += pl330.o
obj-$(CONFIG_PCH_DMA) += pch_dma.o
obj-$(CONFIG_AMBA_PL08X) += amba-pl08x.o<|MERGE_RESOLUTION|>--- conflicted
+++ resolved
@@ -1,15 +1,8 @@
 ifeq ($(CONFIG_DMADEVICES_DEBUG),y)
-<<<<<<< HEAD
-	EXTRA_CFLAGS	+= -DDEBUG
-endif
-ifeq ($(CONFIG_DMADEVICES_VDEBUG),y)
-	EXTRA_CFLAGS	+= -DVERBOSE_DEBUG
-=======
 	ccflags-y	+= -DDEBUG
 endif
 ifeq ($(CONFIG_DMADEVICES_VDEBUG),y)
 	ccflags-y	+= -DVERBOSE_DEBUG
->>>>>>> 3cbea436
 endif
 
 obj-$(CONFIG_DMA_ENGINE) += dmaengine.o
