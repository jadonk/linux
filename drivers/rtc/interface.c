/*
 * RTC subsystem, interface functions
 *
 * Copyright (C) 2005 Tower Technologies
 * Author: Alessandro Zummo <a.zummo@towertech.it>
 *
 * based on arch/arm/common/rtctime.c
 *
 * This program is free software; you can redistribute it and/or modify
 * it under the terms of the GNU General Public License version 2 as
 * published by the Free Software Foundation.
*/

#include <linux/rtc.h>
#include <linux/sched.h>
#include <linux/log2.h>
#include <linux/workqueue.h>

static int rtc_timer_enqueue(struct rtc_device *rtc, struct rtc_timer *timer);
static void rtc_timer_remove(struct rtc_device *rtc, struct rtc_timer *timer);

static int __rtc_read_time(struct rtc_device *rtc, struct rtc_time *tm)
{
	int err;
	if (!rtc->ops)
		err = -ENODEV;
	else if (!rtc->ops->read_time)
		err = -EINVAL;
	else {
		memset(tm, 0, sizeof(struct rtc_time));
		err = rtc->ops->read_time(rtc->dev.parent, tm);
	}
	return err;
}

int rtc_read_time(struct rtc_device *rtc, struct rtc_time *tm)
{
	int err;

	err = mutex_lock_interruptible(&rtc->ops_lock);
	if (err)
		return err;

	err = __rtc_read_time(rtc, tm);
	mutex_unlock(&rtc->ops_lock);
	return err;
}
EXPORT_SYMBOL_GPL(rtc_read_time);

int rtc_set_time(struct rtc_device *rtc, struct rtc_time *tm)
{
	int err;

	err = rtc_valid_tm(tm);
	if (err != 0)
		return err;

	err = mutex_lock_interruptible(&rtc->ops_lock);
	if (err)
		return err;

	if (!rtc->ops)
		err = -ENODEV;
	else if (rtc->ops->set_time)
		err = rtc->ops->set_time(rtc->dev.parent, tm);
	else if (rtc->ops->set_mmss) {
		unsigned long secs;
		err = rtc_tm_to_time(tm, &secs);
		if (err == 0)
			err = rtc->ops->set_mmss(rtc->dev.parent, secs);
	} else
		err = -EINVAL;

	mutex_unlock(&rtc->ops_lock);
	return err;
}
EXPORT_SYMBOL_GPL(rtc_set_time);

int rtc_set_mmss(struct rtc_device *rtc, unsigned long secs)
{
	int err;

	err = mutex_lock_interruptible(&rtc->ops_lock);
	if (err)
		return err;

	if (!rtc->ops)
		err = -ENODEV;
	else if (rtc->ops->set_mmss)
		err = rtc->ops->set_mmss(rtc->dev.parent, secs);
	else if (rtc->ops->read_time && rtc->ops->set_time) {
		struct rtc_time new, old;

		err = rtc->ops->read_time(rtc->dev.parent, &old);
		if (err == 0) {
			rtc_time_to_tm(secs, &new);

			/*
			 * avoid writing when we're going to change the day of
			 * the month. We will retry in the next minute. This
			 * basically means that if the RTC must not drift
			 * by more than 1 minute in 11 minutes.
			 */
			if (!((old.tm_hour == 23 && old.tm_min == 59) ||
				(new.tm_hour == 23 && new.tm_min == 59)))
				err = rtc->ops->set_time(rtc->dev.parent,
						&new);
		}
	}
	else
		err = -EINVAL;

	mutex_unlock(&rtc->ops_lock);

	return err;
}
EXPORT_SYMBOL_GPL(rtc_set_mmss);

int rtc_read_alarm(struct rtc_device *rtc, struct rtc_wkalrm *alarm)
{
	int err;

	err = mutex_lock_interruptible(&rtc->ops_lock);
	if (err)
		return err;
	if (rtc->ops == NULL)
		err = -ENODEV;
	else if (!rtc->ops->read_alarm)
		err = -EINVAL;
	else {
		memset(alarm, 0, sizeof(struct rtc_wkalrm));
		alarm->enabled = rtc->aie_timer.enabled;
		alarm->time = rtc_ktime_to_tm(rtc->aie_timer.node.expires);
	}
	mutex_unlock(&rtc->ops_lock);

	return err;
}
EXPORT_SYMBOL_GPL(rtc_read_alarm);

int __rtc_set_alarm(struct rtc_device *rtc, struct rtc_wkalrm *alarm)
{
	struct rtc_time tm;
	long now, scheduled;
	int err;

	err = rtc_valid_tm(&alarm->time);
	if (err)
		return err;
	rtc_tm_to_time(&alarm->time, &scheduled);

	/* Make sure we're not setting alarms in the past */
	err = __rtc_read_time(rtc, &tm);
	rtc_tm_to_time(&tm, &now);
	if (scheduled <= now)
		return -ETIME;
	/*
	 * XXX - We just checked to make sure the alarm time is not
	 * in the past, but there is still a race window where if
	 * the is alarm set for the next second and the second ticks
	 * over right here, before we set the alarm.
	 */

	if (!rtc->ops)
		err = -ENODEV;
	else if (!rtc->ops->set_alarm)
		err = -EINVAL;
	else
		err = rtc->ops->set_alarm(rtc->dev.parent, alarm);

	return err;
}

int rtc_set_alarm(struct rtc_device *rtc, struct rtc_wkalrm *alarm)
{
	int err;

	err = rtc_valid_tm(&alarm->time);
	if (err != 0)
		return err;

	err = mutex_lock_interruptible(&rtc->ops_lock);
	if (err)
		return err;
	if (rtc->aie_timer.enabled) {
		rtc_timer_remove(rtc, &rtc->aie_timer);
	}
	rtc->aie_timer.node.expires = rtc_tm_to_ktime(alarm->time);
	rtc->aie_timer.period = ktime_set(0, 0);
	if (alarm->enabled) {
		err = rtc_timer_enqueue(rtc, &rtc->aie_timer);
	}
	mutex_unlock(&rtc->ops_lock);
	return err;
}
EXPORT_SYMBOL_GPL(rtc_set_alarm);

int rtc_alarm_irq_enable(struct rtc_device *rtc, unsigned int enabled)
{
	int err = mutex_lock_interruptible(&rtc->ops_lock);
	if (err)
		return err;

	if (rtc->aie_timer.enabled != enabled) {
		if (enabled)
			err = rtc_timer_enqueue(rtc, &rtc->aie_timer);
		else
			rtc_timer_remove(rtc, &rtc->aie_timer);
	}

	if (err)
<<<<<<< HEAD
		return err;

	if (!rtc->ops)
=======
		/* nothing */;
	else if (!rtc->ops)
>>>>>>> 09f32278
		err = -ENODEV;
	else if (!rtc->ops->alarm_irq_enable)
		err = -EINVAL;
	else
		err = rtc->ops->alarm_irq_enable(rtc->dev.parent, enabled);

	mutex_unlock(&rtc->ops_lock);
	return err;
}
EXPORT_SYMBOL_GPL(rtc_alarm_irq_enable);

int rtc_update_irq_enable(struct rtc_device *rtc, unsigned int enabled)
{
	int err = mutex_lock_interruptible(&rtc->ops_lock);
	if (err)
		return err;

#ifdef CONFIG_RTC_INTF_DEV_UIE_EMUL
	if (enabled == 0 && rtc->uie_irq_active) {
		mutex_unlock(&rtc->ops_lock);
		return rtc_dev_update_irq_enable_emul(rtc, 0);
	}
#endif
	/* make sure we're changing state */
	if (rtc->uie_rtctimer.enabled == enabled)
		goto out;

	if (enabled) {
		struct rtc_time tm;
		ktime_t now, onesec;

		__rtc_read_time(rtc, &tm);
		onesec = ktime_set(1, 0);
		now = rtc_tm_to_ktime(tm);
		rtc->uie_rtctimer.node.expires = ktime_add(now, onesec);
		rtc->uie_rtctimer.period = ktime_set(1, 0);
		err = rtc_timer_enqueue(rtc, &rtc->uie_rtctimer);
	} else
		rtc_timer_remove(rtc, &rtc->uie_rtctimer);

out:
	mutex_unlock(&rtc->ops_lock);
#ifdef CONFIG_RTC_INTF_DEV_UIE_EMUL
	/*
	 * Enable emulation if the driver did not provide
	 * the update_irq_enable function pointer or if returned
	 * -EINVAL to signal that it has been configured without
	 * interrupts or that are not available at the moment.
	 */
	if (err == -EINVAL)
		err = rtc_dev_update_irq_enable_emul(rtc, enabled);
#endif
	return err;

}
EXPORT_SYMBOL_GPL(rtc_update_irq_enable);


/**
 * rtc_handle_legacy_irq - AIE, UIE and PIE event hook
 * @rtc: pointer to the rtc device
 *
 * This function is called when an AIE, UIE or PIE mode interrupt
 * has occured (or been emulated).
 *
 * Triggers the registered irq_task function callback.
 */
void rtc_handle_legacy_irq(struct rtc_device *rtc, int num, int mode)
{
	unsigned long flags;

	/* mark one irq of the appropriate mode */
	spin_lock_irqsave(&rtc->irq_lock, flags);
	rtc->irq_data = (rtc->irq_data + (num << 8)) | (RTC_IRQF|mode);
	spin_unlock_irqrestore(&rtc->irq_lock, flags);

	/* call the task func */
	spin_lock_irqsave(&rtc->irq_task_lock, flags);
	if (rtc->irq_task)
		rtc->irq_task->func(rtc->irq_task->private_data);
	spin_unlock_irqrestore(&rtc->irq_task_lock, flags);

	wake_up_interruptible(&rtc->irq_queue);
	kill_fasync(&rtc->async_queue, SIGIO, POLL_IN);
}


/**
 * rtc_aie_update_irq - AIE mode rtctimer hook
 * @private: pointer to the rtc_device
 *
 * This functions is called when the aie_timer expires.
 */
void rtc_aie_update_irq(void *private)
{
	struct rtc_device *rtc = (struct rtc_device *)private;
	rtc_handle_legacy_irq(rtc, 1, RTC_AF);
}


/**
 * rtc_uie_update_irq - UIE mode rtctimer hook
 * @private: pointer to the rtc_device
 *
 * This functions is called when the uie_timer expires.
 */
void rtc_uie_update_irq(void *private)
{
	struct rtc_device *rtc = (struct rtc_device *)private;
	rtc_handle_legacy_irq(rtc, 1,  RTC_UF);
}


/**
 * rtc_pie_update_irq - PIE mode hrtimer hook
 * @timer: pointer to the pie mode hrtimer
 *
 * This function is used to emulate PIE mode interrupts
 * using an hrtimer. This function is called when the periodic
 * hrtimer expires.
 */
enum hrtimer_restart rtc_pie_update_irq(struct hrtimer *timer)
{
	struct rtc_device *rtc;
	ktime_t period;
	int count;
	rtc = container_of(timer, struct rtc_device, pie_timer);

	period = ktime_set(0, NSEC_PER_SEC/rtc->irq_freq);
	count = hrtimer_forward_now(timer, period);

	rtc_handle_legacy_irq(rtc, count, RTC_PF);

	return HRTIMER_RESTART;
}

/**
 * rtc_update_irq - Triggered when a RTC interrupt occurs.
 * @rtc: the rtc device
 * @num: how many irqs are being reported (usually one)
 * @events: mask of RTC_IRQF with one or more of RTC_PF, RTC_AF, RTC_UF
 * Context: any
 */
void rtc_update_irq(struct rtc_device *rtc,
		unsigned long num, unsigned long events)
{
	schedule_work(&rtc->irqwork);
}
EXPORT_SYMBOL_GPL(rtc_update_irq);

static int __rtc_match(struct device *dev, void *data)
{
	char *name = (char *)data;

	if (strcmp(dev_name(dev), name) == 0)
		return 1;
	return 0;
}

struct rtc_device *rtc_class_open(char *name)
{
	struct device *dev;
	struct rtc_device *rtc = NULL;

	dev = class_find_device(rtc_class, NULL, name, __rtc_match);
	if (dev)
		rtc = to_rtc_device(dev);

	if (rtc) {
		if (!try_module_get(rtc->owner)) {
			put_device(dev);
			rtc = NULL;
		}
	}

	return rtc;
}
EXPORT_SYMBOL_GPL(rtc_class_open);

void rtc_class_close(struct rtc_device *rtc)
{
	module_put(rtc->owner);
	put_device(&rtc->dev);
}
EXPORT_SYMBOL_GPL(rtc_class_close);

int rtc_irq_register(struct rtc_device *rtc, struct rtc_task *task)
{
	int retval = -EBUSY;

	if (task == NULL || task->func == NULL)
		return -EINVAL;

	/* Cannot register while the char dev is in use */
	if (test_and_set_bit_lock(RTC_DEV_BUSY, &rtc->flags))
		return -EBUSY;

	spin_lock_irq(&rtc->irq_task_lock);
	if (rtc->irq_task == NULL) {
		rtc->irq_task = task;
		retval = 0;
	}
	spin_unlock_irq(&rtc->irq_task_lock);

	clear_bit_unlock(RTC_DEV_BUSY, &rtc->flags);

	return retval;
}
EXPORT_SYMBOL_GPL(rtc_irq_register);

void rtc_irq_unregister(struct rtc_device *rtc, struct rtc_task *task)
{
	spin_lock_irq(&rtc->irq_task_lock);
	if (rtc->irq_task == task)
		rtc->irq_task = NULL;
	spin_unlock_irq(&rtc->irq_task_lock);
}
EXPORT_SYMBOL_GPL(rtc_irq_unregister);

/**
 * rtc_irq_set_state - enable/disable 2^N Hz periodic IRQs
 * @rtc: the rtc device
 * @task: currently registered with rtc_irq_register()
 * @enabled: true to enable periodic IRQs
 * Context: any
 *
 * Note that rtc_irq_set_freq() should previously have been used to
 * specify the desired frequency of periodic IRQ task->func() callbacks.
 */
int rtc_irq_set_state(struct rtc_device *rtc, struct rtc_task *task, int enabled)
{
	int err = 0;
	unsigned long flags;

	spin_lock_irqsave(&rtc->irq_task_lock, flags);
	if (rtc->irq_task != NULL && task == NULL)
		err = -EBUSY;
	if (rtc->irq_task != task)
		err = -EACCES;

	if (enabled) {
		ktime_t period = ktime_set(0, NSEC_PER_SEC/rtc->irq_freq);
		hrtimer_start(&rtc->pie_timer, period, HRTIMER_MODE_REL);
	} else {
		hrtimer_cancel(&rtc->pie_timer);
	}
	rtc->pie_enabled = enabled;
	spin_unlock_irqrestore(&rtc->irq_task_lock, flags);

	return err;
}
EXPORT_SYMBOL_GPL(rtc_irq_set_state);

/**
 * rtc_irq_set_freq - set 2^N Hz periodic IRQ frequency for IRQ
 * @rtc: the rtc device
 * @task: currently registered with rtc_irq_register()
 * @freq: positive frequency with which task->func() will be called
 * Context: any
 *
 * Note that rtc_irq_set_state() is used to enable or disable the
 * periodic IRQs.
 */
int rtc_irq_set_freq(struct rtc_device *rtc, struct rtc_task *task, int freq)
{
	int err = 0;
	unsigned long flags;

	if (freq <= 0)
		return -EINVAL;

	spin_lock_irqsave(&rtc->irq_task_lock, flags);
	if (rtc->irq_task != NULL && task == NULL)
		err = -EBUSY;
	if (rtc->irq_task != task)
		err = -EACCES;
	if (err == 0) {
		rtc->irq_freq = freq;
		if (rtc->pie_enabled) {
			ktime_t period;
			hrtimer_cancel(&rtc->pie_timer);
			period = ktime_set(0, NSEC_PER_SEC/rtc->irq_freq);
			hrtimer_start(&rtc->pie_timer, period,
					HRTIMER_MODE_REL);
		}
	}
	spin_unlock_irqrestore(&rtc->irq_task_lock, flags);
	return err;
}
EXPORT_SYMBOL_GPL(rtc_irq_set_freq);

/**
 * rtc_timer_enqueue - Adds a rtc_timer to the rtc_device timerqueue
 * @rtc rtc device
 * @timer timer being added.
 *
 * Enqueues a timer onto the rtc devices timerqueue and sets
 * the next alarm event appropriately.
 *
 * Sets the enabled bit on the added timer.
 *
 * Must hold ops_lock for proper serialization of timerqueue
 */
static int rtc_timer_enqueue(struct rtc_device *rtc, struct rtc_timer *timer)
{
	timer->enabled = 1;
	timerqueue_add(&rtc->timerqueue, &timer->node);
	if (&timer->node == timerqueue_getnext(&rtc->timerqueue)) {
		struct rtc_wkalrm alarm;
		int err;
		alarm.time = rtc_ktime_to_tm(timer->node.expires);
		alarm.enabled = 1;
		err = __rtc_set_alarm(rtc, &alarm);
		if (err == -ETIME)
			schedule_work(&rtc->irqwork);
		else if (err) {
			timerqueue_del(&rtc->timerqueue, &timer->node);
			timer->enabled = 0;
			return err;
		}
	}
	return 0;
}

/**
 * rtc_timer_remove - Removes a rtc_timer from the rtc_device timerqueue
 * @rtc rtc device
 * @timer timer being removed.
 *
 * Removes a timer onto the rtc devices timerqueue and sets
 * the next alarm event appropriately.
 *
 * Clears the enabled bit on the removed timer.
 *
 * Must hold ops_lock for proper serialization of timerqueue
 */
static void rtc_timer_remove(struct rtc_device *rtc, struct rtc_timer *timer)
{
	struct timerqueue_node *next = timerqueue_getnext(&rtc->timerqueue);
	timerqueue_del(&rtc->timerqueue, &timer->node);
	timer->enabled = 0;
	if (next == &timer->node) {
		struct rtc_wkalrm alarm;
		int err;
		next = timerqueue_getnext(&rtc->timerqueue);
		if (!next)
			return;
		alarm.time = rtc_ktime_to_tm(next->expires);
		alarm.enabled = 1;
		err = __rtc_set_alarm(rtc, &alarm);
		if (err == -ETIME)
			schedule_work(&rtc->irqwork);
	}
}

/**
 * rtc_timer_do_work - Expires rtc timers
 * @rtc rtc device
 * @timer timer being removed.
 *
 * Expires rtc timers. Reprograms next alarm event if needed.
 * Called via worktask.
 *
 * Serializes access to timerqueue via ops_lock mutex
 */
void rtc_timer_do_work(struct work_struct *work)
{
	struct rtc_timer *timer;
	struct timerqueue_node *next;
	ktime_t now;
	struct rtc_time tm;

	struct rtc_device *rtc =
		container_of(work, struct rtc_device, irqwork);

	mutex_lock(&rtc->ops_lock);
again:
	__rtc_read_time(rtc, &tm);
	now = rtc_tm_to_ktime(tm);
	while ((next = timerqueue_getnext(&rtc->timerqueue))) {
		if (next->expires.tv64 > now.tv64)
			break;

		/* expire timer */
		timer = container_of(next, struct rtc_timer, node);
		timerqueue_del(&rtc->timerqueue, &timer->node);
		timer->enabled = 0;
		if (timer->task.func)
			timer->task.func(timer->task.private_data);

		/* Re-add/fwd periodic timers */
		if (ktime_to_ns(timer->period)) {
			timer->node.expires = ktime_add(timer->node.expires,
							timer->period);
			timer->enabled = 1;
			timerqueue_add(&rtc->timerqueue, &timer->node);
		}
	}

	/* Set next alarm */
	if (next) {
		struct rtc_wkalrm alarm;
		int err;
		alarm.time = rtc_ktime_to_tm(next->expires);
		alarm.enabled = 1;
		err = __rtc_set_alarm(rtc, &alarm);
		if (err == -ETIME)
			goto again;
	}

	mutex_unlock(&rtc->ops_lock);
}


/* rtc_timer_init - Initializes an rtc_timer
 * @timer: timer to be intiialized
 * @f: function pointer to be called when timer fires
 * @data: private data passed to function pointer
 *
 * Kernel interface to initializing an rtc_timer.
 */
void rtc_timer_init(struct rtc_timer *timer, void (*f)(void* p), void* data)
{
	timerqueue_init(&timer->node);
	timer->enabled = 0;
	timer->task.func = f;
	timer->task.private_data = data;
}

/* rtc_timer_start - Sets an rtc_timer to fire in the future
 * @ rtc: rtc device to be used
 * @ timer: timer being set
 * @ expires: time at which to expire the timer
 * @ period: period that the timer will recur
 *
 * Kernel interface to set an rtc_timer
 */
int rtc_timer_start(struct rtc_device *rtc, struct rtc_timer* timer,
			ktime_t expires, ktime_t period)
{
	int ret = 0;
	mutex_lock(&rtc->ops_lock);
	if (timer->enabled)
		rtc_timer_remove(rtc, timer);

	timer->node.expires = expires;
	timer->period = period;

	ret = rtc_timer_enqueue(rtc, timer);

	mutex_unlock(&rtc->ops_lock);
	return ret;
}

/* rtc_timer_cancel - Stops an rtc_timer
 * @ rtc: rtc device to be used
 * @ timer: timer being set
 *
 * Kernel interface to cancel an rtc_timer
 */
int rtc_timer_cancel(struct rtc_device *rtc, struct rtc_timer* timer)
{
	int ret = 0;
	mutex_lock(&rtc->ops_lock);
	if (timer->enabled)
		rtc_timer_remove(rtc, timer);
	mutex_unlock(&rtc->ops_lock);
	return ret;
}

<|MERGE_RESOLUTION|>--- conflicted
+++ resolved
@@ -209,14 +209,8 @@
 	}
 
 	if (err)
-<<<<<<< HEAD
-		return err;
-
-	if (!rtc->ops)
-=======
 		/* nothing */;
 	else if (!rtc->ops)
->>>>>>> 09f32278
 		err = -ENODEV;
 	else if (!rtc->ops->alarm_irq_enable)
 		err = -EINVAL;
