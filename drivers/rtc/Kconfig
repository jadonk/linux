#
# RTC class/drivers configuration
#

config RTC_LIB
	bool

menuconfig RTC_CLASS
	bool "Real Time Clock"
	default n
	depends on !S390
	select RTC_LIB
	help
	  Generic RTC class support. If you say yes here, you will
 	  be allowed to plug one or more RTCs to your system. You will
	  probably want to enable one or more of the interfaces below.

if RTC_CLASS

config RTC_HCTOSYS
	bool "Set system time from RTC on startup and resume"
	depends on RTC_CLASS = y
	default y
	help
	  If you say yes here, the system time (wall clock) will be set using
	  the value read from a specified RTC device. This is useful to avoid
	  unnecessary fsck runs at boot time, and to network better.

config RTC_HCTOSYS_DEVICE
	string "RTC used to set the system time"
	depends on RTC_HCTOSYS = y
	default "rtc0"
	help
	  The RTC device that will be used to (re)initialize the system
	  clock, usually rtc0. Initialization is done when the system
	  starts up, and when it resumes from a low power state. This
	  device should record time in UTC, since the kernel won't do
	  timezone correction.

	  The driver for this RTC device must be loaded before late_initcall
	  functions run, so it must usually be statically linked.

	  This clock should be battery-backed, so that it reads the correct
	  time when the system boots from a power-off state. Otherwise, your
	  system will need an external clock source (like an NTP server).

	  If the clock you specify here is not battery backed, it may still
	  be useful to reinitialize system time when resuming from system
	  sleep states. Do not specify an RTC here unless it stays powered
	  during all this system's supported sleep states.

config RTC_DEBUG
	bool "RTC debug support"
	depends on RTC_CLASS = y
	help
	  Say yes here to enable debugging support in the RTC framework
	  and individual RTC drivers.

comment "RTC interfaces"

config RTC_INTF_SYSFS
	boolean "/sys/class/rtc/rtcN (sysfs)"
	depends on SYSFS
	default RTC_CLASS
	help
	  Say yes here if you want to use your RTCs using sysfs interfaces,
	  /sys/class/rtc/rtc0 through /sys/.../rtcN.

	  If unsure, say Y.

config RTC_INTF_PROC
	boolean "/proc/driver/rtc (procfs for rtc0)"
	depends on PROC_FS
	default RTC_CLASS
	help
	  Say yes here if you want to use your first RTC through the proc
	  interface, /proc/driver/rtc. Other RTCs will not be available
	  through that API.

	  If unsure, say Y.

config RTC_INTF_DEV
	boolean "/dev/rtcN (character devices)"
	default RTC_CLASS
	help
	  Say yes here if you want to use your RTCs using the /dev
	  interfaces, which "udev" sets up as /dev/rtc0 through
	  /dev/rtcN.

	  You may want to set up a symbolic link so one of these
	  can be accessed as /dev/rtc, which is a name
	  expected by "hwclock" and some other programs. Recent
	  versions of "udev" are known to set up the symlink for you.

	  If unsure, say Y.

config RTC_INTF_DEV_UIE_EMUL
	bool "RTC UIE emulation on dev interface"
	depends on RTC_INTF_DEV
	help
	  Provides an emulation for RTC_UIE if the underlying rtc chip
	  driver does not expose RTC_UIE ioctls. Those requests generate
	  once-per-second update interrupts, used for synchronization.

	  The emulation code will read the time from the hardware
	  clock several times per second, please enable this option
	  only if you know that you really need it.

config RTC_DRV_TEST
	tristate "Test driver/device"
	help
	  If you say yes here you get support for the
	  RTC test driver. It's a software RTC which can be
	  used to test the RTC subsystem APIs. It gets
	  the time from the system clock.
	  You want this driver only if you are doing development
	  on the RTC subsystem. Please read the source code
	  for further details.

	  This driver can also be built as a module. If so, the module
	  will be called rtc-test.

comment "I2C RTC drivers"
	depends on I2C

if I2C

config RTC_DRV_88PM860X
	tristate "Marvell 88PM860x"
	depends on RTC_CLASS && I2C && MFD_88PM860X
	help
	  If you say yes here you get support for RTC function in Marvell
	  88PM860x chips.

	  This driver can also be built as a module. If so, the module
	  will be called rtc-88pm860x.

config RTC_DRV_DS1307
	tristate "Dallas/Maxim DS1307/37/38/39/40, ST M41T00, EPSON RX-8025"
	help
	  If you say yes here you get support for various compatible RTC
	  chips (often with battery backup) connected with I2C. This driver
	  should handle DS1307, DS1337, DS1338, DS1339, DS1340, ST M41T00,
	  EPSON RX-8025 and probably other chips. In some cases the RTC
	  must already have been initialized (by manufacturing or a
	  bootloader).

	  The first seven registers on these chips hold an RTC, and other
	  registers may add features such as NVRAM, a trickle charger for
	  the RTC/NVRAM backup power, and alarms. NVRAM is visible in
	  sysfs, but other chip features may not be available.

	  This driver can also be built as a module. If so, the module
	  will be called rtc-ds1307.

config RTC_DRV_DS1374
	tristate "Dallas/Maxim DS1374"
	depends on RTC_CLASS && I2C
	help
	  If you say yes here you get support for Dallas Semiconductor
	  DS1374 real-time clock chips. If an interrupt is associated
	  with the device, the alarm functionality is supported.

	  This driver can also be built as a module. If so, the module
	  will be called rtc-ds1374.

config RTC_DRV_DS1672
	tristate "Dallas/Maxim DS1672"
	help
	  If you say yes here you get support for the
	  Dallas/Maxim DS1672 timekeeping chip.

	  This driver can also be built as a module. If so, the module
	  will be called rtc-ds1672.

config RTC_DRV_DS3232
	tristate "Dallas/Maxim DS3232"
	depends on RTC_CLASS && I2C
	help
	  If you say yes here you get support for Dallas Semiconductor
	  DS3232 real-time clock chips. If an interrupt is associated
	  with the device, the alarm functionality is supported.

	  This driver can also be built as a module.  If so, the module
	  will be called rtc-ds3232.

config RTC_DRV_MAX6900
	tristate "Maxim MAX6900"
	help
	  If you say yes here you will get support for the
	  Maxim MAX6900 I2C RTC chip.

	  This driver can also be built as a module. If so, the module
	  will be called rtc-max6900.

config RTC_DRV_MAX8925
	tristate "Maxim MAX8925"
	depends on MFD_MAX8925
	help
	  If you say yes here you will get support for the
	  RTC of Maxim MAX8925 PMIC.

	  This driver can also be built as a module. If so, the module
	  will be called rtc-max8925.

config RTC_DRV_MAX8998
	tristate "Maxim MAX8998"
	depends on MFD_MAX8998
	help
	  If you say yes here you will get support for the
	  RTC of Maxim MAX8998 PMIC.

	  This driver can also be built as a module. If so, the module
	  will be called rtc-max8998.

config RTC_DRV_RS5C372
	tristate "Ricoh R2025S/D, RS5C372A/B, RV5C386, RV5C387A"
	help
	  If you say yes here you get support for the
	  Ricoh R2025S/D, RS5C372A, RS5C372B, RV5C386, and RV5C387A RTC chips.

	  This driver can also be built as a module. If so, the module
	  will be called rtc-rs5c372.

config RTC_DRV_ISL1208
	tristate "Intersil ISL1208"
	help
	  If you say yes here you get support for the
	  Intersil ISL1208 RTC chip.

	  This driver can also be built as a module. If so, the module
	  will be called rtc-isl1208.

config RTC_DRV_ISL12022
	tristate "Intersil ISL12022"
	help
	  If you say yes here you get support for the
	  Intersil ISL12022 RTC chip.

	  This driver can also be built as a module. If so, the module
	  will be called rtc-isl12022.

config RTC_DRV_X1205
	tristate "Xicor/Intersil X1205"
	help
	  If you say yes here you get support for the
	  Xicor/Intersil X1205 RTC chip.

	  This driver can also be built as a module. If so, the module
	  will be called rtc-x1205.

config RTC_DRV_PCF8563
	tristate "Philips PCF8563/Epson RTC8564"
	help
	  If you say yes here you get support for the
	  Philips PCF8563 RTC chip. The Epson RTC8564
	  should work as well.

	  This driver can also be built as a module. If so, the module
	  will be called rtc-pcf8563.

config RTC_DRV_PCF8583
	tristate "Philips PCF8583"
	help
	  If you say yes here you get support for the Philips PCF8583
	  RTC chip found on Acorn RiscPCs. This driver supports the
	  platform specific method of retrieving the current year from
	  the RTC's SRAM. It will work on other platforms with the same
	  chip, but the year will probably have to be tweaked.

	  This driver can also be built as a module. If so, the module
	  will be called rtc-pcf8583.

config RTC_DRV_M41T80
	tristate "ST M41T62/65/M41T80/81/82/83/84/85/87"
	help
	  If you say Y here you will get support for the ST M41T60
	  and M41T80 RTC chips series. Currently, the following chips are
	  supported: M41T62, M41T65, M41T80, M41T81, M41T82, M41T83, M41ST84,
	  M41ST85, and M41ST87.

	  This driver can also be built as a module. If so, the module
	  will be called rtc-m41t80.

config RTC_DRV_M41T80_WDT
	bool "ST M41T65/M41T80 series RTC watchdog timer"
	depends on RTC_DRV_M41T80
	help
	  If you say Y here you will get support for the
	  watchdog timer in the ST M41T60 and M41T80 RTC chips series.

config RTC_DRV_BQ32K
	tristate "TI BQ32000"
	help
	  If you say Y here you will get support for the TI
	  BQ32000 I2C RTC chip.

	  This driver can also be built as a module. If so, the module
	  will be called rtc-bq32k.

config RTC_DRV_DM355EVM
	tristate "TI DaVinci DM355 EVM RTC"
	depends on MFD_DM355EVM_MSP
	help
	  Supports the RTC firmware in the MSP430 on the DM355 EVM.

config RTC_DRV_TWL92330
	boolean "TI TWL92330/Menelaus"
	depends on MENELAUS
	help
	  If you say yes here you get support for the RTC on the
	  TWL92330 "Menelaus" power management chip, used with OMAP2
	  platforms. The support is integrated with the rest of
	  the Menelaus driver; it's not separate module.

config RTC_DRV_TWL4030
	tristate "TI TWL4030/TWL5030/TWL6030/TPS659x0"
	depends on RTC_CLASS && TWL4030_CORE
	help
	  If you say yes here you get support for the RTC on the
	  TWL4030/TWL5030/TWL6030 family chips, used mostly with OMAP3 platforms.

	  This driver can also be built as a module. If so, the module
	  will be called rtc-twl.

config RTC_DRV_S35390A
	tristate "Seiko Instruments S-35390A"
	select BITREVERSE
	help
	  If you say yes here you will get support for the Seiko
	  Instruments S-35390A.

	  This driver can also be built as a module. If so the module
	  will be called rtc-s35390a.

config RTC_DRV_FM3130
	tristate "Ramtron FM3130"
	help
	  If you say Y here you will get support for the
	  Ramtron FM3130 RTC chips.
	  Ramtron FM3130 is a chip with two separate devices inside,
	  RTC clock and FRAM. This driver provides only RTC functionality.

	  This driver can also be built as a module. If so the module
	  will be called rtc-fm3130.

config RTC_DRV_RX8581
	tristate "Epson RX-8581"
	help
	  If you say yes here you will get support for the Epson RX-8581.

	  This driver can also be built as a module. If so the module
	  will be called rtc-rx8581.

config RTC_DRV_RX8025
	tristate "Epson RX-8025SA/NB"
	help
	  If you say yes here you get support for the Epson
	  RX-8025SA/NB RTC chips.

	  This driver can also be built as a module. If so, the module
	  will be called rtc-rx8025.

config RTC_DRV_EM3027
	tristate "EM Microelectronic EM3027"
	help
	  If you say yes here you get support for the EM
	  Microelectronic EM3027 RTC chips.

	  This driver can also be built as a module. If so, the module
	  will be called rtc-em3027.

config RTC_DRV_RV3029C2
	tristate "Micro Crystal RTC"
	help
	  If you say yes here you get support for the Micro Crystal
	  RV3029-C2 RTC chips.

	  This driver can also be built as a module. If so, the module
	  will be called rtc-rv3029c2.

endif # I2C

comment "SPI RTC drivers"

if SPI_MASTER

config RTC_DRV_M41T93
        tristate "ST M41T93"
        help
          If you say yes here you will get support for the
          ST M41T93 SPI RTC chip.

          This driver can also be built as a module. If so, the module
          will be called rtc-m41t93.

config RTC_DRV_M41T94
	tristate "ST M41T94"
	help
	  If you say yes here you will get support for the
	  ST M41T94 SPI RTC chip.

	  This driver can also be built as a module. If so, the module
	  will be called rtc-m41t94.

config RTC_DRV_DS1305
	tristate "Dallas/Maxim DS1305/DS1306"
	help
	  Select this driver to get support for the Dallas/Maxim DS1305
	  and DS1306 real time clock chips. These support a trickle
	  charger, alarms, and NVRAM in addition to the clock.

	  This driver can also be built as a module. If so, the module
	  will be called rtc-ds1305.

config RTC_DRV_DS1390
	tristate "Dallas/Maxim DS1390/93/94"
	help
	  If you say yes here you get support for the
	  Dallas/Maxim DS1390/93/94 chips.

	  This driver only supports the RTC feature, and not other chip
	  features such as alarms and trickle charging.

	  This driver can also be built as a module. If so, the module
	  will be called rtc-ds1390.

config RTC_DRV_MAX6902
	tristate "Maxim MAX6902"
	help
	  If you say yes here you will get support for the
	  Maxim MAX6902 SPI RTC chip.

	  This driver can also be built as a module. If so, the module
	  will be called rtc-max6902.

config RTC_DRV_R9701
	tristate "Epson RTC-9701JE"
	help
	  If you say yes here you will get support for the
	  Epson RTC-9701JE SPI RTC chip.

	  This driver can also be built as a module. If so, the module
	  will be called rtc-r9701.

config RTC_DRV_RS5C348
	tristate "Ricoh RS5C348A/B"
	help
	  If you say yes here you get support for the
	  Ricoh RS5C348A and RS5C348B RTC chips.

	  This driver can also be built as a module. If so, the module
	  will be called rtc-rs5c348.

config RTC_DRV_DS3234
	tristate "Maxim/Dallas DS3234"
	help
	  If you say yes here you get support for the
	  Maxim/Dallas DS3234 SPI RTC chip.

	  This driver can also be built as a module. If so, the module
	  will be called rtc-ds3234.

config RTC_DRV_PCF2123
	tristate "NXP PCF2123"
	help
	  If you say yes here you get support for the NXP PCF2123
	  RTC chip.

	  This driver can also be built as a module. If so, the module
	  will be called rtc-pcf2123.

endif # SPI_MASTER

comment "Platform RTC drivers"

# this 'CMOS' RTC driver is arch dependent because <asm-generic/rtc.h>
# requires <asm/mc146818rtc.h> defining CMOS_READ/CMOS_WRITE, and a
# global rtc_lock ... it's not yet just another platform_device.

config RTC_DRV_CMOS
	tristate "PC-style 'CMOS'"
	depends on X86 || ALPHA || ARM || M32R || ATARI || PPC || MIPS || SPARC64
	default y if X86
	help
	  Say "yes" here to get direct support for the real time clock
	  found in every PC or ACPI-based system, and some other boards.
	  Specifically the original MC146818, compatibles like those in
	  PC south bridges, the DS12887 or M48T86, some multifunction
	  or LPC bus chips, and so on.

	  Your system will need to define the platform device used by
	  this driver, otherwise it won't be accessible. This means
	  you can safely enable this driver if you don't know whether
	  or not your board has this kind of hardware.

	  This driver can also be built as a module. If so, the module
	  will be called rtc-cmos.

config RTC_DRV_VRTC
	tristate "Virtual RTC for Moorestown platforms"
	depends on X86_MRST
	default y if X86_MRST

	help
	Say "yes" here to get direct support for the real time clock
	found on Moorestown platforms. The VRTC is a emulated RTC that
	derives its clock source from a real RTC in the PMIC. The MC146818
	style programming interface is mostly conserved, but any
	updates are done via IPC calls to the system controller FW.

config RTC_DRV_DS1216
	tristate "Dallas DS1216"
	depends on SNI_RM
	help
	  If you say yes here you get support for the Dallas DS1216 RTC chips.

config RTC_DRV_DS1286
	tristate "Dallas DS1286"
	help
	  If you say yes here you get support for the Dallas DS1286 RTC chips.

config RTC_DRV_DS1302
	tristate "Dallas DS1302"
	depends on SH_SECUREEDGE5410
	help
	  If you say yes here you get support for the Dallas DS1302 RTC chips.

config RTC_DRV_DS1511
	tristate "Dallas DS1511"
	depends on RTC_CLASS
	help
	  If you say yes here you get support for the
	  Dallas DS1511 timekeeping/watchdog chip.

	  This driver can also be built as a module. If so, the module
	  will be called rtc-ds1511.

config RTC_DRV_DS1553
	tristate "Maxim/Dallas DS1553"
	help
	  If you say yes here you get support for the
	  Maxim/Dallas DS1553 timekeeping chip.

	  This driver can also be built as a module. If so, the module
	  will be called rtc-ds1553.

config RTC_DRV_DS1742
	tristate "Maxim/Dallas DS1742/1743"
	help
	  If you say yes here you get support for the
	  Maxim/Dallas DS1742/1743 timekeeping chip.

	  This driver can also be built as a module. If so, the module
	  will be called rtc-ds1742.

config RTC_DRV_EFI
	tristate "EFI RTC"
	depends on IA64
	help
	  If you say yes here you will get support for the EFI
	  Real Time Clock.

	  This driver can also be built as a module. If so, the module
	  will be called rtc-efi.

config RTC_DRV_STK17TA8
	tristate "Simtek STK17TA8"
	depends on RTC_CLASS
	help
	  If you say yes here you get support for the
	  Simtek STK17TA8 timekeeping chip.

	  This driver can also be built as a module. If so, the module
	  will be called rtc-stk17ta8.

config RTC_DRV_M48T86
	tristate "ST M48T86/Dallas DS12887"
	help
	  If you say Y here you will get support for the
	  ST M48T86 and Dallas DS12887 RTC chips.

	  This driver can also be built as a module. If so, the module
	  will be called rtc-m48t86.

config RTC_DRV_M48T35
	tristate "ST M48T35"
	help
	  If you say Y here you will get support for the
	  ST M48T35 RTC chip.

	  This driver can also be built as a module, if so, the module
	  will be called "rtc-m48t35".

config RTC_DRV_M48T59
	tristate "ST M48T59/M48T08/M48T02"
	help
	  If you say Y here you will get support for the
	  ST M48T59 RTC chip and compatible ST M48T08 and M48T02.

	  These chips are usually found in Sun SPARC and UltraSPARC
	  workstations.

	  This driver can also be built as a module, if so, the module
	  will be called "rtc-m48t59".

config RTC_DRV_MSM6242
	tristate "Oki MSM6242"
	help
	  If you say yes here you get support for the Oki MSM6242
	  timekeeping chip. It is used in some Amiga models (e.g. A2000).

	  This driver can also be built as a module. If so, the module
	  will be called rtc-msm6242.

config RTC_DRV_IMXDI
	tristate "Freescale IMX DryIce Real Time Clock"
	depends on ARCH_MX25
	depends on RTC_CLASS
	help
	   Support for Freescale IMX DryIce RTC

	   This driver can also be built as a module, if so, the module
	   will be called "rtc-imxdi".

config RTC_MXC
	tristate "Freescale MXC Real Time Clock"
	depends on ARCH_MXC
	depends on RTC_CLASS
	help
	   If you say yes here you get support for the Freescale MXC
	   RTC module.

	   This driver can also be built as a module, if so, the module
	   will be called "rtc-mxc".

config RTC_DRV_BQ4802
	tristate "TI BQ4802"
	help
	  If you say Y here you will get support for the TI
	  BQ4802 RTC chip.

	  This driver can also be built as a module. If so, the module
	  will be called rtc-bq4802.

config RTC_DRV_RP5C01
	tristate "Ricoh RP5C01"
	help
	  If you say yes here you get support for the Ricoh RP5C01
	  timekeeping chip. It is used in some Amiga models (e.g. A3000
	  and A4000).

	  This driver can also be built as a module. If so, the module
	  will be called rtc-rp5c01.

config RTC_DRV_V3020
	tristate "EM Microelectronic V3020"
	help
	  If you say yes here you will get support for the
	  EM Microelectronic v3020 RTC chip.

	  This driver can also be built as a module. If so, the module
	  will be called rtc-v3020.

config RTC_DRV_WM831X
	tristate "Wolfson Microelectronics WM831x RTC"
	depends on MFD_WM831X
	help
	  If you say yes here you will get support for the RTC subsystem
	  of the Wolfson Microelectronics WM831X series PMICs.

	  This driver can also be built as a module. If so, the module
	  will be called "rtc-wm831x".

config RTC_DRV_WM8350
	tristate "Wolfson Microelectronics WM8350 RTC"
	depends on MFD_WM8350
	help
	  If you say yes here you will get support for the RTC subsystem
	  of the Wolfson Microelectronics WM8350.

	  This driver can also be built as a module. If so, the module
	  will be called "rtc-wm8350".

config RTC_DRV_SPEAR
	tristate "SPEAR ST RTC"
	depends on PLAT_SPEAR
	default y
	help
	 If you say Y here you will get support for the RTC found on
	 spear

config RTC_DRV_PCF50633
	depends on MFD_PCF50633
	tristate "NXP PCF50633 RTC"
	help
	  If you say yes here you get support for the RTC subsystem of the
	  NXP PCF50633 used in embedded systems.

config RTC_DRV_AB3100
	tristate "ST-Ericsson AB3100 RTC"
	depends on AB3100_CORE
	default y if AB3100_CORE
	help
	  Select this to enable the ST-Ericsson AB3100 Mixed Signal IC RTC
	  support. This chip contains a battery- and capacitor-backed RTC.

config RTC_DRV_AB8500
	tristate "ST-Ericsson AB8500 RTC"
	depends on AB8500_CORE
	help
	  Select this to enable the ST-Ericsson AB8500 power management IC RTC
	  support. This chip contains a battery- and capacitor-backed RTC.

config RTC_DRV_NUC900
	tristate "NUC910/NUC920 RTC driver"
	depends on RTC_CLASS && ARCH_W90X900
	help
	  If you say yes here you get support for the RTC subsystem of the
	  NUC910/NUC920 used in embedded systems.

comment "on-CPU RTC drivers"

config RTC_DRV_DAVINCI
	tristate "TI DaVinci RTC"
	depends on ARCH_DAVINCI_DM365
	help
	  If you say yes here you get support for the RTC on the
	  DaVinci platforms (DM365).

	  This driver can also be built as a module. If so, the module
	  will be called rtc-davinci.

config RTC_DRV_OMAP
	tristate "TI OMAP1"
	depends on ARCH_OMAP15XX || ARCH_OMAP16XX || ARCH_OMAP730 || ARCH_DAVINCI_DA8XX
	help
	  Say "yes" here to support the real time clock on TI OMAP1 and
	  DA8xx/OMAP-L13x chips.  This driver can also be built as a
	  module called rtc-omap.

config HAVE_S3C_RTC
	bool
	help
	  This will include RTC support for Samsung SoCs. If
	  you want to include RTC support for any machine, kindly
	  select this in the respective mach-XXXX/Kconfig file.

config RTC_DRV_S3C
	tristate "Samsung S3C series SoC RTC"
	depends on ARCH_S3C2410 || ARCH_S3C64XX || HAVE_S3C_RTC
	help
	  RTC (Realtime Clock) driver for the clock inbuilt into the
	  Samsung S3C24XX series of SoCs. This can provide periodic
	  interrupt rates from 1Hz to 64Hz for user programs, and
	  wakeup from Alarm.

	  The driver currently supports the common features on all the
	  S3C24XX range, such as the S3C2410, S3C2412, S3C2413, S3C2440
	  and S3C2442.

	  This driver can also be build as a module. If so, the module
	  will be called rtc-s3c.

config RTC_DRV_EP93XX
	tristate "Cirrus Logic EP93XX"
	depends on ARCH_EP93XX
	help
	  If you say yes here you get support for the
	  RTC embedded in the Cirrus Logic EP93XX processors.

	  This driver can also be built as a module. If so, the module
	  will be called rtc-ep93xx.

config RTC_DRV_SA1100
	tristate "SA11x0/PXA2xx"
	depends on ARCH_SA1100 || ARCH_PXA
	help
	  If you say Y here you will get access to the real time clock
	  built into your SA11x0 or PXA2xx CPU.

	  To compile this driver as a module, choose M here: the
	  module will be called rtc-sa1100.

config RTC_DRV_SH
	tristate "SuperH On-Chip RTC"
	depends on RTC_CLASS && SUPERH && HAVE_CLK
	help
	  Say Y here to enable support for the on-chip RTC found in
	  most SuperH processors.

 	  To compile this driver as a module, choose M here: the
	  module will be called rtc-sh.

config RTC_DRV_VR41XX
	tristate "NEC VR41XX"
	depends on CPU_VR41XX
	help
	  If you say Y here you will get access to the real time clock
	  built into your NEC VR41XX CPU.

	  To compile this driver as a module, choose M here: the
	  module will be called rtc-vr41xx.

config RTC_DRV_PL030
	tristate "ARM AMBA PL030 RTC"
	depends on ARM_AMBA
	help
	  If you say Y here you will get access to ARM AMBA
	  PrimeCell PL030 RTC found on certain ARM SOCs.

	  To compile this driver as a module, choose M here: the
	  module will be called rtc-pl030.

config RTC_DRV_PL031
	tristate "ARM AMBA PL031 RTC"
	depends on ARM_AMBA
	help
	  If you say Y here you will get access to ARM AMBA
	  PrimeCell PL031 RTC found on certain ARM SOCs.

	  To compile this driver as a module, choose M here: the
	  module will be called rtc-pl031.

config RTC_DRV_AT32AP700X
	tristate "AT32AP700X series RTC"
	depends on PLATFORM_AT32AP
	help
	  Driver for the internal RTC (Realtime Clock) on Atmel AVR32
	  AT32AP700x family processors.

config RTC_DRV_AT91RM9200
	tristate "AT91RM9200 or some AT91SAM9 RTC"
	depends on ARCH_AT91RM9200 || ARCH_AT91SAM9RL || ARCH_AT91SAM9G45
	help
	  Driver for the internal RTC (Realtime Clock) module found on
	  Atmel AT91RM9200's and some  AT91SAM9 chips. On AT91SAM9 chips
	  this is powered by the backup power supply.

config RTC_DRV_AT91SAM9
	tristate "AT91SAM9x/AT91CAP9 RTT as RTC"
	depends on ARCH_AT91 && !(ARCH_AT91RM9200 || ARCH_AT91X40)
	help
	  RTC driver for the Atmel AT91SAM9x and AT91CAP9 internal RTT
	  (Real Time Timer). These timers are powered by the backup power
	  supply (such as a small coin cell battery), but do not need to
	  be used as RTCs.

	  (On AT91SAM9rl and AT91SAM9G45 chips you probably want to use the
	  dedicated RTC module and leave the RTT available for other uses.)

config RTC_DRV_AT91SAM9_RTT
	int
	range 0 1
	default 0
	prompt "RTT module Number" if ARCH_AT91SAM9263
	depends on RTC_DRV_AT91SAM9
	help
	  More than one RTT module is available. You can choose which
	  one will be used as an RTC. The default of zero is normally
	  OK to use, though some systems use that for non-RTC purposes.

config RTC_DRV_AT91SAM9_GPBR
	int
	range 0 3 if !ARCH_AT91SAM9263
	range 0 15 if ARCH_AT91SAM9263
	default 0
	prompt "Backup Register Number"
	depends on RTC_DRV_AT91SAM9
	help
	  The RTC driver needs to use one of the General Purpose Backup
	  Registers (GPBRs) as well as the RTT. You can choose which one
	  will be used. The default of zero is normally OK to use, but
	  on some systems other software needs to use that register.

config RTC_DRV_AU1XXX
	tristate "Au1xxx Counter0 RTC support"
	depends on MIPS_ALCHEMY
	help
	  This is a driver for the Au1xxx on-chip Counter0 (Time-Of-Year
	  counter) to be used as a RTC.

	  This driver can also be built as a module. If so, the module
	  will be called rtc-au1xxx.

config RTC_DRV_BFIN
	tristate "Blackfin On-Chip RTC"
	depends on BLACKFIN && !BF561
	help
	  If you say yes here you will get support for the
	  Blackfin On-Chip Real Time Clock.

	  This driver can also be built as a module. If so, the module
	  will be called rtc-bfin.

config RTC_DRV_RS5C313
	tristate "Ricoh RS5C313"
	depends on SH_LANDISK
	help
	  If you say yes here you get support for the Ricoh RS5C313 RTC chips.

config RTC_DRV_GENERIC
	tristate "Generic RTC support"
	# Please consider writing a new RTC driver instead of using the generic
	# RTC abstraction
	depends on PARISC || M68K || PPC || SUPERH32
	help
	  Say Y or M here to enable RTC support on systems using the generic
	  RTC abstraction. If you do not know what you are doing, you should
	  just say Y.

config RTC_DRV_PXA
       tristate "PXA27x/PXA3xx"
       depends on ARCH_PXA
       help
         If you say Y here you will get access to the real time clock
         built into your PXA27x or PXA3xx CPU.

         This RTC driver uses PXA RTC registers available since pxa27x
         series (RDxR, RYxR) instead of legacy RCNR, RTAR.

config RTC_DRV_VT8500
	tristate "VIA/WonderMedia 85xx SoC RTC"
	depends on ARCH_VT8500
	help
	  If you say Y here you will get access to the real time clock
	  built into your VIA VT8500 SoC or its relatives.


config RTC_DRV_SUN4V
	bool "SUN4V Hypervisor RTC"
	depends on SPARC64
	help
	  If you say Y here you will get support for the Hypervisor
	  based RTC on SUN4V systems.

config RTC_DRV_STARFIRE
	bool "Starfire RTC"
	depends on SPARC64
	help
	  If you say Y here you will get support for the RTC found on
	  Starfire systems.

config RTC_DRV_TX4939
	tristate "TX4939 SoC"
	depends on SOC_TX4939
	help
	  Driver for the internal RTC (Realtime Clock) module found on
	  Toshiba TX4939 SoC.

config RTC_DRV_MV
	tristate "Marvell SoC RTC"
	depends on ARCH_KIRKWOOD || ARCH_DOVE
	help
	  If you say yes here you will get support for the in-chip RTC
	  that can be found in some of Marvell's SoC devices, such as
	  the Kirkwood 88F6281 and 88F6192.

	  This driver can also be built as a module. If so, the module
	  will be called rtc-mv.

config RTC_DRV_PS3
	tristate "PS3 RTC"
	depends on PPC_PS3
	help
	  If you say yes here you will get support for the RTC on PS3.

	  This driver can also be built as a module. If so, the module
	  will be called rtc-ps3.

config RTC_DRV_COH901331
	tristate "ST-Ericsson COH 901 331 RTC"
	depends on ARCH_U300
	help
	  If you say Y here you will get access to ST-Ericsson
	  COH 901 331 RTC clock found in some ST-Ericsson Mobile
	  Platforms.

	  This driver can also be built as a module. If so, the module
	  will be called "rtc-coh901331".


config RTC_DRV_STMP
	tristate "Freescale STMP3xxx RTC"
	depends on ARCH_STMP3XXX
	help
	  If you say yes here you will get support for the onboard
	  STMP3xxx RTC.

	  This driver can also be built as a module. If so, the module
	  will be called rtc-stmp3xxx.

config RTC_DRV_PCAP
	tristate "PCAP RTC"
	depends on EZX_PCAP
	help
	  If you say Y here you will get support for the RTC found on
	  the PCAP2 ASIC used on some Motorola phones.

config RTC_DRV_MC13XXX
	depends on MFD_MC13XXX
	tristate "Freescale MC13xxx RTC"
	help
	  This enables support for the RTCs found on Freescale's PMICs
	  MC13783 and MC13892.

config RTC_DRV_MPC5121
	tristate "Freescale MPC5121 built-in RTC"
	depends on PPC_MPC512x && RTC_CLASS
	help
	  If you say yes here you will get support for the
	  built-in RTC MPC5121.

	  This driver can also be built as a module. If so, the module
	  will be called rtc-mpc5121.

config RTC_DRV_JZ4740
	tristate "Ingenic JZ4740 SoC"
	depends on RTC_CLASS
	depends on MACH_JZ4740
	help
	  If you say yes here you get support for the Ingenic JZ4740 SoC RTC
	  controller.

	  This driver can also be buillt as a module. If so, the module
	  will be called rtc-jz4740.

config RTC_DRV_LPC32XX
	depends on ARCH_LPC32XX
	tristate "NXP LPC32XX RTC"
	help
	  This enables support for the NXP RTC in the LPC32XX

	  This driver can also be buillt as a module. If so, the module
	  will be called rtc-lpc32xx.

config RTC_DRV_TEGRA
	tristate "NVIDIA Tegra Internal RTC driver"
	depends on RTC_CLASS && ARCH_TEGRA
	help
	  If you say yes here you get support for the
	  Tegra 200 series internal RTC module.

	  This drive can also be built as a module. If so, the module
	  will be called rtc-tegra.

config RTC_DRV_TILE
	tristate "Tilera hypervisor RTC support"
	depends on TILE
	help
	  Enable support for the Linux driver side of the Tilera
	  hypervisor's real-time clock interface.

<<<<<<< HEAD
=======
config RTC_DRV_PUV3
	tristate "PKUnity v3 RTC support"
	depends on ARCH_PUV3
	help
	  This enables support for the RTC in the PKUnity-v3 SoCs.

	  This drive can also be built as a module. If so, the module
	  will be called rtc-puv3.

>>>>>>> 2c53b436
endif # RTC_CLASS<|MERGE_RESOLUTION|>--- conflicted
+++ resolved
@@ -1051,8 +1051,6 @@
 	  Enable support for the Linux driver side of the Tilera
 	  hypervisor's real-time clock interface.
 
-<<<<<<< HEAD
-=======
 config RTC_DRV_PUV3
 	tristate "PKUnity v3 RTC support"
 	depends on ARCH_PUV3
@@ -1062,5 +1060,4 @@
 	  This drive can also be built as a module. If so, the module
 	  will be called rtc-puv3.
 
->>>>>>> 2c53b436
 endif # RTC_CLASS