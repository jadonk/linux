--- conflicted
+++ resolved
@@ -6729,7 +6729,6 @@
 	}
 
 	return 0;
-<<<<<<< HEAD
 }
 
 static int mpt_iocinfo_proc_open(struct inode *inode, struct file *file)
@@ -6737,15 +6736,6 @@
 	return single_open(file, mpt_iocinfo_proc_show, PDE(inode)->data);
 }
 
-=======
-}
-
-static int mpt_iocinfo_proc_open(struct inode *inode, struct file *file)
-{
-	return single_open(file, mpt_iocinfo_proc_show, PDE(inode)->data);
-}
-
->>>>>>> 45f53cc9
 static const struct file_operations mpt_iocinfo_proc_fops = {
 	.owner		= THIS_MODULE,
 	.open		= mpt_iocinfo_proc_open,
