/*
 * tg3.c: Broadcom Tigon3 ethernet driver.
 *
 * Copyright (C) 2001, 2002, 2003, 2004 David S. Miller (davem@redhat.com)
 * Copyright (C) 2001, 2002, 2003 Jeff Garzik (jgarzik@pobox.com)
 * Copyright (C) 2004 Sun Microsystems Inc.
 * Copyright (C) 2005-2011 Broadcom Corporation.
 *
 * Firmware is:
 *	Derived from proprietary unpublished source code,
 *	Copyright (C) 2000-2003 Broadcom Corporation.
 *
 *	Permission is hereby granted for the distribution of this firmware
 *	data in hexadecimal or equivalent format, provided this copyright
 *	notice is accompanying it.
 */


#include <linux/module.h>
#include <linux/moduleparam.h>
#include <linux/stringify.h>
#include <linux/kernel.h>
#include <linux/types.h>
#include <linux/compiler.h>
#include <linux/slab.h>
#include <linux/delay.h>
#include <linux/in.h>
#include <linux/init.h>
#include <linux/ioport.h>
#include <linux/pci.h>
#include <linux/netdevice.h>
#include <linux/etherdevice.h>
#include <linux/skbuff.h>
#include <linux/ethtool.h>
#include <linux/mdio.h>
#include <linux/mii.h>
#include <linux/phy.h>
#include <linux/brcmphy.h>
#include <linux/if_vlan.h>
#include <linux/ip.h>
#include <linux/tcp.h>
#include <linux/workqueue.h>
#include <linux/prefetch.h>
#include <linux/dma-mapping.h>
#include <linux/firmware.h>

#include <net/checksum.h>
#include <net/ip.h>

#include <asm/system.h>
#include <linux/io.h>
#include <asm/byteorder.h>
#include <linux/uaccess.h>

#ifdef CONFIG_SPARC
#include <asm/idprom.h>
#include <asm/prom.h>
#endif

#define BAR_0	0
#define BAR_2	2

#include "tg3.h"

#define DRV_MODULE_NAME		"tg3"
#define TG3_MAJ_NUM			3
<<<<<<< HEAD
#define TG3_MIN_NUM			116
#define DRV_MODULE_VERSION	\
	__stringify(TG3_MAJ_NUM) "." __stringify(TG3_MIN_NUM)
#define DRV_MODULE_RELDATE	"December 3, 2010"
=======
#define TG3_MIN_NUM			117
#define DRV_MODULE_VERSION	\
	__stringify(TG3_MAJ_NUM) "." __stringify(TG3_MIN_NUM)
#define DRV_MODULE_RELDATE	"January 25, 2011"
>>>>>>> 105e53f8

#define TG3_DEF_MAC_MODE	0
#define TG3_DEF_RX_MODE		0
#define TG3_DEF_TX_MODE		0
#define TG3_DEF_MSG_ENABLE	  \
	(NETIF_MSG_DRV		| \
	 NETIF_MSG_PROBE	| \
	 NETIF_MSG_LINK		| \
	 NETIF_MSG_TIMER	| \
	 NETIF_MSG_IFDOWN	| \
	 NETIF_MSG_IFUP		| \
	 NETIF_MSG_RX_ERR	| \
	 NETIF_MSG_TX_ERR)

/* length of time before we decide the hardware is borked,
 * and dev->tx_timeout() should be called to fix the problem
 */
#define TG3_TX_TIMEOUT			(5 * HZ)

/* hardware minimum and maximum for a single frame's data payload */
#define TG3_MIN_MTU			60
#define TG3_MAX_MTU(tp)	\
	((tp->tg3_flags & TG3_FLAG_JUMBO_CAPABLE) ? 9000 : 1500)

/* These numbers seem to be hard coded in the NIC firmware somehow.
 * You can't change the ring sizes, but you can change where you place
 * them in the NIC onboard memory.
 */
#define TG3_RX_STD_RING_SIZE(tp) \
	((GET_ASIC_REV(tp->pci_chip_rev_id) == ASIC_REV_5717 || \
	  GET_ASIC_REV(tp->pci_chip_rev_id) == ASIC_REV_5719) ? \
	 RX_STD_MAX_SIZE_5717 : 512)
#define TG3_DEF_RX_RING_PENDING		200
#define TG3_RX_JMB_RING_SIZE(tp) \
	((GET_ASIC_REV(tp->pci_chip_rev_id) == ASIC_REV_5717 || \
	  GET_ASIC_REV(tp->pci_chip_rev_id) == ASIC_REV_5719) ? \
	 1024 : 256)
#define TG3_DEF_RX_JUMBO_RING_PENDING	100
#define TG3_RSS_INDIR_TBL_SIZE		128

/* Do not place this n-ring entries value into the tp struct itself,
 * we really want to expose these constants to GCC so that modulo et
 * al.  operations are done with shifts and masks instead of with
 * hw multiply/modulo instructions.  Another solution would be to
 * replace things like '% foo' with '& (foo - 1)'.
 */

#define TG3_TX_RING_SIZE		512
#define TG3_DEF_TX_RING_PENDING		(TG3_TX_RING_SIZE - 1)

#define TG3_RX_STD_RING_BYTES(tp) \
	(sizeof(struct tg3_rx_buffer_desc) * TG3_RX_STD_RING_SIZE(tp))
#define TG3_RX_JMB_RING_BYTES(tp) \
	(sizeof(struct tg3_ext_rx_buffer_desc) * TG3_RX_JMB_RING_SIZE(tp))
#define TG3_RX_RCB_RING_BYTES(tp) \
	(sizeof(struct tg3_rx_buffer_desc) * (tp->rx_ret_ring_mask + 1))
#define TG3_TX_RING_BYTES	(sizeof(struct tg3_tx_buffer_desc) * \
				 TG3_TX_RING_SIZE)
#define NEXT_TX(N)		(((N) + 1) & (TG3_TX_RING_SIZE - 1))

#define TG3_DMA_BYTE_ENAB		64

#define TG3_RX_STD_DMA_SZ		1536
#define TG3_RX_JMB_DMA_SZ		9046

#define TG3_RX_DMA_TO_MAP_SZ(x)		((x) + TG3_DMA_BYTE_ENAB)

#define TG3_RX_STD_MAP_SZ		TG3_RX_DMA_TO_MAP_SZ(TG3_RX_STD_DMA_SZ)
#define TG3_RX_JMB_MAP_SZ		TG3_RX_DMA_TO_MAP_SZ(TG3_RX_JMB_DMA_SZ)

#define TG3_RX_STD_BUFF_RING_SIZE(tp) \
	(sizeof(struct ring_info) * TG3_RX_STD_RING_SIZE(tp))

#define TG3_RX_JMB_BUFF_RING_SIZE(tp) \
	(sizeof(struct ring_info) * TG3_RX_JMB_RING_SIZE(tp))

/* Due to a hardware bug, the 5701 can only DMA to memory addresses
 * that are at least dword aligned when used in PCIX mode.  The driver
 * works around this bug by double copying the packet.  This workaround
 * is built into the normal double copy length check for efficiency.
 *
 * However, the double copy is only necessary on those architectures
 * where unaligned memory accesses are inefficient.  For those architectures
 * where unaligned memory accesses incur little penalty, we can reintegrate
 * the 5701 in the normal rx path.  Doing so saves a device structure
 * dereference by hardcoding the double copy threshold in place.
 */
#define TG3_RX_COPY_THRESHOLD		256
#if NET_IP_ALIGN == 0 || defined(CONFIG_HAVE_EFFICIENT_UNALIGNED_ACCESS)
	#define TG3_RX_COPY_THRESH(tp)	TG3_RX_COPY_THRESHOLD
#else
	#define TG3_RX_COPY_THRESH(tp)	((tp)->rx_copy_thresh)
#endif

/* minimum number of free TX descriptors required to wake up TX process */
#define TG3_TX_WAKEUP_THRESH(tnapi)		((tnapi)->tx_pending / 4)

#define TG3_RAW_IP_ALIGN 2

/* number of ETHTOOL_GSTATS u64's */
#define TG3_NUM_STATS		(sizeof(struct tg3_ethtool_stats)/sizeof(u64))

#define TG3_NUM_TEST		6

#define TG3_FW_UPDATE_TIMEOUT_SEC	5

#define FIRMWARE_TG3		"tigon/tg3.bin"
#define FIRMWARE_TG3TSO		"tigon/tg3_tso.bin"
#define FIRMWARE_TG3TSO5	"tigon/tg3_tso5.bin"

static char version[] __devinitdata =
	DRV_MODULE_NAME ".c:v" DRV_MODULE_VERSION " (" DRV_MODULE_RELDATE ")";

MODULE_AUTHOR("David S. Miller (davem@redhat.com) and Jeff Garzik (jgarzik@pobox.com)");
MODULE_DESCRIPTION("Broadcom Tigon3 ethernet driver");
MODULE_LICENSE("GPL");
MODULE_VERSION(DRV_MODULE_VERSION);
MODULE_FIRMWARE(FIRMWARE_TG3);
MODULE_FIRMWARE(FIRMWARE_TG3TSO);
MODULE_FIRMWARE(FIRMWARE_TG3TSO5);

static int tg3_debug = -1;	/* -1 == use TG3_DEF_MSG_ENABLE as value */
module_param(tg3_debug, int, 0);
MODULE_PARM_DESC(tg3_debug, "Tigon3 bitmapped debugging message enable value");

static DEFINE_PCI_DEVICE_TABLE(tg3_pci_tbl) = {
	{PCI_DEVICE(PCI_VENDOR_ID_BROADCOM, PCI_DEVICE_ID_TIGON3_5700)},
	{PCI_DEVICE(PCI_VENDOR_ID_BROADCOM, PCI_DEVICE_ID_TIGON3_5701)},
	{PCI_DEVICE(PCI_VENDOR_ID_BROADCOM, PCI_DEVICE_ID_TIGON3_5702)},
	{PCI_DEVICE(PCI_VENDOR_ID_BROADCOM, PCI_DEVICE_ID_TIGON3_5703)},
	{PCI_DEVICE(PCI_VENDOR_ID_BROADCOM, PCI_DEVICE_ID_TIGON3_5704)},
	{PCI_DEVICE(PCI_VENDOR_ID_BROADCOM, PCI_DEVICE_ID_TIGON3_5702FE)},
	{PCI_DEVICE(PCI_VENDOR_ID_BROADCOM, PCI_DEVICE_ID_TIGON3_5705)},
	{PCI_DEVICE(PCI_VENDOR_ID_BROADCOM, PCI_DEVICE_ID_TIGON3_5705_2)},
	{PCI_DEVICE(PCI_VENDOR_ID_BROADCOM, PCI_DEVICE_ID_TIGON3_5705M)},
	{PCI_DEVICE(PCI_VENDOR_ID_BROADCOM, PCI_DEVICE_ID_TIGON3_5705M_2)},
	{PCI_DEVICE(PCI_VENDOR_ID_BROADCOM, PCI_DEVICE_ID_TIGON3_5702X)},
	{PCI_DEVICE(PCI_VENDOR_ID_BROADCOM, PCI_DEVICE_ID_TIGON3_5703X)},
	{PCI_DEVICE(PCI_VENDOR_ID_BROADCOM, PCI_DEVICE_ID_TIGON3_5704S)},
	{PCI_DEVICE(PCI_VENDOR_ID_BROADCOM, PCI_DEVICE_ID_TIGON3_5702A3)},
	{PCI_DEVICE(PCI_VENDOR_ID_BROADCOM, PCI_DEVICE_ID_TIGON3_5703A3)},
	{PCI_DEVICE(PCI_VENDOR_ID_BROADCOM, PCI_DEVICE_ID_TIGON3_5782)},
	{PCI_DEVICE(PCI_VENDOR_ID_BROADCOM, PCI_DEVICE_ID_TIGON3_5788)},
	{PCI_DEVICE(PCI_VENDOR_ID_BROADCOM, PCI_DEVICE_ID_TIGON3_5789)},
	{PCI_DEVICE(PCI_VENDOR_ID_BROADCOM, PCI_DEVICE_ID_TIGON3_5901)},
	{PCI_DEVICE(PCI_VENDOR_ID_BROADCOM, PCI_DEVICE_ID_TIGON3_5901_2)},
	{PCI_DEVICE(PCI_VENDOR_ID_BROADCOM, PCI_DEVICE_ID_TIGON3_5704S_2)},
	{PCI_DEVICE(PCI_VENDOR_ID_BROADCOM, PCI_DEVICE_ID_TIGON3_5705F)},
	{PCI_DEVICE(PCI_VENDOR_ID_BROADCOM, PCI_DEVICE_ID_TIGON3_5721)},
	{PCI_DEVICE(PCI_VENDOR_ID_BROADCOM, PCI_DEVICE_ID_TIGON3_5722)},
	{PCI_DEVICE(PCI_VENDOR_ID_BROADCOM, PCI_DEVICE_ID_TIGON3_5751)},
	{PCI_DEVICE(PCI_VENDOR_ID_BROADCOM, PCI_DEVICE_ID_TIGON3_5751M)},
	{PCI_DEVICE(PCI_VENDOR_ID_BROADCOM, PCI_DEVICE_ID_TIGON3_5751F)},
	{PCI_DEVICE(PCI_VENDOR_ID_BROADCOM, PCI_DEVICE_ID_TIGON3_5752)},
	{PCI_DEVICE(PCI_VENDOR_ID_BROADCOM, PCI_DEVICE_ID_TIGON3_5752M)},
	{PCI_DEVICE(PCI_VENDOR_ID_BROADCOM, PCI_DEVICE_ID_TIGON3_5753)},
	{PCI_DEVICE(PCI_VENDOR_ID_BROADCOM, PCI_DEVICE_ID_TIGON3_5753M)},
	{PCI_DEVICE(PCI_VENDOR_ID_BROADCOM, PCI_DEVICE_ID_TIGON3_5753F)},
	{PCI_DEVICE(PCI_VENDOR_ID_BROADCOM, PCI_DEVICE_ID_TIGON3_5754)},
	{PCI_DEVICE(PCI_VENDOR_ID_BROADCOM, PCI_DEVICE_ID_TIGON3_5754M)},
	{PCI_DEVICE(PCI_VENDOR_ID_BROADCOM, PCI_DEVICE_ID_TIGON3_5755)},
	{PCI_DEVICE(PCI_VENDOR_ID_BROADCOM, PCI_DEVICE_ID_TIGON3_5755M)},
	{PCI_DEVICE(PCI_VENDOR_ID_BROADCOM, PCI_DEVICE_ID_TIGON3_5756)},
	{PCI_DEVICE(PCI_VENDOR_ID_BROADCOM, PCI_DEVICE_ID_TIGON3_5786)},
	{PCI_DEVICE(PCI_VENDOR_ID_BROADCOM, PCI_DEVICE_ID_TIGON3_5787)},
	{PCI_DEVICE(PCI_VENDOR_ID_BROADCOM, PCI_DEVICE_ID_TIGON3_5787M)},
	{PCI_DEVICE(PCI_VENDOR_ID_BROADCOM, PCI_DEVICE_ID_TIGON3_5787F)},
	{PCI_DEVICE(PCI_VENDOR_ID_BROADCOM, PCI_DEVICE_ID_TIGON3_5714)},
	{PCI_DEVICE(PCI_VENDOR_ID_BROADCOM, PCI_DEVICE_ID_TIGON3_5714S)},
	{PCI_DEVICE(PCI_VENDOR_ID_BROADCOM, PCI_DEVICE_ID_TIGON3_5715)},
	{PCI_DEVICE(PCI_VENDOR_ID_BROADCOM, PCI_DEVICE_ID_TIGON3_5715S)},
	{PCI_DEVICE(PCI_VENDOR_ID_BROADCOM, PCI_DEVICE_ID_TIGON3_5780)},
	{PCI_DEVICE(PCI_VENDOR_ID_BROADCOM, PCI_DEVICE_ID_TIGON3_5780S)},
	{PCI_DEVICE(PCI_VENDOR_ID_BROADCOM, PCI_DEVICE_ID_TIGON3_5781)},
	{PCI_DEVICE(PCI_VENDOR_ID_BROADCOM, PCI_DEVICE_ID_TIGON3_5906)},
	{PCI_DEVICE(PCI_VENDOR_ID_BROADCOM, PCI_DEVICE_ID_TIGON3_5906M)},
	{PCI_DEVICE(PCI_VENDOR_ID_BROADCOM, PCI_DEVICE_ID_TIGON3_5784)},
	{PCI_DEVICE(PCI_VENDOR_ID_BROADCOM, PCI_DEVICE_ID_TIGON3_5764)},
	{PCI_DEVICE(PCI_VENDOR_ID_BROADCOM, PCI_DEVICE_ID_TIGON3_5723)},
	{PCI_DEVICE(PCI_VENDOR_ID_BROADCOM, PCI_DEVICE_ID_TIGON3_5761)},
	{PCI_DEVICE(PCI_VENDOR_ID_BROADCOM, PCI_DEVICE_ID_TIGON3_5761E)},
	{PCI_DEVICE(PCI_VENDOR_ID_BROADCOM, TG3PCI_DEVICE_TIGON3_5761S)},
	{PCI_DEVICE(PCI_VENDOR_ID_BROADCOM, TG3PCI_DEVICE_TIGON3_5761SE)},
	{PCI_DEVICE(PCI_VENDOR_ID_BROADCOM, TG3PCI_DEVICE_TIGON3_5785_G)},
	{PCI_DEVICE(PCI_VENDOR_ID_BROADCOM, TG3PCI_DEVICE_TIGON3_5785_F)},
	{PCI_DEVICE(PCI_VENDOR_ID_BROADCOM, TG3PCI_DEVICE_TIGON3_57780)},
	{PCI_DEVICE(PCI_VENDOR_ID_BROADCOM, TG3PCI_DEVICE_TIGON3_57760)},
	{PCI_DEVICE(PCI_VENDOR_ID_BROADCOM, TG3PCI_DEVICE_TIGON3_57790)},
	{PCI_DEVICE(PCI_VENDOR_ID_BROADCOM, TG3PCI_DEVICE_TIGON3_57788)},
	{PCI_DEVICE(PCI_VENDOR_ID_BROADCOM, TG3PCI_DEVICE_TIGON3_5717)},
	{PCI_DEVICE(PCI_VENDOR_ID_BROADCOM, TG3PCI_DEVICE_TIGON3_5718)},
	{PCI_DEVICE(PCI_VENDOR_ID_BROADCOM, TG3PCI_DEVICE_TIGON3_57781)},
	{PCI_DEVICE(PCI_VENDOR_ID_BROADCOM, TG3PCI_DEVICE_TIGON3_57785)},
	{PCI_DEVICE(PCI_VENDOR_ID_BROADCOM, TG3PCI_DEVICE_TIGON3_57761)},
	{PCI_DEVICE(PCI_VENDOR_ID_BROADCOM, TG3PCI_DEVICE_TIGON3_57765)},
	{PCI_DEVICE(PCI_VENDOR_ID_BROADCOM, TG3PCI_DEVICE_TIGON3_57791)},
	{PCI_DEVICE(PCI_VENDOR_ID_BROADCOM, TG3PCI_DEVICE_TIGON3_57795)},
	{PCI_DEVICE(PCI_VENDOR_ID_BROADCOM, TG3PCI_DEVICE_TIGON3_5719)},
	{PCI_DEVICE(PCI_VENDOR_ID_SYSKONNECT, PCI_DEVICE_ID_SYSKONNECT_9DXX)},
	{PCI_DEVICE(PCI_VENDOR_ID_SYSKONNECT, PCI_DEVICE_ID_SYSKONNECT_9MXX)},
	{PCI_DEVICE(PCI_VENDOR_ID_ALTIMA, PCI_DEVICE_ID_ALTIMA_AC1000)},
	{PCI_DEVICE(PCI_VENDOR_ID_ALTIMA, PCI_DEVICE_ID_ALTIMA_AC1001)},
	{PCI_DEVICE(PCI_VENDOR_ID_ALTIMA, PCI_DEVICE_ID_ALTIMA_AC1003)},
	{PCI_DEVICE(PCI_VENDOR_ID_ALTIMA, PCI_DEVICE_ID_ALTIMA_AC9100)},
	{PCI_DEVICE(PCI_VENDOR_ID_APPLE, PCI_DEVICE_ID_APPLE_TIGON3)},
	{}
};

MODULE_DEVICE_TABLE(pci, tg3_pci_tbl);

static const struct {
	const char string[ETH_GSTRING_LEN];
} ethtool_stats_keys[TG3_NUM_STATS] = {
	{ "rx_octets" },
	{ "rx_fragments" },
	{ "rx_ucast_packets" },
	{ "rx_mcast_packets" },
	{ "rx_bcast_packets" },
	{ "rx_fcs_errors" },
	{ "rx_align_errors" },
	{ "rx_xon_pause_rcvd" },
	{ "rx_xoff_pause_rcvd" },
	{ "rx_mac_ctrl_rcvd" },
	{ "rx_xoff_entered" },
	{ "rx_frame_too_long_errors" },
	{ "rx_jabbers" },
	{ "rx_undersize_packets" },
	{ "rx_in_length_errors" },
	{ "rx_out_length_errors" },
	{ "rx_64_or_less_octet_packets" },
	{ "rx_65_to_127_octet_packets" },
	{ "rx_128_to_255_octet_packets" },
	{ "rx_256_to_511_octet_packets" },
	{ "rx_512_to_1023_octet_packets" },
	{ "rx_1024_to_1522_octet_packets" },
	{ "rx_1523_to_2047_octet_packets" },
	{ "rx_2048_to_4095_octet_packets" },
	{ "rx_4096_to_8191_octet_packets" },
	{ "rx_8192_to_9022_octet_packets" },

	{ "tx_octets" },
	{ "tx_collisions" },

	{ "tx_xon_sent" },
	{ "tx_xoff_sent" },
	{ "tx_flow_control" },
	{ "tx_mac_errors" },
	{ "tx_single_collisions" },
	{ "tx_mult_collisions" },
	{ "tx_deferred" },
	{ "tx_excessive_collisions" },
	{ "tx_late_collisions" },
	{ "tx_collide_2times" },
	{ "tx_collide_3times" },
	{ "tx_collide_4times" },
	{ "tx_collide_5times" },
	{ "tx_collide_6times" },
	{ "tx_collide_7times" },
	{ "tx_collide_8times" },
	{ "tx_collide_9times" },
	{ "tx_collide_10times" },
	{ "tx_collide_11times" },
	{ "tx_collide_12times" },
	{ "tx_collide_13times" },
	{ "tx_collide_14times" },
	{ "tx_collide_15times" },
	{ "tx_ucast_packets" },
	{ "tx_mcast_packets" },
	{ "tx_bcast_packets" },
	{ "tx_carrier_sense_errors" },
	{ "tx_discards" },
	{ "tx_errors" },

	{ "dma_writeq_full" },
	{ "dma_write_prioq_full" },
	{ "rxbds_empty" },
	{ "rx_discards" },
	{ "rx_errors" },
	{ "rx_threshold_hit" },

	{ "dma_readq_full" },
	{ "dma_read_prioq_full" },
	{ "tx_comp_queue_full" },

	{ "ring_set_send_prod_index" },
	{ "ring_status_update" },
	{ "nic_irqs" },
	{ "nic_avoided_irqs" },
	{ "nic_tx_threshold_hit" }
};

static const struct {
	const char string[ETH_GSTRING_LEN];
} ethtool_test_keys[TG3_NUM_TEST] = {
	{ "nvram test     (online) " },
	{ "link test      (online) " },
	{ "register test  (offline)" },
	{ "memory test    (offline)" },
	{ "loopback test  (offline)" },
	{ "interrupt test (offline)" },
};

static void tg3_write32(struct tg3 *tp, u32 off, u32 val)
{
	writel(val, tp->regs + off);
}

static u32 tg3_read32(struct tg3 *tp, u32 off)
{
	return readl(tp->regs + off);
}

static void tg3_ape_write32(struct tg3 *tp, u32 off, u32 val)
{
	writel(val, tp->aperegs + off);
}

static u32 tg3_ape_read32(struct tg3 *tp, u32 off)
{
	return readl(tp->aperegs + off);
}

static void tg3_write_indirect_reg32(struct tg3 *tp, u32 off, u32 val)
{
	unsigned long flags;

	spin_lock_irqsave(&tp->indirect_lock, flags);
	pci_write_config_dword(tp->pdev, TG3PCI_REG_BASE_ADDR, off);
	pci_write_config_dword(tp->pdev, TG3PCI_REG_DATA, val);
	spin_unlock_irqrestore(&tp->indirect_lock, flags);
}

static void tg3_write_flush_reg32(struct tg3 *tp, u32 off, u32 val)
{
	writel(val, tp->regs + off);
	readl(tp->regs + off);
}

static u32 tg3_read_indirect_reg32(struct tg3 *tp, u32 off)
{
	unsigned long flags;
	u32 val;

	spin_lock_irqsave(&tp->indirect_lock, flags);
	pci_write_config_dword(tp->pdev, TG3PCI_REG_BASE_ADDR, off);
	pci_read_config_dword(tp->pdev, TG3PCI_REG_DATA, &val);
	spin_unlock_irqrestore(&tp->indirect_lock, flags);
	return val;
}

static void tg3_write_indirect_mbox(struct tg3 *tp, u32 off, u32 val)
{
	unsigned long flags;

	if (off == (MAILBOX_RCVRET_CON_IDX_0 + TG3_64BIT_REG_LOW)) {
		pci_write_config_dword(tp->pdev, TG3PCI_RCV_RET_RING_CON_IDX +
				       TG3_64BIT_REG_LOW, val);
		return;
	}
	if (off == TG3_RX_STD_PROD_IDX_REG) {
		pci_write_config_dword(tp->pdev, TG3PCI_STD_RING_PROD_IDX +
				       TG3_64BIT_REG_LOW, val);
		return;
	}

	spin_lock_irqsave(&tp->indirect_lock, flags);
	pci_write_config_dword(tp->pdev, TG3PCI_REG_BASE_ADDR, off + 0x5600);
	pci_write_config_dword(tp->pdev, TG3PCI_REG_DATA, val);
	spin_unlock_irqrestore(&tp->indirect_lock, flags);

	/* In indirect mode when disabling interrupts, we also need
	 * to clear the interrupt bit in the GRC local ctrl register.
	 */
	if ((off == (MAILBOX_INTERRUPT_0 + TG3_64BIT_REG_LOW)) &&
	    (val == 0x1)) {
		pci_write_config_dword(tp->pdev, TG3PCI_MISC_LOCAL_CTRL,
				       tp->grc_local_ctrl|GRC_LCLCTRL_CLEARINT);
	}
}

static u32 tg3_read_indirect_mbox(struct tg3 *tp, u32 off)
{
	unsigned long flags;
	u32 val;

	spin_lock_irqsave(&tp->indirect_lock, flags);
	pci_write_config_dword(tp->pdev, TG3PCI_REG_BASE_ADDR, off + 0x5600);
	pci_read_config_dword(tp->pdev, TG3PCI_REG_DATA, &val);
	spin_unlock_irqrestore(&tp->indirect_lock, flags);
	return val;
}

/* usec_wait specifies the wait time in usec when writing to certain registers
 * where it is unsafe to read back the register without some delay.
 * GRC_LOCAL_CTRL is one example if the GPIOs are toggled to switch power.
 * TG3PCI_CLOCK_CTRL is another example if the clock frequencies are changed.
 */
static void _tw32_flush(struct tg3 *tp, u32 off, u32 val, u32 usec_wait)
{
	if ((tp->tg3_flags & TG3_FLAG_PCIX_TARGET_HWBUG) ||
	    (tp->tg3_flags2 & TG3_FLG2_ICH_WORKAROUND))
		/* Non-posted methods */
		tp->write32(tp, off, val);
	else {
		/* Posted method */
		tg3_write32(tp, off, val);
		if (usec_wait)
			udelay(usec_wait);
		tp->read32(tp, off);
	}
	/* Wait again after the read for the posted method to guarantee that
	 * the wait time is met.
	 */
	if (usec_wait)
		udelay(usec_wait);
}

static inline void tw32_mailbox_flush(struct tg3 *tp, u32 off, u32 val)
{
	tp->write32_mbox(tp, off, val);
	if (!(tp->tg3_flags & TG3_FLAG_MBOX_WRITE_REORDER) &&
	    !(tp->tg3_flags2 & TG3_FLG2_ICH_WORKAROUND))
		tp->read32_mbox(tp, off);
}

static void tg3_write32_tx_mbox(struct tg3 *tp, u32 off, u32 val)
{
	void __iomem *mbox = tp->regs + off;
	writel(val, mbox);
	if (tp->tg3_flags & TG3_FLAG_TXD_MBOX_HWBUG)
		writel(val, mbox);
	if (tp->tg3_flags & TG3_FLAG_MBOX_WRITE_REORDER)
		readl(mbox);
}

static u32 tg3_read32_mbox_5906(struct tg3 *tp, u32 off)
{
	return readl(tp->regs + off + GRCMBOX_BASE);
}

static void tg3_write32_mbox_5906(struct tg3 *tp, u32 off, u32 val)
{
	writel(val, tp->regs + off + GRCMBOX_BASE);
}

#define tw32_mailbox(reg, val)		tp->write32_mbox(tp, reg, val)
#define tw32_mailbox_f(reg, val)	tw32_mailbox_flush(tp, (reg), (val))
#define tw32_rx_mbox(reg, val)		tp->write32_rx_mbox(tp, reg, val)
#define tw32_tx_mbox(reg, val)		tp->write32_tx_mbox(tp, reg, val)
#define tr32_mailbox(reg)		tp->read32_mbox(tp, reg)

#define tw32(reg, val)			tp->write32(tp, reg, val)
#define tw32_f(reg, val)		_tw32_flush(tp, (reg), (val), 0)
#define tw32_wait_f(reg, val, us)	_tw32_flush(tp, (reg), (val), (us))
#define tr32(reg)			tp->read32(tp, reg)

static void tg3_write_mem(struct tg3 *tp, u32 off, u32 val)
{
	unsigned long flags;

	if ((GET_ASIC_REV(tp->pci_chip_rev_id) == ASIC_REV_5906) &&
	    (off >= NIC_SRAM_STATS_BLK) && (off < NIC_SRAM_TX_BUFFER_DESC))
		return;

	spin_lock_irqsave(&tp->indirect_lock, flags);
	if (tp->tg3_flags & TG3_FLAG_SRAM_USE_CONFIG) {
		pci_write_config_dword(tp->pdev, TG3PCI_MEM_WIN_BASE_ADDR, off);
		pci_write_config_dword(tp->pdev, TG3PCI_MEM_WIN_DATA, val);

		/* Always leave this as zero. */
		pci_write_config_dword(tp->pdev, TG3PCI_MEM_WIN_BASE_ADDR, 0);
	} else {
		tw32_f(TG3PCI_MEM_WIN_BASE_ADDR, off);
		tw32_f(TG3PCI_MEM_WIN_DATA, val);

		/* Always leave this as zero. */
		tw32_f(TG3PCI_MEM_WIN_BASE_ADDR, 0);
	}
	spin_unlock_irqrestore(&tp->indirect_lock, flags);
}

static void tg3_read_mem(struct tg3 *tp, u32 off, u32 *val)
{
	unsigned long flags;

	if ((GET_ASIC_REV(tp->pci_chip_rev_id) == ASIC_REV_5906) &&
	    (off >= NIC_SRAM_STATS_BLK) && (off < NIC_SRAM_TX_BUFFER_DESC)) {
		*val = 0;
		return;
	}

	spin_lock_irqsave(&tp->indirect_lock, flags);
	if (tp->tg3_flags & TG3_FLAG_SRAM_USE_CONFIG) {
		pci_write_config_dword(tp->pdev, TG3PCI_MEM_WIN_BASE_ADDR, off);
		pci_read_config_dword(tp->pdev, TG3PCI_MEM_WIN_DATA, val);

		/* Always leave this as zero. */
		pci_write_config_dword(tp->pdev, TG3PCI_MEM_WIN_BASE_ADDR, 0);
	} else {
		tw32_f(TG3PCI_MEM_WIN_BASE_ADDR, off);
		*val = tr32(TG3PCI_MEM_WIN_DATA);

		/* Always leave this as zero. */
		tw32_f(TG3PCI_MEM_WIN_BASE_ADDR, 0);
	}
	spin_unlock_irqrestore(&tp->indirect_lock, flags);
}

static void tg3_ape_lock_init(struct tg3 *tp)
{
	int i;
	u32 regbase;

	if (GET_ASIC_REV(tp->pci_chip_rev_id) == ASIC_REV_5761)
		regbase = TG3_APE_LOCK_GRANT;
	else
		regbase = TG3_APE_PER_LOCK_GRANT;

	/* Make sure the driver hasn't any stale locks. */
	for (i = 0; i < 8; i++)
		tg3_ape_write32(tp, regbase + 4 * i, APE_LOCK_GRANT_DRIVER);
}

static int tg3_ape_lock(struct tg3 *tp, int locknum)
{
	int i, off;
	int ret = 0;
	u32 status, req, gnt;

	if (!(tp->tg3_flags3 & TG3_FLG3_ENABLE_APE))
		return 0;

	switch (locknum) {
	case TG3_APE_LOCK_GRC:
	case TG3_APE_LOCK_MEM:
		break;
	default:
		return -EINVAL;
	}

	if (GET_ASIC_REV(tp->pci_chip_rev_id) == ASIC_REV_5761) {
		req = TG3_APE_LOCK_REQ;
		gnt = TG3_APE_LOCK_GRANT;
	} else {
		req = TG3_APE_PER_LOCK_REQ;
		gnt = TG3_APE_PER_LOCK_GRANT;
	}

	off = 4 * locknum;

	tg3_ape_write32(tp, req + off, APE_LOCK_REQ_DRIVER);

	/* Wait for up to 1 millisecond to acquire lock. */
	for (i = 0; i < 100; i++) {
		status = tg3_ape_read32(tp, gnt + off);
		if (status == APE_LOCK_GRANT_DRIVER)
			break;
		udelay(10);
	}

	if (status != APE_LOCK_GRANT_DRIVER) {
		/* Revoke the lock request. */
		tg3_ape_write32(tp, gnt + off,
				APE_LOCK_GRANT_DRIVER);

		ret = -EBUSY;
	}

	return ret;
}

static void tg3_ape_unlock(struct tg3 *tp, int locknum)
{
	u32 gnt;

	if (!(tp->tg3_flags3 & TG3_FLG3_ENABLE_APE))
		return;

	switch (locknum) {
	case TG3_APE_LOCK_GRC:
	case TG3_APE_LOCK_MEM:
		break;
	default:
		return;
	}

	if (GET_ASIC_REV(tp->pci_chip_rev_id) == ASIC_REV_5761)
		gnt = TG3_APE_LOCK_GRANT;
	else
		gnt = TG3_APE_PER_LOCK_GRANT;

	tg3_ape_write32(tp, gnt + 4 * locknum, APE_LOCK_GRANT_DRIVER);
}

static void tg3_disable_ints(struct tg3 *tp)
{
	int i;

	tw32(TG3PCI_MISC_HOST_CTRL,
	     (tp->misc_host_ctrl | MISC_HOST_CTRL_MASK_PCI_INT));
	for (i = 0; i < tp->irq_max; i++)
		tw32_mailbox_f(tp->napi[i].int_mbox, 0x00000001);
}

static void tg3_enable_ints(struct tg3 *tp)
{
	int i;

	tp->irq_sync = 0;
	wmb();

	tw32(TG3PCI_MISC_HOST_CTRL,
	     (tp->misc_host_ctrl & ~MISC_HOST_CTRL_MASK_PCI_INT));

	tp->coal_now = tp->coalesce_mode | HOSTCC_MODE_ENABLE;
	for (i = 0; i < tp->irq_cnt; i++) {
		struct tg3_napi *tnapi = &tp->napi[i];

		tw32_mailbox_f(tnapi->int_mbox, tnapi->last_tag << 24);
		if (tp->tg3_flags2 & TG3_FLG2_1SHOT_MSI)
			tw32_mailbox_f(tnapi->int_mbox, tnapi->last_tag << 24);

		tp->coal_now |= tnapi->coal_now;
	}

	/* Force an initial interrupt */
	if (!(tp->tg3_flags & TG3_FLAG_TAGGED_STATUS) &&
	    (tp->napi[0].hw_status->status & SD_STATUS_UPDATED))
		tw32(GRC_LOCAL_CTRL, tp->grc_local_ctrl | GRC_LCLCTRL_SETINT);
	else
		tw32(HOSTCC_MODE, tp->coal_now);

	tp->coal_now &= ~(tp->napi[0].coal_now | tp->napi[1].coal_now);
}

static inline unsigned int tg3_has_work(struct tg3_napi *tnapi)
{
	struct tg3 *tp = tnapi->tp;
	struct tg3_hw_status *sblk = tnapi->hw_status;
	unsigned int work_exists = 0;

	/* check for phy events */
	if (!(tp->tg3_flags &
	      (TG3_FLAG_USE_LINKCHG_REG |
	       TG3_FLAG_POLL_SERDES))) {
		if (sblk->status & SD_STATUS_LINK_CHG)
			work_exists = 1;
	}
	/* check for RX/TX work to do */
	if (sblk->idx[0].tx_consumer != tnapi->tx_cons ||
	    *(tnapi->rx_rcb_prod_idx) != tnapi->rx_rcb_ptr)
		work_exists = 1;

	return work_exists;
}

/* tg3_int_reenable
 *  similar to tg3_enable_ints, but it accurately determines whether there
 *  is new work pending and can return without flushing the PIO write
 *  which reenables interrupts
 */
static void tg3_int_reenable(struct tg3_napi *tnapi)
{
	struct tg3 *tp = tnapi->tp;

	tw32_mailbox(tnapi->int_mbox, tnapi->last_tag << 24);
	mmiowb();

	/* When doing tagged status, this work check is unnecessary.
	 * The last_tag we write above tells the chip which piece of
	 * work we've completed.
	 */
	if (!(tp->tg3_flags & TG3_FLAG_TAGGED_STATUS) &&
	    tg3_has_work(tnapi))
		tw32(HOSTCC_MODE, tp->coalesce_mode |
		     HOSTCC_MODE_ENABLE | tnapi->coal_now);
}

static void tg3_switch_clocks(struct tg3 *tp)
{
	u32 clock_ctrl;
	u32 orig_clock_ctrl;

	if ((tp->tg3_flags & TG3_FLAG_CPMU_PRESENT) ||
	    (tp->tg3_flags2 & TG3_FLG2_5780_CLASS))
		return;

	clock_ctrl = tr32(TG3PCI_CLOCK_CTRL);

	orig_clock_ctrl = clock_ctrl;
	clock_ctrl &= (CLOCK_CTRL_FORCE_CLKRUN |
		       CLOCK_CTRL_CLKRUN_OENABLE |
		       0x1f);
	tp->pci_clock_ctrl = clock_ctrl;

	if (tp->tg3_flags2 & TG3_FLG2_5705_PLUS) {
		if (orig_clock_ctrl & CLOCK_CTRL_625_CORE) {
			tw32_wait_f(TG3PCI_CLOCK_CTRL,
				    clock_ctrl | CLOCK_CTRL_625_CORE, 40);
		}
	} else if ((orig_clock_ctrl & CLOCK_CTRL_44MHZ_CORE) != 0) {
		tw32_wait_f(TG3PCI_CLOCK_CTRL,
			    clock_ctrl |
			    (CLOCK_CTRL_44MHZ_CORE | CLOCK_CTRL_ALTCLK),
			    40);
		tw32_wait_f(TG3PCI_CLOCK_CTRL,
			    clock_ctrl | (CLOCK_CTRL_ALTCLK),
			    40);
	}
	tw32_wait_f(TG3PCI_CLOCK_CTRL, clock_ctrl, 40);
}

#define PHY_BUSY_LOOPS	5000

static int tg3_readphy(struct tg3 *tp, int reg, u32 *val)
{
	u32 frame_val;
	unsigned int loops;
	int ret;

	if ((tp->mi_mode & MAC_MI_MODE_AUTO_POLL) != 0) {
		tw32_f(MAC_MI_MODE,
		     (tp->mi_mode & ~MAC_MI_MODE_AUTO_POLL));
		udelay(80);
	}

	*val = 0x0;

	frame_val  = ((tp->phy_addr << MI_COM_PHY_ADDR_SHIFT) &
		      MI_COM_PHY_ADDR_MASK);
	frame_val |= ((reg << MI_COM_REG_ADDR_SHIFT) &
		      MI_COM_REG_ADDR_MASK);
	frame_val |= (MI_COM_CMD_READ | MI_COM_START);

	tw32_f(MAC_MI_COM, frame_val);

	loops = PHY_BUSY_LOOPS;
	while (loops != 0) {
		udelay(10);
		frame_val = tr32(MAC_MI_COM);

		if ((frame_val & MI_COM_BUSY) == 0) {
			udelay(5);
			frame_val = tr32(MAC_MI_COM);
			break;
		}
		loops -= 1;
	}

	ret = -EBUSY;
	if (loops != 0) {
		*val = frame_val & MI_COM_DATA_MASK;
		ret = 0;
	}

	if ((tp->mi_mode & MAC_MI_MODE_AUTO_POLL) != 0) {
		tw32_f(MAC_MI_MODE, tp->mi_mode);
		udelay(80);
	}

	return ret;
}

static int tg3_writephy(struct tg3 *tp, int reg, u32 val)
{
	u32 frame_val;
	unsigned int loops;
	int ret;

	if ((tp->phy_flags & TG3_PHYFLG_IS_FET) &&
	    (reg == MII_TG3_CTRL || reg == MII_TG3_AUX_CTRL))
		return 0;

	if ((tp->mi_mode & MAC_MI_MODE_AUTO_POLL) != 0) {
		tw32_f(MAC_MI_MODE,
		     (tp->mi_mode & ~MAC_MI_MODE_AUTO_POLL));
		udelay(80);
	}

	frame_val  = ((tp->phy_addr << MI_COM_PHY_ADDR_SHIFT) &
		      MI_COM_PHY_ADDR_MASK);
	frame_val |= ((reg << MI_COM_REG_ADDR_SHIFT) &
		      MI_COM_REG_ADDR_MASK);
	frame_val |= (val & MI_COM_DATA_MASK);
	frame_val |= (MI_COM_CMD_WRITE | MI_COM_START);

	tw32_f(MAC_MI_COM, frame_val);

	loops = PHY_BUSY_LOOPS;
	while (loops != 0) {
		udelay(10);
		frame_val = tr32(MAC_MI_COM);
		if ((frame_val & MI_COM_BUSY) == 0) {
			udelay(5);
			frame_val = tr32(MAC_MI_COM);
			break;
		}
		loops -= 1;
	}

	ret = -EBUSY;
	if (loops != 0)
		ret = 0;

	if ((tp->mi_mode & MAC_MI_MODE_AUTO_POLL) != 0) {
		tw32_f(MAC_MI_MODE, tp->mi_mode);
		udelay(80);
	}

	return ret;
}

static int tg3_bmcr_reset(struct tg3 *tp)
{
	u32 phy_control;
	int limit, err;

	/* OK, reset it, and poll the BMCR_RESET bit until it
	 * clears or we time out.
	 */
	phy_control = BMCR_RESET;
	err = tg3_writephy(tp, MII_BMCR, phy_control);
	if (err != 0)
		return -EBUSY;

	limit = 5000;
	while (limit--) {
		err = tg3_readphy(tp, MII_BMCR, &phy_control);
		if (err != 0)
			return -EBUSY;

		if ((phy_control & BMCR_RESET) == 0) {
			udelay(40);
			break;
		}
		udelay(10);
	}
	if (limit < 0)
		return -EBUSY;

	return 0;
}

static int tg3_mdio_read(struct mii_bus *bp, int mii_id, int reg)
{
	struct tg3 *tp = bp->priv;
	u32 val;

	spin_lock_bh(&tp->lock);

	if (tg3_readphy(tp, reg, &val))
		val = -EIO;

	spin_unlock_bh(&tp->lock);

	return val;
}

static int tg3_mdio_write(struct mii_bus *bp, int mii_id, int reg, u16 val)
{
	struct tg3 *tp = bp->priv;
	u32 ret = 0;

	spin_lock_bh(&tp->lock);

	if (tg3_writephy(tp, reg, val))
		ret = -EIO;

	spin_unlock_bh(&tp->lock);

	return ret;
}

static int tg3_mdio_reset(struct mii_bus *bp)
{
	return 0;
}

static void tg3_mdio_config_5785(struct tg3 *tp)
{
	u32 val;
	struct phy_device *phydev;

	phydev = tp->mdio_bus->phy_map[TG3_PHY_MII_ADDR];
	switch (phydev->drv->phy_id & phydev->drv->phy_id_mask) {
	case PHY_ID_BCM50610:
	case PHY_ID_BCM50610M:
		val = MAC_PHYCFG2_50610_LED_MODES;
		break;
	case PHY_ID_BCMAC131:
		val = MAC_PHYCFG2_AC131_LED_MODES;
		break;
	case PHY_ID_RTL8211C:
		val = MAC_PHYCFG2_RTL8211C_LED_MODES;
		break;
	case PHY_ID_RTL8201E:
		val = MAC_PHYCFG2_RTL8201E_LED_MODES;
		break;
	default:
		return;
	}

	if (phydev->interface != PHY_INTERFACE_MODE_RGMII) {
		tw32(MAC_PHYCFG2, val);

		val = tr32(MAC_PHYCFG1);
		val &= ~(MAC_PHYCFG1_RGMII_INT |
			 MAC_PHYCFG1_RXCLK_TO_MASK | MAC_PHYCFG1_TXCLK_TO_MASK);
		val |= MAC_PHYCFG1_RXCLK_TIMEOUT | MAC_PHYCFG1_TXCLK_TIMEOUT;
		tw32(MAC_PHYCFG1, val);

		return;
	}

	if (!(tp->tg3_flags3 & TG3_FLG3_RGMII_INBAND_DISABLE))
		val |= MAC_PHYCFG2_EMODE_MASK_MASK |
		       MAC_PHYCFG2_FMODE_MASK_MASK |
		       MAC_PHYCFG2_GMODE_MASK_MASK |
		       MAC_PHYCFG2_ACT_MASK_MASK   |
		       MAC_PHYCFG2_QUAL_MASK_MASK |
		       MAC_PHYCFG2_INBAND_ENABLE;

	tw32(MAC_PHYCFG2, val);

	val = tr32(MAC_PHYCFG1);
	val &= ~(MAC_PHYCFG1_RXCLK_TO_MASK | MAC_PHYCFG1_TXCLK_TO_MASK |
		 MAC_PHYCFG1_RGMII_EXT_RX_DEC | MAC_PHYCFG1_RGMII_SND_STAT_EN);
	if (!(tp->tg3_flags3 & TG3_FLG3_RGMII_INBAND_DISABLE)) {
		if (tp->tg3_flags3 & TG3_FLG3_RGMII_EXT_IBND_RX_EN)
			val |= MAC_PHYCFG1_RGMII_EXT_RX_DEC;
		if (tp->tg3_flags3 & TG3_FLG3_RGMII_EXT_IBND_TX_EN)
			val |= MAC_PHYCFG1_RGMII_SND_STAT_EN;
	}
	val |= MAC_PHYCFG1_RXCLK_TIMEOUT | MAC_PHYCFG1_TXCLK_TIMEOUT |
	       MAC_PHYCFG1_RGMII_INT | MAC_PHYCFG1_TXC_DRV;
	tw32(MAC_PHYCFG1, val);

	val = tr32(MAC_EXT_RGMII_MODE);
	val &= ~(MAC_RGMII_MODE_RX_INT_B |
		 MAC_RGMII_MODE_RX_QUALITY |
		 MAC_RGMII_MODE_RX_ACTIVITY |
		 MAC_RGMII_MODE_RX_ENG_DET |
		 MAC_RGMII_MODE_TX_ENABLE |
		 MAC_RGMII_MODE_TX_LOWPWR |
		 MAC_RGMII_MODE_TX_RESET);
	if (!(tp->tg3_flags3 & TG3_FLG3_RGMII_INBAND_DISABLE)) {
		if (tp->tg3_flags3 & TG3_FLG3_RGMII_EXT_IBND_RX_EN)
			val |= MAC_RGMII_MODE_RX_INT_B |
			       MAC_RGMII_MODE_RX_QUALITY |
			       MAC_RGMII_MODE_RX_ACTIVITY |
			       MAC_RGMII_MODE_RX_ENG_DET;
		if (tp->tg3_flags3 & TG3_FLG3_RGMII_EXT_IBND_TX_EN)
			val |= MAC_RGMII_MODE_TX_ENABLE |
			       MAC_RGMII_MODE_TX_LOWPWR |
			       MAC_RGMII_MODE_TX_RESET;
	}
	tw32(MAC_EXT_RGMII_MODE, val);
}

static void tg3_mdio_start(struct tg3 *tp)
{
	tp->mi_mode &= ~MAC_MI_MODE_AUTO_POLL;
	tw32_f(MAC_MI_MODE, tp->mi_mode);
	udelay(80);

	if ((tp->tg3_flags3 & TG3_FLG3_MDIOBUS_INITED) &&
	    GET_ASIC_REV(tp->pci_chip_rev_id) == ASIC_REV_5785)
		tg3_mdio_config_5785(tp);
}

static int tg3_mdio_init(struct tg3 *tp)
{
	int i;
	u32 reg;
	struct phy_device *phydev;

	if (GET_ASIC_REV(tp->pci_chip_rev_id) == ASIC_REV_5717 ||
	    GET_ASIC_REV(tp->pci_chip_rev_id) == ASIC_REV_5719) {
		u32 is_serdes;

		tp->phy_addr = PCI_FUNC(tp->pdev->devfn) + 1;

		if (tp->pci_chip_rev_id != CHIPREV_ID_5717_A0)
			is_serdes = tr32(SG_DIG_STATUS) & SG_DIG_IS_SERDES;
		else
			is_serdes = tr32(TG3_CPMU_PHY_STRAP) &
				    TG3_CPMU_PHY_STRAP_IS_SERDES;
		if (is_serdes)
			tp->phy_addr += 7;
	} else
		tp->phy_addr = TG3_PHY_MII_ADDR;

	tg3_mdio_start(tp);

	if (!(tp->tg3_flags3 & TG3_FLG3_USE_PHYLIB) ||
	    (tp->tg3_flags3 & TG3_FLG3_MDIOBUS_INITED))
		return 0;

	tp->mdio_bus = mdiobus_alloc();
	if (tp->mdio_bus == NULL)
		return -ENOMEM;

	tp->mdio_bus->name     = "tg3 mdio bus";
	snprintf(tp->mdio_bus->id, MII_BUS_ID_SIZE, "%x",
		 (tp->pdev->bus->number << 8) | tp->pdev->devfn);
	tp->mdio_bus->priv     = tp;
	tp->mdio_bus->parent   = &tp->pdev->dev;
	tp->mdio_bus->read     = &tg3_mdio_read;
	tp->mdio_bus->write    = &tg3_mdio_write;
	tp->mdio_bus->reset    = &tg3_mdio_reset;
	tp->mdio_bus->phy_mask = ~(1 << TG3_PHY_MII_ADDR);
	tp->mdio_bus->irq      = &tp->mdio_irq[0];

	for (i = 0; i < PHY_MAX_ADDR; i++)
		tp->mdio_bus->irq[i] = PHY_POLL;

	/* The bus registration will look for all the PHYs on the mdio bus.
	 * Unfortunately, it does not ensure the PHY is powered up before
	 * accessing the PHY ID registers.  A chip reset is the
	 * quickest way to bring the device back to an operational state..
	 */
	if (tg3_readphy(tp, MII_BMCR, &reg) || (reg & BMCR_PDOWN))
		tg3_bmcr_reset(tp);

	i = mdiobus_register(tp->mdio_bus);
	if (i) {
		dev_warn(&tp->pdev->dev, "mdiobus_reg failed (0x%x)\n", i);
		mdiobus_free(tp->mdio_bus);
		return i;
	}

	phydev = tp->mdio_bus->phy_map[TG3_PHY_MII_ADDR];

	if (!phydev || !phydev->drv) {
		dev_warn(&tp->pdev->dev, "No PHY devices\n");
		mdiobus_unregister(tp->mdio_bus);
		mdiobus_free(tp->mdio_bus);
		return -ENODEV;
	}

	switch (phydev->drv->phy_id & phydev->drv->phy_id_mask) {
	case PHY_ID_BCM57780:
		phydev->interface = PHY_INTERFACE_MODE_GMII;
		phydev->dev_flags |= PHY_BRCM_AUTO_PWRDWN_ENABLE;
		break;
	case PHY_ID_BCM50610:
	case PHY_ID_BCM50610M:
		phydev->dev_flags |= PHY_BRCM_CLEAR_RGMII_MODE |
				     PHY_BRCM_RX_REFCLK_UNUSED |
				     PHY_BRCM_DIS_TXCRXC_NOENRGY |
				     PHY_BRCM_AUTO_PWRDWN_ENABLE;
		if (tp->tg3_flags3 & TG3_FLG3_RGMII_INBAND_DISABLE)
			phydev->dev_flags |= PHY_BRCM_STD_IBND_DISABLE;
		if (tp->tg3_flags3 & TG3_FLG3_RGMII_EXT_IBND_RX_EN)
			phydev->dev_flags |= PHY_BRCM_EXT_IBND_RX_ENABLE;
		if (tp->tg3_flags3 & TG3_FLG3_RGMII_EXT_IBND_TX_EN)
			phydev->dev_flags |= PHY_BRCM_EXT_IBND_TX_ENABLE;
		/* fallthru */
	case PHY_ID_RTL8211C:
		phydev->interface = PHY_INTERFACE_MODE_RGMII;
		break;
	case PHY_ID_RTL8201E:
	case PHY_ID_BCMAC131:
		phydev->interface = PHY_INTERFACE_MODE_MII;
		phydev->dev_flags |= PHY_BRCM_AUTO_PWRDWN_ENABLE;
		tp->phy_flags |= TG3_PHYFLG_IS_FET;
		break;
	}

	tp->tg3_flags3 |= TG3_FLG3_MDIOBUS_INITED;

	if (GET_ASIC_REV(tp->pci_chip_rev_id) == ASIC_REV_5785)
		tg3_mdio_config_5785(tp);

	return 0;
}

static void tg3_mdio_fini(struct tg3 *tp)
{
	if (tp->tg3_flags3 & TG3_FLG3_MDIOBUS_INITED) {
		tp->tg3_flags3 &= ~TG3_FLG3_MDIOBUS_INITED;
		mdiobus_unregister(tp->mdio_bus);
		mdiobus_free(tp->mdio_bus);
	}
}

static int tg3_phy_cl45_write(struct tg3 *tp, u32 devad, u32 addr, u32 val)
{
	int err;

	err = tg3_writephy(tp, MII_TG3_MMD_CTRL, devad);
	if (err)
		goto done;

	err = tg3_writephy(tp, MII_TG3_MMD_ADDRESS, addr);
	if (err)
		goto done;

	err = tg3_writephy(tp, MII_TG3_MMD_CTRL,
			   MII_TG3_MMD_CTRL_DATA_NOINC | devad);
	if (err)
		goto done;

	err = tg3_writephy(tp, MII_TG3_MMD_ADDRESS, val);

done:
	return err;
}

static int tg3_phy_cl45_read(struct tg3 *tp, u32 devad, u32 addr, u32 *val)
{
	int err;

	err = tg3_writephy(tp, MII_TG3_MMD_CTRL, devad);
	if (err)
		goto done;

	err = tg3_writephy(tp, MII_TG3_MMD_ADDRESS, addr);
	if (err)
		goto done;

	err = tg3_writephy(tp, MII_TG3_MMD_CTRL,
			   MII_TG3_MMD_CTRL_DATA_NOINC | devad);
	if (err)
		goto done;

	err = tg3_readphy(tp, MII_TG3_MMD_ADDRESS, val);

done:
	return err;
}

/* tp->lock is held. */
static inline void tg3_generate_fw_event(struct tg3 *tp)
{
	u32 val;

	val = tr32(GRC_RX_CPU_EVENT);
	val |= GRC_RX_CPU_DRIVER_EVENT;
	tw32_f(GRC_RX_CPU_EVENT, val);

	tp->last_event_jiffies = jiffies;
}

#define TG3_FW_EVENT_TIMEOUT_USEC 2500

/* tp->lock is held. */
static void tg3_wait_for_event_ack(struct tg3 *tp)
{
	int i;
	unsigned int delay_cnt;
	long time_remain;

	/* If enough time has passed, no wait is necessary. */
	time_remain = (long)(tp->last_event_jiffies + 1 +
		      usecs_to_jiffies(TG3_FW_EVENT_TIMEOUT_USEC)) -
		      (long)jiffies;
	if (time_remain < 0)
		return;

	/* Check if we can shorten the wait time. */
	delay_cnt = jiffies_to_usecs(time_remain);
	if (delay_cnt > TG3_FW_EVENT_TIMEOUT_USEC)
		delay_cnt = TG3_FW_EVENT_TIMEOUT_USEC;
	delay_cnt = (delay_cnt >> 3) + 1;

	for (i = 0; i < delay_cnt; i++) {
		if (!(tr32(GRC_RX_CPU_EVENT) & GRC_RX_CPU_DRIVER_EVENT))
			break;
		udelay(8);
	}
}

/* tp->lock is held. */
static void tg3_ump_link_report(struct tg3 *tp)
{
	u32 reg;
	u32 val;

	if (!(tp->tg3_flags2 & TG3_FLG2_5780_CLASS) ||
	    !(tp->tg3_flags  & TG3_FLAG_ENABLE_ASF))
		return;

	tg3_wait_for_event_ack(tp);

	tg3_write_mem(tp, NIC_SRAM_FW_CMD_MBOX, FWCMD_NICDRV_LINK_UPDATE);

	tg3_write_mem(tp, NIC_SRAM_FW_CMD_LEN_MBOX, 14);

	val = 0;
	if (!tg3_readphy(tp, MII_BMCR, &reg))
		val = reg << 16;
	if (!tg3_readphy(tp, MII_BMSR, &reg))
		val |= (reg & 0xffff);
	tg3_write_mem(tp, NIC_SRAM_FW_CMD_DATA_MBOX, val);

	val = 0;
	if (!tg3_readphy(tp, MII_ADVERTISE, &reg))
		val = reg << 16;
	if (!tg3_readphy(tp, MII_LPA, &reg))
		val |= (reg & 0xffff);
	tg3_write_mem(tp, NIC_SRAM_FW_CMD_DATA_MBOX + 4, val);

	val = 0;
	if (!(tp->phy_flags & TG3_PHYFLG_MII_SERDES)) {
		if (!tg3_readphy(tp, MII_CTRL1000, &reg))
			val = reg << 16;
		if (!tg3_readphy(tp, MII_STAT1000, &reg))
			val |= (reg & 0xffff);
	}
	tg3_write_mem(tp, NIC_SRAM_FW_CMD_DATA_MBOX + 8, val);

	if (!tg3_readphy(tp, MII_PHYADDR, &reg))
		val = reg << 16;
	else
		val = 0;
	tg3_write_mem(tp, NIC_SRAM_FW_CMD_DATA_MBOX + 12, val);

	tg3_generate_fw_event(tp);
}

static void tg3_link_report(struct tg3 *tp)
{
	if (!netif_carrier_ok(tp->dev)) {
		netif_info(tp, link, tp->dev, "Link is down\n");
		tg3_ump_link_report(tp);
	} else if (netif_msg_link(tp)) {
		netdev_info(tp->dev, "Link is up at %d Mbps, %s duplex\n",
			    (tp->link_config.active_speed == SPEED_1000 ?
			     1000 :
			     (tp->link_config.active_speed == SPEED_100 ?
			      100 : 10)),
			    (tp->link_config.active_duplex == DUPLEX_FULL ?
			     "full" : "half"));

		netdev_info(tp->dev, "Flow control is %s for TX and %s for RX\n",
			    (tp->link_config.active_flowctrl & FLOW_CTRL_TX) ?
			    "on" : "off",
			    (tp->link_config.active_flowctrl & FLOW_CTRL_RX) ?
			    "on" : "off");
		tg3_ump_link_report(tp);
	}
}

static u16 tg3_advert_flowctrl_1000T(u8 flow_ctrl)
{
	u16 miireg;

	if ((flow_ctrl & FLOW_CTRL_TX) && (flow_ctrl & FLOW_CTRL_RX))
		miireg = ADVERTISE_PAUSE_CAP;
	else if (flow_ctrl & FLOW_CTRL_TX)
		miireg = ADVERTISE_PAUSE_ASYM;
	else if (flow_ctrl & FLOW_CTRL_RX)
		miireg = ADVERTISE_PAUSE_CAP | ADVERTISE_PAUSE_ASYM;
	else
		miireg = 0;

	return miireg;
}

static u16 tg3_advert_flowctrl_1000X(u8 flow_ctrl)
{
	u16 miireg;

	if ((flow_ctrl & FLOW_CTRL_TX) && (flow_ctrl & FLOW_CTRL_RX))
		miireg = ADVERTISE_1000XPAUSE;
	else if (flow_ctrl & FLOW_CTRL_TX)
		miireg = ADVERTISE_1000XPSE_ASYM;
	else if (flow_ctrl & FLOW_CTRL_RX)
		miireg = ADVERTISE_1000XPAUSE | ADVERTISE_1000XPSE_ASYM;
	else
		miireg = 0;

	return miireg;
}

static u8 tg3_resolve_flowctrl_1000X(u16 lcladv, u16 rmtadv)
{
	u8 cap = 0;

	if (lcladv & ADVERTISE_1000XPAUSE) {
		if (lcladv & ADVERTISE_1000XPSE_ASYM) {
			if (rmtadv & LPA_1000XPAUSE)
				cap = FLOW_CTRL_TX | FLOW_CTRL_RX;
			else if (rmtadv & LPA_1000XPAUSE_ASYM)
				cap = FLOW_CTRL_RX;
		} else {
			if (rmtadv & LPA_1000XPAUSE)
				cap = FLOW_CTRL_TX | FLOW_CTRL_RX;
		}
	} else if (lcladv & ADVERTISE_1000XPSE_ASYM) {
		if ((rmtadv & LPA_1000XPAUSE) && (rmtadv & LPA_1000XPAUSE_ASYM))
			cap = FLOW_CTRL_TX;
	}

	return cap;
}

static void tg3_setup_flow_control(struct tg3 *tp, u32 lcladv, u32 rmtadv)
{
	u8 autoneg;
	u8 flowctrl = 0;
	u32 old_rx_mode = tp->rx_mode;
	u32 old_tx_mode = tp->tx_mode;

	if (tp->tg3_flags3 & TG3_FLG3_USE_PHYLIB)
		autoneg = tp->mdio_bus->phy_map[TG3_PHY_MII_ADDR]->autoneg;
	else
		autoneg = tp->link_config.autoneg;

	if (autoneg == AUTONEG_ENABLE &&
	    (tp->tg3_flags & TG3_FLAG_PAUSE_AUTONEG)) {
		if (tp->phy_flags & TG3_PHYFLG_ANY_SERDES)
			flowctrl = tg3_resolve_flowctrl_1000X(lcladv, rmtadv);
		else
			flowctrl = mii_resolve_flowctrl_fdx(lcladv, rmtadv);
	} else
		flowctrl = tp->link_config.flowctrl;

	tp->link_config.active_flowctrl = flowctrl;

	if (flowctrl & FLOW_CTRL_RX)
		tp->rx_mode |= RX_MODE_FLOW_CTRL_ENABLE;
	else
		tp->rx_mode &= ~RX_MODE_FLOW_CTRL_ENABLE;

	if (old_rx_mode != tp->rx_mode)
		tw32_f(MAC_RX_MODE, tp->rx_mode);

	if (flowctrl & FLOW_CTRL_TX)
		tp->tx_mode |= TX_MODE_FLOW_CTRL_ENABLE;
	else
		tp->tx_mode &= ~TX_MODE_FLOW_CTRL_ENABLE;

	if (old_tx_mode != tp->tx_mode)
		tw32_f(MAC_TX_MODE, tp->tx_mode);
}

static void tg3_adjust_link(struct net_device *dev)
{
	u8 oldflowctrl, linkmesg = 0;
	u32 mac_mode, lcl_adv, rmt_adv;
	struct tg3 *tp = netdev_priv(dev);
	struct phy_device *phydev = tp->mdio_bus->phy_map[TG3_PHY_MII_ADDR];

	spin_lock_bh(&tp->lock);

	mac_mode = tp->mac_mode & ~(MAC_MODE_PORT_MODE_MASK |
				    MAC_MODE_HALF_DUPLEX);

	oldflowctrl = tp->link_config.active_flowctrl;

	if (phydev->link) {
		lcl_adv = 0;
		rmt_adv = 0;

		if (phydev->speed == SPEED_100 || phydev->speed == SPEED_10)
			mac_mode |= MAC_MODE_PORT_MODE_MII;
		else if (phydev->speed == SPEED_1000 ||
			 GET_ASIC_REV(tp->pci_chip_rev_id) != ASIC_REV_5785)
			mac_mode |= MAC_MODE_PORT_MODE_GMII;
		else
			mac_mode |= MAC_MODE_PORT_MODE_MII;

		if (phydev->duplex == DUPLEX_HALF)
			mac_mode |= MAC_MODE_HALF_DUPLEX;
		else {
			lcl_adv = tg3_advert_flowctrl_1000T(
				  tp->link_config.flowctrl);

			if (phydev->pause)
				rmt_adv = LPA_PAUSE_CAP;
			if (phydev->asym_pause)
				rmt_adv |= LPA_PAUSE_ASYM;
		}

		tg3_setup_flow_control(tp, lcl_adv, rmt_adv);
	} else
		mac_mode |= MAC_MODE_PORT_MODE_GMII;

	if (mac_mode != tp->mac_mode) {
		tp->mac_mode = mac_mode;
		tw32_f(MAC_MODE, tp->mac_mode);
		udelay(40);
	}

	if (GET_ASIC_REV(tp->pci_chip_rev_id) == ASIC_REV_5785) {
		if (phydev->speed == SPEED_10)
			tw32(MAC_MI_STAT,
			     MAC_MI_STAT_10MBPS_MODE |
			     MAC_MI_STAT_LNKSTAT_ATTN_ENAB);
		else
			tw32(MAC_MI_STAT, MAC_MI_STAT_LNKSTAT_ATTN_ENAB);
	}

	if (phydev->speed == SPEED_1000 && phydev->duplex == DUPLEX_HALF)
		tw32(MAC_TX_LENGTHS,
		     ((2 << TX_LENGTHS_IPG_CRS_SHIFT) |
		      (6 << TX_LENGTHS_IPG_SHIFT) |
		      (0xff << TX_LENGTHS_SLOT_TIME_SHIFT)));
	else
		tw32(MAC_TX_LENGTHS,
		     ((2 << TX_LENGTHS_IPG_CRS_SHIFT) |
		      (6 << TX_LENGTHS_IPG_SHIFT) |
		      (32 << TX_LENGTHS_SLOT_TIME_SHIFT)));

	if ((phydev->link && tp->link_config.active_speed == SPEED_INVALID) ||
	    (!phydev->link && tp->link_config.active_speed != SPEED_INVALID) ||
	    phydev->speed != tp->link_config.active_speed ||
	    phydev->duplex != tp->link_config.active_duplex ||
	    oldflowctrl != tp->link_config.active_flowctrl)
		linkmesg = 1;

	tp->link_config.active_speed = phydev->speed;
	tp->link_config.active_duplex = phydev->duplex;

	spin_unlock_bh(&tp->lock);

	if (linkmesg)
		tg3_link_report(tp);
}

static int tg3_phy_init(struct tg3 *tp)
{
	struct phy_device *phydev;

	if (tp->phy_flags & TG3_PHYFLG_IS_CONNECTED)
		return 0;

	/* Bring the PHY back to a known state. */
	tg3_bmcr_reset(tp);

	phydev = tp->mdio_bus->phy_map[TG3_PHY_MII_ADDR];

	/* Attach the MAC to the PHY. */
	phydev = phy_connect(tp->dev, dev_name(&phydev->dev), tg3_adjust_link,
			     phydev->dev_flags, phydev->interface);
	if (IS_ERR(phydev)) {
		dev_err(&tp->pdev->dev, "Could not attach to PHY\n");
		return PTR_ERR(phydev);
	}

	/* Mask with MAC supported features. */
	switch (phydev->interface) {
	case PHY_INTERFACE_MODE_GMII:
	case PHY_INTERFACE_MODE_RGMII:
		if (!(tp->phy_flags & TG3_PHYFLG_10_100_ONLY)) {
			phydev->supported &= (PHY_GBIT_FEATURES |
					      SUPPORTED_Pause |
					      SUPPORTED_Asym_Pause);
			break;
		}
		/* fallthru */
	case PHY_INTERFACE_MODE_MII:
		phydev->supported &= (PHY_BASIC_FEATURES |
				      SUPPORTED_Pause |
				      SUPPORTED_Asym_Pause);
		break;
	default:
		phy_disconnect(tp->mdio_bus->phy_map[TG3_PHY_MII_ADDR]);
		return -EINVAL;
	}

	tp->phy_flags |= TG3_PHYFLG_IS_CONNECTED;

	phydev->advertising = phydev->supported;

	return 0;
}

static void tg3_phy_start(struct tg3 *tp)
{
	struct phy_device *phydev;

	if (!(tp->phy_flags & TG3_PHYFLG_IS_CONNECTED))
		return;

	phydev = tp->mdio_bus->phy_map[TG3_PHY_MII_ADDR];

	if (tp->phy_flags & TG3_PHYFLG_IS_LOW_POWER) {
		tp->phy_flags &= ~TG3_PHYFLG_IS_LOW_POWER;
		phydev->speed = tp->link_config.orig_speed;
		phydev->duplex = tp->link_config.orig_duplex;
		phydev->autoneg = tp->link_config.orig_autoneg;
		phydev->advertising = tp->link_config.orig_advertising;
	}

	phy_start(phydev);

	phy_start_aneg(phydev);
}

static void tg3_phy_stop(struct tg3 *tp)
{
	if (!(tp->phy_flags & TG3_PHYFLG_IS_CONNECTED))
		return;

	phy_stop(tp->mdio_bus->phy_map[TG3_PHY_MII_ADDR]);
}

static void tg3_phy_fini(struct tg3 *tp)
{
	if (tp->phy_flags & TG3_PHYFLG_IS_CONNECTED) {
		phy_disconnect(tp->mdio_bus->phy_map[TG3_PHY_MII_ADDR]);
		tp->phy_flags &= ~TG3_PHYFLG_IS_CONNECTED;
	}
}

static int tg3_phydsp_read(struct tg3 *tp, u32 reg, u32 *val)
{
	int err;

	err = tg3_writephy(tp, MII_TG3_DSP_ADDRESS, reg);
	if (!err)
		err = tg3_readphy(tp, MII_TG3_DSP_RW_PORT, val);

	return err;
}

static int tg3_phydsp_write(struct tg3 *tp, u32 reg, u32 val)
{
	int err;

	err = tg3_writephy(tp, MII_TG3_DSP_ADDRESS, reg);
	if (!err)
		err = tg3_writephy(tp, MII_TG3_DSP_RW_PORT, val);

	return err;
}

static void tg3_phy_fet_toggle_apd(struct tg3 *tp, bool enable)
{
	u32 phytest;

	if (!tg3_readphy(tp, MII_TG3_FET_TEST, &phytest)) {
		u32 phy;

		tg3_writephy(tp, MII_TG3_FET_TEST,
			     phytest | MII_TG3_FET_SHADOW_EN);
		if (!tg3_readphy(tp, MII_TG3_FET_SHDW_AUXSTAT2, &phy)) {
			if (enable)
				phy |= MII_TG3_FET_SHDW_AUXSTAT2_APD;
			else
				phy &= ~MII_TG3_FET_SHDW_AUXSTAT2_APD;
			tg3_writephy(tp, MII_TG3_FET_SHDW_AUXSTAT2, phy);
		}
		tg3_writephy(tp, MII_TG3_FET_TEST, phytest);
	}
}

static void tg3_phy_toggle_apd(struct tg3 *tp, bool enable)
{
	u32 reg;

	if (!(tp->tg3_flags2 & TG3_FLG2_5705_PLUS) ||
	    ((GET_ASIC_REV(tp->pci_chip_rev_id) == ASIC_REV_5717 ||
	      GET_ASIC_REV(tp->pci_chip_rev_id) == ASIC_REV_5719) &&
	     (tp->phy_flags & TG3_PHYFLG_MII_SERDES)))
		return;

	if (tp->phy_flags & TG3_PHYFLG_IS_FET) {
		tg3_phy_fet_toggle_apd(tp, enable);
		return;
	}

	reg = MII_TG3_MISC_SHDW_WREN |
	      MII_TG3_MISC_SHDW_SCR5_SEL |
	      MII_TG3_MISC_SHDW_SCR5_LPED |
	      MII_TG3_MISC_SHDW_SCR5_DLPTLM |
	      MII_TG3_MISC_SHDW_SCR5_SDTL |
	      MII_TG3_MISC_SHDW_SCR5_C125OE;
	if (GET_ASIC_REV(tp->pci_chip_rev_id) != ASIC_REV_5784 || !enable)
		reg |= MII_TG3_MISC_SHDW_SCR5_DLLAPD;

	tg3_writephy(tp, MII_TG3_MISC_SHDW, reg);


	reg = MII_TG3_MISC_SHDW_WREN |
	      MII_TG3_MISC_SHDW_APD_SEL |
	      MII_TG3_MISC_SHDW_APD_WKTM_84MS;
	if (enable)
		reg |= MII_TG3_MISC_SHDW_APD_ENABLE;

	tg3_writephy(tp, MII_TG3_MISC_SHDW, reg);
}

static void tg3_phy_toggle_automdix(struct tg3 *tp, int enable)
{
	u32 phy;

	if (!(tp->tg3_flags2 & TG3_FLG2_5705_PLUS) ||
	    (tp->phy_flags & TG3_PHYFLG_ANY_SERDES))
		return;

	if (tp->phy_flags & TG3_PHYFLG_IS_FET) {
		u32 ephy;

		if (!tg3_readphy(tp, MII_TG3_FET_TEST, &ephy)) {
			u32 reg = MII_TG3_FET_SHDW_MISCCTRL;

			tg3_writephy(tp, MII_TG3_FET_TEST,
				     ephy | MII_TG3_FET_SHADOW_EN);
			if (!tg3_readphy(tp, reg, &phy)) {
				if (enable)
					phy |= MII_TG3_FET_SHDW_MISCCTRL_MDIX;
				else
					phy &= ~MII_TG3_FET_SHDW_MISCCTRL_MDIX;
				tg3_writephy(tp, reg, phy);
			}
			tg3_writephy(tp, MII_TG3_FET_TEST, ephy);
		}
	} else {
		phy = MII_TG3_AUXCTL_MISC_RDSEL_MISC |
		      MII_TG3_AUXCTL_SHDWSEL_MISC;
		if (!tg3_writephy(tp, MII_TG3_AUX_CTRL, phy) &&
		    !tg3_readphy(tp, MII_TG3_AUX_CTRL, &phy)) {
			if (enable)
				phy |= MII_TG3_AUXCTL_MISC_FORCE_AMDIX;
			else
				phy &= ~MII_TG3_AUXCTL_MISC_FORCE_AMDIX;
			phy |= MII_TG3_AUXCTL_MISC_WREN;
			tg3_writephy(tp, MII_TG3_AUX_CTRL, phy);
		}
	}
}

static void tg3_phy_set_wirespeed(struct tg3 *tp)
{
	u32 val;

	if (tp->phy_flags & TG3_PHYFLG_NO_ETH_WIRE_SPEED)
		return;

	if (!tg3_writephy(tp, MII_TG3_AUX_CTRL, 0x7007) &&
	    !tg3_readphy(tp, MII_TG3_AUX_CTRL, &val))
		tg3_writephy(tp, MII_TG3_AUX_CTRL,
			     (val | (1 << 15) | (1 << 4)));
}

static void tg3_phy_apply_otp(struct tg3 *tp)
{
	u32 otp, phy;

	if (!tp->phy_otp)
		return;

	otp = tp->phy_otp;

	/* Enable SM_DSP clock and tx 6dB coding. */
	phy = MII_TG3_AUXCTL_SHDWSEL_AUXCTL |
	      MII_TG3_AUXCTL_ACTL_SMDSP_ENA |
	      MII_TG3_AUXCTL_ACTL_TX_6DB;
	tg3_writephy(tp, MII_TG3_AUX_CTRL, phy);

	phy = ((otp & TG3_OTP_AGCTGT_MASK) >> TG3_OTP_AGCTGT_SHIFT);
	phy |= MII_TG3_DSP_TAP1_AGCTGT_DFLT;
	tg3_phydsp_write(tp, MII_TG3_DSP_TAP1, phy);

	phy = ((otp & TG3_OTP_HPFFLTR_MASK) >> TG3_OTP_HPFFLTR_SHIFT) |
	      ((otp & TG3_OTP_HPFOVER_MASK) >> TG3_OTP_HPFOVER_SHIFT);
	tg3_phydsp_write(tp, MII_TG3_DSP_AADJ1CH0, phy);

	phy = ((otp & TG3_OTP_LPFDIS_MASK) >> TG3_OTP_LPFDIS_SHIFT);
	phy |= MII_TG3_DSP_AADJ1CH3_ADCCKADJ;
	tg3_phydsp_write(tp, MII_TG3_DSP_AADJ1CH3, phy);

	phy = ((otp & TG3_OTP_VDAC_MASK) >> TG3_OTP_VDAC_SHIFT);
	tg3_phydsp_write(tp, MII_TG3_DSP_EXP75, phy);

	phy = ((otp & TG3_OTP_10BTAMP_MASK) >> TG3_OTP_10BTAMP_SHIFT);
	tg3_phydsp_write(tp, MII_TG3_DSP_EXP96, phy);

	phy = ((otp & TG3_OTP_ROFF_MASK) >> TG3_OTP_ROFF_SHIFT) |
	      ((otp & TG3_OTP_RCOFF_MASK) >> TG3_OTP_RCOFF_SHIFT);
	tg3_phydsp_write(tp, MII_TG3_DSP_EXP97, phy);

	/* Turn off SM_DSP clock. */
	phy = MII_TG3_AUXCTL_SHDWSEL_AUXCTL |
	      MII_TG3_AUXCTL_ACTL_TX_6DB;
	tg3_writephy(tp, MII_TG3_AUX_CTRL, phy);
}

static void tg3_phy_eee_adjust(struct tg3 *tp, u32 current_link_up)
{
	u32 val;

	if (!(tp->phy_flags & TG3_PHYFLG_EEE_CAP))
		return;

	tp->setlpicnt = 0;

	if (tp->link_config.autoneg == AUTONEG_ENABLE &&
	    current_link_up == 1 &&
	    tp->link_config.active_duplex == DUPLEX_FULL &&
	    (tp->link_config.active_speed == SPEED_100 ||
	     tp->link_config.active_speed == SPEED_1000)) {
		u32 eeectl;

		if (tp->link_config.active_speed == SPEED_1000)
			eeectl = TG3_CPMU_EEE_CTRL_EXIT_16_5_US;
		else
			eeectl = TG3_CPMU_EEE_CTRL_EXIT_36_US;

		tw32(TG3_CPMU_EEE_CTRL, eeectl);

		tg3_phy_cl45_read(tp, MDIO_MMD_AN,
				  TG3_CL45_D7_EEERES_STAT, &val);

<<<<<<< HEAD
		if (val == TG3_CL45_D7_EEERES_STAT_LP_1000T ||
		    val == TG3_CL45_D7_EEERES_STAT_LP_100TX)
=======
		switch (val) {
		case TG3_CL45_D7_EEERES_STAT_LP_1000T:
			switch (GET_ASIC_REV(tp->pci_chip_rev_id)) {
			case ASIC_REV_5717:
			case ASIC_REV_5719:
			case ASIC_REV_57765:
				/* Enable SM_DSP clock and tx 6dB coding. */
				val = MII_TG3_AUXCTL_SHDWSEL_AUXCTL |
				      MII_TG3_AUXCTL_ACTL_SMDSP_ENA |
				      MII_TG3_AUXCTL_ACTL_TX_6DB;
				tg3_writephy(tp, MII_TG3_AUX_CTRL, val);

				tg3_phydsp_write(tp, MII_TG3_DSP_TAP26, 0x0000);

				/* Turn off SM_DSP clock. */
				val = MII_TG3_AUXCTL_SHDWSEL_AUXCTL |
				      MII_TG3_AUXCTL_ACTL_TX_6DB;
				tg3_writephy(tp, MII_TG3_AUX_CTRL, val);
			}
			/* Fallthrough */
		case TG3_CL45_D7_EEERES_STAT_LP_100TX:
>>>>>>> 105e53f8
			tp->setlpicnt = 2;
		}
	}

	if (!tp->setlpicnt) {
		val = tr32(TG3_CPMU_EEE_MODE);
		tw32(TG3_CPMU_EEE_MODE, val & ~TG3_CPMU_EEEMD_LPI_ENABLE);
	}
}

static int tg3_wait_macro_done(struct tg3 *tp)
{
	int limit = 100;

	while (limit--) {
		u32 tmp32;

		if (!tg3_readphy(tp, MII_TG3_DSP_CONTROL, &tmp32)) {
			if ((tmp32 & 0x1000) == 0)
				break;
		}
	}
	if (limit < 0)
		return -EBUSY;

	return 0;
}

static int tg3_phy_write_and_check_testpat(struct tg3 *tp, int *resetp)
{
	static const u32 test_pat[4][6] = {
	{ 0x00005555, 0x00000005, 0x00002aaa, 0x0000000a, 0x00003456, 0x00000003 },
	{ 0x00002aaa, 0x0000000a, 0x00003333, 0x00000003, 0x0000789a, 0x00000005 },
	{ 0x00005a5a, 0x00000005, 0x00002a6a, 0x0000000a, 0x00001bcd, 0x00000003 },
	{ 0x00002a5a, 0x0000000a, 0x000033c3, 0x00000003, 0x00002ef1, 0x00000005 }
	};
	int chan;

	for (chan = 0; chan < 4; chan++) {
		int i;

		tg3_writephy(tp, MII_TG3_DSP_ADDRESS,
			     (chan * 0x2000) | 0x0200);
		tg3_writephy(tp, MII_TG3_DSP_CONTROL, 0x0002);

		for (i = 0; i < 6; i++)
			tg3_writephy(tp, MII_TG3_DSP_RW_PORT,
				     test_pat[chan][i]);

		tg3_writephy(tp, MII_TG3_DSP_CONTROL, 0x0202);
		if (tg3_wait_macro_done(tp)) {
			*resetp = 1;
			return -EBUSY;
		}

		tg3_writephy(tp, MII_TG3_DSP_ADDRESS,
			     (chan * 0x2000) | 0x0200);
		tg3_writephy(tp, MII_TG3_DSP_CONTROL, 0x0082);
		if (tg3_wait_macro_done(tp)) {
			*resetp = 1;
			return -EBUSY;
		}

		tg3_writephy(tp, MII_TG3_DSP_CONTROL, 0x0802);
		if (tg3_wait_macro_done(tp)) {
			*resetp = 1;
			return -EBUSY;
		}

		for (i = 0; i < 6; i += 2) {
			u32 low, high;

			if (tg3_readphy(tp, MII_TG3_DSP_RW_PORT, &low) ||
			    tg3_readphy(tp, MII_TG3_DSP_RW_PORT, &high) ||
			    tg3_wait_macro_done(tp)) {
				*resetp = 1;
				return -EBUSY;
			}
			low &= 0x7fff;
			high &= 0x000f;
			if (low != test_pat[chan][i] ||
			    high != test_pat[chan][i+1]) {
				tg3_writephy(tp, MII_TG3_DSP_ADDRESS, 0x000b);
				tg3_writephy(tp, MII_TG3_DSP_RW_PORT, 0x4001);
				tg3_writephy(tp, MII_TG3_DSP_RW_PORT, 0x4005);

				return -EBUSY;
			}
		}
	}

	return 0;
}

static int tg3_phy_reset_chanpat(struct tg3 *tp)
{
	int chan;

	for (chan = 0; chan < 4; chan++) {
		int i;

		tg3_writephy(tp, MII_TG3_DSP_ADDRESS,
			     (chan * 0x2000) | 0x0200);
		tg3_writephy(tp, MII_TG3_DSP_CONTROL, 0x0002);
		for (i = 0; i < 6; i++)
			tg3_writephy(tp, MII_TG3_DSP_RW_PORT, 0x000);
		tg3_writephy(tp, MII_TG3_DSP_CONTROL, 0x0202);
		if (tg3_wait_macro_done(tp))
			return -EBUSY;
	}

	return 0;
}

static int tg3_phy_reset_5703_4_5(struct tg3 *tp)
{
	u32 reg32, phy9_orig;
	int retries, do_phy_reset, err;

	retries = 10;
	do_phy_reset = 1;
	do {
		if (do_phy_reset) {
			err = tg3_bmcr_reset(tp);
			if (err)
				return err;
			do_phy_reset = 0;
		}

		/* Disable transmitter and interrupt.  */
		if (tg3_readphy(tp, MII_TG3_EXT_CTRL, &reg32))
			continue;

		reg32 |= 0x3000;
		tg3_writephy(tp, MII_TG3_EXT_CTRL, reg32);

		/* Set full-duplex, 1000 mbps.  */
		tg3_writephy(tp, MII_BMCR,
			     BMCR_FULLDPLX | TG3_BMCR_SPEED1000);

		/* Set to master mode.  */
		if (tg3_readphy(tp, MII_TG3_CTRL, &phy9_orig))
			continue;

		tg3_writephy(tp, MII_TG3_CTRL,
			     (MII_TG3_CTRL_AS_MASTER |
			      MII_TG3_CTRL_ENABLE_AS_MASTER));

		/* Enable SM_DSP_CLOCK and 6dB.  */
		tg3_writephy(tp, MII_TG3_AUX_CTRL, 0x0c00);

		/* Block the PHY control access.  */
		tg3_phydsp_write(tp, 0x8005, 0x0800);

		err = tg3_phy_write_and_check_testpat(tp, &do_phy_reset);
		if (!err)
			break;
	} while (--retries);

	err = tg3_phy_reset_chanpat(tp);
	if (err)
		return err;

	tg3_phydsp_write(tp, 0x8005, 0x0000);

	tg3_writephy(tp, MII_TG3_DSP_ADDRESS, 0x8200);
	tg3_writephy(tp, MII_TG3_DSP_CONTROL, 0x0000);

	if (GET_ASIC_REV(tp->pci_chip_rev_id) == ASIC_REV_5703 ||
	    GET_ASIC_REV(tp->pci_chip_rev_id) == ASIC_REV_5704) {
		/* Set Extended packet length bit for jumbo frames */
		tg3_writephy(tp, MII_TG3_AUX_CTRL, 0x4400);
	} else {
		tg3_writephy(tp, MII_TG3_AUX_CTRL, 0x0400);
	}

	tg3_writephy(tp, MII_TG3_CTRL, phy9_orig);

	if (!tg3_readphy(tp, MII_TG3_EXT_CTRL, &reg32)) {
		reg32 &= ~0x3000;
		tg3_writephy(tp, MII_TG3_EXT_CTRL, reg32);
	} else if (!err)
		err = -EBUSY;

	return err;
}

/* This will reset the tigon3 PHY if there is no valid
 * link unless the FORCE argument is non-zero.
 */
static int tg3_phy_reset(struct tg3 *tp)
{
	u32 val, cpmuctrl;
	int err;

	if (GET_ASIC_REV(tp->pci_chip_rev_id) == ASIC_REV_5906) {
		val = tr32(GRC_MISC_CFG);
		tw32_f(GRC_MISC_CFG, val & ~GRC_MISC_CFG_EPHY_IDDQ);
		udelay(40);
	}
	err  = tg3_readphy(tp, MII_BMSR, &val);
	err |= tg3_readphy(tp, MII_BMSR, &val);
	if (err != 0)
		return -EBUSY;

	if (netif_running(tp->dev) && netif_carrier_ok(tp->dev)) {
		netif_carrier_off(tp->dev);
		tg3_link_report(tp);
	}

	if (GET_ASIC_REV(tp->pci_chip_rev_id) == ASIC_REV_5703 ||
	    GET_ASIC_REV(tp->pci_chip_rev_id) == ASIC_REV_5704 ||
	    GET_ASIC_REV(tp->pci_chip_rev_id) == ASIC_REV_5705) {
		err = tg3_phy_reset_5703_4_5(tp);
		if (err)
			return err;
		goto out;
	}

	cpmuctrl = 0;
	if (GET_ASIC_REV(tp->pci_chip_rev_id) == ASIC_REV_5784 &&
	    GET_CHIP_REV(tp->pci_chip_rev_id) != CHIPREV_5784_AX) {
		cpmuctrl = tr32(TG3_CPMU_CTRL);
		if (cpmuctrl & CPMU_CTRL_GPHY_10MB_RXONLY)
			tw32(TG3_CPMU_CTRL,
			     cpmuctrl & ~CPMU_CTRL_GPHY_10MB_RXONLY);
	}

	err = tg3_bmcr_reset(tp);
	if (err)
		return err;

	if (cpmuctrl & CPMU_CTRL_GPHY_10MB_RXONLY) {
		val = MII_TG3_DSP_EXP8_AEDW | MII_TG3_DSP_EXP8_REJ2MHz;
		tg3_phydsp_write(tp, MII_TG3_DSP_EXP8, val);

		tw32(TG3_CPMU_CTRL, cpmuctrl);
	}

	if (GET_CHIP_REV(tp->pci_chip_rev_id) == CHIPREV_5784_AX ||
	    GET_CHIP_REV(tp->pci_chip_rev_id) == CHIPREV_5761_AX) {
		val = tr32(TG3_CPMU_LSPD_1000MB_CLK);
		if ((val & CPMU_LSPD_1000MB_MACCLK_MASK) ==
		    CPMU_LSPD_1000MB_MACCLK_12_5) {
			val &= ~CPMU_LSPD_1000MB_MACCLK_MASK;
			udelay(40);
			tw32_f(TG3_CPMU_LSPD_1000MB_CLK, val);
		}
	}

	if ((GET_ASIC_REV(tp->pci_chip_rev_id) == ASIC_REV_5717 ||
	     GET_ASIC_REV(tp->pci_chip_rev_id) == ASIC_REV_5719) &&
	    (tp->phy_flags & TG3_PHYFLG_MII_SERDES))
		return 0;

	tg3_phy_apply_otp(tp);

	if (tp->phy_flags & TG3_PHYFLG_ENABLE_APD)
		tg3_phy_toggle_apd(tp, true);
	else
		tg3_phy_toggle_apd(tp, false);

out:
	if (tp->phy_flags & TG3_PHYFLG_ADC_BUG) {
		tg3_writephy(tp, MII_TG3_AUX_CTRL, 0x0c00);
		tg3_phydsp_write(tp, 0x201f, 0x2aaa);
		tg3_phydsp_write(tp, 0x000a, 0x0323);
		tg3_writephy(tp, MII_TG3_AUX_CTRL, 0x0400);
	}
	if (tp->phy_flags & TG3_PHYFLG_5704_A0_BUG) {
		tg3_writephy(tp, MII_TG3_MISC_SHDW, 0x8d68);
		tg3_writephy(tp, MII_TG3_MISC_SHDW, 0x8d68);
	}
	if (tp->phy_flags & TG3_PHYFLG_BER_BUG) {
		tg3_writephy(tp, MII_TG3_AUX_CTRL, 0x0c00);
		tg3_phydsp_write(tp, 0x000a, 0x310b);
		tg3_phydsp_write(tp, 0x201f, 0x9506);
		tg3_phydsp_write(tp, 0x401f, 0x14e2);
		tg3_writephy(tp, MII_TG3_AUX_CTRL, 0x0400);
	} else if (tp->phy_flags & TG3_PHYFLG_JITTER_BUG) {
		tg3_writephy(tp, MII_TG3_AUX_CTRL, 0x0c00);
		tg3_writephy(tp, MII_TG3_DSP_ADDRESS, 0x000a);
		if (tp->phy_flags & TG3_PHYFLG_ADJUST_TRIM) {
			tg3_writephy(tp, MII_TG3_DSP_RW_PORT, 0x110b);
			tg3_writephy(tp, MII_TG3_TEST1,
				     MII_TG3_TEST1_TRIM_EN | 0x4);
		} else
			tg3_writephy(tp, MII_TG3_DSP_RW_PORT, 0x010b);
		tg3_writephy(tp, MII_TG3_AUX_CTRL, 0x0400);
	}
	/* Set Extended packet length bit (bit 14) on all chips that */
	/* support jumbo frames */
	if ((tp->phy_id & TG3_PHY_ID_MASK) == TG3_PHY_ID_BCM5401) {
		/* Cannot do read-modify-write on 5401 */
		tg3_writephy(tp, MII_TG3_AUX_CTRL, 0x4c20);
	} else if (tp->tg3_flags & TG3_FLAG_JUMBO_CAPABLE) {
		/* Set bit 14 with read-modify-write to preserve other bits */
		if (!tg3_writephy(tp, MII_TG3_AUX_CTRL, 0x0007) &&
		    !tg3_readphy(tp, MII_TG3_AUX_CTRL, &val))
			tg3_writephy(tp, MII_TG3_AUX_CTRL, val | 0x4000);
	}

	/* Set phy register 0x10 bit 0 to high fifo elasticity to support
	 * jumbo frames transmission.
	 */
	if (tp->tg3_flags & TG3_FLAG_JUMBO_CAPABLE) {
		if (!tg3_readphy(tp, MII_TG3_EXT_CTRL, &val))
			tg3_writephy(tp, MII_TG3_EXT_CTRL,
				     val | MII_TG3_EXT_CTRL_FIFO_ELASTIC);
	}

	if (GET_ASIC_REV(tp->pci_chip_rev_id) == ASIC_REV_5906) {
		/* adjust output voltage */
		tg3_writephy(tp, MII_TG3_FET_PTEST, 0x12);
	}

	tg3_phy_toggle_automdix(tp, 1);
	tg3_phy_set_wirespeed(tp);
	return 0;
}

static void tg3_frob_aux_power(struct tg3 *tp)
{
	bool need_vaux = false;

	/* The GPIOs do something completely different on 57765. */
	if ((tp->tg3_flags2 & TG3_FLG2_IS_NIC) == 0 ||
	    GET_ASIC_REV(tp->pci_chip_rev_id) == ASIC_REV_5719 ||
	    GET_ASIC_REV(tp->pci_chip_rev_id) == ASIC_REV_57765)
		return;

	if ((GET_ASIC_REV(tp->pci_chip_rev_id) == ASIC_REV_5704 ||
	     GET_ASIC_REV(tp->pci_chip_rev_id) == ASIC_REV_5714 ||
	     GET_ASIC_REV(tp->pci_chip_rev_id) == ASIC_REV_5717) &&
	    tp->pdev_peer != tp->pdev) {
		struct net_device *dev_peer;

		dev_peer = pci_get_drvdata(tp->pdev_peer);

		/* remove_one() may have been run on the peer. */
		if (dev_peer) {
			struct tg3 *tp_peer = netdev_priv(dev_peer);

			if (tp_peer->tg3_flags & TG3_FLAG_INIT_COMPLETE)
				return;

			if ((tp_peer->tg3_flags & TG3_FLAG_WOL_ENABLE) ||
			    (tp_peer->tg3_flags & TG3_FLAG_ENABLE_ASF))
				need_vaux = true;
		}
	}

	if ((tp->tg3_flags & TG3_FLAG_WOL_ENABLE) ||
	    (tp->tg3_flags & TG3_FLAG_ENABLE_ASF))
		need_vaux = true;

	if (need_vaux) {
		if (GET_ASIC_REV(tp->pci_chip_rev_id) == ASIC_REV_5700 ||
		    GET_ASIC_REV(tp->pci_chip_rev_id) == ASIC_REV_5701) {
			tw32_wait_f(GRC_LOCAL_CTRL, tp->grc_local_ctrl |
				    (GRC_LCLCTRL_GPIO_OE0 |
				     GRC_LCLCTRL_GPIO_OE1 |
				     GRC_LCLCTRL_GPIO_OE2 |
				     GRC_LCLCTRL_GPIO_OUTPUT0 |
				     GRC_LCLCTRL_GPIO_OUTPUT1),
				    100);
		} else if (tp->pdev->device == PCI_DEVICE_ID_TIGON3_5761 ||
			   tp->pdev->device == TG3PCI_DEVICE_TIGON3_5761S) {
			/* The 5761 non-e device swaps GPIO 0 and GPIO 2. */
			u32 grc_local_ctrl = GRC_LCLCTRL_GPIO_OE0 |
					     GRC_LCLCTRL_GPIO_OE1 |
					     GRC_LCLCTRL_GPIO_OE2 |
					     GRC_LCLCTRL_GPIO_OUTPUT0 |
					     GRC_LCLCTRL_GPIO_OUTPUT1 |
					     tp->grc_local_ctrl;
			tw32_wait_f(GRC_LOCAL_CTRL, grc_local_ctrl, 100);

			grc_local_ctrl |= GRC_LCLCTRL_GPIO_OUTPUT2;
			tw32_wait_f(GRC_LOCAL_CTRL, grc_local_ctrl, 100);

			grc_local_ctrl &= ~GRC_LCLCTRL_GPIO_OUTPUT0;
			tw32_wait_f(GRC_LOCAL_CTRL, grc_local_ctrl, 100);
		} else {
			u32 no_gpio2;
			u32 grc_local_ctrl = 0;

			/* Workaround to prevent overdrawing Amps. */
			if (GET_ASIC_REV(tp->pci_chip_rev_id) ==
			    ASIC_REV_5714) {
				grc_local_ctrl |= GRC_LCLCTRL_GPIO_OE3;
				tw32_wait_f(GRC_LOCAL_CTRL, tp->grc_local_ctrl |
					    grc_local_ctrl, 100);
			}

			/* On 5753 and variants, GPIO2 cannot be used. */
			no_gpio2 = tp->nic_sram_data_cfg &
				    NIC_SRAM_DATA_CFG_NO_GPIO2;

			grc_local_ctrl |= GRC_LCLCTRL_GPIO_OE0 |
					 GRC_LCLCTRL_GPIO_OE1 |
					 GRC_LCLCTRL_GPIO_OE2 |
					 GRC_LCLCTRL_GPIO_OUTPUT1 |
					 GRC_LCLCTRL_GPIO_OUTPUT2;
			if (no_gpio2) {
				grc_local_ctrl &= ~(GRC_LCLCTRL_GPIO_OE2 |
						    GRC_LCLCTRL_GPIO_OUTPUT2);
			}
			tw32_wait_f(GRC_LOCAL_CTRL, tp->grc_local_ctrl |
						    grc_local_ctrl, 100);

			grc_local_ctrl |= GRC_LCLCTRL_GPIO_OUTPUT0;

			tw32_wait_f(GRC_LOCAL_CTRL, tp->grc_local_ctrl |
						    grc_local_ctrl, 100);

			if (!no_gpio2) {
				grc_local_ctrl &= ~GRC_LCLCTRL_GPIO_OUTPUT2;
				tw32_wait_f(GRC_LOCAL_CTRL, tp->grc_local_ctrl |
					    grc_local_ctrl, 100);
			}
		}
	} else {
		if (GET_ASIC_REV(tp->pci_chip_rev_id) != ASIC_REV_5700 &&
		    GET_ASIC_REV(tp->pci_chip_rev_id) != ASIC_REV_5701) {
			tw32_wait_f(GRC_LOCAL_CTRL, tp->grc_local_ctrl |
				    (GRC_LCLCTRL_GPIO_OE1 |
				     GRC_LCLCTRL_GPIO_OUTPUT1), 100);

			tw32_wait_f(GRC_LOCAL_CTRL, tp->grc_local_ctrl |
				    GRC_LCLCTRL_GPIO_OE1, 100);

			tw32_wait_f(GRC_LOCAL_CTRL, tp->grc_local_ctrl |
				    (GRC_LCLCTRL_GPIO_OE1 |
				     GRC_LCLCTRL_GPIO_OUTPUT1), 100);
		}
	}
}

static int tg3_5700_link_polarity(struct tg3 *tp, u32 speed)
{
	if (tp->led_ctrl == LED_CTRL_MODE_PHY_2)
		return 1;
	else if ((tp->phy_id & TG3_PHY_ID_MASK) == TG3_PHY_ID_BCM5411) {
		if (speed != SPEED_10)
			return 1;
	} else if (speed == SPEED_10)
		return 1;

	return 0;
}

static int tg3_setup_phy(struct tg3 *, int);

#define RESET_KIND_SHUTDOWN	0
#define RESET_KIND_INIT		1
#define RESET_KIND_SUSPEND	2

static void tg3_write_sig_post_reset(struct tg3 *, int);
static int tg3_halt_cpu(struct tg3 *, u32);

static void tg3_power_down_phy(struct tg3 *tp, bool do_low_power)
{
	u32 val;

	if (tp->phy_flags & TG3_PHYFLG_PHY_SERDES) {
		if (GET_ASIC_REV(tp->pci_chip_rev_id) == ASIC_REV_5704) {
			u32 sg_dig_ctrl = tr32(SG_DIG_CTRL);
			u32 serdes_cfg = tr32(MAC_SERDES_CFG);

			sg_dig_ctrl |=
				SG_DIG_USING_HW_AUTONEG | SG_DIG_SOFT_RESET;
			tw32(SG_DIG_CTRL, sg_dig_ctrl);
			tw32(MAC_SERDES_CFG, serdes_cfg | (1 << 15));
		}
		return;
	}

	if (GET_ASIC_REV(tp->pci_chip_rev_id) == ASIC_REV_5906) {
		tg3_bmcr_reset(tp);
		val = tr32(GRC_MISC_CFG);
		tw32_f(GRC_MISC_CFG, val | GRC_MISC_CFG_EPHY_IDDQ);
		udelay(40);
		return;
	} else if (tp->phy_flags & TG3_PHYFLG_IS_FET) {
		u32 phytest;
		if (!tg3_readphy(tp, MII_TG3_FET_TEST, &phytest)) {
			u32 phy;

			tg3_writephy(tp, MII_ADVERTISE, 0);
			tg3_writephy(tp, MII_BMCR,
				     BMCR_ANENABLE | BMCR_ANRESTART);

			tg3_writephy(tp, MII_TG3_FET_TEST,
				     phytest | MII_TG3_FET_SHADOW_EN);
			if (!tg3_readphy(tp, MII_TG3_FET_SHDW_AUXMODE4, &phy)) {
				phy |= MII_TG3_FET_SHDW_AUXMODE4_SBPD;
				tg3_writephy(tp,
					     MII_TG3_FET_SHDW_AUXMODE4,
					     phy);
			}
			tg3_writephy(tp, MII_TG3_FET_TEST, phytest);
		}
		return;
	} else if (do_low_power) {
		tg3_writephy(tp, MII_TG3_EXT_CTRL,
			     MII_TG3_EXT_CTRL_FORCE_LED_OFF);

		tg3_writephy(tp, MII_TG3_AUX_CTRL,
			     MII_TG3_AUXCTL_SHDWSEL_PWRCTL |
			     MII_TG3_AUXCTL_PCTL_100TX_LPWR |
			     MII_TG3_AUXCTL_PCTL_SPR_ISOLATE |
			     MII_TG3_AUXCTL_PCTL_VREG_11V);
	}

	/* The PHY should not be powered down on some chips because
	 * of bugs.
	 */
	if (GET_ASIC_REV(tp->pci_chip_rev_id) == ASIC_REV_5700 ||
	    GET_ASIC_REV(tp->pci_chip_rev_id) == ASIC_REV_5704 ||
	    (GET_ASIC_REV(tp->pci_chip_rev_id) == ASIC_REV_5780 &&
	     (tp->phy_flags & TG3_PHYFLG_MII_SERDES)))
		return;

	if (GET_CHIP_REV(tp->pci_chip_rev_id) == CHIPREV_5784_AX ||
	    GET_CHIP_REV(tp->pci_chip_rev_id) == CHIPREV_5761_AX) {
		val = tr32(TG3_CPMU_LSPD_1000MB_CLK);
		val &= ~CPMU_LSPD_1000MB_MACCLK_MASK;
		val |= CPMU_LSPD_1000MB_MACCLK_12_5;
		tw32_f(TG3_CPMU_LSPD_1000MB_CLK, val);
	}

	tg3_writephy(tp, MII_BMCR, BMCR_PDOWN);
}

/* tp->lock is held. */
static int tg3_nvram_lock(struct tg3 *tp)
{
	if (tp->tg3_flags & TG3_FLAG_NVRAM) {
		int i;

		if (tp->nvram_lock_cnt == 0) {
			tw32(NVRAM_SWARB, SWARB_REQ_SET1);
			for (i = 0; i < 8000; i++) {
				if (tr32(NVRAM_SWARB) & SWARB_GNT1)
					break;
				udelay(20);
			}
			if (i == 8000) {
				tw32(NVRAM_SWARB, SWARB_REQ_CLR1);
				return -ENODEV;
			}
		}
		tp->nvram_lock_cnt++;
	}
	return 0;
}

/* tp->lock is held. */
static void tg3_nvram_unlock(struct tg3 *tp)
{
	if (tp->tg3_flags & TG3_FLAG_NVRAM) {
		if (tp->nvram_lock_cnt > 0)
			tp->nvram_lock_cnt--;
		if (tp->nvram_lock_cnt == 0)
			tw32_f(NVRAM_SWARB, SWARB_REQ_CLR1);
	}
}

/* tp->lock is held. */
static void tg3_enable_nvram_access(struct tg3 *tp)
{
	if ((tp->tg3_flags2 & TG3_FLG2_5750_PLUS) &&
	    !(tp->tg3_flags3 & TG3_FLG3_PROTECTED_NVRAM)) {
		u32 nvaccess = tr32(NVRAM_ACCESS);

		tw32(NVRAM_ACCESS, nvaccess | ACCESS_ENABLE);
	}
}

/* tp->lock is held. */
static void tg3_disable_nvram_access(struct tg3 *tp)
{
	if ((tp->tg3_flags2 & TG3_FLG2_5750_PLUS) &&
	    !(tp->tg3_flags3 & TG3_FLG3_PROTECTED_NVRAM)) {
		u32 nvaccess = tr32(NVRAM_ACCESS);

		tw32(NVRAM_ACCESS, nvaccess & ~ACCESS_ENABLE);
	}
}

static int tg3_nvram_read_using_eeprom(struct tg3 *tp,
					u32 offset, u32 *val)
{
	u32 tmp;
	int i;

	if (offset > EEPROM_ADDR_ADDR_MASK || (offset % 4) != 0)
		return -EINVAL;

	tmp = tr32(GRC_EEPROM_ADDR) & ~(EEPROM_ADDR_ADDR_MASK |
					EEPROM_ADDR_DEVID_MASK |
					EEPROM_ADDR_READ);
	tw32(GRC_EEPROM_ADDR,
	     tmp |
	     (0 << EEPROM_ADDR_DEVID_SHIFT) |
	     ((offset << EEPROM_ADDR_ADDR_SHIFT) &
	      EEPROM_ADDR_ADDR_MASK) |
	     EEPROM_ADDR_READ | EEPROM_ADDR_START);

	for (i = 0; i < 1000; i++) {
		tmp = tr32(GRC_EEPROM_ADDR);

		if (tmp & EEPROM_ADDR_COMPLETE)
			break;
		msleep(1);
	}
	if (!(tmp & EEPROM_ADDR_COMPLETE))
		return -EBUSY;

	tmp = tr32(GRC_EEPROM_DATA);

	/*
	 * The data will always be opposite the native endian
	 * format.  Perform a blind byteswap to compensate.
	 */
	*val = swab32(tmp);

	return 0;
}

#define NVRAM_CMD_TIMEOUT 10000

static int tg3_nvram_exec_cmd(struct tg3 *tp, u32 nvram_cmd)
{
	int i;

	tw32(NVRAM_CMD, nvram_cmd);
	for (i = 0; i < NVRAM_CMD_TIMEOUT; i++) {
		udelay(10);
		if (tr32(NVRAM_CMD) & NVRAM_CMD_DONE) {
			udelay(10);
			break;
		}
	}

	if (i == NVRAM_CMD_TIMEOUT)
		return -EBUSY;

	return 0;
}

static u32 tg3_nvram_phys_addr(struct tg3 *tp, u32 addr)
{
	if ((tp->tg3_flags & TG3_FLAG_NVRAM) &&
	    (tp->tg3_flags & TG3_FLAG_NVRAM_BUFFERED) &&
	    (tp->tg3_flags2 & TG3_FLG2_FLASH) &&
	   !(tp->tg3_flags3 & TG3_FLG3_NO_NVRAM_ADDR_TRANS) &&
	    (tp->nvram_jedecnum == JEDEC_ATMEL))

		addr = ((addr / tp->nvram_pagesize) <<
			ATMEL_AT45DB0X1B_PAGE_POS) +
		       (addr % tp->nvram_pagesize);

	return addr;
}

static u32 tg3_nvram_logical_addr(struct tg3 *tp, u32 addr)
{
	if ((tp->tg3_flags & TG3_FLAG_NVRAM) &&
	    (tp->tg3_flags & TG3_FLAG_NVRAM_BUFFERED) &&
	    (tp->tg3_flags2 & TG3_FLG2_FLASH) &&
	   !(tp->tg3_flags3 & TG3_FLG3_NO_NVRAM_ADDR_TRANS) &&
	    (tp->nvram_jedecnum == JEDEC_ATMEL))

		addr = ((addr >> ATMEL_AT45DB0X1B_PAGE_POS) *
			tp->nvram_pagesize) +
		       (addr & ((1 << ATMEL_AT45DB0X1B_PAGE_POS) - 1));

	return addr;
}

/* NOTE: Data read in from NVRAM is byteswapped according to
 * the byteswapping settings for all other register accesses.
 * tg3 devices are BE devices, so on a BE machine, the data
 * returned will be exactly as it is seen in NVRAM.  On a LE
 * machine, the 32-bit value will be byteswapped.
 */
static int tg3_nvram_read(struct tg3 *tp, u32 offset, u32 *val)
{
	int ret;

	if (!(tp->tg3_flags & TG3_FLAG_NVRAM))
		return tg3_nvram_read_using_eeprom(tp, offset, val);

	offset = tg3_nvram_phys_addr(tp, offset);

	if (offset > NVRAM_ADDR_MSK)
		return -EINVAL;

	ret = tg3_nvram_lock(tp);
	if (ret)
		return ret;

	tg3_enable_nvram_access(tp);

	tw32(NVRAM_ADDR, offset);
	ret = tg3_nvram_exec_cmd(tp, NVRAM_CMD_RD | NVRAM_CMD_GO |
		NVRAM_CMD_FIRST | NVRAM_CMD_LAST | NVRAM_CMD_DONE);

	if (ret == 0)
		*val = tr32(NVRAM_RDDATA);

	tg3_disable_nvram_access(tp);

	tg3_nvram_unlock(tp);

	return ret;
}

/* Ensures NVRAM data is in bytestream format. */
static int tg3_nvram_read_be32(struct tg3 *tp, u32 offset, __be32 *val)
{
	u32 v;
	int res = tg3_nvram_read(tp, offset, &v);
	if (!res)
		*val = cpu_to_be32(v);
	return res;
}

/* tp->lock is held. */
static void __tg3_set_mac_addr(struct tg3 *tp, int skip_mac_1)
{
	u32 addr_high, addr_low;
	int i;

	addr_high = ((tp->dev->dev_addr[0] << 8) |
		     tp->dev->dev_addr[1]);
	addr_low = ((tp->dev->dev_addr[2] << 24) |
		    (tp->dev->dev_addr[3] << 16) |
		    (tp->dev->dev_addr[4] <<  8) |
		    (tp->dev->dev_addr[5] <<  0));
	for (i = 0; i < 4; i++) {
		if (i == 1 && skip_mac_1)
			continue;
		tw32(MAC_ADDR_0_HIGH + (i * 8), addr_high);
		tw32(MAC_ADDR_0_LOW + (i * 8), addr_low);
	}

	if (GET_ASIC_REV(tp->pci_chip_rev_id) == ASIC_REV_5703 ||
	    GET_ASIC_REV(tp->pci_chip_rev_id) == ASIC_REV_5704) {
		for (i = 0; i < 12; i++) {
			tw32(MAC_EXTADDR_0_HIGH + (i * 8), addr_high);
			tw32(MAC_EXTADDR_0_LOW + (i * 8), addr_low);
		}
	}

	addr_high = (tp->dev->dev_addr[0] +
		     tp->dev->dev_addr[1] +
		     tp->dev->dev_addr[2] +
		     tp->dev->dev_addr[3] +
		     tp->dev->dev_addr[4] +
		     tp->dev->dev_addr[5]) &
		TX_BACKOFF_SEED_MASK;
	tw32(MAC_TX_BACKOFF_SEED, addr_high);
}

static void tg3_enable_register_access(struct tg3 *tp)
{
	/*
	 * Make sure register accesses (indirect or otherwise) will function
	 * correctly.
	 */
	pci_write_config_dword(tp->pdev,
			       TG3PCI_MISC_HOST_CTRL, tp->misc_host_ctrl);
}

static int tg3_power_up(struct tg3 *tp)
{
	tg3_enable_register_access(tp);

	pci_set_power_state(tp->pdev, PCI_D0);

	/* Switch out of Vaux if it is a NIC */
	if (tp->tg3_flags2 & TG3_FLG2_IS_NIC)
		tw32_wait_f(GRC_LOCAL_CTRL, tp->grc_local_ctrl, 100);

	return 0;
}

static int tg3_power_down_prepare(struct tg3 *tp)
{
	u32 misc_host_ctrl;
	bool device_should_wake, do_low_power;

	tg3_enable_register_access(tp);

	/* Restore the CLKREQ setting. */
	if (tp->tg3_flags3 & TG3_FLG3_CLKREQ_BUG) {
		u16 lnkctl;

		pci_read_config_word(tp->pdev,
				     tp->pcie_cap + PCI_EXP_LNKCTL,
				     &lnkctl);
		lnkctl |= PCI_EXP_LNKCTL_CLKREQ_EN;
		pci_write_config_word(tp->pdev,
				      tp->pcie_cap + PCI_EXP_LNKCTL,
				      lnkctl);
	}

	misc_host_ctrl = tr32(TG3PCI_MISC_HOST_CTRL);
	tw32(TG3PCI_MISC_HOST_CTRL,
	     misc_host_ctrl | MISC_HOST_CTRL_MASK_PCI_INT);

	device_should_wake = device_may_wakeup(&tp->pdev->dev) &&
			     (tp->tg3_flags & TG3_FLAG_WOL_ENABLE);

	if (tp->tg3_flags3 & TG3_FLG3_USE_PHYLIB) {
		do_low_power = false;
		if ((tp->phy_flags & TG3_PHYFLG_IS_CONNECTED) &&
		    !(tp->phy_flags & TG3_PHYFLG_IS_LOW_POWER)) {
			struct phy_device *phydev;
			u32 phyid, advertising;

			phydev = tp->mdio_bus->phy_map[TG3_PHY_MII_ADDR];

			tp->phy_flags |= TG3_PHYFLG_IS_LOW_POWER;

			tp->link_config.orig_speed = phydev->speed;
			tp->link_config.orig_duplex = phydev->duplex;
			tp->link_config.orig_autoneg = phydev->autoneg;
			tp->link_config.orig_advertising = phydev->advertising;

			advertising = ADVERTISED_TP |
				      ADVERTISED_Pause |
				      ADVERTISED_Autoneg |
				      ADVERTISED_10baseT_Half;

			if ((tp->tg3_flags & TG3_FLAG_ENABLE_ASF) ||
			    device_should_wake) {
				if (tp->tg3_flags & TG3_FLAG_WOL_SPEED_100MB)
					advertising |=
						ADVERTISED_100baseT_Half |
						ADVERTISED_100baseT_Full |
						ADVERTISED_10baseT_Full;
				else
					advertising |= ADVERTISED_10baseT_Full;
			}

			phydev->advertising = advertising;

			phy_start_aneg(phydev);

			phyid = phydev->drv->phy_id & phydev->drv->phy_id_mask;
			if (phyid != PHY_ID_BCMAC131) {
				phyid &= PHY_BCM_OUI_MASK;
				if (phyid == PHY_BCM_OUI_1 ||
				    phyid == PHY_BCM_OUI_2 ||
				    phyid == PHY_BCM_OUI_3)
					do_low_power = true;
			}
		}
	} else {
		do_low_power = true;

		if (!(tp->phy_flags & TG3_PHYFLG_IS_LOW_POWER)) {
			tp->phy_flags |= TG3_PHYFLG_IS_LOW_POWER;
			tp->link_config.orig_speed = tp->link_config.speed;
			tp->link_config.orig_duplex = tp->link_config.duplex;
			tp->link_config.orig_autoneg = tp->link_config.autoneg;
		}

		if (!(tp->phy_flags & TG3_PHYFLG_ANY_SERDES)) {
			tp->link_config.speed = SPEED_10;
			tp->link_config.duplex = DUPLEX_HALF;
			tp->link_config.autoneg = AUTONEG_ENABLE;
			tg3_setup_phy(tp, 0);
		}
	}

	if (GET_ASIC_REV(tp->pci_chip_rev_id) == ASIC_REV_5906) {
		u32 val;

		val = tr32(GRC_VCPU_EXT_CTRL);
		tw32(GRC_VCPU_EXT_CTRL, val | GRC_VCPU_EXT_CTRL_DISABLE_WOL);
	} else if (!(tp->tg3_flags & TG3_FLAG_ENABLE_ASF)) {
		int i;
		u32 val;

		for (i = 0; i < 200; i++) {
			tg3_read_mem(tp, NIC_SRAM_FW_ASF_STATUS_MBOX, &val);
			if (val == ~NIC_SRAM_FIRMWARE_MBOX_MAGIC1)
				break;
			msleep(1);
		}
	}
	if (tp->tg3_flags & TG3_FLAG_WOL_CAP)
		tg3_write_mem(tp, NIC_SRAM_WOL_MBOX, WOL_SIGNATURE |
						     WOL_DRV_STATE_SHUTDOWN |
						     WOL_DRV_WOL |
						     WOL_SET_MAGIC_PKT);

	if (device_should_wake) {
		u32 mac_mode;

		if (!(tp->phy_flags & TG3_PHYFLG_PHY_SERDES)) {
			if (do_low_power) {
				tg3_writephy(tp, MII_TG3_AUX_CTRL, 0x5a);
				udelay(40);
			}

			if (tp->phy_flags & TG3_PHYFLG_MII_SERDES)
				mac_mode = MAC_MODE_PORT_MODE_GMII;
			else
				mac_mode = MAC_MODE_PORT_MODE_MII;

			mac_mode |= tp->mac_mode & MAC_MODE_LINK_POLARITY;
			if (GET_ASIC_REV(tp->pci_chip_rev_id) ==
			    ASIC_REV_5700) {
				u32 speed = (tp->tg3_flags &
					     TG3_FLAG_WOL_SPEED_100MB) ?
					     SPEED_100 : SPEED_10;
				if (tg3_5700_link_polarity(tp, speed))
					mac_mode |= MAC_MODE_LINK_POLARITY;
				else
					mac_mode &= ~MAC_MODE_LINK_POLARITY;
			}
		} else {
			mac_mode = MAC_MODE_PORT_MODE_TBI;
		}

		if (!(tp->tg3_flags2 & TG3_FLG2_5750_PLUS))
			tw32(MAC_LED_CTRL, tp->led_ctrl);

		mac_mode |= MAC_MODE_MAGIC_PKT_ENABLE;
		if (((tp->tg3_flags2 & TG3_FLG2_5705_PLUS) &&
		    !(tp->tg3_flags2 & TG3_FLG2_5780_CLASS)) &&
		    ((tp->tg3_flags & TG3_FLAG_ENABLE_ASF) ||
		     (tp->tg3_flags3 & TG3_FLG3_ENABLE_APE)))
			mac_mode |= MAC_MODE_KEEP_FRAME_IN_WOL;

		if (tp->tg3_flags3 & TG3_FLG3_ENABLE_APE)
			mac_mode |= MAC_MODE_APE_TX_EN |
				    MAC_MODE_APE_RX_EN |
				    MAC_MODE_TDE_ENABLE;

		tw32_f(MAC_MODE, mac_mode);
		udelay(100);

		tw32_f(MAC_RX_MODE, RX_MODE_ENABLE);
		udelay(10);
	}

	if (!(tp->tg3_flags & TG3_FLAG_WOL_SPEED_100MB) &&
	    (GET_ASIC_REV(tp->pci_chip_rev_id) == ASIC_REV_5700 ||
	     GET_ASIC_REV(tp->pci_chip_rev_id) == ASIC_REV_5701)) {
		u32 base_val;

		base_val = tp->pci_clock_ctrl;
		base_val |= (CLOCK_CTRL_RXCLK_DISABLE |
			     CLOCK_CTRL_TXCLK_DISABLE);

		tw32_wait_f(TG3PCI_CLOCK_CTRL, base_val | CLOCK_CTRL_ALTCLK |
			    CLOCK_CTRL_PWRDOWN_PLL133, 40);
	} else if ((tp->tg3_flags2 & TG3_FLG2_5780_CLASS) ||
		   (tp->tg3_flags & TG3_FLAG_CPMU_PRESENT) ||
		   (GET_ASIC_REV(tp->pci_chip_rev_id) == ASIC_REV_5906)) {
		/* do nothing */
	} else if (!((tp->tg3_flags2 & TG3_FLG2_5750_PLUS) &&
		     (tp->tg3_flags & TG3_FLAG_ENABLE_ASF))) {
		u32 newbits1, newbits2;

		if (GET_ASIC_REV(tp->pci_chip_rev_id) == ASIC_REV_5700 ||
		    GET_ASIC_REV(tp->pci_chip_rev_id) == ASIC_REV_5701) {
			newbits1 = (CLOCK_CTRL_RXCLK_DISABLE |
				    CLOCK_CTRL_TXCLK_DISABLE |
				    CLOCK_CTRL_ALTCLK);
			newbits2 = newbits1 | CLOCK_CTRL_44MHZ_CORE;
		} else if (tp->tg3_flags2 & TG3_FLG2_5705_PLUS) {
			newbits1 = CLOCK_CTRL_625_CORE;
			newbits2 = newbits1 | CLOCK_CTRL_ALTCLK;
		} else {
			newbits1 = CLOCK_CTRL_ALTCLK;
			newbits2 = newbits1 | CLOCK_CTRL_44MHZ_CORE;
		}

		tw32_wait_f(TG3PCI_CLOCK_CTRL, tp->pci_clock_ctrl | newbits1,
			    40);

		tw32_wait_f(TG3PCI_CLOCK_CTRL, tp->pci_clock_ctrl | newbits2,
			    40);

		if (!(tp->tg3_flags2 & TG3_FLG2_5705_PLUS)) {
			u32 newbits3;

			if (GET_ASIC_REV(tp->pci_chip_rev_id) == ASIC_REV_5700 ||
			    GET_ASIC_REV(tp->pci_chip_rev_id) == ASIC_REV_5701) {
				newbits3 = (CLOCK_CTRL_RXCLK_DISABLE |
					    CLOCK_CTRL_TXCLK_DISABLE |
					    CLOCK_CTRL_44MHZ_CORE);
			} else {
				newbits3 = CLOCK_CTRL_44MHZ_CORE;
			}

			tw32_wait_f(TG3PCI_CLOCK_CTRL,
				    tp->pci_clock_ctrl | newbits3, 40);
		}
	}

	if (!(device_should_wake) &&
	    !(tp->tg3_flags & TG3_FLAG_ENABLE_ASF))
		tg3_power_down_phy(tp, do_low_power);

	tg3_frob_aux_power(tp);

	/* Workaround for unstable PLL clock */
	if ((GET_CHIP_REV(tp->pci_chip_rev_id) == CHIPREV_5750_AX) ||
	    (GET_CHIP_REV(tp->pci_chip_rev_id) == CHIPREV_5750_BX)) {
		u32 val = tr32(0x7d00);

		val &= ~((1 << 16) | (1 << 4) | (1 << 2) | (1 << 1) | 1);
		tw32(0x7d00, val);
		if (!(tp->tg3_flags & TG3_FLAG_ENABLE_ASF)) {
			int err;

			err = tg3_nvram_lock(tp);
			tg3_halt_cpu(tp, RX_CPU_BASE);
			if (!err)
				tg3_nvram_unlock(tp);
		}
	}

	tg3_write_sig_post_reset(tp, RESET_KIND_SHUTDOWN);

	return 0;
}

static void tg3_power_down(struct tg3 *tp)
{
	tg3_power_down_prepare(tp);

	pci_wake_from_d3(tp->pdev, tp->tg3_flags & TG3_FLAG_WOL_ENABLE);
	pci_set_power_state(tp->pdev, PCI_D3hot);
}

static void tg3_aux_stat_to_speed_duplex(struct tg3 *tp, u32 val, u16 *speed, u8 *duplex)
{
	switch (val & MII_TG3_AUX_STAT_SPDMASK) {
	case MII_TG3_AUX_STAT_10HALF:
		*speed = SPEED_10;
		*duplex = DUPLEX_HALF;
		break;

	case MII_TG3_AUX_STAT_10FULL:
		*speed = SPEED_10;
		*duplex = DUPLEX_FULL;
		break;

	case MII_TG3_AUX_STAT_100HALF:
		*speed = SPEED_100;
		*duplex = DUPLEX_HALF;
		break;

	case MII_TG3_AUX_STAT_100FULL:
		*speed = SPEED_100;
		*duplex = DUPLEX_FULL;
		break;

	case MII_TG3_AUX_STAT_1000HALF:
		*speed = SPEED_1000;
		*duplex = DUPLEX_HALF;
		break;

	case MII_TG3_AUX_STAT_1000FULL:
		*speed = SPEED_1000;
		*duplex = DUPLEX_FULL;
		break;

	default:
		if (tp->phy_flags & TG3_PHYFLG_IS_FET) {
			*speed = (val & MII_TG3_AUX_STAT_100) ? SPEED_100 :
				 SPEED_10;
			*duplex = (val & MII_TG3_AUX_STAT_FULL) ? DUPLEX_FULL :
				  DUPLEX_HALF;
			break;
		}
		*speed = SPEED_INVALID;
		*duplex = DUPLEX_INVALID;
		break;
	}
}

static void tg3_phy_copper_begin(struct tg3 *tp)
{
	u32 new_adv;
	int i;

	if (tp->phy_flags & TG3_PHYFLG_IS_LOW_POWER) {
		/* Entering low power mode.  Disable gigabit and
		 * 100baseT advertisements.
		 */
		tg3_writephy(tp, MII_TG3_CTRL, 0);

		new_adv = (ADVERTISE_10HALF | ADVERTISE_10FULL |
			   ADVERTISE_CSMA | ADVERTISE_PAUSE_CAP);
		if (tp->tg3_flags & TG3_FLAG_WOL_SPEED_100MB)
			new_adv |= (ADVERTISE_100HALF | ADVERTISE_100FULL);

		tg3_writephy(tp, MII_ADVERTISE, new_adv);
	} else if (tp->link_config.speed == SPEED_INVALID) {
		if (tp->phy_flags & TG3_PHYFLG_10_100_ONLY)
			tp->link_config.advertising &=
				~(ADVERTISED_1000baseT_Half |
				  ADVERTISED_1000baseT_Full);

		new_adv = ADVERTISE_CSMA;
		if (tp->link_config.advertising & ADVERTISED_10baseT_Half)
			new_adv |= ADVERTISE_10HALF;
		if (tp->link_config.advertising & ADVERTISED_10baseT_Full)
			new_adv |= ADVERTISE_10FULL;
		if (tp->link_config.advertising & ADVERTISED_100baseT_Half)
			new_adv |= ADVERTISE_100HALF;
		if (tp->link_config.advertising & ADVERTISED_100baseT_Full)
			new_adv |= ADVERTISE_100FULL;

		new_adv |= tg3_advert_flowctrl_1000T(tp->link_config.flowctrl);

		tg3_writephy(tp, MII_ADVERTISE, new_adv);

		if (tp->link_config.advertising &
		    (ADVERTISED_1000baseT_Half | ADVERTISED_1000baseT_Full)) {
			new_adv = 0;
			if (tp->link_config.advertising & ADVERTISED_1000baseT_Half)
				new_adv |= MII_TG3_CTRL_ADV_1000_HALF;
			if (tp->link_config.advertising & ADVERTISED_1000baseT_Full)
				new_adv |= MII_TG3_CTRL_ADV_1000_FULL;
			if (!(tp->phy_flags & TG3_PHYFLG_10_100_ONLY) &&
			    (tp->pci_chip_rev_id == CHIPREV_ID_5701_A0 ||
			     tp->pci_chip_rev_id == CHIPREV_ID_5701_B0))
				new_adv |= (MII_TG3_CTRL_AS_MASTER |
					    MII_TG3_CTRL_ENABLE_AS_MASTER);
			tg3_writephy(tp, MII_TG3_CTRL, new_adv);
		} else {
			tg3_writephy(tp, MII_TG3_CTRL, 0);
		}
	} else {
		new_adv = tg3_advert_flowctrl_1000T(tp->link_config.flowctrl);
		new_adv |= ADVERTISE_CSMA;

		/* Asking for a specific link mode. */
		if (tp->link_config.speed == SPEED_1000) {
			tg3_writephy(tp, MII_ADVERTISE, new_adv);

			if (tp->link_config.duplex == DUPLEX_FULL)
				new_adv = MII_TG3_CTRL_ADV_1000_FULL;
			else
				new_adv = MII_TG3_CTRL_ADV_1000_HALF;
			if (tp->pci_chip_rev_id == CHIPREV_ID_5701_A0 ||
			    tp->pci_chip_rev_id == CHIPREV_ID_5701_B0)
				new_adv |= (MII_TG3_CTRL_AS_MASTER |
					    MII_TG3_CTRL_ENABLE_AS_MASTER);
		} else {
			if (tp->link_config.speed == SPEED_100) {
				if (tp->link_config.duplex == DUPLEX_FULL)
					new_adv |= ADVERTISE_100FULL;
				else
					new_adv |= ADVERTISE_100HALF;
			} else {
				if (tp->link_config.duplex == DUPLEX_FULL)
					new_adv |= ADVERTISE_10FULL;
				else
					new_adv |= ADVERTISE_10HALF;
			}
			tg3_writephy(tp, MII_ADVERTISE, new_adv);

			new_adv = 0;
		}

		tg3_writephy(tp, MII_TG3_CTRL, new_adv);
	}

	if (tp->phy_flags & TG3_PHYFLG_EEE_CAP) {
		u32 val;

		tw32(TG3_CPMU_EEE_MODE,
		     tr32(TG3_CPMU_EEE_MODE) & ~TG3_CPMU_EEEMD_LPI_ENABLE);

		/* Enable SM_DSP clock and tx 6dB coding. */
		val = MII_TG3_AUXCTL_SHDWSEL_AUXCTL |
		      MII_TG3_AUXCTL_ACTL_SMDSP_ENA |
		      MII_TG3_AUXCTL_ACTL_TX_6DB;
		tg3_writephy(tp, MII_TG3_AUX_CTRL, val);

		switch (GET_ASIC_REV(tp->pci_chip_rev_id)) {
		case ASIC_REV_5717:
		case ASIC_REV_57765:
			if (!tg3_phydsp_read(tp, MII_TG3_DSP_CH34TP2, &val))
				tg3_phydsp_write(tp, MII_TG3_DSP_CH34TP2, val |
						 MII_TG3_DSP_CH34TP2_HIBW01);
			/* Fall through */
		case ASIC_REV_5719:
			val = MII_TG3_DSP_TAP26_ALNOKO |
			      MII_TG3_DSP_TAP26_RMRXSTO |
			      MII_TG3_DSP_TAP26_OPCSINPT;
			tg3_phydsp_write(tp, MII_TG3_DSP_TAP26, val);
		}

		val = 0;
		if (tp->link_config.autoneg == AUTONEG_ENABLE) {
			/* Advertise 100-BaseTX EEE ability */
			if (tp->link_config.advertising &
			    ADVERTISED_100baseT_Full)
				val |= MDIO_AN_EEE_ADV_100TX;
			/* Advertise 1000-BaseT EEE ability */
			if (tp->link_config.advertising &
			    ADVERTISED_1000baseT_Full)
				val |= MDIO_AN_EEE_ADV_1000T;
		}
		tg3_phy_cl45_write(tp, MDIO_MMD_AN, MDIO_AN_EEE_ADV, val);

		/* Turn off SM_DSP clock. */
		val = MII_TG3_AUXCTL_SHDWSEL_AUXCTL |
		      MII_TG3_AUXCTL_ACTL_TX_6DB;
		tg3_writephy(tp, MII_TG3_AUX_CTRL, val);
	}

	if (tp->link_config.autoneg == AUTONEG_DISABLE &&
	    tp->link_config.speed != SPEED_INVALID) {
		u32 bmcr, orig_bmcr;

		tp->link_config.active_speed = tp->link_config.speed;
		tp->link_config.active_duplex = tp->link_config.duplex;

		bmcr = 0;
		switch (tp->link_config.speed) {
		default:
		case SPEED_10:
			break;

		case SPEED_100:
			bmcr |= BMCR_SPEED100;
			break;

		case SPEED_1000:
			bmcr |= TG3_BMCR_SPEED1000;
			break;
		}

		if (tp->link_config.duplex == DUPLEX_FULL)
			bmcr |= BMCR_FULLDPLX;

		if (!tg3_readphy(tp, MII_BMCR, &orig_bmcr) &&
		    (bmcr != orig_bmcr)) {
			tg3_writephy(tp, MII_BMCR, BMCR_LOOPBACK);
			for (i = 0; i < 1500; i++) {
				u32 tmp;

				udelay(10);
				if (tg3_readphy(tp, MII_BMSR, &tmp) ||
				    tg3_readphy(tp, MII_BMSR, &tmp))
					continue;
				if (!(tmp & BMSR_LSTATUS)) {
					udelay(40);
					break;
				}
			}
			tg3_writephy(tp, MII_BMCR, bmcr);
			udelay(40);
		}
	} else {
		tg3_writephy(tp, MII_BMCR,
			     BMCR_ANENABLE | BMCR_ANRESTART);
	}
}

static int tg3_init_5401phy_dsp(struct tg3 *tp)
{
	int err;

	/* Turn off tap power management. */
	/* Set Extended packet length bit */
	err  = tg3_writephy(tp, MII_TG3_AUX_CTRL, 0x4c20);

	err |= tg3_phydsp_write(tp, 0x0012, 0x1804);
	err |= tg3_phydsp_write(tp, 0x0013, 0x1204);
	err |= tg3_phydsp_write(tp, 0x8006, 0x0132);
	err |= tg3_phydsp_write(tp, 0x8006, 0x0232);
	err |= tg3_phydsp_write(tp, 0x201f, 0x0a20);

	udelay(40);

	return err;
}

static int tg3_copper_is_advertising_all(struct tg3 *tp, u32 mask)
{
	u32 adv_reg, all_mask = 0;

	if (mask & ADVERTISED_10baseT_Half)
		all_mask |= ADVERTISE_10HALF;
	if (mask & ADVERTISED_10baseT_Full)
		all_mask |= ADVERTISE_10FULL;
	if (mask & ADVERTISED_100baseT_Half)
		all_mask |= ADVERTISE_100HALF;
	if (mask & ADVERTISED_100baseT_Full)
		all_mask |= ADVERTISE_100FULL;

	if (tg3_readphy(tp, MII_ADVERTISE, &adv_reg))
		return 0;

	if ((adv_reg & all_mask) != all_mask)
		return 0;
	if (!(tp->phy_flags & TG3_PHYFLG_10_100_ONLY)) {
		u32 tg3_ctrl;

		all_mask = 0;
		if (mask & ADVERTISED_1000baseT_Half)
			all_mask |= ADVERTISE_1000HALF;
		if (mask & ADVERTISED_1000baseT_Full)
			all_mask |= ADVERTISE_1000FULL;

		if (tg3_readphy(tp, MII_TG3_CTRL, &tg3_ctrl))
			return 0;

		if ((tg3_ctrl & all_mask) != all_mask)
			return 0;
	}
	return 1;
}

static int tg3_adv_1000T_flowctrl_ok(struct tg3 *tp, u32 *lcladv, u32 *rmtadv)
{
	u32 curadv, reqadv;

	if (tg3_readphy(tp, MII_ADVERTISE, lcladv))
		return 1;

	curadv = *lcladv & (ADVERTISE_PAUSE_CAP | ADVERTISE_PAUSE_ASYM);
	reqadv = tg3_advert_flowctrl_1000T(tp->link_config.flowctrl);

	if (tp->link_config.active_duplex == DUPLEX_FULL) {
		if (curadv != reqadv)
			return 0;

		if (tp->tg3_flags & TG3_FLAG_PAUSE_AUTONEG)
			tg3_readphy(tp, MII_LPA, rmtadv);
	} else {
		/* Reprogram the advertisement register, even if it
		 * does not affect the current link.  If the link
		 * gets renegotiated in the future, we can save an
		 * additional renegotiation cycle by advertising
		 * it correctly in the first place.
		 */
		if (curadv != reqadv) {
			*lcladv &= ~(ADVERTISE_PAUSE_CAP |
				     ADVERTISE_PAUSE_ASYM);
			tg3_writephy(tp, MII_ADVERTISE, *lcladv | reqadv);
		}
	}

	return 1;
}

static int tg3_setup_copper_phy(struct tg3 *tp, int force_reset)
{
	int current_link_up;
	u32 bmsr, val;
	u32 lcl_adv, rmt_adv;
	u16 current_speed;
	u8 current_duplex;
	int i, err;

	tw32(MAC_EVENT, 0);

	tw32_f(MAC_STATUS,
	     (MAC_STATUS_SYNC_CHANGED |
	      MAC_STATUS_CFG_CHANGED |
	      MAC_STATUS_MI_COMPLETION |
	      MAC_STATUS_LNKSTATE_CHANGED));
	udelay(40);

	if ((tp->mi_mode & MAC_MI_MODE_AUTO_POLL) != 0) {
		tw32_f(MAC_MI_MODE,
		     (tp->mi_mode & ~MAC_MI_MODE_AUTO_POLL));
		udelay(80);
	}

	tg3_writephy(tp, MII_TG3_AUX_CTRL, 0x02);

	/* Some third-party PHYs need to be reset on link going
	 * down.
	 */
	if ((GET_ASIC_REV(tp->pci_chip_rev_id) == ASIC_REV_5703 ||
	     GET_ASIC_REV(tp->pci_chip_rev_id) == ASIC_REV_5704 ||
	     GET_ASIC_REV(tp->pci_chip_rev_id) == ASIC_REV_5705) &&
	    netif_carrier_ok(tp->dev)) {
		tg3_readphy(tp, MII_BMSR, &bmsr);
		if (!tg3_readphy(tp, MII_BMSR, &bmsr) &&
		    !(bmsr & BMSR_LSTATUS))
			force_reset = 1;
	}
	if (force_reset)
		tg3_phy_reset(tp);

	if ((tp->phy_id & TG3_PHY_ID_MASK) == TG3_PHY_ID_BCM5401) {
		tg3_readphy(tp, MII_BMSR, &bmsr);
		if (tg3_readphy(tp, MII_BMSR, &bmsr) ||
		    !(tp->tg3_flags & TG3_FLAG_INIT_COMPLETE))
			bmsr = 0;

		if (!(bmsr & BMSR_LSTATUS)) {
			err = tg3_init_5401phy_dsp(tp);
			if (err)
				return err;

			tg3_readphy(tp, MII_BMSR, &bmsr);
			for (i = 0; i < 1000; i++) {
				udelay(10);
				if (!tg3_readphy(tp, MII_BMSR, &bmsr) &&
				    (bmsr & BMSR_LSTATUS)) {
					udelay(40);
					break;
				}
			}

			if ((tp->phy_id & TG3_PHY_ID_REV_MASK) ==
			    TG3_PHY_REV_BCM5401_B0 &&
			    !(bmsr & BMSR_LSTATUS) &&
			    tp->link_config.active_speed == SPEED_1000) {
				err = tg3_phy_reset(tp);
				if (!err)
					err = tg3_init_5401phy_dsp(tp);
				if (err)
					return err;
			}
		}
	} else if (tp->pci_chip_rev_id == CHIPREV_ID_5701_A0 ||
		   tp->pci_chip_rev_id == CHIPREV_ID_5701_B0) {
		/* 5701 {A0,B0} CRC bug workaround */
		tg3_writephy(tp, 0x15, 0x0a75);
		tg3_writephy(tp, MII_TG3_MISC_SHDW, 0x8c68);
		tg3_writephy(tp, MII_TG3_MISC_SHDW, 0x8d68);
		tg3_writephy(tp, MII_TG3_MISC_SHDW, 0x8c68);
	}

	/* Clear pending interrupts... */
	tg3_readphy(tp, MII_TG3_ISTAT, &val);
	tg3_readphy(tp, MII_TG3_ISTAT, &val);

	if (tp->phy_flags & TG3_PHYFLG_USE_MI_INTERRUPT)
		tg3_writephy(tp, MII_TG3_IMASK, ~MII_TG3_INT_LINKCHG);
	else if (!(tp->phy_flags & TG3_PHYFLG_IS_FET))
		tg3_writephy(tp, MII_TG3_IMASK, ~0);

	if (GET_ASIC_REV(tp->pci_chip_rev_id) == ASIC_REV_5700 ||
	    GET_ASIC_REV(tp->pci_chip_rev_id) == ASIC_REV_5701) {
		if (tp->led_ctrl == LED_CTRL_MODE_PHY_1)
			tg3_writephy(tp, MII_TG3_EXT_CTRL,
				     MII_TG3_EXT_CTRL_LNK3_LED_MODE);
		else
			tg3_writephy(tp, MII_TG3_EXT_CTRL, 0);
	}

	current_link_up = 0;
	current_speed = SPEED_INVALID;
	current_duplex = DUPLEX_INVALID;

	if (tp->phy_flags & TG3_PHYFLG_CAPACITIVE_COUPLING) {
		tg3_writephy(tp, MII_TG3_AUX_CTRL, 0x4007);
		tg3_readphy(tp, MII_TG3_AUX_CTRL, &val);
		if (!(val & (1 << 10))) {
			val |= (1 << 10);
			tg3_writephy(tp, MII_TG3_AUX_CTRL, val);
			goto relink;
		}
	}

	bmsr = 0;
	for (i = 0; i < 100; i++) {
		tg3_readphy(tp, MII_BMSR, &bmsr);
		if (!tg3_readphy(tp, MII_BMSR, &bmsr) &&
		    (bmsr & BMSR_LSTATUS))
			break;
		udelay(40);
	}

	if (bmsr & BMSR_LSTATUS) {
		u32 aux_stat, bmcr;

		tg3_readphy(tp, MII_TG3_AUX_STAT, &aux_stat);
		for (i = 0; i < 2000; i++) {
			udelay(10);
			if (!tg3_readphy(tp, MII_TG3_AUX_STAT, &aux_stat) &&
			    aux_stat)
				break;
		}

		tg3_aux_stat_to_speed_duplex(tp, aux_stat,
					     &current_speed,
					     &current_duplex);

		bmcr = 0;
		for (i = 0; i < 200; i++) {
			tg3_readphy(tp, MII_BMCR, &bmcr);
			if (tg3_readphy(tp, MII_BMCR, &bmcr))
				continue;
			if (bmcr && bmcr != 0x7fff)
				break;
			udelay(10);
		}

		lcl_adv = 0;
		rmt_adv = 0;

		tp->link_config.active_speed = current_speed;
		tp->link_config.active_duplex = current_duplex;

		if (tp->link_config.autoneg == AUTONEG_ENABLE) {
			if ((bmcr & BMCR_ANENABLE) &&
			    tg3_copper_is_advertising_all(tp,
						tp->link_config.advertising)) {
				if (tg3_adv_1000T_flowctrl_ok(tp, &lcl_adv,
								  &rmt_adv))
					current_link_up = 1;
			}
		} else {
			if (!(bmcr & BMCR_ANENABLE) &&
			    tp->link_config.speed == current_speed &&
			    tp->link_config.duplex == current_duplex &&
			    tp->link_config.flowctrl ==
			    tp->link_config.active_flowctrl) {
				current_link_up = 1;
			}
		}

		if (current_link_up == 1 &&
		    tp->link_config.active_duplex == DUPLEX_FULL)
			tg3_setup_flow_control(tp, lcl_adv, rmt_adv);
	}

relink:
	if (current_link_up == 0 || (tp->phy_flags & TG3_PHYFLG_IS_LOW_POWER)) {
		tg3_phy_copper_begin(tp);

		tg3_readphy(tp, MII_BMSR, &bmsr);
		if (!tg3_readphy(tp, MII_BMSR, &bmsr) &&
		    (bmsr & BMSR_LSTATUS))
			current_link_up = 1;
	}

	tp->mac_mode &= ~MAC_MODE_PORT_MODE_MASK;
	if (current_link_up == 1) {
		if (tp->link_config.active_speed == SPEED_100 ||
		    tp->link_config.active_speed == SPEED_10)
			tp->mac_mode |= MAC_MODE_PORT_MODE_MII;
		else
			tp->mac_mode |= MAC_MODE_PORT_MODE_GMII;
	} else if (tp->phy_flags & TG3_PHYFLG_IS_FET)
		tp->mac_mode |= MAC_MODE_PORT_MODE_MII;
	else
		tp->mac_mode |= MAC_MODE_PORT_MODE_GMII;

	tp->mac_mode &= ~MAC_MODE_HALF_DUPLEX;
	if (tp->link_config.active_duplex == DUPLEX_HALF)
		tp->mac_mode |= MAC_MODE_HALF_DUPLEX;

	if (GET_ASIC_REV(tp->pci_chip_rev_id) == ASIC_REV_5700) {
		if (current_link_up == 1 &&
		    tg3_5700_link_polarity(tp, tp->link_config.active_speed))
			tp->mac_mode |= MAC_MODE_LINK_POLARITY;
		else
			tp->mac_mode &= ~MAC_MODE_LINK_POLARITY;
	}

	/* ??? Without this setting Netgear GA302T PHY does not
	 * ??? send/receive packets...
	 */
	if ((tp->phy_id & TG3_PHY_ID_MASK) == TG3_PHY_ID_BCM5411 &&
	    tp->pci_chip_rev_id == CHIPREV_ID_5700_ALTIMA) {
		tp->mi_mode |= MAC_MI_MODE_AUTO_POLL;
		tw32_f(MAC_MI_MODE, tp->mi_mode);
		udelay(80);
	}

	tw32_f(MAC_MODE, tp->mac_mode);
	udelay(40);

	tg3_phy_eee_adjust(tp, current_link_up);

	if (tp->tg3_flags & TG3_FLAG_USE_LINKCHG_REG) {
		/* Polled via timer. */
		tw32_f(MAC_EVENT, 0);
	} else {
		tw32_f(MAC_EVENT, MAC_EVENT_LNKSTATE_CHANGED);
	}
	udelay(40);

	if (GET_ASIC_REV(tp->pci_chip_rev_id) == ASIC_REV_5700 &&
	    current_link_up == 1 &&
	    tp->link_config.active_speed == SPEED_1000 &&
	    ((tp->tg3_flags & TG3_FLAG_PCIX_MODE) ||
	     (tp->tg3_flags & TG3_FLAG_PCI_HIGH_SPEED))) {
		udelay(120);
		tw32_f(MAC_STATUS,
		     (MAC_STATUS_SYNC_CHANGED |
		      MAC_STATUS_CFG_CHANGED));
		udelay(40);
		tg3_write_mem(tp,
			      NIC_SRAM_FIRMWARE_MBOX,
			      NIC_SRAM_FIRMWARE_MBOX_MAGIC2);
	}

	/* Prevent send BD corruption. */
	if (tp->tg3_flags3 & TG3_FLG3_CLKREQ_BUG) {
		u16 oldlnkctl, newlnkctl;

		pci_read_config_word(tp->pdev,
				     tp->pcie_cap + PCI_EXP_LNKCTL,
				     &oldlnkctl);
		if (tp->link_config.active_speed == SPEED_100 ||
		    tp->link_config.active_speed == SPEED_10)
			newlnkctl = oldlnkctl & ~PCI_EXP_LNKCTL_CLKREQ_EN;
		else
			newlnkctl = oldlnkctl | PCI_EXP_LNKCTL_CLKREQ_EN;
		if (newlnkctl != oldlnkctl)
			pci_write_config_word(tp->pdev,
					      tp->pcie_cap + PCI_EXP_LNKCTL,
					      newlnkctl);
	}

	if (current_link_up != netif_carrier_ok(tp->dev)) {
		if (current_link_up)
			netif_carrier_on(tp->dev);
		else
			netif_carrier_off(tp->dev);
		tg3_link_report(tp);
	}

	return 0;
}

struct tg3_fiber_aneginfo {
	int state;
#define ANEG_STATE_UNKNOWN		0
#define ANEG_STATE_AN_ENABLE		1
#define ANEG_STATE_RESTART_INIT		2
#define ANEG_STATE_RESTART		3
#define ANEG_STATE_DISABLE_LINK_OK	4
#define ANEG_STATE_ABILITY_DETECT_INIT	5
#define ANEG_STATE_ABILITY_DETECT	6
#define ANEG_STATE_ACK_DETECT_INIT	7
#define ANEG_STATE_ACK_DETECT		8
#define ANEG_STATE_COMPLETE_ACK_INIT	9
#define ANEG_STATE_COMPLETE_ACK		10
#define ANEG_STATE_IDLE_DETECT_INIT	11
#define ANEG_STATE_IDLE_DETECT		12
#define ANEG_STATE_LINK_OK		13
#define ANEG_STATE_NEXT_PAGE_WAIT_INIT	14
#define ANEG_STATE_NEXT_PAGE_WAIT	15

	u32 flags;
#define MR_AN_ENABLE		0x00000001
#define MR_RESTART_AN		0x00000002
#define MR_AN_COMPLETE		0x00000004
#define MR_PAGE_RX		0x00000008
#define MR_NP_LOADED		0x00000010
#define MR_TOGGLE_TX		0x00000020
#define MR_LP_ADV_FULL_DUPLEX	0x00000040
#define MR_LP_ADV_HALF_DUPLEX	0x00000080
#define MR_LP_ADV_SYM_PAUSE	0x00000100
#define MR_LP_ADV_ASYM_PAUSE	0x00000200
#define MR_LP_ADV_REMOTE_FAULT1	0x00000400
#define MR_LP_ADV_REMOTE_FAULT2	0x00000800
#define MR_LP_ADV_NEXT_PAGE	0x00001000
#define MR_TOGGLE_RX		0x00002000
#define MR_NP_RX		0x00004000

#define MR_LINK_OK		0x80000000

	unsigned long link_time, cur_time;

	u32 ability_match_cfg;
	int ability_match_count;

	char ability_match, idle_match, ack_match;

	u32 txconfig, rxconfig;
#define ANEG_CFG_NP		0x00000080
#define ANEG_CFG_ACK		0x00000040
#define ANEG_CFG_RF2		0x00000020
#define ANEG_CFG_RF1		0x00000010
#define ANEG_CFG_PS2		0x00000001
#define ANEG_CFG_PS1		0x00008000
#define ANEG_CFG_HD		0x00004000
#define ANEG_CFG_FD		0x00002000
#define ANEG_CFG_INVAL		0x00001f06

};
#define ANEG_OK		0
#define ANEG_DONE	1
#define ANEG_TIMER_ENAB	2
#define ANEG_FAILED	-1

#define ANEG_STATE_SETTLE_TIME	10000

static int tg3_fiber_aneg_smachine(struct tg3 *tp,
				   struct tg3_fiber_aneginfo *ap)
{
	u16 flowctrl;
	unsigned long delta;
	u32 rx_cfg_reg;
	int ret;

	if (ap->state == ANEG_STATE_UNKNOWN) {
		ap->rxconfig = 0;
		ap->link_time = 0;
		ap->cur_time = 0;
		ap->ability_match_cfg = 0;
		ap->ability_match_count = 0;
		ap->ability_match = 0;
		ap->idle_match = 0;
		ap->ack_match = 0;
	}
	ap->cur_time++;

	if (tr32(MAC_STATUS) & MAC_STATUS_RCVD_CFG) {
		rx_cfg_reg = tr32(MAC_RX_AUTO_NEG);

		if (rx_cfg_reg != ap->ability_match_cfg) {
			ap->ability_match_cfg = rx_cfg_reg;
			ap->ability_match = 0;
			ap->ability_match_count = 0;
		} else {
			if (++ap->ability_match_count > 1) {
				ap->ability_match = 1;
				ap->ability_match_cfg = rx_cfg_reg;
			}
		}
		if (rx_cfg_reg & ANEG_CFG_ACK)
			ap->ack_match = 1;
		else
			ap->ack_match = 0;

		ap->idle_match = 0;
	} else {
		ap->idle_match = 1;
		ap->ability_match_cfg = 0;
		ap->ability_match_count = 0;
		ap->ability_match = 0;
		ap->ack_match = 0;

		rx_cfg_reg = 0;
	}

	ap->rxconfig = rx_cfg_reg;
	ret = ANEG_OK;

	switch (ap->state) {
	case ANEG_STATE_UNKNOWN:
		if (ap->flags & (MR_AN_ENABLE | MR_RESTART_AN))
			ap->state = ANEG_STATE_AN_ENABLE;

		/* fallthru */
	case ANEG_STATE_AN_ENABLE:
		ap->flags &= ~(MR_AN_COMPLETE | MR_PAGE_RX);
		if (ap->flags & MR_AN_ENABLE) {
			ap->link_time = 0;
			ap->cur_time = 0;
			ap->ability_match_cfg = 0;
			ap->ability_match_count = 0;
			ap->ability_match = 0;
			ap->idle_match = 0;
			ap->ack_match = 0;

			ap->state = ANEG_STATE_RESTART_INIT;
		} else {
			ap->state = ANEG_STATE_DISABLE_LINK_OK;
		}
		break;

	case ANEG_STATE_RESTART_INIT:
		ap->link_time = ap->cur_time;
		ap->flags &= ~(MR_NP_LOADED);
		ap->txconfig = 0;
		tw32(MAC_TX_AUTO_NEG, 0);
		tp->mac_mode |= MAC_MODE_SEND_CONFIGS;
		tw32_f(MAC_MODE, tp->mac_mode);
		udelay(40);

		ret = ANEG_TIMER_ENAB;
		ap->state = ANEG_STATE_RESTART;

		/* fallthru */
	case ANEG_STATE_RESTART:
		delta = ap->cur_time - ap->link_time;
		if (delta > ANEG_STATE_SETTLE_TIME)
			ap->state = ANEG_STATE_ABILITY_DETECT_INIT;
		else
			ret = ANEG_TIMER_ENAB;
		break;

	case ANEG_STATE_DISABLE_LINK_OK:
		ret = ANEG_DONE;
		break;

	case ANEG_STATE_ABILITY_DETECT_INIT:
		ap->flags &= ~(MR_TOGGLE_TX);
		ap->txconfig = ANEG_CFG_FD;
		flowctrl = tg3_advert_flowctrl_1000X(tp->link_config.flowctrl);
		if (flowctrl & ADVERTISE_1000XPAUSE)
			ap->txconfig |= ANEG_CFG_PS1;
		if (flowctrl & ADVERTISE_1000XPSE_ASYM)
			ap->txconfig |= ANEG_CFG_PS2;
		tw32(MAC_TX_AUTO_NEG, ap->txconfig);
		tp->mac_mode |= MAC_MODE_SEND_CONFIGS;
		tw32_f(MAC_MODE, tp->mac_mode);
		udelay(40);

		ap->state = ANEG_STATE_ABILITY_DETECT;
		break;

	case ANEG_STATE_ABILITY_DETECT:
		if (ap->ability_match != 0 && ap->rxconfig != 0)
			ap->state = ANEG_STATE_ACK_DETECT_INIT;
		break;

	case ANEG_STATE_ACK_DETECT_INIT:
		ap->txconfig |= ANEG_CFG_ACK;
		tw32(MAC_TX_AUTO_NEG, ap->txconfig);
		tp->mac_mode |= MAC_MODE_SEND_CONFIGS;
		tw32_f(MAC_MODE, tp->mac_mode);
		udelay(40);

		ap->state = ANEG_STATE_ACK_DETECT;

		/* fallthru */
	case ANEG_STATE_ACK_DETECT:
		if (ap->ack_match != 0) {
			if ((ap->rxconfig & ~ANEG_CFG_ACK) ==
			    (ap->ability_match_cfg & ~ANEG_CFG_ACK)) {
				ap->state = ANEG_STATE_COMPLETE_ACK_INIT;
			} else {
				ap->state = ANEG_STATE_AN_ENABLE;
			}
		} else if (ap->ability_match != 0 &&
			   ap->rxconfig == 0) {
			ap->state = ANEG_STATE_AN_ENABLE;
		}
		break;

	case ANEG_STATE_COMPLETE_ACK_INIT:
		if (ap->rxconfig & ANEG_CFG_INVAL) {
			ret = ANEG_FAILED;
			break;
		}
		ap->flags &= ~(MR_LP_ADV_FULL_DUPLEX |
			       MR_LP_ADV_HALF_DUPLEX |
			       MR_LP_ADV_SYM_PAUSE |
			       MR_LP_ADV_ASYM_PAUSE |
			       MR_LP_ADV_REMOTE_FAULT1 |
			       MR_LP_ADV_REMOTE_FAULT2 |
			       MR_LP_ADV_NEXT_PAGE |
			       MR_TOGGLE_RX |
			       MR_NP_RX);
		if (ap->rxconfig & ANEG_CFG_FD)
			ap->flags |= MR_LP_ADV_FULL_DUPLEX;
		if (ap->rxconfig & ANEG_CFG_HD)
			ap->flags |= MR_LP_ADV_HALF_DUPLEX;
		if (ap->rxconfig & ANEG_CFG_PS1)
			ap->flags |= MR_LP_ADV_SYM_PAUSE;
		if (ap->rxconfig & ANEG_CFG_PS2)
			ap->flags |= MR_LP_ADV_ASYM_PAUSE;
		if (ap->rxconfig & ANEG_CFG_RF1)
			ap->flags |= MR_LP_ADV_REMOTE_FAULT1;
		if (ap->rxconfig & ANEG_CFG_RF2)
			ap->flags |= MR_LP_ADV_REMOTE_FAULT2;
		if (ap->rxconfig & ANEG_CFG_NP)
			ap->flags |= MR_LP_ADV_NEXT_PAGE;

		ap->link_time = ap->cur_time;

		ap->flags ^= (MR_TOGGLE_TX);
		if (ap->rxconfig & 0x0008)
			ap->flags |= MR_TOGGLE_RX;
		if (ap->rxconfig & ANEG_CFG_NP)
			ap->flags |= MR_NP_RX;
		ap->flags |= MR_PAGE_RX;

		ap->state = ANEG_STATE_COMPLETE_ACK;
		ret = ANEG_TIMER_ENAB;
		break;

	case ANEG_STATE_COMPLETE_ACK:
		if (ap->ability_match != 0 &&
		    ap->rxconfig == 0) {
			ap->state = ANEG_STATE_AN_ENABLE;
			break;
		}
		delta = ap->cur_time - ap->link_time;
		if (delta > ANEG_STATE_SETTLE_TIME) {
			if (!(ap->flags & (MR_LP_ADV_NEXT_PAGE))) {
				ap->state = ANEG_STATE_IDLE_DETECT_INIT;
			} else {
				if ((ap->txconfig & ANEG_CFG_NP) == 0 &&
				    !(ap->flags & MR_NP_RX)) {
					ap->state = ANEG_STATE_IDLE_DETECT_INIT;
				} else {
					ret = ANEG_FAILED;
				}
			}
		}
		break;

	case ANEG_STATE_IDLE_DETECT_INIT:
		ap->link_time = ap->cur_time;
		tp->mac_mode &= ~MAC_MODE_SEND_CONFIGS;
		tw32_f(MAC_MODE, tp->mac_mode);
		udelay(40);

		ap->state = ANEG_STATE_IDLE_DETECT;
		ret = ANEG_TIMER_ENAB;
		break;

	case ANEG_STATE_IDLE_DETECT:
		if (ap->ability_match != 0 &&
		    ap->rxconfig == 0) {
			ap->state = ANEG_STATE_AN_ENABLE;
			break;
		}
		delta = ap->cur_time - ap->link_time;
		if (delta > ANEG_STATE_SETTLE_TIME) {
			/* XXX another gem from the Broadcom driver :( */
			ap->state = ANEG_STATE_LINK_OK;
		}
		break;

	case ANEG_STATE_LINK_OK:
		ap->flags |= (MR_AN_COMPLETE | MR_LINK_OK);
		ret = ANEG_DONE;
		break;

	case ANEG_STATE_NEXT_PAGE_WAIT_INIT:
		/* ??? unimplemented */
		break;

	case ANEG_STATE_NEXT_PAGE_WAIT:
		/* ??? unimplemented */
		break;

	default:
		ret = ANEG_FAILED;
		break;
	}

	return ret;
}

static int fiber_autoneg(struct tg3 *tp, u32 *txflags, u32 *rxflags)
{
	int res = 0;
	struct tg3_fiber_aneginfo aninfo;
	int status = ANEG_FAILED;
	unsigned int tick;
	u32 tmp;

	tw32_f(MAC_TX_AUTO_NEG, 0);

	tmp = tp->mac_mode & ~MAC_MODE_PORT_MODE_MASK;
	tw32_f(MAC_MODE, tmp | MAC_MODE_PORT_MODE_GMII);
	udelay(40);

	tw32_f(MAC_MODE, tp->mac_mode | MAC_MODE_SEND_CONFIGS);
	udelay(40);

	memset(&aninfo, 0, sizeof(aninfo));
	aninfo.flags |= MR_AN_ENABLE;
	aninfo.state = ANEG_STATE_UNKNOWN;
	aninfo.cur_time = 0;
	tick = 0;
	while (++tick < 195000) {
		status = tg3_fiber_aneg_smachine(tp, &aninfo);
		if (status == ANEG_DONE || status == ANEG_FAILED)
			break;

		udelay(1);
	}

	tp->mac_mode &= ~MAC_MODE_SEND_CONFIGS;
	tw32_f(MAC_MODE, tp->mac_mode);
	udelay(40);

	*txflags = aninfo.txconfig;
	*rxflags = aninfo.flags;

	if (status == ANEG_DONE &&
	    (aninfo.flags & (MR_AN_COMPLETE | MR_LINK_OK |
			     MR_LP_ADV_FULL_DUPLEX)))
		res = 1;

	return res;
}

static void tg3_init_bcm8002(struct tg3 *tp)
{
	u32 mac_status = tr32(MAC_STATUS);
	int i;

	/* Reset when initting first time or we have a link. */
	if ((tp->tg3_flags & TG3_FLAG_INIT_COMPLETE) &&
	    !(mac_status & MAC_STATUS_PCS_SYNCED))
		return;

	/* Set PLL lock range. */
	tg3_writephy(tp, 0x16, 0x8007);

	/* SW reset */
	tg3_writephy(tp, MII_BMCR, BMCR_RESET);

	/* Wait for reset to complete. */
	/* XXX schedule_timeout() ... */
	for (i = 0; i < 500; i++)
		udelay(10);

	/* Config mode; select PMA/Ch 1 regs. */
	tg3_writephy(tp, 0x10, 0x8411);

	/* Enable auto-lock and comdet, select txclk for tx. */
	tg3_writephy(tp, 0x11, 0x0a10);

	tg3_writephy(tp, 0x18, 0x00a0);
	tg3_writephy(tp, 0x16, 0x41ff);

	/* Assert and deassert POR. */
	tg3_writephy(tp, 0x13, 0x0400);
	udelay(40);
	tg3_writephy(tp, 0x13, 0x0000);

	tg3_writephy(tp, 0x11, 0x0a50);
	udelay(40);
	tg3_writephy(tp, 0x11, 0x0a10);

	/* Wait for signal to stabilize */
	/* XXX schedule_timeout() ... */
	for (i = 0; i < 15000; i++)
		udelay(10);

	/* Deselect the channel register so we can read the PHYID
	 * later.
	 */
	tg3_writephy(tp, 0x10, 0x8011);
}

static int tg3_setup_fiber_hw_autoneg(struct tg3 *tp, u32 mac_status)
{
	u16 flowctrl;
	u32 sg_dig_ctrl, sg_dig_status;
	u32 serdes_cfg, expected_sg_dig_ctrl;
	int workaround, port_a;
	int current_link_up;

	serdes_cfg = 0;
	expected_sg_dig_ctrl = 0;
	workaround = 0;
	port_a = 1;
	current_link_up = 0;

	if (tp->pci_chip_rev_id != CHIPREV_ID_5704_A0 &&
	    tp->pci_chip_rev_id != CHIPREV_ID_5704_A1) {
		workaround = 1;
		if (tr32(TG3PCI_DUAL_MAC_CTRL) & DUAL_MAC_CTRL_ID)
			port_a = 0;

		/* preserve bits 0-11,13,14 for signal pre-emphasis */
		/* preserve bits 20-23 for voltage regulator */
		serdes_cfg = tr32(MAC_SERDES_CFG) & 0x00f06fff;
	}

	sg_dig_ctrl = tr32(SG_DIG_CTRL);

	if (tp->link_config.autoneg != AUTONEG_ENABLE) {
		if (sg_dig_ctrl & SG_DIG_USING_HW_AUTONEG) {
			if (workaround) {
				u32 val = serdes_cfg;

				if (port_a)
					val |= 0xc010000;
				else
					val |= 0x4010000;
				tw32_f(MAC_SERDES_CFG, val);
			}

			tw32_f(SG_DIG_CTRL, SG_DIG_COMMON_SETUP);
		}
		if (mac_status & MAC_STATUS_PCS_SYNCED) {
			tg3_setup_flow_control(tp, 0, 0);
			current_link_up = 1;
		}
		goto out;
	}

	/* Want auto-negotiation.  */
	expected_sg_dig_ctrl = SG_DIG_USING_HW_AUTONEG | SG_DIG_COMMON_SETUP;

	flowctrl = tg3_advert_flowctrl_1000X(tp->link_config.flowctrl);
	if (flowctrl & ADVERTISE_1000XPAUSE)
		expected_sg_dig_ctrl |= SG_DIG_PAUSE_CAP;
	if (flowctrl & ADVERTISE_1000XPSE_ASYM)
		expected_sg_dig_ctrl |= SG_DIG_ASYM_PAUSE;

	if (sg_dig_ctrl != expected_sg_dig_ctrl) {
		if ((tp->phy_flags & TG3_PHYFLG_PARALLEL_DETECT) &&
		    tp->serdes_counter &&
		    ((mac_status & (MAC_STATUS_PCS_SYNCED |
				    MAC_STATUS_RCVD_CFG)) ==
		     MAC_STATUS_PCS_SYNCED)) {
			tp->serdes_counter--;
			current_link_up = 1;
			goto out;
		}
restart_autoneg:
		if (workaround)
			tw32_f(MAC_SERDES_CFG, serdes_cfg | 0xc011000);
		tw32_f(SG_DIG_CTRL, expected_sg_dig_ctrl | SG_DIG_SOFT_RESET);
		udelay(5);
		tw32_f(SG_DIG_CTRL, expected_sg_dig_ctrl);

		tp->serdes_counter = SERDES_AN_TIMEOUT_5704S;
		tp->phy_flags &= ~TG3_PHYFLG_PARALLEL_DETECT;
	} else if (mac_status & (MAC_STATUS_PCS_SYNCED |
				 MAC_STATUS_SIGNAL_DET)) {
		sg_dig_status = tr32(SG_DIG_STATUS);
		mac_status = tr32(MAC_STATUS);

		if ((sg_dig_status & SG_DIG_AUTONEG_COMPLETE) &&
		    (mac_status & MAC_STATUS_PCS_SYNCED)) {
			u32 local_adv = 0, remote_adv = 0;

			if (sg_dig_ctrl & SG_DIG_PAUSE_CAP)
				local_adv |= ADVERTISE_1000XPAUSE;
			if (sg_dig_ctrl & SG_DIG_ASYM_PAUSE)
				local_adv |= ADVERTISE_1000XPSE_ASYM;

			if (sg_dig_status & SG_DIG_PARTNER_PAUSE_CAPABLE)
				remote_adv |= LPA_1000XPAUSE;
			if (sg_dig_status & SG_DIG_PARTNER_ASYM_PAUSE)
				remote_adv |= LPA_1000XPAUSE_ASYM;

			tg3_setup_flow_control(tp, local_adv, remote_adv);
			current_link_up = 1;
			tp->serdes_counter = 0;
			tp->phy_flags &= ~TG3_PHYFLG_PARALLEL_DETECT;
		} else if (!(sg_dig_status & SG_DIG_AUTONEG_COMPLETE)) {
			if (tp->serdes_counter)
				tp->serdes_counter--;
			else {
				if (workaround) {
					u32 val = serdes_cfg;

					if (port_a)
						val |= 0xc010000;
					else
						val |= 0x4010000;

					tw32_f(MAC_SERDES_CFG, val);
				}

				tw32_f(SG_DIG_CTRL, SG_DIG_COMMON_SETUP);
				udelay(40);

				/* Link parallel detection - link is up */
				/* only if we have PCS_SYNC and not */
				/* receiving config code words */
				mac_status = tr32(MAC_STATUS);
				if ((mac_status & MAC_STATUS_PCS_SYNCED) &&
				    !(mac_status & MAC_STATUS_RCVD_CFG)) {
					tg3_setup_flow_control(tp, 0, 0);
					current_link_up = 1;
					tp->phy_flags |=
						TG3_PHYFLG_PARALLEL_DETECT;
					tp->serdes_counter =
						SERDES_PARALLEL_DET_TIMEOUT;
				} else
					goto restart_autoneg;
			}
		}
	} else {
		tp->serdes_counter = SERDES_AN_TIMEOUT_5704S;
		tp->phy_flags &= ~TG3_PHYFLG_PARALLEL_DETECT;
	}

out:
	return current_link_up;
}

static int tg3_setup_fiber_by_hand(struct tg3 *tp, u32 mac_status)
{
	int current_link_up = 0;

	if (!(mac_status & MAC_STATUS_PCS_SYNCED))
		goto out;

	if (tp->link_config.autoneg == AUTONEG_ENABLE) {
		u32 txflags, rxflags;
		int i;

		if (fiber_autoneg(tp, &txflags, &rxflags)) {
			u32 local_adv = 0, remote_adv = 0;

			if (txflags & ANEG_CFG_PS1)
				local_adv |= ADVERTISE_1000XPAUSE;
			if (txflags & ANEG_CFG_PS2)
				local_adv |= ADVERTISE_1000XPSE_ASYM;

			if (rxflags & MR_LP_ADV_SYM_PAUSE)
				remote_adv |= LPA_1000XPAUSE;
			if (rxflags & MR_LP_ADV_ASYM_PAUSE)
				remote_adv |= LPA_1000XPAUSE_ASYM;

			tg3_setup_flow_control(tp, local_adv, remote_adv);

			current_link_up = 1;
		}
		for (i = 0; i < 30; i++) {
			udelay(20);
			tw32_f(MAC_STATUS,
			       (MAC_STATUS_SYNC_CHANGED |
				MAC_STATUS_CFG_CHANGED));
			udelay(40);
			if ((tr32(MAC_STATUS) &
			     (MAC_STATUS_SYNC_CHANGED |
			      MAC_STATUS_CFG_CHANGED)) == 0)
				break;
		}

		mac_status = tr32(MAC_STATUS);
		if (current_link_up == 0 &&
		    (mac_status & MAC_STATUS_PCS_SYNCED) &&
		    !(mac_status & MAC_STATUS_RCVD_CFG))
			current_link_up = 1;
	} else {
		tg3_setup_flow_control(tp, 0, 0);

		/* Forcing 1000FD link up. */
		current_link_up = 1;

		tw32_f(MAC_MODE, (tp->mac_mode | MAC_MODE_SEND_CONFIGS));
		udelay(40);

		tw32_f(MAC_MODE, tp->mac_mode);
		udelay(40);
	}

out:
	return current_link_up;
}

static int tg3_setup_fiber_phy(struct tg3 *tp, int force_reset)
{
	u32 orig_pause_cfg;
	u16 orig_active_speed;
	u8 orig_active_duplex;
	u32 mac_status;
	int current_link_up;
	int i;

	orig_pause_cfg = tp->link_config.active_flowctrl;
	orig_active_speed = tp->link_config.active_speed;
	orig_active_duplex = tp->link_config.active_duplex;

	if (!(tp->tg3_flags2 & TG3_FLG2_HW_AUTONEG) &&
	    netif_carrier_ok(tp->dev) &&
	    (tp->tg3_flags & TG3_FLAG_INIT_COMPLETE)) {
		mac_status = tr32(MAC_STATUS);
		mac_status &= (MAC_STATUS_PCS_SYNCED |
			       MAC_STATUS_SIGNAL_DET |
			       MAC_STATUS_CFG_CHANGED |
			       MAC_STATUS_RCVD_CFG);
		if (mac_status == (MAC_STATUS_PCS_SYNCED |
				   MAC_STATUS_SIGNAL_DET)) {
			tw32_f(MAC_STATUS, (MAC_STATUS_SYNC_CHANGED |
					    MAC_STATUS_CFG_CHANGED));
			return 0;
		}
	}

	tw32_f(MAC_TX_AUTO_NEG, 0);

	tp->mac_mode &= ~(MAC_MODE_PORT_MODE_MASK | MAC_MODE_HALF_DUPLEX);
	tp->mac_mode |= MAC_MODE_PORT_MODE_TBI;
	tw32_f(MAC_MODE, tp->mac_mode);
	udelay(40);

	if (tp->phy_id == TG3_PHY_ID_BCM8002)
		tg3_init_bcm8002(tp);

	/* Enable link change event even when serdes polling.  */
	tw32_f(MAC_EVENT, MAC_EVENT_LNKSTATE_CHANGED);
	udelay(40);

	current_link_up = 0;
	mac_status = tr32(MAC_STATUS);

	if (tp->tg3_flags2 & TG3_FLG2_HW_AUTONEG)
		current_link_up = tg3_setup_fiber_hw_autoneg(tp, mac_status);
	else
		current_link_up = tg3_setup_fiber_by_hand(tp, mac_status);

	tp->napi[0].hw_status->status =
		(SD_STATUS_UPDATED |
		 (tp->napi[0].hw_status->status & ~SD_STATUS_LINK_CHG));

	for (i = 0; i < 100; i++) {
		tw32_f(MAC_STATUS, (MAC_STATUS_SYNC_CHANGED |
				    MAC_STATUS_CFG_CHANGED));
		udelay(5);
		if ((tr32(MAC_STATUS) & (MAC_STATUS_SYNC_CHANGED |
					 MAC_STATUS_CFG_CHANGED |
					 MAC_STATUS_LNKSTATE_CHANGED)) == 0)
			break;
	}

	mac_status = tr32(MAC_STATUS);
	if ((mac_status & MAC_STATUS_PCS_SYNCED) == 0) {
		current_link_up = 0;
		if (tp->link_config.autoneg == AUTONEG_ENABLE &&
		    tp->serdes_counter == 0) {
			tw32_f(MAC_MODE, (tp->mac_mode |
					  MAC_MODE_SEND_CONFIGS));
			udelay(1);
			tw32_f(MAC_MODE, tp->mac_mode);
		}
	}

	if (current_link_up == 1) {
		tp->link_config.active_speed = SPEED_1000;
		tp->link_config.active_duplex = DUPLEX_FULL;
		tw32(MAC_LED_CTRL, (tp->led_ctrl |
				    LED_CTRL_LNKLED_OVERRIDE |
				    LED_CTRL_1000MBPS_ON));
	} else {
		tp->link_config.active_speed = SPEED_INVALID;
		tp->link_config.active_duplex = DUPLEX_INVALID;
		tw32(MAC_LED_CTRL, (tp->led_ctrl |
				    LED_CTRL_LNKLED_OVERRIDE |
				    LED_CTRL_TRAFFIC_OVERRIDE));
	}

	if (current_link_up != netif_carrier_ok(tp->dev)) {
		if (current_link_up)
			netif_carrier_on(tp->dev);
		else
			netif_carrier_off(tp->dev);
		tg3_link_report(tp);
	} else {
		u32 now_pause_cfg = tp->link_config.active_flowctrl;
		if (orig_pause_cfg != now_pause_cfg ||
		    orig_active_speed != tp->link_config.active_speed ||
		    orig_active_duplex != tp->link_config.active_duplex)
			tg3_link_report(tp);
	}

	return 0;
}

static int tg3_setup_fiber_mii_phy(struct tg3 *tp, int force_reset)
{
	int current_link_up, err = 0;
	u32 bmsr, bmcr;
	u16 current_speed;
	u8 current_duplex;
	u32 local_adv, remote_adv;

	tp->mac_mode |= MAC_MODE_PORT_MODE_GMII;
	tw32_f(MAC_MODE, tp->mac_mode);
	udelay(40);

	tw32(MAC_EVENT, 0);

	tw32_f(MAC_STATUS,
	     (MAC_STATUS_SYNC_CHANGED |
	      MAC_STATUS_CFG_CHANGED |
	      MAC_STATUS_MI_COMPLETION |
	      MAC_STATUS_LNKSTATE_CHANGED));
	udelay(40);

	if (force_reset)
		tg3_phy_reset(tp);

	current_link_up = 0;
	current_speed = SPEED_INVALID;
	current_duplex = DUPLEX_INVALID;

	err |= tg3_readphy(tp, MII_BMSR, &bmsr);
	err |= tg3_readphy(tp, MII_BMSR, &bmsr);
	if (GET_ASIC_REV(tp->pci_chip_rev_id) == ASIC_REV_5714) {
		if (tr32(MAC_TX_STATUS) & TX_STATUS_LINK_UP)
			bmsr |= BMSR_LSTATUS;
		else
			bmsr &= ~BMSR_LSTATUS;
	}

	err |= tg3_readphy(tp, MII_BMCR, &bmcr);

	if ((tp->link_config.autoneg == AUTONEG_ENABLE) && !force_reset &&
	    (tp->phy_flags & TG3_PHYFLG_PARALLEL_DETECT)) {
		/* do nothing, just check for link up at the end */
	} else if (tp->link_config.autoneg == AUTONEG_ENABLE) {
		u32 adv, new_adv;

		err |= tg3_readphy(tp, MII_ADVERTISE, &adv);
		new_adv = adv & ~(ADVERTISE_1000XFULL | ADVERTISE_1000XHALF |
				  ADVERTISE_1000XPAUSE |
				  ADVERTISE_1000XPSE_ASYM |
				  ADVERTISE_SLCT);

		new_adv |= tg3_advert_flowctrl_1000X(tp->link_config.flowctrl);

		if (tp->link_config.advertising & ADVERTISED_1000baseT_Half)
			new_adv |= ADVERTISE_1000XHALF;
		if (tp->link_config.advertising & ADVERTISED_1000baseT_Full)
			new_adv |= ADVERTISE_1000XFULL;

		if ((new_adv != adv) || !(bmcr & BMCR_ANENABLE)) {
			tg3_writephy(tp, MII_ADVERTISE, new_adv);
			bmcr |= BMCR_ANENABLE | BMCR_ANRESTART;
			tg3_writephy(tp, MII_BMCR, bmcr);

			tw32_f(MAC_EVENT, MAC_EVENT_LNKSTATE_CHANGED);
			tp->serdes_counter = SERDES_AN_TIMEOUT_5714S;
			tp->phy_flags &= ~TG3_PHYFLG_PARALLEL_DETECT;

			return err;
		}
	} else {
		u32 new_bmcr;

		bmcr &= ~BMCR_SPEED1000;
		new_bmcr = bmcr & ~(BMCR_ANENABLE | BMCR_FULLDPLX);

		if (tp->link_config.duplex == DUPLEX_FULL)
			new_bmcr |= BMCR_FULLDPLX;

		if (new_bmcr != bmcr) {
			/* BMCR_SPEED1000 is a reserved bit that needs
			 * to be set on write.
			 */
			new_bmcr |= BMCR_SPEED1000;

			/* Force a linkdown */
			if (netif_carrier_ok(tp->dev)) {
				u32 adv;

				err |= tg3_readphy(tp, MII_ADVERTISE, &adv);
				adv &= ~(ADVERTISE_1000XFULL |
					 ADVERTISE_1000XHALF |
					 ADVERTISE_SLCT);
				tg3_writephy(tp, MII_ADVERTISE, adv);
				tg3_writephy(tp, MII_BMCR, bmcr |
							   BMCR_ANRESTART |
							   BMCR_ANENABLE);
				udelay(10);
				netif_carrier_off(tp->dev);
			}
			tg3_writephy(tp, MII_BMCR, new_bmcr);
			bmcr = new_bmcr;
			err |= tg3_readphy(tp, MII_BMSR, &bmsr);
			err |= tg3_readphy(tp, MII_BMSR, &bmsr);
			if (GET_ASIC_REV(tp->pci_chip_rev_id) ==
			    ASIC_REV_5714) {
				if (tr32(MAC_TX_STATUS) & TX_STATUS_LINK_UP)
					bmsr |= BMSR_LSTATUS;
				else
					bmsr &= ~BMSR_LSTATUS;
			}
			tp->phy_flags &= ~TG3_PHYFLG_PARALLEL_DETECT;
		}
	}

	if (bmsr & BMSR_LSTATUS) {
		current_speed = SPEED_1000;
		current_link_up = 1;
		if (bmcr & BMCR_FULLDPLX)
			current_duplex = DUPLEX_FULL;
		else
			current_duplex = DUPLEX_HALF;

		local_adv = 0;
		remote_adv = 0;

		if (bmcr & BMCR_ANENABLE) {
			u32 common;

			err |= tg3_readphy(tp, MII_ADVERTISE, &local_adv);
			err |= tg3_readphy(tp, MII_LPA, &remote_adv);
			common = local_adv & remote_adv;
			if (common & (ADVERTISE_1000XHALF |
				      ADVERTISE_1000XFULL)) {
				if (common & ADVERTISE_1000XFULL)
					current_duplex = DUPLEX_FULL;
				else
					current_duplex = DUPLEX_HALF;
			} else if (!(tp->tg3_flags2 & TG3_FLG2_5780_CLASS)) {
				/* Link is up via parallel detect */
			} else {
				current_link_up = 0;
			}
		}
	}

	if (current_link_up == 1 && current_duplex == DUPLEX_FULL)
		tg3_setup_flow_control(tp, local_adv, remote_adv);

	tp->mac_mode &= ~MAC_MODE_HALF_DUPLEX;
	if (tp->link_config.active_duplex == DUPLEX_HALF)
		tp->mac_mode |= MAC_MODE_HALF_DUPLEX;

	tw32_f(MAC_MODE, tp->mac_mode);
	udelay(40);

	tw32_f(MAC_EVENT, MAC_EVENT_LNKSTATE_CHANGED);

	tp->link_config.active_speed = current_speed;
	tp->link_config.active_duplex = current_duplex;

	if (current_link_up != netif_carrier_ok(tp->dev)) {
		if (current_link_up)
			netif_carrier_on(tp->dev);
		else {
			netif_carrier_off(tp->dev);
			tp->phy_flags &= ~TG3_PHYFLG_PARALLEL_DETECT;
		}
		tg3_link_report(tp);
	}
	return err;
}

static void tg3_serdes_parallel_detect(struct tg3 *tp)
{
	if (tp->serdes_counter) {
		/* Give autoneg time to complete. */
		tp->serdes_counter--;
		return;
	}

	if (!netif_carrier_ok(tp->dev) &&
	    (tp->link_config.autoneg == AUTONEG_ENABLE)) {
		u32 bmcr;

		tg3_readphy(tp, MII_BMCR, &bmcr);
		if (bmcr & BMCR_ANENABLE) {
			u32 phy1, phy2;

			/* Select shadow register 0x1f */
			tg3_writephy(tp, MII_TG3_MISC_SHDW, 0x7c00);
			tg3_readphy(tp, MII_TG3_MISC_SHDW, &phy1);

			/* Select expansion interrupt status register */
			tg3_writephy(tp, MII_TG3_DSP_ADDRESS,
					 MII_TG3_DSP_EXP1_INT_STAT);
			tg3_readphy(tp, MII_TG3_DSP_RW_PORT, &phy2);
			tg3_readphy(tp, MII_TG3_DSP_RW_PORT, &phy2);

			if ((phy1 & 0x10) && !(phy2 & 0x20)) {
				/* We have signal detect and not receiving
				 * config code words, link is up by parallel
				 * detection.
				 */

				bmcr &= ~BMCR_ANENABLE;
				bmcr |= BMCR_SPEED1000 | BMCR_FULLDPLX;
				tg3_writephy(tp, MII_BMCR, bmcr);
				tp->phy_flags |= TG3_PHYFLG_PARALLEL_DETECT;
			}
		}
	} else if (netif_carrier_ok(tp->dev) &&
		   (tp->link_config.autoneg == AUTONEG_ENABLE) &&
		   (tp->phy_flags & TG3_PHYFLG_PARALLEL_DETECT)) {
		u32 phy2;

		/* Select expansion interrupt status register */
		tg3_writephy(tp, MII_TG3_DSP_ADDRESS,
				 MII_TG3_DSP_EXP1_INT_STAT);
		tg3_readphy(tp, MII_TG3_DSP_RW_PORT, &phy2);
		if (phy2 & 0x20) {
			u32 bmcr;

			/* Config code words received, turn on autoneg. */
			tg3_readphy(tp, MII_BMCR, &bmcr);
			tg3_writephy(tp, MII_BMCR, bmcr | BMCR_ANENABLE);

			tp->phy_flags &= ~TG3_PHYFLG_PARALLEL_DETECT;

		}
	}
}

static int tg3_setup_phy(struct tg3 *tp, int force_reset)
{
	int err;

	if (tp->phy_flags & TG3_PHYFLG_PHY_SERDES)
		err = tg3_setup_fiber_phy(tp, force_reset);
	else if (tp->phy_flags & TG3_PHYFLG_MII_SERDES)
		err = tg3_setup_fiber_mii_phy(tp, force_reset);
	else
		err = tg3_setup_copper_phy(tp, force_reset);

	if (GET_CHIP_REV(tp->pci_chip_rev_id) == CHIPREV_5784_AX) {
		u32 val, scale;

		val = tr32(TG3_CPMU_CLCK_STAT) & CPMU_CLCK_STAT_MAC_CLCK_MASK;
		if (val == CPMU_CLCK_STAT_MAC_CLCK_62_5)
			scale = 65;
		else if (val == CPMU_CLCK_STAT_MAC_CLCK_6_25)
			scale = 6;
		else
			scale = 12;

		val = tr32(GRC_MISC_CFG) & ~GRC_MISC_CFG_PRESCALAR_MASK;
		val |= (scale << GRC_MISC_CFG_PRESCALAR_SHIFT);
		tw32(GRC_MISC_CFG, val);
	}

	if (tp->link_config.active_speed == SPEED_1000 &&
	    tp->link_config.active_duplex == DUPLEX_HALF)
		tw32(MAC_TX_LENGTHS,
		     ((2 << TX_LENGTHS_IPG_CRS_SHIFT) |
		      (6 << TX_LENGTHS_IPG_SHIFT) |
		      (0xff << TX_LENGTHS_SLOT_TIME_SHIFT)));
	else
		tw32(MAC_TX_LENGTHS,
		     ((2 << TX_LENGTHS_IPG_CRS_SHIFT) |
		      (6 << TX_LENGTHS_IPG_SHIFT) |
		      (32 << TX_LENGTHS_SLOT_TIME_SHIFT)));

	if (!(tp->tg3_flags2 & TG3_FLG2_5705_PLUS)) {
		if (netif_carrier_ok(tp->dev)) {
			tw32(HOSTCC_STAT_COAL_TICKS,
			     tp->coal.stats_block_coalesce_usecs);
		} else {
			tw32(HOSTCC_STAT_COAL_TICKS, 0);
		}
	}

	if (tp->tg3_flags & TG3_FLAG_ASPM_WORKAROUND) {
		u32 val = tr32(PCIE_PWR_MGMT_THRESH);
		if (!netif_carrier_ok(tp->dev))
			val = (val & ~PCIE_PWR_MGMT_L1_THRESH_MSK) |
			      tp->pwrmgmt_thresh;
		else
			val |= PCIE_PWR_MGMT_L1_THRESH_MSK;
		tw32(PCIE_PWR_MGMT_THRESH, val);
	}

	return err;
}

static inline int tg3_irq_sync(struct tg3 *tp)
{
	return tp->irq_sync;
}

/* This is called whenever we suspect that the system chipset is re-
 * ordering the sequence of MMIO to the tx send mailbox. The symptom
 * is bogus tx completions. We try to recover by setting the
 * TG3_FLAG_MBOX_WRITE_REORDER flag and resetting the chip later
 * in the workqueue.
 */
static void tg3_tx_recover(struct tg3 *tp)
{
	BUG_ON((tp->tg3_flags & TG3_FLAG_MBOX_WRITE_REORDER) ||
	       tp->write32_tx_mbox == tg3_write_indirect_mbox);

	netdev_warn(tp->dev,
		    "The system may be re-ordering memory-mapped I/O "
		    "cycles to the network device, attempting to recover. "
		    "Please report the problem to the driver maintainer "
		    "and include system chipset information.\n");

	spin_lock(&tp->lock);
	tp->tg3_flags |= TG3_FLAG_TX_RECOVERY_PENDING;
	spin_unlock(&tp->lock);
}

static inline u32 tg3_tx_avail(struct tg3_napi *tnapi)
{
	/* Tell compiler to fetch tx indices from memory. */
	barrier();
	return tnapi->tx_pending -
	       ((tnapi->tx_prod - tnapi->tx_cons) & (TG3_TX_RING_SIZE - 1));
}

/* Tigon3 never reports partial packet sends.  So we do not
 * need special logic to handle SKBs that have not had all
 * of their frags sent yet, like SunGEM does.
 */
static void tg3_tx(struct tg3_napi *tnapi)
{
	struct tg3 *tp = tnapi->tp;
	u32 hw_idx = tnapi->hw_status->idx[0].tx_consumer;
	u32 sw_idx = tnapi->tx_cons;
	struct netdev_queue *txq;
	int index = tnapi - tp->napi;

	if (tp->tg3_flags3 & TG3_FLG3_ENABLE_TSS)
		index--;

	txq = netdev_get_tx_queue(tp->dev, index);

	while (sw_idx != hw_idx) {
		struct ring_info *ri = &tnapi->tx_buffers[sw_idx];
		struct sk_buff *skb = ri->skb;
		int i, tx_bug = 0;

		if (unlikely(skb == NULL)) {
			tg3_tx_recover(tp);
			return;
		}

		pci_unmap_single(tp->pdev,
				 dma_unmap_addr(ri, mapping),
				 skb_headlen(skb),
				 PCI_DMA_TODEVICE);

		ri->skb = NULL;

		sw_idx = NEXT_TX(sw_idx);

		for (i = 0; i < skb_shinfo(skb)->nr_frags; i++) {
			ri = &tnapi->tx_buffers[sw_idx];
			if (unlikely(ri->skb != NULL || sw_idx == hw_idx))
				tx_bug = 1;

			pci_unmap_page(tp->pdev,
				       dma_unmap_addr(ri, mapping),
				       skb_shinfo(skb)->frags[i].size,
				       PCI_DMA_TODEVICE);
			sw_idx = NEXT_TX(sw_idx);
		}

		dev_kfree_skb(skb);

		if (unlikely(tx_bug)) {
			tg3_tx_recover(tp);
			return;
		}
	}

	tnapi->tx_cons = sw_idx;

	/* Need to make the tx_cons update visible to tg3_start_xmit()
	 * before checking for netif_queue_stopped().  Without the
	 * memory barrier, there is a small possibility that tg3_start_xmit()
	 * will miss it and cause the queue to be stopped forever.
	 */
	smp_mb();

	if (unlikely(netif_tx_queue_stopped(txq) &&
		     (tg3_tx_avail(tnapi) > TG3_TX_WAKEUP_THRESH(tnapi)))) {
		__netif_tx_lock(txq, smp_processor_id());
		if (netif_tx_queue_stopped(txq) &&
		    (tg3_tx_avail(tnapi) > TG3_TX_WAKEUP_THRESH(tnapi)))
			netif_tx_wake_queue(txq);
		__netif_tx_unlock(txq);
	}
}

static void tg3_rx_skb_free(struct tg3 *tp, struct ring_info *ri, u32 map_sz)
{
	if (!ri->skb)
		return;

	pci_unmap_single(tp->pdev, dma_unmap_addr(ri, mapping),
			 map_sz, PCI_DMA_FROMDEVICE);
	dev_kfree_skb_any(ri->skb);
	ri->skb = NULL;
}

/* Returns size of skb allocated or < 0 on error.
 *
 * We only need to fill in the address because the other members
 * of the RX descriptor are invariant, see tg3_init_rings.
 *
 * Note the purposeful assymetry of cpu vs. chip accesses.  For
 * posting buffers we only dirty the first cache line of the RX
 * descriptor (containing the address).  Whereas for the RX status
 * buffers the cpu only reads the last cacheline of the RX descriptor
 * (to fetch the error flags, vlan tag, checksum, and opaque cookie).
 */
static int tg3_alloc_rx_skb(struct tg3 *tp, struct tg3_rx_prodring_set *tpr,
			    u32 opaque_key, u32 dest_idx_unmasked)
{
	struct tg3_rx_buffer_desc *desc;
	struct ring_info *map;
	struct sk_buff *skb;
	dma_addr_t mapping;
	int skb_size, dest_idx;

	switch (opaque_key) {
	case RXD_OPAQUE_RING_STD:
		dest_idx = dest_idx_unmasked & tp->rx_std_ring_mask;
		desc = &tpr->rx_std[dest_idx];
		map = &tpr->rx_std_buffers[dest_idx];
		skb_size = tp->rx_pkt_map_sz;
		break;

	case RXD_OPAQUE_RING_JUMBO:
		dest_idx = dest_idx_unmasked & tp->rx_jmb_ring_mask;
		desc = &tpr->rx_jmb[dest_idx].std;
		map = &tpr->rx_jmb_buffers[dest_idx];
		skb_size = TG3_RX_JMB_MAP_SZ;
		break;

	default:
		return -EINVAL;
	}

	/* Do not overwrite any of the map or rp information
	 * until we are sure we can commit to a new buffer.
	 *
	 * Callers depend upon this behavior and assume that
	 * we leave everything unchanged if we fail.
	 */
	skb = netdev_alloc_skb(tp->dev, skb_size + tp->rx_offset);
	if (skb == NULL)
		return -ENOMEM;

	skb_reserve(skb, tp->rx_offset);

	mapping = pci_map_single(tp->pdev, skb->data, skb_size,
				 PCI_DMA_FROMDEVICE);
	if (pci_dma_mapping_error(tp->pdev, mapping)) {
		dev_kfree_skb(skb);
		return -EIO;
	}

	map->skb = skb;
	dma_unmap_addr_set(map, mapping, mapping);

	desc->addr_hi = ((u64)mapping >> 32);
	desc->addr_lo = ((u64)mapping & 0xffffffff);

	return skb_size;
}

/* We only need to move over in the address because the other
 * members of the RX descriptor are invariant.  See notes above
 * tg3_alloc_rx_skb for full details.
 */
static void tg3_recycle_rx(struct tg3_napi *tnapi,
			   struct tg3_rx_prodring_set *dpr,
			   u32 opaque_key, int src_idx,
			   u32 dest_idx_unmasked)
{
	struct tg3 *tp = tnapi->tp;
	struct tg3_rx_buffer_desc *src_desc, *dest_desc;
	struct ring_info *src_map, *dest_map;
	struct tg3_rx_prodring_set *spr = &tp->napi[0].prodring;
	int dest_idx;

	switch (opaque_key) {
	case RXD_OPAQUE_RING_STD:
		dest_idx = dest_idx_unmasked & tp->rx_std_ring_mask;
		dest_desc = &dpr->rx_std[dest_idx];
		dest_map = &dpr->rx_std_buffers[dest_idx];
		src_desc = &spr->rx_std[src_idx];
		src_map = &spr->rx_std_buffers[src_idx];
		break;

	case RXD_OPAQUE_RING_JUMBO:
		dest_idx = dest_idx_unmasked & tp->rx_jmb_ring_mask;
		dest_desc = &dpr->rx_jmb[dest_idx].std;
		dest_map = &dpr->rx_jmb_buffers[dest_idx];
		src_desc = &spr->rx_jmb[src_idx].std;
		src_map = &spr->rx_jmb_buffers[src_idx];
		break;

	default:
		return;
	}

	dest_map->skb = src_map->skb;
	dma_unmap_addr_set(dest_map, mapping,
			   dma_unmap_addr(src_map, mapping));
	dest_desc->addr_hi = src_desc->addr_hi;
	dest_desc->addr_lo = src_desc->addr_lo;

	/* Ensure that the update to the skb happens after the physical
	 * addresses have been transferred to the new BD location.
	 */
	smp_wmb();

	src_map->skb = NULL;
}

/* The RX ring scheme is composed of multiple rings which post fresh
 * buffers to the chip, and one special ring the chip uses to report
 * status back to the host.
 *
 * The special ring reports the status of received packets to the
 * host.  The chip does not write into the original descriptor the
 * RX buffer was obtained from.  The chip simply takes the original
 * descriptor as provided by the host, updates the status and length
 * field, then writes this into the next status ring entry.
 *
 * Each ring the host uses to post buffers to the chip is described
 * by a TG3_BDINFO entry in the chips SRAM area.  When a packet arrives,
 * it is first placed into the on-chip ram.  When the packet's length
 * is known, it walks down the TG3_BDINFO entries to select the ring.
 * Each TG3_BDINFO specifies a MAXLEN field and the first TG3_BDINFO
 * which is within the range of the new packet's length is chosen.
 *
 * The "separate ring for rx status" scheme may sound queer, but it makes
 * sense from a cache coherency perspective.  If only the host writes
 * to the buffer post rings, and only the chip writes to the rx status
 * rings, then cache lines never move beyond shared-modified state.
 * If both the host and chip were to write into the same ring, cache line
 * eviction could occur since both entities want it in an exclusive state.
 */
static int tg3_rx(struct tg3_napi *tnapi, int budget)
{
	struct tg3 *tp = tnapi->tp;
	u32 work_mask, rx_std_posted = 0;
	u32 std_prod_idx, jmb_prod_idx;
	u32 sw_idx = tnapi->rx_rcb_ptr;
	u16 hw_idx;
	int received;
	struct tg3_rx_prodring_set *tpr = &tnapi->prodring;

	hw_idx = *(tnapi->rx_rcb_prod_idx);
	/*
	 * We need to order the read of hw_idx and the read of
	 * the opaque cookie.
	 */
	rmb();
	work_mask = 0;
	received = 0;
	std_prod_idx = tpr->rx_std_prod_idx;
	jmb_prod_idx = tpr->rx_jmb_prod_idx;
	while (sw_idx != hw_idx && budget > 0) {
		struct ring_info *ri;
		struct tg3_rx_buffer_desc *desc = &tnapi->rx_rcb[sw_idx];
		unsigned int len;
		struct sk_buff *skb;
		dma_addr_t dma_addr;
		u32 opaque_key, desc_idx, *post_ptr;

		desc_idx = desc->opaque & RXD_OPAQUE_INDEX_MASK;
		opaque_key = desc->opaque & RXD_OPAQUE_RING_MASK;
		if (opaque_key == RXD_OPAQUE_RING_STD) {
			ri = &tp->napi[0].prodring.rx_std_buffers[desc_idx];
			dma_addr = dma_unmap_addr(ri, mapping);
			skb = ri->skb;
			post_ptr = &std_prod_idx;
			rx_std_posted++;
		} else if (opaque_key == RXD_OPAQUE_RING_JUMBO) {
			ri = &tp->napi[0].prodring.rx_jmb_buffers[desc_idx];
			dma_addr = dma_unmap_addr(ri, mapping);
			skb = ri->skb;
			post_ptr = &jmb_prod_idx;
		} else
			goto next_pkt_nopost;

		work_mask |= opaque_key;

		if ((desc->err_vlan & RXD_ERR_MASK) != 0 &&
		    (desc->err_vlan != RXD_ERR_ODD_NIBBLE_RCVD_MII)) {
		drop_it:
			tg3_recycle_rx(tnapi, tpr, opaque_key,
				       desc_idx, *post_ptr);
		drop_it_no_recycle:
			/* Other statistics kept track of by card. */
			tp->rx_dropped++;
			goto next_pkt;
		}

		len = ((desc->idx_len & RXD_LEN_MASK) >> RXD_LEN_SHIFT) -
		      ETH_FCS_LEN;

		if (len > TG3_RX_COPY_THRESH(tp)) {
			int skb_size;

			skb_size = tg3_alloc_rx_skb(tp, tpr, opaque_key,
						    *post_ptr);
			if (skb_size < 0)
				goto drop_it;

			pci_unmap_single(tp->pdev, dma_addr, skb_size,
					 PCI_DMA_FROMDEVICE);

			/* Ensure that the update to the skb happens
			 * after the usage of the old DMA mapping.
			 */
			smp_wmb();

			ri->skb = NULL;

			skb_put(skb, len);
		} else {
			struct sk_buff *copy_skb;

			tg3_recycle_rx(tnapi, tpr, opaque_key,
				       desc_idx, *post_ptr);

			copy_skb = netdev_alloc_skb(tp->dev, len +
						    TG3_RAW_IP_ALIGN);
			if (copy_skb == NULL)
				goto drop_it_no_recycle;

			skb_reserve(copy_skb, TG3_RAW_IP_ALIGN);
			skb_put(copy_skb, len);
			pci_dma_sync_single_for_cpu(tp->pdev, dma_addr, len, PCI_DMA_FROMDEVICE);
			skb_copy_from_linear_data(skb, copy_skb->data, len);
			pci_dma_sync_single_for_device(tp->pdev, dma_addr, len, PCI_DMA_FROMDEVICE);

			/* We'll reuse the original ring buffer. */
			skb = copy_skb;
		}

		if ((tp->tg3_flags & TG3_FLAG_RX_CHECKSUMS) &&
		    (desc->type_flags & RXD_FLAG_TCPUDP_CSUM) &&
		    (((desc->ip_tcp_csum & RXD_TCPCSUM_MASK)
		      >> RXD_TCPCSUM_SHIFT) == 0xffff))
			skb->ip_summed = CHECKSUM_UNNECESSARY;
		else
			skb_checksum_none_assert(skb);

		skb->protocol = eth_type_trans(skb, tp->dev);

		if (len > (tp->dev->mtu + ETH_HLEN) &&
		    skb->protocol != htons(ETH_P_8021Q)) {
			dev_kfree_skb(skb);
			goto drop_it_no_recycle;
		}

		if (desc->type_flags & RXD_FLAG_VLAN &&
		    !(tp->rx_mode & RX_MODE_KEEP_VLAN_TAG))
			__vlan_hwaccel_put_tag(skb,
					       desc->err_vlan & RXD_VLAN_MASK);

		napi_gro_receive(&tnapi->napi, skb);

		received++;
		budget--;

next_pkt:
		(*post_ptr)++;

		if (unlikely(rx_std_posted >= tp->rx_std_max_post)) {
			tpr->rx_std_prod_idx = std_prod_idx &
					       tp->rx_std_ring_mask;
			tw32_rx_mbox(TG3_RX_STD_PROD_IDX_REG,
				     tpr->rx_std_prod_idx);
			work_mask &= ~RXD_OPAQUE_RING_STD;
			rx_std_posted = 0;
		}
next_pkt_nopost:
		sw_idx++;
		sw_idx &= tp->rx_ret_ring_mask;

		/* Refresh hw_idx to see if there is new work */
		if (sw_idx == hw_idx) {
			hw_idx = *(tnapi->rx_rcb_prod_idx);
			rmb();
		}
	}

	/* ACK the status ring. */
	tnapi->rx_rcb_ptr = sw_idx;
	tw32_rx_mbox(tnapi->consmbox, sw_idx);

	/* Refill RX ring(s). */
	if (!(tp->tg3_flags3 & TG3_FLG3_ENABLE_RSS)) {
		if (work_mask & RXD_OPAQUE_RING_STD) {
			tpr->rx_std_prod_idx = std_prod_idx &
					       tp->rx_std_ring_mask;
			tw32_rx_mbox(TG3_RX_STD_PROD_IDX_REG,
				     tpr->rx_std_prod_idx);
		}
		if (work_mask & RXD_OPAQUE_RING_JUMBO) {
			tpr->rx_jmb_prod_idx = jmb_prod_idx &
					       tp->rx_jmb_ring_mask;
			tw32_rx_mbox(TG3_RX_JMB_PROD_IDX_REG,
				     tpr->rx_jmb_prod_idx);
		}
		mmiowb();
	} else if (work_mask) {
		/* rx_std_buffers[] and rx_jmb_buffers[] entries must be
		 * updated before the producer indices can be updated.
		 */
		smp_wmb();

		tpr->rx_std_prod_idx = std_prod_idx & tp->rx_std_ring_mask;
		tpr->rx_jmb_prod_idx = jmb_prod_idx & tp->rx_jmb_ring_mask;

		if (tnapi != &tp->napi[1])
			napi_schedule(&tp->napi[1].napi);
	}

	return received;
}

static void tg3_poll_link(struct tg3 *tp)
{
	/* handle link change and other phy events */
	if (!(tp->tg3_flags &
	      (TG3_FLAG_USE_LINKCHG_REG |
	       TG3_FLAG_POLL_SERDES))) {
		struct tg3_hw_status *sblk = tp->napi[0].hw_status;

		if (sblk->status & SD_STATUS_LINK_CHG) {
			sblk->status = SD_STATUS_UPDATED |
				       (sblk->status & ~SD_STATUS_LINK_CHG);
			spin_lock(&tp->lock);
			if (tp->tg3_flags3 & TG3_FLG3_USE_PHYLIB) {
				tw32_f(MAC_STATUS,
				     (MAC_STATUS_SYNC_CHANGED |
				      MAC_STATUS_CFG_CHANGED |
				      MAC_STATUS_MI_COMPLETION |
				      MAC_STATUS_LNKSTATE_CHANGED));
				udelay(40);
			} else
				tg3_setup_phy(tp, 0);
			spin_unlock(&tp->lock);
		}
	}
}

static int tg3_rx_prodring_xfer(struct tg3 *tp,
				struct tg3_rx_prodring_set *dpr,
				struct tg3_rx_prodring_set *spr)
{
	u32 si, di, cpycnt, src_prod_idx;
	int i, err = 0;

	while (1) {
		src_prod_idx = spr->rx_std_prod_idx;

		/* Make sure updates to the rx_std_buffers[] entries and the
		 * standard producer index are seen in the correct order.
		 */
		smp_rmb();

		if (spr->rx_std_cons_idx == src_prod_idx)
			break;

		if (spr->rx_std_cons_idx < src_prod_idx)
			cpycnt = src_prod_idx - spr->rx_std_cons_idx;
		else
			cpycnt = tp->rx_std_ring_mask + 1 -
				 spr->rx_std_cons_idx;

		cpycnt = min(cpycnt,
			     tp->rx_std_ring_mask + 1 - dpr->rx_std_prod_idx);

		si = spr->rx_std_cons_idx;
		di = dpr->rx_std_prod_idx;

		for (i = di; i < di + cpycnt; i++) {
			if (dpr->rx_std_buffers[i].skb) {
				cpycnt = i - di;
				err = -ENOSPC;
				break;
			}
		}

		if (!cpycnt)
			break;

		/* Ensure that updates to the rx_std_buffers ring and the
		 * shadowed hardware producer ring from tg3_recycle_skb() are
		 * ordered correctly WRT the skb check above.
		 */
		smp_rmb();

		memcpy(&dpr->rx_std_buffers[di],
		       &spr->rx_std_buffers[si],
		       cpycnt * sizeof(struct ring_info));

		for (i = 0; i < cpycnt; i++, di++, si++) {
			struct tg3_rx_buffer_desc *sbd, *dbd;
			sbd = &spr->rx_std[si];
			dbd = &dpr->rx_std[di];
			dbd->addr_hi = sbd->addr_hi;
			dbd->addr_lo = sbd->addr_lo;
		}

		spr->rx_std_cons_idx = (spr->rx_std_cons_idx + cpycnt) &
				       tp->rx_std_ring_mask;
		dpr->rx_std_prod_idx = (dpr->rx_std_prod_idx + cpycnt) &
				       tp->rx_std_ring_mask;
	}

	while (1) {
		src_prod_idx = spr->rx_jmb_prod_idx;

		/* Make sure updates to the rx_jmb_buffers[] entries and
		 * the jumbo producer index are seen in the correct order.
		 */
		smp_rmb();

		if (spr->rx_jmb_cons_idx == src_prod_idx)
			break;

		if (spr->rx_jmb_cons_idx < src_prod_idx)
			cpycnt = src_prod_idx - spr->rx_jmb_cons_idx;
		else
			cpycnt = tp->rx_jmb_ring_mask + 1 -
				 spr->rx_jmb_cons_idx;

		cpycnt = min(cpycnt,
			     tp->rx_jmb_ring_mask + 1 - dpr->rx_jmb_prod_idx);

		si = spr->rx_jmb_cons_idx;
		di = dpr->rx_jmb_prod_idx;

		for (i = di; i < di + cpycnt; i++) {
			if (dpr->rx_jmb_buffers[i].skb) {
				cpycnt = i - di;
				err = -ENOSPC;
				break;
			}
		}

		if (!cpycnt)
			break;

		/* Ensure that updates to the rx_jmb_buffers ring and the
		 * shadowed hardware producer ring from tg3_recycle_skb() are
		 * ordered correctly WRT the skb check above.
		 */
		smp_rmb();

		memcpy(&dpr->rx_jmb_buffers[di],
		       &spr->rx_jmb_buffers[si],
		       cpycnt * sizeof(struct ring_info));

		for (i = 0; i < cpycnt; i++, di++, si++) {
			struct tg3_rx_buffer_desc *sbd, *dbd;
			sbd = &spr->rx_jmb[si].std;
			dbd = &dpr->rx_jmb[di].std;
			dbd->addr_hi = sbd->addr_hi;
			dbd->addr_lo = sbd->addr_lo;
		}

		spr->rx_jmb_cons_idx = (spr->rx_jmb_cons_idx + cpycnt) &
				       tp->rx_jmb_ring_mask;
		dpr->rx_jmb_prod_idx = (dpr->rx_jmb_prod_idx + cpycnt) &
				       tp->rx_jmb_ring_mask;
	}

	return err;
}

static int tg3_poll_work(struct tg3_napi *tnapi, int work_done, int budget)
{
	struct tg3 *tp = tnapi->tp;

	/* run TX completion thread */
	if (tnapi->hw_status->idx[0].tx_consumer != tnapi->tx_cons) {
		tg3_tx(tnapi);
		if (unlikely(tp->tg3_flags & TG3_FLAG_TX_RECOVERY_PENDING))
			return work_done;
	}

	/* run RX thread, within the bounds set by NAPI.
	 * All RX "locking" is done by ensuring outside
	 * code synchronizes with tg3->napi.poll()
	 */
	if (*(tnapi->rx_rcb_prod_idx) != tnapi->rx_rcb_ptr)
		work_done += tg3_rx(tnapi, budget - work_done);

	if ((tp->tg3_flags3 & TG3_FLG3_ENABLE_RSS) && tnapi == &tp->napi[1]) {
		struct tg3_rx_prodring_set *dpr = &tp->napi[0].prodring;
		int i, err = 0;
		u32 std_prod_idx = dpr->rx_std_prod_idx;
		u32 jmb_prod_idx = dpr->rx_jmb_prod_idx;

		for (i = 1; i < tp->irq_cnt; i++)
			err |= tg3_rx_prodring_xfer(tp, dpr,
						    &tp->napi[i].prodring);

		wmb();

		if (std_prod_idx != dpr->rx_std_prod_idx)
			tw32_rx_mbox(TG3_RX_STD_PROD_IDX_REG,
				     dpr->rx_std_prod_idx);

		if (jmb_prod_idx != dpr->rx_jmb_prod_idx)
			tw32_rx_mbox(TG3_RX_JMB_PROD_IDX_REG,
				     dpr->rx_jmb_prod_idx);

		mmiowb();

		if (err)
			tw32_f(HOSTCC_MODE, tp->coal_now);
	}

	return work_done;
}

static int tg3_poll_msix(struct napi_struct *napi, int budget)
{
	struct tg3_napi *tnapi = container_of(napi, struct tg3_napi, napi);
	struct tg3 *tp = tnapi->tp;
	int work_done = 0;
	struct tg3_hw_status *sblk = tnapi->hw_status;

	while (1) {
		work_done = tg3_poll_work(tnapi, work_done, budget);

		if (unlikely(tp->tg3_flags & TG3_FLAG_TX_RECOVERY_PENDING))
			goto tx_recovery;

		if (unlikely(work_done >= budget))
			break;

		/* tp->last_tag is used in tg3_int_reenable() below
		 * to tell the hw how much work has been processed,
		 * so we must read it before checking for more work.
		 */
		tnapi->last_tag = sblk->status_tag;
		tnapi->last_irq_tag = tnapi->last_tag;
		rmb();

		/* check for RX/TX work to do */
		if (likely(sblk->idx[0].tx_consumer == tnapi->tx_cons &&
			   *(tnapi->rx_rcb_prod_idx) == tnapi->rx_rcb_ptr)) {
			napi_complete(napi);
			/* Reenable interrupts. */
			tw32_mailbox(tnapi->int_mbox, tnapi->last_tag << 24);
			mmiowb();
			break;
		}
	}

	return work_done;

tx_recovery:
	/* work_done is guaranteed to be less than budget. */
	napi_complete(napi);
	schedule_work(&tp->reset_task);
	return work_done;
}

static int tg3_poll(struct napi_struct *napi, int budget)
{
	struct tg3_napi *tnapi = container_of(napi, struct tg3_napi, napi);
	struct tg3 *tp = tnapi->tp;
	int work_done = 0;
	struct tg3_hw_status *sblk = tnapi->hw_status;

	while (1) {
		tg3_poll_link(tp);

		work_done = tg3_poll_work(tnapi, work_done, budget);

		if (unlikely(tp->tg3_flags & TG3_FLAG_TX_RECOVERY_PENDING))
			goto tx_recovery;

		if (unlikely(work_done >= budget))
			break;

		if (tp->tg3_flags & TG3_FLAG_TAGGED_STATUS) {
			/* tp->last_tag is used in tg3_int_reenable() below
			 * to tell the hw how much work has been processed,
			 * so we must read it before checking for more work.
			 */
			tnapi->last_tag = sblk->status_tag;
			tnapi->last_irq_tag = tnapi->last_tag;
			rmb();
		} else
			sblk->status &= ~SD_STATUS_UPDATED;

		if (likely(!tg3_has_work(tnapi))) {
			napi_complete(napi);
			tg3_int_reenable(tnapi);
			break;
		}
	}

	return work_done;

tx_recovery:
	/* work_done is guaranteed to be less than budget. */
	napi_complete(napi);
	schedule_work(&tp->reset_task);
	return work_done;
}

static void tg3_napi_disable(struct tg3 *tp)
{
	int i;

	for (i = tp->irq_cnt - 1; i >= 0; i--)
		napi_disable(&tp->napi[i].napi);
}

static void tg3_napi_enable(struct tg3 *tp)
{
	int i;

	for (i = 0; i < tp->irq_cnt; i++)
		napi_enable(&tp->napi[i].napi);
}

static void tg3_napi_init(struct tg3 *tp)
{
	int i;

	netif_napi_add(tp->dev, &tp->napi[0].napi, tg3_poll, 64);
	for (i = 1; i < tp->irq_cnt; i++)
		netif_napi_add(tp->dev, &tp->napi[i].napi, tg3_poll_msix, 64);
}

static void tg3_napi_fini(struct tg3 *tp)
{
	int i;

	for (i = 0; i < tp->irq_cnt; i++)
		netif_napi_del(&tp->napi[i].napi);
}

static inline void tg3_netif_stop(struct tg3 *tp)
{
	tp->dev->trans_start = jiffies;	/* prevent tx timeout */
	tg3_napi_disable(tp);
	netif_tx_disable(tp->dev);
}

static inline void tg3_netif_start(struct tg3 *tp)
{
	/* NOTE: unconditional netif_tx_wake_all_queues is only
	 * appropriate so long as all callers are assured to
	 * have free tx slots (such as after tg3_init_hw)
	 */
	netif_tx_wake_all_queues(tp->dev);

	tg3_napi_enable(tp);
	tp->napi[0].hw_status->status |= SD_STATUS_UPDATED;
	tg3_enable_ints(tp);
}

static void tg3_irq_quiesce(struct tg3 *tp)
{
	int i;

	BUG_ON(tp->irq_sync);

	tp->irq_sync = 1;
	smp_mb();

	for (i = 0; i < tp->irq_cnt; i++)
		synchronize_irq(tp->napi[i].irq_vec);
}

/* Fully shutdown all tg3 driver activity elsewhere in the system.
 * If irq_sync is non-zero, then the IRQ handler must be synchronized
 * with as well.  Most of the time, this is not necessary except when
 * shutting down the device.
 */
static inline void tg3_full_lock(struct tg3 *tp, int irq_sync)
{
	spin_lock_bh(&tp->lock);
	if (irq_sync)
		tg3_irq_quiesce(tp);
}

static inline void tg3_full_unlock(struct tg3 *tp)
{
	spin_unlock_bh(&tp->lock);
}

/* One-shot MSI handler - Chip automatically disables interrupt
 * after sending MSI so driver doesn't have to do it.
 */
static irqreturn_t tg3_msi_1shot(int irq, void *dev_id)
{
	struct tg3_napi *tnapi = dev_id;
	struct tg3 *tp = tnapi->tp;

	prefetch(tnapi->hw_status);
	if (tnapi->rx_rcb)
		prefetch(&tnapi->rx_rcb[tnapi->rx_rcb_ptr]);

	if (likely(!tg3_irq_sync(tp)))
		napi_schedule(&tnapi->napi);

	return IRQ_HANDLED;
}

/* MSI ISR - No need to check for interrupt sharing and no need to
 * flush status block and interrupt mailbox. PCI ordering rules
 * guarantee that MSI will arrive after the status block.
 */
static irqreturn_t tg3_msi(int irq, void *dev_id)
{
	struct tg3_napi *tnapi = dev_id;
	struct tg3 *tp = tnapi->tp;

	prefetch(tnapi->hw_status);
	if (tnapi->rx_rcb)
		prefetch(&tnapi->rx_rcb[tnapi->rx_rcb_ptr]);
	/*
	 * Writing any value to intr-mbox-0 clears PCI INTA# and
	 * chip-internal interrupt pending events.
	 * Writing non-zero to intr-mbox-0 additional tells the
	 * NIC to stop sending us irqs, engaging "in-intr-handler"
	 * event coalescing.
	 */
	tw32_mailbox(MAILBOX_INTERRUPT_0 + TG3_64BIT_REG_LOW, 0x00000001);
	if (likely(!tg3_irq_sync(tp)))
		napi_schedule(&tnapi->napi);

	return IRQ_RETVAL(1);
}

static irqreturn_t tg3_interrupt(int irq, void *dev_id)
{
	struct tg3_napi *tnapi = dev_id;
	struct tg3 *tp = tnapi->tp;
	struct tg3_hw_status *sblk = tnapi->hw_status;
	unsigned int handled = 1;

	/* In INTx mode, it is possible for the interrupt to arrive at
	 * the CPU before the status block posted prior to the interrupt.
	 * Reading the PCI State register will confirm whether the
	 * interrupt is ours and will flush the status block.
	 */
	if (unlikely(!(sblk->status & SD_STATUS_UPDATED))) {
		if ((tp->tg3_flags & TG3_FLAG_CHIP_RESETTING) ||
		    (tr32(TG3PCI_PCISTATE) & PCISTATE_INT_NOT_ACTIVE)) {
			handled = 0;
			goto out;
		}
	}

	/*
	 * Writing any value to intr-mbox-0 clears PCI INTA# and
	 * chip-internal interrupt pending events.
	 * Writing non-zero to intr-mbox-0 additional tells the
	 * NIC to stop sending us irqs, engaging "in-intr-handler"
	 * event coalescing.
	 *
	 * Flush the mailbox to de-assert the IRQ immediately to prevent
	 * spurious interrupts.  The flush impacts performance but
	 * excessive spurious interrupts can be worse in some cases.
	 */
	tw32_mailbox_f(MAILBOX_INTERRUPT_0 + TG3_64BIT_REG_LOW, 0x00000001);
	if (tg3_irq_sync(tp))
		goto out;
	sblk->status &= ~SD_STATUS_UPDATED;
	if (likely(tg3_has_work(tnapi))) {
		prefetch(&tnapi->rx_rcb[tnapi->rx_rcb_ptr]);
		napi_schedule(&tnapi->napi);
	} else {
		/* No work, shared interrupt perhaps?  re-enable
		 * interrupts, and flush that PCI write
		 */
		tw32_mailbox_f(MAILBOX_INTERRUPT_0 + TG3_64BIT_REG_LOW,
			       0x00000000);
	}
out:
	return IRQ_RETVAL(handled);
}

static irqreturn_t tg3_interrupt_tagged(int irq, void *dev_id)
{
	struct tg3_napi *tnapi = dev_id;
	struct tg3 *tp = tnapi->tp;
	struct tg3_hw_status *sblk = tnapi->hw_status;
	unsigned int handled = 1;

	/* In INTx mode, it is possible for the interrupt to arrive at
	 * the CPU before the status block posted prior to the interrupt.
	 * Reading the PCI State register will confirm whether the
	 * interrupt is ours and will flush the status block.
	 */
	if (unlikely(sblk->status_tag == tnapi->last_irq_tag)) {
		if ((tp->tg3_flags & TG3_FLAG_CHIP_RESETTING) ||
		    (tr32(TG3PCI_PCISTATE) & PCISTATE_INT_NOT_ACTIVE)) {
			handled = 0;
			goto out;
		}
	}

	/*
	 * writing any value to intr-mbox-0 clears PCI INTA# and
	 * chip-internal interrupt pending events.
	 * writing non-zero to intr-mbox-0 additional tells the
	 * NIC to stop sending us irqs, engaging "in-intr-handler"
	 * event coalescing.
	 *
	 * Flush the mailbox to de-assert the IRQ immediately to prevent
	 * spurious interrupts.  The flush impacts performance but
	 * excessive spurious interrupts can be worse in some cases.
	 */
	tw32_mailbox_f(MAILBOX_INTERRUPT_0 + TG3_64BIT_REG_LOW, 0x00000001);

	/*
	 * In a shared interrupt configuration, sometimes other devices'
	 * interrupts will scream.  We record the current status tag here
	 * so that the above check can report that the screaming interrupts
	 * are unhandled.  Eventually they will be silenced.
	 */
	tnapi->last_irq_tag = sblk->status_tag;

	if (tg3_irq_sync(tp))
		goto out;

	prefetch(&tnapi->rx_rcb[tnapi->rx_rcb_ptr]);

	napi_schedule(&tnapi->napi);

out:
	return IRQ_RETVAL(handled);
}

/* ISR for interrupt test */
static irqreturn_t tg3_test_isr(int irq, void *dev_id)
{
	struct tg3_napi *tnapi = dev_id;
	struct tg3 *tp = tnapi->tp;
	struct tg3_hw_status *sblk = tnapi->hw_status;

	if ((sblk->status & SD_STATUS_UPDATED) ||
	    !(tr32(TG3PCI_PCISTATE) & PCISTATE_INT_NOT_ACTIVE)) {
		tg3_disable_ints(tp);
		return IRQ_RETVAL(1);
	}
	return IRQ_RETVAL(0);
}

static int tg3_init_hw(struct tg3 *, int);
static int tg3_halt(struct tg3 *, int, int);

/* Restart hardware after configuration changes, self-test, etc.
 * Invoked with tp->lock held.
 */
static int tg3_restart_hw(struct tg3 *tp, int reset_phy)
	__releases(tp->lock)
	__acquires(tp->lock)
{
	int err;

	err = tg3_init_hw(tp, reset_phy);
	if (err) {
		netdev_err(tp->dev,
			   "Failed to re-initialize device, aborting\n");
		tg3_halt(tp, RESET_KIND_SHUTDOWN, 1);
		tg3_full_unlock(tp);
		del_timer_sync(&tp->timer);
		tp->irq_sync = 0;
		tg3_napi_enable(tp);
		dev_close(tp->dev);
		tg3_full_lock(tp, 0);
	}
	return err;
}

#ifdef CONFIG_NET_POLL_CONTROLLER
static void tg3_poll_controller(struct net_device *dev)
{
	int i;
	struct tg3 *tp = netdev_priv(dev);

	for (i = 0; i < tp->irq_cnt; i++)
		tg3_interrupt(tp->napi[i].irq_vec, &tp->napi[i]);
}
#endif

static void tg3_reset_task(struct work_struct *work)
{
	struct tg3 *tp = container_of(work, struct tg3, reset_task);
	int err;
	unsigned int restart_timer;

	tg3_full_lock(tp, 0);

	if (!netif_running(tp->dev)) {
		tg3_full_unlock(tp);
		return;
	}

	tg3_full_unlock(tp);

	tg3_phy_stop(tp);

	tg3_netif_stop(tp);

	tg3_full_lock(tp, 1);

	restart_timer = tp->tg3_flags2 & TG3_FLG2_RESTART_TIMER;
	tp->tg3_flags2 &= ~TG3_FLG2_RESTART_TIMER;

	if (tp->tg3_flags & TG3_FLAG_TX_RECOVERY_PENDING) {
		tp->write32_tx_mbox = tg3_write32_tx_mbox;
		tp->write32_rx_mbox = tg3_write_flush_reg32;
		tp->tg3_flags |= TG3_FLAG_MBOX_WRITE_REORDER;
		tp->tg3_flags &= ~TG3_FLAG_TX_RECOVERY_PENDING;
	}

	tg3_halt(tp, RESET_KIND_SHUTDOWN, 0);
	err = tg3_init_hw(tp, 1);
	if (err)
		goto out;

	tg3_netif_start(tp);

	if (restart_timer)
		mod_timer(&tp->timer, jiffies + 1);

out:
	tg3_full_unlock(tp);

	if (!err)
		tg3_phy_start(tp);
}

static void tg3_dump_short_state(struct tg3 *tp)
{
	netdev_err(tp->dev, "DEBUG: MAC_TX_STATUS[%08x] MAC_RX_STATUS[%08x]\n",
		   tr32(MAC_TX_STATUS), tr32(MAC_RX_STATUS));
	netdev_err(tp->dev, "DEBUG: RDMAC_STATUS[%08x] WDMAC_STATUS[%08x]\n",
		   tr32(RDMAC_STATUS), tr32(WDMAC_STATUS));
}

static void tg3_tx_timeout(struct net_device *dev)
{
	struct tg3 *tp = netdev_priv(dev);

	if (netif_msg_tx_err(tp)) {
		netdev_err(dev, "transmit timed out, resetting\n");
		tg3_dump_short_state(tp);
	}

	schedule_work(&tp->reset_task);
}

/* Test for DMA buffers crossing any 4GB boundaries: 4G, 8G, etc */
static inline int tg3_4g_overflow_test(dma_addr_t mapping, int len)
{
	u32 base = (u32) mapping & 0xffffffff;

	return (base > 0xffffdcc0) && (base + len + 8 < base);
}

/* Test for DMA addresses > 40-bit */
static inline int tg3_40bit_overflow_test(struct tg3 *tp, dma_addr_t mapping,
					  int len)
{
#if defined(CONFIG_HIGHMEM) && (BITS_PER_LONG == 64)
	if (tp->tg3_flags & TG3_FLAG_40BIT_DMA_BUG)
		return ((u64) mapping + len) > DMA_BIT_MASK(40);
	return 0;
#else
	return 0;
#endif
}

static void tg3_set_txd(struct tg3_napi *, int, dma_addr_t, int, u32, u32);

/* Workaround 4GB and 40-bit hardware DMA bugs. */
static int tigon3_dma_hwbug_workaround(struct tg3_napi *tnapi,
				       struct sk_buff *skb, u32 last_plus_one,
				       u32 *start, u32 base_flags, u32 mss)
{
	struct tg3 *tp = tnapi->tp;
	struct sk_buff *new_skb;
	dma_addr_t new_addr = 0;
	u32 entry = *start;
	int i, ret = 0;

	if (GET_ASIC_REV(tp->pci_chip_rev_id) != ASIC_REV_5701)
		new_skb = skb_copy(skb, GFP_ATOMIC);
	else {
		int more_headroom = 4 - ((unsigned long)skb->data & 3);

		new_skb = skb_copy_expand(skb,
					  skb_headroom(skb) + more_headroom,
					  skb_tailroom(skb), GFP_ATOMIC);
	}

	if (!new_skb) {
		ret = -1;
	} else {
		/* New SKB is guaranteed to be linear. */
		entry = *start;
		new_addr = pci_map_single(tp->pdev, new_skb->data, new_skb->len,
					  PCI_DMA_TODEVICE);
		/* Make sure the mapping succeeded */
		if (pci_dma_mapping_error(tp->pdev, new_addr)) {
			ret = -1;
			dev_kfree_skb(new_skb);
			new_skb = NULL;

		/* Make sure new skb does not cross any 4G boundaries.
		 * Drop the packet if it does.
		 */
		} else if ((tp->tg3_flags3 & TG3_FLG3_4G_DMA_BNDRY_BUG) &&
			    tg3_4g_overflow_test(new_addr, new_skb->len)) {
			pci_unmap_single(tp->pdev, new_addr, new_skb->len,
					 PCI_DMA_TODEVICE);
			ret = -1;
			dev_kfree_skb(new_skb);
			new_skb = NULL;
		} else {
			tg3_set_txd(tnapi, entry, new_addr, new_skb->len,
				    base_flags, 1 | (mss << 1));
			*start = NEXT_TX(entry);
		}
	}

	/* Now clean up the sw ring entries. */
	i = 0;
	while (entry != last_plus_one) {
		int len;

		if (i == 0)
			len = skb_headlen(skb);
		else
			len = skb_shinfo(skb)->frags[i-1].size;

		pci_unmap_single(tp->pdev,
				 dma_unmap_addr(&tnapi->tx_buffers[entry],
						mapping),
				 len, PCI_DMA_TODEVICE);
		if (i == 0) {
			tnapi->tx_buffers[entry].skb = new_skb;
			dma_unmap_addr_set(&tnapi->tx_buffers[entry], mapping,
					   new_addr);
		} else {
			tnapi->tx_buffers[entry].skb = NULL;
		}
		entry = NEXT_TX(entry);
		i++;
	}

	dev_kfree_skb(skb);

	return ret;
}

static void tg3_set_txd(struct tg3_napi *tnapi, int entry,
			dma_addr_t mapping, int len, u32 flags,
			u32 mss_and_is_end)
{
	struct tg3_tx_buffer_desc *txd = &tnapi->tx_ring[entry];
	int is_end = (mss_and_is_end & 0x1);
	u32 mss = (mss_and_is_end >> 1);
	u32 vlan_tag = 0;

	if (is_end)
		flags |= TXD_FLAG_END;
	if (flags & TXD_FLAG_VLAN) {
		vlan_tag = flags >> 16;
		flags &= 0xffff;
	}
	vlan_tag |= (mss << TXD_MSS_SHIFT);

	txd->addr_hi = ((u64) mapping >> 32);
	txd->addr_lo = ((u64) mapping & 0xffffffff);
	txd->len_flags = (len << TXD_LEN_SHIFT) | flags;
	txd->vlan_tag = vlan_tag << TXD_VLAN_TAG_SHIFT;
}

/* hard_start_xmit for devices that don't have any bugs and
 * support TG3_FLG2_HW_TSO_2 and TG3_FLG2_HW_TSO_3 only.
 */
static netdev_tx_t tg3_start_xmit(struct sk_buff *skb,
				  struct net_device *dev)
{
	struct tg3 *tp = netdev_priv(dev);
	u32 len, entry, base_flags, mss;
	dma_addr_t mapping;
	struct tg3_napi *tnapi;
	struct netdev_queue *txq;
	unsigned int i, last;

	txq = netdev_get_tx_queue(dev, skb_get_queue_mapping(skb));
	tnapi = &tp->napi[skb_get_queue_mapping(skb)];
	if (tp->tg3_flags3 & TG3_FLG3_ENABLE_TSS)
		tnapi++;

	/* We are running in BH disabled context with netif_tx_lock
	 * and TX reclaim runs via tp->napi.poll inside of a software
	 * interrupt.  Furthermore, IRQ processing runs lockless so we have
	 * no IRQ context deadlocks to worry about either.  Rejoice!
	 */
	if (unlikely(tg3_tx_avail(tnapi) <= (skb_shinfo(skb)->nr_frags + 1))) {
		if (!netif_tx_queue_stopped(txq)) {
			netif_tx_stop_queue(txq);

			/* This is a hard error, log it. */
			netdev_err(dev,
				   "BUG! Tx Ring full when queue awake!\n");
		}
		return NETDEV_TX_BUSY;
	}

	entry = tnapi->tx_prod;
	base_flags = 0;
	mss = skb_shinfo(skb)->gso_size;
	if (mss) {
		int tcp_opt_len, ip_tcp_len;
		u32 hdrlen;

		if (skb_header_cloned(skb) &&
		    pskb_expand_head(skb, 0, 0, GFP_ATOMIC)) {
			dev_kfree_skb(skb);
			goto out_unlock;
		}

		if (skb_is_gso_v6(skb)) {
			hdrlen = skb_headlen(skb) - ETH_HLEN;
		} else {
			struct iphdr *iph = ip_hdr(skb);

			tcp_opt_len = tcp_optlen(skb);
			ip_tcp_len = ip_hdrlen(skb) + sizeof(struct tcphdr);

			iph->check = 0;
			iph->tot_len = htons(mss + ip_tcp_len + tcp_opt_len);
			hdrlen = ip_tcp_len + tcp_opt_len;
		}

		if (tp->tg3_flags2 & TG3_FLG2_HW_TSO_3) {
			mss |= (hdrlen & 0xc) << 12;
			if (hdrlen & 0x10)
				base_flags |= 0x00000010;
			base_flags |= (hdrlen & 0x3e0) << 5;
		} else
			mss |= hdrlen << 9;

		base_flags |= (TXD_FLAG_CPU_PRE_DMA |
			       TXD_FLAG_CPU_POST_DMA);

		tcp_hdr(skb)->check = 0;

	} else if (skb->ip_summed == CHECKSUM_PARTIAL) {
		base_flags |= TXD_FLAG_TCPUDP_CSUM;
	}

	if (vlan_tx_tag_present(skb))
		base_flags |= (TXD_FLAG_VLAN |
			       (vlan_tx_tag_get(skb) << 16));

	len = skb_headlen(skb);

	/* Queue skb data, a.k.a. the main skb fragment. */
	mapping = pci_map_single(tp->pdev, skb->data, len, PCI_DMA_TODEVICE);
	if (pci_dma_mapping_error(tp->pdev, mapping)) {
		dev_kfree_skb(skb);
		goto out_unlock;
	}

	tnapi->tx_buffers[entry].skb = skb;
	dma_unmap_addr_set(&tnapi->tx_buffers[entry], mapping, mapping);

	if ((tp->tg3_flags3 & TG3_FLG3_USE_JUMBO_BDFLAG) &&
	    !mss && skb->len > VLAN_ETH_FRAME_LEN)
		base_flags |= TXD_FLAG_JMB_PKT;

	tg3_set_txd(tnapi, entry, mapping, len, base_flags,
		    (skb_shinfo(skb)->nr_frags == 0) | (mss << 1));

	entry = NEXT_TX(entry);

	/* Now loop through additional data fragments, and queue them. */
	if (skb_shinfo(skb)->nr_frags > 0) {
		last = skb_shinfo(skb)->nr_frags - 1;
		for (i = 0; i <= last; i++) {
			skb_frag_t *frag = &skb_shinfo(skb)->frags[i];

			len = frag->size;
			mapping = pci_map_page(tp->pdev,
					       frag->page,
					       frag->page_offset,
					       len, PCI_DMA_TODEVICE);
			if (pci_dma_mapping_error(tp->pdev, mapping))
				goto dma_error;

			tnapi->tx_buffers[entry].skb = NULL;
			dma_unmap_addr_set(&tnapi->tx_buffers[entry], mapping,
					   mapping);

			tg3_set_txd(tnapi, entry, mapping, len,
				    base_flags, (i == last) | (mss << 1));

			entry = NEXT_TX(entry);
		}
	}

	/* Packets are ready, update Tx producer idx local and on card. */
	tw32_tx_mbox(tnapi->prodmbox, entry);

	tnapi->tx_prod = entry;
	if (unlikely(tg3_tx_avail(tnapi) <= (MAX_SKB_FRAGS + 1))) {
		netif_tx_stop_queue(txq);

		/* netif_tx_stop_queue() must be done before checking
		 * checking tx index in tg3_tx_avail() below, because in
		 * tg3_tx(), we update tx index before checking for
		 * netif_tx_queue_stopped().
		 */
		smp_mb();
		if (tg3_tx_avail(tnapi) > TG3_TX_WAKEUP_THRESH(tnapi))
			netif_tx_wake_queue(txq);
	}

out_unlock:
	mmiowb();

	return NETDEV_TX_OK;

dma_error:
	last = i;
	entry = tnapi->tx_prod;
	tnapi->tx_buffers[entry].skb = NULL;
	pci_unmap_single(tp->pdev,
			 dma_unmap_addr(&tnapi->tx_buffers[entry], mapping),
			 skb_headlen(skb),
			 PCI_DMA_TODEVICE);
	for (i = 0; i <= last; i++) {
		skb_frag_t *frag = &skb_shinfo(skb)->frags[i];
		entry = NEXT_TX(entry);

		pci_unmap_page(tp->pdev,
			       dma_unmap_addr(&tnapi->tx_buffers[entry],
					      mapping),
			       frag->size, PCI_DMA_TODEVICE);
	}

	dev_kfree_skb(skb);
	return NETDEV_TX_OK;
}

static netdev_tx_t tg3_start_xmit_dma_bug(struct sk_buff *,
					  struct net_device *);

/* Use GSO to workaround a rare TSO bug that may be triggered when the
 * TSO header is greater than 80 bytes.
 */
static int tg3_tso_bug(struct tg3 *tp, struct sk_buff *skb)
{
	struct sk_buff *segs, *nskb;
	u32 frag_cnt_est = skb_shinfo(skb)->gso_segs * 3;

	/* Estimate the number of fragments in the worst case */
	if (unlikely(tg3_tx_avail(&tp->napi[0]) <= frag_cnt_est)) {
		netif_stop_queue(tp->dev);

		/* netif_tx_stop_queue() must be done before checking
		 * checking tx index in tg3_tx_avail() below, because in
		 * tg3_tx(), we update tx index before checking for
		 * netif_tx_queue_stopped().
		 */
		smp_mb();
		if (tg3_tx_avail(&tp->napi[0]) <= frag_cnt_est)
			return NETDEV_TX_BUSY;

		netif_wake_queue(tp->dev);
	}

	segs = skb_gso_segment(skb, tp->dev->features & ~NETIF_F_TSO);
	if (IS_ERR(segs))
		goto tg3_tso_bug_end;

	do {
		nskb = segs;
		segs = segs->next;
		nskb->next = NULL;
		tg3_start_xmit_dma_bug(nskb, tp->dev);
	} while (segs);

tg3_tso_bug_end:
	dev_kfree_skb(skb);

	return NETDEV_TX_OK;
}

/* hard_start_xmit for devices that have the 4G bug and/or 40-bit bug and
 * support TG3_FLG2_HW_TSO_1 or firmware TSO only.
 */
static netdev_tx_t tg3_start_xmit_dma_bug(struct sk_buff *skb,
					  struct net_device *dev)
{
	struct tg3 *tp = netdev_priv(dev);
	u32 len, entry, base_flags, mss;
	int would_hit_hwbug;
	dma_addr_t mapping;
	struct tg3_napi *tnapi;
	struct netdev_queue *txq;
	unsigned int i, last;

	txq = netdev_get_tx_queue(dev, skb_get_queue_mapping(skb));
	tnapi = &tp->napi[skb_get_queue_mapping(skb)];
	if (tp->tg3_flags3 & TG3_FLG3_ENABLE_TSS)
		tnapi++;

	/* We are running in BH disabled context with netif_tx_lock
	 * and TX reclaim runs via tp->napi.poll inside of a software
	 * interrupt.  Furthermore, IRQ processing runs lockless so we have
	 * no IRQ context deadlocks to worry about either.  Rejoice!
	 */
	if (unlikely(tg3_tx_avail(tnapi) <= (skb_shinfo(skb)->nr_frags + 1))) {
		if (!netif_tx_queue_stopped(txq)) {
			netif_tx_stop_queue(txq);

			/* This is a hard error, log it. */
			netdev_err(dev,
				   "BUG! Tx Ring full when queue awake!\n");
		}
		return NETDEV_TX_BUSY;
	}

	entry = tnapi->tx_prod;
	base_flags = 0;
	if (skb->ip_summed == CHECKSUM_PARTIAL)
		base_flags |= TXD_FLAG_TCPUDP_CSUM;

	mss = skb_shinfo(skb)->gso_size;
	if (mss) {
		struct iphdr *iph;
		u32 tcp_opt_len, hdr_len;

		if (skb_header_cloned(skb) &&
		    pskb_expand_head(skb, 0, 0, GFP_ATOMIC)) {
			dev_kfree_skb(skb);
			goto out_unlock;
		}

		iph = ip_hdr(skb);
		tcp_opt_len = tcp_optlen(skb);

		if (skb_is_gso_v6(skb)) {
			hdr_len = skb_headlen(skb) - ETH_HLEN;
		} else {
			u32 ip_tcp_len;

			ip_tcp_len = ip_hdrlen(skb) + sizeof(struct tcphdr);
			hdr_len = ip_tcp_len + tcp_opt_len;

			iph->check = 0;
			iph->tot_len = htons(mss + hdr_len);
		}

		if (unlikely((ETH_HLEN + hdr_len) > 80) &&
			     (tp->tg3_flags2 & TG3_FLG2_TSO_BUG))
			return tg3_tso_bug(tp, skb);

		base_flags |= (TXD_FLAG_CPU_PRE_DMA |
			       TXD_FLAG_CPU_POST_DMA);

		if (tp->tg3_flags2 & TG3_FLG2_HW_TSO) {
			tcp_hdr(skb)->check = 0;
			base_flags &= ~TXD_FLAG_TCPUDP_CSUM;
		} else
			tcp_hdr(skb)->check = ~csum_tcpudp_magic(iph->saddr,
								 iph->daddr, 0,
								 IPPROTO_TCP,
								 0);

		if (tp->tg3_flags2 & TG3_FLG2_HW_TSO_3) {
			mss |= (hdr_len & 0xc) << 12;
			if (hdr_len & 0x10)
				base_flags |= 0x00000010;
			base_flags |= (hdr_len & 0x3e0) << 5;
		} else if (tp->tg3_flags2 & TG3_FLG2_HW_TSO_2)
			mss |= hdr_len << 9;
		else if ((tp->tg3_flags2 & TG3_FLG2_HW_TSO_1) ||
			 GET_ASIC_REV(tp->pci_chip_rev_id) == ASIC_REV_5705) {
			if (tcp_opt_len || iph->ihl > 5) {
				int tsflags;

				tsflags = (iph->ihl - 5) + (tcp_opt_len >> 2);
				mss |= (tsflags << 11);
			}
		} else {
			if (tcp_opt_len || iph->ihl > 5) {
				int tsflags;

				tsflags = (iph->ihl - 5) + (tcp_opt_len >> 2);
				base_flags |= tsflags << 12;
			}
		}
	}

	if (vlan_tx_tag_present(skb))
		base_flags |= (TXD_FLAG_VLAN |
			       (vlan_tx_tag_get(skb) << 16));

	if ((tp->tg3_flags3 & TG3_FLG3_USE_JUMBO_BDFLAG) &&
	    !mss && skb->len > VLAN_ETH_FRAME_LEN)
		base_flags |= TXD_FLAG_JMB_PKT;

	len = skb_headlen(skb);

	mapping = pci_map_single(tp->pdev, skb->data, len, PCI_DMA_TODEVICE);
	if (pci_dma_mapping_error(tp->pdev, mapping)) {
		dev_kfree_skb(skb);
		goto out_unlock;
	}

	tnapi->tx_buffers[entry].skb = skb;
	dma_unmap_addr_set(&tnapi->tx_buffers[entry], mapping, mapping);

	would_hit_hwbug = 0;

	if ((tp->tg3_flags3 & TG3_FLG3_SHORT_DMA_BUG) && len <= 8)
		would_hit_hwbug = 1;

	if ((tp->tg3_flags3 & TG3_FLG3_4G_DMA_BNDRY_BUG) &&
	    tg3_4g_overflow_test(mapping, len))
		would_hit_hwbug = 1;

	if ((tp->tg3_flags3 & TG3_FLG3_40BIT_DMA_LIMIT_BUG) &&
	    tg3_40bit_overflow_test(tp, mapping, len))
		would_hit_hwbug = 1;

	if (tp->tg3_flags3 & TG3_FLG3_5701_DMA_BUG)
		would_hit_hwbug = 1;

	tg3_set_txd(tnapi, entry, mapping, len, base_flags,
		    (skb_shinfo(skb)->nr_frags == 0) | (mss << 1));

	entry = NEXT_TX(entry);

	/* Now loop through additional data fragments, and queue them. */
	if (skb_shinfo(skb)->nr_frags > 0) {
		last = skb_shinfo(skb)->nr_frags - 1;
		for (i = 0; i <= last; i++) {
			skb_frag_t *frag = &skb_shinfo(skb)->frags[i];

			len = frag->size;
			mapping = pci_map_page(tp->pdev,
					       frag->page,
					       frag->page_offset,
					       len, PCI_DMA_TODEVICE);

			tnapi->tx_buffers[entry].skb = NULL;
			dma_unmap_addr_set(&tnapi->tx_buffers[entry], mapping,
					   mapping);
			if (pci_dma_mapping_error(tp->pdev, mapping))
				goto dma_error;

			if ((tp->tg3_flags3 & TG3_FLG3_SHORT_DMA_BUG) &&
			    len <= 8)
				would_hit_hwbug = 1;

			if ((tp->tg3_flags3 & TG3_FLG3_4G_DMA_BNDRY_BUG) &&
			    tg3_4g_overflow_test(mapping, len))
				would_hit_hwbug = 1;

			if ((tp->tg3_flags3 & TG3_FLG3_40BIT_DMA_LIMIT_BUG) &&
			    tg3_40bit_overflow_test(tp, mapping, len))
				would_hit_hwbug = 1;

			if (tp->tg3_flags2 & TG3_FLG2_HW_TSO)
				tg3_set_txd(tnapi, entry, mapping, len,
					    base_flags, (i == last)|(mss << 1));
			else
				tg3_set_txd(tnapi, entry, mapping, len,
					    base_flags, (i == last));

			entry = NEXT_TX(entry);
		}
	}

	if (would_hit_hwbug) {
		u32 last_plus_one = entry;
		u32 start;

		start = entry - 1 - skb_shinfo(skb)->nr_frags;
		start &= (TG3_TX_RING_SIZE - 1);

		/* If the workaround fails due to memory/mapping
		 * failure, silently drop this packet.
		 */
		if (tigon3_dma_hwbug_workaround(tnapi, skb, last_plus_one,
						&start, base_flags, mss))
			goto out_unlock;

		entry = start;
	}

	/* Packets are ready, update Tx producer idx local and on card. */
	tw32_tx_mbox(tnapi->prodmbox, entry);

	tnapi->tx_prod = entry;
	if (unlikely(tg3_tx_avail(tnapi) <= (MAX_SKB_FRAGS + 1))) {
		netif_tx_stop_queue(txq);

		/* netif_tx_stop_queue() must be done before checking
		 * checking tx index in tg3_tx_avail() below, because in
		 * tg3_tx(), we update tx index before checking for
		 * netif_tx_queue_stopped().
		 */
		smp_mb();
		if (tg3_tx_avail(tnapi) > TG3_TX_WAKEUP_THRESH(tnapi))
			netif_tx_wake_queue(txq);
	}

out_unlock:
	mmiowb();

	return NETDEV_TX_OK;

dma_error:
	last = i;
	entry = tnapi->tx_prod;
	tnapi->tx_buffers[entry].skb = NULL;
	pci_unmap_single(tp->pdev,
			 dma_unmap_addr(&tnapi->tx_buffers[entry], mapping),
			 skb_headlen(skb),
			 PCI_DMA_TODEVICE);
	for (i = 0; i <= last; i++) {
		skb_frag_t *frag = &skb_shinfo(skb)->frags[i];
		entry = NEXT_TX(entry);

		pci_unmap_page(tp->pdev,
			       dma_unmap_addr(&tnapi->tx_buffers[entry],
					      mapping),
			       frag->size, PCI_DMA_TODEVICE);
	}

	dev_kfree_skb(skb);
	return NETDEV_TX_OK;
}

static inline void tg3_set_mtu(struct net_device *dev, struct tg3 *tp,
			       int new_mtu)
{
	dev->mtu = new_mtu;

	if (new_mtu > ETH_DATA_LEN) {
		if (tp->tg3_flags2 & TG3_FLG2_5780_CLASS) {
			tp->tg3_flags2 &= ~TG3_FLG2_TSO_CAPABLE;
			ethtool_op_set_tso(dev, 0);
		} else {
			tp->tg3_flags |= TG3_FLAG_JUMBO_RING_ENABLE;
		}
	} else {
		if (tp->tg3_flags2 & TG3_FLG2_5780_CLASS)
			tp->tg3_flags2 |= TG3_FLG2_TSO_CAPABLE;
		tp->tg3_flags &= ~TG3_FLAG_JUMBO_RING_ENABLE;
	}
}

static int tg3_change_mtu(struct net_device *dev, int new_mtu)
{
	struct tg3 *tp = netdev_priv(dev);
	int err;

	if (new_mtu < TG3_MIN_MTU || new_mtu > TG3_MAX_MTU(tp))
		return -EINVAL;

	if (!netif_running(dev)) {
		/* We'll just catch it later when the
		 * device is up'd.
		 */
		tg3_set_mtu(dev, tp, new_mtu);
		return 0;
	}

	tg3_phy_stop(tp);

	tg3_netif_stop(tp);

	tg3_full_lock(tp, 1);

	tg3_halt(tp, RESET_KIND_SHUTDOWN, 1);

	tg3_set_mtu(dev, tp, new_mtu);

	err = tg3_restart_hw(tp, 0);

	if (!err)
		tg3_netif_start(tp);

	tg3_full_unlock(tp);

	if (!err)
		tg3_phy_start(tp);

	return err;
}

static void tg3_rx_prodring_free(struct tg3 *tp,
				 struct tg3_rx_prodring_set *tpr)
{
	int i;

	if (tpr != &tp->napi[0].prodring) {
		for (i = tpr->rx_std_cons_idx; i != tpr->rx_std_prod_idx;
		     i = (i + 1) & tp->rx_std_ring_mask)
			tg3_rx_skb_free(tp, &tpr->rx_std_buffers[i],
					tp->rx_pkt_map_sz);

		if (tp->tg3_flags & TG3_FLAG_JUMBO_CAPABLE) {
			for (i = tpr->rx_jmb_cons_idx;
			     i != tpr->rx_jmb_prod_idx;
			     i = (i + 1) & tp->rx_jmb_ring_mask) {
				tg3_rx_skb_free(tp, &tpr->rx_jmb_buffers[i],
						TG3_RX_JMB_MAP_SZ);
			}
		}

		return;
	}

	for (i = 0; i <= tp->rx_std_ring_mask; i++)
		tg3_rx_skb_free(tp, &tpr->rx_std_buffers[i],
				tp->rx_pkt_map_sz);

	if ((tp->tg3_flags & TG3_FLAG_JUMBO_CAPABLE) &&
	    !(tp->tg3_flags2 & TG3_FLG2_5780_CLASS)) {
		for (i = 0; i <= tp->rx_jmb_ring_mask; i++)
			tg3_rx_skb_free(tp, &tpr->rx_jmb_buffers[i],
					TG3_RX_JMB_MAP_SZ);
	}
}

/* Initialize rx rings for packet processing.
 *
 * The chip has been shut down and the driver detached from
 * the networking, so no interrupts or new tx packets will
 * end up in the driver.  tp->{tx,}lock are held and thus
 * we may not sleep.
 */
static int tg3_rx_prodring_alloc(struct tg3 *tp,
				 struct tg3_rx_prodring_set *tpr)
{
	u32 i, rx_pkt_dma_sz;

	tpr->rx_std_cons_idx = 0;
	tpr->rx_std_prod_idx = 0;
	tpr->rx_jmb_cons_idx = 0;
	tpr->rx_jmb_prod_idx = 0;

	if (tpr != &tp->napi[0].prodring) {
		memset(&tpr->rx_std_buffers[0], 0,
		       TG3_RX_STD_BUFF_RING_SIZE(tp));
		if (tpr->rx_jmb_buffers)
			memset(&tpr->rx_jmb_buffers[0], 0,
			       TG3_RX_JMB_BUFF_RING_SIZE(tp));
		goto done;
	}

	/* Zero out all descriptors. */
	memset(tpr->rx_std, 0, TG3_RX_STD_RING_BYTES(tp));

	rx_pkt_dma_sz = TG3_RX_STD_DMA_SZ;
	if ((tp->tg3_flags2 & TG3_FLG2_5780_CLASS) &&
	    tp->dev->mtu > ETH_DATA_LEN)
		rx_pkt_dma_sz = TG3_RX_JMB_DMA_SZ;
	tp->rx_pkt_map_sz = TG3_RX_DMA_TO_MAP_SZ(rx_pkt_dma_sz);

	/* Initialize invariants of the rings, we only set this
	 * stuff once.  This works because the card does not
	 * write into the rx buffer posting rings.
	 */
	for (i = 0; i <= tp->rx_std_ring_mask; i++) {
		struct tg3_rx_buffer_desc *rxd;

		rxd = &tpr->rx_std[i];
		rxd->idx_len = rx_pkt_dma_sz << RXD_LEN_SHIFT;
		rxd->type_flags = (RXD_FLAG_END << RXD_FLAGS_SHIFT);
		rxd->opaque = (RXD_OPAQUE_RING_STD |
			       (i << RXD_OPAQUE_INDEX_SHIFT));
	}

	/* Now allocate fresh SKBs for each rx ring. */
	for (i = 0; i < tp->rx_pending; i++) {
		if (tg3_alloc_rx_skb(tp, tpr, RXD_OPAQUE_RING_STD, i) < 0) {
			netdev_warn(tp->dev,
				    "Using a smaller RX standard ring. Only "
				    "%d out of %d buffers were allocated "
				    "successfully\n", i, tp->rx_pending);
			if (i == 0)
				goto initfail;
			tp->rx_pending = i;
			break;
		}
	}

	if (!(tp->tg3_flags & TG3_FLAG_JUMBO_CAPABLE) ||
	    (tp->tg3_flags2 & TG3_FLG2_5780_CLASS))
		goto done;

	memset(tpr->rx_jmb, 0, TG3_RX_JMB_RING_BYTES(tp));

	if (!(tp->tg3_flags & TG3_FLAG_JUMBO_RING_ENABLE))
		goto done;

	for (i = 0; i <= tp->rx_jmb_ring_mask; i++) {
		struct tg3_rx_buffer_desc *rxd;

		rxd = &tpr->rx_jmb[i].std;
		rxd->idx_len = TG3_RX_JMB_DMA_SZ << RXD_LEN_SHIFT;
		rxd->type_flags = (RXD_FLAG_END << RXD_FLAGS_SHIFT) |
				  RXD_FLAG_JUMBO;
		rxd->opaque = (RXD_OPAQUE_RING_JUMBO |
		       (i << RXD_OPAQUE_INDEX_SHIFT));
	}

	for (i = 0; i < tp->rx_jumbo_pending; i++) {
		if (tg3_alloc_rx_skb(tp, tpr, RXD_OPAQUE_RING_JUMBO, i) < 0) {
			netdev_warn(tp->dev,
				    "Using a smaller RX jumbo ring. Only %d "
				    "out of %d buffers were allocated "
				    "successfully\n", i, tp->rx_jumbo_pending);
			if (i == 0)
				goto initfail;
			tp->rx_jumbo_pending = i;
			break;
		}
	}

done:
	return 0;

initfail:
	tg3_rx_prodring_free(tp, tpr);
	return -ENOMEM;
}

static void tg3_rx_prodring_fini(struct tg3 *tp,
				 struct tg3_rx_prodring_set *tpr)
{
	kfree(tpr->rx_std_buffers);
	tpr->rx_std_buffers = NULL;
	kfree(tpr->rx_jmb_buffers);
	tpr->rx_jmb_buffers = NULL;
	if (tpr->rx_std) {
		dma_free_coherent(&tp->pdev->dev, TG3_RX_STD_RING_BYTES(tp),
				  tpr->rx_std, tpr->rx_std_mapping);
		tpr->rx_std = NULL;
	}
	if (tpr->rx_jmb) {
		dma_free_coherent(&tp->pdev->dev, TG3_RX_JMB_RING_BYTES(tp),
				  tpr->rx_jmb, tpr->rx_jmb_mapping);
		tpr->rx_jmb = NULL;
	}
}

static int tg3_rx_prodring_init(struct tg3 *tp,
				struct tg3_rx_prodring_set *tpr)
{
	tpr->rx_std_buffers = kzalloc(TG3_RX_STD_BUFF_RING_SIZE(tp),
				      GFP_KERNEL);
	if (!tpr->rx_std_buffers)
		return -ENOMEM;

	tpr->rx_std = dma_alloc_coherent(&tp->pdev->dev,
					 TG3_RX_STD_RING_BYTES(tp),
					 &tpr->rx_std_mapping,
					 GFP_KERNEL);
	if (!tpr->rx_std)
		goto err_out;

	if ((tp->tg3_flags & TG3_FLAG_JUMBO_CAPABLE) &&
	    !(tp->tg3_flags2 & TG3_FLG2_5780_CLASS)) {
		tpr->rx_jmb_buffers = kzalloc(TG3_RX_JMB_BUFF_RING_SIZE(tp),
					      GFP_KERNEL);
		if (!tpr->rx_jmb_buffers)
			goto err_out;

		tpr->rx_jmb = dma_alloc_coherent(&tp->pdev->dev,
						 TG3_RX_JMB_RING_BYTES(tp),
						 &tpr->rx_jmb_mapping,
						 GFP_KERNEL);
		if (!tpr->rx_jmb)
			goto err_out;
	}

	return 0;

err_out:
	tg3_rx_prodring_fini(tp, tpr);
	return -ENOMEM;
}

/* Free up pending packets in all rx/tx rings.
 *
 * The chip has been shut down and the driver detached from
 * the networking, so no interrupts or new tx packets will
 * end up in the driver.  tp->{tx,}lock is not held and we are not
 * in an interrupt context and thus may sleep.
 */
static void tg3_free_rings(struct tg3 *tp)
{
	int i, j;

	for (j = 0; j < tp->irq_cnt; j++) {
		struct tg3_napi *tnapi = &tp->napi[j];

		tg3_rx_prodring_free(tp, &tnapi->prodring);

		if (!tnapi->tx_buffers)
			continue;

		for (i = 0; i < TG3_TX_RING_SIZE; ) {
			struct ring_info *txp;
			struct sk_buff *skb;
			unsigned int k;

			txp = &tnapi->tx_buffers[i];
			skb = txp->skb;

			if (skb == NULL) {
				i++;
				continue;
			}

			pci_unmap_single(tp->pdev,
					 dma_unmap_addr(txp, mapping),
					 skb_headlen(skb),
					 PCI_DMA_TODEVICE);
			txp->skb = NULL;

			i++;

			for (k = 0; k < skb_shinfo(skb)->nr_frags; k++) {
				txp = &tnapi->tx_buffers[i & (TG3_TX_RING_SIZE - 1)];
				pci_unmap_page(tp->pdev,
					       dma_unmap_addr(txp, mapping),
					       skb_shinfo(skb)->frags[k].size,
					       PCI_DMA_TODEVICE);
				i++;
			}

			dev_kfree_skb_any(skb);
		}
	}
}

/* Initialize tx/rx rings for packet processing.
 *
 * The chip has been shut down and the driver detached from
 * the networking, so no interrupts or new tx packets will
 * end up in the driver.  tp->{tx,}lock are held and thus
 * we may not sleep.
 */
static int tg3_init_rings(struct tg3 *tp)
{
	int i;

	/* Free up all the SKBs. */
	tg3_free_rings(tp);

	for (i = 0; i < tp->irq_cnt; i++) {
		struct tg3_napi *tnapi = &tp->napi[i];

		tnapi->last_tag = 0;
		tnapi->last_irq_tag = 0;
		tnapi->hw_status->status = 0;
		tnapi->hw_status->status_tag = 0;
		memset(tnapi->hw_status, 0, TG3_HW_STATUS_SIZE);

		tnapi->tx_prod = 0;
		tnapi->tx_cons = 0;
		if (tnapi->tx_ring)
			memset(tnapi->tx_ring, 0, TG3_TX_RING_BYTES);

		tnapi->rx_rcb_ptr = 0;
		if (tnapi->rx_rcb)
			memset(tnapi->rx_rcb, 0, TG3_RX_RCB_RING_BYTES(tp));

		if (tg3_rx_prodring_alloc(tp, &tnapi->prodring)) {
			tg3_free_rings(tp);
			return -ENOMEM;
		}
	}

	return 0;
}

/*
 * Must not be invoked with interrupt sources disabled and
 * the hardware shutdown down.
 */
static void tg3_free_consistent(struct tg3 *tp)
{
	int i;

	for (i = 0; i < tp->irq_cnt; i++) {
		struct tg3_napi *tnapi = &tp->napi[i];

		if (tnapi->tx_ring) {
			dma_free_coherent(&tp->pdev->dev, TG3_TX_RING_BYTES,
				tnapi->tx_ring, tnapi->tx_desc_mapping);
			tnapi->tx_ring = NULL;
		}

		kfree(tnapi->tx_buffers);
		tnapi->tx_buffers = NULL;

		if (tnapi->rx_rcb) {
			dma_free_coherent(&tp->pdev->dev,
					  TG3_RX_RCB_RING_BYTES(tp),
					  tnapi->rx_rcb,
					  tnapi->rx_rcb_mapping);
			tnapi->rx_rcb = NULL;
		}

		tg3_rx_prodring_fini(tp, &tnapi->prodring);

		if (tnapi->hw_status) {
			dma_free_coherent(&tp->pdev->dev, TG3_HW_STATUS_SIZE,
					  tnapi->hw_status,
					  tnapi->status_mapping);
			tnapi->hw_status = NULL;
		}
	}

	if (tp->hw_stats) {
		dma_free_coherent(&tp->pdev->dev, sizeof(struct tg3_hw_stats),
				  tp->hw_stats, tp->stats_mapping);
		tp->hw_stats = NULL;
	}
}

/*
 * Must not be invoked with interrupt sources disabled and
 * the hardware shutdown down.  Can sleep.
 */
static int tg3_alloc_consistent(struct tg3 *tp)
{
	int i;

	tp->hw_stats = dma_alloc_coherent(&tp->pdev->dev,
					  sizeof(struct tg3_hw_stats),
					  &tp->stats_mapping,
					  GFP_KERNEL);
	if (!tp->hw_stats)
		goto err_out;

	memset(tp->hw_stats, 0, sizeof(struct tg3_hw_stats));

	for (i = 0; i < tp->irq_cnt; i++) {
		struct tg3_napi *tnapi = &tp->napi[i];
		struct tg3_hw_status *sblk;

		tnapi->hw_status = dma_alloc_coherent(&tp->pdev->dev,
						      TG3_HW_STATUS_SIZE,
						      &tnapi->status_mapping,
						      GFP_KERNEL);
		if (!tnapi->hw_status)
			goto err_out;

		memset(tnapi->hw_status, 0, TG3_HW_STATUS_SIZE);
		sblk = tnapi->hw_status;

		if (tg3_rx_prodring_init(tp, &tnapi->prodring))
			goto err_out;

		/* If multivector TSS is enabled, vector 0 does not handle
		 * tx interrupts.  Don't allocate any resources for it.
		 */
		if ((!i && !(tp->tg3_flags3 & TG3_FLG3_ENABLE_TSS)) ||
		    (i && (tp->tg3_flags3 & TG3_FLG3_ENABLE_TSS))) {
			tnapi->tx_buffers = kzalloc(sizeof(struct ring_info) *
						    TG3_TX_RING_SIZE,
						    GFP_KERNEL);
			if (!tnapi->tx_buffers)
				goto err_out;

			tnapi->tx_ring = dma_alloc_coherent(&tp->pdev->dev,
							    TG3_TX_RING_BYTES,
							&tnapi->tx_desc_mapping,
							    GFP_KERNEL);
			if (!tnapi->tx_ring)
				goto err_out;
		}

		/*
		 * When RSS is enabled, the status block format changes
		 * slightly.  The "rx_jumbo_consumer", "reserved",
		 * and "rx_mini_consumer" members get mapped to the
		 * other three rx return ring producer indexes.
		 */
		switch (i) {
		default:
			tnapi->rx_rcb_prod_idx = &sblk->idx[0].rx_producer;
			break;
		case 2:
			tnapi->rx_rcb_prod_idx = &sblk->rx_jumbo_consumer;
			break;
		case 3:
			tnapi->rx_rcb_prod_idx = &sblk->reserved;
			break;
		case 4:
			tnapi->rx_rcb_prod_idx = &sblk->rx_mini_consumer;
			break;
		}

		/*
		 * If multivector RSS is enabled, vector 0 does not handle
		 * rx or tx interrupts.  Don't allocate any resources for it.
		 */
		if (!i && (tp->tg3_flags3 & TG3_FLG3_ENABLE_RSS))
			continue;

		tnapi->rx_rcb = dma_alloc_coherent(&tp->pdev->dev,
						   TG3_RX_RCB_RING_BYTES(tp),
						   &tnapi->rx_rcb_mapping,
						   GFP_KERNEL);
		if (!tnapi->rx_rcb)
			goto err_out;

		memset(tnapi->rx_rcb, 0, TG3_RX_RCB_RING_BYTES(tp));
	}

	return 0;

err_out:
	tg3_free_consistent(tp);
	return -ENOMEM;
}

#define MAX_WAIT_CNT 1000

/* To stop a block, clear the enable bit and poll till it
 * clears.  tp->lock is held.
 */
static int tg3_stop_block(struct tg3 *tp, unsigned long ofs, u32 enable_bit, int silent)
{
	unsigned int i;
	u32 val;

	if (tp->tg3_flags2 & TG3_FLG2_5705_PLUS) {
		switch (ofs) {
		case RCVLSC_MODE:
		case DMAC_MODE:
		case MBFREE_MODE:
		case BUFMGR_MODE:
		case MEMARB_MODE:
			/* We can't enable/disable these bits of the
			 * 5705/5750, just say success.
			 */
			return 0;

		default:
			break;
		}
	}

	val = tr32(ofs);
	val &= ~enable_bit;
	tw32_f(ofs, val);

	for (i = 0; i < MAX_WAIT_CNT; i++) {
		udelay(100);
		val = tr32(ofs);
		if ((val & enable_bit) == 0)
			break;
	}

	if (i == MAX_WAIT_CNT && !silent) {
		dev_err(&tp->pdev->dev,
			"tg3_stop_block timed out, ofs=%lx enable_bit=%x\n",
			ofs, enable_bit);
		return -ENODEV;
	}

	return 0;
}

/* tp->lock is held. */
static int tg3_abort_hw(struct tg3 *tp, int silent)
{
	int i, err;

	tg3_disable_ints(tp);

	tp->rx_mode &= ~RX_MODE_ENABLE;
	tw32_f(MAC_RX_MODE, tp->rx_mode);
	udelay(10);

	err  = tg3_stop_block(tp, RCVBDI_MODE, RCVBDI_MODE_ENABLE, silent);
	err |= tg3_stop_block(tp, RCVLPC_MODE, RCVLPC_MODE_ENABLE, silent);
	err |= tg3_stop_block(tp, RCVLSC_MODE, RCVLSC_MODE_ENABLE, silent);
	err |= tg3_stop_block(tp, RCVDBDI_MODE, RCVDBDI_MODE_ENABLE, silent);
	err |= tg3_stop_block(tp, RCVDCC_MODE, RCVDCC_MODE_ENABLE, silent);
	err |= tg3_stop_block(tp, RCVCC_MODE, RCVCC_MODE_ENABLE, silent);

	err |= tg3_stop_block(tp, SNDBDS_MODE, SNDBDS_MODE_ENABLE, silent);
	err |= tg3_stop_block(tp, SNDBDI_MODE, SNDBDI_MODE_ENABLE, silent);
	err |= tg3_stop_block(tp, SNDDATAI_MODE, SNDDATAI_MODE_ENABLE, silent);
	err |= tg3_stop_block(tp, RDMAC_MODE, RDMAC_MODE_ENABLE, silent);
	err |= tg3_stop_block(tp, SNDDATAC_MODE, SNDDATAC_MODE_ENABLE, silent);
	err |= tg3_stop_block(tp, DMAC_MODE, DMAC_MODE_ENABLE, silent);
	err |= tg3_stop_block(tp, SNDBDC_MODE, SNDBDC_MODE_ENABLE, silent);

	tp->mac_mode &= ~MAC_MODE_TDE_ENABLE;
	tw32_f(MAC_MODE, tp->mac_mode);
	udelay(40);

	tp->tx_mode &= ~TX_MODE_ENABLE;
	tw32_f(MAC_TX_MODE, tp->tx_mode);

	for (i = 0; i < MAX_WAIT_CNT; i++) {
		udelay(100);
		if (!(tr32(MAC_TX_MODE) & TX_MODE_ENABLE))
			break;
	}
	if (i >= MAX_WAIT_CNT) {
		dev_err(&tp->pdev->dev,
			"%s timed out, TX_MODE_ENABLE will not clear "
			"MAC_TX_MODE=%08x\n", __func__, tr32(MAC_TX_MODE));
		err |= -ENODEV;
	}

	err |= tg3_stop_block(tp, HOSTCC_MODE, HOSTCC_MODE_ENABLE, silent);
	err |= tg3_stop_block(tp, WDMAC_MODE, WDMAC_MODE_ENABLE, silent);
	err |= tg3_stop_block(tp, MBFREE_MODE, MBFREE_MODE_ENABLE, silent);

	tw32(FTQ_RESET, 0xffffffff);
	tw32(FTQ_RESET, 0x00000000);

	err |= tg3_stop_block(tp, BUFMGR_MODE, BUFMGR_MODE_ENABLE, silent);
	err |= tg3_stop_block(tp, MEMARB_MODE, MEMARB_MODE_ENABLE, silent);

	for (i = 0; i < tp->irq_cnt; i++) {
		struct tg3_napi *tnapi = &tp->napi[i];
		if (tnapi->hw_status)
			memset(tnapi->hw_status, 0, TG3_HW_STATUS_SIZE);
	}
	if (tp->hw_stats)
		memset(tp->hw_stats, 0, sizeof(struct tg3_hw_stats));

	return err;
}

static void tg3_ape_send_event(struct tg3 *tp, u32 event)
{
	int i;
	u32 apedata;

	/* NCSI does not support APE events */
	if (tp->tg3_flags3 & TG3_FLG3_APE_HAS_NCSI)
		return;

	apedata = tg3_ape_read32(tp, TG3_APE_SEG_SIG);
	if (apedata != APE_SEG_SIG_MAGIC)
		return;

	apedata = tg3_ape_read32(tp, TG3_APE_FW_STATUS);
	if (!(apedata & APE_FW_STATUS_READY))
		return;

	/* Wait for up to 1 millisecond for APE to service previous event. */
	for (i = 0; i < 10; i++) {
		if (tg3_ape_lock(tp, TG3_APE_LOCK_MEM))
			return;

		apedata = tg3_ape_read32(tp, TG3_APE_EVENT_STATUS);

		if (!(apedata & APE_EVENT_STATUS_EVENT_PENDING))
			tg3_ape_write32(tp, TG3_APE_EVENT_STATUS,
					event | APE_EVENT_STATUS_EVENT_PENDING);

		tg3_ape_unlock(tp, TG3_APE_LOCK_MEM);

		if (!(apedata & APE_EVENT_STATUS_EVENT_PENDING))
			break;

		udelay(100);
	}

	if (!(apedata & APE_EVENT_STATUS_EVENT_PENDING))
		tg3_ape_write32(tp, TG3_APE_EVENT, APE_EVENT_1);
}

static void tg3_ape_driver_state_change(struct tg3 *tp, int kind)
{
	u32 event;
	u32 apedata;

	if (!(tp->tg3_flags3 & TG3_FLG3_ENABLE_APE))
		return;

	switch (kind) {
	case RESET_KIND_INIT:
		tg3_ape_write32(tp, TG3_APE_HOST_SEG_SIG,
				APE_HOST_SEG_SIG_MAGIC);
		tg3_ape_write32(tp, TG3_APE_HOST_SEG_LEN,
				APE_HOST_SEG_LEN_MAGIC);
		apedata = tg3_ape_read32(tp, TG3_APE_HOST_INIT_COUNT);
		tg3_ape_write32(tp, TG3_APE_HOST_INIT_COUNT, ++apedata);
		tg3_ape_write32(tp, TG3_APE_HOST_DRIVER_ID,
			APE_HOST_DRIVER_ID_MAGIC(TG3_MAJ_NUM, TG3_MIN_NUM));
		tg3_ape_write32(tp, TG3_APE_HOST_BEHAVIOR,
				APE_HOST_BEHAV_NO_PHYLOCK);
		tg3_ape_write32(tp, TG3_APE_HOST_DRVR_STATE,
				    TG3_APE_HOST_DRVR_STATE_START);

		event = APE_EVENT_STATUS_STATE_START;
		break;
	case RESET_KIND_SHUTDOWN:
		/* With the interface we are currently using,
		 * APE does not track driver state.  Wiping
		 * out the HOST SEGMENT SIGNATURE forces
		 * the APE to assume OS absent status.
		 */
		tg3_ape_write32(tp, TG3_APE_HOST_SEG_SIG, 0x0);

		if (device_may_wakeup(&tp->pdev->dev) &&
		    (tp->tg3_flags & TG3_FLAG_WOL_ENABLE)) {
			tg3_ape_write32(tp, TG3_APE_HOST_WOL_SPEED,
					    TG3_APE_HOST_WOL_SPEED_AUTO);
			apedata = TG3_APE_HOST_DRVR_STATE_WOL;
		} else
			apedata = TG3_APE_HOST_DRVR_STATE_UNLOAD;

		tg3_ape_write32(tp, TG3_APE_HOST_DRVR_STATE, apedata);

		event = APE_EVENT_STATUS_STATE_UNLOAD;
		break;
	case RESET_KIND_SUSPEND:
		event = APE_EVENT_STATUS_STATE_SUSPEND;
		break;
	default:
		return;
	}

	event |= APE_EVENT_STATUS_DRIVER_EVNT | APE_EVENT_STATUS_STATE_CHNGE;

	tg3_ape_send_event(tp, event);
}

/* tp->lock is held. */
static void tg3_write_sig_pre_reset(struct tg3 *tp, int kind)
{
	tg3_write_mem(tp, NIC_SRAM_FIRMWARE_MBOX,
		      NIC_SRAM_FIRMWARE_MBOX_MAGIC1);

	if (tp->tg3_flags2 & TG3_FLG2_ASF_NEW_HANDSHAKE) {
		switch (kind) {
		case RESET_KIND_INIT:
			tg3_write_mem(tp, NIC_SRAM_FW_DRV_STATE_MBOX,
				      DRV_STATE_START);
			break;

		case RESET_KIND_SHUTDOWN:
			tg3_write_mem(tp, NIC_SRAM_FW_DRV_STATE_MBOX,
				      DRV_STATE_UNLOAD);
			break;

		case RESET_KIND_SUSPEND:
			tg3_write_mem(tp, NIC_SRAM_FW_DRV_STATE_MBOX,
				      DRV_STATE_SUSPEND);
			break;

		default:
			break;
		}
	}

	if (kind == RESET_KIND_INIT ||
	    kind == RESET_KIND_SUSPEND)
		tg3_ape_driver_state_change(tp, kind);
}

/* tp->lock is held. */
static void tg3_write_sig_post_reset(struct tg3 *tp, int kind)
{
	if (tp->tg3_flags2 & TG3_FLG2_ASF_NEW_HANDSHAKE) {
		switch (kind) {
		case RESET_KIND_INIT:
			tg3_write_mem(tp, NIC_SRAM_FW_DRV_STATE_MBOX,
				      DRV_STATE_START_DONE);
			break;

		case RESET_KIND_SHUTDOWN:
			tg3_write_mem(tp, NIC_SRAM_FW_DRV_STATE_MBOX,
				      DRV_STATE_UNLOAD_DONE);
			break;

		default:
			break;
		}
	}

	if (kind == RESET_KIND_SHUTDOWN)
		tg3_ape_driver_state_change(tp, kind);
}

/* tp->lock is held. */
static void tg3_write_sig_legacy(struct tg3 *tp, int kind)
{
	if (tp->tg3_flags & TG3_FLAG_ENABLE_ASF) {
		switch (kind) {
		case RESET_KIND_INIT:
			tg3_write_mem(tp, NIC_SRAM_FW_DRV_STATE_MBOX,
				      DRV_STATE_START);
			break;

		case RESET_KIND_SHUTDOWN:
			tg3_write_mem(tp, NIC_SRAM_FW_DRV_STATE_MBOX,
				      DRV_STATE_UNLOAD);
			break;

		case RESET_KIND_SUSPEND:
			tg3_write_mem(tp, NIC_SRAM_FW_DRV_STATE_MBOX,
				      DRV_STATE_SUSPEND);
			break;

		default:
			break;
		}
	}
}

static int tg3_poll_fw(struct tg3 *tp)
{
	int i;
	u32 val;

	if (GET_ASIC_REV(tp->pci_chip_rev_id) == ASIC_REV_5906) {
		/* Wait up to 20ms for init done. */
		for (i = 0; i < 200; i++) {
			if (tr32(VCPU_STATUS) & VCPU_STATUS_INIT_DONE)
				return 0;
			udelay(100);
		}
		return -ENODEV;
	}

	/* Wait for firmware initialization to complete. */
	for (i = 0; i < 100000; i++) {
		tg3_read_mem(tp, NIC_SRAM_FIRMWARE_MBOX, &val);
		if (val == ~NIC_SRAM_FIRMWARE_MBOX_MAGIC1)
			break;
		udelay(10);
	}

	/* Chip might not be fitted with firmware.  Some Sun onboard
	 * parts are configured like that.  So don't signal the timeout
	 * of the above loop as an error, but do report the lack of
	 * running firmware once.
	 */
	if (i >= 100000 &&
	    !(tp->tg3_flags2 & TG3_FLG2_NO_FWARE_REPORTED)) {
		tp->tg3_flags2 |= TG3_FLG2_NO_FWARE_REPORTED;

		netdev_info(tp->dev, "No firmware running\n");
	}

	if (tp->pci_chip_rev_id == CHIPREV_ID_57765_A0) {
		/* The 57765 A0 needs a little more
		 * time to do some important work.
		 */
		mdelay(10);
	}

	return 0;
}

/* Save PCI command register before chip reset */
static void tg3_save_pci_state(struct tg3 *tp)
{
	pci_read_config_word(tp->pdev, PCI_COMMAND, &tp->pci_cmd);
}

/* Restore PCI state after chip reset */
static void tg3_restore_pci_state(struct tg3 *tp)
{
	u32 val;

	/* Re-enable indirect register accesses. */
	pci_write_config_dword(tp->pdev, TG3PCI_MISC_HOST_CTRL,
			       tp->misc_host_ctrl);

	/* Set MAX PCI retry to zero. */
	val = (PCISTATE_ROM_ENABLE | PCISTATE_ROM_RETRY_ENABLE);
	if (tp->pci_chip_rev_id == CHIPREV_ID_5704_A0 &&
	    (tp->tg3_flags & TG3_FLAG_PCIX_MODE))
		val |= PCISTATE_RETRY_SAME_DMA;
	/* Allow reads and writes to the APE register and memory space. */
	if (tp->tg3_flags3 & TG3_FLG3_ENABLE_APE)
		val |= PCISTATE_ALLOW_APE_CTLSPC_WR |
		       PCISTATE_ALLOW_APE_SHMEM_WR |
		       PCISTATE_ALLOW_APE_PSPACE_WR;
	pci_write_config_dword(tp->pdev, TG3PCI_PCISTATE, val);

	pci_write_config_word(tp->pdev, PCI_COMMAND, tp->pci_cmd);

	if (GET_ASIC_REV(tp->pci_chip_rev_id) != ASIC_REV_5785) {
		if (tp->tg3_flags2 & TG3_FLG2_PCI_EXPRESS)
			pcie_set_readrq(tp->pdev, tp->pcie_readrq);
		else {
			pci_write_config_byte(tp->pdev, PCI_CACHE_LINE_SIZE,
					      tp->pci_cacheline_sz);
			pci_write_config_byte(tp->pdev, PCI_LATENCY_TIMER,
					      tp->pci_lat_timer);
		}
	}

	/* Make sure PCI-X relaxed ordering bit is clear. */
	if (tp->tg3_flags & TG3_FLAG_PCIX_MODE) {
		u16 pcix_cmd;

		pci_read_config_word(tp->pdev, tp->pcix_cap + PCI_X_CMD,
				     &pcix_cmd);
		pcix_cmd &= ~PCI_X_CMD_ERO;
		pci_write_config_word(tp->pdev, tp->pcix_cap + PCI_X_CMD,
				      pcix_cmd);
	}

	if (tp->tg3_flags2 & TG3_FLG2_5780_CLASS) {

		/* Chip reset on 5780 will reset MSI enable bit,
		 * so need to restore it.
		 */
		if (tp->tg3_flags2 & TG3_FLG2_USING_MSI) {
			u16 ctrl;

			pci_read_config_word(tp->pdev,
					     tp->msi_cap + PCI_MSI_FLAGS,
					     &ctrl);
			pci_write_config_word(tp->pdev,
					      tp->msi_cap + PCI_MSI_FLAGS,
					      ctrl | PCI_MSI_FLAGS_ENABLE);
			val = tr32(MSGINT_MODE);
			tw32(MSGINT_MODE, val | MSGINT_MODE_ENABLE);
		}
	}
}

static void tg3_stop_fw(struct tg3 *);

/* tp->lock is held. */
static int tg3_chip_reset(struct tg3 *tp)
{
	u32 val;
	void (*write_op)(struct tg3 *, u32, u32);
	int i, err;

	tg3_nvram_lock(tp);

	tg3_ape_lock(tp, TG3_APE_LOCK_GRC);

	/* No matching tg3_nvram_unlock() after this because
	 * chip reset below will undo the nvram lock.
	 */
	tp->nvram_lock_cnt = 0;

	/* GRC_MISC_CFG core clock reset will clear the memory
	 * enable bit in PCI register 4 and the MSI enable bit
	 * on some chips, so we save relevant registers here.
	 */
	tg3_save_pci_state(tp);

	if (GET_ASIC_REV(tp->pci_chip_rev_id) == ASIC_REV_5752 ||
	    (tp->tg3_flags3 & TG3_FLG3_5755_PLUS))
		tw32(GRC_FASTBOOT_PC, 0);

	/*
	 * We must avoid the readl() that normally takes place.
	 * It locks machines, causes machine checks, and other
	 * fun things.  So, temporarily disable the 5701
	 * hardware workaround, while we do the reset.
	 */
	write_op = tp->write32;
	if (write_op == tg3_write_flush_reg32)
		tp->write32 = tg3_write32;

	/* Prevent the irq handler from reading or writing PCI registers
	 * during chip reset when the memory enable bit in the PCI command
	 * register may be cleared.  The chip does not generate interrupt
	 * at this time, but the irq handler may still be called due to irq
	 * sharing or irqpoll.
	 */
	tp->tg3_flags |= TG3_FLAG_CHIP_RESETTING;
	for (i = 0; i < tp->irq_cnt; i++) {
		struct tg3_napi *tnapi = &tp->napi[i];
		if (tnapi->hw_status) {
			tnapi->hw_status->status = 0;
			tnapi->hw_status->status_tag = 0;
		}
		tnapi->last_tag = 0;
		tnapi->last_irq_tag = 0;
	}
	smp_mb();

	for (i = 0; i < tp->irq_cnt; i++)
		synchronize_irq(tp->napi[i].irq_vec);

	if (GET_ASIC_REV(tp->pci_chip_rev_id) == ASIC_REV_57780) {
		val = tr32(TG3_PCIE_LNKCTL) & ~TG3_PCIE_LNKCTL_L1_PLL_PD_EN;
		tw32(TG3_PCIE_LNKCTL, val | TG3_PCIE_LNKCTL_L1_PLL_PD_DIS);
	}

	/* do the reset */
	val = GRC_MISC_CFG_CORECLK_RESET;

	if (tp->tg3_flags2 & TG3_FLG2_PCI_EXPRESS) {
		/* Force PCIe 1.0a mode */
		if (GET_ASIC_REV(tp->pci_chip_rev_id) != ASIC_REV_5785 &&
		    !(tp->tg3_flags3 & TG3_FLG3_5717_PLUS) &&
		    tr32(TG3_PCIE_PHY_TSTCTL) ==
		    (TG3_PCIE_PHY_TSTCTL_PCIE10 | TG3_PCIE_PHY_TSTCTL_PSCRAM))
			tw32(TG3_PCIE_PHY_TSTCTL, TG3_PCIE_PHY_TSTCTL_PSCRAM);

		if (tp->pci_chip_rev_id != CHIPREV_ID_5750_A0) {
			tw32(GRC_MISC_CFG, (1 << 29));
			val |= (1 << 29);
		}
	}

	if (GET_ASIC_REV(tp->pci_chip_rev_id) == ASIC_REV_5906) {
		tw32(VCPU_STATUS, tr32(VCPU_STATUS) | VCPU_STATUS_DRV_RESET);
		tw32(GRC_VCPU_EXT_CTRL,
		     tr32(GRC_VCPU_EXT_CTRL) & ~GRC_VCPU_EXT_CTRL_HALT_CPU);
	}

	/* Manage gphy power for all CPMU absent PCIe devices. */
	if ((tp->tg3_flags2 & TG3_FLG2_5705_PLUS) &&
	    !(tp->tg3_flags & TG3_FLAG_CPMU_PRESENT))
		val |= GRC_MISC_CFG_KEEP_GPHY_POWER;

	tw32(GRC_MISC_CFG, val);

	/* restore 5701 hardware bug workaround write method */
	tp->write32 = write_op;

	/* Unfortunately, we have to delay before the PCI read back.
	 * Some 575X chips even will not respond to a PCI cfg access
	 * when the reset command is given to the chip.
	 *
	 * How do these hardware designers expect things to work
	 * properly if the PCI write is posted for a long period
	 * of time?  It is always necessary to have some method by
	 * which a register read back can occur to push the write
	 * out which does the reset.
	 *
	 * For most tg3 variants the trick below was working.
	 * Ho hum...
	 */
	udelay(120);

	/* Flush PCI posted writes.  The normal MMIO registers
	 * are inaccessible at this time so this is the only
	 * way to make this reliably (actually, this is no longer
	 * the case, see above).  I tried to use indirect
	 * register read/write but this upset some 5701 variants.
	 */
	pci_read_config_dword(tp->pdev, PCI_COMMAND, &val);

	udelay(120);

	if ((tp->tg3_flags2 & TG3_FLG2_PCI_EXPRESS) && tp->pcie_cap) {
		u16 val16;

		if (tp->pci_chip_rev_id == CHIPREV_ID_5750_A0) {
			int i;
			u32 cfg_val;

			/* Wait for link training to complete.  */
			for (i = 0; i < 5000; i++)
				udelay(100);

			pci_read_config_dword(tp->pdev, 0xc4, &cfg_val);
			pci_write_config_dword(tp->pdev, 0xc4,
					       cfg_val | (1 << 15));
		}

		/* Clear the "no snoop" and "relaxed ordering" bits. */
		pci_read_config_word(tp->pdev,
				     tp->pcie_cap + PCI_EXP_DEVCTL,
				     &val16);
		val16 &= ~(PCI_EXP_DEVCTL_RELAX_EN |
			   PCI_EXP_DEVCTL_NOSNOOP_EN);
		/*
		 * Older PCIe devices only support the 128 byte
		 * MPS setting.  Enforce the restriction.
		 */
		if (!(tp->tg3_flags & TG3_FLAG_CPMU_PRESENT))
			val16 &= ~PCI_EXP_DEVCTL_PAYLOAD;
		pci_write_config_word(tp->pdev,
				      tp->pcie_cap + PCI_EXP_DEVCTL,
				      val16);

		pcie_set_readrq(tp->pdev, tp->pcie_readrq);

		/* Clear error status */
		pci_write_config_word(tp->pdev,
				      tp->pcie_cap + PCI_EXP_DEVSTA,
				      PCI_EXP_DEVSTA_CED |
				      PCI_EXP_DEVSTA_NFED |
				      PCI_EXP_DEVSTA_FED |
				      PCI_EXP_DEVSTA_URD);
	}

	tg3_restore_pci_state(tp);

	tp->tg3_flags &= ~TG3_FLAG_CHIP_RESETTING;

	val = 0;
	if (tp->tg3_flags2 & TG3_FLG2_5780_CLASS)
		val = tr32(MEMARB_MODE);
	tw32(MEMARB_MODE, val | MEMARB_MODE_ENABLE);

	if (tp->pci_chip_rev_id == CHIPREV_ID_5750_A3) {
		tg3_stop_fw(tp);
		tw32(0x5000, 0x400);
	}

	tw32(GRC_MODE, tp->grc_mode);

	if (tp->pci_chip_rev_id == CHIPREV_ID_5705_A0) {
		val = tr32(0xc4);

		tw32(0xc4, val | (1 << 15));
	}

	if ((tp->nic_sram_data_cfg & NIC_SRAM_DATA_CFG_MINI_PCI) != 0 &&
	    GET_ASIC_REV(tp->pci_chip_rev_id) == ASIC_REV_5705) {
		tp->pci_clock_ctrl |= CLOCK_CTRL_CLKRUN_OENABLE;
		if (tp->pci_chip_rev_id == CHIPREV_ID_5705_A0)
			tp->pci_clock_ctrl |= CLOCK_CTRL_FORCE_CLKRUN;
		tw32(TG3PCI_CLOCK_CTRL, tp->pci_clock_ctrl);
	}

	if (tp->tg3_flags3 & TG3_FLG3_ENABLE_APE)
		tp->mac_mode = MAC_MODE_APE_TX_EN |
			       MAC_MODE_APE_RX_EN |
			       MAC_MODE_TDE_ENABLE;

	if (tp->phy_flags & TG3_PHYFLG_PHY_SERDES) {
		tp->mac_mode |= MAC_MODE_PORT_MODE_TBI;
		val = tp->mac_mode;
	} else if (tp->phy_flags & TG3_PHYFLG_MII_SERDES) {
		tp->mac_mode |= MAC_MODE_PORT_MODE_GMII;
		val = tp->mac_mode;
	} else
		val = 0;

	tw32_f(MAC_MODE, val);
	udelay(40);

	tg3_ape_unlock(tp, TG3_APE_LOCK_GRC);

	err = tg3_poll_fw(tp);
	if (err)
		return err;

	tg3_mdio_start(tp);

	if ((tp->tg3_flags2 & TG3_FLG2_PCI_EXPRESS) &&
	    tp->pci_chip_rev_id != CHIPREV_ID_5750_A0 &&
	    GET_ASIC_REV(tp->pci_chip_rev_id) != ASIC_REV_5785 &&
	    !(tp->tg3_flags3 & TG3_FLG3_5717_PLUS)) {
		val = tr32(0x7c00);

		tw32(0x7c00, val | (1 << 25));
	}

	/* Reprobe ASF enable state.  */
	tp->tg3_flags &= ~TG3_FLAG_ENABLE_ASF;
	tp->tg3_flags2 &= ~TG3_FLG2_ASF_NEW_HANDSHAKE;
	tg3_read_mem(tp, NIC_SRAM_DATA_SIG, &val);
	if (val == NIC_SRAM_DATA_SIG_MAGIC) {
		u32 nic_cfg;

		tg3_read_mem(tp, NIC_SRAM_DATA_CFG, &nic_cfg);
		if (nic_cfg & NIC_SRAM_DATA_CFG_ASF_ENABLE) {
			tp->tg3_flags |= TG3_FLAG_ENABLE_ASF;
			tp->last_event_jiffies = jiffies;
			if (tp->tg3_flags2 & TG3_FLG2_5750_PLUS)
				tp->tg3_flags2 |= TG3_FLG2_ASF_NEW_HANDSHAKE;
		}
	}

	return 0;
}

/* tp->lock is held. */
static void tg3_stop_fw(struct tg3 *tp)
{
	if ((tp->tg3_flags & TG3_FLAG_ENABLE_ASF) &&
	   !(tp->tg3_flags3 & TG3_FLG3_ENABLE_APE)) {
		/* Wait for RX cpu to ACK the previous event. */
		tg3_wait_for_event_ack(tp);

		tg3_write_mem(tp, NIC_SRAM_FW_CMD_MBOX, FWCMD_NICDRV_PAUSE_FW);

		tg3_generate_fw_event(tp);

		/* Wait for RX cpu to ACK this event. */
		tg3_wait_for_event_ack(tp);
	}
}

/* tp->lock is held. */
static int tg3_halt(struct tg3 *tp, int kind, int silent)
{
	int err;

	tg3_stop_fw(tp);

	tg3_write_sig_pre_reset(tp, kind);

	tg3_abort_hw(tp, silent);
	err = tg3_chip_reset(tp);

	__tg3_set_mac_addr(tp, 0);

	tg3_write_sig_legacy(tp, kind);
	tg3_write_sig_post_reset(tp, kind);

	if (err)
		return err;

	return 0;
}

#define RX_CPU_SCRATCH_BASE	0x30000
#define RX_CPU_SCRATCH_SIZE	0x04000
#define TX_CPU_SCRATCH_BASE	0x34000
#define TX_CPU_SCRATCH_SIZE	0x04000

/* tp->lock is held. */
static int tg3_halt_cpu(struct tg3 *tp, u32 offset)
{
	int i;

	BUG_ON(offset == TX_CPU_BASE &&
	    (tp->tg3_flags2 & TG3_FLG2_5705_PLUS));

	if (GET_ASIC_REV(tp->pci_chip_rev_id) == ASIC_REV_5906) {
		u32 val = tr32(GRC_VCPU_EXT_CTRL);

		tw32(GRC_VCPU_EXT_CTRL, val | GRC_VCPU_EXT_CTRL_HALT_CPU);
		return 0;
	}
	if (offset == RX_CPU_BASE) {
		for (i = 0; i < 10000; i++) {
			tw32(offset + CPU_STATE, 0xffffffff);
			tw32(offset + CPU_MODE,  CPU_MODE_HALT);
			if (tr32(offset + CPU_MODE) & CPU_MODE_HALT)
				break;
		}

		tw32(offset + CPU_STATE, 0xffffffff);
		tw32_f(offset + CPU_MODE,  CPU_MODE_HALT);
		udelay(10);
	} else {
		for (i = 0; i < 10000; i++) {
			tw32(offset + CPU_STATE, 0xffffffff);
			tw32(offset + CPU_MODE,  CPU_MODE_HALT);
			if (tr32(offset + CPU_MODE) & CPU_MODE_HALT)
				break;
		}
	}

	if (i >= 10000) {
		netdev_err(tp->dev, "%s timed out, %s CPU\n",
			   __func__, offset == RX_CPU_BASE ? "RX" : "TX");
		return -ENODEV;
	}

	/* Clear firmware's nvram arbitration. */
	if (tp->tg3_flags & TG3_FLAG_NVRAM)
		tw32(NVRAM_SWARB, SWARB_REQ_CLR0);
	return 0;
}

struct fw_info {
	unsigned int fw_base;
	unsigned int fw_len;
	const __be32 *fw_data;
};

/* tp->lock is held. */
static int tg3_load_firmware_cpu(struct tg3 *tp, u32 cpu_base, u32 cpu_scratch_base,
				 int cpu_scratch_size, struct fw_info *info)
{
	int err, lock_err, i;
	void (*write_op)(struct tg3 *, u32, u32);

	if (cpu_base == TX_CPU_BASE &&
	    (tp->tg3_flags2 & TG3_FLG2_5705_PLUS)) {
		netdev_err(tp->dev,
			   "%s: Trying to load TX cpu firmware which is 5705\n",
			   __func__);
		return -EINVAL;
	}

	if (tp->tg3_flags2 & TG3_FLG2_5705_PLUS)
		write_op = tg3_write_mem;
	else
		write_op = tg3_write_indirect_reg32;

	/* It is possible that bootcode is still loading at this point.
	 * Get the nvram lock first before halting the cpu.
	 */
	lock_err = tg3_nvram_lock(tp);
	err = tg3_halt_cpu(tp, cpu_base);
	if (!lock_err)
		tg3_nvram_unlock(tp);
	if (err)
		goto out;

	for (i = 0; i < cpu_scratch_size; i += sizeof(u32))
		write_op(tp, cpu_scratch_base + i, 0);
	tw32(cpu_base + CPU_STATE, 0xffffffff);
	tw32(cpu_base + CPU_MODE, tr32(cpu_base+CPU_MODE)|CPU_MODE_HALT);
	for (i = 0; i < (info->fw_len / sizeof(u32)); i++)
		write_op(tp, (cpu_scratch_base +
			      (info->fw_base & 0xffff) +
			      (i * sizeof(u32))),
			      be32_to_cpu(info->fw_data[i]));

	err = 0;

out:
	return err;
}

/* tp->lock is held. */
static int tg3_load_5701_a0_firmware_fix(struct tg3 *tp)
{
	struct fw_info info;
	const __be32 *fw_data;
	int err, i;

	fw_data = (void *)tp->fw->data;

	/* Firmware blob starts with version numbers, followed by
	   start address and length. We are setting complete length.
	   length = end_address_of_bss - start_address_of_text.
	   Remainder is the blob to be loaded contiguously
	   from start address. */

	info.fw_base = be32_to_cpu(fw_data[1]);
	info.fw_len = tp->fw->size - 12;
	info.fw_data = &fw_data[3];

	err = tg3_load_firmware_cpu(tp, RX_CPU_BASE,
				    RX_CPU_SCRATCH_BASE, RX_CPU_SCRATCH_SIZE,
				    &info);
	if (err)
		return err;

	err = tg3_load_firmware_cpu(tp, TX_CPU_BASE,
				    TX_CPU_SCRATCH_BASE, TX_CPU_SCRATCH_SIZE,
				    &info);
	if (err)
		return err;

	/* Now startup only the RX cpu. */
	tw32(RX_CPU_BASE + CPU_STATE, 0xffffffff);
	tw32_f(RX_CPU_BASE + CPU_PC, info.fw_base);

	for (i = 0; i < 5; i++) {
		if (tr32(RX_CPU_BASE + CPU_PC) == info.fw_base)
			break;
		tw32(RX_CPU_BASE + CPU_STATE, 0xffffffff);
		tw32(RX_CPU_BASE + CPU_MODE,  CPU_MODE_HALT);
		tw32_f(RX_CPU_BASE + CPU_PC, info.fw_base);
		udelay(1000);
	}
	if (i >= 5) {
		netdev_err(tp->dev, "%s fails to set RX CPU PC, is %08x "
			   "should be %08x\n", __func__,
			   tr32(RX_CPU_BASE + CPU_PC), info.fw_base);
		return -ENODEV;
	}
	tw32(RX_CPU_BASE + CPU_STATE, 0xffffffff);
	tw32_f(RX_CPU_BASE + CPU_MODE,  0x00000000);

	return 0;
}

/* 5705 needs a special version of the TSO firmware.  */

/* tp->lock is held. */
static int tg3_load_tso_firmware(struct tg3 *tp)
{
	struct fw_info info;
	const __be32 *fw_data;
	unsigned long cpu_base, cpu_scratch_base, cpu_scratch_size;
	int err, i;

	if (tp->tg3_flags2 & TG3_FLG2_HW_TSO)
		return 0;

	fw_data = (void *)tp->fw->data;

	/* Firmware blob starts with version numbers, followed by
	   start address and length. We are setting complete length.
	   length = end_address_of_bss - start_address_of_text.
	   Remainder is the blob to be loaded contiguously
	   from start address. */

	info.fw_base = be32_to_cpu(fw_data[1]);
	cpu_scratch_size = tp->fw_len;
	info.fw_len = tp->fw->size - 12;
	info.fw_data = &fw_data[3];

	if (GET_ASIC_REV(tp->pci_chip_rev_id) == ASIC_REV_5705) {
		cpu_base = RX_CPU_BASE;
		cpu_scratch_base = NIC_SRAM_MBUF_POOL_BASE5705;
	} else {
		cpu_base = TX_CPU_BASE;
		cpu_scratch_base = TX_CPU_SCRATCH_BASE;
		cpu_scratch_size = TX_CPU_SCRATCH_SIZE;
	}

	err = tg3_load_firmware_cpu(tp, cpu_base,
				    cpu_scratch_base, cpu_scratch_size,
				    &info);
	if (err)
		return err;

	/* Now startup the cpu. */
	tw32(cpu_base + CPU_STATE, 0xffffffff);
	tw32_f(cpu_base + CPU_PC, info.fw_base);

	for (i = 0; i < 5; i++) {
		if (tr32(cpu_base + CPU_PC) == info.fw_base)
			break;
		tw32(cpu_base + CPU_STATE, 0xffffffff);
		tw32(cpu_base + CPU_MODE,  CPU_MODE_HALT);
		tw32_f(cpu_base + CPU_PC, info.fw_base);
		udelay(1000);
	}
	if (i >= 5) {
		netdev_err(tp->dev,
			   "%s fails to set CPU PC, is %08x should be %08x\n",
			   __func__, tr32(cpu_base + CPU_PC), info.fw_base);
		return -ENODEV;
	}
	tw32(cpu_base + CPU_STATE, 0xffffffff);
	tw32_f(cpu_base + CPU_MODE,  0x00000000);
	return 0;
}


static int tg3_set_mac_addr(struct net_device *dev, void *p)
{
	struct tg3 *tp = netdev_priv(dev);
	struct sockaddr *addr = p;
	int err = 0, skip_mac_1 = 0;

	if (!is_valid_ether_addr(addr->sa_data))
		return -EINVAL;

	memcpy(dev->dev_addr, addr->sa_data, dev->addr_len);

	if (!netif_running(dev))
		return 0;

	if (tp->tg3_flags & TG3_FLAG_ENABLE_ASF) {
		u32 addr0_high, addr0_low, addr1_high, addr1_low;

		addr0_high = tr32(MAC_ADDR_0_HIGH);
		addr0_low = tr32(MAC_ADDR_0_LOW);
		addr1_high = tr32(MAC_ADDR_1_HIGH);
		addr1_low = tr32(MAC_ADDR_1_LOW);

		/* Skip MAC addr 1 if ASF is using it. */
		if ((addr0_high != addr1_high || addr0_low != addr1_low) &&
		    !(addr1_high == 0 && addr1_low == 0))
			skip_mac_1 = 1;
	}
	spin_lock_bh(&tp->lock);
	__tg3_set_mac_addr(tp, skip_mac_1);
	spin_unlock_bh(&tp->lock);

	return err;
}

/* tp->lock is held. */
static void tg3_set_bdinfo(struct tg3 *tp, u32 bdinfo_addr,
			   dma_addr_t mapping, u32 maxlen_flags,
			   u32 nic_addr)
{
	tg3_write_mem(tp,
		      (bdinfo_addr + TG3_BDINFO_HOST_ADDR + TG3_64BIT_REG_HIGH),
		      ((u64) mapping >> 32));
	tg3_write_mem(tp,
		      (bdinfo_addr + TG3_BDINFO_HOST_ADDR + TG3_64BIT_REG_LOW),
		      ((u64) mapping & 0xffffffff));
	tg3_write_mem(tp,
		      (bdinfo_addr + TG3_BDINFO_MAXLEN_FLAGS),
		       maxlen_flags);

	if (!(tp->tg3_flags2 & TG3_FLG2_5705_PLUS))
		tg3_write_mem(tp,
			      (bdinfo_addr + TG3_BDINFO_NIC_ADDR),
			      nic_addr);
}

static void __tg3_set_rx_mode(struct net_device *);
static void __tg3_set_coalesce(struct tg3 *tp, struct ethtool_coalesce *ec)
{
	int i;

	if (!(tp->tg3_flags3 & TG3_FLG3_ENABLE_TSS)) {
		tw32(HOSTCC_TXCOL_TICKS, ec->tx_coalesce_usecs);
		tw32(HOSTCC_TXMAX_FRAMES, ec->tx_max_coalesced_frames);
		tw32(HOSTCC_TXCOAL_MAXF_INT, ec->tx_max_coalesced_frames_irq);
	} else {
		tw32(HOSTCC_TXCOL_TICKS, 0);
		tw32(HOSTCC_TXMAX_FRAMES, 0);
		tw32(HOSTCC_TXCOAL_MAXF_INT, 0);
	}

	if (!(tp->tg3_flags3 & TG3_FLG3_ENABLE_RSS)) {
		tw32(HOSTCC_RXCOL_TICKS, ec->rx_coalesce_usecs);
		tw32(HOSTCC_RXMAX_FRAMES, ec->rx_max_coalesced_frames);
		tw32(HOSTCC_RXCOAL_MAXF_INT, ec->rx_max_coalesced_frames_irq);
	} else {
		tw32(HOSTCC_RXCOL_TICKS, 0);
		tw32(HOSTCC_RXMAX_FRAMES, 0);
		tw32(HOSTCC_RXCOAL_MAXF_INT, 0);
	}

	if (!(tp->tg3_flags2 & TG3_FLG2_5705_PLUS)) {
		u32 val = ec->stats_block_coalesce_usecs;

		tw32(HOSTCC_RXCOAL_TICK_INT, ec->rx_coalesce_usecs_irq);
		tw32(HOSTCC_TXCOAL_TICK_INT, ec->tx_coalesce_usecs_irq);

		if (!netif_carrier_ok(tp->dev))
			val = 0;

		tw32(HOSTCC_STAT_COAL_TICKS, val);
	}

	for (i = 0; i < tp->irq_cnt - 1; i++) {
		u32 reg;

		reg = HOSTCC_RXCOL_TICKS_VEC1 + i * 0x18;
		tw32(reg, ec->rx_coalesce_usecs);
		reg = HOSTCC_RXMAX_FRAMES_VEC1 + i * 0x18;
		tw32(reg, ec->rx_max_coalesced_frames);
		reg = HOSTCC_RXCOAL_MAXF_INT_VEC1 + i * 0x18;
		tw32(reg, ec->rx_max_coalesced_frames_irq);

		if (tp->tg3_flags3 & TG3_FLG3_ENABLE_TSS) {
			reg = HOSTCC_TXCOL_TICKS_VEC1 + i * 0x18;
			tw32(reg, ec->tx_coalesce_usecs);
			reg = HOSTCC_TXMAX_FRAMES_VEC1 + i * 0x18;
			tw32(reg, ec->tx_max_coalesced_frames);
			reg = HOSTCC_TXCOAL_MAXF_INT_VEC1 + i * 0x18;
			tw32(reg, ec->tx_max_coalesced_frames_irq);
		}
	}

	for (; i < tp->irq_max - 1; i++) {
		tw32(HOSTCC_RXCOL_TICKS_VEC1 + i * 0x18, 0);
		tw32(HOSTCC_RXMAX_FRAMES_VEC1 + i * 0x18, 0);
		tw32(HOSTCC_RXCOAL_MAXF_INT_VEC1 + i * 0x18, 0);

		if (tp->tg3_flags3 & TG3_FLG3_ENABLE_TSS) {
			tw32(HOSTCC_TXCOL_TICKS_VEC1 + i * 0x18, 0);
			tw32(HOSTCC_TXMAX_FRAMES_VEC1 + i * 0x18, 0);
			tw32(HOSTCC_TXCOAL_MAXF_INT_VEC1 + i * 0x18, 0);
		}
	}
}

/* tp->lock is held. */
static void tg3_rings_reset(struct tg3 *tp)
{
	int i;
	u32 stblk, txrcb, rxrcb, limit;
	struct tg3_napi *tnapi = &tp->napi[0];

	/* Disable all transmit rings but the first. */
	if (!(tp->tg3_flags2 & TG3_FLG2_5705_PLUS))
		limit = NIC_SRAM_SEND_RCB + TG3_BDINFO_SIZE * 16;
	else if (GET_ASIC_REV(tp->pci_chip_rev_id) == ASIC_REV_5717 ||
		 GET_ASIC_REV(tp->pci_chip_rev_id) == ASIC_REV_5719)
		limit = NIC_SRAM_SEND_RCB + TG3_BDINFO_SIZE * 4;
	else if (GET_ASIC_REV(tp->pci_chip_rev_id) == ASIC_REV_57765)
		limit = NIC_SRAM_SEND_RCB + TG3_BDINFO_SIZE * 2;
	else
		limit = NIC_SRAM_SEND_RCB + TG3_BDINFO_SIZE;

	for (txrcb = NIC_SRAM_SEND_RCB + TG3_BDINFO_SIZE;
	     txrcb < limit; txrcb += TG3_BDINFO_SIZE)
		tg3_write_mem(tp, txrcb + TG3_BDINFO_MAXLEN_FLAGS,
			      BDINFO_FLAGS_DISABLED);


	/* Disable all receive return rings but the first. */
	if (GET_ASIC_REV(tp->pci_chip_rev_id) == ASIC_REV_5717 ||
	    GET_ASIC_REV(tp->pci_chip_rev_id) == ASIC_REV_5719)
		limit = NIC_SRAM_RCV_RET_RCB + TG3_BDINFO_SIZE * 17;
	else if (!(tp->tg3_flags2 & TG3_FLG2_5705_PLUS))
		limit = NIC_SRAM_RCV_RET_RCB + TG3_BDINFO_SIZE * 16;
	else if (GET_ASIC_REV(tp->pci_chip_rev_id) == ASIC_REV_5755 ||
		 GET_ASIC_REV(tp->pci_chip_rev_id) == ASIC_REV_57765)
		limit = NIC_SRAM_RCV_RET_RCB + TG3_BDINFO_SIZE * 4;
	else
		limit = NIC_SRAM_RCV_RET_RCB + TG3_BDINFO_SIZE;

	for (rxrcb = NIC_SRAM_RCV_RET_RCB + TG3_BDINFO_SIZE;
	     rxrcb < limit; rxrcb += TG3_BDINFO_SIZE)
		tg3_write_mem(tp, rxrcb + TG3_BDINFO_MAXLEN_FLAGS,
			      BDINFO_FLAGS_DISABLED);

	/* Disable interrupts */
	tw32_mailbox_f(tp->napi[0].int_mbox, 1);

	/* Zero mailbox registers. */
	if (tp->tg3_flags & TG3_FLAG_SUPPORT_MSIX) {
		for (i = 1; i < tp->irq_max; i++) {
			tp->napi[i].tx_prod = 0;
			tp->napi[i].tx_cons = 0;
			if (tp->tg3_flags3 & TG3_FLG3_ENABLE_TSS)
				tw32_mailbox(tp->napi[i].prodmbox, 0);
			tw32_rx_mbox(tp->napi[i].consmbox, 0);
			tw32_mailbox_f(tp->napi[i].int_mbox, 1);
		}
		if (!(tp->tg3_flags3 & TG3_FLG3_ENABLE_TSS))
			tw32_mailbox(tp->napi[0].prodmbox, 0);
	} else {
		tp->napi[0].tx_prod = 0;
		tp->napi[0].tx_cons = 0;
		tw32_mailbox(tp->napi[0].prodmbox, 0);
		tw32_rx_mbox(tp->napi[0].consmbox, 0);
	}

	/* Make sure the NIC-based send BD rings are disabled. */
	if (!(tp->tg3_flags2 & TG3_FLG2_5705_PLUS)) {
		u32 mbox = MAILBOX_SNDNIC_PROD_IDX_0 + TG3_64BIT_REG_LOW;
		for (i = 0; i < 16; i++)
			tw32_tx_mbox(mbox + i * 8, 0);
	}

	txrcb = NIC_SRAM_SEND_RCB;
	rxrcb = NIC_SRAM_RCV_RET_RCB;

	/* Clear status block in ram. */
	memset(tnapi->hw_status, 0, TG3_HW_STATUS_SIZE);

	/* Set status block DMA address */
	tw32(HOSTCC_STATUS_BLK_HOST_ADDR + TG3_64BIT_REG_HIGH,
	     ((u64) tnapi->status_mapping >> 32));
	tw32(HOSTCC_STATUS_BLK_HOST_ADDR + TG3_64BIT_REG_LOW,
	     ((u64) tnapi->status_mapping & 0xffffffff));

	if (tnapi->tx_ring) {
		tg3_set_bdinfo(tp, txrcb, tnapi->tx_desc_mapping,
			       (TG3_TX_RING_SIZE <<
				BDINFO_FLAGS_MAXLEN_SHIFT),
			       NIC_SRAM_TX_BUFFER_DESC);
		txrcb += TG3_BDINFO_SIZE;
	}

	if (tnapi->rx_rcb) {
		tg3_set_bdinfo(tp, rxrcb, tnapi->rx_rcb_mapping,
			       (tp->rx_ret_ring_mask + 1) <<
				BDINFO_FLAGS_MAXLEN_SHIFT, 0);
		rxrcb += TG3_BDINFO_SIZE;
	}

	stblk = HOSTCC_STATBLCK_RING1;

	for (i = 1, tnapi++; i < tp->irq_cnt; i++, tnapi++) {
		u64 mapping = (u64)tnapi->status_mapping;
		tw32(stblk + TG3_64BIT_REG_HIGH, mapping >> 32);
		tw32(stblk + TG3_64BIT_REG_LOW, mapping & 0xffffffff);

		/* Clear status block in ram. */
		memset(tnapi->hw_status, 0, TG3_HW_STATUS_SIZE);

		if (tnapi->tx_ring) {
			tg3_set_bdinfo(tp, txrcb, tnapi->tx_desc_mapping,
				       (TG3_TX_RING_SIZE <<
					BDINFO_FLAGS_MAXLEN_SHIFT),
				       NIC_SRAM_TX_BUFFER_DESC);
			txrcb += TG3_BDINFO_SIZE;
		}

		tg3_set_bdinfo(tp, rxrcb, tnapi->rx_rcb_mapping,
			       ((tp->rx_ret_ring_mask + 1) <<
				BDINFO_FLAGS_MAXLEN_SHIFT), 0);

		stblk += 8;
		rxrcb += TG3_BDINFO_SIZE;
	}
}

/* tp->lock is held. */
static int tg3_reset_hw(struct tg3 *tp, int reset_phy)
{
	u32 val, rdmac_mode;
	int i, err, limit;
	struct tg3_rx_prodring_set *tpr = &tp->napi[0].prodring;

	tg3_disable_ints(tp);

	tg3_stop_fw(tp);

	tg3_write_sig_pre_reset(tp, RESET_KIND_INIT);

	if (tp->tg3_flags & TG3_FLAG_INIT_COMPLETE)
		tg3_abort_hw(tp, 1);

	/* Enable MAC control of LPI */
	if (tp->phy_flags & TG3_PHYFLG_EEE_CAP) {
		tw32_f(TG3_CPMU_EEE_LNKIDL_CTRL,
		       TG3_CPMU_EEE_LNKIDL_PCIE_NL0 |
		       TG3_CPMU_EEE_LNKIDL_UART_IDL);

		tw32_f(TG3_CPMU_EEE_CTRL,
		       TG3_CPMU_EEE_CTRL_EXIT_20_1_US);

		val = TG3_CPMU_EEEMD_ERLY_L1_XIT_DET |
		      TG3_CPMU_EEEMD_LPI_IN_TX |
		      TG3_CPMU_EEEMD_LPI_IN_RX |
		      TG3_CPMU_EEEMD_EEE_ENABLE;

		if (GET_ASIC_REV(tp->pci_chip_rev_id) != ASIC_REV_5717)
			val |= TG3_CPMU_EEEMD_SND_IDX_DET_EN;

		if (tp->tg3_flags3 & TG3_FLG3_ENABLE_APE)
			val |= TG3_CPMU_EEEMD_APE_TX_DET_EN;

		tw32_f(TG3_CPMU_EEE_MODE, val);

		tw32_f(TG3_CPMU_EEE_DBTMR1,
		       TG3_CPMU_DBTMR1_PCIEXIT_2047US |
		       TG3_CPMU_DBTMR1_LNKIDLE_2047US);

		tw32_f(TG3_CPMU_EEE_DBTMR2,
<<<<<<< HEAD
		       TG3_CPMU_DBTMR1_APE_TX_2047US |
=======
		       TG3_CPMU_DBTMR2_APE_TX_2047US |
>>>>>>> 105e53f8
		       TG3_CPMU_DBTMR2_TXIDXEQ_2047US);
	}

	if (reset_phy)
		tg3_phy_reset(tp);

	err = tg3_chip_reset(tp);
	if (err)
		return err;

	tg3_write_sig_legacy(tp, RESET_KIND_INIT);

	if (GET_CHIP_REV(tp->pci_chip_rev_id) == CHIPREV_5784_AX) {
		val = tr32(TG3_CPMU_CTRL);
		val &= ~(CPMU_CTRL_LINK_AWARE_MODE | CPMU_CTRL_LINK_IDLE_MODE);
		tw32(TG3_CPMU_CTRL, val);

		val = tr32(TG3_CPMU_LSPD_10MB_CLK);
		val &= ~CPMU_LSPD_10MB_MACCLK_MASK;
		val |= CPMU_LSPD_10MB_MACCLK_6_25;
		tw32(TG3_CPMU_LSPD_10MB_CLK, val);

		val = tr32(TG3_CPMU_LNK_AWARE_PWRMD);
		val &= ~CPMU_LNK_AWARE_MACCLK_MASK;
		val |= CPMU_LNK_AWARE_MACCLK_6_25;
		tw32(TG3_CPMU_LNK_AWARE_PWRMD, val);

		val = tr32(TG3_CPMU_HST_ACC);
		val &= ~CPMU_HST_ACC_MACCLK_MASK;
		val |= CPMU_HST_ACC_MACCLK_6_25;
		tw32(TG3_CPMU_HST_ACC, val);
	}

	if (GET_ASIC_REV(tp->pci_chip_rev_id) == ASIC_REV_57780) {
		val = tr32(PCIE_PWR_MGMT_THRESH) & ~PCIE_PWR_MGMT_L1_THRESH_MSK;
		val |= PCIE_PWR_MGMT_EXT_ASPM_TMR_EN |
		       PCIE_PWR_MGMT_L1_THRESH_4MS;
		tw32(PCIE_PWR_MGMT_THRESH, val);

		val = tr32(TG3_PCIE_EIDLE_DELAY) & ~TG3_PCIE_EIDLE_DELAY_MASK;
		tw32(TG3_PCIE_EIDLE_DELAY, val | TG3_PCIE_EIDLE_DELAY_13_CLKS);

		tw32(TG3_CORR_ERR_STAT, TG3_CORR_ERR_STAT_CLEAR);

		val = tr32(TG3_PCIE_LNKCTL) & ~TG3_PCIE_LNKCTL_L1_PLL_PD_EN;
		tw32(TG3_PCIE_LNKCTL, val | TG3_PCIE_LNKCTL_L1_PLL_PD_DIS);
	}

	if (tp->tg3_flags3 & TG3_FLG3_L1PLLPD_EN) {
		u32 grc_mode = tr32(GRC_MODE);

		/* Access the lower 1K of PL PCIE block registers. */
		val = grc_mode & ~GRC_MODE_PCIE_PORT_MASK;
		tw32(GRC_MODE, val | GRC_MODE_PCIE_PL_SEL);

		val = tr32(TG3_PCIE_TLDLPL_PORT + TG3_PCIE_PL_LO_PHYCTL1);
		tw32(TG3_PCIE_TLDLPL_PORT + TG3_PCIE_PL_LO_PHYCTL1,
		     val | TG3_PCIE_PL_LO_PHYCTL1_L1PLLPD_EN);

		tw32(GRC_MODE, grc_mode);
	}

	if (GET_ASIC_REV(tp->pci_chip_rev_id) == ASIC_REV_57765) {
		if (tp->pci_chip_rev_id == CHIPREV_ID_57765_A0) {
			u32 grc_mode = tr32(GRC_MODE);

			/* Access the lower 1K of PL PCIE block registers. */
			val = grc_mode & ~GRC_MODE_PCIE_PORT_MASK;
			tw32(GRC_MODE, val | GRC_MODE_PCIE_PL_SEL);

			val = tr32(TG3_PCIE_TLDLPL_PORT +
				   TG3_PCIE_PL_LO_PHYCTL5);
			tw32(TG3_PCIE_TLDLPL_PORT + TG3_PCIE_PL_LO_PHYCTL5,
			     val | TG3_PCIE_PL_LO_PHYCTL5_DIS_L2CLKREQ);

			tw32(GRC_MODE, grc_mode);
		}

		val = tr32(TG3_CPMU_LSPD_10MB_CLK);
		val &= ~CPMU_LSPD_10MB_MACCLK_MASK;
		val |= CPMU_LSPD_10MB_MACCLK_6_25;
		tw32(TG3_CPMU_LSPD_10MB_CLK, val);
	}

	/* This works around an issue with Athlon chipsets on
	 * B3 tigon3 silicon.  This bit has no effect on any
	 * other revision.  But do not set this on PCI Express
	 * chips and don't even touch the clocks if the CPMU is present.
	 */
	if (!(tp->tg3_flags & TG3_FLAG_CPMU_PRESENT)) {
		if (!(tp->tg3_flags2 & TG3_FLG2_PCI_EXPRESS))
			tp->pci_clock_ctrl |= CLOCK_CTRL_DELAY_PCI_GRANT;
		tw32_f(TG3PCI_CLOCK_CTRL, tp->pci_clock_ctrl);
	}

	if (tp->pci_chip_rev_id == CHIPREV_ID_5704_A0 &&
	    (tp->tg3_flags & TG3_FLAG_PCIX_MODE)) {
		val = tr32(TG3PCI_PCISTATE);
		val |= PCISTATE_RETRY_SAME_DMA;
		tw32(TG3PCI_PCISTATE, val);
	}

	if (tp->tg3_flags3 & TG3_FLG3_ENABLE_APE) {
		/* Allow reads and writes to the
		 * APE register and memory space.
		 */
		val = tr32(TG3PCI_PCISTATE);
		val |= PCISTATE_ALLOW_APE_CTLSPC_WR |
		       PCISTATE_ALLOW_APE_SHMEM_WR |
		       PCISTATE_ALLOW_APE_PSPACE_WR;
		tw32(TG3PCI_PCISTATE, val);
	}

	if (GET_CHIP_REV(tp->pci_chip_rev_id) == CHIPREV_5704_BX) {
		/* Enable some hw fixes.  */
		val = tr32(TG3PCI_MSI_DATA);
		val |= (1 << 26) | (1 << 28) | (1 << 29);
		tw32(TG3PCI_MSI_DATA, val);
	}

	/* Descriptor ring init may make accesses to the
	 * NIC SRAM area to setup the TX descriptors, so we
	 * can only do this after the hardware has been
	 * successfully reset.
	 */
	err = tg3_init_rings(tp);
	if (err)
		return err;

	if (tp->tg3_flags3 & TG3_FLG3_5717_PLUS) {
		val = tr32(TG3PCI_DMA_RW_CTRL) &
		      ~DMA_RWCTRL_DIS_CACHE_ALIGNMENT;
		if (tp->pci_chip_rev_id == CHIPREV_ID_57765_A0)
			val &= ~DMA_RWCTRL_CRDRDR_RDMA_MRRS_MSK;
		tw32(TG3PCI_DMA_RW_CTRL, val | tp->dma_rwctrl);
	} else if (GET_ASIC_REV(tp->pci_chip_rev_id) != ASIC_REV_5784 &&
		   GET_ASIC_REV(tp->pci_chip_rev_id) != ASIC_REV_5761) {
		/* This value is determined during the probe time DMA
		 * engine test, tg3_test_dma.
		 */
		tw32(TG3PCI_DMA_RW_CTRL, tp->dma_rwctrl);
	}

	tp->grc_mode &= ~(GRC_MODE_HOST_SENDBDS |
			  GRC_MODE_4X_NIC_SEND_RINGS |
			  GRC_MODE_NO_TX_PHDR_CSUM |
			  GRC_MODE_NO_RX_PHDR_CSUM);
	tp->grc_mode |= GRC_MODE_HOST_SENDBDS;

	/* Pseudo-header checksum is done by hardware logic and not
	 * the offload processers, so make the chip do the pseudo-
	 * header checksums on receive.  For transmit it is more
	 * convenient to do the pseudo-header checksum in software
	 * as Linux does that on transmit for us in all cases.
	 */
	tp->grc_mode |= GRC_MODE_NO_TX_PHDR_CSUM;

	tw32(GRC_MODE,
	     tp->grc_mode |
	     (GRC_MODE_IRQ_ON_MAC_ATTN | GRC_MODE_HOST_STACKUP));

	/* Setup the timer prescalar register.  Clock is always 66Mhz. */
	val = tr32(GRC_MISC_CFG);
	val &= ~0xff;
	val |= (65 << GRC_MISC_CFG_PRESCALAR_SHIFT);
	tw32(GRC_MISC_CFG, val);

	/* Initialize MBUF/DESC pool. */
	if (tp->tg3_flags2 & TG3_FLG2_5750_PLUS) {
		/* Do nothing.  */
	} else if (GET_ASIC_REV(tp->pci_chip_rev_id) != ASIC_REV_5705) {
		tw32(BUFMGR_MB_POOL_ADDR, NIC_SRAM_MBUF_POOL_BASE);
		if (GET_ASIC_REV(tp->pci_chip_rev_id) == ASIC_REV_5704)
			tw32(BUFMGR_MB_POOL_SIZE, NIC_SRAM_MBUF_POOL_SIZE64);
		else
			tw32(BUFMGR_MB_POOL_SIZE, NIC_SRAM_MBUF_POOL_SIZE96);
		tw32(BUFMGR_DMA_DESC_POOL_ADDR, NIC_SRAM_DMA_DESC_POOL_BASE);
		tw32(BUFMGR_DMA_DESC_POOL_SIZE, NIC_SRAM_DMA_DESC_POOL_SIZE);
	} else if (tp->tg3_flags2 & TG3_FLG2_TSO_CAPABLE) {
		int fw_len;

		fw_len = tp->fw_len;
		fw_len = (fw_len + (0x80 - 1)) & ~(0x80 - 1);
		tw32(BUFMGR_MB_POOL_ADDR,
		     NIC_SRAM_MBUF_POOL_BASE5705 + fw_len);
		tw32(BUFMGR_MB_POOL_SIZE,
		     NIC_SRAM_MBUF_POOL_SIZE5705 - fw_len - 0xa00);
	}

	if (tp->dev->mtu <= ETH_DATA_LEN) {
		tw32(BUFMGR_MB_RDMA_LOW_WATER,
		     tp->bufmgr_config.mbuf_read_dma_low_water);
		tw32(BUFMGR_MB_MACRX_LOW_WATER,
		     tp->bufmgr_config.mbuf_mac_rx_low_water);
		tw32(BUFMGR_MB_HIGH_WATER,
		     tp->bufmgr_config.mbuf_high_water);
	} else {
		tw32(BUFMGR_MB_RDMA_LOW_WATER,
		     tp->bufmgr_config.mbuf_read_dma_low_water_jumbo);
		tw32(BUFMGR_MB_MACRX_LOW_WATER,
		     tp->bufmgr_config.mbuf_mac_rx_low_water_jumbo);
		tw32(BUFMGR_MB_HIGH_WATER,
		     tp->bufmgr_config.mbuf_high_water_jumbo);
	}
	tw32(BUFMGR_DMA_LOW_WATER,
	     tp->bufmgr_config.dma_low_water);
	tw32(BUFMGR_DMA_HIGH_WATER,
	     tp->bufmgr_config.dma_high_water);

	val = BUFMGR_MODE_ENABLE | BUFMGR_MODE_ATTN_ENABLE;
	if (GET_ASIC_REV(tp->pci_chip_rev_id) == ASIC_REV_5719)
		val |= BUFMGR_MODE_NO_TX_UNDERRUN;
	tw32(BUFMGR_MODE, val);
	for (i = 0; i < 2000; i++) {
		if (tr32(BUFMGR_MODE) & BUFMGR_MODE_ENABLE)
			break;
		udelay(10);
	}
	if (i >= 2000) {
		netdev_err(tp->dev, "%s cannot enable BUFMGR\n", __func__);
		return -ENODEV;
	}

	/* Setup replenish threshold. */
	val = tp->rx_pending / 8;
	if (val == 0)
		val = 1;
	else if (val > tp->rx_std_max_post)
		val = tp->rx_std_max_post;
	else if (GET_ASIC_REV(tp->pci_chip_rev_id) == ASIC_REV_5906) {
		if (tp->pci_chip_rev_id == CHIPREV_ID_5906_A1)
			tw32(ISO_PKT_TX, (tr32(ISO_PKT_TX) & ~0x3) | 0x2);

		if (val > (TG3_RX_INTERNAL_RING_SZ_5906 / 2))
			val = TG3_RX_INTERNAL_RING_SZ_5906 / 2;
	}

	tw32(RCVBDI_STD_THRESH, val);

	/* Initialize TG3_BDINFO's at:
	 *  RCVDBDI_STD_BD:	standard eth size rx ring
	 *  RCVDBDI_JUMBO_BD:	jumbo frame rx ring
	 *  RCVDBDI_MINI_BD:	small frame rx ring (??? does not work)
	 *
	 * like so:
	 *  TG3_BDINFO_HOST_ADDR:	high/low parts of DMA address of ring
	 *  TG3_BDINFO_MAXLEN_FLAGS:	(rx max buffer size << 16) |
	 *                              ring attribute flags
	 *  TG3_BDINFO_NIC_ADDR:	location of descriptors in nic SRAM
	 *
	 * Standard receive ring @ NIC_SRAM_RX_BUFFER_DESC, 512 entries.
	 * Jumbo receive ring @ NIC_SRAM_RX_JUMBO_BUFFER_DESC, 256 entries.
	 *
	 * The size of each ring is fixed in the firmware, but the location is
	 * configurable.
	 */
	tw32(RCVDBDI_STD_BD + TG3_BDINFO_HOST_ADDR + TG3_64BIT_REG_HIGH,
	     ((u64) tpr->rx_std_mapping >> 32));
	tw32(RCVDBDI_STD_BD + TG3_BDINFO_HOST_ADDR + TG3_64BIT_REG_LOW,
	     ((u64) tpr->rx_std_mapping & 0xffffffff));
	if (GET_ASIC_REV(tp->pci_chip_rev_id) != ASIC_REV_5717 &&
	    GET_ASIC_REV(tp->pci_chip_rev_id) != ASIC_REV_5719)
		tw32(RCVDBDI_STD_BD + TG3_BDINFO_NIC_ADDR,
		     NIC_SRAM_RX_BUFFER_DESC);

	/* Disable the mini ring */
	if (!(tp->tg3_flags2 & TG3_FLG2_5705_PLUS))
		tw32(RCVDBDI_MINI_BD + TG3_BDINFO_MAXLEN_FLAGS,
		     BDINFO_FLAGS_DISABLED);

	/* Program the jumbo buffer descriptor ring control
	 * blocks on those devices that have them.
	 */
	if (GET_ASIC_REV(tp->pci_chip_rev_id) == ASIC_REV_5719 ||
	    ((tp->tg3_flags & TG3_FLAG_JUMBO_CAPABLE) &&
	    !(tp->tg3_flags2 & TG3_FLG2_5780_CLASS))) {
		/* Setup replenish threshold. */
		tw32(RCVBDI_JUMBO_THRESH, tp->rx_jumbo_pending / 8);

		if (tp->tg3_flags & TG3_FLAG_JUMBO_RING_ENABLE) {
			tw32(RCVDBDI_JUMBO_BD + TG3_BDINFO_HOST_ADDR + TG3_64BIT_REG_HIGH,
			     ((u64) tpr->rx_jmb_mapping >> 32));
			tw32(RCVDBDI_JUMBO_BD + TG3_BDINFO_HOST_ADDR + TG3_64BIT_REG_LOW,
			     ((u64) tpr->rx_jmb_mapping & 0xffffffff));
			tw32(RCVDBDI_JUMBO_BD + TG3_BDINFO_MAXLEN_FLAGS,
			     (RX_JUMBO_MAX_SIZE << BDINFO_FLAGS_MAXLEN_SHIFT) |
			     BDINFO_FLAGS_USE_EXT_RECV);
			if (!(tp->tg3_flags3 & TG3_FLG3_USE_JUMBO_BDFLAG) ||
			    GET_ASIC_REV(tp->pci_chip_rev_id) == ASIC_REV_57765)
				tw32(RCVDBDI_JUMBO_BD + TG3_BDINFO_NIC_ADDR,
				     NIC_SRAM_RX_JUMBO_BUFFER_DESC);
		} else {
			tw32(RCVDBDI_JUMBO_BD + TG3_BDINFO_MAXLEN_FLAGS,
			     BDINFO_FLAGS_DISABLED);
		}

		if (tp->tg3_flags3 & TG3_FLG3_5717_PLUS) {
			if (GET_ASIC_REV(tp->pci_chip_rev_id) == ASIC_REV_57765)
				val = RX_STD_MAX_SIZE_5705;
			else
				val = RX_STD_MAX_SIZE_5717;
			val <<= BDINFO_FLAGS_MAXLEN_SHIFT;
			val |= (TG3_RX_STD_DMA_SZ << 2);
		} else
			val = TG3_RX_STD_DMA_SZ << BDINFO_FLAGS_MAXLEN_SHIFT;
	} else
		val = RX_STD_MAX_SIZE_5705 << BDINFO_FLAGS_MAXLEN_SHIFT;

	tw32(RCVDBDI_STD_BD + TG3_BDINFO_MAXLEN_FLAGS, val);

	tpr->rx_std_prod_idx = tp->rx_pending;
	tw32_rx_mbox(TG3_RX_STD_PROD_IDX_REG, tpr->rx_std_prod_idx);

	tpr->rx_jmb_prod_idx = (tp->tg3_flags & TG3_FLAG_JUMBO_RING_ENABLE) ?
			  tp->rx_jumbo_pending : 0;
	tw32_rx_mbox(TG3_RX_JMB_PROD_IDX_REG, tpr->rx_jmb_prod_idx);

	if (tp->tg3_flags3 & TG3_FLG3_5717_PLUS) {
		tw32(STD_REPLENISH_LWM, 32);
		tw32(JMB_REPLENISH_LWM, 16);
	}

	tg3_rings_reset(tp);

	/* Initialize MAC address and backoff seed. */
	__tg3_set_mac_addr(tp, 0);

	/* MTU + ethernet header + FCS + optional VLAN tag */
	tw32(MAC_RX_MTU_SIZE,
	     tp->dev->mtu + ETH_HLEN + ETH_FCS_LEN + VLAN_HLEN);

	/* The slot time is changed by tg3_setup_phy if we
	 * run at gigabit with half duplex.
	 */
	tw32(MAC_TX_LENGTHS,
	     (2 << TX_LENGTHS_IPG_CRS_SHIFT) |
	     (6 << TX_LENGTHS_IPG_SHIFT) |
	     (32 << TX_LENGTHS_SLOT_TIME_SHIFT));

	/* Receive rules. */
	tw32(MAC_RCV_RULE_CFG, RCV_RULE_CFG_DEFAULT_CLASS);
	tw32(RCVLPC_CONFIG, 0x0181);

	/* Calculate RDMAC_MODE setting early, we need it to determine
	 * the RCVLPC_STATE_ENABLE mask.
	 */
	rdmac_mode = (RDMAC_MODE_ENABLE | RDMAC_MODE_TGTABORT_ENAB |
		      RDMAC_MODE_MSTABORT_ENAB | RDMAC_MODE_PARITYERR_ENAB |
		      RDMAC_MODE_ADDROFLOW_ENAB | RDMAC_MODE_FIFOOFLOW_ENAB |
		      RDMAC_MODE_FIFOURUN_ENAB | RDMAC_MODE_FIFOOREAD_ENAB |
		      RDMAC_MODE_LNGREAD_ENAB);

	if (GET_ASIC_REV(tp->pci_chip_rev_id) == ASIC_REV_5717)
		rdmac_mode |= RDMAC_MODE_MULT_DMA_RD_DIS;

	if (GET_ASIC_REV(tp->pci_chip_rev_id) == ASIC_REV_5784 ||
	    GET_ASIC_REV(tp->pci_chip_rev_id) == ASIC_REV_5785 ||
	    GET_ASIC_REV(tp->pci_chip_rev_id) == ASIC_REV_57780)
		rdmac_mode |= RDMAC_MODE_BD_SBD_CRPT_ENAB |
			      RDMAC_MODE_MBUF_RBD_CRPT_ENAB |
			      RDMAC_MODE_MBUF_SBD_CRPT_ENAB;

	if (GET_ASIC_REV(tp->pci_chip_rev_id) == ASIC_REV_5705 &&
	    tp->pci_chip_rev_id != CHIPREV_ID_5705_A0) {
		if (tp->tg3_flags2 & TG3_FLG2_TSO_CAPABLE &&
		    GET_ASIC_REV(tp->pci_chip_rev_id) == ASIC_REV_5705) {
			rdmac_mode |= RDMAC_MODE_FIFO_SIZE_128;
		} else if (!(tr32(TG3PCI_PCISTATE) & PCISTATE_BUS_SPEED_HIGH) &&
			   !(tp->tg3_flags2 & TG3_FLG2_IS_5788)) {
			rdmac_mode |= RDMAC_MODE_FIFO_LONG_BURST;
		}
	}

	if (tp->tg3_flags2 & TG3_FLG2_PCI_EXPRESS)
		rdmac_mode |= RDMAC_MODE_FIFO_LONG_BURST;

	if (tp->tg3_flags2 & TG3_FLG2_HW_TSO)
		rdmac_mode |= RDMAC_MODE_IPV4_LSO_EN;

	if ((tp->tg3_flags2 & TG3_FLG2_HW_TSO_3) ||
	    GET_ASIC_REV(tp->pci_chip_rev_id) == ASIC_REV_5785 ||
	    GET_ASIC_REV(tp->pci_chip_rev_id) == ASIC_REV_57780)
		rdmac_mode |= RDMAC_MODE_IPV6_LSO_EN;

	if (GET_ASIC_REV(tp->pci_chip_rev_id) == ASIC_REV_5761 ||
	    GET_ASIC_REV(tp->pci_chip_rev_id) == ASIC_REV_5784 ||
	    GET_ASIC_REV(tp->pci_chip_rev_id) == ASIC_REV_5785 ||
	    GET_ASIC_REV(tp->pci_chip_rev_id) == ASIC_REV_57780 ||
	    (tp->tg3_flags3 & TG3_FLG3_5717_PLUS)) {
		val = tr32(TG3_RDMA_RSRVCTRL_REG);
		if (GET_ASIC_REV(tp->pci_chip_rev_id) == ASIC_REV_5719) {
<<<<<<< HEAD
			val &= ~TG3_RDMA_RSRVCTRL_TXMRGN_MASK;
			val |= TG3_RDMA_RSRVCTRL_TXMRGN_320B;
=======
			val &= ~(TG3_RDMA_RSRVCTRL_TXMRGN_MASK |
				 TG3_RDMA_RSRVCTRL_FIFO_LWM_MASK |
				 TG3_RDMA_RSRVCTRL_FIFO_HWM_MASK);
			val |= TG3_RDMA_RSRVCTRL_TXMRGN_320B |
			       TG3_RDMA_RSRVCTRL_FIFO_LWM_1_5K |
			       TG3_RDMA_RSRVCTRL_FIFO_HWM_1_5K;
>>>>>>> 105e53f8
		}
		tw32(TG3_RDMA_RSRVCTRL_REG,
		     val | TG3_RDMA_RSRVCTRL_FIFO_OFLW_FIX);
	}

	if (GET_ASIC_REV(tp->pci_chip_rev_id) == ASIC_REV_5719) {
		val = tr32(TG3_LSO_RD_DMA_CRPTEN_CTRL);
		tw32(TG3_LSO_RD_DMA_CRPTEN_CTRL, val |
		     TG3_LSO_RD_DMA_CRPTEN_CTRL_BLEN_BD_4K |
		     TG3_LSO_RD_DMA_CRPTEN_CTRL_BLEN_LSO_4K);
	}

	/* Receive/send statistics. */
	if (tp->tg3_flags2 & TG3_FLG2_5750_PLUS) {
		val = tr32(RCVLPC_STATS_ENABLE);
		val &= ~RCVLPC_STATSENAB_DACK_FIX;
		tw32(RCVLPC_STATS_ENABLE, val);
	} else if ((rdmac_mode & RDMAC_MODE_FIFO_SIZE_128) &&
		   (tp->tg3_flags2 & TG3_FLG2_TSO_CAPABLE)) {
		val = tr32(RCVLPC_STATS_ENABLE);
		val &= ~RCVLPC_STATSENAB_LNGBRST_RFIX;
		tw32(RCVLPC_STATS_ENABLE, val);
	} else {
		tw32(RCVLPC_STATS_ENABLE, 0xffffff);
	}
	tw32(RCVLPC_STATSCTRL, RCVLPC_STATSCTRL_ENABLE);
	tw32(SNDDATAI_STATSENAB, 0xffffff);
	tw32(SNDDATAI_STATSCTRL,
	     (SNDDATAI_SCTRL_ENABLE |
	      SNDDATAI_SCTRL_FASTUPD));

	/* Setup host coalescing engine. */
	tw32(HOSTCC_MODE, 0);
	for (i = 0; i < 2000; i++) {
		if (!(tr32(HOSTCC_MODE) & HOSTCC_MODE_ENABLE))
			break;
		udelay(10);
	}

	__tg3_set_coalesce(tp, &tp->coal);

	if (!(tp->tg3_flags2 & TG3_FLG2_5705_PLUS)) {
		/* Status/statistics block address.  See tg3_timer,
		 * the tg3_periodic_fetch_stats call there, and
		 * tg3_get_stats to see how this works for 5705/5750 chips.
		 */
		tw32(HOSTCC_STATS_BLK_HOST_ADDR + TG3_64BIT_REG_HIGH,
		     ((u64) tp->stats_mapping >> 32));
		tw32(HOSTCC_STATS_BLK_HOST_ADDR + TG3_64BIT_REG_LOW,
		     ((u64) tp->stats_mapping & 0xffffffff));
		tw32(HOSTCC_STATS_BLK_NIC_ADDR, NIC_SRAM_STATS_BLK);

		tw32(HOSTCC_STATUS_BLK_NIC_ADDR, NIC_SRAM_STATUS_BLK);

		/* Clear statistics and status block memory areas */
		for (i = NIC_SRAM_STATS_BLK;
		     i < NIC_SRAM_STATUS_BLK + TG3_HW_STATUS_SIZE;
		     i += sizeof(u32)) {
			tg3_write_mem(tp, i, 0);
			udelay(40);
		}
	}

	tw32(HOSTCC_MODE, HOSTCC_MODE_ENABLE | tp->coalesce_mode);

	tw32(RCVCC_MODE, RCVCC_MODE_ENABLE | RCVCC_MODE_ATTN_ENABLE);
	tw32(RCVLPC_MODE, RCVLPC_MODE_ENABLE);
	if (!(tp->tg3_flags2 & TG3_FLG2_5705_PLUS))
		tw32(RCVLSC_MODE, RCVLSC_MODE_ENABLE | RCVLSC_MODE_ATTN_ENABLE);

	if (tp->phy_flags & TG3_PHYFLG_MII_SERDES) {
		tp->phy_flags &= ~TG3_PHYFLG_PARALLEL_DETECT;
		/* reset to prevent losing 1st rx packet intermittently */
		tw32_f(MAC_RX_MODE, RX_MODE_RESET);
		udelay(10);
	}

	if (tp->tg3_flags3 & TG3_FLG3_ENABLE_APE)
		tp->mac_mode = MAC_MODE_APE_TX_EN | MAC_MODE_APE_RX_EN;
	else
		tp->mac_mode = 0;
	tp->mac_mode |= MAC_MODE_TXSTAT_ENABLE | MAC_MODE_RXSTAT_ENABLE |
		MAC_MODE_TDE_ENABLE | MAC_MODE_RDE_ENABLE | MAC_MODE_FHDE_ENABLE;
	if (!(tp->tg3_flags2 & TG3_FLG2_5705_PLUS) &&
	    !(tp->phy_flags & TG3_PHYFLG_PHY_SERDES) &&
	    GET_ASIC_REV(tp->pci_chip_rev_id) != ASIC_REV_5700)
		tp->mac_mode |= MAC_MODE_LINK_POLARITY;
	tw32_f(MAC_MODE, tp->mac_mode | MAC_MODE_RXSTAT_CLEAR | MAC_MODE_TXSTAT_CLEAR);
	udelay(40);

	/* tp->grc_local_ctrl is partially set up during tg3_get_invariants().
	 * If TG3_FLG2_IS_NIC is zero, we should read the
	 * register to preserve the GPIO settings for LOMs. The GPIOs,
	 * whether used as inputs or outputs, are set by boot code after
	 * reset.
	 */
	if (!(tp->tg3_flags2 & TG3_FLG2_IS_NIC)) {
		u32 gpio_mask;

		gpio_mask = GRC_LCLCTRL_GPIO_OE0 | GRC_LCLCTRL_GPIO_OE1 |
			    GRC_LCLCTRL_GPIO_OE2 | GRC_LCLCTRL_GPIO_OUTPUT0 |
			    GRC_LCLCTRL_GPIO_OUTPUT1 | GRC_LCLCTRL_GPIO_OUTPUT2;

		if (GET_ASIC_REV(tp->pci_chip_rev_id) == ASIC_REV_5752)
			gpio_mask |= GRC_LCLCTRL_GPIO_OE3 |
				     GRC_LCLCTRL_GPIO_OUTPUT3;

		if (GET_ASIC_REV(tp->pci_chip_rev_id) == ASIC_REV_5755)
			gpio_mask |= GRC_LCLCTRL_GPIO_UART_SEL;

		tp->grc_local_ctrl &= ~gpio_mask;
		tp->grc_local_ctrl |= tr32(GRC_LOCAL_CTRL) & gpio_mask;

		/* GPIO1 must be driven high for eeprom write protect */
		if (tp->tg3_flags & TG3_FLAG_EEPROM_WRITE_PROT)
			tp->grc_local_ctrl |= (GRC_LCLCTRL_GPIO_OE1 |
					       GRC_LCLCTRL_GPIO_OUTPUT1);
	}
	tw32_f(GRC_LOCAL_CTRL, tp->grc_local_ctrl);
	udelay(100);

	if ((tp->tg3_flags2 & TG3_FLG2_USING_MSIX) &&
		tp->irq_cnt > 1) {
		val = tr32(MSGINT_MODE);
		val |= MSGINT_MODE_MULTIVEC_EN | MSGINT_MODE_ENABLE;
		tw32(MSGINT_MODE, val);
	}

	if (!(tp->tg3_flags2 & TG3_FLG2_5705_PLUS)) {
		tw32_f(DMAC_MODE, DMAC_MODE_ENABLE);
		udelay(40);
	}

	val = (WDMAC_MODE_ENABLE | WDMAC_MODE_TGTABORT_ENAB |
	       WDMAC_MODE_MSTABORT_ENAB | WDMAC_MODE_PARITYERR_ENAB |
	       WDMAC_MODE_ADDROFLOW_ENAB | WDMAC_MODE_FIFOOFLOW_ENAB |
	       WDMAC_MODE_FIFOURUN_ENAB | WDMAC_MODE_FIFOOREAD_ENAB |
	       WDMAC_MODE_LNGREAD_ENAB);

	if (GET_ASIC_REV(tp->pci_chip_rev_id) == ASIC_REV_5705 &&
	    tp->pci_chip_rev_id != CHIPREV_ID_5705_A0) {
		if ((tp->tg3_flags2 & TG3_FLG2_TSO_CAPABLE) &&
		    (tp->pci_chip_rev_id == CHIPREV_ID_5705_A1 ||
		     tp->pci_chip_rev_id == CHIPREV_ID_5705_A2)) {
			/* nothing */
		} else if (!(tr32(TG3PCI_PCISTATE) & PCISTATE_BUS_SPEED_HIGH) &&
			   !(tp->tg3_flags2 & TG3_FLG2_IS_5788)) {
			val |= WDMAC_MODE_RX_ACCEL;
		}
	}

	/* Enable host coalescing bug fix */
	if (tp->tg3_flags3 & TG3_FLG3_5755_PLUS)
		val |= WDMAC_MODE_STATUS_TAG_FIX;

	if (GET_ASIC_REV(tp->pci_chip_rev_id) == ASIC_REV_5785)
		val |= WDMAC_MODE_BURST_ALL_DATA;

	tw32_f(WDMAC_MODE, val);
	udelay(40);

	if (tp->tg3_flags & TG3_FLAG_PCIX_MODE) {
		u16 pcix_cmd;

		pci_read_config_word(tp->pdev, tp->pcix_cap + PCI_X_CMD,
				     &pcix_cmd);
		if (GET_ASIC_REV(tp->pci_chip_rev_id) == ASIC_REV_5703) {
			pcix_cmd &= ~PCI_X_CMD_MAX_READ;
			pcix_cmd |= PCI_X_CMD_READ_2K;
		} else if (GET_ASIC_REV(tp->pci_chip_rev_id) == ASIC_REV_5704) {
			pcix_cmd &= ~(PCI_X_CMD_MAX_SPLIT | PCI_X_CMD_MAX_READ);
			pcix_cmd |= PCI_X_CMD_READ_2K;
		}
		pci_write_config_word(tp->pdev, tp->pcix_cap + PCI_X_CMD,
				      pcix_cmd);
	}

	tw32_f(RDMAC_MODE, rdmac_mode);
	udelay(40);

	tw32(RCVDCC_MODE, RCVDCC_MODE_ENABLE | RCVDCC_MODE_ATTN_ENABLE);
	if (!(tp->tg3_flags2 & TG3_FLG2_5705_PLUS))
		tw32(MBFREE_MODE, MBFREE_MODE_ENABLE);

	if (GET_ASIC_REV(tp->pci_chip_rev_id) == ASIC_REV_5761)
		tw32(SNDDATAC_MODE,
		     SNDDATAC_MODE_ENABLE | SNDDATAC_MODE_CDELAY);
	else
		tw32(SNDDATAC_MODE, SNDDATAC_MODE_ENABLE);

	tw32(SNDBDC_MODE, SNDBDC_MODE_ENABLE | SNDBDC_MODE_ATTN_ENABLE);
	tw32(RCVBDI_MODE, RCVBDI_MODE_ENABLE | RCVBDI_MODE_RCB_ATTN_ENAB);
	val = RCVDBDI_MODE_ENABLE | RCVDBDI_MODE_INV_RING_SZ;
	if (GET_ASIC_REV(tp->pci_chip_rev_id) == ASIC_REV_5717 ||
	    GET_ASIC_REV(tp->pci_chip_rev_id) == ASIC_REV_5719)
		val |= RCVDBDI_MODE_LRG_RING_SZ;
	tw32(RCVDBDI_MODE, val);
	tw32(SNDDATAI_MODE, SNDDATAI_MODE_ENABLE);
	if (tp->tg3_flags2 & TG3_FLG2_HW_TSO)
		tw32(SNDDATAI_MODE, SNDDATAI_MODE_ENABLE | 0x8);
	val = SNDBDI_MODE_ENABLE | SNDBDI_MODE_ATTN_ENABLE;
	if (tp->tg3_flags3 & TG3_FLG3_ENABLE_TSS)
		val |= SNDBDI_MODE_MULTI_TXQ_EN;
	tw32(SNDBDI_MODE, val);
	tw32(SNDBDS_MODE, SNDBDS_MODE_ENABLE | SNDBDS_MODE_ATTN_ENABLE);

	if (tp->pci_chip_rev_id == CHIPREV_ID_5701_A0) {
		err = tg3_load_5701_a0_firmware_fix(tp);
		if (err)
			return err;
	}

	if (tp->tg3_flags2 & TG3_FLG2_TSO_CAPABLE) {
		err = tg3_load_tso_firmware(tp);
		if (err)
			return err;
	}

	tp->tx_mode = TX_MODE_ENABLE;
	if ((tp->tg3_flags3 & TG3_FLG3_5755_PLUS) ||
	    GET_ASIC_REV(tp->pci_chip_rev_id) == ASIC_REV_5906)
		tp->tx_mode |= TX_MODE_MBUF_LOCKUP_FIX;
	tw32_f(MAC_TX_MODE, tp->tx_mode);
	udelay(100);

	if (tp->tg3_flags3 & TG3_FLG3_ENABLE_RSS) {
		u32 reg = MAC_RSS_INDIR_TBL_0;
		u8 *ent = (u8 *)&val;

		/* Setup the indirection table */
		for (i = 0; i < TG3_RSS_INDIR_TBL_SIZE; i++) {
			int idx = i % sizeof(val);

			ent[idx] = i % (tp->irq_cnt - 1);
			if (idx == sizeof(val) - 1) {
				tw32(reg, val);
				reg += 4;
			}
		}

		/* Setup the "secret" hash key. */
		tw32(MAC_RSS_HASH_KEY_0, 0x5f865437);
		tw32(MAC_RSS_HASH_KEY_1, 0xe4ac62cc);
		tw32(MAC_RSS_HASH_KEY_2, 0x50103a45);
		tw32(MAC_RSS_HASH_KEY_3, 0x36621985);
		tw32(MAC_RSS_HASH_KEY_4, 0xbf14c0e8);
		tw32(MAC_RSS_HASH_KEY_5, 0x1bc27a1e);
		tw32(MAC_RSS_HASH_KEY_6, 0x84f4b556);
		tw32(MAC_RSS_HASH_KEY_7, 0x094ea6fe);
		tw32(MAC_RSS_HASH_KEY_8, 0x7dda01e7);
		tw32(MAC_RSS_HASH_KEY_9, 0xc04d7481);
	}

	tp->rx_mode = RX_MODE_ENABLE;
	if (tp->tg3_flags3 & TG3_FLG3_5755_PLUS)
		tp->rx_mode |= RX_MODE_IPV6_CSUM_ENABLE;

	if (tp->tg3_flags3 & TG3_FLG3_ENABLE_RSS)
		tp->rx_mode |= RX_MODE_RSS_ENABLE |
			       RX_MODE_RSS_ITBL_HASH_BITS_7 |
			       RX_MODE_RSS_IPV6_HASH_EN |
			       RX_MODE_RSS_TCP_IPV6_HASH_EN |
			       RX_MODE_RSS_IPV4_HASH_EN |
			       RX_MODE_RSS_TCP_IPV4_HASH_EN;

	tw32_f(MAC_RX_MODE, tp->rx_mode);
	udelay(10);

	tw32(MAC_LED_CTRL, tp->led_ctrl);

	tw32(MAC_MI_STAT, MAC_MI_STAT_LNKSTAT_ATTN_ENAB);
	if (tp->phy_flags & TG3_PHYFLG_PHY_SERDES) {
		tw32_f(MAC_RX_MODE, RX_MODE_RESET);
		udelay(10);
	}
	tw32_f(MAC_RX_MODE, tp->rx_mode);
	udelay(10);

	if (tp->phy_flags & TG3_PHYFLG_PHY_SERDES) {
		if ((GET_ASIC_REV(tp->pci_chip_rev_id) == ASIC_REV_5704) &&
			!(tp->phy_flags & TG3_PHYFLG_SERDES_PREEMPHASIS)) {
			/* Set drive transmission level to 1.2V  */
			/* only if the signal pre-emphasis bit is not set  */
			val = tr32(MAC_SERDES_CFG);
			val &= 0xfffff000;
			val |= 0x880;
			tw32(MAC_SERDES_CFG, val);
		}
		if (tp->pci_chip_rev_id == CHIPREV_ID_5703_A1)
			tw32(MAC_SERDES_CFG, 0x616000);
	}

	/* Prevent chip from dropping frames when flow control
	 * is enabled.
	 */
	if (GET_ASIC_REV(tp->pci_chip_rev_id) == ASIC_REV_57765)
		val = 1;
	else
		val = 2;
	tw32_f(MAC_LOW_WMARK_MAX_RX_FRAME, val);

	if (GET_ASIC_REV(tp->pci_chip_rev_id) == ASIC_REV_5704 &&
	    (tp->phy_flags & TG3_PHYFLG_PHY_SERDES)) {
		/* Use hardware link auto-negotiation */
		tp->tg3_flags2 |= TG3_FLG2_HW_AUTONEG;
	}

	if ((tp->phy_flags & TG3_PHYFLG_MII_SERDES) &&
	    (GET_ASIC_REV(tp->pci_chip_rev_id) == ASIC_REV_5714)) {
		u32 tmp;

		tmp = tr32(SERDES_RX_CTRL);
		tw32(SERDES_RX_CTRL, tmp | SERDES_RX_SIG_DETECT);
		tp->grc_local_ctrl &= ~GRC_LCLCTRL_USE_EXT_SIG_DETECT;
		tp->grc_local_ctrl |= GRC_LCLCTRL_USE_SIG_DETECT;
		tw32(GRC_LOCAL_CTRL, tp->grc_local_ctrl);
	}

	if (!(tp->tg3_flags3 & TG3_FLG3_USE_PHYLIB)) {
		if (tp->phy_flags & TG3_PHYFLG_IS_LOW_POWER) {
			tp->phy_flags &= ~TG3_PHYFLG_IS_LOW_POWER;
			tp->link_config.speed = tp->link_config.orig_speed;
			tp->link_config.duplex = tp->link_config.orig_duplex;
			tp->link_config.autoneg = tp->link_config.orig_autoneg;
		}

		err = tg3_setup_phy(tp, 0);
		if (err)
			return err;

		if (!(tp->phy_flags & TG3_PHYFLG_PHY_SERDES) &&
		    !(tp->phy_flags & TG3_PHYFLG_IS_FET)) {
			u32 tmp;

			/* Clear CRC stats. */
			if (!tg3_readphy(tp, MII_TG3_TEST1, &tmp)) {
				tg3_writephy(tp, MII_TG3_TEST1,
					     tmp | MII_TG3_TEST1_CRC_EN);
				tg3_readphy(tp, MII_TG3_RXR_COUNTERS, &tmp);
			}
		}
	}

	__tg3_set_rx_mode(tp->dev);

	/* Initialize receive rules. */
	tw32(MAC_RCV_RULE_0,  0xc2000000 & RCV_RULE_DISABLE_MASK);
	tw32(MAC_RCV_VALUE_0, 0xffffffff & RCV_RULE_DISABLE_MASK);
	tw32(MAC_RCV_RULE_1,  0x86000004 & RCV_RULE_DISABLE_MASK);
	tw32(MAC_RCV_VALUE_1, 0xffffffff & RCV_RULE_DISABLE_MASK);

	if ((tp->tg3_flags2 & TG3_FLG2_5705_PLUS) &&
	    !(tp->tg3_flags2 & TG3_FLG2_5780_CLASS))
		limit = 8;
	else
		limit = 16;
	if (tp->tg3_flags & TG3_FLAG_ENABLE_ASF)
		limit -= 4;
	switch (limit) {
	case 16:
		tw32(MAC_RCV_RULE_15,  0); tw32(MAC_RCV_VALUE_15,  0);
	case 15:
		tw32(MAC_RCV_RULE_14,  0); tw32(MAC_RCV_VALUE_14,  0);
	case 14:
		tw32(MAC_RCV_RULE_13,  0); tw32(MAC_RCV_VALUE_13,  0);
	case 13:
		tw32(MAC_RCV_RULE_12,  0); tw32(MAC_RCV_VALUE_12,  0);
	case 12:
		tw32(MAC_RCV_RULE_11,  0); tw32(MAC_RCV_VALUE_11,  0);
	case 11:
		tw32(MAC_RCV_RULE_10,  0); tw32(MAC_RCV_VALUE_10,  0);
	case 10:
		tw32(MAC_RCV_RULE_9,  0); tw32(MAC_RCV_VALUE_9,  0);
	case 9:
		tw32(MAC_RCV_RULE_8,  0); tw32(MAC_RCV_VALUE_8,  0);
	case 8:
		tw32(MAC_RCV_RULE_7,  0); tw32(MAC_RCV_VALUE_7,  0);
	case 7:
		tw32(MAC_RCV_RULE_6,  0); tw32(MAC_RCV_VALUE_6,  0);
	case 6:
		tw32(MAC_RCV_RULE_5,  0); tw32(MAC_RCV_VALUE_5,  0);
	case 5:
		tw32(MAC_RCV_RULE_4,  0); tw32(MAC_RCV_VALUE_4,  0);
	case 4:
		/* tw32(MAC_RCV_RULE_3,  0); tw32(MAC_RCV_VALUE_3,  0); */
	case 3:
		/* tw32(MAC_RCV_RULE_2,  0); tw32(MAC_RCV_VALUE_2,  0); */
	case 2:
	case 1:

	default:
		break;
	}

	if (tp->tg3_flags3 & TG3_FLG3_ENABLE_APE)
		/* Write our heartbeat update interval to APE. */
		tg3_ape_write32(tp, TG3_APE_HOST_HEARTBEAT_INT_MS,
				APE_HOST_HEARTBEAT_INT_DISABLE);

	tg3_write_sig_post_reset(tp, RESET_KIND_INIT);

	return 0;
}

/* Called at device open time to get the chip ready for
 * packet processing.  Invoked with tp->lock held.
 */
static int tg3_init_hw(struct tg3 *tp, int reset_phy)
{
	tg3_switch_clocks(tp);

	tw32(TG3PCI_MEM_WIN_BASE_ADDR, 0);

	return tg3_reset_hw(tp, reset_phy);
}

#define TG3_STAT_ADD32(PSTAT, REG) \
do {	u32 __val = tr32(REG); \
	(PSTAT)->low += __val; \
	if ((PSTAT)->low < __val) \
		(PSTAT)->high += 1; \
} while (0)

static void tg3_periodic_fetch_stats(struct tg3 *tp)
{
	struct tg3_hw_stats *sp = tp->hw_stats;

	if (!netif_carrier_ok(tp->dev))
		return;

	TG3_STAT_ADD32(&sp->tx_octets, MAC_TX_STATS_OCTETS);
	TG3_STAT_ADD32(&sp->tx_collisions, MAC_TX_STATS_COLLISIONS);
	TG3_STAT_ADD32(&sp->tx_xon_sent, MAC_TX_STATS_XON_SENT);
	TG3_STAT_ADD32(&sp->tx_xoff_sent, MAC_TX_STATS_XOFF_SENT);
	TG3_STAT_ADD32(&sp->tx_mac_errors, MAC_TX_STATS_MAC_ERRORS);
	TG3_STAT_ADD32(&sp->tx_single_collisions, MAC_TX_STATS_SINGLE_COLLISIONS);
	TG3_STAT_ADD32(&sp->tx_mult_collisions, MAC_TX_STATS_MULT_COLLISIONS);
	TG3_STAT_ADD32(&sp->tx_deferred, MAC_TX_STATS_DEFERRED);
	TG3_STAT_ADD32(&sp->tx_excessive_collisions, MAC_TX_STATS_EXCESSIVE_COL);
	TG3_STAT_ADD32(&sp->tx_late_collisions, MAC_TX_STATS_LATE_COL);
	TG3_STAT_ADD32(&sp->tx_ucast_packets, MAC_TX_STATS_UCAST);
	TG3_STAT_ADD32(&sp->tx_mcast_packets, MAC_TX_STATS_MCAST);
	TG3_STAT_ADD32(&sp->tx_bcast_packets, MAC_TX_STATS_BCAST);

	TG3_STAT_ADD32(&sp->rx_octets, MAC_RX_STATS_OCTETS);
	TG3_STAT_ADD32(&sp->rx_fragments, MAC_RX_STATS_FRAGMENTS);
	TG3_STAT_ADD32(&sp->rx_ucast_packets, MAC_RX_STATS_UCAST);
	TG3_STAT_ADD32(&sp->rx_mcast_packets, MAC_RX_STATS_MCAST);
	TG3_STAT_ADD32(&sp->rx_bcast_packets, MAC_RX_STATS_BCAST);
	TG3_STAT_ADD32(&sp->rx_fcs_errors, MAC_RX_STATS_FCS_ERRORS);
	TG3_STAT_ADD32(&sp->rx_align_errors, MAC_RX_STATS_ALIGN_ERRORS);
	TG3_STAT_ADD32(&sp->rx_xon_pause_rcvd, MAC_RX_STATS_XON_PAUSE_RECVD);
	TG3_STAT_ADD32(&sp->rx_xoff_pause_rcvd, MAC_RX_STATS_XOFF_PAUSE_RECVD);
	TG3_STAT_ADD32(&sp->rx_mac_ctrl_rcvd, MAC_RX_STATS_MAC_CTRL_RECVD);
	TG3_STAT_ADD32(&sp->rx_xoff_entered, MAC_RX_STATS_XOFF_ENTERED);
	TG3_STAT_ADD32(&sp->rx_frame_too_long_errors, MAC_RX_STATS_FRAME_TOO_LONG);
	TG3_STAT_ADD32(&sp->rx_jabbers, MAC_RX_STATS_JABBERS);
	TG3_STAT_ADD32(&sp->rx_undersize_packets, MAC_RX_STATS_UNDERSIZE);

	TG3_STAT_ADD32(&sp->rxbds_empty, RCVLPC_NO_RCV_BD_CNT);
	TG3_STAT_ADD32(&sp->rx_discards, RCVLPC_IN_DISCARDS_CNT);
	TG3_STAT_ADD32(&sp->rx_errors, RCVLPC_IN_ERRORS_CNT);
}

static void tg3_timer(unsigned long __opaque)
{
	struct tg3 *tp = (struct tg3 *) __opaque;

	if (tp->irq_sync)
		goto restart_timer;

	spin_lock(&tp->lock);

	if (!(tp->tg3_flags & TG3_FLAG_TAGGED_STATUS)) {
		/* All of this garbage is because when using non-tagged
		 * IRQ status the mailbox/status_block protocol the chip
		 * uses with the cpu is race prone.
		 */
		if (tp->napi[0].hw_status->status & SD_STATUS_UPDATED) {
			tw32(GRC_LOCAL_CTRL,
			     tp->grc_local_ctrl | GRC_LCLCTRL_SETINT);
		} else {
			tw32(HOSTCC_MODE, tp->coalesce_mode |
			     HOSTCC_MODE_ENABLE | HOSTCC_MODE_NOW);
		}

		if (!(tr32(WDMAC_MODE) & WDMAC_MODE_ENABLE)) {
			tp->tg3_flags2 |= TG3_FLG2_RESTART_TIMER;
			spin_unlock(&tp->lock);
			schedule_work(&tp->reset_task);
			return;
		}
	}

	/* This part only runs once per second. */
	if (!--tp->timer_counter) {
		if (tp->tg3_flags2 & TG3_FLG2_5705_PLUS)
			tg3_periodic_fetch_stats(tp);

		if (tp->setlpicnt && !--tp->setlpicnt) {
			u32 val = tr32(TG3_CPMU_EEE_MODE);
			tw32(TG3_CPMU_EEE_MODE,
			     val | TG3_CPMU_EEEMD_LPI_ENABLE);
		}

		if (tp->tg3_flags & TG3_FLAG_USE_LINKCHG_REG) {
			u32 mac_stat;
			int phy_event;

			mac_stat = tr32(MAC_STATUS);

			phy_event = 0;
			if (tp->phy_flags & TG3_PHYFLG_USE_MI_INTERRUPT) {
				if (mac_stat & MAC_STATUS_MI_INTERRUPT)
					phy_event = 1;
			} else if (mac_stat & MAC_STATUS_LNKSTATE_CHANGED)
				phy_event = 1;

			if (phy_event)
				tg3_setup_phy(tp, 0);
		} else if (tp->tg3_flags & TG3_FLAG_POLL_SERDES) {
			u32 mac_stat = tr32(MAC_STATUS);
			int need_setup = 0;

			if (netif_carrier_ok(tp->dev) &&
			    (mac_stat & MAC_STATUS_LNKSTATE_CHANGED)) {
				need_setup = 1;
			}
			if (!netif_carrier_ok(tp->dev) &&
			    (mac_stat & (MAC_STATUS_PCS_SYNCED |
					 MAC_STATUS_SIGNAL_DET))) {
				need_setup = 1;
			}
			if (need_setup) {
				if (!tp->serdes_counter) {
					tw32_f(MAC_MODE,
					     (tp->mac_mode &
					      ~MAC_MODE_PORT_MODE_MASK));
					udelay(40);
					tw32_f(MAC_MODE, tp->mac_mode);
					udelay(40);
				}
				tg3_setup_phy(tp, 0);
			}
		} else if ((tp->phy_flags & TG3_PHYFLG_MII_SERDES) &&
			   (tp->tg3_flags2 & TG3_FLG2_5780_CLASS)) {
			tg3_serdes_parallel_detect(tp);
		}

		tp->timer_counter = tp->timer_multiplier;
	}

	/* Heartbeat is only sent once every 2 seconds.
	 *
	 * The heartbeat is to tell the ASF firmware that the host
	 * driver is still alive.  In the event that the OS crashes,
	 * ASF needs to reset the hardware to free up the FIFO space
	 * that may be filled with rx packets destined for the host.
	 * If the FIFO is full, ASF will no longer function properly.
	 *
	 * Unintended resets have been reported on real time kernels
	 * where the timer doesn't run on time.  Netpoll will also have
	 * same problem.
	 *
	 * The new FWCMD_NICDRV_ALIVE3 command tells the ASF firmware
	 * to check the ring condition when the heartbeat is expiring
	 * before doing the reset.  This will prevent most unintended
	 * resets.
	 */
	if (!--tp->asf_counter) {
		if ((tp->tg3_flags & TG3_FLAG_ENABLE_ASF) &&
		    !(tp->tg3_flags3 & TG3_FLG3_ENABLE_APE)) {
			tg3_wait_for_event_ack(tp);

			tg3_write_mem(tp, NIC_SRAM_FW_CMD_MBOX,
				      FWCMD_NICDRV_ALIVE3);
			tg3_write_mem(tp, NIC_SRAM_FW_CMD_LEN_MBOX, 4);
			tg3_write_mem(tp, NIC_SRAM_FW_CMD_DATA_MBOX,
				      TG3_FW_UPDATE_TIMEOUT_SEC);

			tg3_generate_fw_event(tp);
		}
		tp->asf_counter = tp->asf_multiplier;
	}

	spin_unlock(&tp->lock);

restart_timer:
	tp->timer.expires = jiffies + tp->timer_offset;
	add_timer(&tp->timer);
}

static int tg3_request_irq(struct tg3 *tp, int irq_num)
{
	irq_handler_t fn;
	unsigned long flags;
	char *name;
	struct tg3_napi *tnapi = &tp->napi[irq_num];

	if (tp->irq_cnt == 1)
		name = tp->dev->name;
	else {
		name = &tnapi->irq_lbl[0];
		snprintf(name, IFNAMSIZ, "%s-%d", tp->dev->name, irq_num);
		name[IFNAMSIZ-1] = 0;
	}

	if (tp->tg3_flags2 & TG3_FLG2_USING_MSI_OR_MSIX) {
		fn = tg3_msi;
		if (tp->tg3_flags2 & TG3_FLG2_1SHOT_MSI)
			fn = tg3_msi_1shot;
		flags = IRQF_SAMPLE_RANDOM;
	} else {
		fn = tg3_interrupt;
		if (tp->tg3_flags & TG3_FLAG_TAGGED_STATUS)
			fn = tg3_interrupt_tagged;
		flags = IRQF_SHARED | IRQF_SAMPLE_RANDOM;
	}

	return request_irq(tnapi->irq_vec, fn, flags, name, tnapi);
}

static int tg3_test_interrupt(struct tg3 *tp)
{
	struct tg3_napi *tnapi = &tp->napi[0];
	struct net_device *dev = tp->dev;
	int err, i, intr_ok = 0;
	u32 val;

	if (!netif_running(dev))
		return -ENODEV;

	tg3_disable_ints(tp);

	free_irq(tnapi->irq_vec, tnapi);

	/*
	 * Turn off MSI one shot mode.  Otherwise this test has no
	 * observable way to know whether the interrupt was delivered.
	 */
	if ((tp->tg3_flags3 & TG3_FLG3_5717_PLUS) &&
	    (tp->tg3_flags2 & TG3_FLG2_USING_MSI)) {
		val = tr32(MSGINT_MODE) | MSGINT_MODE_ONE_SHOT_DISABLE;
		tw32(MSGINT_MODE, val);
	}

	err = request_irq(tnapi->irq_vec, tg3_test_isr,
			  IRQF_SHARED | IRQF_SAMPLE_RANDOM, dev->name, tnapi);
	if (err)
		return err;

	tnapi->hw_status->status &= ~SD_STATUS_UPDATED;
	tg3_enable_ints(tp);

	tw32_f(HOSTCC_MODE, tp->coalesce_mode | HOSTCC_MODE_ENABLE |
	       tnapi->coal_now);

	for (i = 0; i < 5; i++) {
		u32 int_mbox, misc_host_ctrl;

		int_mbox = tr32_mailbox(tnapi->int_mbox);
		misc_host_ctrl = tr32(TG3PCI_MISC_HOST_CTRL);

		if ((int_mbox != 0) ||
		    (misc_host_ctrl & MISC_HOST_CTRL_MASK_PCI_INT)) {
			intr_ok = 1;
			break;
		}

		msleep(10);
	}

	tg3_disable_ints(tp);

	free_irq(tnapi->irq_vec, tnapi);

	err = tg3_request_irq(tp, 0);

	if (err)
		return err;

	if (intr_ok) {
		/* Reenable MSI one shot mode. */
		if ((tp->tg3_flags3 & TG3_FLG3_5717_PLUS) &&
		    (tp->tg3_flags2 & TG3_FLG2_USING_MSI)) {
			val = tr32(MSGINT_MODE) & ~MSGINT_MODE_ONE_SHOT_DISABLE;
			tw32(MSGINT_MODE, val);
		}
		return 0;
	}

	return -EIO;
}

/* Returns 0 if MSI test succeeds or MSI test fails and INTx mode is
 * successfully restored
 */
static int tg3_test_msi(struct tg3 *tp)
{
	int err;
	u16 pci_cmd;

	if (!(tp->tg3_flags2 & TG3_FLG2_USING_MSI))
		return 0;

	/* Turn off SERR reporting in case MSI terminates with Master
	 * Abort.
	 */
	pci_read_config_word(tp->pdev, PCI_COMMAND, &pci_cmd);
	pci_write_config_word(tp->pdev, PCI_COMMAND,
			      pci_cmd & ~PCI_COMMAND_SERR);

	err = tg3_test_interrupt(tp);

	pci_write_config_word(tp->pdev, PCI_COMMAND, pci_cmd);

	if (!err)
		return 0;

	/* other failures */
	if (err != -EIO)
		return err;

	/* MSI test failed, go back to INTx mode */
	netdev_warn(tp->dev, "No interrupt was generated using MSI. Switching "
		    "to INTx mode. Please report this failure to the PCI "
		    "maintainer and include system chipset information\n");

	free_irq(tp->napi[0].irq_vec, &tp->napi[0]);

	pci_disable_msi(tp->pdev);

	tp->tg3_flags2 &= ~TG3_FLG2_USING_MSI;
	tp->napi[0].irq_vec = tp->pdev->irq;

	err = tg3_request_irq(tp, 0);
	if (err)
		return err;

	/* Need to reset the chip because the MSI cycle may have terminated
	 * with Master Abort.
	 */
	tg3_full_lock(tp, 1);

	tg3_halt(tp, RESET_KIND_SHUTDOWN, 1);
	err = tg3_init_hw(tp, 1);

	tg3_full_unlock(tp);

	if (err)
		free_irq(tp->napi[0].irq_vec, &tp->napi[0]);

	return err;
}

static int tg3_request_firmware(struct tg3 *tp)
{
	const __be32 *fw_data;

	if (request_firmware(&tp->fw, tp->fw_needed, &tp->pdev->dev)) {
		netdev_err(tp->dev, "Failed to load firmware \"%s\"\n",
			   tp->fw_needed);
		return -ENOENT;
	}

	fw_data = (void *)tp->fw->data;

	/* Firmware blob starts with version numbers, followed by
	 * start address and _full_ length including BSS sections
	 * (which must be longer than the actual data, of course
	 */

	tp->fw_len = be32_to_cpu(fw_data[2]);	/* includes bss */
	if (tp->fw_len < (tp->fw->size - 12)) {
		netdev_err(tp->dev, "bogus length %d in \"%s\"\n",
			   tp->fw_len, tp->fw_needed);
		release_firmware(tp->fw);
		tp->fw = NULL;
		return -EINVAL;
	}

	/* We no longer need firmware; we have it. */
	tp->fw_needed = NULL;
	return 0;
}

static bool tg3_enable_msix(struct tg3 *tp)
{
	int i, rc, cpus = num_online_cpus();
	struct msix_entry msix_ent[tp->irq_max];

	if (cpus == 1)
		/* Just fallback to the simpler MSI mode. */
		return false;

	/*
	 * We want as many rx rings enabled as there are cpus.
	 * The first MSIX vector only deals with link interrupts, etc,
	 * so we add one to the number of vectors we are requesting.
	 */
	tp->irq_cnt = min_t(unsigned, cpus + 1, tp->irq_max);

	for (i = 0; i < tp->irq_max; i++) {
		msix_ent[i].entry  = i;
		msix_ent[i].vector = 0;
	}

	rc = pci_enable_msix(tp->pdev, msix_ent, tp->irq_cnt);
	if (rc < 0) {
		return false;
	} else if (rc != 0) {
		if (pci_enable_msix(tp->pdev, msix_ent, rc))
			return false;
		netdev_notice(tp->dev, "Requested %d MSI-X vectors, received %d\n",
			      tp->irq_cnt, rc);
		tp->irq_cnt = rc;
	}

	for (i = 0; i < tp->irq_max; i++)
		tp->napi[i].irq_vec = msix_ent[i].vector;

	netif_set_real_num_tx_queues(tp->dev, 1);
	rc = tp->irq_cnt > 1 ? tp->irq_cnt - 1 : 1;
	if (netif_set_real_num_rx_queues(tp->dev, rc)) {
		pci_disable_msix(tp->pdev);
		return false;
	}

	if (tp->irq_cnt > 1) {
		tp->tg3_flags3 |= TG3_FLG3_ENABLE_RSS;
		if (GET_ASIC_REV(tp->pci_chip_rev_id) == ASIC_REV_5719) {
			tp->tg3_flags3 |= TG3_FLG3_ENABLE_TSS;
			netif_set_real_num_tx_queues(tp->dev, tp->irq_cnt - 1);
		}
	}

	return true;
}

static void tg3_ints_init(struct tg3 *tp)
{
	if ((tp->tg3_flags & TG3_FLAG_SUPPORT_MSI_OR_MSIX) &&
	    !(tp->tg3_flags & TG3_FLAG_TAGGED_STATUS)) {
		/* All MSI supporting chips should support tagged
		 * status.  Assert that this is the case.
		 */
		netdev_warn(tp->dev,
			    "MSI without TAGGED_STATUS? Not using MSI\n");
		goto defcfg;
	}

	if ((tp->tg3_flags & TG3_FLAG_SUPPORT_MSIX) && tg3_enable_msix(tp))
		tp->tg3_flags2 |= TG3_FLG2_USING_MSIX;
	else if ((tp->tg3_flags & TG3_FLAG_SUPPORT_MSI) &&
		 pci_enable_msi(tp->pdev) == 0)
		tp->tg3_flags2 |= TG3_FLG2_USING_MSI;

	if (tp->tg3_flags2 & TG3_FLG2_USING_MSI_OR_MSIX) {
		u32 msi_mode = tr32(MSGINT_MODE);
		if ((tp->tg3_flags2 & TG3_FLG2_USING_MSIX) &&
		    tp->irq_cnt > 1)
			msi_mode |= MSGINT_MODE_MULTIVEC_EN;
		tw32(MSGINT_MODE, msi_mode | MSGINT_MODE_ENABLE);
	}
defcfg:
	if (!(tp->tg3_flags2 & TG3_FLG2_USING_MSIX)) {
		tp->irq_cnt = 1;
		tp->napi[0].irq_vec = tp->pdev->irq;
		netif_set_real_num_tx_queues(tp->dev, 1);
		netif_set_real_num_rx_queues(tp->dev, 1);
	}
}

static void tg3_ints_fini(struct tg3 *tp)
{
	if (tp->tg3_flags2 & TG3_FLG2_USING_MSIX)
		pci_disable_msix(tp->pdev);
	else if (tp->tg3_flags2 & TG3_FLG2_USING_MSI)
		pci_disable_msi(tp->pdev);
	tp->tg3_flags2 &= ~TG3_FLG2_USING_MSI_OR_MSIX;
	tp->tg3_flags3 &= ~(TG3_FLG3_ENABLE_RSS | TG3_FLG3_ENABLE_TSS);
}

static int tg3_open(struct net_device *dev)
{
	struct tg3 *tp = netdev_priv(dev);
	int i, err;

	if (tp->fw_needed) {
		err = tg3_request_firmware(tp);
		if (tp->pci_chip_rev_id == CHIPREV_ID_5701_A0) {
			if (err)
				return err;
		} else if (err) {
			netdev_warn(tp->dev, "TSO capability disabled\n");
			tp->tg3_flags2 &= ~TG3_FLG2_TSO_CAPABLE;
		} else if (!(tp->tg3_flags2 & TG3_FLG2_TSO_CAPABLE)) {
			netdev_notice(tp->dev, "TSO capability restored\n");
			tp->tg3_flags2 |= TG3_FLG2_TSO_CAPABLE;
		}
	}

	netif_carrier_off(tp->dev);

	err = tg3_power_up(tp);
	if (err)
		return err;

	tg3_full_lock(tp, 0);

	tg3_disable_ints(tp);
	tp->tg3_flags &= ~TG3_FLAG_INIT_COMPLETE;

	tg3_full_unlock(tp);

	/*
	 * Setup interrupts first so we know how
	 * many NAPI resources to allocate
	 */
	tg3_ints_init(tp);

	/* The placement of this call is tied
	 * to the setup and use of Host TX descriptors.
	 */
	err = tg3_alloc_consistent(tp);
	if (err)
		goto err_out1;

	tg3_napi_init(tp);

	tg3_napi_enable(tp);

	for (i = 0; i < tp->irq_cnt; i++) {
		struct tg3_napi *tnapi = &tp->napi[i];
		err = tg3_request_irq(tp, i);
		if (err) {
			for (i--; i >= 0; i--)
				free_irq(tnapi->irq_vec, tnapi);
			break;
		}
	}

	if (err)
		goto err_out2;

	tg3_full_lock(tp, 0);

	err = tg3_init_hw(tp, 1);
	if (err) {
		tg3_halt(tp, RESET_KIND_SHUTDOWN, 1);
		tg3_free_rings(tp);
	} else {
		if (tp->tg3_flags & TG3_FLAG_TAGGED_STATUS)
			tp->timer_offset = HZ;
		else
			tp->timer_offset = HZ / 10;

		BUG_ON(tp->timer_offset > HZ);
		tp->timer_counter = tp->timer_multiplier =
			(HZ / tp->timer_offset);
		tp->asf_counter = tp->asf_multiplier =
			((HZ / tp->timer_offset) * 2);

		init_timer(&tp->timer);
		tp->timer.expires = jiffies + tp->timer_offset;
		tp->timer.data = (unsigned long) tp;
		tp->timer.function = tg3_timer;
	}

	tg3_full_unlock(tp);

	if (err)
		goto err_out3;

	if (tp->tg3_flags2 & TG3_FLG2_USING_MSI) {
		err = tg3_test_msi(tp);

		if (err) {
			tg3_full_lock(tp, 0);
			tg3_halt(tp, RESET_KIND_SHUTDOWN, 1);
			tg3_free_rings(tp);
			tg3_full_unlock(tp);

			goto err_out2;
		}

		if (!(tp->tg3_flags3 & TG3_FLG3_5717_PLUS) &&
		    (tp->tg3_flags2 & TG3_FLG2_USING_MSI)) {
			u32 val = tr32(PCIE_TRANSACTION_CFG);

			tw32(PCIE_TRANSACTION_CFG,
			     val | PCIE_TRANS_CFG_1SHOT_MSI);
		}
	}

	tg3_phy_start(tp);

	tg3_full_lock(tp, 0);

	add_timer(&tp->timer);
	tp->tg3_flags |= TG3_FLAG_INIT_COMPLETE;
	tg3_enable_ints(tp);

	tg3_full_unlock(tp);

	netif_tx_start_all_queues(dev);

	return 0;

err_out3:
	for (i = tp->irq_cnt - 1; i >= 0; i--) {
		struct tg3_napi *tnapi = &tp->napi[i];
		free_irq(tnapi->irq_vec, tnapi);
	}

err_out2:
	tg3_napi_disable(tp);
	tg3_napi_fini(tp);
	tg3_free_consistent(tp);

err_out1:
	tg3_ints_fini(tp);
	return err;
}

static struct rtnl_link_stats64 *tg3_get_stats64(struct net_device *,
						 struct rtnl_link_stats64 *);
static struct tg3_ethtool_stats *tg3_get_estats(struct tg3 *);

static int tg3_close(struct net_device *dev)
{
	int i;
	struct tg3 *tp = netdev_priv(dev);

	tg3_napi_disable(tp);
	cancel_work_sync(&tp->reset_task);

	netif_tx_stop_all_queues(dev);

	del_timer_sync(&tp->timer);

	tg3_phy_stop(tp);

	tg3_full_lock(tp, 1);

	tg3_disable_ints(tp);

	tg3_halt(tp, RESET_KIND_SHUTDOWN, 1);
	tg3_free_rings(tp);
	tp->tg3_flags &= ~TG3_FLAG_INIT_COMPLETE;

	tg3_full_unlock(tp);

	for (i = tp->irq_cnt - 1; i >= 0; i--) {
		struct tg3_napi *tnapi = &tp->napi[i];
		free_irq(tnapi->irq_vec, tnapi);
	}

	tg3_ints_fini(tp);

	tg3_get_stats64(tp->dev, &tp->net_stats_prev);

	memcpy(&tp->estats_prev, tg3_get_estats(tp),
	       sizeof(tp->estats_prev));

	tg3_napi_fini(tp);

	tg3_free_consistent(tp);

	tg3_power_down(tp);

	netif_carrier_off(tp->dev);

	return 0;
}

static inline u64 get_stat64(tg3_stat64_t *val)
{
       return ((u64)val->high << 32) | ((u64)val->low);
}

static u64 calc_crc_errors(struct tg3 *tp)
{
	struct tg3_hw_stats *hw_stats = tp->hw_stats;

	if (!(tp->phy_flags & TG3_PHYFLG_PHY_SERDES) &&
	    (GET_ASIC_REV(tp->pci_chip_rev_id) == ASIC_REV_5700 ||
	     GET_ASIC_REV(tp->pci_chip_rev_id) == ASIC_REV_5701)) {
		u32 val;

		spin_lock_bh(&tp->lock);
		if (!tg3_readphy(tp, MII_TG3_TEST1, &val)) {
			tg3_writephy(tp, MII_TG3_TEST1,
				     val | MII_TG3_TEST1_CRC_EN);
			tg3_readphy(tp, MII_TG3_RXR_COUNTERS, &val);
		} else
			val = 0;
		spin_unlock_bh(&tp->lock);

		tp->phy_crc_errors += val;

		return tp->phy_crc_errors;
	}

	return get_stat64(&hw_stats->rx_fcs_errors);
}

#define ESTAT_ADD(member) \
	estats->member =	old_estats->member + \
				get_stat64(&hw_stats->member)

static struct tg3_ethtool_stats *tg3_get_estats(struct tg3 *tp)
{
	struct tg3_ethtool_stats *estats = &tp->estats;
	struct tg3_ethtool_stats *old_estats = &tp->estats_prev;
	struct tg3_hw_stats *hw_stats = tp->hw_stats;

	if (!hw_stats)
		return old_estats;

	ESTAT_ADD(rx_octets);
	ESTAT_ADD(rx_fragments);
	ESTAT_ADD(rx_ucast_packets);
	ESTAT_ADD(rx_mcast_packets);
	ESTAT_ADD(rx_bcast_packets);
	ESTAT_ADD(rx_fcs_errors);
	ESTAT_ADD(rx_align_errors);
	ESTAT_ADD(rx_xon_pause_rcvd);
	ESTAT_ADD(rx_xoff_pause_rcvd);
	ESTAT_ADD(rx_mac_ctrl_rcvd);
	ESTAT_ADD(rx_xoff_entered);
	ESTAT_ADD(rx_frame_too_long_errors);
	ESTAT_ADD(rx_jabbers);
	ESTAT_ADD(rx_undersize_packets);
	ESTAT_ADD(rx_in_length_errors);
	ESTAT_ADD(rx_out_length_errors);
	ESTAT_ADD(rx_64_or_less_octet_packets);
	ESTAT_ADD(rx_65_to_127_octet_packets);
	ESTAT_ADD(rx_128_to_255_octet_packets);
	ESTAT_ADD(rx_256_to_511_octet_packets);
	ESTAT_ADD(rx_512_to_1023_octet_packets);
	ESTAT_ADD(rx_1024_to_1522_octet_packets);
	ESTAT_ADD(rx_1523_to_2047_octet_packets);
	ESTAT_ADD(rx_2048_to_4095_octet_packets);
	ESTAT_ADD(rx_4096_to_8191_octet_packets);
	ESTAT_ADD(rx_8192_to_9022_octet_packets);

	ESTAT_ADD(tx_octets);
	ESTAT_ADD(tx_collisions);
	ESTAT_ADD(tx_xon_sent);
	ESTAT_ADD(tx_xoff_sent);
	ESTAT_ADD(tx_flow_control);
	ESTAT_ADD(tx_mac_errors);
	ESTAT_ADD(tx_single_collisions);
	ESTAT_ADD(tx_mult_collisions);
	ESTAT_ADD(tx_deferred);
	ESTAT_ADD(tx_excessive_collisions);
	ESTAT_ADD(tx_late_collisions);
	ESTAT_ADD(tx_collide_2times);
	ESTAT_ADD(tx_collide_3times);
	ESTAT_ADD(tx_collide_4times);
	ESTAT_ADD(tx_collide_5times);
	ESTAT_ADD(tx_collide_6times);
	ESTAT_ADD(tx_collide_7times);
	ESTAT_ADD(tx_collide_8times);
	ESTAT_ADD(tx_collide_9times);
	ESTAT_ADD(tx_collide_10times);
	ESTAT_ADD(tx_collide_11times);
	ESTAT_ADD(tx_collide_12times);
	ESTAT_ADD(tx_collide_13times);
	ESTAT_ADD(tx_collide_14times);
	ESTAT_ADD(tx_collide_15times);
	ESTAT_ADD(tx_ucast_packets);
	ESTAT_ADD(tx_mcast_packets);
	ESTAT_ADD(tx_bcast_packets);
	ESTAT_ADD(tx_carrier_sense_errors);
	ESTAT_ADD(tx_discards);
	ESTAT_ADD(tx_errors);

	ESTAT_ADD(dma_writeq_full);
	ESTAT_ADD(dma_write_prioq_full);
	ESTAT_ADD(rxbds_empty);
	ESTAT_ADD(rx_discards);
	ESTAT_ADD(rx_errors);
	ESTAT_ADD(rx_threshold_hit);

	ESTAT_ADD(dma_readq_full);
	ESTAT_ADD(dma_read_prioq_full);
	ESTAT_ADD(tx_comp_queue_full);

	ESTAT_ADD(ring_set_send_prod_index);
	ESTAT_ADD(ring_status_update);
	ESTAT_ADD(nic_irqs);
	ESTAT_ADD(nic_avoided_irqs);
	ESTAT_ADD(nic_tx_threshold_hit);

	return estats;
}

static struct rtnl_link_stats64 *tg3_get_stats64(struct net_device *dev,
						 struct rtnl_link_stats64 *stats)
{
	struct tg3 *tp = netdev_priv(dev);
	struct rtnl_link_stats64 *old_stats = &tp->net_stats_prev;
	struct tg3_hw_stats *hw_stats = tp->hw_stats;

	if (!hw_stats)
		return old_stats;

	stats->rx_packets = old_stats->rx_packets +
		get_stat64(&hw_stats->rx_ucast_packets) +
		get_stat64(&hw_stats->rx_mcast_packets) +
		get_stat64(&hw_stats->rx_bcast_packets);

	stats->tx_packets = old_stats->tx_packets +
		get_stat64(&hw_stats->tx_ucast_packets) +
		get_stat64(&hw_stats->tx_mcast_packets) +
		get_stat64(&hw_stats->tx_bcast_packets);

	stats->rx_bytes = old_stats->rx_bytes +
		get_stat64(&hw_stats->rx_octets);
	stats->tx_bytes = old_stats->tx_bytes +
		get_stat64(&hw_stats->tx_octets);

	stats->rx_errors = old_stats->rx_errors +
		get_stat64(&hw_stats->rx_errors);
	stats->tx_errors = old_stats->tx_errors +
		get_stat64(&hw_stats->tx_errors) +
		get_stat64(&hw_stats->tx_mac_errors) +
		get_stat64(&hw_stats->tx_carrier_sense_errors) +
		get_stat64(&hw_stats->tx_discards);

	stats->multicast = old_stats->multicast +
		get_stat64(&hw_stats->rx_mcast_packets);
	stats->collisions = old_stats->collisions +
		get_stat64(&hw_stats->tx_collisions);

	stats->rx_length_errors = old_stats->rx_length_errors +
		get_stat64(&hw_stats->rx_frame_too_long_errors) +
		get_stat64(&hw_stats->rx_undersize_packets);

	stats->rx_over_errors = old_stats->rx_over_errors +
		get_stat64(&hw_stats->rxbds_empty);
	stats->rx_frame_errors = old_stats->rx_frame_errors +
		get_stat64(&hw_stats->rx_align_errors);
	stats->tx_aborted_errors = old_stats->tx_aborted_errors +
		get_stat64(&hw_stats->tx_discards);
	stats->tx_carrier_errors = old_stats->tx_carrier_errors +
		get_stat64(&hw_stats->tx_carrier_sense_errors);

	stats->rx_crc_errors = old_stats->rx_crc_errors +
		calc_crc_errors(tp);

	stats->rx_missed_errors = old_stats->rx_missed_errors +
		get_stat64(&hw_stats->rx_discards);

	stats->rx_dropped = tp->rx_dropped;

	return stats;
}

static inline u32 calc_crc(unsigned char *buf, int len)
{
	u32 reg;
	u32 tmp;
	int j, k;

	reg = 0xffffffff;

	for (j = 0; j < len; j++) {
		reg ^= buf[j];

		for (k = 0; k < 8; k++) {
			tmp = reg & 0x01;

			reg >>= 1;

			if (tmp)
				reg ^= 0xedb88320;
		}
	}

	return ~reg;
}

static void tg3_set_multi(struct tg3 *tp, unsigned int accept_all)
{
	/* accept or reject all multicast frames */
	tw32(MAC_HASH_REG_0, accept_all ? 0xffffffff : 0);
	tw32(MAC_HASH_REG_1, accept_all ? 0xffffffff : 0);
	tw32(MAC_HASH_REG_2, accept_all ? 0xffffffff : 0);
	tw32(MAC_HASH_REG_3, accept_all ? 0xffffffff : 0);
}

static void __tg3_set_rx_mode(struct net_device *dev)
{
	struct tg3 *tp = netdev_priv(dev);
	u32 rx_mode;

	rx_mode = tp->rx_mode & ~(RX_MODE_PROMISC |
				  RX_MODE_KEEP_VLAN_TAG);

#if !defined(CONFIG_VLAN_8021Q) && !defined(CONFIG_VLAN_8021Q_MODULE)
	/* When ASF is in use, we always keep the RX_MODE_KEEP_VLAN_TAG
	 * flag clear.
	 */
	if (!(tp->tg3_flags & TG3_FLAG_ENABLE_ASF))
		rx_mode |= RX_MODE_KEEP_VLAN_TAG;
#endif

	if (dev->flags & IFF_PROMISC) {
		/* Promiscuous mode. */
		rx_mode |= RX_MODE_PROMISC;
	} else if (dev->flags & IFF_ALLMULTI) {
		/* Accept all multicast. */
		tg3_set_multi(tp, 1);
	} else if (netdev_mc_empty(dev)) {
		/* Reject all multicast. */
		tg3_set_multi(tp, 0);
	} else {
		/* Accept one or more multicast(s). */
		struct netdev_hw_addr *ha;
		u32 mc_filter[4] = { 0, };
		u32 regidx;
		u32 bit;
		u32 crc;

		netdev_for_each_mc_addr(ha, dev) {
			crc = calc_crc(ha->addr, ETH_ALEN);
			bit = ~crc & 0x7f;
			regidx = (bit & 0x60) >> 5;
			bit &= 0x1f;
			mc_filter[regidx] |= (1 << bit);
		}

		tw32(MAC_HASH_REG_0, mc_filter[0]);
		tw32(MAC_HASH_REG_1, mc_filter[1]);
		tw32(MAC_HASH_REG_2, mc_filter[2]);
		tw32(MAC_HASH_REG_3, mc_filter[3]);
	}

	if (rx_mode != tp->rx_mode) {
		tp->rx_mode = rx_mode;
		tw32_f(MAC_RX_MODE, rx_mode);
		udelay(10);
	}
}

static void tg3_set_rx_mode(struct net_device *dev)
{
	struct tg3 *tp = netdev_priv(dev);

	if (!netif_running(dev))
		return;

	tg3_full_lock(tp, 0);
	__tg3_set_rx_mode(dev);
	tg3_full_unlock(tp);
}

#define TG3_REGDUMP_LEN		(32 * 1024)

static int tg3_get_regs_len(struct net_device *dev)
{
	return TG3_REGDUMP_LEN;
}

static void tg3_get_regs(struct net_device *dev,
		struct ethtool_regs *regs, void *_p)
{
	u32 *p = _p;
	struct tg3 *tp = netdev_priv(dev);
	u8 *orig_p = _p;
	int i;

	regs->version = 0;

	memset(p, 0, TG3_REGDUMP_LEN);

	if (tp->phy_flags & TG3_PHYFLG_IS_LOW_POWER)
		return;

	tg3_full_lock(tp, 0);

#define __GET_REG32(reg)	(*(p)++ = tr32(reg))
#define GET_REG32_LOOP(base, len)		\
do {	p = (u32 *)(orig_p + (base));		\
	for (i = 0; i < len; i += 4)		\
		__GET_REG32((base) + i);	\
} while (0)
#define GET_REG32_1(reg)			\
do {	p = (u32 *)(orig_p + (reg));		\
	__GET_REG32((reg));			\
} while (0)

	GET_REG32_LOOP(TG3PCI_VENDOR, 0xb0);
	GET_REG32_LOOP(MAILBOX_INTERRUPT_0, 0x200);
	GET_REG32_LOOP(MAC_MODE, 0x4f0);
	GET_REG32_LOOP(SNDDATAI_MODE, 0xe0);
	GET_REG32_1(SNDDATAC_MODE);
	GET_REG32_LOOP(SNDBDS_MODE, 0x80);
	GET_REG32_LOOP(SNDBDI_MODE, 0x48);
	GET_REG32_1(SNDBDC_MODE);
	GET_REG32_LOOP(RCVLPC_MODE, 0x20);
	GET_REG32_LOOP(RCVLPC_SELLST_BASE, 0x15c);
	GET_REG32_LOOP(RCVDBDI_MODE, 0x0c);
	GET_REG32_LOOP(RCVDBDI_JUMBO_BD, 0x3c);
	GET_REG32_LOOP(RCVDBDI_BD_PROD_IDX_0, 0x44);
	GET_REG32_1(RCVDCC_MODE);
	GET_REG32_LOOP(RCVBDI_MODE, 0x20);
	GET_REG32_LOOP(RCVCC_MODE, 0x14);
	GET_REG32_LOOP(RCVLSC_MODE, 0x08);
	GET_REG32_1(MBFREE_MODE);
	GET_REG32_LOOP(HOSTCC_MODE, 0x100);
	GET_REG32_LOOP(MEMARB_MODE, 0x10);
	GET_REG32_LOOP(BUFMGR_MODE, 0x58);
	GET_REG32_LOOP(RDMAC_MODE, 0x08);
	GET_REG32_LOOP(WDMAC_MODE, 0x08);
	GET_REG32_1(RX_CPU_MODE);
	GET_REG32_1(RX_CPU_STATE);
	GET_REG32_1(RX_CPU_PGMCTR);
	GET_REG32_1(RX_CPU_HWBKPT);
	GET_REG32_1(TX_CPU_MODE);
	GET_REG32_1(TX_CPU_STATE);
	GET_REG32_1(TX_CPU_PGMCTR);
	GET_REG32_LOOP(GRCMBOX_INTERRUPT_0, 0x110);
	GET_REG32_LOOP(FTQ_RESET, 0x120);
	GET_REG32_LOOP(MSGINT_MODE, 0x0c);
	GET_REG32_1(DMAC_MODE);
	GET_REG32_LOOP(GRC_MODE, 0x4c);
	if (tp->tg3_flags & TG3_FLAG_NVRAM)
		GET_REG32_LOOP(NVRAM_CMD, 0x24);

#undef __GET_REG32
#undef GET_REG32_LOOP
#undef GET_REG32_1

	tg3_full_unlock(tp);
}

static int tg3_get_eeprom_len(struct net_device *dev)
{
	struct tg3 *tp = netdev_priv(dev);

	return tp->nvram_size;
}

static int tg3_get_eeprom(struct net_device *dev, struct ethtool_eeprom *eeprom, u8 *data)
{
	struct tg3 *tp = netdev_priv(dev);
	int ret;
	u8  *pd;
	u32 i, offset, len, b_offset, b_count;
	__be32 val;

	if (tp->tg3_flags3 & TG3_FLG3_NO_NVRAM)
		return -EINVAL;

	if (tp->phy_flags & TG3_PHYFLG_IS_LOW_POWER)
		return -EAGAIN;

	offset = eeprom->offset;
	len = eeprom->len;
	eeprom->len = 0;

	eeprom->magic = TG3_EEPROM_MAGIC;

	if (offset & 3) {
		/* adjustments to start on required 4 byte boundary */
		b_offset = offset & 3;
		b_count = 4 - b_offset;
		if (b_count > len) {
			/* i.e. offset=1 len=2 */
			b_count = len;
		}
		ret = tg3_nvram_read_be32(tp, offset-b_offset, &val);
		if (ret)
			return ret;
		memcpy(data, ((char *)&val) + b_offset, b_count);
		len -= b_count;
		offset += b_count;
		eeprom->len += b_count;
	}

	/* read bytes up to the last 4 byte boundary */
	pd = &data[eeprom->len];
	for (i = 0; i < (len - (len & 3)); i += 4) {
		ret = tg3_nvram_read_be32(tp, offset + i, &val);
		if (ret) {
			eeprom->len += i;
			return ret;
		}
		memcpy(pd + i, &val, 4);
	}
	eeprom->len += i;

	if (len & 3) {
		/* read last bytes not ending on 4 byte boundary */
		pd = &data[eeprom->len];
		b_count = len & 3;
		b_offset = offset + len - b_count;
		ret = tg3_nvram_read_be32(tp, b_offset, &val);
		if (ret)
			return ret;
		memcpy(pd, &val, b_count);
		eeprom->len += b_count;
	}
	return 0;
}

static int tg3_nvram_write_block(struct tg3 *tp, u32 offset, u32 len, u8 *buf);

static int tg3_set_eeprom(struct net_device *dev, struct ethtool_eeprom *eeprom, u8 *data)
{
	struct tg3 *tp = netdev_priv(dev);
	int ret;
	u32 offset, len, b_offset, odd_len;
	u8 *buf;
	__be32 start, end;

	if (tp->phy_flags & TG3_PHYFLG_IS_LOW_POWER)
		return -EAGAIN;

	if ((tp->tg3_flags3 & TG3_FLG3_NO_NVRAM) ||
	    eeprom->magic != TG3_EEPROM_MAGIC)
		return -EINVAL;

	offset = eeprom->offset;
	len = eeprom->len;

	if ((b_offset = (offset & 3))) {
		/* adjustments to start on required 4 byte boundary */
		ret = tg3_nvram_read_be32(tp, offset-b_offset, &start);
		if (ret)
			return ret;
		len += b_offset;
		offset &= ~3;
		if (len < 4)
			len = 4;
	}

	odd_len = 0;
	if (len & 3) {
		/* adjustments to end on required 4 byte boundary */
		odd_len = 1;
		len = (len + 3) & ~3;
		ret = tg3_nvram_read_be32(tp, offset+len-4, &end);
		if (ret)
			return ret;
	}

	buf = data;
	if (b_offset || odd_len) {
		buf = kmalloc(len, GFP_KERNEL);
		if (!buf)
			return -ENOMEM;
		if (b_offset)
			memcpy(buf, &start, 4);
		if (odd_len)
			memcpy(buf+len-4, &end, 4);
		memcpy(buf + b_offset, data, eeprom->len);
	}

	ret = tg3_nvram_write_block(tp, offset, len, buf);

	if (buf != data)
		kfree(buf);

	return ret;
}

static int tg3_get_settings(struct net_device *dev, struct ethtool_cmd *cmd)
{
	struct tg3 *tp = netdev_priv(dev);

	if (tp->tg3_flags3 & TG3_FLG3_USE_PHYLIB) {
		struct phy_device *phydev;
		if (!(tp->phy_flags & TG3_PHYFLG_IS_CONNECTED))
			return -EAGAIN;
		phydev = tp->mdio_bus->phy_map[TG3_PHY_MII_ADDR];
		return phy_ethtool_gset(phydev, cmd);
	}

	cmd->supported = (SUPPORTED_Autoneg);

	if (!(tp->phy_flags & TG3_PHYFLG_10_100_ONLY))
		cmd->supported |= (SUPPORTED_1000baseT_Half |
				   SUPPORTED_1000baseT_Full);

	if (!(tp->phy_flags & TG3_PHYFLG_ANY_SERDES)) {
		cmd->supported |= (SUPPORTED_100baseT_Half |
				  SUPPORTED_100baseT_Full |
				  SUPPORTED_10baseT_Half |
				  SUPPORTED_10baseT_Full |
				  SUPPORTED_TP);
		cmd->port = PORT_TP;
	} else {
		cmd->supported |= SUPPORTED_FIBRE;
		cmd->port = PORT_FIBRE;
	}

	cmd->advertising = tp->link_config.advertising;
	if (netif_running(dev)) {
		cmd->speed = tp->link_config.active_speed;
		cmd->duplex = tp->link_config.active_duplex;
	} else {
		cmd->speed = SPEED_INVALID;
		cmd->duplex = DUPLEX_INVALID;
	}
	cmd->phy_address = tp->phy_addr;
	cmd->transceiver = XCVR_INTERNAL;
	cmd->autoneg = tp->link_config.autoneg;
	cmd->maxtxpkt = 0;
	cmd->maxrxpkt = 0;
	return 0;
}

static int tg3_set_settings(struct net_device *dev, struct ethtool_cmd *cmd)
{
	struct tg3 *tp = netdev_priv(dev);

	if (tp->tg3_flags3 & TG3_FLG3_USE_PHYLIB) {
		struct phy_device *phydev;
		if (!(tp->phy_flags & TG3_PHYFLG_IS_CONNECTED))
			return -EAGAIN;
		phydev = tp->mdio_bus->phy_map[TG3_PHY_MII_ADDR];
		return phy_ethtool_sset(phydev, cmd);
	}

	if (cmd->autoneg != AUTONEG_ENABLE &&
	    cmd->autoneg != AUTONEG_DISABLE)
		return -EINVAL;

	if (cmd->autoneg == AUTONEG_DISABLE &&
	    cmd->duplex != DUPLEX_FULL &&
	    cmd->duplex != DUPLEX_HALF)
		return -EINVAL;

	if (cmd->autoneg == AUTONEG_ENABLE) {
		u32 mask = ADVERTISED_Autoneg |
			   ADVERTISED_Pause |
			   ADVERTISED_Asym_Pause;

		if (!(tp->phy_flags & TG3_PHYFLG_10_100_ONLY))
			mask |= ADVERTISED_1000baseT_Half |
				ADVERTISED_1000baseT_Full;

		if (!(tp->phy_flags & TG3_PHYFLG_ANY_SERDES))
			mask |= ADVERTISED_100baseT_Half |
				ADVERTISED_100baseT_Full |
				ADVERTISED_10baseT_Half |
				ADVERTISED_10baseT_Full |
				ADVERTISED_TP;
		else
			mask |= ADVERTISED_FIBRE;

		if (cmd->advertising & ~mask)
			return -EINVAL;

		mask &= (ADVERTISED_1000baseT_Half |
			 ADVERTISED_1000baseT_Full |
			 ADVERTISED_100baseT_Half |
			 ADVERTISED_100baseT_Full |
			 ADVERTISED_10baseT_Half |
			 ADVERTISED_10baseT_Full);

		cmd->advertising &= mask;
	} else {
		if (tp->phy_flags & TG3_PHYFLG_ANY_SERDES) {
			if (cmd->speed != SPEED_1000)
				return -EINVAL;

			if (cmd->duplex != DUPLEX_FULL)
				return -EINVAL;
		} else {
			if (cmd->speed != SPEED_100 &&
			    cmd->speed != SPEED_10)
				return -EINVAL;
		}
	}

	tg3_full_lock(tp, 0);

	tp->link_config.autoneg = cmd->autoneg;
	if (cmd->autoneg == AUTONEG_ENABLE) {
		tp->link_config.advertising = (cmd->advertising |
					      ADVERTISED_Autoneg);
		tp->link_config.speed = SPEED_INVALID;
		tp->link_config.duplex = DUPLEX_INVALID;
	} else {
		tp->link_config.advertising = 0;
		tp->link_config.speed = cmd->speed;
		tp->link_config.duplex = cmd->duplex;
	}

	tp->link_config.orig_speed = tp->link_config.speed;
	tp->link_config.orig_duplex = tp->link_config.duplex;
	tp->link_config.orig_autoneg = tp->link_config.autoneg;

	if (netif_running(dev))
		tg3_setup_phy(tp, 1);

	tg3_full_unlock(tp);

	return 0;
}

static void tg3_get_drvinfo(struct net_device *dev, struct ethtool_drvinfo *info)
{
	struct tg3 *tp = netdev_priv(dev);

	strcpy(info->driver, DRV_MODULE_NAME);
	strcpy(info->version, DRV_MODULE_VERSION);
	strcpy(info->fw_version, tp->fw_ver);
	strcpy(info->bus_info, pci_name(tp->pdev));
}

static void tg3_get_wol(struct net_device *dev, struct ethtool_wolinfo *wol)
{
	struct tg3 *tp = netdev_priv(dev);

	if ((tp->tg3_flags & TG3_FLAG_WOL_CAP) &&
	    device_can_wakeup(&tp->pdev->dev))
		wol->supported = WAKE_MAGIC;
	else
		wol->supported = 0;
	wol->wolopts = 0;
	if ((tp->tg3_flags & TG3_FLAG_WOL_ENABLE) &&
	    device_can_wakeup(&tp->pdev->dev))
		wol->wolopts = WAKE_MAGIC;
	memset(&wol->sopass, 0, sizeof(wol->sopass));
}

static int tg3_set_wol(struct net_device *dev, struct ethtool_wolinfo *wol)
{
	struct tg3 *tp = netdev_priv(dev);
	struct device *dp = &tp->pdev->dev;

	if (wol->wolopts & ~WAKE_MAGIC)
		return -EINVAL;
	if ((wol->wolopts & WAKE_MAGIC) &&
	    !((tp->tg3_flags & TG3_FLAG_WOL_CAP) && device_can_wakeup(dp)))
		return -EINVAL;

	device_set_wakeup_enable(dp, wol->wolopts & WAKE_MAGIC);

	spin_lock_bh(&tp->lock);
	if (device_may_wakeup(dp))
		tp->tg3_flags |= TG3_FLAG_WOL_ENABLE;
	else
		tp->tg3_flags &= ~TG3_FLAG_WOL_ENABLE;
	spin_unlock_bh(&tp->lock);


	return 0;
}

static u32 tg3_get_msglevel(struct net_device *dev)
{
	struct tg3 *tp = netdev_priv(dev);
	return tp->msg_enable;
}

static void tg3_set_msglevel(struct net_device *dev, u32 value)
{
	struct tg3 *tp = netdev_priv(dev);
	tp->msg_enable = value;
}

static int tg3_set_tso(struct net_device *dev, u32 value)
{
	struct tg3 *tp = netdev_priv(dev);

	if (!(tp->tg3_flags2 & TG3_FLG2_TSO_CAPABLE)) {
		if (value)
			return -EINVAL;
		return 0;
	}
	if ((dev->features & NETIF_F_IPV6_CSUM) &&
	    ((tp->tg3_flags2 & TG3_FLG2_HW_TSO_2) ||
	     (tp->tg3_flags2 & TG3_FLG2_HW_TSO_3))) {
		if (value) {
			dev->features |= NETIF_F_TSO6;
			if ((tp->tg3_flags2 & TG3_FLG2_HW_TSO_3) ||
			    GET_ASIC_REV(tp->pci_chip_rev_id) == ASIC_REV_5761 ||
			    (GET_ASIC_REV(tp->pci_chip_rev_id) == ASIC_REV_5784 &&
			     GET_CHIP_REV(tp->pci_chip_rev_id) != CHIPREV_5784_AX) ||
			    GET_ASIC_REV(tp->pci_chip_rev_id) == ASIC_REV_5785 ||
			    GET_ASIC_REV(tp->pci_chip_rev_id) == ASIC_REV_57780)
				dev->features |= NETIF_F_TSO_ECN;
		} else
			dev->features &= ~(NETIF_F_TSO6 | NETIF_F_TSO_ECN);
	}
	return ethtool_op_set_tso(dev, value);
}

static int tg3_nway_reset(struct net_device *dev)
{
	struct tg3 *tp = netdev_priv(dev);
	int r;

	if (!netif_running(dev))
		return -EAGAIN;

	if (tp->phy_flags & TG3_PHYFLG_PHY_SERDES)
		return -EINVAL;

	if (tp->tg3_flags3 & TG3_FLG3_USE_PHYLIB) {
		if (!(tp->phy_flags & TG3_PHYFLG_IS_CONNECTED))
			return -EAGAIN;
		r = phy_start_aneg(tp->mdio_bus->phy_map[TG3_PHY_MII_ADDR]);
	} else {
		u32 bmcr;

		spin_lock_bh(&tp->lock);
		r = -EINVAL;
		tg3_readphy(tp, MII_BMCR, &bmcr);
		if (!tg3_readphy(tp, MII_BMCR, &bmcr) &&
		    ((bmcr & BMCR_ANENABLE) ||
		     (tp->phy_flags & TG3_PHYFLG_PARALLEL_DETECT))) {
			tg3_writephy(tp, MII_BMCR, bmcr | BMCR_ANRESTART |
						   BMCR_ANENABLE);
			r = 0;
		}
		spin_unlock_bh(&tp->lock);
	}

	return r;
}

static void tg3_get_ringparam(struct net_device *dev, struct ethtool_ringparam *ering)
{
	struct tg3 *tp = netdev_priv(dev);

	ering->rx_max_pending = tp->rx_std_ring_mask;
	ering->rx_mini_max_pending = 0;
	if (tp->tg3_flags & TG3_FLAG_JUMBO_RING_ENABLE)
		ering->rx_jumbo_max_pending = tp->rx_jmb_ring_mask;
	else
		ering->rx_jumbo_max_pending = 0;

	ering->tx_max_pending = TG3_TX_RING_SIZE - 1;

	ering->rx_pending = tp->rx_pending;
	ering->rx_mini_pending = 0;
	if (tp->tg3_flags & TG3_FLAG_JUMBO_RING_ENABLE)
		ering->rx_jumbo_pending = tp->rx_jumbo_pending;
	else
		ering->rx_jumbo_pending = 0;

	ering->tx_pending = tp->napi[0].tx_pending;
}

static int tg3_set_ringparam(struct net_device *dev, struct ethtool_ringparam *ering)
{
	struct tg3 *tp = netdev_priv(dev);
	int i, irq_sync = 0, err = 0;

	if ((ering->rx_pending > tp->rx_std_ring_mask) ||
	    (ering->rx_jumbo_pending > tp->rx_jmb_ring_mask) ||
	    (ering->tx_pending > TG3_TX_RING_SIZE - 1) ||
	    (ering->tx_pending <= MAX_SKB_FRAGS) ||
	    ((tp->tg3_flags2 & TG3_FLG2_TSO_BUG) &&
	     (ering->tx_pending <= (MAX_SKB_FRAGS * 3))))
		return -EINVAL;

	if (netif_running(dev)) {
		tg3_phy_stop(tp);
		tg3_netif_stop(tp);
		irq_sync = 1;
	}

	tg3_full_lock(tp, irq_sync);

	tp->rx_pending = ering->rx_pending;

	if ((tp->tg3_flags2 & TG3_FLG2_MAX_RXPEND_64) &&
	    tp->rx_pending > 63)
		tp->rx_pending = 63;
	tp->rx_jumbo_pending = ering->rx_jumbo_pending;

	for (i = 0; i < tp->irq_max; i++)
		tp->napi[i].tx_pending = ering->tx_pending;

	if (netif_running(dev)) {
		tg3_halt(tp, RESET_KIND_SHUTDOWN, 1);
		err = tg3_restart_hw(tp, 1);
		if (!err)
			tg3_netif_start(tp);
	}

	tg3_full_unlock(tp);

	if (irq_sync && !err)
		tg3_phy_start(tp);

	return err;
}

static void tg3_get_pauseparam(struct net_device *dev, struct ethtool_pauseparam *epause)
{
	struct tg3 *tp = netdev_priv(dev);

	epause->autoneg = (tp->tg3_flags & TG3_FLAG_PAUSE_AUTONEG) != 0;

	if (tp->link_config.active_flowctrl & FLOW_CTRL_RX)
		epause->rx_pause = 1;
	else
		epause->rx_pause = 0;

	if (tp->link_config.active_flowctrl & FLOW_CTRL_TX)
		epause->tx_pause = 1;
	else
		epause->tx_pause = 0;
}

static int tg3_set_pauseparam(struct net_device *dev, struct ethtool_pauseparam *epause)
{
	struct tg3 *tp = netdev_priv(dev);
	int err = 0;

	if (tp->tg3_flags3 & TG3_FLG3_USE_PHYLIB) {
		u32 newadv;
		struct phy_device *phydev;

		phydev = tp->mdio_bus->phy_map[TG3_PHY_MII_ADDR];

		if (!(phydev->supported & SUPPORTED_Pause) ||
		    (!(phydev->supported & SUPPORTED_Asym_Pause) &&
		     (epause->rx_pause != epause->tx_pause)))
			return -EINVAL;

		tp->link_config.flowctrl = 0;
		if (epause->rx_pause) {
			tp->link_config.flowctrl |= FLOW_CTRL_RX;

			if (epause->tx_pause) {
				tp->link_config.flowctrl |= FLOW_CTRL_TX;
				newadv = ADVERTISED_Pause;
			} else
				newadv = ADVERTISED_Pause |
					 ADVERTISED_Asym_Pause;
		} else if (epause->tx_pause) {
			tp->link_config.flowctrl |= FLOW_CTRL_TX;
			newadv = ADVERTISED_Asym_Pause;
		} else
			newadv = 0;

		if (epause->autoneg)
			tp->tg3_flags |= TG3_FLAG_PAUSE_AUTONEG;
		else
			tp->tg3_flags &= ~TG3_FLAG_PAUSE_AUTONEG;

		if (tp->phy_flags & TG3_PHYFLG_IS_CONNECTED) {
			u32 oldadv = phydev->advertising &
				     (ADVERTISED_Pause | ADVERTISED_Asym_Pause);
			if (oldadv != newadv) {
				phydev->advertising &=
					~(ADVERTISED_Pause |
					  ADVERTISED_Asym_Pause);
				phydev->advertising |= newadv;
				if (phydev->autoneg) {
					/*
					 * Always renegotiate the link to
					 * inform our link partner of our
					 * flow control settings, even if the
					 * flow control is forced.  Let
					 * tg3_adjust_link() do the final
					 * flow control setup.
					 */
					return phy_start_aneg(phydev);
				}
			}

			if (!epause->autoneg)
				tg3_setup_flow_control(tp, 0, 0);
		} else {
			tp->link_config.orig_advertising &=
					~(ADVERTISED_Pause |
					  ADVERTISED_Asym_Pause);
			tp->link_config.orig_advertising |= newadv;
		}
	} else {
		int irq_sync = 0;

		if (netif_running(dev)) {
			tg3_netif_stop(tp);
			irq_sync = 1;
		}

		tg3_full_lock(tp, irq_sync);

		if (epause->autoneg)
			tp->tg3_flags |= TG3_FLAG_PAUSE_AUTONEG;
		else
			tp->tg3_flags &= ~TG3_FLAG_PAUSE_AUTONEG;
		if (epause->rx_pause)
			tp->link_config.flowctrl |= FLOW_CTRL_RX;
		else
			tp->link_config.flowctrl &= ~FLOW_CTRL_RX;
		if (epause->tx_pause)
			tp->link_config.flowctrl |= FLOW_CTRL_TX;
		else
			tp->link_config.flowctrl &= ~FLOW_CTRL_TX;

		if (netif_running(dev)) {
			tg3_halt(tp, RESET_KIND_SHUTDOWN, 1);
			err = tg3_restart_hw(tp, 1);
			if (!err)
				tg3_netif_start(tp);
		}

		tg3_full_unlock(tp);
	}

	return err;
}

static u32 tg3_get_rx_csum(struct net_device *dev)
{
	struct tg3 *tp = netdev_priv(dev);
	return (tp->tg3_flags & TG3_FLAG_RX_CHECKSUMS) != 0;
}

static int tg3_set_rx_csum(struct net_device *dev, u32 data)
{
	struct tg3 *tp = netdev_priv(dev);

	if (tp->tg3_flags & TG3_FLAG_BROKEN_CHECKSUMS) {
		if (data != 0)
			return -EINVAL;
		return 0;
	}

	spin_lock_bh(&tp->lock);
	if (data)
		tp->tg3_flags |= TG3_FLAG_RX_CHECKSUMS;
	else
		tp->tg3_flags &= ~TG3_FLAG_RX_CHECKSUMS;
	spin_unlock_bh(&tp->lock);

	return 0;
}

static int tg3_set_tx_csum(struct net_device *dev, u32 data)
{
	struct tg3 *tp = netdev_priv(dev);

	if (tp->tg3_flags & TG3_FLAG_BROKEN_CHECKSUMS) {
		if (data != 0)
			return -EINVAL;
		return 0;
	}

	if (tp->tg3_flags3 & TG3_FLG3_5755_PLUS)
		ethtool_op_set_tx_ipv6_csum(dev, data);
	else
		ethtool_op_set_tx_csum(dev, data);

	return 0;
}

static int tg3_get_sset_count(struct net_device *dev, int sset)
{
	switch (sset) {
	case ETH_SS_TEST:
		return TG3_NUM_TEST;
	case ETH_SS_STATS:
		return TG3_NUM_STATS;
	default:
		return -EOPNOTSUPP;
	}
}

static void tg3_get_strings(struct net_device *dev, u32 stringset, u8 *buf)
{
	switch (stringset) {
	case ETH_SS_STATS:
		memcpy(buf, &ethtool_stats_keys, sizeof(ethtool_stats_keys));
		break;
	case ETH_SS_TEST:
		memcpy(buf, &ethtool_test_keys, sizeof(ethtool_test_keys));
		break;
	default:
		WARN_ON(1);	/* we need a WARN() */
		break;
	}
}

static int tg3_phys_id(struct net_device *dev, u32 data)
{
	struct tg3 *tp = netdev_priv(dev);
	int i;

	if (!netif_running(tp->dev))
		return -EAGAIN;

	if (data == 0)
		data = UINT_MAX / 2;

	for (i = 0; i < (data * 2); i++) {
		if ((i % 2) == 0)
			tw32(MAC_LED_CTRL, LED_CTRL_LNKLED_OVERRIDE |
					   LED_CTRL_1000MBPS_ON |
					   LED_CTRL_100MBPS_ON |
					   LED_CTRL_10MBPS_ON |
					   LED_CTRL_TRAFFIC_OVERRIDE |
					   LED_CTRL_TRAFFIC_BLINK |
					   LED_CTRL_TRAFFIC_LED);

		else
			tw32(MAC_LED_CTRL, LED_CTRL_LNKLED_OVERRIDE |
					   LED_CTRL_TRAFFIC_OVERRIDE);

		if (msleep_interruptible(500))
			break;
	}
	tw32(MAC_LED_CTRL, tp->led_ctrl);
	return 0;
}

static void tg3_get_ethtool_stats(struct net_device *dev,
				   struct ethtool_stats *estats, u64 *tmp_stats)
{
	struct tg3 *tp = netdev_priv(dev);
	memcpy(tmp_stats, tg3_get_estats(tp), sizeof(tp->estats));
}

#define NVRAM_TEST_SIZE 0x100
#define NVRAM_SELFBOOT_FORMAT1_0_SIZE	0x14
#define NVRAM_SELFBOOT_FORMAT1_2_SIZE	0x18
#define NVRAM_SELFBOOT_FORMAT1_3_SIZE	0x1c
#define NVRAM_SELFBOOT_HW_SIZE 0x20
#define NVRAM_SELFBOOT_DATA_SIZE 0x1c

static int tg3_test_nvram(struct tg3 *tp)
{
	u32 csum, magic;
	__be32 *buf;
	int i, j, k, err = 0, size;

	if (tp->tg3_flags3 & TG3_FLG3_NO_NVRAM)
		return 0;

	if (tg3_nvram_read(tp, 0, &magic) != 0)
		return -EIO;

	if (magic == TG3_EEPROM_MAGIC)
		size = NVRAM_TEST_SIZE;
	else if ((magic & TG3_EEPROM_MAGIC_FW_MSK) == TG3_EEPROM_MAGIC_FW) {
		if ((magic & TG3_EEPROM_SB_FORMAT_MASK) ==
		    TG3_EEPROM_SB_FORMAT_1) {
			switch (magic & TG3_EEPROM_SB_REVISION_MASK) {
			case TG3_EEPROM_SB_REVISION_0:
				size = NVRAM_SELFBOOT_FORMAT1_0_SIZE;
				break;
			case TG3_EEPROM_SB_REVISION_2:
				size = NVRAM_SELFBOOT_FORMAT1_2_SIZE;
				break;
			case TG3_EEPROM_SB_REVISION_3:
				size = NVRAM_SELFBOOT_FORMAT1_3_SIZE;
				break;
			default:
				return 0;
			}
		} else
			return 0;
	} else if ((magic & TG3_EEPROM_MAGIC_HW_MSK) == TG3_EEPROM_MAGIC_HW)
		size = NVRAM_SELFBOOT_HW_SIZE;
	else
		return -EIO;

	buf = kmalloc(size, GFP_KERNEL);
	if (buf == NULL)
		return -ENOMEM;

	err = -EIO;
	for (i = 0, j = 0; i < size; i += 4, j++) {
		err = tg3_nvram_read_be32(tp, i, &buf[j]);
		if (err)
			break;
	}
	if (i < size)
		goto out;

	/* Selfboot format */
	magic = be32_to_cpu(buf[0]);
	if ((magic & TG3_EEPROM_MAGIC_FW_MSK) ==
	    TG3_EEPROM_MAGIC_FW) {
		u8 *buf8 = (u8 *) buf, csum8 = 0;

		if ((magic & TG3_EEPROM_SB_REVISION_MASK) ==
		    TG3_EEPROM_SB_REVISION_2) {
			/* For rev 2, the csum doesn't include the MBA. */
			for (i = 0; i < TG3_EEPROM_SB_F1R2_MBA_OFF; i++)
				csum8 += buf8[i];
			for (i = TG3_EEPROM_SB_F1R2_MBA_OFF + 4; i < size; i++)
				csum8 += buf8[i];
		} else {
			for (i = 0; i < size; i++)
				csum8 += buf8[i];
		}

		if (csum8 == 0) {
			err = 0;
			goto out;
		}

		err = -EIO;
		goto out;
	}

	if ((magic & TG3_EEPROM_MAGIC_HW_MSK) ==
	    TG3_EEPROM_MAGIC_HW) {
		u8 data[NVRAM_SELFBOOT_DATA_SIZE];
		u8 parity[NVRAM_SELFBOOT_DATA_SIZE];
		u8 *buf8 = (u8 *) buf;

		/* Separate the parity bits and the data bytes.  */
		for (i = 0, j = 0, k = 0; i < NVRAM_SELFBOOT_HW_SIZE; i++) {
			if ((i == 0) || (i == 8)) {
				int l;
				u8 msk;

				for (l = 0, msk = 0x80; l < 7; l++, msk >>= 1)
					parity[k++] = buf8[i] & msk;
				i++;
			} else if (i == 16) {
				int l;
				u8 msk;

				for (l = 0, msk = 0x20; l < 6; l++, msk >>= 1)
					parity[k++] = buf8[i] & msk;
				i++;

				for (l = 0, msk = 0x80; l < 8; l++, msk >>= 1)
					parity[k++] = buf8[i] & msk;
				i++;
			}
			data[j++] = buf8[i];
		}

		err = -EIO;
		for (i = 0; i < NVRAM_SELFBOOT_DATA_SIZE; i++) {
			u8 hw8 = hweight8(data[i]);

			if ((hw8 & 0x1) && parity[i])
				goto out;
			else if (!(hw8 & 0x1) && !parity[i])
				goto out;
		}
		err = 0;
		goto out;
	}

	err = -EIO;

	/* Bootstrap checksum at offset 0x10 */
	csum = calc_crc((unsigned char *) buf, 0x10);
	if (csum != le32_to_cpu(buf[0x10/4]))
		goto out;

	/* Manufacturing block starts at offset 0x74, checksum at 0xfc */
	csum = calc_crc((unsigned char *) &buf[0x74/4], 0x88);
	if (csum != le32_to_cpu(buf[0xfc/4]))
		goto out;

	for (i = 0; i < TG3_NVM_VPD_LEN; i += 4) {
		/* The data is in little-endian format in NVRAM.
		 * Use the big-endian read routines to preserve
		 * the byte order as it exists in NVRAM.
		 */
		if (tg3_nvram_read_be32(tp, TG3_NVM_VPD_OFF + i, &buf[i/4]))
			goto out;
	}

	i = pci_vpd_find_tag((u8 *)buf, 0, TG3_NVM_VPD_LEN,
			     PCI_VPD_LRDT_RO_DATA);
	if (i > 0) {
		j = pci_vpd_lrdt_size(&((u8 *)buf)[i]);
		if (j < 0)
			goto out;

		if (i + PCI_VPD_LRDT_TAG_SIZE + j > TG3_NVM_VPD_LEN)
			goto out;

		i += PCI_VPD_LRDT_TAG_SIZE;
		j = pci_vpd_find_info_keyword((u8 *)buf, i, j,
					      PCI_VPD_RO_KEYWORD_CHKSUM);
		if (j > 0) {
			u8 csum8 = 0;

			j += PCI_VPD_INFO_FLD_HDR_SIZE;

			for (i = 0; i <= j; i++)
				csum8 += ((u8 *)buf)[i];

			if (csum8)
				goto out;
		}
	}

	err = 0;

out:
	kfree(buf);
	return err;
}

#define TG3_SERDES_TIMEOUT_SEC	2
#define TG3_COPPER_TIMEOUT_SEC	6

static int tg3_test_link(struct tg3 *tp)
{
	int i, max;

	if (!netif_running(tp->dev))
		return -ENODEV;

	if (tp->phy_flags & TG3_PHYFLG_ANY_SERDES)
		max = TG3_SERDES_TIMEOUT_SEC;
	else
		max = TG3_COPPER_TIMEOUT_SEC;

	for (i = 0; i < max; i++) {
		if (netif_carrier_ok(tp->dev))
			return 0;

		if (msleep_interruptible(1000))
			break;
	}

	return -EIO;
}

/* Only test the commonly used registers */
static int tg3_test_registers(struct tg3 *tp)
{
	int i, is_5705, is_5750;
	u32 offset, read_mask, write_mask, val, save_val, read_val;
	static struct {
		u16 offset;
		u16 flags;
#define TG3_FL_5705	0x1
#define TG3_FL_NOT_5705	0x2
#define TG3_FL_NOT_5788	0x4
#define TG3_FL_NOT_5750	0x8
		u32 read_mask;
		u32 write_mask;
	} reg_tbl[] = {
		/* MAC Control Registers */
		{ MAC_MODE, TG3_FL_NOT_5705,
			0x00000000, 0x00ef6f8c },
		{ MAC_MODE, TG3_FL_5705,
			0x00000000, 0x01ef6b8c },
		{ MAC_STATUS, TG3_FL_NOT_5705,
			0x03800107, 0x00000000 },
		{ MAC_STATUS, TG3_FL_5705,
			0x03800100, 0x00000000 },
		{ MAC_ADDR_0_HIGH, 0x0000,
			0x00000000, 0x0000ffff },
		{ MAC_ADDR_0_LOW, 0x0000,
			0x00000000, 0xffffffff },
		{ MAC_RX_MTU_SIZE, 0x0000,
			0x00000000, 0x0000ffff },
		{ MAC_TX_MODE, 0x0000,
			0x00000000, 0x00000070 },
		{ MAC_TX_LENGTHS, 0x0000,
			0x00000000, 0x00003fff },
		{ MAC_RX_MODE, TG3_FL_NOT_5705,
			0x00000000, 0x000007fc },
		{ MAC_RX_MODE, TG3_FL_5705,
			0x00000000, 0x000007dc },
		{ MAC_HASH_REG_0, 0x0000,
			0x00000000, 0xffffffff },
		{ MAC_HASH_REG_1, 0x0000,
			0x00000000, 0xffffffff },
		{ MAC_HASH_REG_2, 0x0000,
			0x00000000, 0xffffffff },
		{ MAC_HASH_REG_3, 0x0000,
			0x00000000, 0xffffffff },

		/* Receive Data and Receive BD Initiator Control Registers. */
		{ RCVDBDI_JUMBO_BD+0, TG3_FL_NOT_5705,
			0x00000000, 0xffffffff },
		{ RCVDBDI_JUMBO_BD+4, TG3_FL_NOT_5705,
			0x00000000, 0xffffffff },
		{ RCVDBDI_JUMBO_BD+8, TG3_FL_NOT_5705,
			0x00000000, 0x00000003 },
		{ RCVDBDI_JUMBO_BD+0xc, TG3_FL_NOT_5705,
			0x00000000, 0xffffffff },
		{ RCVDBDI_STD_BD+0, 0x0000,
			0x00000000, 0xffffffff },
		{ RCVDBDI_STD_BD+4, 0x0000,
			0x00000000, 0xffffffff },
		{ RCVDBDI_STD_BD+8, 0x0000,
			0x00000000, 0xffff0002 },
		{ RCVDBDI_STD_BD+0xc, 0x0000,
			0x00000000, 0xffffffff },

		/* Receive BD Initiator Control Registers. */
		{ RCVBDI_STD_THRESH, TG3_FL_NOT_5705,
			0x00000000, 0xffffffff },
		{ RCVBDI_STD_THRESH, TG3_FL_5705,
			0x00000000, 0x000003ff },
		{ RCVBDI_JUMBO_THRESH, TG3_FL_NOT_5705,
			0x00000000, 0xffffffff },

		/* Host Coalescing Control Registers. */
		{ HOSTCC_MODE, TG3_FL_NOT_5705,
			0x00000000, 0x00000004 },
		{ HOSTCC_MODE, TG3_FL_5705,
			0x00000000, 0x000000f6 },
		{ HOSTCC_RXCOL_TICKS, TG3_FL_NOT_5705,
			0x00000000, 0xffffffff },
		{ HOSTCC_RXCOL_TICKS, TG3_FL_5705,
			0x00000000, 0x000003ff },
		{ HOSTCC_TXCOL_TICKS, TG3_FL_NOT_5705,
			0x00000000, 0xffffffff },
		{ HOSTCC_TXCOL_TICKS, TG3_FL_5705,
			0x00000000, 0x000003ff },
		{ HOSTCC_RXMAX_FRAMES, TG3_FL_NOT_5705,
			0x00000000, 0xffffffff },
		{ HOSTCC_RXMAX_FRAMES, TG3_FL_5705 | TG3_FL_NOT_5788,
			0x00000000, 0x000000ff },
		{ HOSTCC_TXMAX_FRAMES, TG3_FL_NOT_5705,
			0x00000000, 0xffffffff },
		{ HOSTCC_TXMAX_FRAMES, TG3_FL_5705 | TG3_FL_NOT_5788,
			0x00000000, 0x000000ff },
		{ HOSTCC_RXCOAL_TICK_INT, TG3_FL_NOT_5705,
			0x00000000, 0xffffffff },
		{ HOSTCC_TXCOAL_TICK_INT, TG3_FL_NOT_5705,
			0x00000000, 0xffffffff },
		{ HOSTCC_RXCOAL_MAXF_INT, TG3_FL_NOT_5705,
			0x00000000, 0xffffffff },
		{ HOSTCC_RXCOAL_MAXF_INT, TG3_FL_5705 | TG3_FL_NOT_5788,
			0x00000000, 0x000000ff },
		{ HOSTCC_TXCOAL_MAXF_INT, TG3_FL_NOT_5705,
			0x00000000, 0xffffffff },
		{ HOSTCC_TXCOAL_MAXF_INT, TG3_FL_5705 | TG3_FL_NOT_5788,
			0x00000000, 0x000000ff },
		{ HOSTCC_STAT_COAL_TICKS, TG3_FL_NOT_5705,
			0x00000000, 0xffffffff },
		{ HOSTCC_STATS_BLK_HOST_ADDR, TG3_FL_NOT_5705,
			0x00000000, 0xffffffff },
		{ HOSTCC_STATS_BLK_HOST_ADDR+4, TG3_FL_NOT_5705,
			0x00000000, 0xffffffff },
		{ HOSTCC_STATUS_BLK_HOST_ADDR, 0x0000,
			0x00000000, 0xffffffff },
		{ HOSTCC_STATUS_BLK_HOST_ADDR+4, 0x0000,
			0x00000000, 0xffffffff },
		{ HOSTCC_STATS_BLK_NIC_ADDR, 0x0000,
			0xffffffff, 0x00000000 },
		{ HOSTCC_STATUS_BLK_NIC_ADDR, 0x0000,
			0xffffffff, 0x00000000 },

		/* Buffer Manager Control Registers. */
		{ BUFMGR_MB_POOL_ADDR, TG3_FL_NOT_5750,
			0x00000000, 0x007fff80 },
		{ BUFMGR_MB_POOL_SIZE, TG3_FL_NOT_5750,
			0x00000000, 0x007fffff },
		{ BUFMGR_MB_RDMA_LOW_WATER, 0x0000,
			0x00000000, 0x0000003f },
		{ BUFMGR_MB_MACRX_LOW_WATER, 0x0000,
			0x00000000, 0x000001ff },
		{ BUFMGR_MB_HIGH_WATER, 0x0000,
			0x00000000, 0x000001ff },
		{ BUFMGR_DMA_DESC_POOL_ADDR, TG3_FL_NOT_5705,
			0xffffffff, 0x00000000 },
		{ BUFMGR_DMA_DESC_POOL_SIZE, TG3_FL_NOT_5705,
			0xffffffff, 0x00000000 },

		/* Mailbox Registers */
		{ GRCMBOX_RCVSTD_PROD_IDX+4, 0x0000,
			0x00000000, 0x000001ff },
		{ GRCMBOX_RCVJUMBO_PROD_IDX+4, TG3_FL_NOT_5705,
			0x00000000, 0x000001ff },
		{ GRCMBOX_RCVRET_CON_IDX_0+4, 0x0000,
			0x00000000, 0x000007ff },
		{ GRCMBOX_SNDHOST_PROD_IDX_0+4, 0x0000,
			0x00000000, 0x000001ff },

		{ 0xffff, 0x0000, 0x00000000, 0x00000000 },
	};

	is_5705 = is_5750 = 0;
	if (tp->tg3_flags2 & TG3_FLG2_5705_PLUS) {
		is_5705 = 1;
		if (tp->tg3_flags2 & TG3_FLG2_5750_PLUS)
			is_5750 = 1;
	}

	for (i = 0; reg_tbl[i].offset != 0xffff; i++) {
		if (is_5705 && (reg_tbl[i].flags & TG3_FL_NOT_5705))
			continue;

		if (!is_5705 && (reg_tbl[i].flags & TG3_FL_5705))
			continue;

		if ((tp->tg3_flags2 & TG3_FLG2_IS_5788) &&
		    (reg_tbl[i].flags & TG3_FL_NOT_5788))
			continue;

		if (is_5750 && (reg_tbl[i].flags & TG3_FL_NOT_5750))
			continue;

		offset = (u32) reg_tbl[i].offset;
		read_mask = reg_tbl[i].read_mask;
		write_mask = reg_tbl[i].write_mask;

		/* Save the original register content */
		save_val = tr32(offset);

		/* Determine the read-only value. */
		read_val = save_val & read_mask;

		/* Write zero to the register, then make sure the read-only bits
		 * are not changed and the read/write bits are all zeros.
		 */
		tw32(offset, 0);

		val = tr32(offset);

		/* Test the read-only and read/write bits. */
		if (((val & read_mask) != read_val) || (val & write_mask))
			goto out;

		/* Write ones to all the bits defined by RdMask and WrMask, then
		 * make sure the read-only bits are not changed and the
		 * read/write bits are all ones.
		 */
		tw32(offset, read_mask | write_mask);

		val = tr32(offset);

		/* Test the read-only bits. */
		if ((val & read_mask) != read_val)
			goto out;

		/* Test the read/write bits. */
		if ((val & write_mask) != write_mask)
			goto out;

		tw32(offset, save_val);
	}

	return 0;

out:
	if (netif_msg_hw(tp))
		netdev_err(tp->dev,
			   "Register test failed at offset %x\n", offset);
	tw32(offset, save_val);
	return -EIO;
}

static int tg3_do_mem_test(struct tg3 *tp, u32 offset, u32 len)
{
	static const u32 test_pattern[] = { 0x00000000, 0xffffffff, 0xaa55a55a };
	int i;
	u32 j;

	for (i = 0; i < ARRAY_SIZE(test_pattern); i++) {
		for (j = 0; j < len; j += 4) {
			u32 val;

			tg3_write_mem(tp, offset + j, test_pattern[i]);
			tg3_read_mem(tp, offset + j, &val);
			if (val != test_pattern[i])
				return -EIO;
		}
	}
	return 0;
}

static int tg3_test_memory(struct tg3 *tp)
{
	static struct mem_entry {
		u32 offset;
		u32 len;
	} mem_tbl_570x[] = {
		{ 0x00000000, 0x00b50},
		{ 0x00002000, 0x1c000},
		{ 0xffffffff, 0x00000}
	}, mem_tbl_5705[] = {
		{ 0x00000100, 0x0000c},
		{ 0x00000200, 0x00008},
		{ 0x00004000, 0x00800},
		{ 0x00006000, 0x01000},
		{ 0x00008000, 0x02000},
		{ 0x00010000, 0x0e000},
		{ 0xffffffff, 0x00000}
	}, mem_tbl_5755[] = {
		{ 0x00000200, 0x00008},
		{ 0x00004000, 0x00800},
		{ 0x00006000, 0x00800},
		{ 0x00008000, 0x02000},
		{ 0x00010000, 0x0c000},
		{ 0xffffffff, 0x00000}
	}, mem_tbl_5906[] = {
		{ 0x00000200, 0x00008},
		{ 0x00004000, 0x00400},
		{ 0x00006000, 0x00400},
		{ 0x00008000, 0x01000},
		{ 0x00010000, 0x01000},
		{ 0xffffffff, 0x00000}
	}, mem_tbl_5717[] = {
		{ 0x00000200, 0x00008},
		{ 0x00010000, 0x0a000},
		{ 0x00020000, 0x13c00},
		{ 0xffffffff, 0x00000}
	}, mem_tbl_57765[] = {
		{ 0x00000200, 0x00008},
		{ 0x00004000, 0x00800},
		{ 0x00006000, 0x09800},
		{ 0x00010000, 0x0a000},
		{ 0xffffffff, 0x00000}
	};
	struct mem_entry *mem_tbl;
	int err = 0;
	int i;

	if (GET_ASIC_REV(tp->pci_chip_rev_id) == ASIC_REV_5717 ||
	    GET_ASIC_REV(tp->pci_chip_rev_id) == ASIC_REV_5719)
		mem_tbl = mem_tbl_5717;
	else if (GET_ASIC_REV(tp->pci_chip_rev_id) == ASIC_REV_57765)
		mem_tbl = mem_tbl_57765;
	else if (tp->tg3_flags3 & TG3_FLG3_5755_PLUS)
		mem_tbl = mem_tbl_5755;
	else if (GET_ASIC_REV(tp->pci_chip_rev_id) == ASIC_REV_5906)
		mem_tbl = mem_tbl_5906;
	else if (tp->tg3_flags2 & TG3_FLG2_5705_PLUS)
		mem_tbl = mem_tbl_5705;
	else
		mem_tbl = mem_tbl_570x;

	for (i = 0; mem_tbl[i].offset != 0xffffffff; i++) {
		err = tg3_do_mem_test(tp, mem_tbl[i].offset, mem_tbl[i].len);
		if (err)
			break;
	}

	return err;
}

#define TG3_MAC_LOOPBACK	0
#define TG3_PHY_LOOPBACK	1

static int tg3_run_loopback(struct tg3 *tp, int loopback_mode)
{
	u32 mac_mode, rx_start_idx, rx_idx, tx_idx, opaque_key;
	u32 desc_idx, coal_now;
	struct sk_buff *skb, *rx_skb;
	u8 *tx_data;
	dma_addr_t map;
	int num_pkts, tx_len, rx_len, i, err;
	struct tg3_rx_buffer_desc *desc;
	struct tg3_napi *tnapi, *rnapi;
	struct tg3_rx_prodring_set *tpr = &tp->napi[0].prodring;

	tnapi = &tp->napi[0];
	rnapi = &tp->napi[0];
	if (tp->irq_cnt > 1) {
		if (tp->tg3_flags3 & TG3_FLG3_ENABLE_RSS)
			rnapi = &tp->napi[1];
		if (tp->tg3_flags3 & TG3_FLG3_ENABLE_TSS)
			tnapi = &tp->napi[1];
	}
	coal_now = tnapi->coal_now | rnapi->coal_now;

	if (loopback_mode == TG3_MAC_LOOPBACK) {
		/* HW errata - mac loopback fails in some cases on 5780.
		 * Normal traffic and PHY loopback are not affected by
		 * errata.  Also, the MAC loopback test is deprecated for
		 * all newer ASIC revisions.
		 */
		if (GET_ASIC_REV(tp->pci_chip_rev_id) == ASIC_REV_5780 ||
		    (tp->tg3_flags & TG3_FLAG_CPMU_PRESENT))
			return 0;

		mac_mode = tp->mac_mode &
			   ~(MAC_MODE_PORT_MODE_MASK | MAC_MODE_HALF_DUPLEX);
		mac_mode |= MAC_MODE_PORT_INT_LPBACK;
		if (!(tp->tg3_flags2 & TG3_FLG2_5705_PLUS))
			mac_mode |= MAC_MODE_LINK_POLARITY;
		if (tp->phy_flags & TG3_PHYFLG_10_100_ONLY)
			mac_mode |= MAC_MODE_PORT_MODE_MII;
		else
			mac_mode |= MAC_MODE_PORT_MODE_GMII;
		tw32(MAC_MODE, mac_mode);
	} else if (loopback_mode == TG3_PHY_LOOPBACK) {
		u32 val;

		if (tp->phy_flags & TG3_PHYFLG_IS_FET) {
			tg3_phy_fet_toggle_apd(tp, false);
			val = BMCR_LOOPBACK | BMCR_FULLDPLX | BMCR_SPEED100;
		} else
			val = BMCR_LOOPBACK | BMCR_FULLDPLX | BMCR_SPEED1000;

		tg3_phy_toggle_automdix(tp, 0);

		tg3_writephy(tp, MII_BMCR, val);
		udelay(40);

		mac_mode = tp->mac_mode &
			   ~(MAC_MODE_PORT_MODE_MASK | MAC_MODE_HALF_DUPLEX);
		if (tp->phy_flags & TG3_PHYFLG_IS_FET) {
			tg3_writephy(tp, MII_TG3_FET_PTEST,
				     MII_TG3_FET_PTEST_FRC_TX_LINK |
				     MII_TG3_FET_PTEST_FRC_TX_LOCK);
			/* The write needs to be flushed for the AC131 */
			if (GET_ASIC_REV(tp->pci_chip_rev_id) == ASIC_REV_5785)
				tg3_readphy(tp, MII_TG3_FET_PTEST, &val);
			mac_mode |= MAC_MODE_PORT_MODE_MII;
		} else
			mac_mode |= MAC_MODE_PORT_MODE_GMII;

		/* reset to prevent losing 1st rx packet intermittently */
		if (tp->phy_flags & TG3_PHYFLG_MII_SERDES) {
			tw32_f(MAC_RX_MODE, RX_MODE_RESET);
			udelay(10);
			tw32_f(MAC_RX_MODE, tp->rx_mode);
		}
		if (GET_ASIC_REV(tp->pci_chip_rev_id) == ASIC_REV_5700) {
			u32 masked_phy_id = tp->phy_id & TG3_PHY_ID_MASK;
			if (masked_phy_id == TG3_PHY_ID_BCM5401)
				mac_mode &= ~MAC_MODE_LINK_POLARITY;
			else if (masked_phy_id == TG3_PHY_ID_BCM5411)
				mac_mode |= MAC_MODE_LINK_POLARITY;
			tg3_writephy(tp, MII_TG3_EXT_CTRL,
				     MII_TG3_EXT_CTRL_LNK3_LED_MODE);
		}
		tw32(MAC_MODE, mac_mode);

		/* Wait for link */
		for (i = 0; i < 100; i++) {
			if (tr32(MAC_TX_STATUS) & TX_STATUS_LINK_UP)
				break;
			mdelay(1);
		}
	} else {
		return -EINVAL;
	}

	err = -EIO;

	tx_len = 1514;
	skb = netdev_alloc_skb(tp->dev, tx_len);
	if (!skb)
		return -ENOMEM;

	tx_data = skb_put(skb, tx_len);
	memcpy(tx_data, tp->dev->dev_addr, 6);
	memset(tx_data + 6, 0x0, 8);

	tw32(MAC_RX_MTU_SIZE, tx_len + 4);

	for (i = 14; i < tx_len; i++)
		tx_data[i] = (u8) (i & 0xff);

	map = pci_map_single(tp->pdev, skb->data, tx_len, PCI_DMA_TODEVICE);
	if (pci_dma_mapping_error(tp->pdev, map)) {
		dev_kfree_skb(skb);
		return -EIO;
	}

	tw32_f(HOSTCC_MODE, tp->coalesce_mode | HOSTCC_MODE_ENABLE |
	       rnapi->coal_now);

	udelay(10);

	rx_start_idx = rnapi->hw_status->idx[0].rx_producer;

	num_pkts = 0;

	tg3_set_txd(tnapi, tnapi->tx_prod, map, tx_len, 0, 1);

	tnapi->tx_prod++;
	num_pkts++;

	tw32_tx_mbox(tnapi->prodmbox, tnapi->tx_prod);
	tr32_mailbox(tnapi->prodmbox);

	udelay(10);

	/* 350 usec to allow enough time on some 10/100 Mbps devices.  */
	for (i = 0; i < 35; i++) {
		tw32_f(HOSTCC_MODE, tp->coalesce_mode | HOSTCC_MODE_ENABLE |
		       coal_now);

		udelay(10);

		tx_idx = tnapi->hw_status->idx[0].tx_consumer;
		rx_idx = rnapi->hw_status->idx[0].rx_producer;
		if ((tx_idx == tnapi->tx_prod) &&
		    (rx_idx == (rx_start_idx + num_pkts)))
			break;
	}

	pci_unmap_single(tp->pdev, map, tx_len, PCI_DMA_TODEVICE);
	dev_kfree_skb(skb);

	if (tx_idx != tnapi->tx_prod)
		goto out;

	if (rx_idx != rx_start_idx + num_pkts)
		goto out;

	desc = &rnapi->rx_rcb[rx_start_idx];
	desc_idx = desc->opaque & RXD_OPAQUE_INDEX_MASK;
	opaque_key = desc->opaque & RXD_OPAQUE_RING_MASK;
	if (opaque_key != RXD_OPAQUE_RING_STD)
		goto out;

	if ((desc->err_vlan & RXD_ERR_MASK) != 0 &&
	    (desc->err_vlan != RXD_ERR_ODD_NIBBLE_RCVD_MII))
		goto out;

	rx_len = ((desc->idx_len & RXD_LEN_MASK) >> RXD_LEN_SHIFT) - 4;
	if (rx_len != tx_len)
		goto out;

	rx_skb = tpr->rx_std_buffers[desc_idx].skb;

	map = dma_unmap_addr(&tpr->rx_std_buffers[desc_idx], mapping);
	pci_dma_sync_single_for_cpu(tp->pdev, map, rx_len, PCI_DMA_FROMDEVICE);

	for (i = 14; i < tx_len; i++) {
		if (*(rx_skb->data + i) != (u8) (i & 0xff))
			goto out;
	}
	err = 0;

	/* tg3_free_rings will unmap and free the rx_skb */
out:
	return err;
}

#define TG3_MAC_LOOPBACK_FAILED		1
#define TG3_PHY_LOOPBACK_FAILED		2
#define TG3_LOOPBACK_FAILED		(TG3_MAC_LOOPBACK_FAILED |	\
					 TG3_PHY_LOOPBACK_FAILED)

static int tg3_test_loopback(struct tg3 *tp)
{
	int err = 0;
	u32 eee_cap, cpmuctrl = 0;

	if (!netif_running(tp->dev))
		return TG3_LOOPBACK_FAILED;

	eee_cap = tp->phy_flags & TG3_PHYFLG_EEE_CAP;
	tp->phy_flags &= ~TG3_PHYFLG_EEE_CAP;

	err = tg3_reset_hw(tp, 1);
	if (err) {
		err = TG3_LOOPBACK_FAILED;
		goto done;
	}

	/* Turn off gphy autopowerdown. */
	if (tp->phy_flags & TG3_PHYFLG_ENABLE_APD)
		tg3_phy_toggle_apd(tp, false);

	if (tp->tg3_flags & TG3_FLAG_CPMU_PRESENT) {
		int i;
		u32 status;

		tw32(TG3_CPMU_MUTEX_REQ, CPMU_MUTEX_REQ_DRIVER);

		/* Wait for up to 40 microseconds to acquire lock. */
		for (i = 0; i < 4; i++) {
			status = tr32(TG3_CPMU_MUTEX_GNT);
			if (status == CPMU_MUTEX_GNT_DRIVER)
				break;
			udelay(10);
		}

		if (status != CPMU_MUTEX_GNT_DRIVER) {
			err = TG3_LOOPBACK_FAILED;
			goto done;
		}

		/* Turn off link-based power management. */
		cpmuctrl = tr32(TG3_CPMU_CTRL);
		tw32(TG3_CPMU_CTRL,
		     cpmuctrl & ~(CPMU_CTRL_LINK_SPEED_MODE |
				  CPMU_CTRL_LINK_AWARE_MODE));
	}

	if (tg3_run_loopback(tp, TG3_MAC_LOOPBACK))
		err |= TG3_MAC_LOOPBACK_FAILED;

	if (tp->tg3_flags & TG3_FLAG_CPMU_PRESENT) {
		tw32(TG3_CPMU_CTRL, cpmuctrl);

		/* Release the mutex */
		tw32(TG3_CPMU_MUTEX_GNT, CPMU_MUTEX_GNT_DRIVER);
	}

	if (!(tp->phy_flags & TG3_PHYFLG_PHY_SERDES) &&
	    !(tp->tg3_flags3 & TG3_FLG3_USE_PHYLIB)) {
		if (tg3_run_loopback(tp, TG3_PHY_LOOPBACK))
			err |= TG3_PHY_LOOPBACK_FAILED;
	}

	/* Re-enable gphy autopowerdown. */
	if (tp->phy_flags & TG3_PHYFLG_ENABLE_APD)
		tg3_phy_toggle_apd(tp, true);

done:
	tp->phy_flags |= eee_cap;

	return err;
}

static void tg3_self_test(struct net_device *dev, struct ethtool_test *etest,
			  u64 *data)
{
	struct tg3 *tp = netdev_priv(dev);

	if (tp->phy_flags & TG3_PHYFLG_IS_LOW_POWER)
		tg3_power_up(tp);

	memset(data, 0, sizeof(u64) * TG3_NUM_TEST);

	if (tg3_test_nvram(tp) != 0) {
		etest->flags |= ETH_TEST_FL_FAILED;
		data[0] = 1;
	}
	if (tg3_test_link(tp) != 0) {
		etest->flags |= ETH_TEST_FL_FAILED;
		data[1] = 1;
	}
	if (etest->flags & ETH_TEST_FL_OFFLINE) {
		int err, err2 = 0, irq_sync = 0;

		if (netif_running(dev)) {
			tg3_phy_stop(tp);
			tg3_netif_stop(tp);
			irq_sync = 1;
		}

		tg3_full_lock(tp, irq_sync);

		tg3_halt(tp, RESET_KIND_SUSPEND, 1);
		err = tg3_nvram_lock(tp);
		tg3_halt_cpu(tp, RX_CPU_BASE);
		if (!(tp->tg3_flags2 & TG3_FLG2_5705_PLUS))
			tg3_halt_cpu(tp, TX_CPU_BASE);
		if (!err)
			tg3_nvram_unlock(tp);

		if (tp->phy_flags & TG3_PHYFLG_MII_SERDES)
			tg3_phy_reset(tp);

		if (tg3_test_registers(tp) != 0) {
			etest->flags |= ETH_TEST_FL_FAILED;
			data[2] = 1;
		}
		if (tg3_test_memory(tp) != 0) {
			etest->flags |= ETH_TEST_FL_FAILED;
			data[3] = 1;
		}
		if ((data[4] = tg3_test_loopback(tp)) != 0)
			etest->flags |= ETH_TEST_FL_FAILED;

		tg3_full_unlock(tp);

		if (tg3_test_interrupt(tp) != 0) {
			etest->flags |= ETH_TEST_FL_FAILED;
			data[5] = 1;
		}

		tg3_full_lock(tp, 0);

		tg3_halt(tp, RESET_KIND_SHUTDOWN, 1);
		if (netif_running(dev)) {
			tp->tg3_flags |= TG3_FLAG_INIT_COMPLETE;
			err2 = tg3_restart_hw(tp, 1);
			if (!err2)
				tg3_netif_start(tp);
		}

		tg3_full_unlock(tp);

		if (irq_sync && !err2)
			tg3_phy_start(tp);
	}
	if (tp->phy_flags & TG3_PHYFLG_IS_LOW_POWER)
		tg3_power_down(tp);

}

static int tg3_ioctl(struct net_device *dev, struct ifreq *ifr, int cmd)
{
	struct mii_ioctl_data *data = if_mii(ifr);
	struct tg3 *tp = netdev_priv(dev);
	int err;

	if (tp->tg3_flags3 & TG3_FLG3_USE_PHYLIB) {
		struct phy_device *phydev;
		if (!(tp->phy_flags & TG3_PHYFLG_IS_CONNECTED))
			return -EAGAIN;
		phydev = tp->mdio_bus->phy_map[TG3_PHY_MII_ADDR];
		return phy_mii_ioctl(phydev, ifr, cmd);
	}

	switch (cmd) {
	case SIOCGMIIPHY:
		data->phy_id = tp->phy_addr;

		/* fallthru */
	case SIOCGMIIREG: {
		u32 mii_regval;

		if (tp->phy_flags & TG3_PHYFLG_PHY_SERDES)
			break;			/* We have no PHY */

		if ((tp->phy_flags & TG3_PHYFLG_IS_LOW_POWER) ||
		    ((tp->tg3_flags & TG3_FLAG_ENABLE_ASF) &&
		     !netif_running(dev)))
			return -EAGAIN;

		spin_lock_bh(&tp->lock);
		err = tg3_readphy(tp, data->reg_num & 0x1f, &mii_regval);
		spin_unlock_bh(&tp->lock);

		data->val_out = mii_regval;

		return err;
	}

	case SIOCSMIIREG:
		if (tp->phy_flags & TG3_PHYFLG_PHY_SERDES)
			break;			/* We have no PHY */

		if ((tp->phy_flags & TG3_PHYFLG_IS_LOW_POWER) ||
		    ((tp->tg3_flags & TG3_FLAG_ENABLE_ASF) &&
		     !netif_running(dev)))
			return -EAGAIN;

		spin_lock_bh(&tp->lock);
		err = tg3_writephy(tp, data->reg_num & 0x1f, data->val_in);
		spin_unlock_bh(&tp->lock);

		return err;

	default:
		/* do nothing */
		break;
	}
	return -EOPNOTSUPP;
}

static int tg3_get_coalesce(struct net_device *dev, struct ethtool_coalesce *ec)
{
	struct tg3 *tp = netdev_priv(dev);

	memcpy(ec, &tp->coal, sizeof(*ec));
	return 0;
}

static int tg3_set_coalesce(struct net_device *dev, struct ethtool_coalesce *ec)
{
	struct tg3 *tp = netdev_priv(dev);
	u32 max_rxcoal_tick_int = 0, max_txcoal_tick_int = 0;
	u32 max_stat_coal_ticks = 0, min_stat_coal_ticks = 0;

	if (!(tp->tg3_flags2 & TG3_FLG2_5705_PLUS)) {
		max_rxcoal_tick_int = MAX_RXCOAL_TICK_INT;
		max_txcoal_tick_int = MAX_TXCOAL_TICK_INT;
		max_stat_coal_ticks = MAX_STAT_COAL_TICKS;
		min_stat_coal_ticks = MIN_STAT_COAL_TICKS;
	}

	if ((ec->rx_coalesce_usecs > MAX_RXCOL_TICKS) ||
	    (ec->tx_coalesce_usecs > MAX_TXCOL_TICKS) ||
	    (ec->rx_max_coalesced_frames > MAX_RXMAX_FRAMES) ||
	    (ec->tx_max_coalesced_frames > MAX_TXMAX_FRAMES) ||
	    (ec->rx_coalesce_usecs_irq > max_rxcoal_tick_int) ||
	    (ec->tx_coalesce_usecs_irq > max_txcoal_tick_int) ||
	    (ec->rx_max_coalesced_frames_irq > MAX_RXCOAL_MAXF_INT) ||
	    (ec->tx_max_coalesced_frames_irq > MAX_TXCOAL_MAXF_INT) ||
	    (ec->stats_block_coalesce_usecs > max_stat_coal_ticks) ||
	    (ec->stats_block_coalesce_usecs < min_stat_coal_ticks))
		return -EINVAL;

	/* No rx interrupts will be generated if both are zero */
	if ((ec->rx_coalesce_usecs == 0) &&
	    (ec->rx_max_coalesced_frames == 0))
		return -EINVAL;

	/* No tx interrupts will be generated if both are zero */
	if ((ec->tx_coalesce_usecs == 0) &&
	    (ec->tx_max_coalesced_frames == 0))
		return -EINVAL;

	/* Only copy relevant parameters, ignore all others. */
	tp->coal.rx_coalesce_usecs = ec->rx_coalesce_usecs;
	tp->coal.tx_coalesce_usecs = ec->tx_coalesce_usecs;
	tp->coal.rx_max_coalesced_frames = ec->rx_max_coalesced_frames;
	tp->coal.tx_max_coalesced_frames = ec->tx_max_coalesced_frames;
	tp->coal.rx_coalesce_usecs_irq = ec->rx_coalesce_usecs_irq;
	tp->coal.tx_coalesce_usecs_irq = ec->tx_coalesce_usecs_irq;
	tp->coal.rx_max_coalesced_frames_irq = ec->rx_max_coalesced_frames_irq;
	tp->coal.tx_max_coalesced_frames_irq = ec->tx_max_coalesced_frames_irq;
	tp->coal.stats_block_coalesce_usecs = ec->stats_block_coalesce_usecs;

	if (netif_running(dev)) {
		tg3_full_lock(tp, 0);
		__tg3_set_coalesce(tp, &tp->coal);
		tg3_full_unlock(tp);
	}
	return 0;
}

static const struct ethtool_ops tg3_ethtool_ops = {
	.get_settings		= tg3_get_settings,
	.set_settings		= tg3_set_settings,
	.get_drvinfo		= tg3_get_drvinfo,
	.get_regs_len		= tg3_get_regs_len,
	.get_regs		= tg3_get_regs,
	.get_wol		= tg3_get_wol,
	.set_wol		= tg3_set_wol,
	.get_msglevel		= tg3_get_msglevel,
	.set_msglevel		= tg3_set_msglevel,
	.nway_reset		= tg3_nway_reset,
	.get_link		= ethtool_op_get_link,
	.get_eeprom_len		= tg3_get_eeprom_len,
	.get_eeprom		= tg3_get_eeprom,
	.set_eeprom		= tg3_set_eeprom,
	.get_ringparam		= tg3_get_ringparam,
	.set_ringparam		= tg3_set_ringparam,
	.get_pauseparam		= tg3_get_pauseparam,
	.set_pauseparam		= tg3_set_pauseparam,
	.get_rx_csum		= tg3_get_rx_csum,
	.set_rx_csum		= tg3_set_rx_csum,
	.set_tx_csum		= tg3_set_tx_csum,
	.set_sg			= ethtool_op_set_sg,
	.set_tso		= tg3_set_tso,
	.self_test		= tg3_self_test,
	.get_strings		= tg3_get_strings,
	.phys_id		= tg3_phys_id,
	.get_ethtool_stats	= tg3_get_ethtool_stats,
	.get_coalesce		= tg3_get_coalesce,
	.set_coalesce		= tg3_set_coalesce,
	.get_sset_count		= tg3_get_sset_count,
};

static void __devinit tg3_get_eeprom_size(struct tg3 *tp)
{
	u32 cursize, val, magic;

	tp->nvram_size = EEPROM_CHIP_SIZE;

	if (tg3_nvram_read(tp, 0, &magic) != 0)
		return;

	if ((magic != TG3_EEPROM_MAGIC) &&
	    ((magic & TG3_EEPROM_MAGIC_FW_MSK) != TG3_EEPROM_MAGIC_FW) &&
	    ((magic & TG3_EEPROM_MAGIC_HW_MSK) != TG3_EEPROM_MAGIC_HW))
		return;

	/*
	 * Size the chip by reading offsets at increasing powers of two.
	 * When we encounter our validation signature, we know the addressing
	 * has wrapped around, and thus have our chip size.
	 */
	cursize = 0x10;

	while (cursize < tp->nvram_size) {
		if (tg3_nvram_read(tp, cursize, &val) != 0)
			return;

		if (val == magic)
			break;

		cursize <<= 1;
	}

	tp->nvram_size = cursize;
}

static void __devinit tg3_get_nvram_size(struct tg3 *tp)
{
	u32 val;

	if ((tp->tg3_flags3 & TG3_FLG3_NO_NVRAM) ||
	    tg3_nvram_read(tp, 0, &val) != 0)
		return;

	/* Selfboot format */
	if (val != TG3_EEPROM_MAGIC) {
		tg3_get_eeprom_size(tp);
		return;
	}

	if (tg3_nvram_read(tp, 0xf0, &val) == 0) {
		if (val != 0) {
			/* This is confusing.  We want to operate on the
			 * 16-bit value at offset 0xf2.  The tg3_nvram_read()
			 * call will read from NVRAM and byteswap the data
			 * according to the byteswapping settings for all
			 * other register accesses.  This ensures the data we
			 * want will always reside in the lower 16-bits.
			 * However, the data in NVRAM is in LE format, which
			 * means the data from the NVRAM read will always be
			 * opposite the endianness of the CPU.  The 16-bit
			 * byteswap then brings the data to CPU endianness.
			 */
			tp->nvram_size = swab16((u16)(val & 0x0000ffff)) * 1024;
			return;
		}
	}
	tp->nvram_size = TG3_NVRAM_SIZE_512KB;
}

static void __devinit tg3_get_nvram_info(struct tg3 *tp)
{
	u32 nvcfg1;

	nvcfg1 = tr32(NVRAM_CFG1);
	if (nvcfg1 & NVRAM_CFG1_FLASHIF_ENAB) {
		tp->tg3_flags2 |= TG3_FLG2_FLASH;
	} else {
		nvcfg1 &= ~NVRAM_CFG1_COMPAT_BYPASS;
		tw32(NVRAM_CFG1, nvcfg1);
	}

	if ((GET_ASIC_REV(tp->pci_chip_rev_id) == ASIC_REV_5750) ||
	    (tp->tg3_flags2 & TG3_FLG2_5780_CLASS)) {
		switch (nvcfg1 & NVRAM_CFG1_VENDOR_MASK) {
		case FLASH_VENDOR_ATMEL_FLASH_BUFFERED:
			tp->nvram_jedecnum = JEDEC_ATMEL;
			tp->nvram_pagesize = ATMEL_AT45DB0X1B_PAGE_SIZE;
			tp->tg3_flags |= TG3_FLAG_NVRAM_BUFFERED;
			break;
		case FLASH_VENDOR_ATMEL_FLASH_UNBUFFERED:
			tp->nvram_jedecnum = JEDEC_ATMEL;
			tp->nvram_pagesize = ATMEL_AT25F512_PAGE_SIZE;
			break;
		case FLASH_VENDOR_ATMEL_EEPROM:
			tp->nvram_jedecnum = JEDEC_ATMEL;
			tp->nvram_pagesize = ATMEL_AT24C512_CHIP_SIZE;
			tp->tg3_flags |= TG3_FLAG_NVRAM_BUFFERED;
			break;
		case FLASH_VENDOR_ST:
			tp->nvram_jedecnum = JEDEC_ST;
			tp->nvram_pagesize = ST_M45PEX0_PAGE_SIZE;
			tp->tg3_flags |= TG3_FLAG_NVRAM_BUFFERED;
			break;
		case FLASH_VENDOR_SAIFUN:
			tp->nvram_jedecnum = JEDEC_SAIFUN;
			tp->nvram_pagesize = SAIFUN_SA25F0XX_PAGE_SIZE;
			break;
		case FLASH_VENDOR_SST_SMALL:
		case FLASH_VENDOR_SST_LARGE:
			tp->nvram_jedecnum = JEDEC_SST;
			tp->nvram_pagesize = SST_25VF0X0_PAGE_SIZE;
			break;
		}
	} else {
		tp->nvram_jedecnum = JEDEC_ATMEL;
		tp->nvram_pagesize = ATMEL_AT45DB0X1B_PAGE_SIZE;
		tp->tg3_flags |= TG3_FLAG_NVRAM_BUFFERED;
	}
}

static void __devinit tg3_nvram_get_pagesize(struct tg3 *tp, u32 nvmcfg1)
{
	switch (nvmcfg1 & NVRAM_CFG1_5752PAGE_SIZE_MASK) {
	case FLASH_5752PAGE_SIZE_256:
		tp->nvram_pagesize = 256;
		break;
	case FLASH_5752PAGE_SIZE_512:
		tp->nvram_pagesize = 512;
		break;
	case FLASH_5752PAGE_SIZE_1K:
		tp->nvram_pagesize = 1024;
		break;
	case FLASH_5752PAGE_SIZE_2K:
		tp->nvram_pagesize = 2048;
		break;
	case FLASH_5752PAGE_SIZE_4K:
		tp->nvram_pagesize = 4096;
		break;
	case FLASH_5752PAGE_SIZE_264:
		tp->nvram_pagesize = 264;
		break;
	case FLASH_5752PAGE_SIZE_528:
		tp->nvram_pagesize = 528;
		break;
	}
}

static void __devinit tg3_get_5752_nvram_info(struct tg3 *tp)
{
	u32 nvcfg1;

	nvcfg1 = tr32(NVRAM_CFG1);

	/* NVRAM protection for TPM */
	if (nvcfg1 & (1 << 27))
		tp->tg3_flags3 |= TG3_FLG3_PROTECTED_NVRAM;

	switch (nvcfg1 & NVRAM_CFG1_5752VENDOR_MASK) {
	case FLASH_5752VENDOR_ATMEL_EEPROM_64KHZ:
	case FLASH_5752VENDOR_ATMEL_EEPROM_376KHZ:
		tp->nvram_jedecnum = JEDEC_ATMEL;
		tp->tg3_flags |= TG3_FLAG_NVRAM_BUFFERED;
		break;
	case FLASH_5752VENDOR_ATMEL_FLASH_BUFFERED:
		tp->nvram_jedecnum = JEDEC_ATMEL;
		tp->tg3_flags |= TG3_FLAG_NVRAM_BUFFERED;
		tp->tg3_flags2 |= TG3_FLG2_FLASH;
		break;
	case FLASH_5752VENDOR_ST_M45PE10:
	case FLASH_5752VENDOR_ST_M45PE20:
	case FLASH_5752VENDOR_ST_M45PE40:
		tp->nvram_jedecnum = JEDEC_ST;
		tp->tg3_flags |= TG3_FLAG_NVRAM_BUFFERED;
		tp->tg3_flags2 |= TG3_FLG2_FLASH;
		break;
	}

	if (tp->tg3_flags2 & TG3_FLG2_FLASH) {
		tg3_nvram_get_pagesize(tp, nvcfg1);
	} else {
		/* For eeprom, set pagesize to maximum eeprom size */
		tp->nvram_pagesize = ATMEL_AT24C512_CHIP_SIZE;

		nvcfg1 &= ~NVRAM_CFG1_COMPAT_BYPASS;
		tw32(NVRAM_CFG1, nvcfg1);
	}
}

static void __devinit tg3_get_5755_nvram_info(struct tg3 *tp)
{
	u32 nvcfg1, protect = 0;

	nvcfg1 = tr32(NVRAM_CFG1);

	/* NVRAM protection for TPM */
	if (nvcfg1 & (1 << 27)) {
		tp->tg3_flags3 |= TG3_FLG3_PROTECTED_NVRAM;
		protect = 1;
	}

	nvcfg1 &= NVRAM_CFG1_5752VENDOR_MASK;
	switch (nvcfg1) {
	case FLASH_5755VENDOR_ATMEL_FLASH_1:
	case FLASH_5755VENDOR_ATMEL_FLASH_2:
	case FLASH_5755VENDOR_ATMEL_FLASH_3:
	case FLASH_5755VENDOR_ATMEL_FLASH_5:
		tp->nvram_jedecnum = JEDEC_ATMEL;
		tp->tg3_flags |= TG3_FLAG_NVRAM_BUFFERED;
		tp->tg3_flags2 |= TG3_FLG2_FLASH;
		tp->nvram_pagesize = 264;
		if (nvcfg1 == FLASH_5755VENDOR_ATMEL_FLASH_1 ||
		    nvcfg1 == FLASH_5755VENDOR_ATMEL_FLASH_5)
			tp->nvram_size = (protect ? 0x3e200 :
					  TG3_NVRAM_SIZE_512KB);
		else if (nvcfg1 == FLASH_5755VENDOR_ATMEL_FLASH_2)
			tp->nvram_size = (protect ? 0x1f200 :
					  TG3_NVRAM_SIZE_256KB);
		else
			tp->nvram_size = (protect ? 0x1f200 :
					  TG3_NVRAM_SIZE_128KB);
		break;
	case FLASH_5752VENDOR_ST_M45PE10:
	case FLASH_5752VENDOR_ST_M45PE20:
	case FLASH_5752VENDOR_ST_M45PE40:
		tp->nvram_jedecnum = JEDEC_ST;
		tp->tg3_flags |= TG3_FLAG_NVRAM_BUFFERED;
		tp->tg3_flags2 |= TG3_FLG2_FLASH;
		tp->nvram_pagesize = 256;
		if (nvcfg1 == FLASH_5752VENDOR_ST_M45PE10)
			tp->nvram_size = (protect ?
					  TG3_NVRAM_SIZE_64KB :
					  TG3_NVRAM_SIZE_128KB);
		else if (nvcfg1 == FLASH_5752VENDOR_ST_M45PE20)
			tp->nvram_size = (protect ?
					  TG3_NVRAM_SIZE_64KB :
					  TG3_NVRAM_SIZE_256KB);
		else
			tp->nvram_size = (protect ?
					  TG3_NVRAM_SIZE_128KB :
					  TG3_NVRAM_SIZE_512KB);
		break;
	}
}

static void __devinit tg3_get_5787_nvram_info(struct tg3 *tp)
{
	u32 nvcfg1;

	nvcfg1 = tr32(NVRAM_CFG1);

	switch (nvcfg1 & NVRAM_CFG1_5752VENDOR_MASK) {
	case FLASH_5787VENDOR_ATMEL_EEPROM_64KHZ:
	case FLASH_5787VENDOR_ATMEL_EEPROM_376KHZ:
	case FLASH_5787VENDOR_MICRO_EEPROM_64KHZ:
	case FLASH_5787VENDOR_MICRO_EEPROM_376KHZ:
		tp->nvram_jedecnum = JEDEC_ATMEL;
		tp->tg3_flags |= TG3_FLAG_NVRAM_BUFFERED;
		tp->nvram_pagesize = ATMEL_AT24C512_CHIP_SIZE;

		nvcfg1 &= ~NVRAM_CFG1_COMPAT_BYPASS;
		tw32(NVRAM_CFG1, nvcfg1);
		break;
	case FLASH_5752VENDOR_ATMEL_FLASH_BUFFERED:
	case FLASH_5755VENDOR_ATMEL_FLASH_1:
	case FLASH_5755VENDOR_ATMEL_FLASH_2:
	case FLASH_5755VENDOR_ATMEL_FLASH_3:
		tp->nvram_jedecnum = JEDEC_ATMEL;
		tp->tg3_flags |= TG3_FLAG_NVRAM_BUFFERED;
		tp->tg3_flags2 |= TG3_FLG2_FLASH;
		tp->nvram_pagesize = 264;
		break;
	case FLASH_5752VENDOR_ST_M45PE10:
	case FLASH_5752VENDOR_ST_M45PE20:
	case FLASH_5752VENDOR_ST_M45PE40:
		tp->nvram_jedecnum = JEDEC_ST;
		tp->tg3_flags |= TG3_FLAG_NVRAM_BUFFERED;
		tp->tg3_flags2 |= TG3_FLG2_FLASH;
		tp->nvram_pagesize = 256;
		break;
	}
}

static void __devinit tg3_get_5761_nvram_info(struct tg3 *tp)
{
	u32 nvcfg1, protect = 0;

	nvcfg1 = tr32(NVRAM_CFG1);

	/* NVRAM protection for TPM */
	if (nvcfg1 & (1 << 27)) {
		tp->tg3_flags3 |= TG3_FLG3_PROTECTED_NVRAM;
		protect = 1;
	}

	nvcfg1 &= NVRAM_CFG1_5752VENDOR_MASK;
	switch (nvcfg1) {
	case FLASH_5761VENDOR_ATMEL_ADB021D:
	case FLASH_5761VENDOR_ATMEL_ADB041D:
	case FLASH_5761VENDOR_ATMEL_ADB081D:
	case FLASH_5761VENDOR_ATMEL_ADB161D:
	case FLASH_5761VENDOR_ATMEL_MDB021D:
	case FLASH_5761VENDOR_ATMEL_MDB041D:
	case FLASH_5761VENDOR_ATMEL_MDB081D:
	case FLASH_5761VENDOR_ATMEL_MDB161D:
		tp->nvram_jedecnum = JEDEC_ATMEL;
		tp->tg3_flags |= TG3_FLAG_NVRAM_BUFFERED;
		tp->tg3_flags2 |= TG3_FLG2_FLASH;
		tp->tg3_flags3 |= TG3_FLG3_NO_NVRAM_ADDR_TRANS;
		tp->nvram_pagesize = 256;
		break;
	case FLASH_5761VENDOR_ST_A_M45PE20:
	case FLASH_5761VENDOR_ST_A_M45PE40:
	case FLASH_5761VENDOR_ST_A_M45PE80:
	case FLASH_5761VENDOR_ST_A_M45PE16:
	case FLASH_5761VENDOR_ST_M_M45PE20:
	case FLASH_5761VENDOR_ST_M_M45PE40:
	case FLASH_5761VENDOR_ST_M_M45PE80:
	case FLASH_5761VENDOR_ST_M_M45PE16:
		tp->nvram_jedecnum = JEDEC_ST;
		tp->tg3_flags |= TG3_FLAG_NVRAM_BUFFERED;
		tp->tg3_flags2 |= TG3_FLG2_FLASH;
		tp->nvram_pagesize = 256;
		break;
	}

	if (protect) {
		tp->nvram_size = tr32(NVRAM_ADDR_LOCKOUT);
	} else {
		switch (nvcfg1) {
		case FLASH_5761VENDOR_ATMEL_ADB161D:
		case FLASH_5761VENDOR_ATMEL_MDB161D:
		case FLASH_5761VENDOR_ST_A_M45PE16:
		case FLASH_5761VENDOR_ST_M_M45PE16:
			tp->nvram_size = TG3_NVRAM_SIZE_2MB;
			break;
		case FLASH_5761VENDOR_ATMEL_ADB081D:
		case FLASH_5761VENDOR_ATMEL_MDB081D:
		case FLASH_5761VENDOR_ST_A_M45PE80:
		case FLASH_5761VENDOR_ST_M_M45PE80:
			tp->nvram_size = TG3_NVRAM_SIZE_1MB;
			break;
		case FLASH_5761VENDOR_ATMEL_ADB041D:
		case FLASH_5761VENDOR_ATMEL_MDB041D:
		case FLASH_5761VENDOR_ST_A_M45PE40:
		case FLASH_5761VENDOR_ST_M_M45PE40:
			tp->nvram_size = TG3_NVRAM_SIZE_512KB;
			break;
		case FLASH_5761VENDOR_ATMEL_ADB021D:
		case FLASH_5761VENDOR_ATMEL_MDB021D:
		case FLASH_5761VENDOR_ST_A_M45PE20:
		case FLASH_5761VENDOR_ST_M_M45PE20:
			tp->nvram_size = TG3_NVRAM_SIZE_256KB;
			break;
		}
	}
}

static void __devinit tg3_get_5906_nvram_info(struct tg3 *tp)
{
	tp->nvram_jedecnum = JEDEC_ATMEL;
	tp->tg3_flags |= TG3_FLAG_NVRAM_BUFFERED;
	tp->nvram_pagesize = ATMEL_AT24C512_CHIP_SIZE;
}

static void __devinit tg3_get_57780_nvram_info(struct tg3 *tp)
{
	u32 nvcfg1;

	nvcfg1 = tr32(NVRAM_CFG1);

	switch (nvcfg1 & NVRAM_CFG1_5752VENDOR_MASK) {
	case FLASH_5787VENDOR_ATMEL_EEPROM_376KHZ:
	case FLASH_5787VENDOR_MICRO_EEPROM_376KHZ:
		tp->nvram_jedecnum = JEDEC_ATMEL;
		tp->tg3_flags |= TG3_FLAG_NVRAM_BUFFERED;
		tp->nvram_pagesize = ATMEL_AT24C512_CHIP_SIZE;

		nvcfg1 &= ~NVRAM_CFG1_COMPAT_BYPASS;
		tw32(NVRAM_CFG1, nvcfg1);
		return;
	case FLASH_5752VENDOR_ATMEL_FLASH_BUFFERED:
	case FLASH_57780VENDOR_ATMEL_AT45DB011D:
	case FLASH_57780VENDOR_ATMEL_AT45DB011B:
	case FLASH_57780VENDOR_ATMEL_AT45DB021D:
	case FLASH_57780VENDOR_ATMEL_AT45DB021B:
	case FLASH_57780VENDOR_ATMEL_AT45DB041D:
	case FLASH_57780VENDOR_ATMEL_AT45DB041B:
		tp->nvram_jedecnum = JEDEC_ATMEL;
		tp->tg3_flags |= TG3_FLAG_NVRAM_BUFFERED;
		tp->tg3_flags2 |= TG3_FLG2_FLASH;

		switch (nvcfg1 & NVRAM_CFG1_5752VENDOR_MASK) {
		case FLASH_5752VENDOR_ATMEL_FLASH_BUFFERED:
		case FLASH_57780VENDOR_ATMEL_AT45DB011D:
		case FLASH_57780VENDOR_ATMEL_AT45DB011B:
			tp->nvram_size = TG3_NVRAM_SIZE_128KB;
			break;
		case FLASH_57780VENDOR_ATMEL_AT45DB021D:
		case FLASH_57780VENDOR_ATMEL_AT45DB021B:
			tp->nvram_size = TG3_NVRAM_SIZE_256KB;
			break;
		case FLASH_57780VENDOR_ATMEL_AT45DB041D:
		case FLASH_57780VENDOR_ATMEL_AT45DB041B:
			tp->nvram_size = TG3_NVRAM_SIZE_512KB;
			break;
		}
		break;
	case FLASH_5752VENDOR_ST_M45PE10:
	case FLASH_5752VENDOR_ST_M45PE20:
	case FLASH_5752VENDOR_ST_M45PE40:
		tp->nvram_jedecnum = JEDEC_ST;
		tp->tg3_flags |= TG3_FLAG_NVRAM_BUFFERED;
		tp->tg3_flags2 |= TG3_FLG2_FLASH;

		switch (nvcfg1 & NVRAM_CFG1_5752VENDOR_MASK) {
		case FLASH_5752VENDOR_ST_M45PE10:
			tp->nvram_size = TG3_NVRAM_SIZE_128KB;
			break;
		case FLASH_5752VENDOR_ST_M45PE20:
			tp->nvram_size = TG3_NVRAM_SIZE_256KB;
			break;
		case FLASH_5752VENDOR_ST_M45PE40:
			tp->nvram_size = TG3_NVRAM_SIZE_512KB;
			break;
		}
		break;
	default:
		tp->tg3_flags3 |= TG3_FLG3_NO_NVRAM;
		return;
	}

	tg3_nvram_get_pagesize(tp, nvcfg1);
	if (tp->nvram_pagesize != 264 && tp->nvram_pagesize != 528)
		tp->tg3_flags3 |= TG3_FLG3_NO_NVRAM_ADDR_TRANS;
}


static void __devinit tg3_get_5717_nvram_info(struct tg3 *tp)
{
	u32 nvcfg1;

	nvcfg1 = tr32(NVRAM_CFG1);

	switch (nvcfg1 & NVRAM_CFG1_5752VENDOR_MASK) {
	case FLASH_5717VENDOR_ATMEL_EEPROM:
	case FLASH_5717VENDOR_MICRO_EEPROM:
		tp->nvram_jedecnum = JEDEC_ATMEL;
		tp->tg3_flags |= TG3_FLAG_NVRAM_BUFFERED;
		tp->nvram_pagesize = ATMEL_AT24C512_CHIP_SIZE;

		nvcfg1 &= ~NVRAM_CFG1_COMPAT_BYPASS;
		tw32(NVRAM_CFG1, nvcfg1);
		return;
	case FLASH_5717VENDOR_ATMEL_MDB011D:
	case FLASH_5717VENDOR_ATMEL_ADB011B:
	case FLASH_5717VENDOR_ATMEL_ADB011D:
	case FLASH_5717VENDOR_ATMEL_MDB021D:
	case FLASH_5717VENDOR_ATMEL_ADB021B:
	case FLASH_5717VENDOR_ATMEL_ADB021D:
	case FLASH_5717VENDOR_ATMEL_45USPT:
		tp->nvram_jedecnum = JEDEC_ATMEL;
		tp->tg3_flags |= TG3_FLAG_NVRAM_BUFFERED;
		tp->tg3_flags2 |= TG3_FLG2_FLASH;

		switch (nvcfg1 & NVRAM_CFG1_5752VENDOR_MASK) {
		case FLASH_5717VENDOR_ATMEL_MDB021D:
		case FLASH_5717VENDOR_ATMEL_ADB021B:
		case FLASH_5717VENDOR_ATMEL_ADB021D:
			tp->nvram_size = TG3_NVRAM_SIZE_256KB;
			break;
		default:
			tp->nvram_size = TG3_NVRAM_SIZE_128KB;
			break;
		}
		break;
	case FLASH_5717VENDOR_ST_M_M25PE10:
	case FLASH_5717VENDOR_ST_A_M25PE10:
	case FLASH_5717VENDOR_ST_M_M45PE10:
	case FLASH_5717VENDOR_ST_A_M45PE10:
	case FLASH_5717VENDOR_ST_M_M25PE20:
	case FLASH_5717VENDOR_ST_A_M25PE20:
	case FLASH_5717VENDOR_ST_M_M45PE20:
	case FLASH_5717VENDOR_ST_A_M45PE20:
	case FLASH_5717VENDOR_ST_25USPT:
	case FLASH_5717VENDOR_ST_45USPT:
		tp->nvram_jedecnum = JEDEC_ST;
		tp->tg3_flags |= TG3_FLAG_NVRAM_BUFFERED;
		tp->tg3_flags2 |= TG3_FLG2_FLASH;

		switch (nvcfg1 & NVRAM_CFG1_5752VENDOR_MASK) {
		case FLASH_5717VENDOR_ST_M_M25PE20:
		case FLASH_5717VENDOR_ST_A_M25PE20:
		case FLASH_5717VENDOR_ST_M_M45PE20:
		case FLASH_5717VENDOR_ST_A_M45PE20:
			tp->nvram_size = TG3_NVRAM_SIZE_256KB;
			break;
		default:
			tp->nvram_size = TG3_NVRAM_SIZE_128KB;
			break;
		}
		break;
	default:
		tp->tg3_flags3 |= TG3_FLG3_NO_NVRAM;
		return;
	}

	tg3_nvram_get_pagesize(tp, nvcfg1);
	if (tp->nvram_pagesize != 264 && tp->nvram_pagesize != 528)
		tp->tg3_flags3 |= TG3_FLG3_NO_NVRAM_ADDR_TRANS;
}

/* Chips other than 5700/5701 use the NVRAM for fetching info. */
static void __devinit tg3_nvram_init(struct tg3 *tp)
{
	tw32_f(GRC_EEPROM_ADDR,
	     (EEPROM_ADDR_FSM_RESET |
	      (EEPROM_DEFAULT_CLOCK_PERIOD <<
	       EEPROM_ADDR_CLKPERD_SHIFT)));

	msleep(1);

	/* Enable seeprom accesses. */
	tw32_f(GRC_LOCAL_CTRL,
	     tr32(GRC_LOCAL_CTRL) | GRC_LCLCTRL_AUTO_SEEPROM);
	udelay(100);

	if (GET_ASIC_REV(tp->pci_chip_rev_id) != ASIC_REV_5700 &&
	    GET_ASIC_REV(tp->pci_chip_rev_id) != ASIC_REV_5701) {
		tp->tg3_flags |= TG3_FLAG_NVRAM;

		if (tg3_nvram_lock(tp)) {
			netdev_warn(tp->dev,
				    "Cannot get nvram lock, %s failed\n",
				    __func__);
			return;
		}
		tg3_enable_nvram_access(tp);

		tp->nvram_size = 0;

		if (GET_ASIC_REV(tp->pci_chip_rev_id) == ASIC_REV_5752)
			tg3_get_5752_nvram_info(tp);
		else if (GET_ASIC_REV(tp->pci_chip_rev_id) == ASIC_REV_5755)
			tg3_get_5755_nvram_info(tp);
		else if (GET_ASIC_REV(tp->pci_chip_rev_id) == ASIC_REV_5787 ||
			 GET_ASIC_REV(tp->pci_chip_rev_id) == ASIC_REV_5784 ||
			 GET_ASIC_REV(tp->pci_chip_rev_id) == ASIC_REV_5785)
			tg3_get_5787_nvram_info(tp);
		else if (GET_ASIC_REV(tp->pci_chip_rev_id) == ASIC_REV_5761)
			tg3_get_5761_nvram_info(tp);
		else if (GET_ASIC_REV(tp->pci_chip_rev_id) == ASIC_REV_5906)
			tg3_get_5906_nvram_info(tp);
		else if (GET_ASIC_REV(tp->pci_chip_rev_id) == ASIC_REV_57780 ||
			 GET_ASIC_REV(tp->pci_chip_rev_id) == ASIC_REV_57765)
			tg3_get_57780_nvram_info(tp);
		else if (GET_ASIC_REV(tp->pci_chip_rev_id) == ASIC_REV_5717 ||
			 GET_ASIC_REV(tp->pci_chip_rev_id) == ASIC_REV_5719)
			tg3_get_5717_nvram_info(tp);
		else
			tg3_get_nvram_info(tp);

		if (tp->nvram_size == 0)
			tg3_get_nvram_size(tp);

		tg3_disable_nvram_access(tp);
		tg3_nvram_unlock(tp);

	} else {
		tp->tg3_flags &= ~(TG3_FLAG_NVRAM | TG3_FLAG_NVRAM_BUFFERED);

		tg3_get_eeprom_size(tp);
	}
}

static int tg3_nvram_write_block_using_eeprom(struct tg3 *tp,
				    u32 offset, u32 len, u8 *buf)
{
	int i, j, rc = 0;
	u32 val;

	for (i = 0; i < len; i += 4) {
		u32 addr;
		__be32 data;

		addr = offset + i;

		memcpy(&data, buf + i, 4);

		/*
		 * The SEEPROM interface expects the data to always be opposite
		 * the native endian format.  We accomplish this by reversing
		 * all the operations that would have been performed on the
		 * data from a call to tg3_nvram_read_be32().
		 */
		tw32(GRC_EEPROM_DATA, swab32(be32_to_cpu(data)));

		val = tr32(GRC_EEPROM_ADDR);
		tw32(GRC_EEPROM_ADDR, val | EEPROM_ADDR_COMPLETE);

		val &= ~(EEPROM_ADDR_ADDR_MASK | EEPROM_ADDR_DEVID_MASK |
			EEPROM_ADDR_READ);
		tw32(GRC_EEPROM_ADDR, val |
			(0 << EEPROM_ADDR_DEVID_SHIFT) |
			(addr & EEPROM_ADDR_ADDR_MASK) |
			EEPROM_ADDR_START |
			EEPROM_ADDR_WRITE);

		for (j = 0; j < 1000; j++) {
			val = tr32(GRC_EEPROM_ADDR);

			if (val & EEPROM_ADDR_COMPLETE)
				break;
			msleep(1);
		}
		if (!(val & EEPROM_ADDR_COMPLETE)) {
			rc = -EBUSY;
			break;
		}
	}

	return rc;
}

/* offset and length are dword aligned */
static int tg3_nvram_write_block_unbuffered(struct tg3 *tp, u32 offset, u32 len,
		u8 *buf)
{
	int ret = 0;
	u32 pagesize = tp->nvram_pagesize;
	u32 pagemask = pagesize - 1;
	u32 nvram_cmd;
	u8 *tmp;

	tmp = kmalloc(pagesize, GFP_KERNEL);
	if (tmp == NULL)
		return -ENOMEM;

	while (len) {
		int j;
		u32 phy_addr, page_off, size;

		phy_addr = offset & ~pagemask;

		for (j = 0; j < pagesize; j += 4) {
			ret = tg3_nvram_read_be32(tp, phy_addr + j,
						  (__be32 *) (tmp + j));
			if (ret)
				break;
		}
		if (ret)
			break;

		page_off = offset & pagemask;
		size = pagesize;
		if (len < size)
			size = len;

		len -= size;

		memcpy(tmp + page_off, buf, size);

		offset = offset + (pagesize - page_off);

		tg3_enable_nvram_access(tp);

		/*
		 * Before we can erase the flash page, we need
		 * to issue a special "write enable" command.
		 */
		nvram_cmd = NVRAM_CMD_WREN | NVRAM_CMD_GO | NVRAM_CMD_DONE;

		if (tg3_nvram_exec_cmd(tp, nvram_cmd))
			break;

		/* Erase the target page */
		tw32(NVRAM_ADDR, phy_addr);

		nvram_cmd = NVRAM_CMD_GO | NVRAM_CMD_DONE | NVRAM_CMD_WR |
			NVRAM_CMD_FIRST | NVRAM_CMD_LAST | NVRAM_CMD_ERASE;

		if (tg3_nvram_exec_cmd(tp, nvram_cmd))
			break;

		/* Issue another write enable to start the write. */
		nvram_cmd = NVRAM_CMD_WREN | NVRAM_CMD_GO | NVRAM_CMD_DONE;

		if (tg3_nvram_exec_cmd(tp, nvram_cmd))
			break;

		for (j = 0; j < pagesize; j += 4) {
			__be32 data;

			data = *((__be32 *) (tmp + j));

			tw32(NVRAM_WRDATA, be32_to_cpu(data));

			tw32(NVRAM_ADDR, phy_addr + j);

			nvram_cmd = NVRAM_CMD_GO | NVRAM_CMD_DONE |
				NVRAM_CMD_WR;

			if (j == 0)
				nvram_cmd |= NVRAM_CMD_FIRST;
			else if (j == (pagesize - 4))
				nvram_cmd |= NVRAM_CMD_LAST;

			if ((ret = tg3_nvram_exec_cmd(tp, nvram_cmd)))
				break;
		}
		if (ret)
			break;
	}

	nvram_cmd = NVRAM_CMD_WRDI | NVRAM_CMD_GO | NVRAM_CMD_DONE;
	tg3_nvram_exec_cmd(tp, nvram_cmd);

	kfree(tmp);

	return ret;
}

/* offset and length are dword aligned */
static int tg3_nvram_write_block_buffered(struct tg3 *tp, u32 offset, u32 len,
		u8 *buf)
{
	int i, ret = 0;

	for (i = 0; i < len; i += 4, offset += 4) {
		u32 page_off, phy_addr, nvram_cmd;
		__be32 data;

		memcpy(&data, buf + i, 4);
		tw32(NVRAM_WRDATA, be32_to_cpu(data));

		page_off = offset % tp->nvram_pagesize;

		phy_addr = tg3_nvram_phys_addr(tp, offset);

		tw32(NVRAM_ADDR, phy_addr);

		nvram_cmd = NVRAM_CMD_GO | NVRAM_CMD_DONE | NVRAM_CMD_WR;

		if (page_off == 0 || i == 0)
			nvram_cmd |= NVRAM_CMD_FIRST;
		if (page_off == (tp->nvram_pagesize - 4))
			nvram_cmd |= NVRAM_CMD_LAST;

		if (i == (len - 4))
			nvram_cmd |= NVRAM_CMD_LAST;

		if (GET_ASIC_REV(tp->pci_chip_rev_id) != ASIC_REV_5752 &&
		    !(tp->tg3_flags3 & TG3_FLG3_5755_PLUS) &&
		    (tp->nvram_jedecnum == JEDEC_ST) &&
		    (nvram_cmd & NVRAM_CMD_FIRST)) {

			if ((ret = tg3_nvram_exec_cmd(tp,
				NVRAM_CMD_WREN | NVRAM_CMD_GO |
				NVRAM_CMD_DONE)))

				break;
		}
		if (!(tp->tg3_flags2 & TG3_FLG2_FLASH)) {
			/* We always do complete word writes to eeprom. */
			nvram_cmd |= (NVRAM_CMD_FIRST | NVRAM_CMD_LAST);
		}

		if ((ret = tg3_nvram_exec_cmd(tp, nvram_cmd)))
			break;
	}
	return ret;
}

/* offset and length are dword aligned */
static int tg3_nvram_write_block(struct tg3 *tp, u32 offset, u32 len, u8 *buf)
{
	int ret;

	if (tp->tg3_flags & TG3_FLAG_EEPROM_WRITE_PROT) {
		tw32_f(GRC_LOCAL_CTRL, tp->grc_local_ctrl &
		       ~GRC_LCLCTRL_GPIO_OUTPUT1);
		udelay(40);
	}

	if (!(tp->tg3_flags & TG3_FLAG_NVRAM)) {
		ret = tg3_nvram_write_block_using_eeprom(tp, offset, len, buf);
	} else {
		u32 grc_mode;

		ret = tg3_nvram_lock(tp);
		if (ret)
			return ret;

		tg3_enable_nvram_access(tp);
		if ((tp->tg3_flags2 & TG3_FLG2_5750_PLUS) &&
		    !(tp->tg3_flags3 & TG3_FLG3_PROTECTED_NVRAM))
			tw32(NVRAM_WRITE1, 0x406);

		grc_mode = tr32(GRC_MODE);
		tw32(GRC_MODE, grc_mode | GRC_MODE_NVRAM_WR_ENABLE);

		if ((tp->tg3_flags & TG3_FLAG_NVRAM_BUFFERED) ||
			!(tp->tg3_flags2 & TG3_FLG2_FLASH)) {

			ret = tg3_nvram_write_block_buffered(tp, offset, len,
				buf);
		} else {
			ret = tg3_nvram_write_block_unbuffered(tp, offset, len,
				buf);
		}

		grc_mode = tr32(GRC_MODE);
		tw32(GRC_MODE, grc_mode & ~GRC_MODE_NVRAM_WR_ENABLE);

		tg3_disable_nvram_access(tp);
		tg3_nvram_unlock(tp);
	}

	if (tp->tg3_flags & TG3_FLAG_EEPROM_WRITE_PROT) {
		tw32_f(GRC_LOCAL_CTRL, tp->grc_local_ctrl);
		udelay(40);
	}

	return ret;
}

struct subsys_tbl_ent {
	u16 subsys_vendor, subsys_devid;
	u32 phy_id;
};

static struct subsys_tbl_ent subsys_id_to_phy_id[] __devinitdata = {
	/* Broadcom boards. */
	{ TG3PCI_SUBVENDOR_ID_BROADCOM,
	  TG3PCI_SUBDEVICE_ID_BROADCOM_95700A6, TG3_PHY_ID_BCM5401 },
	{ TG3PCI_SUBVENDOR_ID_BROADCOM,
	  TG3PCI_SUBDEVICE_ID_BROADCOM_95701A5, TG3_PHY_ID_BCM5701 },
	{ TG3PCI_SUBVENDOR_ID_BROADCOM,
	  TG3PCI_SUBDEVICE_ID_BROADCOM_95700T6, TG3_PHY_ID_BCM8002 },
	{ TG3PCI_SUBVENDOR_ID_BROADCOM,
	  TG3PCI_SUBDEVICE_ID_BROADCOM_95700A9, 0 },
	{ TG3PCI_SUBVENDOR_ID_BROADCOM,
	  TG3PCI_SUBDEVICE_ID_BROADCOM_95701T1, TG3_PHY_ID_BCM5701 },
	{ TG3PCI_SUBVENDOR_ID_BROADCOM,
	  TG3PCI_SUBDEVICE_ID_BROADCOM_95701T8, TG3_PHY_ID_BCM5701 },
	{ TG3PCI_SUBVENDOR_ID_BROADCOM,
	  TG3PCI_SUBDEVICE_ID_BROADCOM_95701A7, 0 },
	{ TG3PCI_SUBVENDOR_ID_BROADCOM,
	  TG3PCI_SUBDEVICE_ID_BROADCOM_95701A10, TG3_PHY_ID_BCM5701 },
	{ TG3PCI_SUBVENDOR_ID_BROADCOM,
	  TG3PCI_SUBDEVICE_ID_BROADCOM_95701A12, TG3_PHY_ID_BCM5701 },
	{ TG3PCI_SUBVENDOR_ID_BROADCOM,
	  TG3PCI_SUBDEVICE_ID_BROADCOM_95703AX1, TG3_PHY_ID_BCM5703 },
	{ TG3PCI_SUBVENDOR_ID_BROADCOM,
	  TG3PCI_SUBDEVICE_ID_BROADCOM_95703AX2, TG3_PHY_ID_BCM5703 },

	/* 3com boards. */
	{ TG3PCI_SUBVENDOR_ID_3COM,
	  TG3PCI_SUBDEVICE_ID_3COM_3C996T, TG3_PHY_ID_BCM5401 },
	{ TG3PCI_SUBVENDOR_ID_3COM,
	  TG3PCI_SUBDEVICE_ID_3COM_3C996BT, TG3_PHY_ID_BCM5701 },
	{ TG3PCI_SUBVENDOR_ID_3COM,
	  TG3PCI_SUBDEVICE_ID_3COM_3C996SX, 0 },
	{ TG3PCI_SUBVENDOR_ID_3COM,
	  TG3PCI_SUBDEVICE_ID_3COM_3C1000T, TG3_PHY_ID_BCM5701 },
	{ TG3PCI_SUBVENDOR_ID_3COM,
	  TG3PCI_SUBDEVICE_ID_3COM_3C940BR01, TG3_PHY_ID_BCM5701 },

	/* DELL boards. */
	{ TG3PCI_SUBVENDOR_ID_DELL,
	  TG3PCI_SUBDEVICE_ID_DELL_VIPER, TG3_PHY_ID_BCM5401 },
	{ TG3PCI_SUBVENDOR_ID_DELL,
	  TG3PCI_SUBDEVICE_ID_DELL_JAGUAR, TG3_PHY_ID_BCM5401 },
	{ TG3PCI_SUBVENDOR_ID_DELL,
	  TG3PCI_SUBDEVICE_ID_DELL_MERLOT, TG3_PHY_ID_BCM5411 },
	{ TG3PCI_SUBVENDOR_ID_DELL,
	  TG3PCI_SUBDEVICE_ID_DELL_SLIM_MERLOT, TG3_PHY_ID_BCM5411 },

	/* Compaq boards. */
	{ TG3PCI_SUBVENDOR_ID_COMPAQ,
	  TG3PCI_SUBDEVICE_ID_COMPAQ_BANSHEE, TG3_PHY_ID_BCM5701 },
	{ TG3PCI_SUBVENDOR_ID_COMPAQ,
	  TG3PCI_SUBDEVICE_ID_COMPAQ_BANSHEE_2, TG3_PHY_ID_BCM5701 },
	{ TG3PCI_SUBVENDOR_ID_COMPAQ,
	  TG3PCI_SUBDEVICE_ID_COMPAQ_CHANGELING, 0 },
	{ TG3PCI_SUBVENDOR_ID_COMPAQ,
	  TG3PCI_SUBDEVICE_ID_COMPAQ_NC7780, TG3_PHY_ID_BCM5701 },
	{ TG3PCI_SUBVENDOR_ID_COMPAQ,
	  TG3PCI_SUBDEVICE_ID_COMPAQ_NC7780_2, TG3_PHY_ID_BCM5701 },

	/* IBM boards. */
	{ TG3PCI_SUBVENDOR_ID_IBM,
	  TG3PCI_SUBDEVICE_ID_IBM_5703SAX2, 0 }
};

static struct subsys_tbl_ent * __devinit tg3_lookup_by_subsys(struct tg3 *tp)
{
	int i;

	for (i = 0; i < ARRAY_SIZE(subsys_id_to_phy_id); i++) {
		if ((subsys_id_to_phy_id[i].subsys_vendor ==
		     tp->pdev->subsystem_vendor) &&
		    (subsys_id_to_phy_id[i].subsys_devid ==
		     tp->pdev->subsystem_device))
			return &subsys_id_to_phy_id[i];
	}
	return NULL;
}

static void __devinit tg3_get_eeprom_hw_cfg(struct tg3 *tp)
{
	u32 val;
	u16 pmcsr;

	/* On some early chips the SRAM cannot be accessed in D3hot state,
	 * so need make sure we're in D0.
	 */
	pci_read_config_word(tp->pdev, tp->pm_cap + PCI_PM_CTRL, &pmcsr);
	pmcsr &= ~PCI_PM_CTRL_STATE_MASK;
	pci_write_config_word(tp->pdev, tp->pm_cap + PCI_PM_CTRL, pmcsr);
	msleep(1);

	/* Make sure register accesses (indirect or otherwise)
	 * will function correctly.
	 */
	pci_write_config_dword(tp->pdev, TG3PCI_MISC_HOST_CTRL,
			       tp->misc_host_ctrl);

	/* The memory arbiter has to be enabled in order for SRAM accesses
	 * to succeed.  Normally on powerup the tg3 chip firmware will make
	 * sure it is enabled, but other entities such as system netboot
	 * code might disable it.
	 */
	val = tr32(MEMARB_MODE);
	tw32(MEMARB_MODE, val | MEMARB_MODE_ENABLE);

	tp->phy_id = TG3_PHY_ID_INVALID;
	tp->led_ctrl = LED_CTRL_MODE_PHY_1;

	/* Assume an onboard device and WOL capable by default.  */
	tp->tg3_flags |= TG3_FLAG_EEPROM_WRITE_PROT | TG3_FLAG_WOL_CAP;

	if (GET_ASIC_REV(tp->pci_chip_rev_id) == ASIC_REV_5906) {
		if (!(tr32(PCIE_TRANSACTION_CFG) & PCIE_TRANS_CFG_LOM)) {
			tp->tg3_flags &= ~TG3_FLAG_EEPROM_WRITE_PROT;
			tp->tg3_flags2 |= TG3_FLG2_IS_NIC;
		}
		val = tr32(VCPU_CFGSHDW);
		if (val & VCPU_CFGSHDW_ASPM_DBNC)
			tp->tg3_flags |= TG3_FLAG_ASPM_WORKAROUND;
		if ((val & VCPU_CFGSHDW_WOL_ENABLE) &&
		    (val & VCPU_CFGSHDW_WOL_MAGPKT)) {
			tp->tg3_flags |= TG3_FLAG_WOL_ENABLE;
			device_set_wakeup_enable(&tp->pdev->dev, true);
		}
		goto done;
	}

	tg3_read_mem(tp, NIC_SRAM_DATA_SIG, &val);
	if (val == NIC_SRAM_DATA_SIG_MAGIC) {
		u32 nic_cfg, led_cfg;
		u32 nic_phy_id, ver, cfg2 = 0, cfg4 = 0, eeprom_phy_id;
		int eeprom_phy_serdes = 0;

		tg3_read_mem(tp, NIC_SRAM_DATA_CFG, &nic_cfg);
		tp->nic_sram_data_cfg = nic_cfg;

		tg3_read_mem(tp, NIC_SRAM_DATA_VER, &ver);
		ver >>= NIC_SRAM_DATA_VER_SHIFT;
		if ((GET_ASIC_REV(tp->pci_chip_rev_id) != ASIC_REV_5700) &&
		    (GET_ASIC_REV(tp->pci_chip_rev_id) != ASIC_REV_5701) &&
		    (GET_ASIC_REV(tp->pci_chip_rev_id) != ASIC_REV_5703) &&
		    (ver > 0) && (ver < 0x100))
			tg3_read_mem(tp, NIC_SRAM_DATA_CFG_2, &cfg2);

		if (GET_ASIC_REV(tp->pci_chip_rev_id) == ASIC_REV_5785)
			tg3_read_mem(tp, NIC_SRAM_DATA_CFG_4, &cfg4);

		if ((nic_cfg & NIC_SRAM_DATA_CFG_PHY_TYPE_MASK) ==
		    NIC_SRAM_DATA_CFG_PHY_TYPE_FIBER)
			eeprom_phy_serdes = 1;

		tg3_read_mem(tp, NIC_SRAM_DATA_PHY_ID, &nic_phy_id);
		if (nic_phy_id != 0) {
			u32 id1 = nic_phy_id & NIC_SRAM_DATA_PHY_ID1_MASK;
			u32 id2 = nic_phy_id & NIC_SRAM_DATA_PHY_ID2_MASK;

			eeprom_phy_id  = (id1 >> 16) << 10;
			eeprom_phy_id |= (id2 & 0xfc00) << 16;
			eeprom_phy_id |= (id2 & 0x03ff) <<  0;
		} else
			eeprom_phy_id = 0;

		tp->phy_id = eeprom_phy_id;
		if (eeprom_phy_serdes) {
			if (!(tp->tg3_flags2 & TG3_FLG2_5705_PLUS))
				tp->phy_flags |= TG3_PHYFLG_PHY_SERDES;
			else
				tp->phy_flags |= TG3_PHYFLG_MII_SERDES;
		}

		if (tp->tg3_flags2 & TG3_FLG2_5750_PLUS)
			led_cfg = cfg2 & (NIC_SRAM_DATA_CFG_LED_MODE_MASK |
				    SHASTA_EXT_LED_MODE_MASK);
		else
			led_cfg = nic_cfg & NIC_SRAM_DATA_CFG_LED_MODE_MASK;

		switch (led_cfg) {
		default:
		case NIC_SRAM_DATA_CFG_LED_MODE_PHY_1:
			tp->led_ctrl = LED_CTRL_MODE_PHY_1;
			break;

		case NIC_SRAM_DATA_CFG_LED_MODE_PHY_2:
			tp->led_ctrl = LED_CTRL_MODE_PHY_2;
			break;

		case NIC_SRAM_DATA_CFG_LED_MODE_MAC:
			tp->led_ctrl = LED_CTRL_MODE_MAC;

			/* Default to PHY_1_MODE if 0 (MAC_MODE) is
			 * read on some older 5700/5701 bootcode.
			 */
			if (GET_ASIC_REV(tp->pci_chip_rev_id) ==
			    ASIC_REV_5700 ||
			    GET_ASIC_REV(tp->pci_chip_rev_id) ==
			    ASIC_REV_5701)
				tp->led_ctrl = LED_CTRL_MODE_PHY_1;

			break;

		case SHASTA_EXT_LED_SHARED:
			tp->led_ctrl = LED_CTRL_MODE_SHARED;
			if (tp->pci_chip_rev_id != CHIPREV_ID_5750_A0 &&
			    tp->pci_chip_rev_id != CHIPREV_ID_5750_A1)
				tp->led_ctrl |= (LED_CTRL_MODE_PHY_1 |
						 LED_CTRL_MODE_PHY_2);
			break;

		case SHASTA_EXT_LED_MAC:
			tp->led_ctrl = LED_CTRL_MODE_SHASTA_MAC;
			break;

		case SHASTA_EXT_LED_COMBO:
			tp->led_ctrl = LED_CTRL_MODE_COMBO;
			if (tp->pci_chip_rev_id != CHIPREV_ID_5750_A0)
				tp->led_ctrl |= (LED_CTRL_MODE_PHY_1 |
						 LED_CTRL_MODE_PHY_2);
			break;

		}

		if ((GET_ASIC_REV(tp->pci_chip_rev_id) == ASIC_REV_5700 ||
		     GET_ASIC_REV(tp->pci_chip_rev_id) == ASIC_REV_5701) &&
		    tp->pdev->subsystem_vendor == PCI_VENDOR_ID_DELL)
			tp->led_ctrl = LED_CTRL_MODE_PHY_2;

		if (GET_CHIP_REV(tp->pci_chip_rev_id) == CHIPREV_5784_AX)
			tp->led_ctrl = LED_CTRL_MODE_PHY_1;

		if (nic_cfg & NIC_SRAM_DATA_CFG_EEPROM_WP) {
			tp->tg3_flags |= TG3_FLAG_EEPROM_WRITE_PROT;
			if ((tp->pdev->subsystem_vendor ==
			     PCI_VENDOR_ID_ARIMA) &&
			    (tp->pdev->subsystem_device == 0x205a ||
			     tp->pdev->subsystem_device == 0x2063))
				tp->tg3_flags &= ~TG3_FLAG_EEPROM_WRITE_PROT;
		} else {
			tp->tg3_flags &= ~TG3_FLAG_EEPROM_WRITE_PROT;
			tp->tg3_flags2 |= TG3_FLG2_IS_NIC;
		}

		if (nic_cfg & NIC_SRAM_DATA_CFG_ASF_ENABLE) {
			tp->tg3_flags |= TG3_FLAG_ENABLE_ASF;
			if (tp->tg3_flags2 & TG3_FLG2_5750_PLUS)
				tp->tg3_flags2 |= TG3_FLG2_ASF_NEW_HANDSHAKE;
		}

		if ((nic_cfg & NIC_SRAM_DATA_CFG_APE_ENABLE) &&
			(tp->tg3_flags2 & TG3_FLG2_5750_PLUS))
			tp->tg3_flags3 |= TG3_FLG3_ENABLE_APE;

		if (tp->phy_flags & TG3_PHYFLG_ANY_SERDES &&
		    !(nic_cfg & NIC_SRAM_DATA_CFG_FIBER_WOL))
			tp->tg3_flags &= ~TG3_FLAG_WOL_CAP;

		if ((tp->tg3_flags & TG3_FLAG_WOL_CAP) &&
		    (nic_cfg & NIC_SRAM_DATA_CFG_WOL_ENABLE)) {
			tp->tg3_flags |= TG3_FLAG_WOL_ENABLE;
			device_set_wakeup_enable(&tp->pdev->dev, true);
		}

		if (cfg2 & (1 << 17))
			tp->phy_flags |= TG3_PHYFLG_CAPACITIVE_COUPLING;

		/* serdes signal pre-emphasis in register 0x590 set by */
		/* bootcode if bit 18 is set */
		if (cfg2 & (1 << 18))
			tp->phy_flags |= TG3_PHYFLG_SERDES_PREEMPHASIS;

		if (((tp->tg3_flags3 & TG3_FLG3_5717_PLUS) ||
		    ((GET_ASIC_REV(tp->pci_chip_rev_id) == ASIC_REV_5784 &&
		      GET_CHIP_REV(tp->pci_chip_rev_id) != CHIPREV_5784_AX))) &&
		    (cfg2 & NIC_SRAM_DATA_CFG_2_APD_EN))
			tp->phy_flags |= TG3_PHYFLG_ENABLE_APD;

		if ((tp->tg3_flags2 & TG3_FLG2_PCI_EXPRESS) &&
		    GET_ASIC_REV(tp->pci_chip_rev_id) != ASIC_REV_5785 &&
		    !(tp->tg3_flags3 & TG3_FLG3_5717_PLUS)) {
			u32 cfg3;

			tg3_read_mem(tp, NIC_SRAM_DATA_CFG_3, &cfg3);
			if (cfg3 & NIC_SRAM_ASPM_DEBOUNCE)
				tp->tg3_flags |= TG3_FLAG_ASPM_WORKAROUND;
		}

		if (cfg4 & NIC_SRAM_RGMII_INBAND_DISABLE)
			tp->tg3_flags3 |= TG3_FLG3_RGMII_INBAND_DISABLE;
		if (cfg4 & NIC_SRAM_RGMII_EXT_IBND_RX_EN)
			tp->tg3_flags3 |= TG3_FLG3_RGMII_EXT_IBND_RX_EN;
		if (cfg4 & NIC_SRAM_RGMII_EXT_IBND_TX_EN)
			tp->tg3_flags3 |= TG3_FLG3_RGMII_EXT_IBND_TX_EN;
	}
done:
	if (tp->tg3_flags & TG3_FLAG_WOL_CAP)
		device_set_wakeup_enable(&tp->pdev->dev,
				 tp->tg3_flags & TG3_FLAG_WOL_ENABLE);
	else
		device_set_wakeup_capable(&tp->pdev->dev, false);
}

static int __devinit tg3_issue_otp_command(struct tg3 *tp, u32 cmd)
{
	int i;
	u32 val;

	tw32(OTP_CTRL, cmd | OTP_CTRL_OTP_CMD_START);
	tw32(OTP_CTRL, cmd);

	/* Wait for up to 1 ms for command to execute. */
	for (i = 0; i < 100; i++) {
		val = tr32(OTP_STATUS);
		if (val & OTP_STATUS_CMD_DONE)
			break;
		udelay(10);
	}

	return (val & OTP_STATUS_CMD_DONE) ? 0 : -EBUSY;
}

/* Read the gphy configuration from the OTP region of the chip.  The gphy
 * configuration is a 32-bit value that straddles the alignment boundary.
 * We do two 32-bit reads and then shift and merge the results.
 */
static u32 __devinit tg3_read_otp_phycfg(struct tg3 *tp)
{
	u32 bhalf_otp, thalf_otp;

	tw32(OTP_MODE, OTP_MODE_OTP_THRU_GRC);

	if (tg3_issue_otp_command(tp, OTP_CTRL_OTP_CMD_INIT))
		return 0;

	tw32(OTP_ADDRESS, OTP_ADDRESS_MAGIC1);

	if (tg3_issue_otp_command(tp, OTP_CTRL_OTP_CMD_READ))
		return 0;

	thalf_otp = tr32(OTP_READ_DATA);

	tw32(OTP_ADDRESS, OTP_ADDRESS_MAGIC2);

	if (tg3_issue_otp_command(tp, OTP_CTRL_OTP_CMD_READ))
		return 0;

	bhalf_otp = tr32(OTP_READ_DATA);

	return ((thalf_otp & 0x0000ffff) << 16) | (bhalf_otp >> 16);
}

static void __devinit tg3_phy_init_link_config(struct tg3 *tp)
{
	u32 adv = ADVERTISED_Autoneg |
		  ADVERTISED_Pause;

	if (!(tp->phy_flags & TG3_PHYFLG_10_100_ONLY))
		adv |= ADVERTISED_1000baseT_Half |
		       ADVERTISED_1000baseT_Full;

	if (!(tp->phy_flags & TG3_PHYFLG_ANY_SERDES))
		adv |= ADVERTISED_100baseT_Half |
		       ADVERTISED_100baseT_Full |
		       ADVERTISED_10baseT_Half |
		       ADVERTISED_10baseT_Full |
		       ADVERTISED_TP;
	else
		adv |= ADVERTISED_FIBRE;

	tp->link_config.advertising = adv;
	tp->link_config.speed = SPEED_INVALID;
	tp->link_config.duplex = DUPLEX_INVALID;
	tp->link_config.autoneg = AUTONEG_ENABLE;
	tp->link_config.active_speed = SPEED_INVALID;
	tp->link_config.active_duplex = DUPLEX_INVALID;
	tp->link_config.orig_speed = SPEED_INVALID;
	tp->link_config.orig_duplex = DUPLEX_INVALID;
	tp->link_config.orig_autoneg = AUTONEG_INVALID;
}

static int __devinit tg3_phy_probe(struct tg3 *tp)
{
	u32 hw_phy_id_1, hw_phy_id_2;
	u32 hw_phy_id, hw_phy_id_masked;
	int err;

	/* flow control autonegotiation is default behavior */
	tp->tg3_flags |= TG3_FLAG_PAUSE_AUTONEG;
	tp->link_config.flowctrl = FLOW_CTRL_TX | FLOW_CTRL_RX;

	if (tp->tg3_flags3 & TG3_FLG3_USE_PHYLIB)
		return tg3_phy_init(tp);

	/* Reading the PHY ID register can conflict with ASF
	 * firmware access to the PHY hardware.
	 */
	err = 0;
	if ((tp->tg3_flags & TG3_FLAG_ENABLE_ASF) ||
	    (tp->tg3_flags3 & TG3_FLG3_ENABLE_APE)) {
		hw_phy_id = hw_phy_id_masked = TG3_PHY_ID_INVALID;
	} else {
		/* Now read the physical PHY_ID from the chip and verify
		 * that it is sane.  If it doesn't look good, we fall back
		 * to either the hard-coded table based PHY_ID and failing
		 * that the value found in the eeprom area.
		 */
		err |= tg3_readphy(tp, MII_PHYSID1, &hw_phy_id_1);
		err |= tg3_readphy(tp, MII_PHYSID2, &hw_phy_id_2);

		hw_phy_id  = (hw_phy_id_1 & 0xffff) << 10;
		hw_phy_id |= (hw_phy_id_2 & 0xfc00) << 16;
		hw_phy_id |= (hw_phy_id_2 & 0x03ff) <<  0;

		hw_phy_id_masked = hw_phy_id & TG3_PHY_ID_MASK;
	}

	if (!err && TG3_KNOWN_PHY_ID(hw_phy_id_masked)) {
		tp->phy_id = hw_phy_id;
		if (hw_phy_id_masked == TG3_PHY_ID_BCM8002)
			tp->phy_flags |= TG3_PHYFLG_PHY_SERDES;
		else
			tp->phy_flags &= ~TG3_PHYFLG_PHY_SERDES;
	} else {
		if (tp->phy_id != TG3_PHY_ID_INVALID) {
			/* Do nothing, phy ID already set up in
			 * tg3_get_eeprom_hw_cfg().
			 */
		} else {
			struct subsys_tbl_ent *p;

			/* No eeprom signature?  Try the hardcoded
			 * subsys device table.
			 */
			p = tg3_lookup_by_subsys(tp);
			if (!p)
				return -ENODEV;

			tp->phy_id = p->phy_id;
			if (!tp->phy_id ||
			    tp->phy_id == TG3_PHY_ID_BCM8002)
				tp->phy_flags |= TG3_PHYFLG_PHY_SERDES;
		}
	}

	if (!(tp->phy_flags & TG3_PHYFLG_ANY_SERDES) &&
	    ((tp->pdev->device == TG3PCI_DEVICE_TIGON3_5718 &&
	      tp->pci_chip_rev_id != CHIPREV_ID_5717_A0) ||
	     (GET_ASIC_REV(tp->pci_chip_rev_id) == ASIC_REV_57765 &&
	      tp->pci_chip_rev_id != CHIPREV_ID_57765_A0)))
		tp->phy_flags |= TG3_PHYFLG_EEE_CAP;

	tg3_phy_init_link_config(tp);

	if (!(tp->phy_flags & TG3_PHYFLG_ANY_SERDES) &&
	    !(tp->tg3_flags3 & TG3_FLG3_ENABLE_APE) &&
	    !(tp->tg3_flags & TG3_FLAG_ENABLE_ASF)) {
		u32 bmsr, adv_reg, tg3_ctrl, mask;

		tg3_readphy(tp, MII_BMSR, &bmsr);
		if (!tg3_readphy(tp, MII_BMSR, &bmsr) &&
		    (bmsr & BMSR_LSTATUS))
			goto skip_phy_reset;

		err = tg3_phy_reset(tp);
		if (err)
			return err;

		adv_reg = (ADVERTISE_10HALF | ADVERTISE_10FULL |
			   ADVERTISE_100HALF | ADVERTISE_100FULL |
			   ADVERTISE_CSMA | ADVERTISE_PAUSE_CAP);
		tg3_ctrl = 0;
		if (!(tp->phy_flags & TG3_PHYFLG_10_100_ONLY)) {
			tg3_ctrl = (MII_TG3_CTRL_ADV_1000_HALF |
				    MII_TG3_CTRL_ADV_1000_FULL);
			if (tp->pci_chip_rev_id == CHIPREV_ID_5701_A0 ||
			    tp->pci_chip_rev_id == CHIPREV_ID_5701_B0)
				tg3_ctrl |= (MII_TG3_CTRL_AS_MASTER |
					     MII_TG3_CTRL_ENABLE_AS_MASTER);
		}

		mask = (ADVERTISED_10baseT_Half | ADVERTISED_10baseT_Full |
			ADVERTISED_100baseT_Half | ADVERTISED_100baseT_Full |
			ADVERTISED_1000baseT_Half | ADVERTISED_1000baseT_Full);
		if (!tg3_copper_is_advertising_all(tp, mask)) {
			tg3_writephy(tp, MII_ADVERTISE, adv_reg);

			if (!(tp->phy_flags & TG3_PHYFLG_10_100_ONLY))
				tg3_writephy(tp, MII_TG3_CTRL, tg3_ctrl);

			tg3_writephy(tp, MII_BMCR,
				     BMCR_ANENABLE | BMCR_ANRESTART);
		}
		tg3_phy_set_wirespeed(tp);

		tg3_writephy(tp, MII_ADVERTISE, adv_reg);
		if (!(tp->phy_flags & TG3_PHYFLG_10_100_ONLY))
			tg3_writephy(tp, MII_TG3_CTRL, tg3_ctrl);
	}

skip_phy_reset:
	if ((tp->phy_id & TG3_PHY_ID_MASK) == TG3_PHY_ID_BCM5401) {
		err = tg3_init_5401phy_dsp(tp);
		if (err)
			return err;

		err = tg3_init_5401phy_dsp(tp);
	}

	return err;
}

static void __devinit tg3_read_vpd(struct tg3 *tp)
{
	u8 *vpd_data;
	unsigned int block_end, rosize, len;
	int j, i = 0;
	u32 magic;

	if ((tp->tg3_flags3 & TG3_FLG3_NO_NVRAM) ||
	    tg3_nvram_read(tp, 0x0, &magic))
		goto out_no_vpd;

	vpd_data = kmalloc(TG3_NVM_VPD_LEN, GFP_KERNEL);
	if (!vpd_data)
		goto out_no_vpd;

	if (magic == TG3_EEPROM_MAGIC) {
		for (i = 0; i < TG3_NVM_VPD_LEN; i += 4) {
			u32 tmp;

			/* The data is in little-endian format in NVRAM.
			 * Use the big-endian read routines to preserve
			 * the byte order as it exists in NVRAM.
			 */
			if (tg3_nvram_read_be32(tp, TG3_NVM_VPD_OFF + i, &tmp))
				goto out_not_found;

			memcpy(&vpd_data[i], &tmp, sizeof(tmp));
		}
	} else {
		ssize_t cnt;
		unsigned int pos = 0;

		for (; pos < TG3_NVM_VPD_LEN && i < 3; i++, pos += cnt) {
			cnt = pci_read_vpd(tp->pdev, pos,
					   TG3_NVM_VPD_LEN - pos,
					   &vpd_data[pos]);
			if (cnt == -ETIMEDOUT || cnt == -EINTR)
				cnt = 0;
			else if (cnt < 0)
				goto out_not_found;
		}
		if (pos != TG3_NVM_VPD_LEN)
			goto out_not_found;
	}

	i = pci_vpd_find_tag(vpd_data, 0, TG3_NVM_VPD_LEN,
			     PCI_VPD_LRDT_RO_DATA);
	if (i < 0)
		goto out_not_found;

	rosize = pci_vpd_lrdt_size(&vpd_data[i]);
	block_end = i + PCI_VPD_LRDT_TAG_SIZE + rosize;
	i += PCI_VPD_LRDT_TAG_SIZE;

	if (block_end > TG3_NVM_VPD_LEN)
		goto out_not_found;

	j = pci_vpd_find_info_keyword(vpd_data, i, rosize,
				      PCI_VPD_RO_KEYWORD_MFR_ID);
	if (j > 0) {
		len = pci_vpd_info_field_size(&vpd_data[j]);

		j += PCI_VPD_INFO_FLD_HDR_SIZE;
		if (j + len > block_end || len != 4 ||
		    memcmp(&vpd_data[j], "1028", 4))
			goto partno;

		j = pci_vpd_find_info_keyword(vpd_data, i, rosize,
					      PCI_VPD_RO_KEYWORD_VENDOR0);
		if (j < 0)
			goto partno;

		len = pci_vpd_info_field_size(&vpd_data[j]);

		j += PCI_VPD_INFO_FLD_HDR_SIZE;
		if (j + len > block_end)
			goto partno;

		memcpy(tp->fw_ver, &vpd_data[j], len);
		strncat(tp->fw_ver, " bc ", TG3_NVM_VPD_LEN - len - 1);
	}

partno:
	i = pci_vpd_find_info_keyword(vpd_data, i, rosize,
				      PCI_VPD_RO_KEYWORD_PARTNO);
	if (i < 0)
		goto out_not_found;

	len = pci_vpd_info_field_size(&vpd_data[i]);

	i += PCI_VPD_INFO_FLD_HDR_SIZE;
	if (len > TG3_BPN_SIZE ||
	    (len + i) > TG3_NVM_VPD_LEN)
		goto out_not_found;

	memcpy(tp->board_part_number, &vpd_data[i], len);

out_not_found:
	kfree(vpd_data);
	if (tp->board_part_number[0])
		return;

out_no_vpd:
	if (GET_ASIC_REV(tp->pci_chip_rev_id) == ASIC_REV_5717) {
		if (tp->pdev->device == TG3PCI_DEVICE_TIGON3_5717)
			strcpy(tp->board_part_number, "BCM5717");
		else if (tp->pdev->device == TG3PCI_DEVICE_TIGON3_5718)
			strcpy(tp->board_part_number, "BCM5718");
		else
			goto nomatch;
	} else if (GET_ASIC_REV(tp->pci_chip_rev_id) == ASIC_REV_57780) {
		if (tp->pdev->device == TG3PCI_DEVICE_TIGON3_57780)
			strcpy(tp->board_part_number, "BCM57780");
		else if (tp->pdev->device == TG3PCI_DEVICE_TIGON3_57760)
			strcpy(tp->board_part_number, "BCM57760");
		else if (tp->pdev->device == TG3PCI_DEVICE_TIGON3_57790)
			strcpy(tp->board_part_number, "BCM57790");
		else if (tp->pdev->device == TG3PCI_DEVICE_TIGON3_57788)
			strcpy(tp->board_part_number, "BCM57788");
		else
			goto nomatch;
	} else if (GET_ASIC_REV(tp->pci_chip_rev_id) == ASIC_REV_57765) {
		if (tp->pdev->device == TG3PCI_DEVICE_TIGON3_57761)
			strcpy(tp->board_part_number, "BCM57761");
		else if (tp->pdev->device == TG3PCI_DEVICE_TIGON3_57765)
			strcpy(tp->board_part_number, "BCM57765");
		else if (tp->pdev->device == TG3PCI_DEVICE_TIGON3_57781)
			strcpy(tp->board_part_number, "BCM57781");
		else if (tp->pdev->device == TG3PCI_DEVICE_TIGON3_57785)
			strcpy(tp->board_part_number, "BCM57785");
		else if (tp->pdev->device == TG3PCI_DEVICE_TIGON3_57791)
			strcpy(tp->board_part_number, "BCM57791");
		else if (tp->pdev->device == TG3PCI_DEVICE_TIGON3_57795)
			strcpy(tp->board_part_number, "BCM57795");
		else
			goto nomatch;
	} else if (GET_ASIC_REV(tp->pci_chip_rev_id) == ASIC_REV_5906) {
		strcpy(tp->board_part_number, "BCM95906");
	} else {
nomatch:
		strcpy(tp->board_part_number, "none");
	}
}

static int __devinit tg3_fw_img_is_valid(struct tg3 *tp, u32 offset)
{
	u32 val;

	if (tg3_nvram_read(tp, offset, &val) ||
	    (val & 0xfc000000) != 0x0c000000 ||
	    tg3_nvram_read(tp, offset + 4, &val) ||
	    val != 0)
		return 0;

	return 1;
}

static void __devinit tg3_read_bc_ver(struct tg3 *tp)
{
	u32 val, offset, start, ver_offset;
	int i, dst_off;
	bool newver = false;

	if (tg3_nvram_read(tp, 0xc, &offset) ||
	    tg3_nvram_read(tp, 0x4, &start))
		return;

	offset = tg3_nvram_logical_addr(tp, offset);

	if (tg3_nvram_read(tp, offset, &val))
		return;

	if ((val & 0xfc000000) == 0x0c000000) {
		if (tg3_nvram_read(tp, offset + 4, &val))
			return;

		if (val == 0)
			newver = true;
	}

	dst_off = strlen(tp->fw_ver);

	if (newver) {
		if (TG3_VER_SIZE - dst_off < 16 ||
		    tg3_nvram_read(tp, offset + 8, &ver_offset))
			return;

		offset = offset + ver_offset - start;
		for (i = 0; i < 16; i += 4) {
			__be32 v;
			if (tg3_nvram_read_be32(tp, offset + i, &v))
				return;

			memcpy(tp->fw_ver + dst_off + i, &v, sizeof(v));
		}
	} else {
		u32 major, minor;

		if (tg3_nvram_read(tp, TG3_NVM_PTREV_BCVER, &ver_offset))
			return;

		major = (ver_offset & TG3_NVM_BCVER_MAJMSK) >>
			TG3_NVM_BCVER_MAJSFT;
		minor = ver_offset & TG3_NVM_BCVER_MINMSK;
		snprintf(&tp->fw_ver[dst_off], TG3_VER_SIZE - dst_off,
			 "v%d.%02d", major, minor);
	}
}

static void __devinit tg3_read_hwsb_ver(struct tg3 *tp)
{
	u32 val, major, minor;

	/* Use native endian representation */
	if (tg3_nvram_read(tp, TG3_NVM_HWSB_CFG1, &val))
		return;

	major = (val & TG3_NVM_HWSB_CFG1_MAJMSK) >>
		TG3_NVM_HWSB_CFG1_MAJSFT;
	minor = (val & TG3_NVM_HWSB_CFG1_MINMSK) >>
		TG3_NVM_HWSB_CFG1_MINSFT;

	snprintf(&tp->fw_ver[0], 32, "sb v%d.%02d", major, minor);
}

static void __devinit tg3_read_sb_ver(struct tg3 *tp, u32 val)
{
	u32 offset, major, minor, build;

	strncat(tp->fw_ver, "sb", TG3_VER_SIZE - strlen(tp->fw_ver) - 1);

	if ((val & TG3_EEPROM_SB_FORMAT_MASK) != TG3_EEPROM_SB_FORMAT_1)
		return;

	switch (val & TG3_EEPROM_SB_REVISION_MASK) {
	case TG3_EEPROM_SB_REVISION_0:
		offset = TG3_EEPROM_SB_F1R0_EDH_OFF;
		break;
	case TG3_EEPROM_SB_REVISION_2:
		offset = TG3_EEPROM_SB_F1R2_EDH_OFF;
		break;
	case TG3_EEPROM_SB_REVISION_3:
		offset = TG3_EEPROM_SB_F1R3_EDH_OFF;
		break;
	case TG3_EEPROM_SB_REVISION_4:
		offset = TG3_EEPROM_SB_F1R4_EDH_OFF;
		break;
	case TG3_EEPROM_SB_REVISION_5:
		offset = TG3_EEPROM_SB_F1R5_EDH_OFF;
		break;
	case TG3_EEPROM_SB_REVISION_6:
		offset = TG3_EEPROM_SB_F1R6_EDH_OFF;
		break;
	default:
		return;
	}

	if (tg3_nvram_read(tp, offset, &val))
		return;

	build = (val & TG3_EEPROM_SB_EDH_BLD_MASK) >>
		TG3_EEPROM_SB_EDH_BLD_SHFT;
	major = (val & TG3_EEPROM_SB_EDH_MAJ_MASK) >>
		TG3_EEPROM_SB_EDH_MAJ_SHFT;
	minor =  val & TG3_EEPROM_SB_EDH_MIN_MASK;

	if (minor > 99 || build > 26)
		return;

	offset = strlen(tp->fw_ver);
	snprintf(&tp->fw_ver[offset], TG3_VER_SIZE - offset,
		 " v%d.%02d", major, minor);

	if (build > 0) {
		offset = strlen(tp->fw_ver);
		if (offset < TG3_VER_SIZE - 1)
			tp->fw_ver[offset] = 'a' + build - 1;
	}
}

static void __devinit tg3_read_mgmtfw_ver(struct tg3 *tp)
{
	u32 val, offset, start;
	int i, vlen;

	for (offset = TG3_NVM_DIR_START;
	     offset < TG3_NVM_DIR_END;
	     offset += TG3_NVM_DIRENT_SIZE) {
		if (tg3_nvram_read(tp, offset, &val))
			return;

		if ((val >> TG3_NVM_DIRTYPE_SHIFT) == TG3_NVM_DIRTYPE_ASFINI)
			break;
	}

	if (offset == TG3_NVM_DIR_END)
		return;

	if (!(tp->tg3_flags2 & TG3_FLG2_5705_PLUS))
		start = 0x08000000;
	else if (tg3_nvram_read(tp, offset - 4, &start))
		return;

	if (tg3_nvram_read(tp, offset + 4, &offset) ||
	    !tg3_fw_img_is_valid(tp, offset) ||
	    tg3_nvram_read(tp, offset + 8, &val))
		return;

	offset += val - start;

	vlen = strlen(tp->fw_ver);

	tp->fw_ver[vlen++] = ',';
	tp->fw_ver[vlen++] = ' ';

	for (i = 0; i < 4; i++) {
		__be32 v;
		if (tg3_nvram_read_be32(tp, offset, &v))
			return;

		offset += sizeof(v);

		if (vlen > TG3_VER_SIZE - sizeof(v)) {
			memcpy(&tp->fw_ver[vlen], &v, TG3_VER_SIZE - vlen);
			break;
		}

		memcpy(&tp->fw_ver[vlen], &v, sizeof(v));
		vlen += sizeof(v);
	}
}

static void __devinit tg3_read_dash_ver(struct tg3 *tp)
{
	int vlen;
	u32 apedata;
	char *fwtype;

	if (!(tp->tg3_flags3 & TG3_FLG3_ENABLE_APE) ||
	    !(tp->tg3_flags  & TG3_FLAG_ENABLE_ASF))
		return;

	apedata = tg3_ape_read32(tp, TG3_APE_SEG_SIG);
	if (apedata != APE_SEG_SIG_MAGIC)
		return;

	apedata = tg3_ape_read32(tp, TG3_APE_FW_STATUS);
	if (!(apedata & APE_FW_STATUS_READY))
		return;

	apedata = tg3_ape_read32(tp, TG3_APE_FW_VERSION);

	if (tg3_ape_read32(tp, TG3_APE_FW_FEATURES) & TG3_APE_FW_FEATURE_NCSI) {
		tp->tg3_flags3 |= TG3_FLG3_APE_HAS_NCSI;
		fwtype = "NCSI";
	} else {
		fwtype = "DASH";
	}

	vlen = strlen(tp->fw_ver);

	snprintf(&tp->fw_ver[vlen], TG3_VER_SIZE - vlen, " %s v%d.%d.%d.%d",
		 fwtype,
		 (apedata & APE_FW_VERSION_MAJMSK) >> APE_FW_VERSION_MAJSFT,
		 (apedata & APE_FW_VERSION_MINMSK) >> APE_FW_VERSION_MINSFT,
		 (apedata & APE_FW_VERSION_REVMSK) >> APE_FW_VERSION_REVSFT,
		 (apedata & APE_FW_VERSION_BLDMSK));
}

static void __devinit tg3_read_fw_ver(struct tg3 *tp)
{
	u32 val;
	bool vpd_vers = false;

	if (tp->fw_ver[0] != 0)
		vpd_vers = true;

	if (tp->tg3_flags3 & TG3_FLG3_NO_NVRAM) {
		strcat(tp->fw_ver, "sb");
		return;
	}

	if (tg3_nvram_read(tp, 0, &val))
		return;

	if (val == TG3_EEPROM_MAGIC)
		tg3_read_bc_ver(tp);
	else if ((val & TG3_EEPROM_MAGIC_FW_MSK) == TG3_EEPROM_MAGIC_FW)
		tg3_read_sb_ver(tp, val);
	else if ((val & TG3_EEPROM_MAGIC_HW_MSK) == TG3_EEPROM_MAGIC_HW)
		tg3_read_hwsb_ver(tp);
	else
		return;

	if (!(tp->tg3_flags & TG3_FLAG_ENABLE_ASF) ||
	     (tp->tg3_flags3 & TG3_FLG3_ENABLE_APE) || vpd_vers)
		goto done;

	tg3_read_mgmtfw_ver(tp);

done:
	tp->fw_ver[TG3_VER_SIZE - 1] = 0;
}

static struct pci_dev * __devinit tg3_find_peer(struct tg3 *);

static inline void vlan_features_add(struct net_device *dev, unsigned long flags)
{
	dev->vlan_features |= flags;
}

static inline u32 tg3_rx_ret_ring_size(struct tg3 *tp)
{
	if (GET_ASIC_REV(tp->pci_chip_rev_id) == ASIC_REV_5717 ||
	    GET_ASIC_REV(tp->pci_chip_rev_id) == ASIC_REV_5719)
		return 4096;
	else if ((tp->tg3_flags & TG3_FLAG_JUMBO_CAPABLE) &&
		 !(tp->tg3_flags2 & TG3_FLG2_5780_CLASS))
		return 1024;
	else
		return 512;
}

<<<<<<< HEAD
DEFINE_PCI_DEVICE_TABLE(write_reorder_chipsets) = {
=======
static DEFINE_PCI_DEVICE_TABLE(tg3_write_reorder_chipsets) = {
>>>>>>> 105e53f8
	{ PCI_DEVICE(PCI_VENDOR_ID_AMD, PCI_DEVICE_ID_AMD_FE_GATE_700C) },
	{ PCI_DEVICE(PCI_VENDOR_ID_AMD, PCI_DEVICE_ID_AMD_8131_BRIDGE) },
	{ PCI_DEVICE(PCI_VENDOR_ID_VIA, PCI_DEVICE_ID_VIA_8385_0) },
	{ },
};

static int __devinit tg3_get_invariants(struct tg3 *tp)
{
	u32 misc_ctrl_reg;
	u32 pci_state_reg, grc_misc_cfg;
	u32 val;
	u16 pci_cmd;
	int err;

	/* Force memory write invalidate off.  If we leave it on,
	 * then on 5700_BX chips we have to enable a workaround.
	 * The workaround is to set the TG3PCI_DMA_RW_CTRL boundary
	 * to match the cacheline size.  The Broadcom driver have this
	 * workaround but turns MWI off all the times so never uses
	 * it.  This seems to suggest that the workaround is insufficient.
	 */
	pci_read_config_word(tp->pdev, PCI_COMMAND, &pci_cmd);
	pci_cmd &= ~PCI_COMMAND_INVALIDATE;
	pci_write_config_word(tp->pdev, PCI_COMMAND, pci_cmd);

	/* It is absolutely critical that TG3PCI_MISC_HOST_CTRL
	 * has the register indirect write enable bit set before
	 * we try to access any of the MMIO registers.  It is also
	 * critical that the PCI-X hw workaround situation is decided
	 * before that as well.
	 */
	pci_read_config_dword(tp->pdev, TG3PCI_MISC_HOST_CTRL,
			      &misc_ctrl_reg);

	tp->pci_chip_rev_id = (misc_ctrl_reg >>
			       MISC_HOST_CTRL_CHIPREV_SHIFT);
	if (GET_ASIC_REV(tp->pci_chip_rev_id) == ASIC_REV_USE_PROD_ID_REG) {
		u32 prod_id_asic_rev;

		if (tp->pdev->device == TG3PCI_DEVICE_TIGON3_5717 ||
		    tp->pdev->device == TG3PCI_DEVICE_TIGON3_5718 ||
		    tp->pdev->device == TG3PCI_DEVICE_TIGON3_5719)
			pci_read_config_dword(tp->pdev,
					      TG3PCI_GEN2_PRODID_ASICREV,
					      &prod_id_asic_rev);
		else if (tp->pdev->device == TG3PCI_DEVICE_TIGON3_57781 ||
			 tp->pdev->device == TG3PCI_DEVICE_TIGON3_57785 ||
			 tp->pdev->device == TG3PCI_DEVICE_TIGON3_57761 ||
			 tp->pdev->device == TG3PCI_DEVICE_TIGON3_57765 ||
			 tp->pdev->device == TG3PCI_DEVICE_TIGON3_57791 ||
			 tp->pdev->device == TG3PCI_DEVICE_TIGON3_57795)
			pci_read_config_dword(tp->pdev,
					      TG3PCI_GEN15_PRODID_ASICREV,
					      &prod_id_asic_rev);
		else
			pci_read_config_dword(tp->pdev, TG3PCI_PRODID_ASICREV,
					      &prod_id_asic_rev);

		tp->pci_chip_rev_id = prod_id_asic_rev;
	}

	/* Wrong chip ID in 5752 A0. This code can be removed later
	 * as A0 is not in production.
	 */
	if (tp->pci_chip_rev_id == CHIPREV_ID_5752_A0_HW)
		tp->pci_chip_rev_id = CHIPREV_ID_5752_A0;

	/* If we have 5702/03 A1 or A2 on certain ICH chipsets,
	 * we need to disable memory and use config. cycles
	 * only to access all registers. The 5702/03 chips
	 * can mistakenly decode the special cycles from the
	 * ICH chipsets as memory write cycles, causing corruption
	 * of register and memory space. Only certain ICH bridges
	 * will drive special cycles with non-zero data during the
	 * address phase which can fall within the 5703's address
	 * range. This is not an ICH bug as the PCI spec allows
	 * non-zero address during special cycles. However, only
	 * these ICH bridges are known to drive non-zero addresses
	 * during special cycles.
	 *
	 * Since special cycles do not cross PCI bridges, we only
	 * enable this workaround if the 5703 is on the secondary
	 * bus of these ICH bridges.
	 */
	if ((tp->pci_chip_rev_id == CHIPREV_ID_5703_A1) ||
	    (tp->pci_chip_rev_id == CHIPREV_ID_5703_A2)) {
		static struct tg3_dev_id {
			u32	vendor;
			u32	device;
			u32	rev;
		} ich_chipsets[] = {
			{ PCI_VENDOR_ID_INTEL, PCI_DEVICE_ID_INTEL_82801AA_8,
			  PCI_ANY_ID },
			{ PCI_VENDOR_ID_INTEL, PCI_DEVICE_ID_INTEL_82801AB_8,
			  PCI_ANY_ID },
			{ PCI_VENDOR_ID_INTEL, PCI_DEVICE_ID_INTEL_82801BA_11,
			  0xa },
			{ PCI_VENDOR_ID_INTEL, PCI_DEVICE_ID_INTEL_82801BA_6,
			  PCI_ANY_ID },
			{ },
		};
		struct tg3_dev_id *pci_id = &ich_chipsets[0];
		struct pci_dev *bridge = NULL;

		while (pci_id->vendor != 0) {
			bridge = pci_get_device(pci_id->vendor, pci_id->device,
						bridge);
			if (!bridge) {
				pci_id++;
				continue;
			}
			if (pci_id->rev != PCI_ANY_ID) {
				if (bridge->revision > pci_id->rev)
					continue;
			}
			if (bridge->subordinate &&
			    (bridge->subordinate->number ==
			     tp->pdev->bus->number)) {

				tp->tg3_flags2 |= TG3_FLG2_ICH_WORKAROUND;
				pci_dev_put(bridge);
				break;
			}
		}
	}

	if ((GET_ASIC_REV(tp->pci_chip_rev_id) == ASIC_REV_5701)) {
		static struct tg3_dev_id {
			u32	vendor;
			u32	device;
		} bridge_chipsets[] = {
			{ PCI_VENDOR_ID_INTEL, PCI_DEVICE_ID_INTEL_PXH_0 },
			{ PCI_VENDOR_ID_INTEL, PCI_DEVICE_ID_INTEL_PXH_1 },
			{ },
		};
		struct tg3_dev_id *pci_id = &bridge_chipsets[0];
		struct pci_dev *bridge = NULL;

		while (pci_id->vendor != 0) {
			bridge = pci_get_device(pci_id->vendor,
						pci_id->device,
						bridge);
			if (!bridge) {
				pci_id++;
				continue;
			}
			if (bridge->subordinate &&
			    (bridge->subordinate->number <=
			     tp->pdev->bus->number) &&
			    (bridge->subordinate->subordinate >=
			     tp->pdev->bus->number)) {
				tp->tg3_flags3 |= TG3_FLG3_5701_DMA_BUG;
				pci_dev_put(bridge);
				break;
			}
		}
	}

	/* The EPB bridge inside 5714, 5715, and 5780 cannot support
	 * DMA addresses > 40-bit. This bridge may have other additional
	 * 57xx devices behind it in some 4-port NIC designs for example.
	 * Any tg3 device found behind the bridge will also need the 40-bit
	 * DMA workaround.
	 */
	if (GET_ASIC_REV(tp->pci_chip_rev_id) == ASIC_REV_5780 ||
	    GET_ASIC_REV(tp->pci_chip_rev_id) == ASIC_REV_5714) {
		tp->tg3_flags2 |= TG3_FLG2_5780_CLASS;
		tp->tg3_flags |= TG3_FLAG_40BIT_DMA_BUG;
		tp->msi_cap = pci_find_capability(tp->pdev, PCI_CAP_ID_MSI);
	} else {
		struct pci_dev *bridge = NULL;

		do {
			bridge = pci_get_device(PCI_VENDOR_ID_SERVERWORKS,
						PCI_DEVICE_ID_SERVERWORKS_EPB,
						bridge);
			if (bridge && bridge->subordinate &&
			    (bridge->subordinate->number <=
			     tp->pdev->bus->number) &&
			    (bridge->subordinate->subordinate >=
			     tp->pdev->bus->number)) {
				tp->tg3_flags |= TG3_FLAG_40BIT_DMA_BUG;
				pci_dev_put(bridge);
				break;
			}
		} while (bridge);
	}

	/* Initialize misc host control in PCI block. */
	tp->misc_host_ctrl |= (misc_ctrl_reg &
			       MISC_HOST_CTRL_CHIPREV);
	pci_write_config_dword(tp->pdev, TG3PCI_MISC_HOST_CTRL,
			       tp->misc_host_ctrl);

	if (GET_ASIC_REV(tp->pci_chip_rev_id) == ASIC_REV_5704 ||
	    GET_ASIC_REV(tp->pci_chip_rev_id) == ASIC_REV_5714 ||
	    GET_ASIC_REV(tp->pci_chip_rev_id) == ASIC_REV_5717)
		tp->pdev_peer = tg3_find_peer(tp);

	if (GET_ASIC_REV(tp->pci_chip_rev_id) == ASIC_REV_5717 ||
	    GET_ASIC_REV(tp->pci_chip_rev_id) == ASIC_REV_5719 ||
	    GET_ASIC_REV(tp->pci_chip_rev_id) == ASIC_REV_57765)
		tp->tg3_flags3 |= TG3_FLG3_5717_PLUS;

	/* Intentionally exclude ASIC_REV_5906 */
	if (GET_ASIC_REV(tp->pci_chip_rev_id) == ASIC_REV_5755 ||
	    GET_ASIC_REV(tp->pci_chip_rev_id) == ASIC_REV_5787 ||
	    GET_ASIC_REV(tp->pci_chip_rev_id) == ASIC_REV_5784 ||
	    GET_ASIC_REV(tp->pci_chip_rev_id) == ASIC_REV_5761 ||
	    GET_ASIC_REV(tp->pci_chip_rev_id) == ASIC_REV_5785 ||
	    GET_ASIC_REV(tp->pci_chip_rev_id) == ASIC_REV_57780 ||
	    (tp->tg3_flags3 & TG3_FLG3_5717_PLUS))
		tp->tg3_flags3 |= TG3_FLG3_5755_PLUS;

	if (GET_ASIC_REV(tp->pci_chip_rev_id) == ASIC_REV_5750 ||
	    GET_ASIC_REV(tp->pci_chip_rev_id) == ASIC_REV_5752 ||
	    GET_ASIC_REV(tp->pci_chip_rev_id) == ASIC_REV_5906 ||
	    (tp->tg3_flags3 & TG3_FLG3_5755_PLUS) ||
	    (tp->tg3_flags2 & TG3_FLG2_5780_CLASS))
		tp->tg3_flags2 |= TG3_FLG2_5750_PLUS;

	if ((GET_ASIC_REV(tp->pci_chip_rev_id) == ASIC_REV_5705) ||
	    (tp->tg3_flags2 & TG3_FLG2_5750_PLUS))
		tp->tg3_flags2 |= TG3_FLG2_5705_PLUS;

	/* 5700 B0 chips do not support checksumming correctly due
	 * to hardware bugs.
	 */
	if (tp->pci_chip_rev_id == CHIPREV_ID_5700_B0)
		tp->tg3_flags |= TG3_FLAG_BROKEN_CHECKSUMS;
	else {
		unsigned long features = NETIF_F_IP_CSUM | NETIF_F_SG | NETIF_F_GRO;

		tp->tg3_flags |= TG3_FLAG_RX_CHECKSUMS;
		if (tp->tg3_flags3 & TG3_FLG3_5755_PLUS)
			features |= NETIF_F_IPV6_CSUM;
		tp->dev->features |= features;
		vlan_features_add(tp->dev, features);
	}

	/* Determine TSO capabilities */
	if (GET_ASIC_REV(tp->pci_chip_rev_id) == ASIC_REV_5719)
		; /* Do nothing. HW bug. */
	else if (tp->tg3_flags3 & TG3_FLG3_5717_PLUS)
		tp->tg3_flags2 |= TG3_FLG2_HW_TSO_3;
	else if ((tp->tg3_flags3 & TG3_FLG3_5755_PLUS) ||
		 GET_ASIC_REV(tp->pci_chip_rev_id) == ASIC_REV_5906)
		tp->tg3_flags2 |= TG3_FLG2_HW_TSO_2;
	else if (tp->tg3_flags2 & TG3_FLG2_5750_PLUS) {
		tp->tg3_flags2 |= TG3_FLG2_HW_TSO_1 | TG3_FLG2_TSO_BUG;
		if (GET_ASIC_REV(tp->pci_chip_rev_id) == ASIC_REV_5750 &&
		    tp->pci_chip_rev_id >= CHIPREV_ID_5750_C2)
			tp->tg3_flags2 &= ~TG3_FLG2_TSO_BUG;
	} else if (GET_ASIC_REV(tp->pci_chip_rev_id) != ASIC_REV_5700 &&
		   GET_ASIC_REV(tp->pci_chip_rev_id) != ASIC_REV_5701 &&
		   tp->pci_chip_rev_id != CHIPREV_ID_5705_A0) {
		tp->tg3_flags2 |= TG3_FLG2_TSO_BUG;
		if (GET_ASIC_REV(tp->pci_chip_rev_id) == ASIC_REV_5705)
			tp->fw_needed = FIRMWARE_TG3TSO5;
		else
			tp->fw_needed = FIRMWARE_TG3TSO;
	}

	tp->irq_max = 1;

	if (tp->tg3_flags2 & TG3_FLG2_5750_PLUS) {
		tp->tg3_flags |= TG3_FLAG_SUPPORT_MSI;
		if (GET_CHIP_REV(tp->pci_chip_rev_id) == CHIPREV_5750_AX ||
		    GET_CHIP_REV(tp->pci_chip_rev_id) == CHIPREV_5750_BX ||
		    (GET_ASIC_REV(tp->pci_chip_rev_id) == ASIC_REV_5714 &&
		     tp->pci_chip_rev_id <= CHIPREV_ID_5714_A2 &&
		     tp->pdev_peer == tp->pdev))
			tp->tg3_flags &= ~TG3_FLAG_SUPPORT_MSI;

		if ((tp->tg3_flags3 & TG3_FLG3_5755_PLUS) ||
		    GET_ASIC_REV(tp->pci_chip_rev_id) == ASIC_REV_5906) {
			tp->tg3_flags2 |= TG3_FLG2_1SHOT_MSI;
		}

		if (tp->tg3_flags3 & TG3_FLG3_5717_PLUS) {
			tp->tg3_flags |= TG3_FLAG_SUPPORT_MSIX;
			tp->irq_max = TG3_IRQ_MAX_VECS;
		}
	}

	if (GET_ASIC_REV(tp->pci_chip_rev_id) == ASIC_REV_5717 ||
	    GET_ASIC_REV(tp->pci_chip_rev_id) == ASIC_REV_5719 ||
	    GET_ASIC_REV(tp->pci_chip_rev_id) == ASIC_REV_5906)
		tp->tg3_flags3 |= TG3_FLG3_SHORT_DMA_BUG;
	else if (!(tp->tg3_flags3 & TG3_FLG3_5755_PLUS)) {
		tp->tg3_flags3 |= TG3_FLG3_4G_DMA_BNDRY_BUG;
		tp->tg3_flags3 |= TG3_FLG3_40BIT_DMA_LIMIT_BUG;
	}

	if ((tp->tg3_flags3 & TG3_FLG3_5717_PLUS) &&
	    GET_ASIC_REV(tp->pci_chip_rev_id) != ASIC_REV_5719)
		tp->tg3_flags3 |= TG3_FLG3_USE_JUMBO_BDFLAG;

	if (!(tp->tg3_flags2 & TG3_FLG2_5705_PLUS) ||
	    (tp->tg3_flags2 & TG3_FLG2_5780_CLASS) ||
	    (tp->tg3_flags3 & TG3_FLG3_USE_JUMBO_BDFLAG))
		tp->tg3_flags |= TG3_FLAG_JUMBO_CAPABLE;

	pci_read_config_dword(tp->pdev, TG3PCI_PCISTATE,
			      &pci_state_reg);

	tp->pcie_cap = pci_find_capability(tp->pdev, PCI_CAP_ID_EXP);
	if (tp->pcie_cap != 0) {
		u16 lnkctl;

		tp->tg3_flags2 |= TG3_FLG2_PCI_EXPRESS;

		tp->pcie_readrq = 4096;
<<<<<<< HEAD
		if (GET_ASIC_REV(tp->pci_chip_rev_id) == ASIC_REV_5719) {
			u16 word;

			pci_read_config_word(tp->pdev,
					     tp->pcie_cap + PCI_EXP_LNKSTA,
					     &word);
			switch (word & PCI_EXP_LNKSTA_CLS) {
			case PCI_EXP_LNKSTA_CLS_2_5GB:
				word &= PCI_EXP_LNKSTA_NLW;
				word >>= PCI_EXP_LNKSTA_NLW_SHIFT;
				switch (word) {
				case 2:
					tp->pcie_readrq = 2048;
					break;
				case 4:
					tp->pcie_readrq = 1024;
					break;
				}
				break;

			case PCI_EXP_LNKSTA_CLS_5_0GB:
				word &= PCI_EXP_LNKSTA_NLW;
				word >>= PCI_EXP_LNKSTA_NLW_SHIFT;
				switch (word) {
				case 1:
					tp->pcie_readrq = 2048;
					break;
				case 2:
					tp->pcie_readrq = 1024;
					break;
				case 4:
					tp->pcie_readrq = 512;
					break;
				}
			}
		}
=======
		if (GET_ASIC_REV(tp->pci_chip_rev_id) == ASIC_REV_5719)
			tp->pcie_readrq = 2048;
>>>>>>> 105e53f8

		pcie_set_readrq(tp->pdev, tp->pcie_readrq);

		pci_read_config_word(tp->pdev,
				     tp->pcie_cap + PCI_EXP_LNKCTL,
				     &lnkctl);
		if (lnkctl & PCI_EXP_LNKCTL_CLKREQ_EN) {
			if (GET_ASIC_REV(tp->pci_chip_rev_id) == ASIC_REV_5906)
				tp->tg3_flags2 &= ~TG3_FLG2_HW_TSO_2;
			if (GET_ASIC_REV(tp->pci_chip_rev_id) == ASIC_REV_5784 ||
			    GET_ASIC_REV(tp->pci_chip_rev_id) == ASIC_REV_5761 ||
			    tp->pci_chip_rev_id == CHIPREV_ID_57780_A0 ||
			    tp->pci_chip_rev_id == CHIPREV_ID_57780_A1)
				tp->tg3_flags3 |= TG3_FLG3_CLKREQ_BUG;
		} else if (tp->pci_chip_rev_id == CHIPREV_ID_5717_A0) {
			tp->tg3_flags3 |= TG3_FLG3_L1PLLPD_EN;
		}
	} else if (GET_ASIC_REV(tp->pci_chip_rev_id) == ASIC_REV_5785) {
		tp->tg3_flags2 |= TG3_FLG2_PCI_EXPRESS;
	} else if (!(tp->tg3_flags2 & TG3_FLG2_5705_PLUS) ||
		   (tp->tg3_flags2 & TG3_FLG2_5780_CLASS)) {
		tp->pcix_cap = pci_find_capability(tp->pdev, PCI_CAP_ID_PCIX);
		if (!tp->pcix_cap) {
			dev_err(&tp->pdev->dev,
				"Cannot find PCI-X capability, aborting\n");
			return -EIO;
		}

		if (!(pci_state_reg & PCISTATE_CONV_PCI_MODE))
			tp->tg3_flags |= TG3_FLAG_PCIX_MODE;
	}

	/* If we have an AMD 762 or VIA K8T800 chipset, write
	 * reordering to the mailbox registers done by the host
	 * controller can cause major troubles.  We read back from
	 * every mailbox register write to force the writes to be
	 * posted to the chip in order.
	 */
	if (pci_dev_present(tg3_write_reorder_chipsets) &&
	    !(tp->tg3_flags2 & TG3_FLG2_PCI_EXPRESS))
		tp->tg3_flags |= TG3_FLAG_MBOX_WRITE_REORDER;

	pci_read_config_byte(tp->pdev, PCI_CACHE_LINE_SIZE,
			     &tp->pci_cacheline_sz);
	pci_read_config_byte(tp->pdev, PCI_LATENCY_TIMER,
			     &tp->pci_lat_timer);
	if (GET_ASIC_REV(tp->pci_chip_rev_id) == ASIC_REV_5703 &&
	    tp->pci_lat_timer < 64) {
		tp->pci_lat_timer = 64;
		pci_write_config_byte(tp->pdev, PCI_LATENCY_TIMER,
				      tp->pci_lat_timer);
	}

	if (GET_CHIP_REV(tp->pci_chip_rev_id) == CHIPREV_5700_BX) {
		/* 5700 BX chips need to have their TX producer index
		 * mailboxes written twice to workaround a bug.
		 */
		tp->tg3_flags |= TG3_FLAG_TXD_MBOX_HWBUG;

		/* If we are in PCI-X mode, enable register write workaround.
		 *
		 * The workaround is to use indirect register accesses
		 * for all chip writes not to mailbox registers.
		 */
		if (tp->tg3_flags & TG3_FLAG_PCIX_MODE) {
			u32 pm_reg;

			tp->tg3_flags |= TG3_FLAG_PCIX_TARGET_HWBUG;

			/* The chip can have it's power management PCI config
			 * space registers clobbered due to this bug.
			 * So explicitly force the chip into D0 here.
			 */
			pci_read_config_dword(tp->pdev,
					      tp->pm_cap + PCI_PM_CTRL,
					      &pm_reg);
			pm_reg &= ~PCI_PM_CTRL_STATE_MASK;
			pm_reg |= PCI_PM_CTRL_PME_ENABLE | 0 /* D0 */;
			pci_write_config_dword(tp->pdev,
					       tp->pm_cap + PCI_PM_CTRL,
					       pm_reg);

			/* Also, force SERR#/PERR# in PCI command. */
			pci_read_config_word(tp->pdev, PCI_COMMAND, &pci_cmd);
			pci_cmd |= PCI_COMMAND_PARITY | PCI_COMMAND_SERR;
			pci_write_config_word(tp->pdev, PCI_COMMAND, pci_cmd);
		}
	}

	if ((pci_state_reg & PCISTATE_BUS_SPEED_HIGH) != 0)
		tp->tg3_flags |= TG3_FLAG_PCI_HIGH_SPEED;
	if ((pci_state_reg & PCISTATE_BUS_32BIT) != 0)
		tp->tg3_flags |= TG3_FLAG_PCI_32BIT;

	/* Chip-specific fixup from Broadcom driver */
	if ((tp->pci_chip_rev_id == CHIPREV_ID_5704_A0) &&
	    (!(pci_state_reg & PCISTATE_RETRY_SAME_DMA))) {
		pci_state_reg |= PCISTATE_RETRY_SAME_DMA;
		pci_write_config_dword(tp->pdev, TG3PCI_PCISTATE, pci_state_reg);
	}

	/* Default fast path register access methods */
	tp->read32 = tg3_read32;
	tp->write32 = tg3_write32;
	tp->read32_mbox = tg3_read32;
	tp->write32_mbox = tg3_write32;
	tp->write32_tx_mbox = tg3_write32;
	tp->write32_rx_mbox = tg3_write32;

	/* Various workaround register access methods */
	if (tp->tg3_flags & TG3_FLAG_PCIX_TARGET_HWBUG)
		tp->write32 = tg3_write_indirect_reg32;
	else if (GET_ASIC_REV(tp->pci_chip_rev_id) == ASIC_REV_5701 ||
		 ((tp->tg3_flags2 & TG3_FLG2_PCI_EXPRESS) &&
		  tp->pci_chip_rev_id == CHIPREV_ID_5750_A0)) {
		/*
		 * Back to back register writes can cause problems on these
		 * chips, the workaround is to read back all reg writes
		 * except those to mailbox regs.
		 *
		 * See tg3_write_indirect_reg32().
		 */
		tp->write32 = tg3_write_flush_reg32;
	}

	if ((tp->tg3_flags & TG3_FLAG_TXD_MBOX_HWBUG) ||
	    (tp->tg3_flags & TG3_FLAG_MBOX_WRITE_REORDER)) {
		tp->write32_tx_mbox = tg3_write32_tx_mbox;
		if (tp->tg3_flags & TG3_FLAG_MBOX_WRITE_REORDER)
			tp->write32_rx_mbox = tg3_write_flush_reg32;
	}

	if (tp->tg3_flags2 & TG3_FLG2_ICH_WORKAROUND) {
		tp->read32 = tg3_read_indirect_reg32;
		tp->write32 = tg3_write_indirect_reg32;
		tp->read32_mbox = tg3_read_indirect_mbox;
		tp->write32_mbox = tg3_write_indirect_mbox;
		tp->write32_tx_mbox = tg3_write_indirect_mbox;
		tp->write32_rx_mbox = tg3_write_indirect_mbox;

		iounmap(tp->regs);
		tp->regs = NULL;

		pci_read_config_word(tp->pdev, PCI_COMMAND, &pci_cmd);
		pci_cmd &= ~PCI_COMMAND_MEMORY;
		pci_write_config_word(tp->pdev, PCI_COMMAND, pci_cmd);
	}
	if (GET_ASIC_REV(tp->pci_chip_rev_id) == ASIC_REV_5906) {
		tp->read32_mbox = tg3_read32_mbox_5906;
		tp->write32_mbox = tg3_write32_mbox_5906;
		tp->write32_tx_mbox = tg3_write32_mbox_5906;
		tp->write32_rx_mbox = tg3_write32_mbox_5906;
	}

	if (tp->write32 == tg3_write_indirect_reg32 ||
	    ((tp->tg3_flags & TG3_FLAG_PCIX_MODE) &&
	     (GET_ASIC_REV(tp->pci_chip_rev_id) == ASIC_REV_5700 ||
	      GET_ASIC_REV(tp->pci_chip_rev_id) == ASIC_REV_5701)))
		tp->tg3_flags |= TG3_FLAG_SRAM_USE_CONFIG;

	/* Get eeprom hw config before calling tg3_set_power_state().
	 * In particular, the TG3_FLG2_IS_NIC flag must be
	 * determined before calling tg3_set_power_state() so that
	 * we know whether or not to switch out of Vaux power.
	 * When the flag is set, it means that GPIO1 is used for eeprom
	 * write protect and also implies that it is a LOM where GPIOs
	 * are not used to switch power.
	 */
	tg3_get_eeprom_hw_cfg(tp);

	if (tp->tg3_flags3 & TG3_FLG3_ENABLE_APE) {
		/* Allow reads and writes to the
		 * APE register and memory space.
		 */
		pci_state_reg |= PCISTATE_ALLOW_APE_CTLSPC_WR |
				 PCISTATE_ALLOW_APE_SHMEM_WR |
				 PCISTATE_ALLOW_APE_PSPACE_WR;
		pci_write_config_dword(tp->pdev, TG3PCI_PCISTATE,
				       pci_state_reg);
	}

	if (GET_ASIC_REV(tp->pci_chip_rev_id) == ASIC_REV_5784 ||
	    GET_ASIC_REV(tp->pci_chip_rev_id) == ASIC_REV_5761 ||
	    GET_ASIC_REV(tp->pci_chip_rev_id) == ASIC_REV_5785 ||
	    GET_ASIC_REV(tp->pci_chip_rev_id) == ASIC_REV_57780 ||
	    (tp->tg3_flags3 & TG3_FLG3_5717_PLUS))
		tp->tg3_flags |= TG3_FLAG_CPMU_PRESENT;

	/* Set up tp->grc_local_ctrl before calling tg_power_up().
	 * GPIO1 driven high will bring 5700's external PHY out of reset.
	 * It is also used as eeprom write protect on LOMs.
	 */
	tp->grc_local_ctrl = GRC_LCLCTRL_INT_ON_ATTN | GRC_LCLCTRL_AUTO_SEEPROM;
	if ((GET_ASIC_REV(tp->pci_chip_rev_id) == ASIC_REV_5700) ||
	    (tp->tg3_flags & TG3_FLAG_EEPROM_WRITE_PROT))
		tp->grc_local_ctrl |= (GRC_LCLCTRL_GPIO_OE1 |
				       GRC_LCLCTRL_GPIO_OUTPUT1);
	/* Unused GPIO3 must be driven as output on 5752 because there
	 * are no pull-up resistors on unused GPIO pins.
	 */
	else if (GET_ASIC_REV(tp->pci_chip_rev_id) == ASIC_REV_5752)
		tp->grc_local_ctrl |= GRC_LCLCTRL_GPIO_OE3;

	if (GET_ASIC_REV(tp->pci_chip_rev_id) == ASIC_REV_5755 ||
	    GET_ASIC_REV(tp->pci_chip_rev_id) == ASIC_REV_57780 ||
	    GET_ASIC_REV(tp->pci_chip_rev_id) == ASIC_REV_57765)
		tp->grc_local_ctrl |= GRC_LCLCTRL_GPIO_UART_SEL;

	if (tp->pdev->device == PCI_DEVICE_ID_TIGON3_5761 ||
	    tp->pdev->device == TG3PCI_DEVICE_TIGON3_5761S) {
		/* Turn off the debug UART. */
		tp->grc_local_ctrl |= GRC_LCLCTRL_GPIO_UART_SEL;
		if (tp->tg3_flags2 & TG3_FLG2_IS_NIC)
			/* Keep VMain power. */
			tp->grc_local_ctrl |= GRC_LCLCTRL_GPIO_OE0 |
					      GRC_LCLCTRL_GPIO_OUTPUT0;
	}

	/* Force the chip into D0. */
	err = tg3_power_up(tp);
	if (err) {
		dev_err(&tp->pdev->dev, "Transition to D0 failed\n");
		return err;
	}

	/* Derive initial jumbo mode from MTU assigned in
	 * ether_setup() via the alloc_etherdev() call
	 */
	if (tp->dev->mtu > ETH_DATA_LEN &&
	    !(tp->tg3_flags2 & TG3_FLG2_5780_CLASS))
		tp->tg3_flags |= TG3_FLAG_JUMBO_RING_ENABLE;

	/* Determine WakeOnLan speed to use. */
	if (GET_ASIC_REV(tp->pci_chip_rev_id) == ASIC_REV_5700 ||
	    tp->pci_chip_rev_id == CHIPREV_ID_5701_A0 ||
	    tp->pci_chip_rev_id == CHIPREV_ID_5701_B0 ||
	    tp->pci_chip_rev_id == CHIPREV_ID_5701_B2) {
		tp->tg3_flags &= ~(TG3_FLAG_WOL_SPEED_100MB);
	} else {
		tp->tg3_flags |= TG3_FLAG_WOL_SPEED_100MB;
	}

	if (GET_ASIC_REV(tp->pci_chip_rev_id) == ASIC_REV_5906)
		tp->phy_flags |= TG3_PHYFLG_IS_FET;

	/* A few boards don't want Ethernet@WireSpeed phy feature */
	if ((GET_ASIC_REV(tp->pci_chip_rev_id) == ASIC_REV_5700) ||
	    ((GET_ASIC_REV(tp->pci_chip_rev_id) == ASIC_REV_5705) &&
	     (tp->pci_chip_rev_id != CHIPREV_ID_5705_A0) &&
	     (tp->pci_chip_rev_id != CHIPREV_ID_5705_A1)) ||
	    (tp->phy_flags & TG3_PHYFLG_IS_FET) ||
	    (tp->phy_flags & TG3_PHYFLG_ANY_SERDES))
		tp->phy_flags |= TG3_PHYFLG_NO_ETH_WIRE_SPEED;

	if (GET_CHIP_REV(tp->pci_chip_rev_id) == CHIPREV_5703_AX ||
	    GET_CHIP_REV(tp->pci_chip_rev_id) == CHIPREV_5704_AX)
		tp->phy_flags |= TG3_PHYFLG_ADC_BUG;
	if (tp->pci_chip_rev_id == CHIPREV_ID_5704_A0)
		tp->phy_flags |= TG3_PHYFLG_5704_A0_BUG;

	if ((tp->tg3_flags2 & TG3_FLG2_5705_PLUS) &&
	    !(tp->phy_flags & TG3_PHYFLG_IS_FET) &&
	    GET_ASIC_REV(tp->pci_chip_rev_id) != ASIC_REV_5785 &&
	    GET_ASIC_REV(tp->pci_chip_rev_id) != ASIC_REV_57780 &&
	    !(tp->tg3_flags3 & TG3_FLG3_5717_PLUS)) {
		if (GET_ASIC_REV(tp->pci_chip_rev_id) == ASIC_REV_5755 ||
		    GET_ASIC_REV(tp->pci_chip_rev_id) == ASIC_REV_5787 ||
		    GET_ASIC_REV(tp->pci_chip_rev_id) == ASIC_REV_5784 ||
		    GET_ASIC_REV(tp->pci_chip_rev_id) == ASIC_REV_5761) {
			if (tp->pdev->device != PCI_DEVICE_ID_TIGON3_5756 &&
			    tp->pdev->device != PCI_DEVICE_ID_TIGON3_5722)
				tp->phy_flags |= TG3_PHYFLG_JITTER_BUG;
			if (tp->pdev->device == PCI_DEVICE_ID_TIGON3_5755M)
				tp->phy_flags |= TG3_PHYFLG_ADJUST_TRIM;
		} else
			tp->phy_flags |= TG3_PHYFLG_BER_BUG;
	}

	if (GET_ASIC_REV(tp->pci_chip_rev_id) == ASIC_REV_5784 &&
	    GET_CHIP_REV(tp->pci_chip_rev_id) != CHIPREV_5784_AX) {
		tp->phy_otp = tg3_read_otp_phycfg(tp);
		if (tp->phy_otp == 0)
			tp->phy_otp = TG3_OTP_DEFAULT;
	}

	if (tp->tg3_flags & TG3_FLAG_CPMU_PRESENT)
		tp->mi_mode = MAC_MI_MODE_500KHZ_CONST;
	else
		tp->mi_mode = MAC_MI_MODE_BASE;

	tp->coalesce_mode = 0;
	if (GET_CHIP_REV(tp->pci_chip_rev_id) != CHIPREV_5700_AX &&
	    GET_CHIP_REV(tp->pci_chip_rev_id) != CHIPREV_5700_BX)
		tp->coalesce_mode |= HOSTCC_MODE_32BYTE;

	if (GET_ASIC_REV(tp->pci_chip_rev_id) == ASIC_REV_5785 ||
	    GET_ASIC_REV(tp->pci_chip_rev_id) == ASIC_REV_57780)
		tp->tg3_flags3 |= TG3_FLG3_USE_PHYLIB;

	err = tg3_mdio_init(tp);
	if (err)
		return err;

	/* Initialize data/descriptor byte/word swapping. */
	val = tr32(GRC_MODE);
	val &= GRC_MODE_HOST_STACKUP;
	tw32(GRC_MODE, val | tp->grc_mode);

	tg3_switch_clocks(tp);

	/* Clear this out for sanity. */
	tw32(TG3PCI_MEM_WIN_BASE_ADDR, 0);

	pci_read_config_dword(tp->pdev, TG3PCI_PCISTATE,
			      &pci_state_reg);
	if ((pci_state_reg & PCISTATE_CONV_PCI_MODE) == 0 &&
	    (tp->tg3_flags & TG3_FLAG_PCIX_TARGET_HWBUG) == 0) {
		u32 chiprevid = GET_CHIP_REV_ID(tp->misc_host_ctrl);

		if (chiprevid == CHIPREV_ID_5701_A0 ||
		    chiprevid == CHIPREV_ID_5701_B0 ||
		    chiprevid == CHIPREV_ID_5701_B2 ||
		    chiprevid == CHIPREV_ID_5701_B5) {
			void __iomem *sram_base;

			/* Write some dummy words into the SRAM status block
			 * area, see if it reads back correctly.  If the return
			 * value is bad, force enable the PCIX workaround.
			 */
			sram_base = tp->regs + NIC_SRAM_WIN_BASE + NIC_SRAM_STATS_BLK;

			writel(0x00000000, sram_base);
			writel(0x00000000, sram_base + 4);
			writel(0xffffffff, sram_base + 4);
			if (readl(sram_base) != 0x00000000)
				tp->tg3_flags |= TG3_FLAG_PCIX_TARGET_HWBUG;
		}
	}

	udelay(50);
	tg3_nvram_init(tp);

	grc_misc_cfg = tr32(GRC_MISC_CFG);
	grc_misc_cfg &= GRC_MISC_CFG_BOARD_ID_MASK;

	if (GET_ASIC_REV(tp->pci_chip_rev_id) == ASIC_REV_5705 &&
	    (grc_misc_cfg == GRC_MISC_CFG_BOARD_ID_5788 ||
	     grc_misc_cfg == GRC_MISC_CFG_BOARD_ID_5788M))
		tp->tg3_flags2 |= TG3_FLG2_IS_5788;

	if (!(tp->tg3_flags2 & TG3_FLG2_IS_5788) &&
	    (GET_ASIC_REV(tp->pci_chip_rev_id) != ASIC_REV_5700))
		tp->tg3_flags |= TG3_FLAG_TAGGED_STATUS;
	if (tp->tg3_flags & TG3_FLAG_TAGGED_STATUS) {
		tp->coalesce_mode |= (HOSTCC_MODE_CLRTICK_RXBD |
				      HOSTCC_MODE_CLRTICK_TXBD);

		tp->misc_host_ctrl |= MISC_HOST_CTRL_TAGGED_STATUS;
		pci_write_config_dword(tp->pdev, TG3PCI_MISC_HOST_CTRL,
				       tp->misc_host_ctrl);
	}

	/* Preserve the APE MAC_MODE bits */
	if (tp->tg3_flags3 & TG3_FLG3_ENABLE_APE)
		tp->mac_mode = MAC_MODE_APE_TX_EN | MAC_MODE_APE_RX_EN;
	else
		tp->mac_mode = TG3_DEF_MAC_MODE;

	/* these are limited to 10/100 only */
	if ((GET_ASIC_REV(tp->pci_chip_rev_id) == ASIC_REV_5703 &&
	     (grc_misc_cfg == 0x8000 || grc_misc_cfg == 0x4000)) ||
	    (GET_ASIC_REV(tp->pci_chip_rev_id) == ASIC_REV_5705 &&
	     tp->pdev->vendor == PCI_VENDOR_ID_BROADCOM &&
	     (tp->pdev->device == PCI_DEVICE_ID_TIGON3_5901 ||
	      tp->pdev->device == PCI_DEVICE_ID_TIGON3_5901_2 ||
	      tp->pdev->device == PCI_DEVICE_ID_TIGON3_5705F)) ||
	    (tp->pdev->vendor == PCI_VENDOR_ID_BROADCOM &&
	     (tp->pdev->device == PCI_DEVICE_ID_TIGON3_5751F ||
	      tp->pdev->device == PCI_DEVICE_ID_TIGON3_5753F ||
	      tp->pdev->device == PCI_DEVICE_ID_TIGON3_5787F)) ||
	    tp->pdev->device == TG3PCI_DEVICE_TIGON3_57790 ||
	    tp->pdev->device == TG3PCI_DEVICE_TIGON3_57791 ||
	    tp->pdev->device == TG3PCI_DEVICE_TIGON3_57795 ||
	    (tp->phy_flags & TG3_PHYFLG_IS_FET))
		tp->phy_flags |= TG3_PHYFLG_10_100_ONLY;

	err = tg3_phy_probe(tp);
	if (err) {
		dev_err(&tp->pdev->dev, "phy probe failed, err %d\n", err);
		/* ... but do not return immediately ... */
		tg3_mdio_fini(tp);
	}

	tg3_read_vpd(tp);
	tg3_read_fw_ver(tp);

	if (tp->phy_flags & TG3_PHYFLG_PHY_SERDES) {
		tp->phy_flags &= ~TG3_PHYFLG_USE_MI_INTERRUPT;
	} else {
		if (GET_ASIC_REV(tp->pci_chip_rev_id) == ASIC_REV_5700)
			tp->phy_flags |= TG3_PHYFLG_USE_MI_INTERRUPT;
		else
			tp->phy_flags &= ~TG3_PHYFLG_USE_MI_INTERRUPT;
	}

	/* 5700 {AX,BX} chips have a broken status block link
	 * change bit implementation, so we must use the
	 * status register in those cases.
	 */
	if (GET_ASIC_REV(tp->pci_chip_rev_id) == ASIC_REV_5700)
		tp->tg3_flags |= TG3_FLAG_USE_LINKCHG_REG;
	else
		tp->tg3_flags &= ~TG3_FLAG_USE_LINKCHG_REG;

	/* The led_ctrl is set during tg3_phy_probe, here we might
	 * have to force the link status polling mechanism based
	 * upon subsystem IDs.
	 */
	if (tp->pdev->subsystem_vendor == PCI_VENDOR_ID_DELL &&
	    GET_ASIC_REV(tp->pci_chip_rev_id) == ASIC_REV_5701 &&
	    !(tp->phy_flags & TG3_PHYFLG_PHY_SERDES)) {
		tp->phy_flags |= TG3_PHYFLG_USE_MI_INTERRUPT;
		tp->tg3_flags |= TG3_FLAG_USE_LINKCHG_REG;
	}

	/* For all SERDES we poll the MAC status register. */
	if (tp->phy_flags & TG3_PHYFLG_PHY_SERDES)
		tp->tg3_flags |= TG3_FLAG_POLL_SERDES;
	else
		tp->tg3_flags &= ~TG3_FLAG_POLL_SERDES;

	tp->rx_offset = NET_IP_ALIGN;
	tp->rx_copy_thresh = TG3_RX_COPY_THRESHOLD;
	if (GET_ASIC_REV(tp->pci_chip_rev_id) == ASIC_REV_5701 &&
	    (tp->tg3_flags & TG3_FLAG_PCIX_MODE) != 0) {
		tp->rx_offset = 0;
#ifndef CONFIG_HAVE_EFFICIENT_UNALIGNED_ACCESS
		tp->rx_copy_thresh = ~(u16)0;
#endif
	}

	tp->rx_std_ring_mask = TG3_RX_STD_RING_SIZE(tp) - 1;
	tp->rx_jmb_ring_mask = TG3_RX_JMB_RING_SIZE(tp) - 1;
	tp->rx_ret_ring_mask = tg3_rx_ret_ring_size(tp) - 1;

	tp->rx_std_max_post = tp->rx_std_ring_mask + 1;

	/* Increment the rx prod index on the rx std ring by at most
	 * 8 for these chips to workaround hw errata.
	 */
	if (GET_ASIC_REV(tp->pci_chip_rev_id) == ASIC_REV_5750 ||
	    GET_ASIC_REV(tp->pci_chip_rev_id) == ASIC_REV_5752 ||
	    GET_ASIC_REV(tp->pci_chip_rev_id) == ASIC_REV_5755)
		tp->rx_std_max_post = 8;

	if (tp->tg3_flags & TG3_FLAG_ASPM_WORKAROUND)
		tp->pwrmgmt_thresh = tr32(PCIE_PWR_MGMT_THRESH) &
				     PCIE_PWR_MGMT_L1_THRESH_MSK;

	return err;
}

#ifdef CONFIG_SPARC
static int __devinit tg3_get_macaddr_sparc(struct tg3 *tp)
{
	struct net_device *dev = tp->dev;
	struct pci_dev *pdev = tp->pdev;
	struct device_node *dp = pci_device_to_OF_node(pdev);
	const unsigned char *addr;
	int len;

	addr = of_get_property(dp, "local-mac-address", &len);
	if (addr && len == 6) {
		memcpy(dev->dev_addr, addr, 6);
		memcpy(dev->perm_addr, dev->dev_addr, 6);
		return 0;
	}
	return -ENODEV;
}

static int __devinit tg3_get_default_macaddr_sparc(struct tg3 *tp)
{
	struct net_device *dev = tp->dev;

	memcpy(dev->dev_addr, idprom->id_ethaddr, 6);
	memcpy(dev->perm_addr, idprom->id_ethaddr, 6);
	return 0;
}
#endif

static int __devinit tg3_get_device_address(struct tg3 *tp)
{
	struct net_device *dev = tp->dev;
	u32 hi, lo, mac_offset;
	int addr_ok = 0;

#ifdef CONFIG_SPARC
	if (!tg3_get_macaddr_sparc(tp))
		return 0;
#endif

	mac_offset = 0x7c;
	if ((GET_ASIC_REV(tp->pci_chip_rev_id) == ASIC_REV_5704) ||
	    (tp->tg3_flags2 & TG3_FLG2_5780_CLASS)) {
		if (tr32(TG3PCI_DUAL_MAC_CTRL) & DUAL_MAC_CTRL_ID)
			mac_offset = 0xcc;
		if (tg3_nvram_lock(tp))
			tw32_f(NVRAM_CMD, NVRAM_CMD_RESET);
		else
			tg3_nvram_unlock(tp);
	} else if (GET_ASIC_REV(tp->pci_chip_rev_id) == ASIC_REV_5717 ||
		   GET_ASIC_REV(tp->pci_chip_rev_id) == ASIC_REV_5719) {
		if (PCI_FUNC(tp->pdev->devfn) & 1)
			mac_offset = 0xcc;
		if (PCI_FUNC(tp->pdev->devfn) > 1)
			mac_offset += 0x18c;
	} else if (GET_ASIC_REV(tp->pci_chip_rev_id) == ASIC_REV_5906)
		mac_offset = 0x10;

	/* First try to get it from MAC address mailbox. */
	tg3_read_mem(tp, NIC_SRAM_MAC_ADDR_HIGH_MBOX, &hi);
	if ((hi >> 16) == 0x484b) {
		dev->dev_addr[0] = (hi >>  8) & 0xff;
		dev->dev_addr[1] = (hi >>  0) & 0xff;

		tg3_read_mem(tp, NIC_SRAM_MAC_ADDR_LOW_MBOX, &lo);
		dev->dev_addr[2] = (lo >> 24) & 0xff;
		dev->dev_addr[3] = (lo >> 16) & 0xff;
		dev->dev_addr[4] = (lo >>  8) & 0xff;
		dev->dev_addr[5] = (lo >>  0) & 0xff;

		/* Some old bootcode may report a 0 MAC address in SRAM */
		addr_ok = is_valid_ether_addr(&dev->dev_addr[0]);
	}
	if (!addr_ok) {
		/* Next, try NVRAM. */
		if (!(tp->tg3_flags3 & TG3_FLG3_NO_NVRAM) &&
		    !tg3_nvram_read_be32(tp, mac_offset + 0, &hi) &&
		    !tg3_nvram_read_be32(tp, mac_offset + 4, &lo)) {
			memcpy(&dev->dev_addr[0], ((char *)&hi) + 2, 2);
			memcpy(&dev->dev_addr[2], (char *)&lo, sizeof(lo));
		}
		/* Finally just fetch it out of the MAC control regs. */
		else {
			hi = tr32(MAC_ADDR_0_HIGH);
			lo = tr32(MAC_ADDR_0_LOW);

			dev->dev_addr[5] = lo & 0xff;
			dev->dev_addr[4] = (lo >> 8) & 0xff;
			dev->dev_addr[3] = (lo >> 16) & 0xff;
			dev->dev_addr[2] = (lo >> 24) & 0xff;
			dev->dev_addr[1] = hi & 0xff;
			dev->dev_addr[0] = (hi >> 8) & 0xff;
		}
	}

	if (!is_valid_ether_addr(&dev->dev_addr[0])) {
#ifdef CONFIG_SPARC
		if (!tg3_get_default_macaddr_sparc(tp))
			return 0;
#endif
		return -EINVAL;
	}
	memcpy(dev->perm_addr, dev->dev_addr, dev->addr_len);
	return 0;
}

#define BOUNDARY_SINGLE_CACHELINE	1
#define BOUNDARY_MULTI_CACHELINE	2

static u32 __devinit tg3_calc_dma_bndry(struct tg3 *tp, u32 val)
{
	int cacheline_size;
	u8 byte;
	int goal;

	pci_read_config_byte(tp->pdev, PCI_CACHE_LINE_SIZE, &byte);
	if (byte == 0)
		cacheline_size = 1024;
	else
		cacheline_size = (int) byte * 4;

	/* On 5703 and later chips, the boundary bits have no
	 * effect.
	 */
	if (GET_ASIC_REV(tp->pci_chip_rev_id) != ASIC_REV_5700 &&
	    GET_ASIC_REV(tp->pci_chip_rev_id) != ASIC_REV_5701 &&
	    !(tp->tg3_flags2 & TG3_FLG2_PCI_EXPRESS))
		goto out;

#if defined(CONFIG_PPC64) || defined(CONFIG_IA64) || defined(CONFIG_PARISC)
	goal = BOUNDARY_MULTI_CACHELINE;
#else
#if defined(CONFIG_SPARC64) || defined(CONFIG_ALPHA)
	goal = BOUNDARY_SINGLE_CACHELINE;
#else
	goal = 0;
#endif
#endif

	if (tp->tg3_flags3 & TG3_FLG3_5717_PLUS) {
		val = goal ? 0 : DMA_RWCTRL_DIS_CACHE_ALIGNMENT;
		goto out;
	}

	if (!goal)
		goto out;

	/* PCI controllers on most RISC systems tend to disconnect
	 * when a device tries to burst across a cache-line boundary.
	 * Therefore, letting tg3 do so just wastes PCI bandwidth.
	 *
	 * Unfortunately, for PCI-E there are only limited
	 * write-side controls for this, and thus for reads
	 * we will still get the disconnects.  We'll also waste
	 * these PCI cycles for both read and write for chips
	 * other than 5700 and 5701 which do not implement the
	 * boundary bits.
	 */
	if ((tp->tg3_flags & TG3_FLAG_PCIX_MODE) &&
	    !(tp->tg3_flags2 & TG3_FLG2_PCI_EXPRESS)) {
		switch (cacheline_size) {
		case 16:
		case 32:
		case 64:
		case 128:
			if (goal == BOUNDARY_SINGLE_CACHELINE) {
				val |= (DMA_RWCTRL_READ_BNDRY_128_PCIX |
					DMA_RWCTRL_WRITE_BNDRY_128_PCIX);
			} else {
				val |= (DMA_RWCTRL_READ_BNDRY_384_PCIX |
					DMA_RWCTRL_WRITE_BNDRY_384_PCIX);
			}
			break;

		case 256:
			val |= (DMA_RWCTRL_READ_BNDRY_256_PCIX |
				DMA_RWCTRL_WRITE_BNDRY_256_PCIX);
			break;

		default:
			val |= (DMA_RWCTRL_READ_BNDRY_384_PCIX |
				DMA_RWCTRL_WRITE_BNDRY_384_PCIX);
			break;
		}
	} else if (tp->tg3_flags2 & TG3_FLG2_PCI_EXPRESS) {
		switch (cacheline_size) {
		case 16:
		case 32:
		case 64:
			if (goal == BOUNDARY_SINGLE_CACHELINE) {
				val &= ~DMA_RWCTRL_WRITE_BNDRY_DISAB_PCIE;
				val |= DMA_RWCTRL_WRITE_BNDRY_64_PCIE;
				break;
			}
			/* fallthrough */
		case 128:
		default:
			val &= ~DMA_RWCTRL_WRITE_BNDRY_DISAB_PCIE;
			val |= DMA_RWCTRL_WRITE_BNDRY_128_PCIE;
			break;
		}
	} else {
		switch (cacheline_size) {
		case 16:
			if (goal == BOUNDARY_SINGLE_CACHELINE) {
				val |= (DMA_RWCTRL_READ_BNDRY_16 |
					DMA_RWCTRL_WRITE_BNDRY_16);
				break;
			}
			/* fallthrough */
		case 32:
			if (goal == BOUNDARY_SINGLE_CACHELINE) {
				val |= (DMA_RWCTRL_READ_BNDRY_32 |
					DMA_RWCTRL_WRITE_BNDRY_32);
				break;
			}
			/* fallthrough */
		case 64:
			if (goal == BOUNDARY_SINGLE_CACHELINE) {
				val |= (DMA_RWCTRL_READ_BNDRY_64 |
					DMA_RWCTRL_WRITE_BNDRY_64);
				break;
			}
			/* fallthrough */
		case 128:
			if (goal == BOUNDARY_SINGLE_CACHELINE) {
				val |= (DMA_RWCTRL_READ_BNDRY_128 |
					DMA_RWCTRL_WRITE_BNDRY_128);
				break;
			}
			/* fallthrough */
		case 256:
			val |= (DMA_RWCTRL_READ_BNDRY_256 |
				DMA_RWCTRL_WRITE_BNDRY_256);
			break;
		case 512:
			val |= (DMA_RWCTRL_READ_BNDRY_512 |
				DMA_RWCTRL_WRITE_BNDRY_512);
			break;
		case 1024:
		default:
			val |= (DMA_RWCTRL_READ_BNDRY_1024 |
				DMA_RWCTRL_WRITE_BNDRY_1024);
			break;
		}
	}

out:
	return val;
}

static int __devinit tg3_do_test_dma(struct tg3 *tp, u32 *buf, dma_addr_t buf_dma, int size, int to_device)
{
	struct tg3_internal_buffer_desc test_desc;
	u32 sram_dma_descs;
	int i, ret;

	sram_dma_descs = NIC_SRAM_DMA_DESC_POOL_BASE;

	tw32(FTQ_RCVBD_COMP_FIFO_ENQDEQ, 0);
	tw32(FTQ_RCVDATA_COMP_FIFO_ENQDEQ, 0);
	tw32(RDMAC_STATUS, 0);
	tw32(WDMAC_STATUS, 0);

	tw32(BUFMGR_MODE, 0);
	tw32(FTQ_RESET, 0);

	test_desc.addr_hi = ((u64) buf_dma) >> 32;
	test_desc.addr_lo = buf_dma & 0xffffffff;
	test_desc.nic_mbuf = 0x00002100;
	test_desc.len = size;

	/*
	 * HP ZX1 was seeing test failures for 5701 cards running at 33Mhz
	 * the *second* time the tg3 driver was getting loaded after an
	 * initial scan.
	 *
	 * Broadcom tells me:
	 *   ...the DMA engine is connected to the GRC block and a DMA
	 *   reset may affect the GRC block in some unpredictable way...
	 *   The behavior of resets to individual blocks has not been tested.
	 *
	 * Broadcom noted the GRC reset will also reset all sub-components.
	 */
	if (to_device) {
		test_desc.cqid_sqid = (13 << 8) | 2;

		tw32_f(RDMAC_MODE, RDMAC_MODE_ENABLE);
		udelay(40);
	} else {
		test_desc.cqid_sqid = (16 << 8) | 7;

		tw32_f(WDMAC_MODE, WDMAC_MODE_ENABLE);
		udelay(40);
	}
	test_desc.flags = 0x00000005;

	for (i = 0; i < (sizeof(test_desc) / sizeof(u32)); i++) {
		u32 val;

		val = *(((u32 *)&test_desc) + i);
		pci_write_config_dword(tp->pdev, TG3PCI_MEM_WIN_BASE_ADDR,
				       sram_dma_descs + (i * sizeof(u32)));
		pci_write_config_dword(tp->pdev, TG3PCI_MEM_WIN_DATA, val);
	}
	pci_write_config_dword(tp->pdev, TG3PCI_MEM_WIN_BASE_ADDR, 0);

	if (to_device)
		tw32(FTQ_DMA_HIGH_READ_FIFO_ENQDEQ, sram_dma_descs);
	else
		tw32(FTQ_DMA_HIGH_WRITE_FIFO_ENQDEQ, sram_dma_descs);

	ret = -ENODEV;
	for (i = 0; i < 40; i++) {
		u32 val;

		if (to_device)
			val = tr32(FTQ_RCVBD_COMP_FIFO_ENQDEQ);
		else
			val = tr32(FTQ_RCVDATA_COMP_FIFO_ENQDEQ);
		if ((val & 0xffff) == sram_dma_descs) {
			ret = 0;
			break;
		}

		udelay(100);
	}

	return ret;
}

#define TEST_BUFFER_SIZE	0x2000

<<<<<<< HEAD
DEFINE_PCI_DEVICE_TABLE(dma_wait_state_chipsets) = {
=======
static DEFINE_PCI_DEVICE_TABLE(tg3_dma_wait_state_chipsets) = {
>>>>>>> 105e53f8
	{ PCI_DEVICE(PCI_VENDOR_ID_APPLE, PCI_DEVICE_ID_APPLE_UNI_N_PCI15) },
	{ },
};

static int __devinit tg3_test_dma(struct tg3 *tp)
{
	dma_addr_t buf_dma;
	u32 *buf, saved_dma_rwctrl;
	int ret = 0;

	buf = dma_alloc_coherent(&tp->pdev->dev, TEST_BUFFER_SIZE,
				 &buf_dma, GFP_KERNEL);
	if (!buf) {
		ret = -ENOMEM;
		goto out_nofree;
	}

	tp->dma_rwctrl = ((0x7 << DMA_RWCTRL_PCI_WRITE_CMD_SHIFT) |
			  (0x6 << DMA_RWCTRL_PCI_READ_CMD_SHIFT));

	tp->dma_rwctrl = tg3_calc_dma_bndry(tp, tp->dma_rwctrl);

	if (tp->tg3_flags3 & TG3_FLG3_5717_PLUS)
		goto out;

	if (tp->tg3_flags2 & TG3_FLG2_PCI_EXPRESS) {
		/* DMA read watermark not used on PCIE */
		tp->dma_rwctrl |= 0x00180000;
	} else if (!(tp->tg3_flags & TG3_FLAG_PCIX_MODE)) {
		if (GET_ASIC_REV(tp->pci_chip_rev_id) == ASIC_REV_5705 ||
		    GET_ASIC_REV(tp->pci_chip_rev_id) == ASIC_REV_5750)
			tp->dma_rwctrl |= 0x003f0000;
		else
			tp->dma_rwctrl |= 0x003f000f;
	} else {
		if (GET_ASIC_REV(tp->pci_chip_rev_id) == ASIC_REV_5703 ||
		    GET_ASIC_REV(tp->pci_chip_rev_id) == ASIC_REV_5704) {
			u32 ccval = (tr32(TG3PCI_CLOCK_CTRL) & 0x1f);
			u32 read_water = 0x7;

			/* If the 5704 is behind the EPB bridge, we can
			 * do the less restrictive ONE_DMA workaround for
			 * better performance.
			 */
			if ((tp->tg3_flags & TG3_FLAG_40BIT_DMA_BUG) &&
			    GET_ASIC_REV(tp->pci_chip_rev_id) == ASIC_REV_5704)
				tp->dma_rwctrl |= 0x8000;
			else if (ccval == 0x6 || ccval == 0x7)
				tp->dma_rwctrl |= DMA_RWCTRL_ONE_DMA;

			if (GET_ASIC_REV(tp->pci_chip_rev_id) == ASIC_REV_5703)
				read_water = 4;
			/* Set bit 23 to enable PCIX hw bug fix */
			tp->dma_rwctrl |=
				(read_water << DMA_RWCTRL_READ_WATER_SHIFT) |
				(0x3 << DMA_RWCTRL_WRITE_WATER_SHIFT) |
				(1 << 23);
		} else if (GET_ASIC_REV(tp->pci_chip_rev_id) == ASIC_REV_5780) {
			/* 5780 always in PCIX mode */
			tp->dma_rwctrl |= 0x00144000;
		} else if (GET_ASIC_REV(tp->pci_chip_rev_id) == ASIC_REV_5714) {
			/* 5714 always in PCIX mode */
			tp->dma_rwctrl |= 0x00148000;
		} else {
			tp->dma_rwctrl |= 0x001b000f;
		}
	}

	if (GET_ASIC_REV(tp->pci_chip_rev_id) == ASIC_REV_5703 ||
	    GET_ASIC_REV(tp->pci_chip_rev_id) == ASIC_REV_5704)
		tp->dma_rwctrl &= 0xfffffff0;

	if (GET_ASIC_REV(tp->pci_chip_rev_id) == ASIC_REV_5700 ||
	    GET_ASIC_REV(tp->pci_chip_rev_id) == ASIC_REV_5701) {
		/* Remove this if it causes problems for some boards. */
		tp->dma_rwctrl |= DMA_RWCTRL_USE_MEM_READ_MULT;

		/* On 5700/5701 chips, we need to set this bit.
		 * Otherwise the chip will issue cacheline transactions
		 * to streamable DMA memory with not all the byte
		 * enables turned on.  This is an error on several
		 * RISC PCI controllers, in particular sparc64.
		 *
		 * On 5703/5704 chips, this bit has been reassigned
		 * a different meaning.  In particular, it is used
		 * on those chips to enable a PCI-X workaround.
		 */
		tp->dma_rwctrl |= DMA_RWCTRL_ASSERT_ALL_BE;
	}

	tw32(TG3PCI_DMA_RW_CTRL, tp->dma_rwctrl);

#if 0
	/* Unneeded, already done by tg3_get_invariants.  */
	tg3_switch_clocks(tp);
#endif

	if (GET_ASIC_REV(tp->pci_chip_rev_id) != ASIC_REV_5700 &&
	    GET_ASIC_REV(tp->pci_chip_rev_id) != ASIC_REV_5701)
		goto out;

	/* It is best to perform DMA test with maximum write burst size
	 * to expose the 5700/5701 write DMA bug.
	 */
	saved_dma_rwctrl = tp->dma_rwctrl;
	tp->dma_rwctrl &= ~DMA_RWCTRL_WRITE_BNDRY_MASK;
	tw32(TG3PCI_DMA_RW_CTRL, tp->dma_rwctrl);

	while (1) {
		u32 *p = buf, i;

		for (i = 0; i < TEST_BUFFER_SIZE / sizeof(u32); i++)
			p[i] = i;

		/* Send the buffer to the chip. */
		ret = tg3_do_test_dma(tp, buf, buf_dma, TEST_BUFFER_SIZE, 1);
		if (ret) {
			dev_err(&tp->pdev->dev,
				"%s: Buffer write failed. err = %d\n",
				__func__, ret);
			break;
		}

#if 0
		/* validate data reached card RAM correctly. */
		for (i = 0; i < TEST_BUFFER_SIZE / sizeof(u32); i++) {
			u32 val;
			tg3_read_mem(tp, 0x2100 + (i*4), &val);
			if (le32_to_cpu(val) != p[i]) {
				dev_err(&tp->pdev->dev,
					"%s: Buffer corrupted on device! "
					"(%d != %d)\n", __func__, val, i);
				/* ret = -ENODEV here? */
			}
			p[i] = 0;
		}
#endif
		/* Now read it back. */
		ret = tg3_do_test_dma(tp, buf, buf_dma, TEST_BUFFER_SIZE, 0);
		if (ret) {
			dev_err(&tp->pdev->dev, "%s: Buffer read failed. "
				"err = %d\n", __func__, ret);
			break;
		}

		/* Verify it. */
		for (i = 0; i < TEST_BUFFER_SIZE / sizeof(u32); i++) {
			if (p[i] == i)
				continue;

			if ((tp->dma_rwctrl & DMA_RWCTRL_WRITE_BNDRY_MASK) !=
			    DMA_RWCTRL_WRITE_BNDRY_16) {
				tp->dma_rwctrl &= ~DMA_RWCTRL_WRITE_BNDRY_MASK;
				tp->dma_rwctrl |= DMA_RWCTRL_WRITE_BNDRY_16;
				tw32(TG3PCI_DMA_RW_CTRL, tp->dma_rwctrl);
				break;
			} else {
				dev_err(&tp->pdev->dev,
					"%s: Buffer corrupted on read back! "
					"(%d != %d)\n", __func__, p[i], i);
				ret = -ENODEV;
				goto out;
			}
		}

		if (i == (TEST_BUFFER_SIZE / sizeof(u32))) {
			/* Success. */
			ret = 0;
			break;
		}
	}
	if ((tp->dma_rwctrl & DMA_RWCTRL_WRITE_BNDRY_MASK) !=
	    DMA_RWCTRL_WRITE_BNDRY_16) {

		/* DMA test passed without adjusting DMA boundary,
		 * now look for chipsets that are known to expose the
		 * DMA bug without failing the test.
		 */
		if (pci_dev_present(tg3_dma_wait_state_chipsets)) {
			tp->dma_rwctrl &= ~DMA_RWCTRL_WRITE_BNDRY_MASK;
			tp->dma_rwctrl |= DMA_RWCTRL_WRITE_BNDRY_16;
		} else {
			/* Safe to use the calculated DMA boundary. */
			tp->dma_rwctrl = saved_dma_rwctrl;
		}

		tw32(TG3PCI_DMA_RW_CTRL, tp->dma_rwctrl);
	}

out:
	dma_free_coherent(&tp->pdev->dev, TEST_BUFFER_SIZE, buf, buf_dma);
out_nofree:
	return ret;
}

static void __devinit tg3_init_bufmgr_config(struct tg3 *tp)
{
	if (tp->tg3_flags3 & TG3_FLG3_5717_PLUS) {
		tp->bufmgr_config.mbuf_read_dma_low_water =
			DEFAULT_MB_RDMA_LOW_WATER_5705;
		tp->bufmgr_config.mbuf_mac_rx_low_water =
			DEFAULT_MB_MACRX_LOW_WATER_57765;
		tp->bufmgr_config.mbuf_high_water =
			DEFAULT_MB_HIGH_WATER_57765;

		tp->bufmgr_config.mbuf_read_dma_low_water_jumbo =
			DEFAULT_MB_RDMA_LOW_WATER_5705;
		tp->bufmgr_config.mbuf_mac_rx_low_water_jumbo =
			DEFAULT_MB_MACRX_LOW_WATER_JUMBO_57765;
		tp->bufmgr_config.mbuf_high_water_jumbo =
			DEFAULT_MB_HIGH_WATER_JUMBO_57765;
	} else if (tp->tg3_flags2 & TG3_FLG2_5705_PLUS) {
		tp->bufmgr_config.mbuf_read_dma_low_water =
			DEFAULT_MB_RDMA_LOW_WATER_5705;
		tp->bufmgr_config.mbuf_mac_rx_low_water =
			DEFAULT_MB_MACRX_LOW_WATER_5705;
		tp->bufmgr_config.mbuf_high_water =
			DEFAULT_MB_HIGH_WATER_5705;
		if (GET_ASIC_REV(tp->pci_chip_rev_id) == ASIC_REV_5906) {
			tp->bufmgr_config.mbuf_mac_rx_low_water =
				DEFAULT_MB_MACRX_LOW_WATER_5906;
			tp->bufmgr_config.mbuf_high_water =
				DEFAULT_MB_HIGH_WATER_5906;
		}

		tp->bufmgr_config.mbuf_read_dma_low_water_jumbo =
			DEFAULT_MB_RDMA_LOW_WATER_JUMBO_5780;
		tp->bufmgr_config.mbuf_mac_rx_low_water_jumbo =
			DEFAULT_MB_MACRX_LOW_WATER_JUMBO_5780;
		tp->bufmgr_config.mbuf_high_water_jumbo =
			DEFAULT_MB_HIGH_WATER_JUMBO_5780;
	} else {
		tp->bufmgr_config.mbuf_read_dma_low_water =
			DEFAULT_MB_RDMA_LOW_WATER;
		tp->bufmgr_config.mbuf_mac_rx_low_water =
			DEFAULT_MB_MACRX_LOW_WATER;
		tp->bufmgr_config.mbuf_high_water =
			DEFAULT_MB_HIGH_WATER;

		tp->bufmgr_config.mbuf_read_dma_low_water_jumbo =
			DEFAULT_MB_RDMA_LOW_WATER_JUMBO;
		tp->bufmgr_config.mbuf_mac_rx_low_water_jumbo =
			DEFAULT_MB_MACRX_LOW_WATER_JUMBO;
		tp->bufmgr_config.mbuf_high_water_jumbo =
			DEFAULT_MB_HIGH_WATER_JUMBO;
	}

	tp->bufmgr_config.dma_low_water = DEFAULT_DMA_LOW_WATER;
	tp->bufmgr_config.dma_high_water = DEFAULT_DMA_HIGH_WATER;
}

static char * __devinit tg3_phy_string(struct tg3 *tp)
{
	switch (tp->phy_id & TG3_PHY_ID_MASK) {
	case TG3_PHY_ID_BCM5400:	return "5400";
	case TG3_PHY_ID_BCM5401:	return "5401";
	case TG3_PHY_ID_BCM5411:	return "5411";
	case TG3_PHY_ID_BCM5701:	return "5701";
	case TG3_PHY_ID_BCM5703:	return "5703";
	case TG3_PHY_ID_BCM5704:	return "5704";
	case TG3_PHY_ID_BCM5705:	return "5705";
	case TG3_PHY_ID_BCM5750:	return "5750";
	case TG3_PHY_ID_BCM5752:	return "5752";
	case TG3_PHY_ID_BCM5714:	return "5714";
	case TG3_PHY_ID_BCM5780:	return "5780";
	case TG3_PHY_ID_BCM5755:	return "5755";
	case TG3_PHY_ID_BCM5787:	return "5787";
	case TG3_PHY_ID_BCM5784:	return "5784";
	case TG3_PHY_ID_BCM5756:	return "5722/5756";
	case TG3_PHY_ID_BCM5906:	return "5906";
	case TG3_PHY_ID_BCM5761:	return "5761";
	case TG3_PHY_ID_BCM5718C:	return "5718C";
	case TG3_PHY_ID_BCM5718S:	return "5718S";
	case TG3_PHY_ID_BCM57765:	return "57765";
	case TG3_PHY_ID_BCM5719C:	return "5719C";
	case TG3_PHY_ID_BCM8002:	return "8002/serdes";
	case 0:			return "serdes";
	default:		return "unknown";
	}
}

static char * __devinit tg3_bus_string(struct tg3 *tp, char *str)
{
	if (tp->tg3_flags2 & TG3_FLG2_PCI_EXPRESS) {
		strcpy(str, "PCI Express");
		return str;
	} else if (tp->tg3_flags & TG3_FLAG_PCIX_MODE) {
		u32 clock_ctrl = tr32(TG3PCI_CLOCK_CTRL) & 0x1f;

		strcpy(str, "PCIX:");

		if ((clock_ctrl == 7) ||
		    ((tr32(GRC_MISC_CFG) & GRC_MISC_CFG_BOARD_ID_MASK) ==
		     GRC_MISC_CFG_BOARD_ID_5704CIOBE))
			strcat(str, "133MHz");
		else if (clock_ctrl == 0)
			strcat(str, "33MHz");
		else if (clock_ctrl == 2)
			strcat(str, "50MHz");
		else if (clock_ctrl == 4)
			strcat(str, "66MHz");
		else if (clock_ctrl == 6)
			strcat(str, "100MHz");
	} else {
		strcpy(str, "PCI:");
		if (tp->tg3_flags & TG3_FLAG_PCI_HIGH_SPEED)
			strcat(str, "66MHz");
		else
			strcat(str, "33MHz");
	}
	if (tp->tg3_flags & TG3_FLAG_PCI_32BIT)
		strcat(str, ":32-bit");
	else
		strcat(str, ":64-bit");
	return str;
}

static struct pci_dev * __devinit tg3_find_peer(struct tg3 *tp)
{
	struct pci_dev *peer;
	unsigned int func, devnr = tp->pdev->devfn & ~7;

	for (func = 0; func < 8; func++) {
		peer = pci_get_slot(tp->pdev->bus, devnr | func);
		if (peer && peer != tp->pdev)
			break;
		pci_dev_put(peer);
	}
	/* 5704 can be configured in single-port mode, set peer to
	 * tp->pdev in that case.
	 */
	if (!peer) {
		peer = tp->pdev;
		return peer;
	}

	/*
	 * We don't need to keep the refcount elevated; there's no way
	 * to remove one half of this device without removing the other
	 */
	pci_dev_put(peer);

	return peer;
}

static void __devinit tg3_init_coal(struct tg3 *tp)
{
	struct ethtool_coalesce *ec = &tp->coal;

	memset(ec, 0, sizeof(*ec));
	ec->cmd = ETHTOOL_GCOALESCE;
	ec->rx_coalesce_usecs = LOW_RXCOL_TICKS;
	ec->tx_coalesce_usecs = LOW_TXCOL_TICKS;
	ec->rx_max_coalesced_frames = LOW_RXMAX_FRAMES;
	ec->tx_max_coalesced_frames = LOW_TXMAX_FRAMES;
	ec->rx_coalesce_usecs_irq = DEFAULT_RXCOAL_TICK_INT;
	ec->tx_coalesce_usecs_irq = DEFAULT_TXCOAL_TICK_INT;
	ec->rx_max_coalesced_frames_irq = DEFAULT_RXCOAL_MAXF_INT;
	ec->tx_max_coalesced_frames_irq = DEFAULT_TXCOAL_MAXF_INT;
	ec->stats_block_coalesce_usecs = DEFAULT_STAT_COAL_TICKS;

	if (tp->coalesce_mode & (HOSTCC_MODE_CLRTICK_RXBD |
				 HOSTCC_MODE_CLRTICK_TXBD)) {
		ec->rx_coalesce_usecs = LOW_RXCOL_TICKS_CLRTCKS;
		ec->rx_coalesce_usecs_irq = DEFAULT_RXCOAL_TICK_INT_CLRTCKS;
		ec->tx_coalesce_usecs = LOW_TXCOL_TICKS_CLRTCKS;
		ec->tx_coalesce_usecs_irq = DEFAULT_TXCOAL_TICK_INT_CLRTCKS;
	}

	if (tp->tg3_flags2 & TG3_FLG2_5705_PLUS) {
		ec->rx_coalesce_usecs_irq = 0;
		ec->tx_coalesce_usecs_irq = 0;
		ec->stats_block_coalesce_usecs = 0;
	}
}

static const struct net_device_ops tg3_netdev_ops = {
	.ndo_open		= tg3_open,
	.ndo_stop		= tg3_close,
	.ndo_start_xmit		= tg3_start_xmit,
	.ndo_get_stats64	= tg3_get_stats64,
	.ndo_validate_addr	= eth_validate_addr,
	.ndo_set_multicast_list	= tg3_set_rx_mode,
	.ndo_set_mac_address	= tg3_set_mac_addr,
	.ndo_do_ioctl		= tg3_ioctl,
	.ndo_tx_timeout		= tg3_tx_timeout,
	.ndo_change_mtu		= tg3_change_mtu,
#ifdef CONFIG_NET_POLL_CONTROLLER
	.ndo_poll_controller	= tg3_poll_controller,
#endif
};

static const struct net_device_ops tg3_netdev_ops_dma_bug = {
	.ndo_open		= tg3_open,
	.ndo_stop		= tg3_close,
	.ndo_start_xmit		= tg3_start_xmit_dma_bug,
	.ndo_get_stats64	= tg3_get_stats64,
	.ndo_validate_addr	= eth_validate_addr,
	.ndo_set_multicast_list	= tg3_set_rx_mode,
	.ndo_set_mac_address	= tg3_set_mac_addr,
	.ndo_do_ioctl		= tg3_ioctl,
	.ndo_tx_timeout		= tg3_tx_timeout,
	.ndo_change_mtu		= tg3_change_mtu,
#ifdef CONFIG_NET_POLL_CONTROLLER
	.ndo_poll_controller	= tg3_poll_controller,
#endif
};

static int __devinit tg3_init_one(struct pci_dev *pdev,
				  const struct pci_device_id *ent)
{
	struct net_device *dev;
	struct tg3 *tp;
	int i, err, pm_cap;
	u32 sndmbx, rcvmbx, intmbx;
	char str[40];
	u64 dma_mask, persist_dma_mask;

	printk_once(KERN_INFO "%s\n", version);

	err = pci_enable_device(pdev);
	if (err) {
		dev_err(&pdev->dev, "Cannot enable PCI device, aborting\n");
		return err;
	}

	err = pci_request_regions(pdev, DRV_MODULE_NAME);
	if (err) {
		dev_err(&pdev->dev, "Cannot obtain PCI resources, aborting\n");
		goto err_out_disable_pdev;
	}

	pci_set_master(pdev);

	/* Find power-management capability. */
	pm_cap = pci_find_capability(pdev, PCI_CAP_ID_PM);
	if (pm_cap == 0) {
		dev_err(&pdev->dev,
			"Cannot find Power Management capability, aborting\n");
		err = -EIO;
		goto err_out_free_res;
	}

	dev = alloc_etherdev_mq(sizeof(*tp), TG3_IRQ_MAX_VECS);
	if (!dev) {
		dev_err(&pdev->dev, "Etherdev alloc failed, aborting\n");
		err = -ENOMEM;
		goto err_out_free_res;
	}

	SET_NETDEV_DEV(dev, &pdev->dev);

	dev->features |= NETIF_F_HW_VLAN_TX | NETIF_F_HW_VLAN_RX;

	tp = netdev_priv(dev);
	tp->pdev = pdev;
	tp->dev = dev;
	tp->pm_cap = pm_cap;
	tp->rx_mode = TG3_DEF_RX_MODE;
	tp->tx_mode = TG3_DEF_TX_MODE;

	if (tg3_debug > 0)
		tp->msg_enable = tg3_debug;
	else
		tp->msg_enable = TG3_DEF_MSG_ENABLE;

	/* The word/byte swap controls here control register access byte
	 * swapping.  DMA data byte swapping is controlled in the GRC_MODE
	 * setting below.
	 */
	tp->misc_host_ctrl =
		MISC_HOST_CTRL_MASK_PCI_INT |
		MISC_HOST_CTRL_WORD_SWAP |
		MISC_HOST_CTRL_INDIR_ACCESS |
		MISC_HOST_CTRL_PCISTATE_RW;

	/* The NONFRM (non-frame) byte/word swap controls take effect
	 * on descriptor entries, anything which isn't packet data.
	 *
	 * The StrongARM chips on the board (one for tx, one for rx)
	 * are running in big-endian mode.
	 */
	tp->grc_mode = (GRC_MODE_WSWAP_DATA | GRC_MODE_BSWAP_DATA |
			GRC_MODE_WSWAP_NONFRM_DATA);
#ifdef __BIG_ENDIAN
	tp->grc_mode |= GRC_MODE_BSWAP_NONFRM_DATA;
#endif
	spin_lock_init(&tp->lock);
	spin_lock_init(&tp->indirect_lock);
	INIT_WORK(&tp->reset_task, tg3_reset_task);

	tp->regs = pci_ioremap_bar(pdev, BAR_0);
	if (!tp->regs) {
		dev_err(&pdev->dev, "Cannot map device registers, aborting\n");
		err = -ENOMEM;
		goto err_out_free_dev;
	}

	tp->rx_pending = TG3_DEF_RX_RING_PENDING;
	tp->rx_jumbo_pending = TG3_DEF_RX_JUMBO_RING_PENDING;

	dev->ethtool_ops = &tg3_ethtool_ops;
	dev->watchdog_timeo = TG3_TX_TIMEOUT;
	dev->irq = pdev->irq;

	err = tg3_get_invariants(tp);
	if (err) {
		dev_err(&pdev->dev,
			"Problem fetching invariants of chip, aborting\n");
		goto err_out_iounmap;
	}

	if ((tp->tg3_flags3 & TG3_FLG3_5755_PLUS) &&
	    GET_ASIC_REV(tp->pci_chip_rev_id) != ASIC_REV_5717 &&
	    GET_ASIC_REV(tp->pci_chip_rev_id) != ASIC_REV_5719)
		dev->netdev_ops = &tg3_netdev_ops;
	else
		dev->netdev_ops = &tg3_netdev_ops_dma_bug;


	/* The EPB bridge inside 5714, 5715, and 5780 and any
	 * device behind the EPB cannot support DMA addresses > 40-bit.
	 * On 64-bit systems with IOMMU, use 40-bit dma_mask.
	 * On 64-bit systems without IOMMU, use 64-bit dma_mask and
	 * do DMA address check in tg3_start_xmit().
	 */
	if (tp->tg3_flags2 & TG3_FLG2_IS_5788)
		persist_dma_mask = dma_mask = DMA_BIT_MASK(32);
	else if (tp->tg3_flags & TG3_FLAG_40BIT_DMA_BUG) {
		persist_dma_mask = dma_mask = DMA_BIT_MASK(40);
#ifdef CONFIG_HIGHMEM
		dma_mask = DMA_BIT_MASK(64);
#endif
	} else
		persist_dma_mask = dma_mask = DMA_BIT_MASK(64);

	/* Configure DMA attributes. */
	if (dma_mask > DMA_BIT_MASK(32)) {
		err = pci_set_dma_mask(pdev, dma_mask);
		if (!err) {
			dev->features |= NETIF_F_HIGHDMA;
			err = pci_set_consistent_dma_mask(pdev,
							  persist_dma_mask);
			if (err < 0) {
				dev_err(&pdev->dev, "Unable to obtain 64 bit "
					"DMA for consistent allocations\n");
				goto err_out_iounmap;
			}
		}
	}
	if (err || dma_mask == DMA_BIT_MASK(32)) {
		err = pci_set_dma_mask(pdev, DMA_BIT_MASK(32));
		if (err) {
			dev_err(&pdev->dev,
				"No usable DMA configuration, aborting\n");
			goto err_out_iounmap;
		}
	}

	tg3_init_bufmgr_config(tp);

	/* Selectively allow TSO based on operating conditions */
	if ((tp->tg3_flags2 & TG3_FLG2_HW_TSO) ||
	    (tp->fw_needed && !(tp->tg3_flags & TG3_FLAG_ENABLE_ASF)))
		tp->tg3_flags2 |= TG3_FLG2_TSO_CAPABLE;
	else {
		tp->tg3_flags2 &= ~(TG3_FLG2_TSO_CAPABLE | TG3_FLG2_TSO_BUG);
		tp->fw_needed = NULL;
	}

	if (tp->pci_chip_rev_id == CHIPREV_ID_5701_A0)
		tp->fw_needed = FIRMWARE_TG3;

	/* TSO is on by default on chips that support hardware TSO.
	 * Firmware TSO on older chips gives lower performance, so it
	 * is off by default, but can be enabled using ethtool.
	 */
	if ((tp->tg3_flags2 & TG3_FLG2_HW_TSO) &&
	    (dev->features & NETIF_F_IP_CSUM)) {
		dev->features |= NETIF_F_TSO;
		vlan_features_add(dev, NETIF_F_TSO);
	}
	if ((tp->tg3_flags2 & TG3_FLG2_HW_TSO_2) ||
	    (tp->tg3_flags2 & TG3_FLG2_HW_TSO_3)) {
		if (dev->features & NETIF_F_IPV6_CSUM) {
			dev->features |= NETIF_F_TSO6;
			vlan_features_add(dev, NETIF_F_TSO6);
		}
		if ((tp->tg3_flags2 & TG3_FLG2_HW_TSO_3) ||
		    GET_ASIC_REV(tp->pci_chip_rev_id) == ASIC_REV_5761 ||
		    (GET_ASIC_REV(tp->pci_chip_rev_id) == ASIC_REV_5784 &&
		     GET_CHIP_REV(tp->pci_chip_rev_id) != CHIPREV_5784_AX) ||
			GET_ASIC_REV(tp->pci_chip_rev_id) == ASIC_REV_5785 ||
		    GET_ASIC_REV(tp->pci_chip_rev_id) == ASIC_REV_57780) {
			dev->features |= NETIF_F_TSO_ECN;
			vlan_features_add(dev, NETIF_F_TSO_ECN);
		}
	}

	if (tp->pci_chip_rev_id == CHIPREV_ID_5705_A1 &&
	    !(tp->tg3_flags2 & TG3_FLG2_TSO_CAPABLE) &&
	    !(tr32(TG3PCI_PCISTATE) & PCISTATE_BUS_SPEED_HIGH)) {
		tp->tg3_flags2 |= TG3_FLG2_MAX_RXPEND_64;
		tp->rx_pending = 63;
	}

	err = tg3_get_device_address(tp);
	if (err) {
		dev_err(&pdev->dev,
			"Could not obtain valid ethernet address, aborting\n");
		goto err_out_iounmap;
	}

	if (tp->tg3_flags3 & TG3_FLG3_ENABLE_APE) {
		tp->aperegs = pci_ioremap_bar(pdev, BAR_2);
		if (!tp->aperegs) {
			dev_err(&pdev->dev,
				"Cannot map APE registers, aborting\n");
			err = -ENOMEM;
			goto err_out_iounmap;
		}

		tg3_ape_lock_init(tp);

		if (tp->tg3_flags & TG3_FLAG_ENABLE_ASF)
			tg3_read_dash_ver(tp);
	}

	/*
	 * Reset chip in case UNDI or EFI driver did not shutdown
	 * DMA self test will enable WDMAC and we'll see (spurious)
	 * pending DMA on the PCI bus at that point.
	 */
	if ((tr32(HOSTCC_MODE) & HOSTCC_MODE_ENABLE) ||
	    (tr32(WDMAC_MODE) & WDMAC_MODE_ENABLE)) {
		tw32(MEMARB_MODE, MEMARB_MODE_ENABLE);
		tg3_halt(tp, RESET_KIND_SHUTDOWN, 1);
	}

	err = tg3_test_dma(tp);
	if (err) {
		dev_err(&pdev->dev, "DMA engine test failed, aborting\n");
		goto err_out_apeunmap;
	}

	intmbx = MAILBOX_INTERRUPT_0 + TG3_64BIT_REG_LOW;
	rcvmbx = MAILBOX_RCVRET_CON_IDX_0 + TG3_64BIT_REG_LOW;
	sndmbx = MAILBOX_SNDHOST_PROD_IDX_0 + TG3_64BIT_REG_LOW;
	for (i = 0; i < tp->irq_max; i++) {
		struct tg3_napi *tnapi = &tp->napi[i];

		tnapi->tp = tp;
		tnapi->tx_pending = TG3_DEF_TX_RING_PENDING;

		tnapi->int_mbox = intmbx;
		if (i < 4)
			intmbx += 0x8;
		else
			intmbx += 0x4;

		tnapi->consmbox = rcvmbx;
		tnapi->prodmbox = sndmbx;

		if (i)
			tnapi->coal_now = HOSTCC_MODE_COAL_VEC1_NOW << (i - 1);
		else
			tnapi->coal_now = HOSTCC_MODE_NOW;

		if (!(tp->tg3_flags & TG3_FLAG_SUPPORT_MSIX))
			break;

		/*
		 * If we support MSIX, we'll be using RSS.  If we're using
		 * RSS, the first vector only handles link interrupts and the
		 * remaining vectors handle rx and tx interrupts.  Reuse the
		 * mailbox values for the next iteration.  The values we setup
		 * above are still useful for the single vectored mode.
		 */
		if (!i)
			continue;

		rcvmbx += 0x8;

		if (sndmbx & 0x4)
			sndmbx -= 0x4;
		else
			sndmbx += 0xc;
	}

	tg3_init_coal(tp);

	pci_set_drvdata(pdev, dev);

	err = register_netdev(dev);
	if (err) {
		dev_err(&pdev->dev, "Cannot register net device, aborting\n");
		goto err_out_apeunmap;
	}

	netdev_info(dev, "Tigon3 [partno(%s) rev %04x] (%s) MAC address %pM\n",
		    tp->board_part_number,
		    tp->pci_chip_rev_id,
		    tg3_bus_string(tp, str),
		    dev->dev_addr);

	if (tp->phy_flags & TG3_PHYFLG_IS_CONNECTED) {
		struct phy_device *phydev;
		phydev = tp->mdio_bus->phy_map[TG3_PHY_MII_ADDR];
		netdev_info(dev,
			    "attached PHY driver [%s] (mii_bus:phy_addr=%s)\n",
			    phydev->drv->name, dev_name(&phydev->dev));
	} else {
		char *ethtype;

		if (tp->phy_flags & TG3_PHYFLG_10_100_ONLY)
			ethtype = "10/100Base-TX";
		else if (tp->phy_flags & TG3_PHYFLG_ANY_SERDES)
			ethtype = "1000Base-SX";
		else
			ethtype = "10/100/1000Base-T";

		netdev_info(dev, "attached PHY is %s (%s Ethernet) "
			    "(WireSpeed[%d])\n", tg3_phy_string(tp), ethtype,
			  (tp->phy_flags & TG3_PHYFLG_NO_ETH_WIRE_SPEED) == 0);
	}

	netdev_info(dev, "RXcsums[%d] LinkChgREG[%d] MIirq[%d] ASF[%d] TSOcap[%d]\n",
		    (tp->tg3_flags & TG3_FLAG_RX_CHECKSUMS) != 0,
		    (tp->tg3_flags & TG3_FLAG_USE_LINKCHG_REG) != 0,
		    (tp->phy_flags & TG3_PHYFLG_USE_MI_INTERRUPT) != 0,
		    (tp->tg3_flags & TG3_FLAG_ENABLE_ASF) != 0,
		    (tp->tg3_flags2 & TG3_FLG2_TSO_CAPABLE) != 0);
	netdev_info(dev, "dma_rwctrl[%08x] dma_mask[%d-bit]\n",
		    tp->dma_rwctrl,
		    pdev->dma_mask == DMA_BIT_MASK(32) ? 32 :
		    ((u64)pdev->dma_mask) == DMA_BIT_MASK(40) ? 40 : 64);

	return 0;

err_out_apeunmap:
	if (tp->aperegs) {
		iounmap(tp->aperegs);
		tp->aperegs = NULL;
	}

err_out_iounmap:
	if (tp->regs) {
		iounmap(tp->regs);
		tp->regs = NULL;
	}

err_out_free_dev:
	free_netdev(dev);

err_out_free_res:
	pci_release_regions(pdev);

err_out_disable_pdev:
	pci_disable_device(pdev);
	pci_set_drvdata(pdev, NULL);
	return err;
}

static void __devexit tg3_remove_one(struct pci_dev *pdev)
{
	struct net_device *dev = pci_get_drvdata(pdev);

	if (dev) {
		struct tg3 *tp = netdev_priv(dev);

		if (tp->fw)
			release_firmware(tp->fw);

		cancel_work_sync(&tp->reset_task);

		if (tp->tg3_flags3 & TG3_FLG3_USE_PHYLIB) {
			tg3_phy_fini(tp);
			tg3_mdio_fini(tp);
		}

		unregister_netdev(dev);
		if (tp->aperegs) {
			iounmap(tp->aperegs);
			tp->aperegs = NULL;
		}
		if (tp->regs) {
			iounmap(tp->regs);
			tp->regs = NULL;
		}
		free_netdev(dev);
		pci_release_regions(pdev);
		pci_disable_device(pdev);
		pci_set_drvdata(pdev, NULL);
	}
}

#ifdef CONFIG_PM_SLEEP
static int tg3_suspend(struct device *device)
{
	struct pci_dev *pdev = to_pci_dev(device);
	struct net_device *dev = pci_get_drvdata(pdev);
	struct tg3 *tp = netdev_priv(dev);
	int err;

	if (!netif_running(dev))
		return 0;

	flush_work_sync(&tp->reset_task);
	tg3_phy_stop(tp);
	tg3_netif_stop(tp);

	del_timer_sync(&tp->timer);

	tg3_full_lock(tp, 1);
	tg3_disable_ints(tp);
	tg3_full_unlock(tp);

	netif_device_detach(dev);

	tg3_full_lock(tp, 0);
	tg3_halt(tp, RESET_KIND_SHUTDOWN, 1);
	tp->tg3_flags &= ~TG3_FLAG_INIT_COMPLETE;
	tg3_full_unlock(tp);

	err = tg3_power_down_prepare(tp);
	if (err) {
		int err2;

		tg3_full_lock(tp, 0);

		tp->tg3_flags |= TG3_FLAG_INIT_COMPLETE;
		err2 = tg3_restart_hw(tp, 1);
		if (err2)
			goto out;

		tp->timer.expires = jiffies + tp->timer_offset;
		add_timer(&tp->timer);

		netif_device_attach(dev);
		tg3_netif_start(tp);

out:
		tg3_full_unlock(tp);

		if (!err2)
			tg3_phy_start(tp);
	}

	return err;
}

static int tg3_resume(struct device *device)
{
	struct pci_dev *pdev = to_pci_dev(device);
	struct net_device *dev = pci_get_drvdata(pdev);
	struct tg3 *tp = netdev_priv(dev);
	int err;

	if (!netif_running(dev))
		return 0;

	netif_device_attach(dev);

	tg3_full_lock(tp, 0);

	tp->tg3_flags |= TG3_FLAG_INIT_COMPLETE;
	err = tg3_restart_hw(tp, 1);
	if (err)
		goto out;

	tp->timer.expires = jiffies + tp->timer_offset;
	add_timer(&tp->timer);

	tg3_netif_start(tp);

out:
	tg3_full_unlock(tp);

	if (!err)
		tg3_phy_start(tp);

	return err;
}

static SIMPLE_DEV_PM_OPS(tg3_pm_ops, tg3_suspend, tg3_resume);
#define TG3_PM_OPS (&tg3_pm_ops)

#else

#define TG3_PM_OPS NULL

#endif /* CONFIG_PM_SLEEP */

static struct pci_driver tg3_driver = {
	.name		= DRV_MODULE_NAME,
	.id_table	= tg3_pci_tbl,
	.probe		= tg3_init_one,
	.remove		= __devexit_p(tg3_remove_one),
	.driver.pm	= TG3_PM_OPS,
};

static int __init tg3_init(void)
{
	return pci_register_driver(&tg3_driver);
}

static void __exit tg3_cleanup(void)
{
	pci_unregister_driver(&tg3_driver);
}

module_init(tg3_init);
module_exit(tg3_cleanup);<|MERGE_RESOLUTION|>--- conflicted
+++ resolved
@@ -64,17 +64,10 @@
 
 #define DRV_MODULE_NAME		"tg3"
 #define TG3_MAJ_NUM			3
-<<<<<<< HEAD
-#define TG3_MIN_NUM			116
-#define DRV_MODULE_VERSION	\
-	__stringify(TG3_MAJ_NUM) "." __stringify(TG3_MIN_NUM)
-#define DRV_MODULE_RELDATE	"December 3, 2010"
-=======
 #define TG3_MIN_NUM			117
 #define DRV_MODULE_VERSION	\
 	__stringify(TG3_MAJ_NUM) "." __stringify(TG3_MIN_NUM)
 #define DRV_MODULE_RELDATE	"January 25, 2011"
->>>>>>> 105e53f8
 
 #define TG3_DEF_MAC_MODE	0
 #define TG3_DEF_RX_MODE		0
@@ -1783,10 +1776,6 @@
 		tg3_phy_cl45_read(tp, MDIO_MMD_AN,
 				  TG3_CL45_D7_EEERES_STAT, &val);
 
-<<<<<<< HEAD
-		if (val == TG3_CL45_D7_EEERES_STAT_LP_1000T ||
-		    val == TG3_CL45_D7_EEERES_STAT_LP_100TX)
-=======
 		switch (val) {
 		case TG3_CL45_D7_EEERES_STAT_LP_1000T:
 			switch (GET_ASIC_REV(tp->pci_chip_rev_id)) {
@@ -1808,7 +1797,6 @@
 			}
 			/* Fallthrough */
 		case TG3_CL45_D7_EEERES_STAT_LP_100TX:
->>>>>>> 105e53f8
 			tp->setlpicnt = 2;
 		}
 	}
@@ -7842,11 +7830,7 @@
 		       TG3_CPMU_DBTMR1_LNKIDLE_2047US);
 
 		tw32_f(TG3_CPMU_EEE_DBTMR2,
-<<<<<<< HEAD
-		       TG3_CPMU_DBTMR1_APE_TX_2047US |
-=======
 		       TG3_CPMU_DBTMR2_APE_TX_2047US |
->>>>>>> 105e53f8
 		       TG3_CPMU_DBTMR2_TXIDXEQ_2047US);
 	}
 
@@ -8238,17 +8222,12 @@
 	    (tp->tg3_flags3 & TG3_FLG3_5717_PLUS)) {
 		val = tr32(TG3_RDMA_RSRVCTRL_REG);
 		if (GET_ASIC_REV(tp->pci_chip_rev_id) == ASIC_REV_5719) {
-<<<<<<< HEAD
-			val &= ~TG3_RDMA_RSRVCTRL_TXMRGN_MASK;
-			val |= TG3_RDMA_RSRVCTRL_TXMRGN_320B;
-=======
 			val &= ~(TG3_RDMA_RSRVCTRL_TXMRGN_MASK |
 				 TG3_RDMA_RSRVCTRL_FIFO_LWM_MASK |
 				 TG3_RDMA_RSRVCTRL_FIFO_HWM_MASK);
 			val |= TG3_RDMA_RSRVCTRL_TXMRGN_320B |
 			       TG3_RDMA_RSRVCTRL_FIFO_LWM_1_5K |
 			       TG3_RDMA_RSRVCTRL_FIFO_HWM_1_5K;
->>>>>>> 105e53f8
 		}
 		tw32(TG3_RDMA_RSRVCTRL_REG,
 		     val | TG3_RDMA_RSRVCTRL_FIFO_OFLW_FIX);
@@ -13160,11 +13139,7 @@
 		return 512;
 }
 
-<<<<<<< HEAD
-DEFINE_PCI_DEVICE_TABLE(write_reorder_chipsets) = {
-=======
 static DEFINE_PCI_DEVICE_TABLE(tg3_write_reorder_chipsets) = {
->>>>>>> 105e53f8
 	{ PCI_DEVICE(PCI_VENDOR_ID_AMD, PCI_DEVICE_ID_AMD_FE_GATE_700C) },
 	{ PCI_DEVICE(PCI_VENDOR_ID_AMD, PCI_DEVICE_ID_AMD_8131_BRIDGE) },
 	{ PCI_DEVICE(PCI_VENDOR_ID_VIA, PCI_DEVICE_ID_VIA_8385_0) },
@@ -13478,47 +13453,8 @@
 		tp->tg3_flags2 |= TG3_FLG2_PCI_EXPRESS;
 
 		tp->pcie_readrq = 4096;
-<<<<<<< HEAD
-		if (GET_ASIC_REV(tp->pci_chip_rev_id) == ASIC_REV_5719) {
-			u16 word;
-
-			pci_read_config_word(tp->pdev,
-					     tp->pcie_cap + PCI_EXP_LNKSTA,
-					     &word);
-			switch (word & PCI_EXP_LNKSTA_CLS) {
-			case PCI_EXP_LNKSTA_CLS_2_5GB:
-				word &= PCI_EXP_LNKSTA_NLW;
-				word >>= PCI_EXP_LNKSTA_NLW_SHIFT;
-				switch (word) {
-				case 2:
-					tp->pcie_readrq = 2048;
-					break;
-				case 4:
-					tp->pcie_readrq = 1024;
-					break;
-				}
-				break;
-
-			case PCI_EXP_LNKSTA_CLS_5_0GB:
-				word &= PCI_EXP_LNKSTA_NLW;
-				word >>= PCI_EXP_LNKSTA_NLW_SHIFT;
-				switch (word) {
-				case 1:
-					tp->pcie_readrq = 2048;
-					break;
-				case 2:
-					tp->pcie_readrq = 1024;
-					break;
-				case 4:
-					tp->pcie_readrq = 512;
-					break;
-				}
-			}
-		}
-=======
 		if (GET_ASIC_REV(tp->pci_chip_rev_id) == ASIC_REV_5719)
 			tp->pcie_readrq = 2048;
->>>>>>> 105e53f8
 
 		pcie_set_readrq(tp->pdev, tp->pcie_readrq);
 
@@ -14313,11 +14249,7 @@
 
 #define TEST_BUFFER_SIZE	0x2000
 
-<<<<<<< HEAD
-DEFINE_PCI_DEVICE_TABLE(dma_wait_state_chipsets) = {
-=======
 static DEFINE_PCI_DEVICE_TABLE(tg3_dma_wait_state_chipsets) = {
->>>>>>> 105e53f8
 	{ PCI_DEVICE(PCI_VENDOR_ID_APPLE, PCI_DEVICE_ID_APPLE_UNI_N_PCI15) },
 	{ },
 };
