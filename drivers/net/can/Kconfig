menu "CAN Device Drivers"
	depends on CAN

config CAN_VCAN
	tristate "Virtual Local CAN Interface (vcan)"
	depends on CAN
	default N
	---help---
	  Similar to the network loopback devices, vcan offers a
	  virtual local CAN interface.

	  This driver can also be built as a module.  If so, the module
	  will be called vcan.

config CAN_DEV
	tristate "Platform CAN drivers with Netlink support"
	depends on CAN
	default Y
	---help---
	  Enables the common framework for platform CAN drivers with Netlink
	  support. This is the standard library for CAN drivers.
	  If unsure, say Y.

config CAN_CALC_BITTIMING
	bool "CAN bit-timing calculation"
	depends on CAN_DEV
	default Y
	---help---
	  If enabled, CAN bit-timing parameters will be calculated for the
	  bit-rate specified via Netlink argument "bitrate" when the device
	  get started. This works fine for the most common CAN controllers
	  with standard bit-rates but may fail for exotic bit-rates or CAN
	  source clock frequencies. Disabling saves some space, but then the
	  bit-timing parameters must be specified directly using the Netlink
	  arguments "tq", "prop_seg", "phase_seg1", "phase_seg2" and "sjw".
	  If unsure, say Y.

config CAN_AT91
	tristate "Atmel AT91 onchip CAN controller"
	depends on CAN_DEV && ARCH_AT91SAM9263
	---help---
	  This is a driver for the SoC CAN controller in Atmel's AT91SAM9263.
<<<<<<< HEAD
=======

config CAN_TI_HECC
	depends on CAN_DEV && ARCH_OMAP3
	tristate "TI High End CAN Controller"
	---help---
	  Driver for TI HECC (High End CAN Controller) module found on many
	  TI devices. The device specifications are available from www.ti.com

config CAN_MCP251X
	tristate "Microchip MCP251x SPI CAN controllers"
	depends on CAN_DEV && SPI
	---help---
	  Driver for the Microchip MCP251x SPI CAN controllers.

config CAN_BFIN
	depends on CAN_DEV && (BF534 || BF536 || BF537 || BF538 || BF539 || BF54x)
	tristate "Analog Devices Blackfin on-chip CAN"
	---help---
	  Driver for the Analog Devices Blackfin on-chip CAN controllers

	  To compile this driver as a module, choose M here: the
	  module will be called bfin_can.

source "drivers/net/can/mscan/Kconfig"

source "drivers/net/can/sja1000/Kconfig"

source "drivers/net/can/usb/Kconfig"
>>>>>>> a9e06057

source "drivers/net/can/sja1000/Kconfig"

source "drivers/net/can/usb/Kconfig"

config CAN_DEBUG_DEVICES
	bool "CAN devices debugging messages"
	depends on CAN
	default N
	---help---
	  Say Y here if you want the CAN device drivers to produce a bunch of
	  debug messages to the system log.  Select this if you are having
	  a problem with CAN support and want to see more of what is going
	  on.

endmenu<|MERGE_RESOLUTION|>--- conflicted
+++ resolved
@@ -40,8 +40,6 @@
 	depends on CAN_DEV && ARCH_AT91SAM9263
 	---help---
 	  This is a driver for the SoC CAN controller in Atmel's AT91SAM9263.
-<<<<<<< HEAD
-=======
 
 config CAN_TI_HECC
 	depends on CAN_DEV && ARCH_OMAP3
@@ -70,11 +68,6 @@
 source "drivers/net/can/sja1000/Kconfig"
 
 source "drivers/net/can/usb/Kconfig"
->>>>>>> a9e06057
-
-source "drivers/net/can/sja1000/Kconfig"
-
-source "drivers/net/can/usb/Kconfig"
 
 config CAN_DEBUG_DEVICES
 	bool "CAN devices debugging messages"
