/*
 * Linux driver for VMware's vmxnet3 ethernet NIC.
 *
 * Copyright (C) 2008-2009, VMware, Inc. All Rights Reserved.
 *
 * This program is free software; you can redistribute it and/or modify it
 * under the terms of the GNU General Public License as published by the
 * Free Software Foundation; version 2 of the License and no later version.
 *
 * This program is distributed in the hope that it will be useful, but
 * WITHOUT ANY WARRANTY; without even the implied warranty of
 * MERCHANTABILITY OR FITNESS FOR A PARTICULAR PURPOSE, GOOD TITLE or
 * NON INFRINGEMENT.  See the GNU General Public License for more
 * details.
 *
 * You should have received a copy of the GNU General Public License
 * along with this program; if not, write to the Free Software
 * Foundation, Inc., 51 Franklin St, Fifth Floor, Boston, MA 02110-1301 USA.
 *
 * The full GNU General Public License is included in this distribution in
 * the file called "COPYING".
 *
 * Maintained by: Shreyas Bhatewara <pv-drivers@vmware.com>
 *
 */


#include "vmxnet3_int.h"

struct vmxnet3_stat_desc {
	char desc[ETH_GSTRING_LEN];
	int  offset;
};


static u32
vmxnet3_get_rx_csum(struct net_device *netdev)
{
	struct vmxnet3_adapter *adapter = netdev_priv(netdev);
	return adapter->rxcsum;
}


static int
vmxnet3_set_rx_csum(struct net_device *netdev, u32 val)
{
	struct vmxnet3_adapter *adapter = netdev_priv(netdev);
	unsigned long flags;

	if (adapter->rxcsum != val) {
		adapter->rxcsum = val;
		if (netif_running(netdev)) {
			if (val)
				adapter->shared->devRead.misc.uptFeatures |=
				UPT1_F_RXCSUM;
			else
				adapter->shared->devRead.misc.uptFeatures &=
				~UPT1_F_RXCSUM;

			spin_lock_irqsave(&adapter->cmd_lock, flags);
			VMXNET3_WRITE_BAR1_REG(adapter, VMXNET3_REG_CMD,
					       VMXNET3_CMD_UPDATE_FEATURE);
			spin_unlock_irqrestore(&adapter->cmd_lock, flags);
		}
	}
	return 0;
}


/* per tq stats maintained by the device */
static const struct vmxnet3_stat_desc
vmxnet3_tq_dev_stats[] = {
	/* description,         offset */
	{ "Tx Queue#",        0 },
	{ "  TSO pkts tx",	offsetof(struct UPT1_TxStats, TSOPktsTxOK) },
	{ "  TSO bytes tx",	offsetof(struct UPT1_TxStats, TSOBytesTxOK) },
	{ "  ucast pkts tx",	offsetof(struct UPT1_TxStats, ucastPktsTxOK) },
	{ "  ucast bytes tx",	offsetof(struct UPT1_TxStats, ucastBytesTxOK) },
	{ "  mcast pkts tx",	offsetof(struct UPT1_TxStats, mcastPktsTxOK) },
	{ "  mcast bytes tx",	offsetof(struct UPT1_TxStats, mcastBytesTxOK) },
	{ "  bcast pkts tx",	offsetof(struct UPT1_TxStats, bcastPktsTxOK) },
	{ "  bcast bytes tx",	offsetof(struct UPT1_TxStats, bcastBytesTxOK) },
	{ "  pkts tx err",	offsetof(struct UPT1_TxStats, pktsTxError) },
	{ "  pkts tx discard",	offsetof(struct UPT1_TxStats, pktsTxDiscard) },
};

/* per tq stats maintained by the driver */
static const struct vmxnet3_stat_desc
vmxnet3_tq_driver_stats[] = {
	/* description,         offset */
	{"  drv dropped tx total",	offsetof(struct vmxnet3_tq_driver_stats,
						 drop_total) },
	{ "     too many frags", offsetof(struct vmxnet3_tq_driver_stats,
					  drop_too_many_frags) },
	{ "     giant hdr",	offsetof(struct vmxnet3_tq_driver_stats,
					 drop_oversized_hdr) },
	{ "     hdr err",	offsetof(struct vmxnet3_tq_driver_stats,
					 drop_hdr_inspect_err) },
	{ "     tso",		offsetof(struct vmxnet3_tq_driver_stats,
					 drop_tso) },
	{ "  ring full",	offsetof(struct vmxnet3_tq_driver_stats,
					 tx_ring_full) },
	{ "  pkts linearized",	offsetof(struct vmxnet3_tq_driver_stats,
					 linearized) },
	{ "  hdr cloned",	offsetof(struct vmxnet3_tq_driver_stats,
					 copy_skb_header) },
	{ "  giant hdr",	offsetof(struct vmxnet3_tq_driver_stats,
					 oversized_hdr) },
};

/* per rq stats maintained by the device */
static const struct vmxnet3_stat_desc
vmxnet3_rq_dev_stats[] = {
	{ "Rx Queue#",        0 },
	{ "  LRO pkts rx",	offsetof(struct UPT1_RxStats, LROPktsRxOK) },
	{ "  LRO byte rx",	offsetof(struct UPT1_RxStats, LROBytesRxOK) },
	{ "  ucast pkts rx",	offsetof(struct UPT1_RxStats, ucastPktsRxOK) },
	{ "  ucast bytes rx",	offsetof(struct UPT1_RxStats, ucastBytesRxOK) },
	{ "  mcast pkts rx",	offsetof(struct UPT1_RxStats, mcastPktsRxOK) },
	{ "  mcast bytes rx",	offsetof(struct UPT1_RxStats, mcastBytesRxOK) },
	{ "  bcast pkts rx",	offsetof(struct UPT1_RxStats, bcastPktsRxOK) },
	{ "  bcast bytes rx",	offsetof(struct UPT1_RxStats, bcastBytesRxOK) },
	{ "  pkts rx OOB",	offsetof(struct UPT1_RxStats, pktsRxOutOfBuf) },
	{ "  pkts rx err",	offsetof(struct UPT1_RxStats, pktsRxError) },
};

/* per rq stats maintained by the driver */
static const struct vmxnet3_stat_desc
vmxnet3_rq_driver_stats[] = {
	/* description,         offset */
	{ "  drv dropped rx total", offsetof(struct vmxnet3_rq_driver_stats,
					     drop_total) },
	{ "     err",		offsetof(struct vmxnet3_rq_driver_stats,
					 drop_err) },
	{ "     fcs",		offsetof(struct vmxnet3_rq_driver_stats,
					 drop_fcs) },
	{ "  rx buf alloc fail", offsetof(struct vmxnet3_rq_driver_stats,
					  rx_buf_alloc_failure) },
};

/* gloabl stats maintained by the driver */
static const struct vmxnet3_stat_desc
vmxnet3_global_stats[] = {
	/* description,         offset */
	{ "tx timeout count",	offsetof(struct vmxnet3_adapter,
					 tx_timeout_count) }
};


struct net_device_stats *
vmxnet3_get_stats(struct net_device *netdev)
{
	struct vmxnet3_adapter *adapter;
	struct vmxnet3_tq_driver_stats *drvTxStats;
	struct vmxnet3_rq_driver_stats *drvRxStats;
	struct UPT1_TxStats *devTxStats;
	struct UPT1_RxStats *devRxStats;
	struct net_device_stats *net_stats = &netdev->stats;
<<<<<<< HEAD
=======
	unsigned long flags;
>>>>>>> 105e53f8
	int i;

	adapter = netdev_priv(netdev);

	/* Collect the dev stats into the shared area */
	spin_lock_irqsave(&adapter->cmd_lock, flags);
	VMXNET3_WRITE_BAR1_REG(adapter, VMXNET3_REG_CMD, VMXNET3_CMD_GET_STATS);
<<<<<<< HEAD
=======
	spin_unlock_irqrestore(&adapter->cmd_lock, flags);
>>>>>>> 105e53f8

	memset(net_stats, 0, sizeof(*net_stats));
	for (i = 0; i < adapter->num_tx_queues; i++) {
		devTxStats = &adapter->tqd_start[i].stats;
		drvTxStats = &adapter->tx_queue[i].stats;
		net_stats->tx_packets += devTxStats->ucastPktsTxOK +
					devTxStats->mcastPktsTxOK +
					devTxStats->bcastPktsTxOK;
		net_stats->tx_bytes += devTxStats->ucastBytesTxOK +
				      devTxStats->mcastBytesTxOK +
				      devTxStats->bcastBytesTxOK;
		net_stats->tx_errors += devTxStats->pktsTxError;
		net_stats->tx_dropped += drvTxStats->drop_total;
	}

	for (i = 0; i < adapter->num_rx_queues; i++) {
		devRxStats = &adapter->rqd_start[i].stats;
		drvRxStats = &adapter->rx_queue[i].stats;
		net_stats->rx_packets += devRxStats->ucastPktsRxOK +
					devRxStats->mcastPktsRxOK +
					devRxStats->bcastPktsRxOK;

		net_stats->rx_bytes += devRxStats->ucastBytesRxOK +
				      devRxStats->mcastBytesRxOK +
				      devRxStats->bcastBytesRxOK;

		net_stats->rx_errors += devRxStats->pktsRxError;
		net_stats->rx_dropped += drvRxStats->drop_total;
		net_stats->multicast +=  devRxStats->mcastPktsRxOK;
	}
	return net_stats;
}

static int
vmxnet3_get_sset_count(struct net_device *netdev, int sset)
{
	struct vmxnet3_adapter *adapter = netdev_priv(netdev);
	switch (sset) {
	case ETH_SS_STATS:
		return (ARRAY_SIZE(vmxnet3_tq_dev_stats) +
			ARRAY_SIZE(vmxnet3_tq_driver_stats)) *
		       adapter->num_tx_queues +
		       (ARRAY_SIZE(vmxnet3_rq_dev_stats) +
			ARRAY_SIZE(vmxnet3_rq_driver_stats)) *
		       adapter->num_rx_queues +
			ARRAY_SIZE(vmxnet3_global_stats);
	default:
		return -EOPNOTSUPP;
	}
}


/* Should be multiple of 4 */
#define NUM_TX_REGS	8
#define NUM_RX_REGS	12

static int
vmxnet3_get_regs_len(struct net_device *netdev)
{
	struct vmxnet3_adapter *adapter = netdev_priv(netdev);
	return (adapter->num_tx_queues * NUM_TX_REGS * sizeof(u32) +
		adapter->num_rx_queues * NUM_RX_REGS * sizeof(u32));
}


static void
vmxnet3_get_drvinfo(struct net_device *netdev, struct ethtool_drvinfo *drvinfo)
{
	struct vmxnet3_adapter *adapter = netdev_priv(netdev);

	strlcpy(drvinfo->driver, vmxnet3_driver_name, sizeof(drvinfo->driver));
	drvinfo->driver[sizeof(drvinfo->driver) - 1] = '\0';

	strlcpy(drvinfo->version, VMXNET3_DRIVER_VERSION_REPORT,
		sizeof(drvinfo->version));
	drvinfo->driver[sizeof(drvinfo->version) - 1] = '\0';

	strlcpy(drvinfo->fw_version, "N/A", sizeof(drvinfo->fw_version));
	drvinfo->fw_version[sizeof(drvinfo->fw_version) - 1] = '\0';

	strlcpy(drvinfo->bus_info, pci_name(adapter->pdev),
		ETHTOOL_BUSINFO_LEN);
	drvinfo->n_stats = vmxnet3_get_sset_count(netdev, ETH_SS_STATS);
	drvinfo->testinfo_len = 0;
	drvinfo->eedump_len   = 0;
	drvinfo->regdump_len  = vmxnet3_get_regs_len(netdev);
}


static void
vmxnet3_get_strings(struct net_device *netdev, u32 stringset, u8 *buf)
{
	 struct vmxnet3_adapter *adapter = netdev_priv(netdev);
	if (stringset == ETH_SS_STATS) {
		int i, j;
		for (j = 0; j < adapter->num_tx_queues; j++) {
			for (i = 0; i < ARRAY_SIZE(vmxnet3_tq_dev_stats); i++) {
				memcpy(buf, vmxnet3_tq_dev_stats[i].desc,
				       ETH_GSTRING_LEN);
				buf += ETH_GSTRING_LEN;
			}
			for (i = 0; i < ARRAY_SIZE(vmxnet3_tq_driver_stats);
			     i++) {
				memcpy(buf, vmxnet3_tq_driver_stats[i].desc,
				       ETH_GSTRING_LEN);
				buf += ETH_GSTRING_LEN;
			}
		}

		for (j = 0; j < adapter->num_rx_queues; j++) {
			for (i = 0; i < ARRAY_SIZE(vmxnet3_rq_dev_stats); i++) {
				memcpy(buf, vmxnet3_rq_dev_stats[i].desc,
				       ETH_GSTRING_LEN);
				buf += ETH_GSTRING_LEN;
			}
			for (i = 0; i < ARRAY_SIZE(vmxnet3_rq_driver_stats);
			     i++) {
				memcpy(buf, vmxnet3_rq_driver_stats[i].desc,
				       ETH_GSTRING_LEN);
				buf += ETH_GSTRING_LEN;
			}
		}

		for (i = 0; i < ARRAY_SIZE(vmxnet3_global_stats); i++) {
			memcpy(buf, vmxnet3_global_stats[i].desc,
				ETH_GSTRING_LEN);
			buf += ETH_GSTRING_LEN;
		}
	}
}

static int
vmxnet3_set_flags(struct net_device *netdev, u32 data)
{
	struct vmxnet3_adapter *adapter = netdev_priv(netdev);
	u8 lro_requested = (data & ETH_FLAG_LRO) == 0 ? 0 : 1;
	u8 lro_present = (netdev->features & NETIF_F_LRO) == 0 ? 0 : 1;
	unsigned long flags;

	if (ethtool_invalid_flags(netdev, data, ETH_FLAG_LRO))
		return -EINVAL;

	if (lro_requested ^ lro_present) {
		/* toggle the LRO feature*/
		netdev->features ^= NETIF_F_LRO;

		/* update harware LRO capability accordingly */
		if (lro_requested)
			adapter->shared->devRead.misc.uptFeatures |=
							UPT1_F_LRO;
		else
			adapter->shared->devRead.misc.uptFeatures &=
							~UPT1_F_LRO;
		spin_lock_irqsave(&adapter->cmd_lock, flags);
		VMXNET3_WRITE_BAR1_REG(adapter, VMXNET3_REG_CMD,
				       VMXNET3_CMD_UPDATE_FEATURE);
		spin_unlock_irqrestore(&adapter->cmd_lock, flags);
	}
	return 0;
}

static void
vmxnet3_get_ethtool_stats(struct net_device *netdev,
			  struct ethtool_stats *stats, u64  *buf)
{
	struct vmxnet3_adapter *adapter = netdev_priv(netdev);
	unsigned long flags;
	u8 *base;
	int i;
	int j = 0;

	spin_lock_irqsave(&adapter->cmd_lock, flags);
	VMXNET3_WRITE_BAR1_REG(adapter, VMXNET3_REG_CMD, VMXNET3_CMD_GET_STATS);
	spin_unlock_irqrestore(&adapter->cmd_lock, flags);

	/* this does assume each counter is 64-bit wide */
<<<<<<< HEAD
/* TODO change this for multiple queues */

	base = (u8 *)&adapter->tqd_start[j].stats;
	for (i = 0; i < ARRAY_SIZE(vmxnet3_tq_dev_stats); i++)
		*buf++ = *(u64 *)(base + vmxnet3_tq_dev_stats[i].offset);

	base = (u8 *)&adapter->tx_queue[j].stats;
	for (i = 0; i < ARRAY_SIZE(vmxnet3_tq_driver_stats); i++)
		*buf++ = *(u64 *)(base + vmxnet3_tq_driver_stats[i].offset);

	base = (u8 *)&adapter->rqd_start[j].stats;
	for (i = 0; i < ARRAY_SIZE(vmxnet3_rq_dev_stats); i++)
		*buf++ = *(u64 *)(base + vmxnet3_rq_dev_stats[i].offset);

	base = (u8 *)&adapter->rx_queue[j].stats;
	for (i = 0; i < ARRAY_SIZE(vmxnet3_rq_driver_stats); i++)
		*buf++ = *(u64 *)(base + vmxnet3_rq_driver_stats[i].offset);
=======
	for (j = 0; j < adapter->num_tx_queues; j++) {
		base = (u8 *)&adapter->tqd_start[j].stats;
		*buf++ = (u64)j;
		for (i = 1; i < ARRAY_SIZE(vmxnet3_tq_dev_stats); i++)
			*buf++ = *(u64 *)(base +
					  vmxnet3_tq_dev_stats[i].offset);

		base = (u8 *)&adapter->tx_queue[j].stats;
		for (i = 0; i < ARRAY_SIZE(vmxnet3_tq_driver_stats); i++)
			*buf++ = *(u64 *)(base +
					  vmxnet3_tq_driver_stats[i].offset);
	}

	for (j = 0; j < adapter->num_tx_queues; j++) {
		base = (u8 *)&adapter->rqd_start[j].stats;
		*buf++ = (u64) j;
		for (i = 1; i < ARRAY_SIZE(vmxnet3_rq_dev_stats); i++)
			*buf++ = *(u64 *)(base +
					  vmxnet3_rq_dev_stats[i].offset);

		base = (u8 *)&adapter->rx_queue[j].stats;
		for (i = 0; i < ARRAY_SIZE(vmxnet3_rq_driver_stats); i++)
			*buf++ = *(u64 *)(base +
					  vmxnet3_rq_driver_stats[i].offset);
	}
>>>>>>> 105e53f8

	base = (u8 *)adapter;
	for (i = 0; i < ARRAY_SIZE(vmxnet3_global_stats); i++)
		*buf++ = *(u64 *)(base + vmxnet3_global_stats[i].offset);
}


static void
vmxnet3_get_regs(struct net_device *netdev, struct ethtool_regs *regs, void *p)
{
	struct vmxnet3_adapter *adapter = netdev_priv(netdev);
	u32 *buf = p;
<<<<<<< HEAD
	int i = 0;
=======
	int i = 0, j = 0;
>>>>>>> 105e53f8

	memset(p, 0, vmxnet3_get_regs_len(netdev));

	regs->version = 1;

	/* Update vmxnet3_get_regs_len if we want to dump more registers */

	/* make each ring use multiple of 16 bytes */
<<<<<<< HEAD
/* TODO change this for multiple queues */
	buf[0] = adapter->tx_queue[i].tx_ring.next2fill;
	buf[1] = adapter->tx_queue[i].tx_ring.next2comp;
	buf[2] = adapter->tx_queue[i].tx_ring.gen;
	buf[3] = 0;

	buf[4] = adapter->tx_queue[i].comp_ring.next2proc;
	buf[5] = adapter->tx_queue[i].comp_ring.gen;
	buf[6] = adapter->tx_queue[i].stopped;
	buf[7] = 0;

	buf[8] = adapter->rx_queue[i].rx_ring[0].next2fill;
	buf[9] = adapter->rx_queue[i].rx_ring[0].next2comp;
	buf[10] = adapter->rx_queue[i].rx_ring[0].gen;
	buf[11] = 0;

	buf[12] = adapter->rx_queue[i].rx_ring[1].next2fill;
	buf[13] = adapter->rx_queue[i].rx_ring[1].next2comp;
	buf[14] = adapter->rx_queue[i].rx_ring[1].gen;
	buf[15] = 0;

	buf[16] = adapter->rx_queue[i].comp_ring.next2proc;
	buf[17] = adapter->rx_queue[i].comp_ring.gen;
	buf[18] = 0;
	buf[19] = 0;
=======
	for (i = 0; i < adapter->num_tx_queues; i++) {
		buf[j++] = adapter->tx_queue[i].tx_ring.next2fill;
		buf[j++] = adapter->tx_queue[i].tx_ring.next2comp;
		buf[j++] = adapter->tx_queue[i].tx_ring.gen;
		buf[j++] = 0;

		buf[j++] = adapter->tx_queue[i].comp_ring.next2proc;
		buf[j++] = adapter->tx_queue[i].comp_ring.gen;
		buf[j++] = adapter->tx_queue[i].stopped;
		buf[j++] = 0;
	}

	for (i = 0; i < adapter->num_rx_queues; i++) {
		buf[j++] = adapter->rx_queue[i].rx_ring[0].next2fill;
		buf[j++] = adapter->rx_queue[i].rx_ring[0].next2comp;
		buf[j++] = adapter->rx_queue[i].rx_ring[0].gen;
		buf[j++] = 0;

		buf[j++] = adapter->rx_queue[i].rx_ring[1].next2fill;
		buf[j++] = adapter->rx_queue[i].rx_ring[1].next2comp;
		buf[j++] = adapter->rx_queue[i].rx_ring[1].gen;
		buf[j++] = 0;

		buf[j++] = adapter->rx_queue[i].comp_ring.next2proc;
		buf[j++] = adapter->rx_queue[i].comp_ring.gen;
		buf[j++] = 0;
		buf[j++] = 0;
	}

>>>>>>> 105e53f8
}


static void
vmxnet3_get_wol(struct net_device *netdev, struct ethtool_wolinfo *wol)
{
	struct vmxnet3_adapter *adapter = netdev_priv(netdev);

	wol->supported = WAKE_UCAST | WAKE_ARP | WAKE_MAGIC;
	wol->wolopts = adapter->wol;
}


static int
vmxnet3_set_wol(struct net_device *netdev, struct ethtool_wolinfo *wol)
{
	struct vmxnet3_adapter *adapter = netdev_priv(netdev);

	if (wol->wolopts & (WAKE_PHY | WAKE_MCAST | WAKE_BCAST |
			    WAKE_MAGICSECURE)) {
		return -EOPNOTSUPP;
	}

	adapter->wol = wol->wolopts;

	device_set_wakeup_enable(&adapter->pdev->dev, adapter->wol);

	return 0;
}


static int
vmxnet3_get_settings(struct net_device *netdev, struct ethtool_cmd *ecmd)
{
	struct vmxnet3_adapter *adapter = netdev_priv(netdev);

	ecmd->supported = SUPPORTED_10000baseT_Full | SUPPORTED_1000baseT_Full |
			  SUPPORTED_TP;
	ecmd->advertising = ADVERTISED_TP;
	ecmd->port = PORT_TP;
	ecmd->transceiver = XCVR_INTERNAL;

	if (adapter->link_speed) {
		ecmd->speed = adapter->link_speed;
		ecmd->duplex = DUPLEX_FULL;
	} else {
		ecmd->speed = -1;
		ecmd->duplex = -1;
	}
	return 0;
}


static void
vmxnet3_get_ringparam(struct net_device *netdev,
		      struct ethtool_ringparam *param)
{
	struct vmxnet3_adapter *adapter = netdev_priv(netdev);

	param->rx_max_pending = VMXNET3_RX_RING_MAX_SIZE;
	param->tx_max_pending = VMXNET3_TX_RING_MAX_SIZE;
	param->rx_mini_max_pending = 0;
	param->rx_jumbo_max_pending = 0;

	param->rx_pending = adapter->rx_queue[0].rx_ring[0].size *
			    adapter->num_rx_queues;
	param->tx_pending = adapter->tx_queue[0].tx_ring.size *
			    adapter->num_tx_queues;
	param->rx_mini_pending = 0;
	param->rx_jumbo_pending = 0;
}


static int
vmxnet3_set_ringparam(struct net_device *netdev,
		      struct ethtool_ringparam *param)
{
	struct vmxnet3_adapter *adapter = netdev_priv(netdev);
	u32 new_tx_ring_size, new_rx_ring_size;
	u32 sz;
	int err = 0;

	if (param->tx_pending == 0 || param->tx_pending >
						VMXNET3_TX_RING_MAX_SIZE)
		return -EINVAL;

	if (param->rx_pending == 0 || param->rx_pending >
						VMXNET3_RX_RING_MAX_SIZE)
		return -EINVAL;


	/* round it up to a multiple of VMXNET3_RING_SIZE_ALIGN */
	new_tx_ring_size = (param->tx_pending + VMXNET3_RING_SIZE_MASK) &
							~VMXNET3_RING_SIZE_MASK;
	new_tx_ring_size = min_t(u32, new_tx_ring_size,
				 VMXNET3_TX_RING_MAX_SIZE);
	if (new_tx_ring_size > VMXNET3_TX_RING_MAX_SIZE || (new_tx_ring_size %
						VMXNET3_RING_SIZE_ALIGN) != 0)
		return -EINVAL;

	/* ring0 has to be a multiple of
	 * rx_buf_per_pkt * VMXNET3_RING_SIZE_ALIGN
	 */
	sz = adapter->rx_buf_per_pkt * VMXNET3_RING_SIZE_ALIGN;
	new_rx_ring_size = (param->rx_pending + sz - 1) / sz * sz;
	new_rx_ring_size = min_t(u32, new_rx_ring_size,
				 VMXNET3_RX_RING_MAX_SIZE / sz * sz);
	if (new_rx_ring_size > VMXNET3_RX_RING_MAX_SIZE || (new_rx_ring_size %
							   sz) != 0)
		return -EINVAL;

	if (new_tx_ring_size == adapter->tx_queue[0].tx_ring.size &&
	    new_rx_ring_size == adapter->rx_queue[0].rx_ring[0].size) {
		return 0;
	}

	/*
	 * Reset_work may be in the middle of resetting the device, wait for its
	 * completion.
	 */
	while (test_and_set_bit(VMXNET3_STATE_BIT_RESETTING, &adapter->state))
		msleep(1);

	if (netif_running(netdev)) {
		vmxnet3_quiesce_dev(adapter);
		vmxnet3_reset_dev(adapter);

		/* recreate the rx queue and the tx queue based on the
		 * new sizes */
		vmxnet3_tq_destroy_all(adapter);
		vmxnet3_rq_destroy_all(adapter);

		err = vmxnet3_create_queues(adapter, new_tx_ring_size,
			new_rx_ring_size, VMXNET3_DEF_RX_RING_SIZE);

		if (err) {
			/* failed, most likely because of OOM, try default
			 * size */
			printk(KERN_ERR "%s: failed to apply new sizes, try the"
				" default ones\n", netdev->name);
			err = vmxnet3_create_queues(adapter,
						    VMXNET3_DEF_TX_RING_SIZE,
						    VMXNET3_DEF_RX_RING_SIZE,
						    VMXNET3_DEF_RX_RING_SIZE);
			if (err) {
				printk(KERN_ERR "%s: failed to create queues "
					"with default sizes. Closing it\n",
					netdev->name);
				goto out;
			}
		}

		err = vmxnet3_activate_dev(adapter);
		if (err)
			printk(KERN_ERR "%s: failed to re-activate, error %d."
				" Closing it\n", netdev->name, err);
	}

out:
	clear_bit(VMXNET3_STATE_BIT_RESETTING, &adapter->state);
	if (err)
		vmxnet3_force_close(adapter);

	return err;
}


static int
vmxnet3_get_rxnfc(struct net_device *netdev, struct ethtool_rxnfc *info,
		  void *rules)
{
	struct vmxnet3_adapter *adapter = netdev_priv(netdev);
	switch (info->cmd) {
	case ETHTOOL_GRXRINGS:
		info->data = adapter->num_rx_queues;
		return 0;
	}
	return -EOPNOTSUPP;
}

#ifdef VMXNET3_RSS
static int
vmxnet3_get_rss_indir(struct net_device *netdev,
		      struct ethtool_rxfh_indir *p)
{
	struct vmxnet3_adapter *adapter = netdev_priv(netdev);
	struct UPT1_RSSConf *rssConf = adapter->rss_conf;
	unsigned int n = min_t(unsigned int, p->size, rssConf->indTableSize);

	p->size = rssConf->indTableSize;
	while (n--)
		p->ring_index[n] = rssConf->indTable[n];
	return 0;

}

static int
vmxnet3_set_rss_indir(struct net_device *netdev,
		      const struct ethtool_rxfh_indir *p)
{
	unsigned int i;
<<<<<<< HEAD
=======
	unsigned long flags;
>>>>>>> 105e53f8
	struct vmxnet3_adapter *adapter = netdev_priv(netdev);
	struct UPT1_RSSConf *rssConf = adapter->rss_conf;

	if (p->size != rssConf->indTableSize)
		return -EINVAL;
	for (i = 0; i < rssConf->indTableSize; i++) {
		/*
		 * Return with error code if any of the queue indices
		 * is out of range
		 */
		if (p->ring_index[i] < 0 ||
		    p->ring_index[i] >= adapter->num_rx_queues)
			return -EINVAL;
	}

	for (i = 0; i < rssConf->indTableSize; i++)
		rssConf->indTable[i] = p->ring_index[i];

<<<<<<< HEAD
	VMXNET3_WRITE_BAR1_REG(adapter, VMXNET3_REG_CMD,
			       VMXNET3_CMD_UPDATE_RSSIDT);
=======
	spin_lock_irqsave(&adapter->cmd_lock, flags);
	VMXNET3_WRITE_BAR1_REG(adapter, VMXNET3_REG_CMD,
			       VMXNET3_CMD_UPDATE_RSSIDT);
	spin_unlock_irqrestore(&adapter->cmd_lock, flags);
>>>>>>> 105e53f8

	return 0;

}
#endif

static struct ethtool_ops vmxnet3_ethtool_ops = {
	.get_settings      = vmxnet3_get_settings,
	.get_drvinfo       = vmxnet3_get_drvinfo,
	.get_regs_len      = vmxnet3_get_regs_len,
	.get_regs          = vmxnet3_get_regs,
	.get_wol           = vmxnet3_get_wol,
	.set_wol           = vmxnet3_set_wol,
	.get_link          = ethtool_op_get_link,
	.get_rx_csum       = vmxnet3_get_rx_csum,
	.set_rx_csum       = vmxnet3_set_rx_csum,
	.get_tx_csum       = ethtool_op_get_tx_csum,
	.set_tx_csum       = ethtool_op_set_tx_hw_csum,
	.get_sg            = ethtool_op_get_sg,
	.set_sg            = ethtool_op_set_sg,
	.get_tso           = ethtool_op_get_tso,
	.set_tso           = ethtool_op_set_tso,
	.get_strings       = vmxnet3_get_strings,
	.get_flags	   = ethtool_op_get_flags,
	.set_flags	   = vmxnet3_set_flags,
	.get_sset_count	   = vmxnet3_get_sset_count,
	.get_ethtool_stats = vmxnet3_get_ethtool_stats,
	.get_ringparam     = vmxnet3_get_ringparam,
	.set_ringparam     = vmxnet3_set_ringparam,
	.get_rxnfc         = vmxnet3_get_rxnfc,
#ifdef VMXNET3_RSS
	.get_rxfh_indir    = vmxnet3_get_rss_indir,
	.set_rxfh_indir    = vmxnet3_set_rss_indir,
#endif
};

void vmxnet3_set_ethtool_ops(struct net_device *netdev)
{
	SET_ETHTOOL_OPS(netdev, &vmxnet3_ethtool_ops);
}<|MERGE_RESOLUTION|>--- conflicted
+++ resolved
@@ -156,10 +156,7 @@
 	struct UPT1_TxStats *devTxStats;
 	struct UPT1_RxStats *devRxStats;
 	struct net_device_stats *net_stats = &netdev->stats;
-<<<<<<< HEAD
-=======
 	unsigned long flags;
->>>>>>> 105e53f8
 	int i;
 
 	adapter = netdev_priv(netdev);
@@ -167,10 +164,7 @@
 	/* Collect the dev stats into the shared area */
 	spin_lock_irqsave(&adapter->cmd_lock, flags);
 	VMXNET3_WRITE_BAR1_REG(adapter, VMXNET3_REG_CMD, VMXNET3_CMD_GET_STATS);
-<<<<<<< HEAD
-=======
 	spin_unlock_irqrestore(&adapter->cmd_lock, flags);
->>>>>>> 105e53f8
 
 	memset(net_stats, 0, sizeof(*net_stats));
 	for (i = 0; i < adapter->num_tx_queues; i++) {
@@ -347,25 +341,6 @@
 	spin_unlock_irqrestore(&adapter->cmd_lock, flags);
 
 	/* this does assume each counter is 64-bit wide */
-<<<<<<< HEAD
-/* TODO change this for multiple queues */
-
-	base = (u8 *)&adapter->tqd_start[j].stats;
-	for (i = 0; i < ARRAY_SIZE(vmxnet3_tq_dev_stats); i++)
-		*buf++ = *(u64 *)(base + vmxnet3_tq_dev_stats[i].offset);
-
-	base = (u8 *)&adapter->tx_queue[j].stats;
-	for (i = 0; i < ARRAY_SIZE(vmxnet3_tq_driver_stats); i++)
-		*buf++ = *(u64 *)(base + vmxnet3_tq_driver_stats[i].offset);
-
-	base = (u8 *)&adapter->rqd_start[j].stats;
-	for (i = 0; i < ARRAY_SIZE(vmxnet3_rq_dev_stats); i++)
-		*buf++ = *(u64 *)(base + vmxnet3_rq_dev_stats[i].offset);
-
-	base = (u8 *)&adapter->rx_queue[j].stats;
-	for (i = 0; i < ARRAY_SIZE(vmxnet3_rq_driver_stats); i++)
-		*buf++ = *(u64 *)(base + vmxnet3_rq_driver_stats[i].offset);
-=======
 	for (j = 0; j < adapter->num_tx_queues; j++) {
 		base = (u8 *)&adapter->tqd_start[j].stats;
 		*buf++ = (u64)j;
@@ -391,7 +366,6 @@
 			*buf++ = *(u64 *)(base +
 					  vmxnet3_rq_driver_stats[i].offset);
 	}
->>>>>>> 105e53f8
 
 	base = (u8 *)adapter;
 	for (i = 0; i < ARRAY_SIZE(vmxnet3_global_stats); i++)
@@ -404,11 +378,7 @@
 {
 	struct vmxnet3_adapter *adapter = netdev_priv(netdev);
 	u32 *buf = p;
-<<<<<<< HEAD
-	int i = 0;
-=======
 	int i = 0, j = 0;
->>>>>>> 105e53f8
 
 	memset(p, 0, vmxnet3_get_regs_len(netdev));
 
@@ -417,33 +387,6 @@
 	/* Update vmxnet3_get_regs_len if we want to dump more registers */
 
 	/* make each ring use multiple of 16 bytes */
-<<<<<<< HEAD
-/* TODO change this for multiple queues */
-	buf[0] = adapter->tx_queue[i].tx_ring.next2fill;
-	buf[1] = adapter->tx_queue[i].tx_ring.next2comp;
-	buf[2] = adapter->tx_queue[i].tx_ring.gen;
-	buf[3] = 0;
-
-	buf[4] = adapter->tx_queue[i].comp_ring.next2proc;
-	buf[5] = adapter->tx_queue[i].comp_ring.gen;
-	buf[6] = adapter->tx_queue[i].stopped;
-	buf[7] = 0;
-
-	buf[8] = adapter->rx_queue[i].rx_ring[0].next2fill;
-	buf[9] = adapter->rx_queue[i].rx_ring[0].next2comp;
-	buf[10] = adapter->rx_queue[i].rx_ring[0].gen;
-	buf[11] = 0;
-
-	buf[12] = adapter->rx_queue[i].rx_ring[1].next2fill;
-	buf[13] = adapter->rx_queue[i].rx_ring[1].next2comp;
-	buf[14] = adapter->rx_queue[i].rx_ring[1].gen;
-	buf[15] = 0;
-
-	buf[16] = adapter->rx_queue[i].comp_ring.next2proc;
-	buf[17] = adapter->rx_queue[i].comp_ring.gen;
-	buf[18] = 0;
-	buf[19] = 0;
-=======
 	for (i = 0; i < adapter->num_tx_queues; i++) {
 		buf[j++] = adapter->tx_queue[i].tx_ring.next2fill;
 		buf[j++] = adapter->tx_queue[i].tx_ring.next2comp;
@@ -473,7 +416,6 @@
 		buf[j++] = 0;
 	}
 
->>>>>>> 105e53f8
 }
 
 
@@ -675,10 +617,7 @@
 		      const struct ethtool_rxfh_indir *p)
 {
 	unsigned int i;
-<<<<<<< HEAD
-=======
 	unsigned long flags;
->>>>>>> 105e53f8
 	struct vmxnet3_adapter *adapter = netdev_priv(netdev);
 	struct UPT1_RSSConf *rssConf = adapter->rss_conf;
 
@@ -697,15 +636,10 @@
 	for (i = 0; i < rssConf->indTableSize; i++)
 		rssConf->indTable[i] = p->ring_index[i];
 
-<<<<<<< HEAD
-	VMXNET3_WRITE_BAR1_REG(adapter, VMXNET3_REG_CMD,
-			       VMXNET3_CMD_UPDATE_RSSIDT);
-=======
 	spin_lock_irqsave(&adapter->cmd_lock, flags);
 	VMXNET3_WRITE_BAR1_REG(adapter, VMXNET3_REG_CMD,
 			       VMXNET3_CMD_UPDATE_RSSIDT);
 	spin_unlock_irqrestore(&adapter->cmd_lock, flags);
->>>>>>> 105e53f8
 
 	return 0;
 
