--- conflicted
+++ resolved
@@ -234,15 +234,9 @@
 
 	/* features */
 	u32 feature_config_flags;
-<<<<<<< HEAD
-#define FEATURE_CONFIG_OVERRIDE_PREEMPHASIS_ENABLED (1<<0)
-#define FEATURE_CONFIG_PFC_ENABLED		(1<<1)
-#define FEATURE_CONFIG_BC_SUPPORTS_OPT_MDL_VRFY	(1<<2)
-=======
 #define FEATURE_CONFIG_OVERRIDE_PREEMPHASIS_ENABLED	(1<<0)
 #define FEATURE_CONFIG_PFC_ENABLED			(1<<1)
 #define FEATURE_CONFIG_BC_SUPPORTS_OPT_MDL_VRFY		(1<<2)
->>>>>>> 105e53f8
 #define FEATURE_CONFIG_BC_SUPPORTS_DUAL_PHY_OPT_MDL_VRFY	(1<<3)
 	/* Will be populated during common init */
 	struct bnx2x_phy phy[MAX_PHYS];
@@ -393,11 +387,7 @@
 
 /* Used to configure the ETS to BW limited */
 void bnx2x_ets_bw_limit(const struct link_params *params, const u32 cos0_bw,
-<<<<<<< HEAD
-						const u32 cos1_bw);
-=======
 			const u32 cos1_bw);
->>>>>>> 105e53f8
 
 /* Used to configure the ETS to strict */
 u8 bnx2x_ets_strict(const struct link_params *params, const u8 strict_cos);
