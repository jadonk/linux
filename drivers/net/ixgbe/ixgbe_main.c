--- conflicted
+++ resolved
@@ -52,11 +52,7 @@
 static const char ixgbe_driver_string[] =
 			      "Intel(R) 10 Gigabit PCI Express Network Driver";
 
-<<<<<<< HEAD
-#define DRV_VERSION "3.0.12-k2"
-=======
 #define DRV_VERSION "3.2.9-k2"
->>>>>>> 105e53f8
 const char ixgbe_driver_version[] = DRV_VERSION;
 static const char ixgbe_copyright[] =
 				"Copyright (c) 1999-2011 Intel Corporation.";
@@ -648,26 +644,15 @@
  * @adapter: driver private struct
  * @index: reg idx of queue to query (0-127)
  *
-<<<<<<< HEAD
- * Helper function to determine the traffic index for a paticular
-=======
  * Helper function to determine the traffic index for a particular
->>>>>>> 105e53f8
  * register index.
  *
  * Returns : a tc index for use in range 0-7, or 0-3
  */
-<<<<<<< HEAD
-u8 ixgbe_dcb_txq_to_tc(struct ixgbe_adapter *adapter, u8 reg_idx)
-{
-	int tc = -1;
-	int dcb_i = adapter->ring_feature[RING_F_DCB].indices;
-=======
 static u8 ixgbe_dcb_txq_to_tc(struct ixgbe_adapter *adapter, u8 reg_idx)
 {
 	int tc = -1;
 	int dcb_i = netdev_get_num_tc(adapter->netdev);
->>>>>>> 105e53f8
 
 	/* if DCB is not enabled the queues have no TC */
 	if (!(adapter->flags & IXGBE_FLAG_DCB_ENABLED))
@@ -684,7 +669,6 @@
 	default:
 		if (dcb_i != 4 && dcb_i != 8)
 			break;
-<<<<<<< HEAD
 
 		/* if VMDq is enabled the lowest order bits determine TC */
 		if (adapter->flags & (IXGBE_FLAG_SRIOV_ENABLED |
@@ -719,42 +703,6 @@
 	u32 xoff[8] = {0};
 	int i;
 
-=======
-
-		/* if VMDq is enabled the lowest order bits determine TC */
-		if (adapter->flags & (IXGBE_FLAG_SRIOV_ENABLED |
-				      IXGBE_FLAG_VMDQ_ENABLED)) {
-			tc = reg_idx & (dcb_i - 1);
-			break;
-		}
-
-		/*
-		 * Convert the reg_idx into the correct TC. This bitmask
-		 * targets the last full 32 ring traffic class and assigns
-		 * it a value of 1. From there the rest of the rings are
-		 * based on shifting the mask further up to include the
-		 * reg_idx / 16 and then reg_idx / 8. It assumes dcB_i
-		 * will only ever be 8 or 4 and that reg_idx will never
-		 * be greater then 128. The code without the power of 2
-		 * optimizations would be:
-		 * (((reg_idx % 32) + 32) * dcb_i) >> (9 - reg_idx / 32)
-		 */
-		tc = ((reg_idx & 0X1F) + 0x20) * dcb_i;
-		tc >>= 9 - (reg_idx >> 5);
-	}
-
-	return tc;
-}
-
-static void ixgbe_update_xoff_received(struct ixgbe_adapter *adapter)
-{
-	struct ixgbe_hw *hw = &adapter->hw;
-	struct ixgbe_hw_stats *hwstats = &adapter->stats;
-	u32 data = 0;
-	u32 xoff[8] = {0};
-	int i;
-
->>>>>>> 105e53f8
 	if ((hw->fc.current_mode == ixgbe_fc_full) ||
 	    (hw->fc.current_mode == ixgbe_fc_rx_pause)) {
 		switch (hw->mac.type) {
@@ -787,7 +735,6 @@
 			xoff[i] = IXGBE_READ_REG(hw, IXGBE_PXOFFRXCNT(i));
 		}
 		hwstats->pxoffrxc[i] += xoff[i];
-<<<<<<< HEAD
 	}
 
 	/* disarm tx queues that have received xoff frames */
@@ -807,27 +754,6 @@
 
 static u64 ixgbe_get_tx_pending(struct ixgbe_ring *ring)
 {
-=======
-	}
-
-	/* disarm tx queues that have received xoff frames */
-	for (i = 0; i < adapter->num_tx_queues; i++) {
-		struct ixgbe_ring *tx_ring = adapter->tx_ring[i];
-		u32 tc = ixgbe_dcb_txq_to_tc(adapter, tx_ring->reg_idx);
-
-		if (xoff[tc])
-			clear_bit(__IXGBE_HANG_CHECK_ARMED, &tx_ring->state);
-	}
-}
-
-static u64 ixgbe_get_tx_completed(struct ixgbe_ring *ring)
-{
-	return ring->tx_stats.completed;
-}
-
-static u64 ixgbe_get_tx_pending(struct ixgbe_ring *ring)
-{
->>>>>>> 105e53f8
 	struct ixgbe_adapter *adapter = netdev_priv(ring->netdev);
 	struct ixgbe_hw *hw = &adapter->hw;
 
@@ -3090,8 +3016,6 @@
 	int wait_loop = IXGBE_MAX_RX_DESC_POLL;
 	u32 rxdctl;
 	u8 reg_idx = ring->reg_idx;
-<<<<<<< HEAD
-=======
 
 	/* RXDCTL.EN will return 0 on 82598 if link is down, so skip it */
 	if (hw->mac.type == ixgbe_mac_82598EB &&
@@ -3105,37 +3029,6 @@
 
 	if (!wait_loop) {
 		e_err(drv, "RXDCTL.ENABLE on Rx queue %d not set within "
-		      "the polling period\n", reg_idx);
-	}
-}
-
-void ixgbe_disable_rx_queue(struct ixgbe_adapter *adapter,
-			    struct ixgbe_ring *ring)
-{
-	struct ixgbe_hw *hw = &adapter->hw;
-	int wait_loop = IXGBE_MAX_RX_DESC_POLL;
-	u32 rxdctl;
-	u8 reg_idx = ring->reg_idx;
-
-	rxdctl = IXGBE_READ_REG(hw, IXGBE_RXDCTL(reg_idx));
-	rxdctl &= ~IXGBE_RXDCTL_ENABLE;
-
-	/* write value back with RXDCTL.ENABLE bit cleared */
-	IXGBE_WRITE_REG(hw, IXGBE_RXDCTL(reg_idx), rxdctl);
->>>>>>> 105e53f8
-
-	if (hw->mac.type == ixgbe_mac_82598EB &&
-	    !(IXGBE_READ_REG(hw, IXGBE_LINKS) & IXGBE_LINKS_UP))
-		return;
-
-	/* the hardware may take up to 100us to really disable the rx queue */
-	do {
-		udelay(10);
-		rxdctl = IXGBE_READ_REG(hw, IXGBE_RXDCTL(reg_idx));
-	} while (--wait_loop && (rxdctl & IXGBE_RXDCTL_ENABLE));
-
-	if (!wait_loop) {
-		e_err(drv, "RXDCTL.ENABLE on Rx queue %d not cleared within "
 		      "the polling period\n", reg_idx);
 	}
 }
@@ -3352,21 +3245,12 @@
 
 		if (adapter->flags & IXGBE_FLAG_RX_PS_ENABLED)
 			set_ring_ps_enabled(rx_ring);
-<<<<<<< HEAD
 		else
 			clear_ring_ps_enabled(rx_ring);
 
 		if (adapter->flags2 & IXGBE_FLAG2_RSC_ENABLED)
 			set_ring_rsc_enabled(rx_ring);
 		else
-=======
-		else
-			clear_ring_ps_enabled(rx_ring);
-
-		if (adapter->flags2 & IXGBE_FLAG2_RSC_ENABLED)
-			set_ring_rsc_enabled(rx_ring);
-		else
->>>>>>> 105e53f8
 			clear_ring_rsc_enabled(rx_ring);
 
 #ifdef IXGBE_FCOE
@@ -3775,20 +3659,6 @@
 		netif_set_gso_max_size(adapter->netdev, 32768);
 
 
-<<<<<<< HEAD
-	ixgbe_dcb_calculate_tc_credits(hw, &adapter->dcb_cfg, max_frame,
-					DCB_TX_CONFIG);
-	ixgbe_dcb_calculate_tc_credits(hw, &adapter->dcb_cfg, max_frame,
-					DCB_RX_CONFIG);
-
-	/* Enable VLAN tag insert/strip */
-	adapter->netdev->features |= NETIF_F_HW_VLAN_RX;
-
-	hw->mac.ops.set_vfta(&adapter->hw, 0, 0, true);
-
-	/* reconfigure the hardware */
-	ixgbe_dcb_hw_config(hw, &adapter->dcb_cfg);
-=======
 	/* Enable VLAN tag insert/strip */
 	adapter->netdev->features |= NETIF_F_HW_VLAN_RX;
 
@@ -3832,7 +3702,6 @@
 		}
 		IXGBE_WRITE_REG(hw, IXGBE_RQTC, reg);
 	}
->>>>>>> 105e53f8
 }
 
 #endif
@@ -4052,11 +3921,7 @@
 	 * If we're not hot-pluggable SFP+, we just need to configure link
 	 * and bring it up.
 	 */
-<<<<<<< HEAD
-	if (hw->phy.type == ixgbe_phy_unknown)
-=======
 	if (hw->phy.type == ixgbe_phy_none)
->>>>>>> 105e53f8
 		schedule_work(&adapter->sfp_config_module_task);
 
 	/* enable transmits */
@@ -4820,67 +4685,6 @@
 	if (!(adapter->flags & IXGBE_FLAG_DCB_ENABLED))
 		return false;
 
-<<<<<<< HEAD
-	/* the number of queues is assumed to be symmetric */
-	switch (adapter->hw.mac.type) {
-	case ixgbe_mac_82598EB:
-		for (i = 0; i < dcb_i; i++) {
-			adapter->rx_ring[i]->reg_idx = i << 3;
-			adapter->tx_ring[i]->reg_idx = i << 2;
-		}
-		ret = true;
-		break;
-	case ixgbe_mac_82599EB:
-	case ixgbe_mac_X540:
-		if (dcb_i == 8) {
-			/*
-			 * Tx TC0 starts at: descriptor queue 0
-			 * Tx TC1 starts at: descriptor queue 32
-			 * Tx TC2 starts at: descriptor queue 64
-			 * Tx TC3 starts at: descriptor queue 80
-			 * Tx TC4 starts at: descriptor queue 96
-			 * Tx TC5 starts at: descriptor queue 104
-			 * Tx TC6 starts at: descriptor queue 112
-			 * Tx TC7 starts at: descriptor queue 120
-			 *
-			 * Rx TC0-TC7 are offset by 16 queues each
-			 */
-			for (i = 0; i < 3; i++) {
-				adapter->tx_ring[i]->reg_idx = i << 5;
-				adapter->rx_ring[i]->reg_idx = i << 4;
-			}
-			for ( ; i < 5; i++) {
-				adapter->tx_ring[i]->reg_idx = ((i + 2) << 4);
-				adapter->rx_ring[i]->reg_idx = i << 4;
-			}
-			for ( ; i < dcb_i; i++) {
-				adapter->tx_ring[i]->reg_idx = ((i + 8) << 3);
-				adapter->rx_ring[i]->reg_idx = i << 4;
-			}
-			ret = true;
-		} else if (dcb_i == 4) {
-			/*
-			 * Tx TC0 starts at: descriptor queue 0
-			 * Tx TC1 starts at: descriptor queue 64
-			 * Tx TC2 starts at: descriptor queue 96
-			 * Tx TC3 starts at: descriptor queue 112
-			 *
-			 * Rx TC0-TC3 are offset by 32 queues each
-			 */
-			adapter->tx_ring[0]->reg_idx = 0;
-			adapter->tx_ring[1]->reg_idx = 64;
-			adapter->tx_ring[2]->reg_idx = 96;
-			adapter->tx_ring[3]->reg_idx = 112;
-			for (i = 0 ; i < dcb_i; i++)
-				adapter->rx_ring[i]->reg_idx = i << 5;
-			ret = true;
-		}
-		break;
-	default:
-		break;
-	}
-	return ret;
-=======
 	for (i = 0, k = 0; i < num_tcs; i++) {
 		unsigned int tx_s, rx_s;
 		u16 count = dev->tc_to_txq[i].count;
@@ -4895,7 +4699,6 @@
 	}
 
 	return true;
->>>>>>> 105e53f8
 }
 #endif
 
@@ -4937,44 +4740,10 @@
 	struct ixgbe_ring_feature *f = &adapter->ring_feature[RING_F_FCOE];
 	int i;
 	u8 fcoe_rx_i = 0, fcoe_tx_i = 0;
-<<<<<<< HEAD
 
 	if (!(adapter->flags & IXGBE_FLAG_FCOE_ENABLED))
 		return false;
 
-#ifdef CONFIG_IXGBE_DCB
-	if (adapter->flags & IXGBE_FLAG_DCB_ENABLED) {
-		struct ixgbe_fcoe *fcoe = &adapter->fcoe;
-
-		ixgbe_cache_ring_dcb(adapter);
-		/* find out queues in TC for FCoE */
-		fcoe_rx_i = adapter->rx_ring[fcoe->tc]->reg_idx + 1;
-		fcoe_tx_i = adapter->tx_ring[fcoe->tc]->reg_idx + 1;
-		/*
-		 * In 82599, the number of Tx queues for each traffic
-		 * class for both 8-TC and 4-TC modes are:
-		 * TCs  : TC0 TC1 TC2 TC3 TC4 TC5 TC6 TC7
-		 * 8 TCs:  32  32  16  16   8   8   8   8
-		 * 4 TCs:  64  64  32  32
-		 * We have max 8 queues for FCoE, where 8 the is
-		 * FCoE redirection table size. If TC for FCoE is
-		 * less than or equal to TC3, we have enough queues
-		 * to add max of 8 queues for FCoE, so we start FCoE
-		 * Tx queue from the next one, i.e., reg_idx + 1.
-		 * If TC for FCoE is above TC3, implying 8 TC mode,
-		 * and we need 8 for FCoE, we have to take all queues
-		 * in that traffic class for FCoE.
-		 */
-		if ((f->indices == IXGBE_FCRETA_SIZE) && (fcoe->tc > 3))
-			fcoe_tx_i--;
-	}
-#endif /* CONFIG_IXGBE_DCB */
-=======
-
-	if (!(adapter->flags & IXGBE_FLAG_FCOE_ENABLED))
-		return false;
-
->>>>>>> 105e53f8
 	if (adapter->flags & IXGBE_FLAG_RSS_ENABLED) {
 		if ((adapter->flags & IXGBE_FLAG_FDIR_HASH_CAPABLE) ||
 		    (adapter->flags & IXGBE_FLAG_FDIR_PERFECT_CAPABLE))
@@ -5945,13 +5714,10 @@
 	}
 
 	ixgbe_clear_interrupt_scheme(adapter);
-<<<<<<< HEAD
-=======
 #ifdef CONFIG_DCB
 	kfree(adapter->ixgbe_ieee_pfc);
 	kfree(adapter->ixgbe_ieee_ets);
 #endif
->>>>>>> 105e53f8
 
 #ifdef CONFIG_PM
 	retval = pci_save_state(pdev);
