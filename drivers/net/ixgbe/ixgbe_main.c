/*******************************************************************************

  Intel 10 Gigabit PCI Express Linux driver
  Copyright(c) 1999 - 2010 Intel Corporation.

  This program is free software; you can redistribute it and/or modify it
  under the terms and conditions of the GNU General Public License,
  version 2, as published by the Free Software Foundation.

  This program is distributed in the hope it will be useful, but WITHOUT
  ANY WARRANTY; without even the implied warranty of MERCHANTABILITY or
  FITNESS FOR A PARTICULAR PURPOSE.  See the GNU General Public License for
  more details.

  You should have received a copy of the GNU General Public License along with
  this program; if not, write to the Free Software Foundation, Inc.,
  51 Franklin St - Fifth Floor, Boston, MA 02110-1301 USA.

  The full GNU General Public License is included in this distribution in
  the file called "COPYING".

  Contact Information:
  e1000-devel Mailing List <e1000-devel@lists.sourceforge.net>
  Intel Corporation, 5200 N.E. Elam Young Parkway, Hillsboro, OR 97124-6497

*******************************************************************************/

#include <linux/types.h>
#include <linux/module.h>
#include <linux/pci.h>
#include <linux/netdevice.h>
#include <linux/vmalloc.h>
#include <linux/string.h>
#include <linux/in.h>
#include <linux/ip.h>
#include <linux/tcp.h>
#include <linux/pkt_sched.h>
#include <linux/ipv6.h>
#include <linux/slab.h>
#include <net/checksum.h>
#include <net/ip6_checksum.h>
#include <linux/ethtool.h>
#include <linux/if_vlan.h>
#include <scsi/fc/fc_fcoe.h>

#include "ixgbe.h"
#include "ixgbe_common.h"
#include "ixgbe_dcb_82599.h"
#include "ixgbe_sriov.h"

char ixgbe_driver_name[] = "ixgbe";
static const char ixgbe_driver_string[] =
			      "Intel(R) 10 Gigabit PCI Express Network Driver";

#define DRV_VERSION "2.0.84-k2"
const char ixgbe_driver_version[] = DRV_VERSION;
static char ixgbe_copyright[] = "Copyright (c) 1999-2010 Intel Corporation.";

static const struct ixgbe_info *ixgbe_info_tbl[] = {
	[board_82598] = &ixgbe_82598_info,
	[board_82599] = &ixgbe_82599_info,
};

/* ixgbe_pci_tbl - PCI Device ID Table
 *
 * Wildcard entries (PCI_ANY_ID) should come last
 * Last entry must be all 0s
 *
 * { Vendor ID, Device ID, SubVendor ID, SubDevice ID,
 *   Class, Class Mask, private data (not used) }
 */
static DEFINE_PCI_DEVICE_TABLE(ixgbe_pci_tbl) = {
	{PCI_VDEVICE(INTEL, IXGBE_DEV_ID_82598),
	 board_82598 },
	{PCI_VDEVICE(INTEL, IXGBE_DEV_ID_82598AF_DUAL_PORT),
	 board_82598 },
	{PCI_VDEVICE(INTEL, IXGBE_DEV_ID_82598AF_SINGLE_PORT),
	 board_82598 },
	{PCI_VDEVICE(INTEL, IXGBE_DEV_ID_82598AT),
	 board_82598 },
	{PCI_VDEVICE(INTEL, IXGBE_DEV_ID_82598AT2),
	 board_82598 },
	{PCI_VDEVICE(INTEL, IXGBE_DEV_ID_82598EB_CX4),
	 board_82598 },
	{PCI_VDEVICE(INTEL, IXGBE_DEV_ID_82598_CX4_DUAL_PORT),
	 board_82598 },
	{PCI_VDEVICE(INTEL, IXGBE_DEV_ID_82598_DA_DUAL_PORT),
	 board_82598 },
	{PCI_VDEVICE(INTEL, IXGBE_DEV_ID_82598_SR_DUAL_PORT_EM),
	 board_82598 },
	{PCI_VDEVICE(INTEL, IXGBE_DEV_ID_82598EB_XF_LR),
	 board_82598 },
	{PCI_VDEVICE(INTEL, IXGBE_DEV_ID_82598EB_SFP_LOM),
	 board_82598 },
	{PCI_VDEVICE(INTEL, IXGBE_DEV_ID_82598_BX),
	 board_82598 },
	{PCI_VDEVICE(INTEL, IXGBE_DEV_ID_82599_KX4),
	 board_82599 },
	{PCI_VDEVICE(INTEL, IXGBE_DEV_ID_82599_XAUI_LOM),
	 board_82599 },
	{PCI_VDEVICE(INTEL, IXGBE_DEV_ID_82599_KR),
	 board_82599 },
	{PCI_VDEVICE(INTEL, IXGBE_DEV_ID_82599_SFP),
	 board_82599 },
	{PCI_VDEVICE(INTEL, IXGBE_DEV_ID_82599_SFP_EM),
	 board_82599 },
	{PCI_VDEVICE(INTEL, IXGBE_DEV_ID_82599_KX4_MEZZ),
	 board_82599 },
	{PCI_VDEVICE(INTEL, IXGBE_DEV_ID_82599_CX4),
	 board_82599 },
	{PCI_VDEVICE(INTEL, IXGBE_DEV_ID_82599_T3_LOM),
	 board_82599 },
	{PCI_VDEVICE(INTEL, IXGBE_DEV_ID_82599_COMBO_BACKPLANE),
	 board_82599 },

	/* required last entry */
	{0, }
};
MODULE_DEVICE_TABLE(pci, ixgbe_pci_tbl);

#ifdef CONFIG_IXGBE_DCA
static int ixgbe_notify_dca(struct notifier_block *, unsigned long event,
			    void *p);
static struct notifier_block dca_notifier = {
	.notifier_call = ixgbe_notify_dca,
	.next          = NULL,
	.priority      = 0
};
#endif

#ifdef CONFIG_PCI_IOV
static unsigned int max_vfs;
module_param(max_vfs, uint, 0);
MODULE_PARM_DESC(max_vfs,
		 "Maximum number of virtual functions to allocate per physical function");
#endif /* CONFIG_PCI_IOV */

MODULE_AUTHOR("Intel Corporation, <linux.nics@intel.com>");
MODULE_DESCRIPTION("Intel(R) 10 Gigabit PCI Express Network Driver");
MODULE_LICENSE("GPL");
MODULE_VERSION(DRV_VERSION);

#define DEFAULT_DEBUG_LEVEL_SHIFT 3

static inline void ixgbe_disable_sriov(struct ixgbe_adapter *adapter)
{
	struct ixgbe_hw *hw = &adapter->hw;
	u32 gcr;
	u32 gpie;
	u32 vmdctl;

#ifdef CONFIG_PCI_IOV
	/* disable iov and allow time for transactions to clear */
	pci_disable_sriov(adapter->pdev);
#endif

	/* turn off device IOV mode */
	gcr = IXGBE_READ_REG(hw, IXGBE_GCR_EXT);
	gcr &= ~(IXGBE_GCR_EXT_SRIOV);
	IXGBE_WRITE_REG(hw, IXGBE_GCR_EXT, gcr);
	gpie = IXGBE_READ_REG(hw, IXGBE_GPIE);
	gpie &= ~IXGBE_GPIE_VTMODE_MASK;
	IXGBE_WRITE_REG(hw, IXGBE_GPIE, gpie);

	/* set default pool back to 0 */
	vmdctl = IXGBE_READ_REG(hw, IXGBE_VT_CTL);
	vmdctl &= ~IXGBE_VT_CTL_POOL_MASK;
	IXGBE_WRITE_REG(hw, IXGBE_VT_CTL, vmdctl);

	/* take a breather then clean up driver data */
	msleep(100);

	kfree(adapter->vfinfo);
	adapter->vfinfo = NULL;

	adapter->num_vfs = 0;
	adapter->flags &= ~IXGBE_FLAG_SRIOV_ENABLED;
}

struct ixgbe_reg_info {
	u32 ofs;
	char *name;
};

static const struct ixgbe_reg_info ixgbe_reg_info_tbl[] = {

	/* General Registers */
	{IXGBE_CTRL, "CTRL"},
	{IXGBE_STATUS, "STATUS"},
	{IXGBE_CTRL_EXT, "CTRL_EXT"},

	/* Interrupt Registers */
	{IXGBE_EICR, "EICR"},

	/* RX Registers */
	{IXGBE_SRRCTL(0), "SRRCTL"},
	{IXGBE_DCA_RXCTRL(0), "DRXCTL"},
	{IXGBE_RDLEN(0), "RDLEN"},
	{IXGBE_RDH(0), "RDH"},
	{IXGBE_RDT(0), "RDT"},
	{IXGBE_RXDCTL(0), "RXDCTL"},
	{IXGBE_RDBAL(0), "RDBAL"},
	{IXGBE_RDBAH(0), "RDBAH"},

	/* TX Registers */
	{IXGBE_TDBAL(0), "TDBAL"},
	{IXGBE_TDBAH(0), "TDBAH"},
	{IXGBE_TDLEN(0), "TDLEN"},
	{IXGBE_TDH(0), "TDH"},
	{IXGBE_TDT(0), "TDT"},
	{IXGBE_TXDCTL(0), "TXDCTL"},

	/* List Terminator */
	{}
};


/*
 * ixgbe_regdump - register printout routine
 */
static void ixgbe_regdump(struct ixgbe_hw *hw, struct ixgbe_reg_info *reginfo)
{
	int i = 0, j = 0;
	char rname[16];
	u32 regs[64];

	switch (reginfo->ofs) {
	case IXGBE_SRRCTL(0):
		for (i = 0; i < 64; i++)
			regs[i] = IXGBE_READ_REG(hw, IXGBE_SRRCTL(i));
		break;
	case IXGBE_DCA_RXCTRL(0):
		for (i = 0; i < 64; i++)
			regs[i] = IXGBE_READ_REG(hw, IXGBE_DCA_RXCTRL(i));
		break;
	case IXGBE_RDLEN(0):
		for (i = 0; i < 64; i++)
			regs[i] = IXGBE_READ_REG(hw, IXGBE_RDLEN(i));
		break;
	case IXGBE_RDH(0):
		for (i = 0; i < 64; i++)
			regs[i] = IXGBE_READ_REG(hw, IXGBE_RDH(i));
		break;
	case IXGBE_RDT(0):
		for (i = 0; i < 64; i++)
			regs[i] = IXGBE_READ_REG(hw, IXGBE_RDT(i));
		break;
	case IXGBE_RXDCTL(0):
		for (i = 0; i < 64; i++)
			regs[i] = IXGBE_READ_REG(hw, IXGBE_RXDCTL(i));
		break;
	case IXGBE_RDBAL(0):
		for (i = 0; i < 64; i++)
			regs[i] = IXGBE_READ_REG(hw, IXGBE_RDBAL(i));
		break;
	case IXGBE_RDBAH(0):
		for (i = 0; i < 64; i++)
			regs[i] = IXGBE_READ_REG(hw, IXGBE_RDBAH(i));
		break;
	case IXGBE_TDBAL(0):
		for (i = 0; i < 64; i++)
			regs[i] = IXGBE_READ_REG(hw, IXGBE_TDBAL(i));
		break;
	case IXGBE_TDBAH(0):
		for (i = 0; i < 64; i++)
			regs[i] = IXGBE_READ_REG(hw, IXGBE_TDBAH(i));
		break;
	case IXGBE_TDLEN(0):
		for (i = 0; i < 64; i++)
			regs[i] = IXGBE_READ_REG(hw, IXGBE_TDLEN(i));
		break;
	case IXGBE_TDH(0):
		for (i = 0; i < 64; i++)
			regs[i] = IXGBE_READ_REG(hw, IXGBE_TDH(i));
		break;
	case IXGBE_TDT(0):
		for (i = 0; i < 64; i++)
			regs[i] = IXGBE_READ_REG(hw, IXGBE_TDT(i));
		break;
	case IXGBE_TXDCTL(0):
		for (i = 0; i < 64; i++)
			regs[i] = IXGBE_READ_REG(hw, IXGBE_TXDCTL(i));
		break;
	default:
		pr_info("%-15s %08x\n", reginfo->name,
			IXGBE_READ_REG(hw, reginfo->ofs));
		return;
	}

	for (i = 0; i < 8; i++) {
		snprintf(rname, 16, "%s[%d-%d]", reginfo->name, i*8, i*8+7);
		pr_err("%-15s", rname);
		for (j = 0; j < 8; j++)
			pr_cont(" %08x", regs[i*8+j]);
		pr_cont("\n");
	}

}

/*
 * ixgbe_dump - Print registers, tx-rings and rx-rings
 */
static void ixgbe_dump(struct ixgbe_adapter *adapter)
{
	struct net_device *netdev = adapter->netdev;
	struct ixgbe_hw *hw = &adapter->hw;
	struct ixgbe_reg_info *reginfo;
	int n = 0;
	struct ixgbe_ring *tx_ring;
	struct ixgbe_tx_buffer *tx_buffer_info;
	union ixgbe_adv_tx_desc *tx_desc;
	struct my_u0 { u64 a; u64 b; } *u0;
	struct ixgbe_ring *rx_ring;
	union ixgbe_adv_rx_desc *rx_desc;
	struct ixgbe_rx_buffer *rx_buffer_info;
	u32 staterr;
	int i = 0;

	if (!netif_msg_hw(adapter))
		return;

	/* Print netdevice Info */
	if (netdev) {
		dev_info(&adapter->pdev->dev, "Net device Info\n");
		pr_info("Device Name     state            "
			"trans_start      last_rx\n");
		pr_info("%-15s %016lX %016lX %016lX\n",
			netdev->name,
			netdev->state,
			netdev->trans_start,
			netdev->last_rx);
	}

	/* Print Registers */
	dev_info(&adapter->pdev->dev, "Register Dump\n");
	pr_info(" Register Name   Value\n");
	for (reginfo = (struct ixgbe_reg_info *)ixgbe_reg_info_tbl;
	     reginfo->name; reginfo++) {
		ixgbe_regdump(hw, reginfo);
	}

	/* Print TX Ring Summary */
	if (!netdev || !netif_running(netdev))
		goto exit;

	dev_info(&adapter->pdev->dev, "TX Rings Summary\n");
	pr_info("Queue [NTU] [NTC] [bi(ntc)->dma  ] leng ntw timestamp\n");
	for (n = 0; n < adapter->num_tx_queues; n++) {
		tx_ring = adapter->tx_ring[n];
		tx_buffer_info =
			&tx_ring->tx_buffer_info[tx_ring->next_to_clean];
		pr_info(" %5d %5X %5X %016llX %04X %3X %016llX\n",
			   n, tx_ring->next_to_use, tx_ring->next_to_clean,
			   (u64)tx_buffer_info->dma,
			   tx_buffer_info->length,
			   tx_buffer_info->next_to_watch,
			   (u64)tx_buffer_info->time_stamp);
	}

	/* Print TX Rings */
	if (!netif_msg_tx_done(adapter))
		goto rx_ring_summary;

	dev_info(&adapter->pdev->dev, "TX Rings Dump\n");

	/* Transmit Descriptor Formats
	 *
	 * Advanced Transmit Descriptor
	 *   +--------------------------------------------------------------+
	 * 0 |         Buffer Address [63:0]                                |
	 *   +--------------------------------------------------------------+
	 * 8 |  PAYLEN  | PORTS  | IDX | STA | DCMD  |DTYP |  RSV |  DTALEN |
	 *   +--------------------------------------------------------------+
	 *   63       46 45    40 39 36 35 32 31   24 23 20 19              0
	 */

	for (n = 0; n < adapter->num_tx_queues; n++) {
		tx_ring = adapter->tx_ring[n];
		pr_info("------------------------------------\n");
		pr_info("TX QUEUE INDEX = %d\n", tx_ring->queue_index);
		pr_info("------------------------------------\n");
		pr_info("T [desc]     [address 63:0  ] "
			"[PlPOIdStDDt Ln] [bi->dma       ] "
			"leng  ntw timestamp        bi->skb\n");

		for (i = 0; tx_ring->desc && (i < tx_ring->count); i++) {
			tx_desc = IXGBE_TX_DESC_ADV(tx_ring, i);
			tx_buffer_info = &tx_ring->tx_buffer_info[i];
			u0 = (struct my_u0 *)tx_desc;
			pr_info("T [0x%03X]    %016llX %016llX %016llX"
				" %04X  %3X %016llX %p", i,
				le64_to_cpu(u0->a),
				le64_to_cpu(u0->b),
				(u64)tx_buffer_info->dma,
				tx_buffer_info->length,
				tx_buffer_info->next_to_watch,
				(u64)tx_buffer_info->time_stamp,
				tx_buffer_info->skb);
			if (i == tx_ring->next_to_use &&
				i == tx_ring->next_to_clean)
				pr_cont(" NTC/U\n");
			else if (i == tx_ring->next_to_use)
				pr_cont(" NTU\n");
			else if (i == tx_ring->next_to_clean)
				pr_cont(" NTC\n");
			else
				pr_cont("\n");

			if (netif_msg_pktdata(adapter) &&
				tx_buffer_info->dma != 0)
				print_hex_dump(KERN_INFO, "",
					DUMP_PREFIX_ADDRESS, 16, 1,
					phys_to_virt(tx_buffer_info->dma),
					tx_buffer_info->length, true);
		}
	}

	/* Print RX Rings Summary */
rx_ring_summary:
	dev_info(&adapter->pdev->dev, "RX Rings Summary\n");
	pr_info("Queue [NTU] [NTC]\n");
	for (n = 0; n < adapter->num_rx_queues; n++) {
		rx_ring = adapter->rx_ring[n];
		pr_info("%5d %5X %5X\n",
			n, rx_ring->next_to_use, rx_ring->next_to_clean);
	}

	/* Print RX Rings */
	if (!netif_msg_rx_status(adapter))
		goto exit;

	dev_info(&adapter->pdev->dev, "RX Rings Dump\n");

	/* Advanced Receive Descriptor (Read) Format
	 *    63                                           1        0
	 *    +-----------------------------------------------------+
	 *  0 |       Packet Buffer Address [63:1]           |A0/NSE|
	 *    +----------------------------------------------+------+
	 *  8 |       Header Buffer Address [63:1]           |  DD  |
	 *    +-----------------------------------------------------+
	 *
	 *
	 * Advanced Receive Descriptor (Write-Back) Format
	 *
	 *   63       48 47    32 31  30      21 20 16 15   4 3     0
	 *   +------------------------------------------------------+
	 * 0 | Packet     IP     |SPH| HDR_LEN   | RSV|Packet|  RSS |
	 *   | Checksum   Ident  |   |           |    | Type | Type |
	 *   +------------------------------------------------------+
	 * 8 | VLAN Tag | Length | Extended Error | Extended Status |
	 *   +------------------------------------------------------+
	 *   63       48 47    32 31            20 19               0
	 */
	for (n = 0; n < adapter->num_rx_queues; n++) {
		rx_ring = adapter->rx_ring[n];
		pr_info("------------------------------------\n");
		pr_info("RX QUEUE INDEX = %d\n", rx_ring->queue_index);
		pr_info("------------------------------------\n");
		pr_info("R  [desc]      [ PktBuf     A0] "
			"[  HeadBuf   DD] [bi->dma       ] [bi->skb] "
			"<-- Adv Rx Read format\n");
		pr_info("RWB[desc]      [PcsmIpSHl PtRs] "
			"[vl er S cks ln] ---------------- [bi->skb] "
			"<-- Adv Rx Write-Back format\n");

		for (i = 0; i < rx_ring->count; i++) {
			rx_buffer_info = &rx_ring->rx_buffer_info[i];
			rx_desc = IXGBE_RX_DESC_ADV(rx_ring, i);
			u0 = (struct my_u0 *)rx_desc;
			staterr = le32_to_cpu(rx_desc->wb.upper.status_error);
			if (staterr & IXGBE_RXD_STAT_DD) {
				/* Descriptor Done */
				pr_info("RWB[0x%03X]     %016llX "
					"%016llX ---------------- %p", i,
					le64_to_cpu(u0->a),
					le64_to_cpu(u0->b),
					rx_buffer_info->skb);
			} else {
				pr_info("R  [0x%03X]     %016llX "
					"%016llX %016llX %p", i,
					le64_to_cpu(u0->a),
					le64_to_cpu(u0->b),
					(u64)rx_buffer_info->dma,
					rx_buffer_info->skb);

				if (netif_msg_pktdata(adapter)) {
					print_hex_dump(KERN_INFO, "",
					   DUMP_PREFIX_ADDRESS, 16, 1,
					   phys_to_virt(rx_buffer_info->dma),
					   rx_ring->rx_buf_len, true);

					if (rx_ring->rx_buf_len
						< IXGBE_RXBUFFER_2048)
						print_hex_dump(KERN_INFO, "",
						  DUMP_PREFIX_ADDRESS, 16, 1,
						  phys_to_virt(
						    rx_buffer_info->page_dma +
						    rx_buffer_info->page_offset
						  ),
						  PAGE_SIZE/2, true);
				}
			}

			if (i == rx_ring->next_to_use)
				pr_cont(" NTU\n");
			else if (i == rx_ring->next_to_clean)
				pr_cont(" NTC\n");
			else
				pr_cont("\n");

		}
	}

exit:
	return;
}

static void ixgbe_release_hw_control(struct ixgbe_adapter *adapter)
{
	u32 ctrl_ext;

	/* Let firmware take over control of h/w */
	ctrl_ext = IXGBE_READ_REG(&adapter->hw, IXGBE_CTRL_EXT);
	IXGBE_WRITE_REG(&adapter->hw, IXGBE_CTRL_EXT,
			ctrl_ext & ~IXGBE_CTRL_EXT_DRV_LOAD);
}

static void ixgbe_get_hw_control(struct ixgbe_adapter *adapter)
{
	u32 ctrl_ext;

	/* Let firmware know the driver has taken over */
	ctrl_ext = IXGBE_READ_REG(&adapter->hw, IXGBE_CTRL_EXT);
	IXGBE_WRITE_REG(&adapter->hw, IXGBE_CTRL_EXT,
			ctrl_ext | IXGBE_CTRL_EXT_DRV_LOAD);
}

/*
 * ixgbe_set_ivar - set the IVAR registers, mapping interrupt causes to vectors
 * @adapter: pointer to adapter struct
 * @direction: 0 for Rx, 1 for Tx, -1 for other causes
 * @queue: queue to map the corresponding interrupt to
 * @msix_vector: the vector to map to the corresponding queue
 *
 */
static void ixgbe_set_ivar(struct ixgbe_adapter *adapter, s8 direction,
			   u8 queue, u8 msix_vector)
{
	u32 ivar, index;
	struct ixgbe_hw *hw = &adapter->hw;
	switch (hw->mac.type) {
	case ixgbe_mac_82598EB:
		msix_vector |= IXGBE_IVAR_ALLOC_VAL;
		if (direction == -1)
			direction = 0;
		index = (((direction * 64) + queue) >> 2) & 0x1F;
		ivar = IXGBE_READ_REG(hw, IXGBE_IVAR(index));
		ivar &= ~(0xFF << (8 * (queue & 0x3)));
		ivar |= (msix_vector << (8 * (queue & 0x3)));
		IXGBE_WRITE_REG(hw, IXGBE_IVAR(index), ivar);
		break;
	case ixgbe_mac_82599EB:
		if (direction == -1) {
			/* other causes */
			msix_vector |= IXGBE_IVAR_ALLOC_VAL;
			index = ((queue & 1) * 8);
			ivar = IXGBE_READ_REG(&adapter->hw, IXGBE_IVAR_MISC);
			ivar &= ~(0xFF << index);
			ivar |= (msix_vector << index);
			IXGBE_WRITE_REG(&adapter->hw, IXGBE_IVAR_MISC, ivar);
			break;
		} else {
			/* tx or rx causes */
			msix_vector |= IXGBE_IVAR_ALLOC_VAL;
			index = ((16 * (queue & 1)) + (8 * direction));
			ivar = IXGBE_READ_REG(hw, IXGBE_IVAR(queue >> 1));
			ivar &= ~(0xFF << index);
			ivar |= (msix_vector << index);
			IXGBE_WRITE_REG(hw, IXGBE_IVAR(queue >> 1), ivar);
			break;
		}
	default:
		break;
	}
}

static inline void ixgbe_irq_rearm_queues(struct ixgbe_adapter *adapter,
					  u64 qmask)
{
	u32 mask;

	if (adapter->hw.mac.type == ixgbe_mac_82598EB) {
		mask = (IXGBE_EIMS_RTX_QUEUE & qmask);
		IXGBE_WRITE_REG(&adapter->hw, IXGBE_EICS, mask);
	} else {
		mask = (qmask & 0xFFFFFFFF);
		IXGBE_WRITE_REG(&adapter->hw, IXGBE_EICS_EX(0), mask);
		mask = (qmask >> 32);
		IXGBE_WRITE_REG(&adapter->hw, IXGBE_EICS_EX(1), mask);
	}
}

void ixgbe_unmap_and_free_tx_resource(struct ixgbe_adapter *adapter,
				      struct ixgbe_tx_buffer
				      *tx_buffer_info)
{
	if (tx_buffer_info->dma) {
		if (tx_buffer_info->mapped_as_page)
			dma_unmap_page(&adapter->pdev->dev,
				       tx_buffer_info->dma,
				       tx_buffer_info->length,
				       DMA_TO_DEVICE);
		else
			dma_unmap_single(&adapter->pdev->dev,
					 tx_buffer_info->dma,
					 tx_buffer_info->length,
					 DMA_TO_DEVICE);
		tx_buffer_info->dma = 0;
	}
	if (tx_buffer_info->skb) {
		dev_kfree_skb_any(tx_buffer_info->skb);
		tx_buffer_info->skb = NULL;
	}
	tx_buffer_info->time_stamp = 0;
	/* tx_buffer_info must be completely set up in the transmit path */
}

/**
 * ixgbe_tx_xon_state - check the tx ring xon state
 * @adapter: the ixgbe adapter
 * @tx_ring: the corresponding tx_ring
 *
 * If not in DCB mode, checks TFCS.TXOFF, otherwise, find out the
 * corresponding TC of this tx_ring when checking TFCS.
 *
 * Returns : true if in xon state (currently not paused)
 */
static inline bool ixgbe_tx_xon_state(struct ixgbe_adapter *adapter,
				      struct ixgbe_ring *tx_ring)
{
	u32 txoff = IXGBE_TFCS_TXOFF;

#ifdef CONFIG_IXGBE_DCB
	if (adapter->dcb_cfg.pfc_mode_enable) {
		int tc;
		int reg_idx = tx_ring->reg_idx;
		int dcb_i = adapter->ring_feature[RING_F_DCB].indices;

		switch (adapter->hw.mac.type) {
		case ixgbe_mac_82598EB:
			tc = reg_idx >> 2;
			txoff = IXGBE_TFCS_TXOFF0;
			break;
		case ixgbe_mac_82599EB:
			tc = 0;
			txoff = IXGBE_TFCS_TXOFF;
			if (dcb_i == 8) {
				/* TC0, TC1 */
				tc = reg_idx >> 5;
				if (tc == 2) /* TC2, TC3 */
					tc += (reg_idx - 64) >> 4;
				else if (tc == 3) /* TC4, TC5, TC6, TC7 */
					tc += 1 + ((reg_idx - 96) >> 3);
			} else if (dcb_i == 4) {
				/* TC0, TC1 */
				tc = reg_idx >> 6;
				if (tc == 1) {
					tc += (reg_idx - 64) >> 5;
					if (tc == 2) /* TC2, TC3 */
						tc += (reg_idx - 96) >> 4;
				}
			}
			break;
		default:
			tc = 0;
		}
		txoff <<= tc;
	}
#endif
	return IXGBE_READ_REG(&adapter->hw, IXGBE_TFCS) & txoff;
}

static inline bool ixgbe_check_tx_hang(struct ixgbe_adapter *adapter,
				       struct ixgbe_ring *tx_ring,
				       unsigned int eop)
{
	struct ixgbe_hw *hw = &adapter->hw;

	/* Detect a transmit hang in hardware, this serializes the
	 * check with the clearing of time_stamp and movement of eop */
	adapter->detect_tx_hung = false;
	if (tx_ring->tx_buffer_info[eop].time_stamp &&
	    time_after(jiffies, tx_ring->tx_buffer_info[eop].time_stamp + HZ) &&
	    ixgbe_tx_xon_state(adapter, tx_ring)) {
		/* detected Tx unit hang */
		union ixgbe_adv_tx_desc *tx_desc;
<<<<<<< HEAD
		tx_desc = IXGBE_TX_DESC_ADV(*tx_ring, eop);
=======
		tx_desc = IXGBE_TX_DESC_ADV(tx_ring, eop);
>>>>>>> 45f53cc9
		e_err(drv, "Detected Tx Unit Hang\n"
		      "  Tx Queue             <%d>\n"
		      "  TDH, TDT             <%x>, <%x>\n"
		      "  next_to_use          <%x>\n"
		      "  next_to_clean        <%x>\n"
		      "tx_buffer_info[next_to_clean]\n"
		      "  time_stamp           <%lx>\n"
		      "  jiffies              <%lx>\n",
		      tx_ring->queue_index,
		      IXGBE_READ_REG(hw, tx_ring->head),
		      IXGBE_READ_REG(hw, tx_ring->tail),
		      tx_ring->next_to_use, eop,
		      tx_ring->tx_buffer_info[eop].time_stamp, jiffies);
		return true;
	}

	return false;
}

#define IXGBE_MAX_TXD_PWR       14
#define IXGBE_MAX_DATA_PER_TXD  (1 << IXGBE_MAX_TXD_PWR)

/* Tx Descriptors needed, worst case */
#define TXD_USE_COUNT(S) (((S) >> IXGBE_MAX_TXD_PWR) + \
			 (((S) & (IXGBE_MAX_DATA_PER_TXD - 1)) ? 1 : 0))
#define DESC_NEEDED (TXD_USE_COUNT(IXGBE_MAX_DATA_PER_TXD) /* skb->data */ + \
	MAX_SKB_FRAGS * TXD_USE_COUNT(PAGE_SIZE) + 1) /* for context */

static void ixgbe_tx_timeout(struct net_device *netdev);

/**
 * ixgbe_clean_tx_irq - Reclaim resources after transmit completes
 * @q_vector: structure containing interrupt and ring information
 * @tx_ring: tx ring to clean
 **/
static bool ixgbe_clean_tx_irq(struct ixgbe_q_vector *q_vector,
			       struct ixgbe_ring *tx_ring)
{
	struct ixgbe_adapter *adapter = q_vector->adapter;
	struct net_device *netdev = adapter->netdev;
	union ixgbe_adv_tx_desc *tx_desc, *eop_desc;
	struct ixgbe_tx_buffer *tx_buffer_info;
	unsigned int i, eop, count = 0;
	unsigned int total_bytes = 0, total_packets = 0;

	i = tx_ring->next_to_clean;
	eop = tx_ring->tx_buffer_info[i].next_to_watch;
	eop_desc = IXGBE_TX_DESC_ADV(tx_ring, eop);

	while ((eop_desc->wb.status & cpu_to_le32(IXGBE_TXD_STAT_DD)) &&
	       (count < tx_ring->work_limit)) {
		bool cleaned = false;
		rmb(); /* read buffer_info after eop_desc */
		for ( ; !cleaned; count++) {
			struct sk_buff *skb;
			tx_desc = IXGBE_TX_DESC_ADV(tx_ring, i);
			tx_buffer_info = &tx_ring->tx_buffer_info[i];
			cleaned = (i == eop);
			skb = tx_buffer_info->skb;

			if (cleaned && skb) {
				unsigned int segs, bytecount;
				unsigned int hlen = skb_headlen(skb);

				/* gso_segs is currently only valid for tcp */
				segs = skb_shinfo(skb)->gso_segs ?: 1;
#ifdef IXGBE_FCOE
				/* adjust for FCoE Sequence Offload */
				if ((adapter->flags & IXGBE_FLAG_FCOE_ENABLED)
				    && (skb->protocol == htons(ETH_P_FCOE)) &&
				    skb_is_gso(skb)) {
					hlen = skb_transport_offset(skb) +
						sizeof(struct fc_frame_header) +
						sizeof(struct fcoe_crc_eof);
					segs = DIV_ROUND_UP(skb->len - hlen,
						skb_shinfo(skb)->gso_size);
				}
#endif /* IXGBE_FCOE */
				/* multiply data chunks by size of headers */
				bytecount = ((segs - 1) * hlen) + skb->len;
				total_packets += segs;
				total_bytes += bytecount;
			}

			ixgbe_unmap_and_free_tx_resource(adapter,
							 tx_buffer_info);

			tx_desc->wb.status = 0;

			i++;
			if (i == tx_ring->count)
				i = 0;
		}

		eop = tx_ring->tx_buffer_info[i].next_to_watch;
		eop_desc = IXGBE_TX_DESC_ADV(tx_ring, eop);
	}

	tx_ring->next_to_clean = i;

#define TX_WAKE_THRESHOLD (DESC_NEEDED * 2)
	if (unlikely(count && netif_carrier_ok(netdev) &&
		     (IXGBE_DESC_UNUSED(tx_ring) >= TX_WAKE_THRESHOLD))) {
		/* Make sure that anybody stopping the queue after this
		 * sees the new next_to_clean.
		 */
		smp_mb();
		if (__netif_subqueue_stopped(netdev, tx_ring->queue_index) &&
		    !test_bit(__IXGBE_DOWN, &adapter->state)) {
			netif_wake_subqueue(netdev, tx_ring->queue_index);
			++tx_ring->restart_queue;
		}
	}

	if (adapter->detect_tx_hung) {
		if (ixgbe_check_tx_hang(adapter, tx_ring, i)) {
			/* schedule immediate reset if we believe we hung */
			e_info(probe, "tx hang %d detected, resetting "
			       "adapter\n", adapter->tx_timeout_count + 1);
			ixgbe_tx_timeout(adapter->netdev);
		}
	}

	/* re-arm the interrupt */
	if (count >= tx_ring->work_limit)
		ixgbe_irq_rearm_queues(adapter, ((u64)1 << q_vector->v_idx));

	tx_ring->total_bytes += total_bytes;
	tx_ring->total_packets += total_packets;
	u64_stats_update_begin(&tx_ring->syncp);
	tx_ring->stats.packets += total_packets;
	tx_ring->stats.bytes += total_bytes;
	u64_stats_update_end(&tx_ring->syncp);
	return count < tx_ring->work_limit;
}

#ifdef CONFIG_IXGBE_DCA
static void ixgbe_update_rx_dca(struct ixgbe_adapter *adapter,
				struct ixgbe_ring *rx_ring)
{
	u32 rxctrl;
	int cpu = get_cpu();
	int q = rx_ring->reg_idx;

	if (rx_ring->cpu != cpu) {
		rxctrl = IXGBE_READ_REG(&adapter->hw, IXGBE_DCA_RXCTRL(q));
		if (adapter->hw.mac.type == ixgbe_mac_82598EB) {
			rxctrl &= ~IXGBE_DCA_RXCTRL_CPUID_MASK;
			rxctrl |= dca3_get_tag(&adapter->pdev->dev, cpu);
		} else if (adapter->hw.mac.type == ixgbe_mac_82599EB) {
			rxctrl &= ~IXGBE_DCA_RXCTRL_CPUID_MASK_82599;
			rxctrl |= (dca3_get_tag(&adapter->pdev->dev, cpu) <<
				   IXGBE_DCA_RXCTRL_CPUID_SHIFT_82599);
		}
		rxctrl |= IXGBE_DCA_RXCTRL_DESC_DCA_EN;
		rxctrl |= IXGBE_DCA_RXCTRL_HEAD_DCA_EN;
		rxctrl &= ~(IXGBE_DCA_RXCTRL_DESC_RRO_EN);
		rxctrl &= ~(IXGBE_DCA_RXCTRL_DESC_WRO_EN |
			    IXGBE_DCA_RXCTRL_DESC_HSRO_EN);
		IXGBE_WRITE_REG(&adapter->hw, IXGBE_DCA_RXCTRL(q), rxctrl);
		rx_ring->cpu = cpu;
	}
	put_cpu();
}

static void ixgbe_update_tx_dca(struct ixgbe_adapter *adapter,
				struct ixgbe_ring *tx_ring)
{
	u32 txctrl;
	int cpu = get_cpu();
	int q = tx_ring->reg_idx;
	struct ixgbe_hw *hw = &adapter->hw;

	if (tx_ring->cpu != cpu) {
		if (adapter->hw.mac.type == ixgbe_mac_82598EB) {
			txctrl = IXGBE_READ_REG(hw, IXGBE_DCA_TXCTRL(q));
			txctrl &= ~IXGBE_DCA_TXCTRL_CPUID_MASK;
			txctrl |= dca3_get_tag(&adapter->pdev->dev, cpu);
			txctrl |= IXGBE_DCA_TXCTRL_DESC_DCA_EN;
			IXGBE_WRITE_REG(hw, IXGBE_DCA_TXCTRL(q), txctrl);
		} else if (adapter->hw.mac.type == ixgbe_mac_82599EB) {
			txctrl = IXGBE_READ_REG(hw, IXGBE_DCA_TXCTRL_82599(q));
			txctrl &= ~IXGBE_DCA_TXCTRL_CPUID_MASK_82599;
			txctrl |= (dca3_get_tag(&adapter->pdev->dev, cpu) <<
				  IXGBE_DCA_TXCTRL_CPUID_SHIFT_82599);
			txctrl |= IXGBE_DCA_TXCTRL_DESC_DCA_EN;
			IXGBE_WRITE_REG(hw, IXGBE_DCA_TXCTRL_82599(q), txctrl);
		}
		tx_ring->cpu = cpu;
	}
	put_cpu();
}

static void ixgbe_setup_dca(struct ixgbe_adapter *adapter)
{
	int i;

	if (!(adapter->flags & IXGBE_FLAG_DCA_ENABLED))
		return;

	/* always use CB2 mode, difference is masked in the CB driver */
	IXGBE_WRITE_REG(&adapter->hw, IXGBE_DCA_CTRL, 2);

	for (i = 0; i < adapter->num_tx_queues; i++) {
		adapter->tx_ring[i]->cpu = -1;
		ixgbe_update_tx_dca(adapter, adapter->tx_ring[i]);
	}
	for (i = 0; i < adapter->num_rx_queues; i++) {
		adapter->rx_ring[i]->cpu = -1;
		ixgbe_update_rx_dca(adapter, adapter->rx_ring[i]);
	}
}

static int __ixgbe_notify_dca(struct device *dev, void *data)
{
	struct net_device *netdev = dev_get_drvdata(dev);
	struct ixgbe_adapter *adapter = netdev_priv(netdev);
	unsigned long event = *(unsigned long *)data;

	switch (event) {
	case DCA_PROVIDER_ADD:
		/* if we're already enabled, don't do it again */
		if (adapter->flags & IXGBE_FLAG_DCA_ENABLED)
			break;
		if (dca_add_requester(dev) == 0) {
			adapter->flags |= IXGBE_FLAG_DCA_ENABLED;
			ixgbe_setup_dca(adapter);
			break;
		}
		/* Fall Through since DCA is disabled. */
	case DCA_PROVIDER_REMOVE:
		if (adapter->flags & IXGBE_FLAG_DCA_ENABLED) {
			dca_remove_requester(dev);
			adapter->flags &= ~IXGBE_FLAG_DCA_ENABLED;
			IXGBE_WRITE_REG(&adapter->hw, IXGBE_DCA_CTRL, 1);
		}
		break;
	}

	return 0;
}

#endif /* CONFIG_IXGBE_DCA */
/**
 * ixgbe_receive_skb - Send a completed packet up the stack
 * @adapter: board private structure
 * @skb: packet to send up
 * @status: hardware indication of status of receive
 * @rx_ring: rx descriptor ring (for a specific queue) to setup
 * @rx_desc: rx descriptor
 **/
static void ixgbe_receive_skb(struct ixgbe_q_vector *q_vector,
			      struct sk_buff *skb, u8 status,
			      struct ixgbe_ring *ring,
			      union ixgbe_adv_rx_desc *rx_desc)
{
	struct ixgbe_adapter *adapter = q_vector->adapter;
	struct napi_struct *napi = &q_vector->napi;
	bool is_vlan = (status & IXGBE_RXD_STAT_VP);
	u16 tag = le16_to_cpu(rx_desc->wb.upper.vlan);

	if (is_vlan && (tag & VLAN_VID_MASK))
		__vlan_hwaccel_put_tag(skb, tag);

	if (!(adapter->flags & IXGBE_FLAG_IN_NETPOLL))
		napi_gro_receive(napi, skb);
	else
		netif_rx(skb);
}

/**
 * ixgbe_rx_checksum - indicate in skb if hw indicated a good cksum
 * @adapter: address of board private structure
 * @status_err: hardware indication of status of receive
 * @skb: skb currently being received and modified
 **/
static inline void ixgbe_rx_checksum(struct ixgbe_adapter *adapter,
				     union ixgbe_adv_rx_desc *rx_desc,
				     struct sk_buff *skb)
{
	u32 status_err = le32_to_cpu(rx_desc->wb.upper.status_error);

	skb_checksum_none_assert(skb);

	/* Rx csum disabled */
	if (!(adapter->flags & IXGBE_FLAG_RX_CSUM_ENABLED))
		return;

	/* if IP and error */
	if ((status_err & IXGBE_RXD_STAT_IPCS) &&
	    (status_err & IXGBE_RXDADV_ERR_IPE)) {
		adapter->hw_csum_rx_error++;
		return;
	}

	if (!(status_err & IXGBE_RXD_STAT_L4CS))
		return;

	if (status_err & IXGBE_RXDADV_ERR_TCPE) {
		u16 pkt_info = rx_desc->wb.lower.lo_dword.hs_rss.pkt_info;

		/*
		 * 82599 errata, UDP frames with a 0 checksum can be marked as
		 * checksum errors.
		 */
		if ((pkt_info & IXGBE_RXDADV_PKTTYPE_UDP) &&
		    (adapter->hw.mac.type == ixgbe_mac_82599EB))
			return;

		adapter->hw_csum_rx_error++;
		return;
	}

	/* It must be a TCP or UDP packet with a valid checksum */
	skb->ip_summed = CHECKSUM_UNNECESSARY;
}

static inline void ixgbe_release_rx_desc(struct ixgbe_hw *hw,
					 struct ixgbe_ring *rx_ring, u32 val)
{
	/*
	 * Force memory writes to complete before letting h/w
	 * know there are new descriptors to fetch.  (Only
	 * applicable for weak-ordered memory model archs,
	 * such as IA-64).
	 */
	wmb();
	IXGBE_WRITE_REG(hw, IXGBE_RDT(rx_ring->reg_idx), val);
}

/**
 * ixgbe_alloc_rx_buffers - Replace used receive buffers; packet split
 * @adapter: address of board private structure
 **/
void ixgbe_alloc_rx_buffers(struct ixgbe_adapter *adapter,
			    struct ixgbe_ring *rx_ring,
			    int cleaned_count)
{
	struct net_device *netdev = adapter->netdev;
	struct pci_dev *pdev = adapter->pdev;
	union ixgbe_adv_rx_desc *rx_desc;
	struct ixgbe_rx_buffer *bi;
	unsigned int i;
	unsigned int bufsz = rx_ring->rx_buf_len;

	i = rx_ring->next_to_use;
	bi = &rx_ring->rx_buffer_info[i];

	while (cleaned_count--) {
		rx_desc = IXGBE_RX_DESC_ADV(rx_ring, i);

		if (!bi->page_dma &&
		    (rx_ring->flags & IXGBE_RING_RX_PS_ENABLED)) {
			if (!bi->page) {
				bi->page = netdev_alloc_page(netdev);
				if (!bi->page) {
					adapter->alloc_rx_page_failed++;
					goto no_buffers;
				}
				bi->page_offset = 0;
			} else {
				/* use a half page if we're re-using */
				bi->page_offset ^= (PAGE_SIZE / 2);
			}

			bi->page_dma = dma_map_page(&pdev->dev, bi->page,
						    bi->page_offset,
						    (PAGE_SIZE / 2),
						    DMA_FROM_DEVICE);
		}

		if (!bi->skb) {
			struct sk_buff *skb = netdev_alloc_skb_ip_align(netdev,
									bufsz);
			bi->skb = skb;

			if (!skb) {
				adapter->alloc_rx_buff_failed++;
				goto no_buffers;
			}
			/* initialize queue mapping */
			skb_record_rx_queue(skb, rx_ring->queue_index);
		}

		if (!bi->dma) {
			bi->dma = dma_map_single(&pdev->dev,
						 bi->skb->data,
						 rx_ring->rx_buf_len,
						 DMA_FROM_DEVICE);
		}
		/* Refresh the desc even if buffer_addrs didn't change because
		 * each write-back erases this info. */
		if (rx_ring->flags & IXGBE_RING_RX_PS_ENABLED) {
			rx_desc->read.pkt_addr = cpu_to_le64(bi->page_dma);
			rx_desc->read.hdr_addr = cpu_to_le64(bi->dma);
		} else {
			rx_desc->read.pkt_addr = cpu_to_le64(bi->dma);
			rx_desc->read.hdr_addr = 0;
		}

		i++;
		if (i == rx_ring->count)
			i = 0;
		bi = &rx_ring->rx_buffer_info[i];
	}

no_buffers:
	if (rx_ring->next_to_use != i) {
		rx_ring->next_to_use = i;
		if (i-- == 0)
			i = (rx_ring->count - 1);

		ixgbe_release_rx_desc(&adapter->hw, rx_ring, i);
	}
}

static inline u16 ixgbe_get_hdr_info(union ixgbe_adv_rx_desc *rx_desc)
{
	return rx_desc->wb.lower.lo_dword.hs_rss.hdr_info;
}

static inline u16 ixgbe_get_pkt_info(union ixgbe_adv_rx_desc *rx_desc)
{
	return rx_desc->wb.lower.lo_dword.hs_rss.pkt_info;
}

static inline u32 ixgbe_get_rsc_count(union ixgbe_adv_rx_desc *rx_desc)
{
	return (le32_to_cpu(rx_desc->wb.lower.lo_dword.data) &
		IXGBE_RXDADV_RSCCNT_MASK) >>
		IXGBE_RXDADV_RSCCNT_SHIFT;
}

/**
 * ixgbe_transform_rsc_queue - change rsc queue into a full packet
 * @skb: pointer to the last skb in the rsc queue
 * @count: pointer to number of packets coalesced in this context
 *
 * This function changes a queue full of hw rsc buffers into a completed
 * packet.  It uses the ->prev pointers to find the first packet and then
 * turns it into the frag list owner.
 **/
static inline struct sk_buff *ixgbe_transform_rsc_queue(struct sk_buff *skb,
							u64 *count)
{
	unsigned int frag_list_size = 0;

	while (skb->prev) {
		struct sk_buff *prev = skb->prev;
		frag_list_size += skb->len;
		skb->prev = NULL;
		skb = prev;
		*count += 1;
	}

	skb_shinfo(skb)->frag_list = skb->next;
	skb->next = NULL;
	skb->len += frag_list_size;
	skb->data_len += frag_list_size;
	skb->truesize += frag_list_size;
	return skb;
}

struct ixgbe_rsc_cb {
	dma_addr_t dma;
	bool delay_unmap;
};

#define IXGBE_RSC_CB(skb) ((struct ixgbe_rsc_cb *)(skb)->cb)

static bool ixgbe_clean_rx_irq(struct ixgbe_q_vector *q_vector,
			       struct ixgbe_ring *rx_ring,
			       int *work_done, int work_to_do)
{
	struct ixgbe_adapter *adapter = q_vector->adapter;
	struct pci_dev *pdev = adapter->pdev;
	union ixgbe_adv_rx_desc *rx_desc, *next_rxd;
	struct ixgbe_rx_buffer *rx_buffer_info, *next_buffer;
	struct sk_buff *skb;
	unsigned int i, rsc_count = 0;
	u32 len, staterr;
	u16 hdr_info;
	bool cleaned = false;
	int cleaned_count = 0;
	unsigned int total_rx_bytes = 0, total_rx_packets = 0;
#ifdef IXGBE_FCOE
	int ddp_bytes = 0;
#endif /* IXGBE_FCOE */

	i = rx_ring->next_to_clean;
	rx_desc = IXGBE_RX_DESC_ADV(rx_ring, i);
	staterr = le32_to_cpu(rx_desc->wb.upper.status_error);
	rx_buffer_info = &rx_ring->rx_buffer_info[i];

	while (staterr & IXGBE_RXD_STAT_DD) {
		u32 upper_len = 0;
		if (*work_done >= work_to_do)
			break;
		(*work_done)++;

		rmb(); /* read descriptor and rx_buffer_info after status DD */
		if (rx_ring->flags & IXGBE_RING_RX_PS_ENABLED) {
			hdr_info = le16_to_cpu(ixgbe_get_hdr_info(rx_desc));
			len = (hdr_info & IXGBE_RXDADV_HDRBUFLEN_MASK) >>
			       IXGBE_RXDADV_HDRBUFLEN_SHIFT;
			upper_len = le16_to_cpu(rx_desc->wb.upper.length);
			if ((len > IXGBE_RX_HDR_SIZE) ||
			    (upper_len && !(hdr_info & IXGBE_RXDADV_SPH)))
				len = IXGBE_RX_HDR_SIZE;
		} else {
			len = le16_to_cpu(rx_desc->wb.upper.length);
		}

		cleaned = true;
		skb = rx_buffer_info->skb;
		prefetch(skb->data);
		rx_buffer_info->skb = NULL;

		if (rx_buffer_info->dma) {
			if ((adapter->flags2 & IXGBE_FLAG2_RSC_ENABLED) &&
			    (!(staterr & IXGBE_RXD_STAT_EOP)) &&
				 (!(skb->prev))) {
				/*
				 * When HWRSC is enabled, delay unmapping
				 * of the first packet. It carries the
				 * header information, HW may still
				 * access the header after the writeback.
				 * Only unmap it when EOP is reached
				 */
				IXGBE_RSC_CB(skb)->delay_unmap = true;
				IXGBE_RSC_CB(skb)->dma = rx_buffer_info->dma;
			} else {
				dma_unmap_single(&pdev->dev,
						 rx_buffer_info->dma,
						 rx_ring->rx_buf_len,
						 DMA_FROM_DEVICE);
			}
			rx_buffer_info->dma = 0;
			skb_put(skb, len);
		}

		if (upper_len) {
			dma_unmap_page(&pdev->dev, rx_buffer_info->page_dma,
				       PAGE_SIZE / 2, DMA_FROM_DEVICE);
			rx_buffer_info->page_dma = 0;
			skb_fill_page_desc(skb, skb_shinfo(skb)->nr_frags,
					   rx_buffer_info->page,
					   rx_buffer_info->page_offset,
					   upper_len);

			if ((rx_ring->rx_buf_len > (PAGE_SIZE / 2)) ||
			    (page_count(rx_buffer_info->page) != 1))
				rx_buffer_info->page = NULL;
			else
				get_page(rx_buffer_info->page);

			skb->len += upper_len;
			skb->data_len += upper_len;
			skb->truesize += upper_len;
		}

		i++;
		if (i == rx_ring->count)
			i = 0;

		next_rxd = IXGBE_RX_DESC_ADV(rx_ring, i);
		prefetch(next_rxd);
		cleaned_count++;

		if (adapter->flags2 & IXGBE_FLAG2_RSC_CAPABLE)
			rsc_count = ixgbe_get_rsc_count(rx_desc);

		if (rsc_count) {
			u32 nextp = (staterr & IXGBE_RXDADV_NEXTP_MASK) >>
				     IXGBE_RXDADV_NEXTP_SHIFT;
			next_buffer = &rx_ring->rx_buffer_info[nextp];
		} else {
			next_buffer = &rx_ring->rx_buffer_info[i];
		}

		if (staterr & IXGBE_RXD_STAT_EOP) {
			if (skb->prev)
				skb = ixgbe_transform_rsc_queue(skb,
								&(rx_ring->rsc_count));
			if (adapter->flags2 & IXGBE_FLAG2_RSC_ENABLED) {
				if (IXGBE_RSC_CB(skb)->delay_unmap) {
					dma_unmap_single(&pdev->dev,
							 IXGBE_RSC_CB(skb)->dma,
							 rx_ring->rx_buf_len,
							 DMA_FROM_DEVICE);
					IXGBE_RSC_CB(skb)->dma = 0;
					IXGBE_RSC_CB(skb)->delay_unmap = false;
				}
				if (rx_ring->flags & IXGBE_RING_RX_PS_ENABLED)
					rx_ring->rsc_count +=
						skb_shinfo(skb)->nr_frags;
				else
					rx_ring->rsc_count++;
				rx_ring->rsc_flush++;
			}
			u64_stats_update_begin(&rx_ring->syncp);
			rx_ring->stats.packets++;
			rx_ring->stats.bytes += skb->len;
			u64_stats_update_end(&rx_ring->syncp);
		} else {
			if (rx_ring->flags & IXGBE_RING_RX_PS_ENABLED) {
				rx_buffer_info->skb = next_buffer->skb;
				rx_buffer_info->dma = next_buffer->dma;
				next_buffer->skb = skb;
				next_buffer->dma = 0;
			} else {
				skb->next = next_buffer->skb;
				skb->next->prev = skb;
			}
			rx_ring->non_eop_descs++;
			goto next_desc;
		}

		if (staterr & IXGBE_RXDADV_ERR_FRAME_ERR_MASK) {
			dev_kfree_skb_irq(skb);
			goto next_desc;
		}

		ixgbe_rx_checksum(adapter, rx_desc, skb);

		/* probably a little skewed due to removing CRC */
		total_rx_bytes += skb->len;
		total_rx_packets++;

		skb->protocol = eth_type_trans(skb, adapter->netdev);
#ifdef IXGBE_FCOE
		/* if ddp, not passing to ULD unless for FCP_RSP or error */
		if (adapter->flags & IXGBE_FLAG_FCOE_ENABLED) {
			ddp_bytes = ixgbe_fcoe_ddp(adapter, rx_desc, skb);
			if (!ddp_bytes)
				goto next_desc;
		}
#endif /* IXGBE_FCOE */
		ixgbe_receive_skb(q_vector, skb, staterr, rx_ring, rx_desc);

next_desc:
		rx_desc->wb.upper.status_error = 0;

		/* return some buffers to hardware, one at a time is too slow */
		if (cleaned_count >= IXGBE_RX_BUFFER_WRITE) {
			ixgbe_alloc_rx_buffers(adapter, rx_ring, cleaned_count);
			cleaned_count = 0;
		}

		/* use prefetched values */
		rx_desc = next_rxd;
		rx_buffer_info = &rx_ring->rx_buffer_info[i];

		staterr = le32_to_cpu(rx_desc->wb.upper.status_error);
	}

	rx_ring->next_to_clean = i;
	cleaned_count = IXGBE_DESC_UNUSED(rx_ring);

	if (cleaned_count)
		ixgbe_alloc_rx_buffers(adapter, rx_ring, cleaned_count);

#ifdef IXGBE_FCOE
	/* include DDPed FCoE data */
	if (ddp_bytes > 0) {
		unsigned int mss;

		mss = adapter->netdev->mtu - sizeof(struct fcoe_hdr) -
			sizeof(struct fc_frame_header) -
			sizeof(struct fcoe_crc_eof);
		if (mss > 512)
			mss &= ~511;
		total_rx_bytes += ddp_bytes;
		total_rx_packets += DIV_ROUND_UP(ddp_bytes, mss);
	}
#endif /* IXGBE_FCOE */

	rx_ring->total_packets += total_rx_packets;
	rx_ring->total_bytes += total_rx_bytes;

	return cleaned;
}

static int ixgbe_clean_rxonly(struct napi_struct *, int);
/**
 * ixgbe_configure_msix - Configure MSI-X hardware
 * @adapter: board private structure
 *
 * ixgbe_configure_msix sets up the hardware to properly generate MSI-X
 * interrupts.
 **/
static void ixgbe_configure_msix(struct ixgbe_adapter *adapter)
{
	struct ixgbe_q_vector *q_vector;
	int i, j, q_vectors, v_idx, r_idx;
	u32 mask;

	q_vectors = adapter->num_msix_vectors - NON_Q_VECTORS;

	/*
	 * Populate the IVAR table and set the ITR values to the
	 * corresponding register.
	 */
	for (v_idx = 0; v_idx < q_vectors; v_idx++) {
		q_vector = adapter->q_vector[v_idx];
		/* XXX for_each_set_bit(...) */
		r_idx = find_first_bit(q_vector->rxr_idx,
				       adapter->num_rx_queues);

		for (i = 0; i < q_vector->rxr_count; i++) {
			j = adapter->rx_ring[r_idx]->reg_idx;
			ixgbe_set_ivar(adapter, 0, j, v_idx);
			r_idx = find_next_bit(q_vector->rxr_idx,
					      adapter->num_rx_queues,
					      r_idx + 1);
		}
		r_idx = find_first_bit(q_vector->txr_idx,
				       adapter->num_tx_queues);

		for (i = 0; i < q_vector->txr_count; i++) {
			j = adapter->tx_ring[r_idx]->reg_idx;
			ixgbe_set_ivar(adapter, 1, j, v_idx);
			r_idx = find_next_bit(q_vector->txr_idx,
					      adapter->num_tx_queues,
					      r_idx + 1);
		}

		if (q_vector->txr_count && !q_vector->rxr_count)
			/* tx only */
			q_vector->eitr = adapter->tx_eitr_param;
		else if (q_vector->rxr_count)
			/* rx or mixed */
			q_vector->eitr = adapter->rx_eitr_param;

		ixgbe_write_eitr(q_vector);
		/* If Flow Director is enabled, set interrupt affinity */
		if ((adapter->flags & IXGBE_FLAG_FDIR_HASH_CAPABLE) ||
		    (adapter->flags & IXGBE_FLAG_FDIR_PERFECT_CAPABLE)) {
			/*
			 * Allocate the affinity_hint cpumask, assign the mask
			 * for this vector, and set our affinity_hint for
			 * this irq.
			 */
			if (!alloc_cpumask_var(&q_vector->affinity_mask,
			                       GFP_KERNEL))
				return;
			cpumask_set_cpu(v_idx, q_vector->affinity_mask);
			irq_set_affinity_hint(adapter->msix_entries[v_idx].vector,
			                      q_vector->affinity_mask);
		}
	}

	if (adapter->hw.mac.type == ixgbe_mac_82598EB)
		ixgbe_set_ivar(adapter, -1, IXGBE_IVAR_OTHER_CAUSES_INDEX,
			       v_idx);
	else if (adapter->hw.mac.type == ixgbe_mac_82599EB)
		ixgbe_set_ivar(adapter, -1, 1, v_idx);
	IXGBE_WRITE_REG(&adapter->hw, IXGBE_EITR(v_idx), 1950);

	/* set up to autoclear timer, and the vectors */
	mask = IXGBE_EIMS_ENABLE_MASK;
	if (adapter->num_vfs)
		mask &= ~(IXGBE_EIMS_OTHER |
			  IXGBE_EIMS_MAILBOX |
			  IXGBE_EIMS_LSC);
	else
		mask &= ~(IXGBE_EIMS_OTHER | IXGBE_EIMS_LSC);
	IXGBE_WRITE_REG(&adapter->hw, IXGBE_EIAC, mask);
}

enum latency_range {
	lowest_latency = 0,
	low_latency = 1,
	bulk_latency = 2,
	latency_invalid = 255
};

/**
 * ixgbe_update_itr - update the dynamic ITR value based on statistics
 * @adapter: pointer to adapter
 * @eitr: eitr setting (ints per sec) to give last timeslice
 * @itr_setting: current throttle rate in ints/second
 * @packets: the number of packets during this measurement interval
 * @bytes: the number of bytes during this measurement interval
 *
 *      Stores a new ITR value based on packets and byte
 *      counts during the last interrupt.  The advantage of per interrupt
 *      computation is faster updates and more accurate ITR for the current
 *      traffic pattern.  Constants in this function were computed
 *      based on theoretical maximum wire speed and thresholds were set based
 *      on testing data as well as attempting to minimize response time
 *      while increasing bulk throughput.
 *      this functionality is controlled by the InterruptThrottleRate module
 *      parameter (see ixgbe_param.c)
 **/
static u8 ixgbe_update_itr(struct ixgbe_adapter *adapter,
			   u32 eitr, u8 itr_setting,
			   int packets, int bytes)
{
	unsigned int retval = itr_setting;
	u32 timepassed_us;
	u64 bytes_perint;

	if (packets == 0)
		goto update_itr_done;


	/* simple throttlerate management
	 *    0-20MB/s lowest (100000 ints/s)
	 *   20-100MB/s low   (20000 ints/s)
	 *  100-1249MB/s bulk (8000 ints/s)
	 */
	/* what was last interrupt timeslice? */
	timepassed_us = 1000000/eitr;
	bytes_perint = bytes / timepassed_us; /* bytes/usec */

	switch (itr_setting) {
	case lowest_latency:
		if (bytes_perint > adapter->eitr_low)
			retval = low_latency;
		break;
	case low_latency:
		if (bytes_perint > adapter->eitr_high)
			retval = bulk_latency;
		else if (bytes_perint <= adapter->eitr_low)
			retval = lowest_latency;
		break;
	case bulk_latency:
		if (bytes_perint <= adapter->eitr_high)
			retval = low_latency;
		break;
	}

update_itr_done:
	return retval;
}

/**
 * ixgbe_write_eitr - write EITR register in hardware specific way
 * @q_vector: structure containing interrupt and ring information
 *
 * This function is made to be called by ethtool and by the driver
 * when it needs to update EITR registers at runtime.  Hardware
 * specific quirks/differences are taken care of here.
 */
void ixgbe_write_eitr(struct ixgbe_q_vector *q_vector)
{
	struct ixgbe_adapter *adapter = q_vector->adapter;
	struct ixgbe_hw *hw = &adapter->hw;
	int v_idx = q_vector->v_idx;
	u32 itr_reg = EITR_INTS_PER_SEC_TO_REG(q_vector->eitr);

	if (adapter->hw.mac.type == ixgbe_mac_82598EB) {
		/* must write high and low 16 bits to reset counter */
		itr_reg |= (itr_reg << 16);
	} else if (adapter->hw.mac.type == ixgbe_mac_82599EB) {
		/*
		 * 82599 can support a value of zero, so allow it for
		 * max interrupt rate, but there is an errata where it can
		 * not be zero with RSC
		 */
		if (itr_reg == 8 &&
		    !(adapter->flags2 & IXGBE_FLAG2_RSC_ENABLED))
			itr_reg = 0;

		/*
		 * set the WDIS bit to not clear the timer bits and cause an
		 * immediate assertion of the interrupt
		 */
		itr_reg |= IXGBE_EITR_CNT_WDIS;
	}
	IXGBE_WRITE_REG(hw, IXGBE_EITR(v_idx), itr_reg);
}

static void ixgbe_set_itr_msix(struct ixgbe_q_vector *q_vector)
{
	struct ixgbe_adapter *adapter = q_vector->adapter;
	u32 new_itr;
	u8 current_itr, ret_itr;
	int i, r_idx;
	struct ixgbe_ring *rx_ring, *tx_ring;

	r_idx = find_first_bit(q_vector->txr_idx, adapter->num_tx_queues);
	for (i = 0; i < q_vector->txr_count; i++) {
		tx_ring = adapter->tx_ring[r_idx];
		ret_itr = ixgbe_update_itr(adapter, q_vector->eitr,
					   q_vector->tx_itr,
					   tx_ring->total_packets,
					   tx_ring->total_bytes);
		/* if the result for this queue would decrease interrupt
		 * rate for this vector then use that result */
		q_vector->tx_itr = ((q_vector->tx_itr > ret_itr) ?
				    q_vector->tx_itr - 1 : ret_itr);
		r_idx = find_next_bit(q_vector->txr_idx, adapter->num_tx_queues,
				      r_idx + 1);
	}

	r_idx = find_first_bit(q_vector->rxr_idx, adapter->num_rx_queues);
	for (i = 0; i < q_vector->rxr_count; i++) {
		rx_ring = adapter->rx_ring[r_idx];
		ret_itr = ixgbe_update_itr(adapter, q_vector->eitr,
					   q_vector->rx_itr,
					   rx_ring->total_packets,
					   rx_ring->total_bytes);
		/* if the result for this queue would decrease interrupt
		 * rate for this vector then use that result */
		q_vector->rx_itr = ((q_vector->rx_itr > ret_itr) ?
				    q_vector->rx_itr - 1 : ret_itr);
		r_idx = find_next_bit(q_vector->rxr_idx, adapter->num_rx_queues,
				      r_idx + 1);
	}

	current_itr = max(q_vector->rx_itr, q_vector->tx_itr);

	switch (current_itr) {
	/* counts and packets in update_itr are dependent on these numbers */
	case lowest_latency:
		new_itr = 100000;
		break;
	case low_latency:
		new_itr = 20000; /* aka hwitr = ~200 */
		break;
	case bulk_latency:
	default:
		new_itr = 8000;
		break;
	}

	if (new_itr != q_vector->eitr) {
		/* do an exponential smoothing */
		new_itr = ((q_vector->eitr * 90)/100) + ((new_itr * 10)/100);

		/* save the algorithm value here, not the smoothed one */
		q_vector->eitr = new_itr;

		ixgbe_write_eitr(q_vector);
	}
}

/**
 * ixgbe_check_overtemp_task - worker thread to check over tempurature
 * @work: pointer to work_struct containing our data
 **/
static void ixgbe_check_overtemp_task(struct work_struct *work)
{
	struct ixgbe_adapter *adapter = container_of(work,
						     struct ixgbe_adapter,
						     check_overtemp_task);
	struct ixgbe_hw *hw = &adapter->hw;
	u32 eicr = adapter->interrupt_event;

	if (!(adapter->flags2 & IXGBE_FLAG2_TEMP_SENSOR_CAPABLE))
		return;

	switch (hw->device_id) {
	case IXGBE_DEV_ID_82599_T3_LOM: {
		u32 autoneg;
		bool link_up = false;

		if (hw->mac.ops.check_link)
			hw->mac.ops.check_link(hw, &autoneg, &link_up, false);

		if (((eicr & IXGBE_EICR_GPI_SDP0) && (!link_up)) ||
		    (eicr & IXGBE_EICR_LSC))
			/* Check if this is due to overtemp */
			if (hw->phy.ops.check_overtemp(hw) == IXGBE_ERR_OVERTEMP)
				break;
		return;
	}
	default:
		if (!(eicr & IXGBE_EICR_GPI_SDP0))
			return;
<<<<<<< HEAD
		default:
			if (!(eicr & IXGBE_EICR_GPI_SDP0))
				return;
			break;
		}
		e_crit(drv, "Network adapter has been stopped because it has "
		       "over heated. Restart the computer. If the problem "
		       "persists, power off the system and replace the "
		       "adapter\n");
		/* write to clear the interrupt */
		IXGBE_WRITE_REG(hw, IXGBE_EICR, IXGBE_EICR_GPI_SDP0);
=======
		break;
>>>>>>> 45f53cc9
	}
	e_crit(drv,
	       "Network adapter has been stopped because it has over heated. "
	       "Restart the computer. If the problem persists, "
	       "power off the system and replace the adapter\n");
	/* write to clear the interrupt */
	IXGBE_WRITE_REG(hw, IXGBE_EICR, IXGBE_EICR_GPI_SDP0);
}

static void ixgbe_check_fan_failure(struct ixgbe_adapter *adapter, u32 eicr)
{
	struct ixgbe_hw *hw = &adapter->hw;

	if ((adapter->flags & IXGBE_FLAG_FAN_FAIL_CAPABLE) &&
	    (eicr & IXGBE_EICR_GPI_SDP1)) {
		e_crit(probe, "Fan has stopped, replace the adapter\n");
		/* write to clear the interrupt */
		IXGBE_WRITE_REG(hw, IXGBE_EICR, IXGBE_EICR_GPI_SDP1);
	}
}

static void ixgbe_check_sfp_event(struct ixgbe_adapter *adapter, u32 eicr)
{
	struct ixgbe_hw *hw = &adapter->hw;

	if (eicr & IXGBE_EICR_GPI_SDP1) {
		/* Clear the interrupt */
		IXGBE_WRITE_REG(hw, IXGBE_EICR, IXGBE_EICR_GPI_SDP1);
		schedule_work(&adapter->multispeed_fiber_task);
	} else if (eicr & IXGBE_EICR_GPI_SDP2) {
		/* Clear the interrupt */
		IXGBE_WRITE_REG(hw, IXGBE_EICR, IXGBE_EICR_GPI_SDP2);
		schedule_work(&adapter->sfp_config_module_task);
	} else {
		/* Interrupt isn't for us... */
		return;
	}
}

static void ixgbe_check_lsc(struct ixgbe_adapter *adapter)
{
	struct ixgbe_hw *hw = &adapter->hw;

	adapter->lsc_int++;
	adapter->flags |= IXGBE_FLAG_NEED_LINK_UPDATE;
	adapter->link_check_timeout = jiffies;
	if (!test_bit(__IXGBE_DOWN, &adapter->state)) {
		IXGBE_WRITE_REG(hw, IXGBE_EIMC, IXGBE_EIMC_LSC);
		IXGBE_WRITE_FLUSH(hw);
		schedule_work(&adapter->watchdog_task);
	}
}

static irqreturn_t ixgbe_msix_lsc(int irq, void *data)
{
	struct net_device *netdev = data;
	struct ixgbe_adapter *adapter = netdev_priv(netdev);
	struct ixgbe_hw *hw = &adapter->hw;
	u32 eicr;

	/*
	 * Workaround for Silicon errata.  Use clear-by-write instead
	 * of clear-by-read.  Reading with EICS will return the
	 * interrupt causes without clearing, which later be done
	 * with the write to EICR.
	 */
	eicr = IXGBE_READ_REG(hw, IXGBE_EICS);
	IXGBE_WRITE_REG(hw, IXGBE_EICR, eicr);

	if (eicr & IXGBE_EICR_LSC)
		ixgbe_check_lsc(adapter);

	if (eicr & IXGBE_EICR_MAILBOX)
		ixgbe_msg_task(adapter);

	if (hw->mac.type == ixgbe_mac_82598EB)
		ixgbe_check_fan_failure(adapter, eicr);

	if (hw->mac.type == ixgbe_mac_82599EB) {
		ixgbe_check_sfp_event(adapter, eicr);
		adapter->interrupt_event = eicr;
		if ((adapter->flags2 & IXGBE_FLAG2_TEMP_SENSOR_CAPABLE) &&
		    ((eicr & IXGBE_EICR_GPI_SDP0) || (eicr & IXGBE_EICR_LSC)))
			schedule_work(&adapter->check_overtemp_task);

		/* Handle Flow Director Full threshold interrupt */
		if (eicr & IXGBE_EICR_FLOW_DIR) {
			int i;
			IXGBE_WRITE_REG(hw, IXGBE_EICR, IXGBE_EICR_FLOW_DIR);
			/* Disable transmits before FDIR Re-initialization */
			netif_tx_stop_all_queues(netdev);
			for (i = 0; i < adapter->num_tx_queues; i++) {
				struct ixgbe_ring *tx_ring =
							    adapter->tx_ring[i];
				if (test_and_clear_bit(__IXGBE_FDIR_INIT_DONE,
						       &tx_ring->reinit_state))
					schedule_work(&adapter->fdir_reinit_task);
			}
		}
	}
	if (!test_bit(__IXGBE_DOWN, &adapter->state))
		IXGBE_WRITE_REG(hw, IXGBE_EIMS, IXGBE_EIMS_OTHER);

	return IRQ_HANDLED;
}

static inline void ixgbe_irq_enable_queues(struct ixgbe_adapter *adapter,
					   u64 qmask)
{
	u32 mask;

	if (adapter->hw.mac.type == ixgbe_mac_82598EB) {
		mask = (IXGBE_EIMS_RTX_QUEUE & qmask);
		IXGBE_WRITE_REG(&adapter->hw, IXGBE_EIMS, mask);
	} else {
		mask = (qmask & 0xFFFFFFFF);
		IXGBE_WRITE_REG(&adapter->hw, IXGBE_EIMS_EX(0), mask);
		mask = (qmask >> 32);
		IXGBE_WRITE_REG(&adapter->hw, IXGBE_EIMS_EX(1), mask);
	}
	/* skip the flush */
}

static inline void ixgbe_irq_disable_queues(struct ixgbe_adapter *adapter,
					    u64 qmask)
{
	u32 mask;

	if (adapter->hw.mac.type == ixgbe_mac_82598EB) {
		mask = (IXGBE_EIMS_RTX_QUEUE & qmask);
		IXGBE_WRITE_REG(&adapter->hw, IXGBE_EIMC, mask);
	} else {
		mask = (qmask & 0xFFFFFFFF);
		IXGBE_WRITE_REG(&adapter->hw, IXGBE_EIMC_EX(0), mask);
		mask = (qmask >> 32);
		IXGBE_WRITE_REG(&adapter->hw, IXGBE_EIMC_EX(1), mask);
	}
	/* skip the flush */
}

static irqreturn_t ixgbe_msix_clean_tx(int irq, void *data)
{
	struct ixgbe_q_vector *q_vector = data;
	struct ixgbe_adapter  *adapter = q_vector->adapter;
	struct ixgbe_ring     *tx_ring;
	int i, r_idx;

	if (!q_vector->txr_count)
		return IRQ_HANDLED;

	r_idx = find_first_bit(q_vector->txr_idx, adapter->num_tx_queues);
	for (i = 0; i < q_vector->txr_count; i++) {
		tx_ring = adapter->tx_ring[r_idx];
		tx_ring->total_bytes = 0;
		tx_ring->total_packets = 0;
		r_idx = find_next_bit(q_vector->txr_idx, adapter->num_tx_queues,
				      r_idx + 1);
	}

	/* EIAM disabled interrupts (on this vector) for us */
	napi_schedule(&q_vector->napi);

	return IRQ_HANDLED;
}

/**
 * ixgbe_msix_clean_rx - single unshared vector rx clean (all queues)
 * @irq: unused
 * @data: pointer to our q_vector struct for this interrupt vector
 **/
static irqreturn_t ixgbe_msix_clean_rx(int irq, void *data)
{
	struct ixgbe_q_vector *q_vector = data;
	struct ixgbe_adapter  *adapter = q_vector->adapter;
	struct ixgbe_ring  *rx_ring;
	int r_idx;
	int i;

	r_idx = find_first_bit(q_vector->rxr_idx, adapter->num_rx_queues);
	for (i = 0;  i < q_vector->rxr_count; i++) {
		rx_ring = adapter->rx_ring[r_idx];
		rx_ring->total_bytes = 0;
		rx_ring->total_packets = 0;
		r_idx = find_next_bit(q_vector->rxr_idx, adapter->num_rx_queues,
				      r_idx + 1);
	}

	if (!q_vector->rxr_count)
		return IRQ_HANDLED;

	/* disable interrupts on this vector only */
	/* EIAM disabled interrupts (on this vector) for us */
	napi_schedule(&q_vector->napi);

	return IRQ_HANDLED;
}

static irqreturn_t ixgbe_msix_clean_many(int irq, void *data)
{
	struct ixgbe_q_vector *q_vector = data;
	struct ixgbe_adapter  *adapter = q_vector->adapter;
	struct ixgbe_ring  *ring;
	int r_idx;
	int i;

	if (!q_vector->txr_count && !q_vector->rxr_count)
		return IRQ_HANDLED;

	r_idx = find_first_bit(q_vector->txr_idx, adapter->num_tx_queues);
	for (i = 0; i < q_vector->txr_count; i++) {
		ring = adapter->tx_ring[r_idx];
		ring->total_bytes = 0;
		ring->total_packets = 0;
		r_idx = find_next_bit(q_vector->txr_idx, adapter->num_tx_queues,
				      r_idx + 1);
	}

	r_idx = find_first_bit(q_vector->rxr_idx, adapter->num_rx_queues);
	for (i = 0; i < q_vector->rxr_count; i++) {
		ring = adapter->rx_ring[r_idx];
		ring->total_bytes = 0;
		ring->total_packets = 0;
		r_idx = find_next_bit(q_vector->rxr_idx, adapter->num_rx_queues,
				      r_idx + 1);
	}

	/* EIAM disabled interrupts (on this vector) for us */
	napi_schedule(&q_vector->napi);

	return IRQ_HANDLED;
}

/**
 * ixgbe_clean_rxonly - msix (aka one shot) rx clean routine
 * @napi: napi struct with our devices info in it
 * @budget: amount of work driver is allowed to do this pass, in packets
 *
 * This function is optimized for cleaning one queue only on a single
 * q_vector!!!
 **/
static int ixgbe_clean_rxonly(struct napi_struct *napi, int budget)
{
	struct ixgbe_q_vector *q_vector =
			       container_of(napi, struct ixgbe_q_vector, napi);
	struct ixgbe_adapter *adapter = q_vector->adapter;
	struct ixgbe_ring *rx_ring = NULL;
	int work_done = 0;
	long r_idx;

	r_idx = find_first_bit(q_vector->rxr_idx, adapter->num_rx_queues);
	rx_ring = adapter->rx_ring[r_idx];
#ifdef CONFIG_IXGBE_DCA
	if (adapter->flags & IXGBE_FLAG_DCA_ENABLED)
		ixgbe_update_rx_dca(adapter, rx_ring);
#endif

	ixgbe_clean_rx_irq(q_vector, rx_ring, &work_done, budget);

	/* If all Rx work done, exit the polling mode */
	if (work_done < budget) {
		napi_complete(napi);
		if (adapter->rx_itr_setting & 1)
			ixgbe_set_itr_msix(q_vector);
		if (!test_bit(__IXGBE_DOWN, &adapter->state))
			ixgbe_irq_enable_queues(adapter,
						((u64)1 << q_vector->v_idx));
	}

	return work_done;
}

/**
 * ixgbe_clean_rxtx_many - msix (aka one shot) rx clean routine
 * @napi: napi struct with our devices info in it
 * @budget: amount of work driver is allowed to do this pass, in packets
 *
 * This function will clean more than one rx queue associated with a
 * q_vector.
 **/
static int ixgbe_clean_rxtx_many(struct napi_struct *napi, int budget)
{
	struct ixgbe_q_vector *q_vector =
			       container_of(napi, struct ixgbe_q_vector, napi);
	struct ixgbe_adapter *adapter = q_vector->adapter;
	struct ixgbe_ring *ring = NULL;
	int work_done = 0, i;
	long r_idx;
	bool tx_clean_complete = true;

	r_idx = find_first_bit(q_vector->txr_idx, adapter->num_tx_queues);
	for (i = 0; i < q_vector->txr_count; i++) {
		ring = adapter->tx_ring[r_idx];
#ifdef CONFIG_IXGBE_DCA
		if (adapter->flags & IXGBE_FLAG_DCA_ENABLED)
			ixgbe_update_tx_dca(adapter, ring);
#endif
		tx_clean_complete &= ixgbe_clean_tx_irq(q_vector, ring);
		r_idx = find_next_bit(q_vector->txr_idx, adapter->num_tx_queues,
				      r_idx + 1);
	}

	/* attempt to distribute budget to each queue fairly, but don't allow
	 * the budget to go below 1 because we'll exit polling */
	budget /= (q_vector->rxr_count ?: 1);
	budget = max(budget, 1);
	r_idx = find_first_bit(q_vector->rxr_idx, adapter->num_rx_queues);
	for (i = 0; i < q_vector->rxr_count; i++) {
		ring = adapter->rx_ring[r_idx];
#ifdef CONFIG_IXGBE_DCA
		if (adapter->flags & IXGBE_FLAG_DCA_ENABLED)
			ixgbe_update_rx_dca(adapter, ring);
#endif
		ixgbe_clean_rx_irq(q_vector, ring, &work_done, budget);
		r_idx = find_next_bit(q_vector->rxr_idx, adapter->num_rx_queues,
				      r_idx + 1);
	}

	r_idx = find_first_bit(q_vector->rxr_idx, adapter->num_rx_queues);
	ring = adapter->rx_ring[r_idx];
	/* If all Rx work done, exit the polling mode */
	if (work_done < budget) {
		napi_complete(napi);
		if (adapter->rx_itr_setting & 1)
			ixgbe_set_itr_msix(q_vector);
		if (!test_bit(__IXGBE_DOWN, &adapter->state))
			ixgbe_irq_enable_queues(adapter,
						((u64)1 << q_vector->v_idx));
		return 0;
	}

	return work_done;
}

/**
 * ixgbe_clean_txonly - msix (aka one shot) tx clean routine
 * @napi: napi struct with our devices info in it
 * @budget: amount of work driver is allowed to do this pass, in packets
 *
 * This function is optimized for cleaning one queue only on a single
 * q_vector!!!
 **/
static int ixgbe_clean_txonly(struct napi_struct *napi, int budget)
{
	struct ixgbe_q_vector *q_vector =
			       container_of(napi, struct ixgbe_q_vector, napi);
	struct ixgbe_adapter *adapter = q_vector->adapter;
	struct ixgbe_ring *tx_ring = NULL;
	int work_done = 0;
	long r_idx;

	r_idx = find_first_bit(q_vector->txr_idx, adapter->num_tx_queues);
	tx_ring = adapter->tx_ring[r_idx];
#ifdef CONFIG_IXGBE_DCA
	if (adapter->flags & IXGBE_FLAG_DCA_ENABLED)
		ixgbe_update_tx_dca(adapter, tx_ring);
#endif

	if (!ixgbe_clean_tx_irq(q_vector, tx_ring))
		work_done = budget;

	/* If all Tx work done, exit the polling mode */
	if (work_done < budget) {
		napi_complete(napi);
		if (adapter->tx_itr_setting & 1)
			ixgbe_set_itr_msix(q_vector);
		if (!test_bit(__IXGBE_DOWN, &adapter->state))
			ixgbe_irq_enable_queues(adapter,
						((u64)1 << q_vector->v_idx));
	}

	return work_done;
}

static inline void map_vector_to_rxq(struct ixgbe_adapter *a, int v_idx,
				     int r_idx)
{
	struct ixgbe_q_vector *q_vector = a->q_vector[v_idx];

	set_bit(r_idx, q_vector->rxr_idx);
	q_vector->rxr_count++;
}

static inline void map_vector_to_txq(struct ixgbe_adapter *a, int v_idx,
				     int t_idx)
{
	struct ixgbe_q_vector *q_vector = a->q_vector[v_idx];

	set_bit(t_idx, q_vector->txr_idx);
	q_vector->txr_count++;
}

/**
 * ixgbe_map_rings_to_vectors - Maps descriptor rings to vectors
 * @adapter: board private structure to initialize
 * @vectors: allotted vector count for descriptor rings
 *
 * This function maps descriptor rings to the queue-specific vectors
 * we were allotted through the MSI-X enabling code.  Ideally, we'd have
 * one vector per ring/queue, but on a constrained vector budget, we
 * group the rings as "efficiently" as possible.  You would add new
 * mapping configurations in here.
 **/
static int ixgbe_map_rings_to_vectors(struct ixgbe_adapter *adapter,
				      int vectors)
{
	int v_start = 0;
	int rxr_idx = 0, txr_idx = 0;
	int rxr_remaining = adapter->num_rx_queues;
	int txr_remaining = adapter->num_tx_queues;
	int i, j;
	int rqpv, tqpv;
	int err = 0;

	/* No mapping required if MSI-X is disabled. */
	if (!(adapter->flags & IXGBE_FLAG_MSIX_ENABLED))
		goto out;

	/*
	 * The ideal configuration...
	 * We have enough vectors to map one per queue.
	 */
	if (vectors == adapter->num_rx_queues + adapter->num_tx_queues) {
		for (; rxr_idx < rxr_remaining; v_start++, rxr_idx++)
			map_vector_to_rxq(adapter, v_start, rxr_idx);

		for (; txr_idx < txr_remaining; v_start++, txr_idx++)
			map_vector_to_txq(adapter, v_start, txr_idx);

		goto out;
	}

	/*
	 * If we don't have enough vectors for a 1-to-1
	 * mapping, we'll have to group them so there are
	 * multiple queues per vector.
	 */
	/* Re-adjusting *qpv takes care of the remainder. */
	for (i = v_start; i < vectors; i++) {
		rqpv = DIV_ROUND_UP(rxr_remaining, vectors - i);
		for (j = 0; j < rqpv; j++) {
			map_vector_to_rxq(adapter, i, rxr_idx);
			rxr_idx++;
			rxr_remaining--;
		}
	}
	for (i = v_start; i < vectors; i++) {
		tqpv = DIV_ROUND_UP(txr_remaining, vectors - i);
		for (j = 0; j < tqpv; j++) {
			map_vector_to_txq(adapter, i, txr_idx);
			txr_idx++;
			txr_remaining--;
		}
	}

out:
	return err;
}

/**
 * ixgbe_request_msix_irqs - Initialize MSI-X interrupts
 * @adapter: board private structure
 *
 * ixgbe_request_msix_irqs allocates MSI-X vectors and requests
 * interrupts from the kernel.
 **/
static int ixgbe_request_msix_irqs(struct ixgbe_adapter *adapter)
{
	struct net_device *netdev = adapter->netdev;
	irqreturn_t (*handler)(int, void *);
	int i, vector, q_vectors, err;
	int ri = 0, ti = 0;

	/* Decrement for Other and TCP Timer vectors */
	q_vectors = adapter->num_msix_vectors - NON_Q_VECTORS;

	/* Map the Tx/Rx rings to the vectors we were allotted. */
	err = ixgbe_map_rings_to_vectors(adapter, q_vectors);
	if (err)
		goto out;

#define SET_HANDLER(_v) ((!(_v)->rxr_count) ? &ixgbe_msix_clean_tx : \
			 (!(_v)->txr_count) ? &ixgbe_msix_clean_rx : \
			 &ixgbe_msix_clean_many)
	for (vector = 0; vector < q_vectors; vector++) {
		handler = SET_HANDLER(adapter->q_vector[vector]);

		if (handler == &ixgbe_msix_clean_rx) {
			sprintf(adapter->name[vector], "%s-%s-%d",
				netdev->name, "rx", ri++);
		} else if (handler == &ixgbe_msix_clean_tx) {
			sprintf(adapter->name[vector], "%s-%s-%d",
				netdev->name, "tx", ti++);
		} else
			sprintf(adapter->name[vector], "%s-%s-%d",
				netdev->name, "TxRx", vector);

		err = request_irq(adapter->msix_entries[vector].vector,
				  handler, 0, adapter->name[vector],
				  adapter->q_vector[vector]);
		if (err) {
			e_err(probe, "request_irq failed for MSIX interrupt "
			      "Error: %d\n", err);
			goto free_queue_irqs;
		}
	}

	sprintf(adapter->name[vector], "%s:lsc", netdev->name);
	err = request_irq(adapter->msix_entries[vector].vector,
			  ixgbe_msix_lsc, 0, adapter->name[vector], netdev);
	if (err) {
		e_err(probe, "request_irq for msix_lsc failed: %d\n", err);
		goto free_queue_irqs;
	}

	return 0;

free_queue_irqs:
	for (i = vector - 1; i >= 0; i--)
		free_irq(adapter->msix_entries[--vector].vector,
			 adapter->q_vector[i]);
	adapter->flags &= ~IXGBE_FLAG_MSIX_ENABLED;
	pci_disable_msix(adapter->pdev);
	kfree(adapter->msix_entries);
	adapter->msix_entries = NULL;
out:
	return err;
}

static void ixgbe_set_itr(struct ixgbe_adapter *adapter)
{
	struct ixgbe_q_vector *q_vector = adapter->q_vector[0];
	u8 current_itr;
	u32 new_itr = q_vector->eitr;
	struct ixgbe_ring *rx_ring = adapter->rx_ring[0];
	struct ixgbe_ring *tx_ring = adapter->tx_ring[0];

	q_vector->tx_itr = ixgbe_update_itr(adapter, new_itr,
					    q_vector->tx_itr,
					    tx_ring->total_packets,
					    tx_ring->total_bytes);
	q_vector->rx_itr = ixgbe_update_itr(adapter, new_itr,
					    q_vector->rx_itr,
					    rx_ring->total_packets,
					    rx_ring->total_bytes);

	current_itr = max(q_vector->rx_itr, q_vector->tx_itr);

	switch (current_itr) {
	/* counts and packets in update_itr are dependent on these numbers */
	case lowest_latency:
		new_itr = 100000;
		break;
	case low_latency:
		new_itr = 20000; /* aka hwitr = ~200 */
		break;
	case bulk_latency:
		new_itr = 8000;
		break;
	default:
		break;
	}

	if (new_itr != q_vector->eitr) {
		/* do an exponential smoothing */
		new_itr = ((q_vector->eitr * 90)/100) + ((new_itr * 10)/100);

		/* save the algorithm value here, not the smoothed one */
		q_vector->eitr = new_itr;

		ixgbe_write_eitr(q_vector);
	}
}

/**
 * ixgbe_irq_enable - Enable default interrupt generation settings
 * @adapter: board private structure
 **/
static inline void ixgbe_irq_enable(struct ixgbe_adapter *adapter, bool queues,
				    bool flush)
{
	u32 mask;

	mask = (IXGBE_EIMS_ENABLE_MASK & ~IXGBE_EIMS_RTX_QUEUE);
	if (adapter->flags2 & IXGBE_FLAG2_TEMP_SENSOR_CAPABLE)
		mask |= IXGBE_EIMS_GPI_SDP0;
	if (adapter->flags & IXGBE_FLAG_FAN_FAIL_CAPABLE)
		mask |= IXGBE_EIMS_GPI_SDP1;
	if (adapter->hw.mac.type == ixgbe_mac_82599EB) {
		mask |= IXGBE_EIMS_ECC;
		mask |= IXGBE_EIMS_GPI_SDP1;
		mask |= IXGBE_EIMS_GPI_SDP2;
		if (adapter->num_vfs)
			mask |= IXGBE_EIMS_MAILBOX;
	}
	if (adapter->flags & IXGBE_FLAG_FDIR_HASH_CAPABLE ||
	    adapter->flags & IXGBE_FLAG_FDIR_PERFECT_CAPABLE)
		mask |= IXGBE_EIMS_FLOW_DIR;

	IXGBE_WRITE_REG(&adapter->hw, IXGBE_EIMS, mask);
	if (queues)
		ixgbe_irq_enable_queues(adapter, ~0);
	if (flush)
		IXGBE_WRITE_FLUSH(&adapter->hw);

	if (adapter->num_vfs > 32) {
		u32 eitrsel = (1 << (adapter->num_vfs - 32)) - 1;
		IXGBE_WRITE_REG(&adapter->hw, IXGBE_EITRSEL, eitrsel);
	}
}

/**
 * ixgbe_intr - legacy mode Interrupt Handler
 * @irq: interrupt number
 * @data: pointer to a network interface device structure
 **/
static irqreturn_t ixgbe_intr(int irq, void *data)
{
	struct net_device *netdev = data;
	struct ixgbe_adapter *adapter = netdev_priv(netdev);
	struct ixgbe_hw *hw = &adapter->hw;
	struct ixgbe_q_vector *q_vector = adapter->q_vector[0];
	u32 eicr;

	/*
	 * Workaround for silicon errata on 82598.  Mask the interrupts
	 * before the read of EICR.
	 */
	IXGBE_WRITE_REG(hw, IXGBE_EIMC, IXGBE_IRQ_CLEAR_MASK);

	/* for NAPI, using EIAM to auto-mask tx/rx interrupt bits on read
	 * therefore no explict interrupt disable is necessary */
	eicr = IXGBE_READ_REG(hw, IXGBE_EICR);
	if (!eicr) {
		/*
		 * shared interrupt alert!
		 * make sure interrupts are enabled because the read will
		 * have disabled interrupts due to EIAM
		 * finish the workaround of silicon errata on 82598.  Unmask
		 * the interrupt that we masked before the EICR read.
		 */
		if (!test_bit(__IXGBE_DOWN, &adapter->state))
			ixgbe_irq_enable(adapter, true, true);
		return IRQ_NONE;	/* Not our interrupt */
	}

	if (eicr & IXGBE_EICR_LSC)
		ixgbe_check_lsc(adapter);

	if (hw->mac.type == ixgbe_mac_82599EB)
		ixgbe_check_sfp_event(adapter, eicr);

	ixgbe_check_fan_failure(adapter, eicr);
	if ((adapter->flags2 & IXGBE_FLAG2_TEMP_SENSOR_CAPABLE) &&
	    ((eicr & IXGBE_EICR_GPI_SDP0) || (eicr & IXGBE_EICR_LSC)))
		schedule_work(&adapter->check_overtemp_task);

	if (napi_schedule_prep(&(q_vector->napi))) {
		adapter->tx_ring[0]->total_packets = 0;
		adapter->tx_ring[0]->total_bytes = 0;
		adapter->rx_ring[0]->total_packets = 0;
		adapter->rx_ring[0]->total_bytes = 0;
		/* would disable interrupts here but EIAM disabled it */
		__napi_schedule(&(q_vector->napi));
	}

	/*
	 * re-enable link(maybe) and non-queue interrupts, no flush.
	 * ixgbe_poll will re-enable the queue interrupts
	 */

	if (!test_bit(__IXGBE_DOWN, &adapter->state))
		ixgbe_irq_enable(adapter, false, false);

	return IRQ_HANDLED;
}

static inline void ixgbe_reset_q_vectors(struct ixgbe_adapter *adapter)
{
	int i, q_vectors = adapter->num_msix_vectors - NON_Q_VECTORS;

	for (i = 0; i < q_vectors; i++) {
		struct ixgbe_q_vector *q_vector = adapter->q_vector[i];
		bitmap_zero(q_vector->rxr_idx, MAX_RX_QUEUES);
		bitmap_zero(q_vector->txr_idx, MAX_TX_QUEUES);
		q_vector->rxr_count = 0;
		q_vector->txr_count = 0;
	}
}

/**
 * ixgbe_request_irq - initialize interrupts
 * @adapter: board private structure
 *
 * Attempts to configure interrupts using the best available
 * capabilities of the hardware and kernel.
 **/
static int ixgbe_request_irq(struct ixgbe_adapter *adapter)
{
	struct net_device *netdev = adapter->netdev;
	int err;

	if (adapter->flags & IXGBE_FLAG_MSIX_ENABLED) {
		err = ixgbe_request_msix_irqs(adapter);
	} else if (adapter->flags & IXGBE_FLAG_MSI_ENABLED) {
		err = request_irq(adapter->pdev->irq, ixgbe_intr, 0,
				  netdev->name, netdev);
	} else {
		err = request_irq(adapter->pdev->irq, ixgbe_intr, IRQF_SHARED,
				  netdev->name, netdev);
	}

	if (err)
		e_err(probe, "request_irq failed, Error %d\n", err);

	return err;
}

static void ixgbe_free_irq(struct ixgbe_adapter *adapter)
{
	struct net_device *netdev = adapter->netdev;

	if (adapter->flags & IXGBE_FLAG_MSIX_ENABLED) {
		int i, q_vectors;

		q_vectors = adapter->num_msix_vectors;

		i = q_vectors - 1;
		free_irq(adapter->msix_entries[i].vector, netdev);

		i--;
		for (; i >= 0; i--) {
			free_irq(adapter->msix_entries[i].vector,
				 adapter->q_vector[i]);
		}

		ixgbe_reset_q_vectors(adapter);
	} else {
		free_irq(adapter->pdev->irq, netdev);
	}
}

/**
 * ixgbe_irq_disable - Mask off interrupt generation on the NIC
 * @adapter: board private structure
 **/
static inline void ixgbe_irq_disable(struct ixgbe_adapter *adapter)
{
	if (adapter->hw.mac.type == ixgbe_mac_82598EB) {
		IXGBE_WRITE_REG(&adapter->hw, IXGBE_EIMC, ~0);
	} else {
		IXGBE_WRITE_REG(&adapter->hw, IXGBE_EIMC, 0xFFFF0000);
		IXGBE_WRITE_REG(&adapter->hw, IXGBE_EIMC_EX(0), ~0);
		IXGBE_WRITE_REG(&adapter->hw, IXGBE_EIMC_EX(1), ~0);
		if (adapter->num_vfs > 32)
			IXGBE_WRITE_REG(&adapter->hw, IXGBE_EITRSEL, 0);
	}
	IXGBE_WRITE_FLUSH(&adapter->hw);
	if (adapter->flags & IXGBE_FLAG_MSIX_ENABLED) {
		int i;
		for (i = 0; i < adapter->num_msix_vectors; i++)
			synchronize_irq(adapter->msix_entries[i].vector);
	} else {
		synchronize_irq(adapter->pdev->irq);
	}
}

/**
 * ixgbe_configure_msi_and_legacy - Initialize PIN (INTA...) and MSI interrupts
 *
 **/
static void ixgbe_configure_msi_and_legacy(struct ixgbe_adapter *adapter)
{
	struct ixgbe_hw *hw = &adapter->hw;

	IXGBE_WRITE_REG(hw, IXGBE_EITR(0),
			EITR_INTS_PER_SEC_TO_REG(adapter->rx_eitr_param));

	ixgbe_set_ivar(adapter, 0, 0, 0);
	ixgbe_set_ivar(adapter, 1, 0, 0);

	map_vector_to_rxq(adapter, 0, 0);
	map_vector_to_txq(adapter, 0, 0);

	e_info(hw, "Legacy interrupt IVAR setup done\n");
}

/**
 * ixgbe_configure_tx_ring - Configure 8259x Tx ring after Reset
 * @adapter: board private structure
 * @ring: structure containing ring specific data
 *
 * Configure the Tx descriptor ring after a reset.
 **/
void ixgbe_configure_tx_ring(struct ixgbe_adapter *adapter,
			     struct ixgbe_ring *ring)
{
	struct ixgbe_hw *hw = &adapter->hw;
	u64 tdba = ring->dma;
	int wait_loop = 10;
	u32 txdctl;
	u16 reg_idx = ring->reg_idx;

	/* disable queue to avoid issues while updating state */
	txdctl = IXGBE_READ_REG(hw, IXGBE_TXDCTL(reg_idx));
	IXGBE_WRITE_REG(hw, IXGBE_TXDCTL(reg_idx),
			txdctl & ~IXGBE_TXDCTL_ENABLE);
	IXGBE_WRITE_FLUSH(hw);

	IXGBE_WRITE_REG(hw, IXGBE_TDBAL(reg_idx),
			(tdba & DMA_BIT_MASK(32)));
	IXGBE_WRITE_REG(hw, IXGBE_TDBAH(reg_idx), (tdba >> 32));
	IXGBE_WRITE_REG(hw, IXGBE_TDLEN(reg_idx),
			ring->count * sizeof(union ixgbe_adv_tx_desc));
	IXGBE_WRITE_REG(hw, IXGBE_TDH(reg_idx), 0);
	IXGBE_WRITE_REG(hw, IXGBE_TDT(reg_idx), 0);
	ring->head = IXGBE_TDH(reg_idx);
	ring->tail = IXGBE_TDT(reg_idx);

	/* configure fetching thresholds */
	if (adapter->rx_itr_setting == 0) {
		/* cannot set wthresh when itr==0 */
		txdctl &= ~0x007F0000;
	} else {
		/* enable WTHRESH=8 descriptors, to encourage burst writeback */
		txdctl |= (8 << 16);
	}
	if (adapter->flags & IXGBE_FLAG_DCB_ENABLED) {
		/* PThresh workaround for Tx hang with DFP enabled. */
		txdctl |= 32;
	}

	/* reinitialize flowdirector state */
	set_bit(__IXGBE_FDIR_INIT_DONE, &ring->reinit_state);

	/* enable queue */
	txdctl |= IXGBE_TXDCTL_ENABLE;
	IXGBE_WRITE_REG(hw, IXGBE_TXDCTL(reg_idx), txdctl);

	/* TXDCTL.EN will return 0 on 82598 if link is down, so skip it */
	if (hw->mac.type == ixgbe_mac_82598EB &&
	    !(IXGBE_READ_REG(hw, IXGBE_LINKS) & IXGBE_LINKS_UP))
		return;

	/* poll to verify queue is enabled */
	do {
		msleep(1);
		txdctl = IXGBE_READ_REG(hw, IXGBE_TXDCTL(reg_idx));
	} while (--wait_loop && !(txdctl & IXGBE_TXDCTL_ENABLE));
	if (!wait_loop)
		e_err(drv, "Could not enable Tx Queue %d\n", reg_idx);
}

static void ixgbe_setup_mtqc(struct ixgbe_adapter *adapter)
{
	struct ixgbe_hw *hw = &adapter->hw;
	u32 rttdcs;
	u32 mask;

	if (hw->mac.type == ixgbe_mac_82598EB)
		return;

	/* disable the arbiter while setting MTQC */
	rttdcs = IXGBE_READ_REG(hw, IXGBE_RTTDCS);
	rttdcs |= IXGBE_RTTDCS_ARBDIS;
	IXGBE_WRITE_REG(hw, IXGBE_RTTDCS, rttdcs);

	/* set transmit pool layout */
	mask = (IXGBE_FLAG_SRIOV_ENABLED | IXGBE_FLAG_DCB_ENABLED);
	switch (adapter->flags & mask) {

	case (IXGBE_FLAG_SRIOV_ENABLED):
		IXGBE_WRITE_REG(hw, IXGBE_MTQC,
				(IXGBE_MTQC_VT_ENA | IXGBE_MTQC_64VF));
		break;

	case (IXGBE_FLAG_DCB_ENABLED):
		/* We enable 8 traffic classes, DCB only */
		IXGBE_WRITE_REG(hw, IXGBE_MTQC,
			      (IXGBE_MTQC_RT_ENA | IXGBE_MTQC_8TC_8TQ));
		break;

	default:
		IXGBE_WRITE_REG(hw, IXGBE_MTQC, IXGBE_MTQC_64Q_1PB);
		break;
	}

	/* re-enable the arbiter */
	rttdcs &= ~IXGBE_RTTDCS_ARBDIS;
	IXGBE_WRITE_REG(hw, IXGBE_RTTDCS, rttdcs);
}

/**
 * ixgbe_configure_tx - Configure 8259x Transmit Unit after Reset
 * @adapter: board private structure
 *
 * Configure the Tx unit of the MAC after a reset.
 **/
static void ixgbe_configure_tx(struct ixgbe_adapter *adapter)
{
	struct ixgbe_hw *hw = &adapter->hw;
	u32 dmatxctl;
	u32 i;

	ixgbe_setup_mtqc(adapter);

	if (hw->mac.type != ixgbe_mac_82598EB) {
		/* DMATXCTL.EN must be before Tx queues are enabled */
		dmatxctl = IXGBE_READ_REG(hw, IXGBE_DMATXCTL);
		dmatxctl |= IXGBE_DMATXCTL_TE;
		IXGBE_WRITE_REG(hw, IXGBE_DMATXCTL, dmatxctl);
	}

	/* Setup the HW Tx Head and Tail descriptor pointers */
	for (i = 0; i < adapter->num_tx_queues; i++)
		ixgbe_configure_tx_ring(adapter, adapter->tx_ring[i]);
}

#define IXGBE_SRRCTL_BSIZEHDRSIZE_SHIFT 2

static void ixgbe_configure_srrctl(struct ixgbe_adapter *adapter,
				   struct ixgbe_ring *rx_ring)
{
	u32 srrctl;
	int index;
	struct ixgbe_ring_feature *feature = adapter->ring_feature;

	index = rx_ring->reg_idx;
	if (adapter->hw.mac.type == ixgbe_mac_82598EB) {
		unsigned long mask;
		mask = (unsigned long) feature[RING_F_RSS].mask;
		index = index & mask;
	}
	srrctl = IXGBE_READ_REG(&adapter->hw, IXGBE_SRRCTL(index));

	srrctl &= ~IXGBE_SRRCTL_BSIZEHDR_MASK;
	srrctl &= ~IXGBE_SRRCTL_BSIZEPKT_MASK;
	if (adapter->num_vfs)
		srrctl |= IXGBE_SRRCTL_DROP_EN;

	srrctl |= (IXGBE_RX_HDR_SIZE << IXGBE_SRRCTL_BSIZEHDRSIZE_SHIFT) &
		  IXGBE_SRRCTL_BSIZEHDR_MASK;

	if (rx_ring->flags & IXGBE_RING_RX_PS_ENABLED) {
#if (PAGE_SIZE / 2) > IXGBE_MAX_RXBUFFER
		srrctl |= IXGBE_MAX_RXBUFFER >> IXGBE_SRRCTL_BSIZEPKT_SHIFT;
#else
		srrctl |= (PAGE_SIZE / 2) >> IXGBE_SRRCTL_BSIZEPKT_SHIFT;
#endif
		srrctl |= IXGBE_SRRCTL_DESCTYPE_HDR_SPLIT_ALWAYS;
	} else {
		srrctl |= ALIGN(rx_ring->rx_buf_len, 1024) >>
			  IXGBE_SRRCTL_BSIZEPKT_SHIFT;
		srrctl |= IXGBE_SRRCTL_DESCTYPE_ADV_ONEBUF;
	}

	IXGBE_WRITE_REG(&adapter->hw, IXGBE_SRRCTL(index), srrctl);
}

static void ixgbe_setup_mrqc(struct ixgbe_adapter *adapter)
{
	struct ixgbe_hw *hw = &adapter->hw;
	static const u32 seed[10] = { 0xE291D73D, 0x1805EC6C, 0x2A94B30D,
			  0xA54F2BEC, 0xEA49AF7C, 0xE214AD3D, 0xB855AABE,
			  0x6A3E67EA, 0x14364D17, 0x3BED200D};
	u32 mrqc = 0, reta = 0;
	u32 rxcsum;
	int i, j;
	int mask;

	/* Fill out hash function seeds */
	for (i = 0; i < 10; i++)
		IXGBE_WRITE_REG(hw, IXGBE_RSSRK(i), seed[i]);

	/* Fill out redirection table */
	for (i = 0, j = 0; i < 128; i++, j++) {
		if (j == adapter->ring_feature[RING_F_RSS].indices)
			j = 0;
		/* reta = 4-byte sliding window of
		 * 0x00..(indices-1)(indices-1)00..etc. */
		reta = (reta << 8) | (j * 0x11);
		if ((i & 3) == 3)
			IXGBE_WRITE_REG(hw, IXGBE_RETA(i >> 2), reta);
	}

	/* Disable indicating checksum in descriptor, enables RSS hash */
	rxcsum = IXGBE_READ_REG(hw, IXGBE_RXCSUM);
	rxcsum |= IXGBE_RXCSUM_PCSD;
	IXGBE_WRITE_REG(hw, IXGBE_RXCSUM, rxcsum);

	if (adapter->hw.mac.type == ixgbe_mac_82598EB)
		mask = adapter->flags & IXGBE_FLAG_RSS_ENABLED;
	else
		mask = adapter->flags & (IXGBE_FLAG_RSS_ENABLED
#ifdef CONFIG_IXGBE_DCB
					 | IXGBE_FLAG_DCB_ENABLED
#endif
					 | IXGBE_FLAG_SRIOV_ENABLED
					);

	switch (mask) {
	case (IXGBE_FLAG_RSS_ENABLED):
		mrqc = IXGBE_MRQC_RSSEN;
		break;
	case (IXGBE_FLAG_SRIOV_ENABLED):
		mrqc = IXGBE_MRQC_VMDQEN;
		break;
#ifdef CONFIG_IXGBE_DCB
	case (IXGBE_FLAG_DCB_ENABLED):
		mrqc = IXGBE_MRQC_RT8TCEN;
		break;
#endif /* CONFIG_IXGBE_DCB */
	default:
		break;
	}

	/* Perform hash on these packet types */
	mrqc |= IXGBE_MRQC_RSS_FIELD_IPV4
	      | IXGBE_MRQC_RSS_FIELD_IPV4_TCP
	      | IXGBE_MRQC_RSS_FIELD_IPV6
	      | IXGBE_MRQC_RSS_FIELD_IPV6_TCP;

	IXGBE_WRITE_REG(hw, IXGBE_MRQC, mrqc);
}

/**
 * ixgbe_configure_rscctl - enable RSC for the indicated ring
 * @adapter:    address of board private structure
 * @index:      index of ring to set
 **/
static void ixgbe_configure_rscctl(struct ixgbe_adapter *adapter,
				   struct ixgbe_ring *ring)
{
	struct ixgbe_hw *hw = &adapter->hw;
	u32 rscctrl;
	int rx_buf_len;
	u16 reg_idx = ring->reg_idx;

	if (!(adapter->flags2 & IXGBE_FLAG2_RSC_ENABLED))
		return;

	rx_buf_len = ring->rx_buf_len;
	rscctrl = IXGBE_READ_REG(hw, IXGBE_RSCCTL(reg_idx));
	rscctrl |= IXGBE_RSCCTL_RSCEN;
	/*
	 * we must limit the number of descriptors so that the
	 * total size of max desc * buf_len is not greater
	 * than 65535
	 */
	if (ring->flags & IXGBE_RING_RX_PS_ENABLED) {
#if (MAX_SKB_FRAGS > 16)
		rscctrl |= IXGBE_RSCCTL_MAXDESC_16;
#elif (MAX_SKB_FRAGS > 8)
		rscctrl |= IXGBE_RSCCTL_MAXDESC_8;
#elif (MAX_SKB_FRAGS > 4)
		rscctrl |= IXGBE_RSCCTL_MAXDESC_4;
#else
		rscctrl |= IXGBE_RSCCTL_MAXDESC_1;
#endif
	} else {
		if (rx_buf_len < IXGBE_RXBUFFER_4096)
			rscctrl |= IXGBE_RSCCTL_MAXDESC_16;
		else if (rx_buf_len < IXGBE_RXBUFFER_8192)
			rscctrl |= IXGBE_RSCCTL_MAXDESC_8;
		else
			rscctrl |= IXGBE_RSCCTL_MAXDESC_4;
	}
	IXGBE_WRITE_REG(hw, IXGBE_RSCCTL(reg_idx), rscctrl);
}

/**
 *  ixgbe_set_uta - Set unicast filter table address
 *  @adapter: board private structure
 *
 *  The unicast table address is a register array of 32-bit registers.
 *  The table is meant to be used in a way similar to how the MTA is used
 *  however due to certain limitations in the hardware it is necessary to
 *  set all the hash bits to 1 and use the VMOLR ROPE bit as a promiscuous
 *  enable bit to allow vlan tag stripping when promiscuous mode is enabled
 **/
static void ixgbe_set_uta(struct ixgbe_adapter *adapter)
{
	struct ixgbe_hw *hw = &adapter->hw;
	int i;

	/* The UTA table only exists on 82599 hardware and newer */
	if (hw->mac.type < ixgbe_mac_82599EB)
		return;

	/* we only need to do this if VMDq is enabled */
	if (!(adapter->flags & IXGBE_FLAG_SRIOV_ENABLED))
		return;

	for (i = 0; i < 128; i++)
		IXGBE_WRITE_REG(hw, IXGBE_UTA(i), ~0);
}

#define IXGBE_MAX_RX_DESC_POLL 10
static void ixgbe_rx_desc_queue_enable(struct ixgbe_adapter *adapter,
				       struct ixgbe_ring *ring)
{
	struct ixgbe_hw *hw = &adapter->hw;
	int reg_idx = ring->reg_idx;
	int wait_loop = IXGBE_MAX_RX_DESC_POLL;
	u32 rxdctl;

	/* RXDCTL.EN will return 0 on 82598 if link is down, so skip it */
	if (hw->mac.type == ixgbe_mac_82598EB &&
	    !(IXGBE_READ_REG(hw, IXGBE_LINKS) & IXGBE_LINKS_UP))
		return;

	do {
		msleep(1);
		rxdctl = IXGBE_READ_REG(hw, IXGBE_RXDCTL(reg_idx));
	} while (--wait_loop && !(rxdctl & IXGBE_RXDCTL_ENABLE));

	if (!wait_loop) {
		e_err(drv, "RXDCTL.ENABLE on Rx queue %d not set within "
		      "the polling period\n", reg_idx);
	}
}

void ixgbe_configure_rx_ring(struct ixgbe_adapter *adapter,
			     struct ixgbe_ring *ring)
{
	struct ixgbe_hw *hw = &adapter->hw;
	u64 rdba = ring->dma;
	u32 rxdctl;
	u16 reg_idx = ring->reg_idx;

	/* disable queue to avoid issues while updating state */
	rxdctl = IXGBE_READ_REG(hw, IXGBE_RXDCTL(reg_idx));
	IXGBE_WRITE_REG(hw, IXGBE_RXDCTL(reg_idx),
			rxdctl & ~IXGBE_RXDCTL_ENABLE);
	IXGBE_WRITE_FLUSH(hw);

	IXGBE_WRITE_REG(hw, IXGBE_RDBAL(reg_idx), (rdba & DMA_BIT_MASK(32)));
	IXGBE_WRITE_REG(hw, IXGBE_RDBAH(reg_idx), (rdba >> 32));
	IXGBE_WRITE_REG(hw, IXGBE_RDLEN(reg_idx),
			ring->count * sizeof(union ixgbe_adv_rx_desc));
	IXGBE_WRITE_REG(hw, IXGBE_RDH(reg_idx), 0);
	IXGBE_WRITE_REG(hw, IXGBE_RDT(reg_idx), 0);
	ring->head = IXGBE_RDH(reg_idx);
	ring->tail = IXGBE_RDT(reg_idx);

	ixgbe_configure_srrctl(adapter, ring);
	ixgbe_configure_rscctl(adapter, ring);

	if (hw->mac.type == ixgbe_mac_82598EB) {
		/*
		 * enable cache line friendly hardware writes:
		 * PTHRESH=32 descriptors (half the internal cache),
		 * this also removes ugly rx_no_buffer_count increment
		 * HTHRESH=4 descriptors (to minimize latency on fetch)
		 * WTHRESH=8 burst writeback up to two cache lines
		 */
		rxdctl &= ~0x3FFFFF;
		rxdctl |=  0x080420;
	}

	/* enable receive descriptor ring */
	rxdctl |= IXGBE_RXDCTL_ENABLE;
	IXGBE_WRITE_REG(hw, IXGBE_RXDCTL(reg_idx), rxdctl);

	ixgbe_rx_desc_queue_enable(adapter, ring);
	ixgbe_alloc_rx_buffers(adapter, ring, IXGBE_DESC_UNUSED(ring));
}

static void ixgbe_setup_psrtype(struct ixgbe_adapter *adapter)
{
	struct ixgbe_hw *hw = &adapter->hw;
	int p;

	/* PSRTYPE must be initialized in non 82598 adapters */
	u32 psrtype = IXGBE_PSRTYPE_TCPHDR |
		      IXGBE_PSRTYPE_UDPHDR |
		      IXGBE_PSRTYPE_IPV4HDR |
		      IXGBE_PSRTYPE_L2HDR |
		      IXGBE_PSRTYPE_IPV6HDR;

	if (hw->mac.type == ixgbe_mac_82598EB)
		return;

	if (adapter->flags & IXGBE_FLAG_RSS_ENABLED)
		psrtype |= (adapter->num_rx_queues_per_pool << 29);

	for (p = 0; p < adapter->num_rx_pools; p++)
		IXGBE_WRITE_REG(hw, IXGBE_PSRTYPE(adapter->num_vfs + p),
				psrtype);
}

static void ixgbe_configure_virtualization(struct ixgbe_adapter *adapter)
{
	struct ixgbe_hw *hw = &adapter->hw;
	u32 gcr_ext;
	u32 vt_reg_bits;
	u32 reg_offset, vf_shift;
	u32 vmdctl;

	if (!(adapter->flags & IXGBE_FLAG_SRIOV_ENABLED))
		return;

	vmdctl = IXGBE_READ_REG(hw, IXGBE_VT_CTL);
	vt_reg_bits = IXGBE_VMD_CTL_VMDQ_EN | IXGBE_VT_CTL_REPLEN;
	vt_reg_bits |= (adapter->num_vfs << IXGBE_VT_CTL_POOL_SHIFT);
	IXGBE_WRITE_REG(hw, IXGBE_VT_CTL, vmdctl | vt_reg_bits);

	vf_shift = adapter->num_vfs % 32;
	reg_offset = (adapter->num_vfs > 32) ? 1 : 0;

	/* Enable only the PF's pool for Tx/Rx */
	IXGBE_WRITE_REG(hw, IXGBE_VFRE(reg_offset), (1 << vf_shift));
	IXGBE_WRITE_REG(hw, IXGBE_VFRE(reg_offset ^ 1), 0);
	IXGBE_WRITE_REG(hw, IXGBE_VFTE(reg_offset), (1 << vf_shift));
	IXGBE_WRITE_REG(hw, IXGBE_VFTE(reg_offset ^ 1), 0);
	IXGBE_WRITE_REG(hw, IXGBE_PFDTXGSWC, IXGBE_PFDTXGSWC_VT_LBEN);

	/* Map PF MAC address in RAR Entry 0 to first pool following VFs */
	hw->mac.ops.set_vmdq(hw, 0, adapter->num_vfs);

	/*
	 * Set up VF register offsets for selected VT Mode,
	 * i.e. 32 or 64 VFs for SR-IOV
	 */
	gcr_ext = IXGBE_READ_REG(hw, IXGBE_GCR_EXT);
	gcr_ext |= IXGBE_GCR_EXT_MSIX_EN;
	gcr_ext |= IXGBE_GCR_EXT_VT_MODE_64;
	IXGBE_WRITE_REG(hw, IXGBE_GCR_EXT, gcr_ext);

	/* enable Tx loopback for VF/PF communication */
	IXGBE_WRITE_REG(hw, IXGBE_PFDTXGSWC, IXGBE_PFDTXGSWC_VT_LBEN);
}

static void ixgbe_set_rx_buffer_len(struct ixgbe_adapter *adapter)
{
	struct ixgbe_hw *hw = &adapter->hw;
	struct net_device *netdev = adapter->netdev;
	int max_frame = netdev->mtu + ETH_HLEN + ETH_FCS_LEN;
	int rx_buf_len;
	struct ixgbe_ring *rx_ring;
	int i;
	u32 mhadd, hlreg0;

	/* Decide whether to use packet split mode or not */
	/* Do not use packet split if we're in SR-IOV Mode */
	if (!adapter->num_vfs)
		adapter->flags |= IXGBE_FLAG_RX_PS_ENABLED;

	/* Set the RX buffer length according to the mode */
	if (adapter->flags & IXGBE_FLAG_RX_PS_ENABLED) {
		rx_buf_len = IXGBE_RX_HDR_SIZE;
	} else {
		if (!(adapter->flags2 & IXGBE_FLAG2_RSC_ENABLED) &&
		    (netdev->mtu <= ETH_DATA_LEN))
			rx_buf_len = MAXIMUM_ETHERNET_VLAN_SIZE;
		else
			rx_buf_len = ALIGN(max_frame + VLAN_HLEN, 1024);
	}

#ifdef IXGBE_FCOE
	/* adjust max frame to be able to do baby jumbo for FCoE */
	if ((adapter->flags & IXGBE_FLAG_FCOE_ENABLED) &&
	    (max_frame < IXGBE_FCOE_JUMBO_FRAME_SIZE))
		max_frame = IXGBE_FCOE_JUMBO_FRAME_SIZE;

#endif /* IXGBE_FCOE */
	mhadd = IXGBE_READ_REG(hw, IXGBE_MHADD);
	if (max_frame != (mhadd >> IXGBE_MHADD_MFS_SHIFT)) {
		mhadd &= ~IXGBE_MHADD_MFS_MASK;
		mhadd |= max_frame << IXGBE_MHADD_MFS_SHIFT;

		IXGBE_WRITE_REG(hw, IXGBE_MHADD, mhadd);
	}

	hlreg0 = IXGBE_READ_REG(hw, IXGBE_HLREG0);
	/* set jumbo enable since MHADD.MFS is keeping size locked at max_frame */
	hlreg0 |= IXGBE_HLREG0_JUMBOEN;
	IXGBE_WRITE_REG(hw, IXGBE_HLREG0, hlreg0);

	/*
	 * Setup the HW Rx Head and Tail Descriptor Pointers and
	 * the Base and Length of the Rx Descriptor Ring
	 */
	for (i = 0; i < adapter->num_rx_queues; i++) {
		rx_ring = adapter->rx_ring[i];
		rx_ring->rx_buf_len = rx_buf_len;

		if (adapter->flags & IXGBE_FLAG_RX_PS_ENABLED)
			rx_ring->flags |= IXGBE_RING_RX_PS_ENABLED;
		else
			rx_ring->flags &= ~IXGBE_RING_RX_PS_ENABLED;

#ifdef IXGBE_FCOE
		if (netdev->features & NETIF_F_FCOE_MTU) {
			struct ixgbe_ring_feature *f;
			f = &adapter->ring_feature[RING_F_FCOE];
			if ((i >= f->mask) && (i < f->mask + f->indices)) {
				rx_ring->flags &= ~IXGBE_RING_RX_PS_ENABLED;
				if (rx_buf_len < IXGBE_FCOE_JUMBO_FRAME_SIZE)
					rx_ring->rx_buf_len =
						IXGBE_FCOE_JUMBO_FRAME_SIZE;
			}
		}
#endif /* IXGBE_FCOE */
	}

}

static void ixgbe_setup_rdrxctl(struct ixgbe_adapter *adapter)
{
	struct ixgbe_hw *hw = &adapter->hw;
	u32 rdrxctl = IXGBE_READ_REG(hw, IXGBE_RDRXCTL);

	switch (hw->mac.type) {
	case ixgbe_mac_82598EB:
		/*
		 * For VMDq support of different descriptor types or
		 * buffer sizes through the use of multiple SRRCTL
		 * registers, RDRXCTL.MVMEN must be set to 1
		 *
		 * also, the manual doesn't mention it clearly but DCA hints
		 * will only use queue 0's tags unless this bit is set.  Side
		 * effects of setting this bit are only that SRRCTL must be
		 * fully programmed [0..15]
		 */
		rdrxctl |= IXGBE_RDRXCTL_MVMEN;
		break;
	case ixgbe_mac_82599EB:
		/* Disable RSC for ACK packets */
		IXGBE_WRITE_REG(hw, IXGBE_RSCDBU,
		   (IXGBE_RSCDBU_RSCACKDIS | IXGBE_READ_REG(hw, IXGBE_RSCDBU)));
		rdrxctl &= ~IXGBE_RDRXCTL_RSCFRSTSIZE;
		/* hardware requires some bits to be set by default */
		rdrxctl |= (IXGBE_RDRXCTL_RSCACKC | IXGBE_RDRXCTL_FCOE_WRFIX);
		rdrxctl |= IXGBE_RDRXCTL_CRCSTRIP;
		break;
	default:
		/* We should do nothing since we don't know this hardware */
		return;
	}

	IXGBE_WRITE_REG(hw, IXGBE_RDRXCTL, rdrxctl);
}

/**
 * ixgbe_configure_rx - Configure 8259x Receive Unit after Reset
 * @adapter: board private structure
 *
 * Configure the Rx unit of the MAC after a reset.
 **/
static void ixgbe_configure_rx(struct ixgbe_adapter *adapter)
{
	struct ixgbe_hw *hw = &adapter->hw;
	int i;
	u32 rxctrl;

<<<<<<< HEAD
		if (hw->mac.type == ixgbe_mac_82598EB)
			mrqc |= IXGBE_MRQC_RSSEN;
		    /* Perform hash on these packet types */
		mrqc |= IXGBE_MRQC_RSS_FIELD_IPV4
		      | IXGBE_MRQC_RSS_FIELD_IPV4_TCP
		      | IXGBE_MRQC_RSS_FIELD_IPV6
		      | IXGBE_MRQC_RSS_FIELD_IPV6_TCP;
	}
	IXGBE_WRITE_REG(hw, IXGBE_MRQC, mrqc);
=======
	/* disable receives while setting up the descriptors */
	rxctrl = IXGBE_READ_REG(hw, IXGBE_RXCTRL);
	IXGBE_WRITE_REG(hw, IXGBE_RXCTRL, rxctrl & ~IXGBE_RXCTRL_RXEN);
>>>>>>> 45f53cc9

	ixgbe_setup_psrtype(adapter);
	ixgbe_setup_rdrxctl(adapter);

	/* Program registers for the distribution of queues */
	ixgbe_setup_mrqc(adapter);

	ixgbe_set_uta(adapter);

	/* set_rx_buffer_len must be called before ring initialization */
	ixgbe_set_rx_buffer_len(adapter);

	/*
	 * Setup the HW Rx Head and Tail Descriptor Pointers and
	 * the Base and Length of the Rx Descriptor Ring
	 */
	for (i = 0; i < adapter->num_rx_queues; i++)
		ixgbe_configure_rx_ring(adapter, adapter->rx_ring[i]);

	/* disable drop enable for 82598 parts */
	if (hw->mac.type == ixgbe_mac_82598EB)
		rxctrl |= IXGBE_RXCTRL_DMBYPS;

	/* enable all receives */
	rxctrl |= IXGBE_RXCTRL_RXEN;
	hw->mac.ops.enable_rx_dma(hw, rxctrl);
}

static void ixgbe_vlan_rx_add_vid(struct net_device *netdev, u16 vid)
{
	struct ixgbe_adapter *adapter = netdev_priv(netdev);
	struct ixgbe_hw *hw = &adapter->hw;
	int pool_ndx = adapter->num_vfs;

	/* add VID to filter table */
	hw->mac.ops.set_vfta(&adapter->hw, vid, pool_ndx, true);
	set_bit(vid, adapter->active_vlans);
}

static void ixgbe_vlan_rx_kill_vid(struct net_device *netdev, u16 vid)
{
	struct ixgbe_adapter *adapter = netdev_priv(netdev);
	struct ixgbe_hw *hw = &adapter->hw;
	int pool_ndx = adapter->num_vfs;

	/* remove VID from filter table */
	hw->mac.ops.set_vfta(&adapter->hw, vid, pool_ndx, false);
	clear_bit(vid, adapter->active_vlans);
}

/**
 * ixgbe_vlan_filter_disable - helper to disable hw vlan filtering
 * @adapter: driver data
 */
static void ixgbe_vlan_filter_disable(struct ixgbe_adapter *adapter)
{
	struct ixgbe_hw *hw = &adapter->hw;
	u32 vlnctrl;

	vlnctrl = IXGBE_READ_REG(hw, IXGBE_VLNCTRL);
	vlnctrl &= ~(IXGBE_VLNCTRL_VFE | IXGBE_VLNCTRL_CFIEN);
	IXGBE_WRITE_REG(hw, IXGBE_VLNCTRL, vlnctrl);
}

/**
 * ixgbe_vlan_filter_enable - helper to enable hw vlan filtering
 * @adapter: driver data
 */
static void ixgbe_vlan_filter_enable(struct ixgbe_adapter *adapter)
{
	struct ixgbe_hw *hw = &adapter->hw;
	u32 vlnctrl;

	vlnctrl = IXGBE_READ_REG(hw, IXGBE_VLNCTRL);
	vlnctrl |= IXGBE_VLNCTRL_VFE;
	vlnctrl &= ~IXGBE_VLNCTRL_CFIEN;
	IXGBE_WRITE_REG(hw, IXGBE_VLNCTRL, vlnctrl);
}

/**
 * ixgbe_vlan_strip_disable - helper to disable hw vlan stripping
 * @adapter: driver data
 */
static void ixgbe_vlan_strip_disable(struct ixgbe_adapter *adapter)
{
	struct ixgbe_hw *hw = &adapter->hw;
	u32 vlnctrl;
	int i, j;

	switch (hw->mac.type) {
	case ixgbe_mac_82598EB:
		vlnctrl = IXGBE_READ_REG(hw, IXGBE_VLNCTRL);
		vlnctrl &= ~IXGBE_VLNCTRL_VME;
		IXGBE_WRITE_REG(hw, IXGBE_VLNCTRL, vlnctrl);
		break;
	case ixgbe_mac_82599EB:
		for (i = 0; i < adapter->num_rx_queues; i++) {
			j = adapter->rx_ring[i]->reg_idx;
			vlnctrl = IXGBE_READ_REG(hw, IXGBE_RXDCTL(j));
			vlnctrl &= ~IXGBE_RXDCTL_VME;
			IXGBE_WRITE_REG(hw, IXGBE_RXDCTL(j), vlnctrl);
		}
		break;
	default:
		break;
	}
}

/**
 * ixgbe_vlan_strip_enable - helper to enable hw vlan stripping
 * @adapter: driver data
 */
static void ixgbe_vlan_strip_enable(struct ixgbe_adapter *adapter)
{
	struct ixgbe_hw *hw = &adapter->hw;
	u32 vlnctrl;
	int i, j;

	switch (hw->mac.type) {
	case ixgbe_mac_82598EB:
		vlnctrl = IXGBE_READ_REG(hw, IXGBE_VLNCTRL);
		vlnctrl |= IXGBE_VLNCTRL_VME;
		IXGBE_WRITE_REG(hw, IXGBE_VLNCTRL, vlnctrl);
		break;
	case ixgbe_mac_82599EB:
		for (i = 0; i < adapter->num_rx_queues; i++) {
			j = adapter->rx_ring[i]->reg_idx;
			vlnctrl = IXGBE_READ_REG(hw, IXGBE_RXDCTL(j));
			vlnctrl |= IXGBE_RXDCTL_VME;
			IXGBE_WRITE_REG(hw, IXGBE_RXDCTL(j), vlnctrl);
		}
		break;
	default:
		break;
	}
}

static void ixgbe_restore_vlan(struct ixgbe_adapter *adapter)
{
	u16 vid;

	ixgbe_vlan_rx_add_vid(adapter->netdev, 0);

	for_each_set_bit(vid, adapter->active_vlans, VLAN_N_VID)
		ixgbe_vlan_rx_add_vid(adapter->netdev, vid);
}

/**
 * ixgbe_write_uc_addr_list - write unicast addresses to RAR table
 * @netdev: network interface device structure
 *
 * Writes unicast address list to the RAR table.
 * Returns: -ENOMEM on failure/insufficient address space
 *                0 on no addresses written
 *                X on writing X addresses to the RAR table
 **/
static int ixgbe_write_uc_addr_list(struct net_device *netdev)
{
	struct ixgbe_adapter *adapter = netdev_priv(netdev);
	struct ixgbe_hw *hw = &adapter->hw;
	unsigned int vfn = adapter->num_vfs;
	unsigned int rar_entries = hw->mac.num_rar_entries - (vfn + 1);
	int count = 0;

	/* return ENOMEM indicating insufficient memory for addresses */
	if (netdev_uc_count(netdev) > rar_entries)
		return -ENOMEM;

	if (!netdev_uc_empty(netdev) && rar_entries) {
		struct netdev_hw_addr *ha;
		/* return error if we do not support writing to RAR table */
		if (!hw->mac.ops.set_rar)
			return -ENOMEM;

		netdev_for_each_uc_addr(ha, netdev) {
			if (!rar_entries)
				break;
			hw->mac.ops.set_rar(hw, rar_entries--, ha->addr,
					    vfn, IXGBE_RAH_AV);
			count++;
		}
	}
	/* write the addresses in reverse order to avoid write combining */
	for (; rar_entries > 0 ; rar_entries--)
		hw->mac.ops.clear_rar(hw, rar_entries);

	return count;
}

/**
 * ixgbe_write_uc_addr_list - write unicast addresses to RAR table
 * @netdev: network interface device structure
 *
 * Writes unicast address list to the RAR table.
 * Returns: -ENOMEM on failure/insufficient address space
 *                0 on no addresses written
 *                X on writing X addresses to the RAR table
 **/
static int ixgbe_write_uc_addr_list(struct net_device *netdev)
{
	struct ixgbe_adapter *adapter = netdev_priv(netdev);
	struct ixgbe_hw *hw = &adapter->hw;
	unsigned int vfn = adapter->num_vfs;
	unsigned int rar_entries = hw->mac.num_rar_entries - (vfn + 1);
	int count = 0;

	/* return ENOMEM indicating insufficient memory for addresses */
	if (netdev_uc_count(netdev) > rar_entries)
		return -ENOMEM;

	if (!netdev_uc_empty(netdev) && rar_entries) {
		struct netdev_hw_addr *ha;
		/* return error if we do not support writing to RAR table */
		if (!hw->mac.ops.set_rar)
			return -ENOMEM;

		netdev_for_each_uc_addr(ha, netdev) {
			if (!rar_entries)
				break;
			hw->mac.ops.set_rar(hw, rar_entries--, ha->addr,
					    vfn, IXGBE_RAH_AV);
			count++;
		}
	}
	/* write the addresses in reverse order to avoid write combining */
	for (; rar_entries > 0 ; rar_entries--)
		hw->mac.ops.clear_rar(hw, rar_entries);

	return count;
}

/**
 * ixgbe_set_rx_mode - Unicast, Multicast and Promiscuous mode set
 * @netdev: network interface device structure
 *
 * The set_rx_method entry point is called whenever the unicast/multicast
 * address list or the network interface flags are updated.  This routine is
 * responsible for configuring the hardware for proper unicast, multicast and
 * promiscuous mode.
 **/
void ixgbe_set_rx_mode(struct net_device *netdev)
{
	struct ixgbe_adapter *adapter = netdev_priv(netdev);
	struct ixgbe_hw *hw = &adapter->hw;
	u32 fctrl, vmolr = IXGBE_VMOLR_BAM | IXGBE_VMOLR_AUPE;
	int count;

	/* Check for Promiscuous and All Multicast modes */

	fctrl = IXGBE_READ_REG(hw, IXGBE_FCTRL);

<<<<<<< HEAD
=======
	/* set all bits that we expect to always be set */
	fctrl |= IXGBE_FCTRL_BAM;
	fctrl |= IXGBE_FCTRL_DPF; /* discard pause frames when FC enabled */
	fctrl |= IXGBE_FCTRL_PMCF;

>>>>>>> 45f53cc9
	/* clear the bits we are changing the status of */
	fctrl &= ~(IXGBE_FCTRL_UPE | IXGBE_FCTRL_MPE);

	if (netdev->flags & IFF_PROMISC) {
		hw->addr_ctrl.user_set_promisc = true;
		fctrl |= (IXGBE_FCTRL_UPE | IXGBE_FCTRL_MPE);
		vmolr |= (IXGBE_VMOLR_ROPE | IXGBE_VMOLR_MPE);
		/* don't hardware filter vlans in promisc mode */
		ixgbe_vlan_filter_disable(adapter);
	} else {
		if (netdev->flags & IFF_ALLMULTI) {
			fctrl |= IXGBE_FCTRL_MPE;
			vmolr |= IXGBE_VMOLR_MPE;
		} else {
			/*
			 * Write addresses to the MTA, if the attempt fails
			 * then we should just turn on promiscous mode so
			 * that we can at least receive multicast traffic
			 */
			hw->mac.ops.update_mc_addr_list(hw, netdev);
			vmolr |= IXGBE_VMOLR_ROMPE;
		}
		ixgbe_vlan_filter_enable(adapter);
		hw->addr_ctrl.user_set_promisc = false;
		/*
		 * Write addresses to available RAR registers, if there is not
		 * sufficient space to store all the addresses then enable
		 * unicast promiscous mode
		 */
		count = ixgbe_write_uc_addr_list(netdev);
		if (count < 0) {
			fctrl |= IXGBE_FCTRL_UPE;
			vmolr |= IXGBE_VMOLR_ROPE;
		}
	}

	if (adapter->num_vfs) {
		ixgbe_restore_vf_multicasts(adapter);
		vmolr |= IXGBE_READ_REG(hw, IXGBE_VMOLR(adapter->num_vfs)) &
			 ~(IXGBE_VMOLR_MPE | IXGBE_VMOLR_ROMPE |
			   IXGBE_VMOLR_ROPE);
		IXGBE_WRITE_REG(hw, IXGBE_VMOLR(adapter->num_vfs), vmolr);
	}

	IXGBE_WRITE_REG(hw, IXGBE_FCTRL, fctrl);
<<<<<<< HEAD
=======

	if (netdev->features & NETIF_F_HW_VLAN_RX)
		ixgbe_vlan_strip_enable(adapter);
	else
		ixgbe_vlan_strip_disable(adapter);
>>>>>>> 45f53cc9
}

static void ixgbe_napi_enable_all(struct ixgbe_adapter *adapter)
{
	int q_idx;
	struct ixgbe_q_vector *q_vector;
	int q_vectors = adapter->num_msix_vectors - NON_Q_VECTORS;

	/* legacy and MSI only use one vector */
	if (!(adapter->flags & IXGBE_FLAG_MSIX_ENABLED))
		q_vectors = 1;

	for (q_idx = 0; q_idx < q_vectors; q_idx++) {
		struct napi_struct *napi;
		q_vector = adapter->q_vector[q_idx];
		napi = &q_vector->napi;
		if (adapter->flags & IXGBE_FLAG_MSIX_ENABLED) {
			if (!q_vector->rxr_count || !q_vector->txr_count) {
				if (q_vector->txr_count == 1)
					napi->poll = &ixgbe_clean_txonly;
				else if (q_vector->rxr_count == 1)
					napi->poll = &ixgbe_clean_rxonly;
			}
		}

		napi_enable(napi);
	}
}

static void ixgbe_napi_disable_all(struct ixgbe_adapter *adapter)
{
	int q_idx;
	struct ixgbe_q_vector *q_vector;
	int q_vectors = adapter->num_msix_vectors - NON_Q_VECTORS;

	/* legacy and MSI only use one vector */
	if (!(adapter->flags & IXGBE_FLAG_MSIX_ENABLED))
		q_vectors = 1;

	for (q_idx = 0; q_idx < q_vectors; q_idx++) {
		q_vector = adapter->q_vector[q_idx];
		napi_disable(&q_vector->napi);
	}
}

#ifdef CONFIG_IXGBE_DCB
/*
 * ixgbe_configure_dcb - Configure DCB hardware
 * @adapter: ixgbe adapter struct
 *
 * This is called by the driver on open to configure the DCB hardware.
 * This is also called by the gennetlink interface when reconfiguring
 * the DCB state.
 */
static void ixgbe_configure_dcb(struct ixgbe_adapter *adapter)
{
	struct ixgbe_hw *hw = &adapter->hw;
	int max_frame = adapter->netdev->mtu + ETH_HLEN + ETH_FCS_LEN;
	u32 txdctl;
	int i, j;

	if (!(adapter->flags & IXGBE_FLAG_DCB_ENABLED)) {
		if (hw->mac.type == ixgbe_mac_82598EB)
			netif_set_gso_max_size(adapter->netdev, 65536);
		return;
	}

	if (hw->mac.type == ixgbe_mac_82598EB)
		netif_set_gso_max_size(adapter->netdev, 32768);

#ifdef CONFIG_FCOE
	if (adapter->netdev->features & NETIF_F_FCOE_MTU)
		max_frame = max(max_frame, IXGBE_FCOE_JUMBO_FRAME_SIZE);
#endif

	ixgbe_dcb_calculate_tc_credits(&adapter->dcb_cfg, max_frame,
					DCB_TX_CONFIG);
	ixgbe_dcb_calculate_tc_credits(&adapter->dcb_cfg, max_frame,
					DCB_RX_CONFIG);

	/* reconfigure the hardware */
	ixgbe_dcb_hw_config(&adapter->hw, &adapter->dcb_cfg);

	for (i = 0; i < adapter->num_tx_queues; i++) {
		j = adapter->tx_ring[i]->reg_idx;
		txdctl = IXGBE_READ_REG(hw, IXGBE_TXDCTL(j));
		/* PThresh workaround for Tx hang with DFP enabled. */
		txdctl |= 32;
		IXGBE_WRITE_REG(hw, IXGBE_TXDCTL(j), txdctl);
	}
	/* Enable VLAN tag insert/strip */
	adapter->netdev->features |= NETIF_F_HW_VLAN_RX;

	hw->mac.ops.set_vfta(&adapter->hw, 0, 0, true);
}

#endif
static void ixgbe_configure(struct ixgbe_adapter *adapter)
{
	struct net_device *netdev = adapter->netdev;
	struct ixgbe_hw *hw = &adapter->hw;
	int i;

#ifdef CONFIG_IXGBE_DCB
	ixgbe_configure_dcb(adapter);
#endif

	ixgbe_set_rx_mode(netdev);
	ixgbe_restore_vlan(adapter);

#ifdef IXGBE_FCOE
	if (adapter->flags & IXGBE_FLAG_FCOE_ENABLED)
		ixgbe_configure_fcoe(adapter);

#endif /* IXGBE_FCOE */
	if (adapter->flags & IXGBE_FLAG_FDIR_HASH_CAPABLE) {
		for (i = 0; i < adapter->num_tx_queues; i++)
			adapter->tx_ring[i]->atr_sample_rate =
						       adapter->atr_sample_rate;
		ixgbe_init_fdir_signature_82599(hw, adapter->fdir_pballoc);
	} else if (adapter->flags & IXGBE_FLAG_FDIR_PERFECT_CAPABLE) {
		ixgbe_init_fdir_perfect_82599(hw, adapter->fdir_pballoc);
	}
	ixgbe_configure_virtualization(adapter);

	ixgbe_configure_tx(adapter);
	ixgbe_configure_rx(adapter);
}

static inline bool ixgbe_is_sfp(struct ixgbe_hw *hw)
{
	switch (hw->phy.type) {
	case ixgbe_phy_sfp_avago:
	case ixgbe_phy_sfp_ftl:
	case ixgbe_phy_sfp_intel:
	case ixgbe_phy_sfp_unknown:
	case ixgbe_phy_sfp_passive_tyco:
	case ixgbe_phy_sfp_passive_unknown:
	case ixgbe_phy_sfp_active_unknown:
	case ixgbe_phy_sfp_ftl_active:
		return true;
	default:
		return false;
	}
}

/**
 * ixgbe_sfp_link_config - set up SFP+ link
 * @adapter: pointer to private adapter struct
 **/
static void ixgbe_sfp_link_config(struct ixgbe_adapter *adapter)
{
	struct ixgbe_hw *hw = &adapter->hw;

		if (hw->phy.multispeed_fiber) {
			/*
			 * In multispeed fiber setups, the device may not have
			 * had a physical connection when the driver loaded.
			 * If that's the case, the initial link configuration
			 * couldn't get the MAC into 10G or 1G mode, so we'll
			 * never have a link status change interrupt fire.
			 * We need to try and force an autonegotiation
			 * session, then bring up link.
			 */
			hw->mac.ops.setup_sfp(hw);
			if (!(adapter->flags & IXGBE_FLAG_IN_SFP_LINK_TASK))
				schedule_work(&adapter->multispeed_fiber_task);
		} else {
			/*
			 * Direct Attach Cu and non-multispeed fiber modules
			 * still need to be configured properly prior to
			 * attempting link.
			 */
			if (!(adapter->flags & IXGBE_FLAG_IN_SFP_MOD_TASK))
				schedule_work(&adapter->sfp_config_module_task);
		}
}

/**
 * ixgbe_non_sfp_link_config - set up non-SFP+ link
 * @hw: pointer to private hardware struct
 *
 * Returns 0 on success, negative on failure
 **/
static int ixgbe_non_sfp_link_config(struct ixgbe_hw *hw)
{
	u32 autoneg;
	bool negotiation, link_up = false;
	u32 ret = IXGBE_ERR_LINK_SETUP;

	if (hw->mac.ops.check_link)
		ret = hw->mac.ops.check_link(hw, &autoneg, &link_up, false);

	if (ret)
		goto link_cfg_out;

	if (hw->mac.ops.get_link_capabilities)
		ret = hw->mac.ops.get_link_capabilities(hw, &autoneg,
							&negotiation);
	if (ret)
		goto link_cfg_out;

	if (hw->mac.ops.setup_link)
		ret = hw->mac.ops.setup_link(hw, autoneg, negotiation, link_up);
link_cfg_out:
	return ret;
}

<<<<<<< HEAD
#define IXGBE_MAX_RX_DESC_POLL 10
static inline void ixgbe_rx_desc_queue_enable(struct ixgbe_adapter *adapter,
	                                      int rxr)
{
	int j = adapter->rx_ring[rxr]->reg_idx;
	int k;

	for (k = 0; k < IXGBE_MAX_RX_DESC_POLL; k++) {
		if (IXGBE_READ_REG(&adapter->hw,
		                   IXGBE_RXDCTL(j)) & IXGBE_RXDCTL_ENABLE)
			break;
		else
			msleep(1);
	}
	if (k >= IXGBE_MAX_RX_DESC_POLL) {
		e_err(drv, "RXDCTL.ENABLE on Rx queue %d not set within "
		      "the polling period\n", rxr);
	}
	ixgbe_release_rx_desc(&adapter->hw, adapter->rx_ring[rxr],
	                      (adapter->rx_ring[rxr]->count - 1));
}

static int ixgbe_up_complete(struct ixgbe_adapter *adapter)
=======
static void ixgbe_setup_gpie(struct ixgbe_adapter *adapter)
>>>>>>> 45f53cc9
{
	struct ixgbe_hw *hw = &adapter->hw;
	u32 gpie = 0;

	if (adapter->flags & IXGBE_FLAG_MSIX_ENABLED) {
		gpie = IXGBE_GPIE_MSIX_MODE | IXGBE_GPIE_PBA_SUPPORT |
		       IXGBE_GPIE_OCD;
		gpie |= IXGBE_GPIE_EIAME;
		/*
		 * use EIAM to auto-mask when MSI-X interrupt is asserted
		 * this saves a register write for every interrupt
		 */
		switch (hw->mac.type) {
		case ixgbe_mac_82598EB:
			IXGBE_WRITE_REG(hw, IXGBE_EIAM, IXGBE_EICS_RTX_QUEUE);
			break;
		default:
		case ixgbe_mac_82599EB:
			IXGBE_WRITE_REG(hw, IXGBE_EIAM_EX(0), 0xFFFFFFFF);
			IXGBE_WRITE_REG(hw, IXGBE_EIAM_EX(1), 0xFFFFFFFF);
			break;
		}
	} else {
		/* legacy interrupts, use EIAM to auto-mask when reading EICR,
		 * specifically only auto mask tx and rx interrupts */
		IXGBE_WRITE_REG(hw, IXGBE_EIAM, IXGBE_EICS_RTX_QUEUE);
	}

	/* XXX: to interrupt immediately for EICS writes, enable this */
	/* gpie |= IXGBE_GPIE_EIMEN; */

	if (adapter->flags & IXGBE_FLAG_SRIOV_ENABLED) {
		gpie &= ~IXGBE_GPIE_VTMODE_MASK;
		gpie |= IXGBE_GPIE_VTMODE_64;
	}

	/* Enable fan failure interrupt */
	if (adapter->flags & IXGBE_FLAG_FAN_FAIL_CAPABLE)
		gpie |= IXGBE_SDP1_GPIEN;

	if (hw->mac.type == ixgbe_mac_82599EB)
		gpie |= IXGBE_SDP1_GPIEN;
		gpie |= IXGBE_SDP2_GPIEN;

	IXGBE_WRITE_REG(hw, IXGBE_GPIE, gpie);
}

<<<<<<< HEAD
	if (hw->mac.type == ixgbe_mac_82599EB) {
		/* DMATXCTL.EN must be set after all Tx queue config is done */
		dmatxctl = IXGBE_READ_REG(hw, IXGBE_DMATXCTL);
		dmatxctl |= IXGBE_DMATXCTL_TE;
		IXGBE_WRITE_REG(hw, IXGBE_DMATXCTL, dmatxctl);
	}
	for (i = 0; i < adapter->num_tx_queues; i++) {
		j = adapter->tx_ring[i]->reg_idx;
		txdctl = IXGBE_READ_REG(hw, IXGBE_TXDCTL(j));
		txdctl |= IXGBE_TXDCTL_ENABLE;
		IXGBE_WRITE_REG(hw, IXGBE_TXDCTL(j), txdctl);
		if (hw->mac.type == ixgbe_mac_82599EB) {
			int wait_loop = 10;
			/* poll for Tx Enable ready */
			do {
				msleep(1);
				txdctl = IXGBE_READ_REG(hw, IXGBE_TXDCTL(j));
			} while (--wait_loop &&
			         !(txdctl & IXGBE_TXDCTL_ENABLE));
			if (!wait_loop)
				e_err(drv, "Could not enable Tx Queue %d\n", j);
		}
	}
=======
static int ixgbe_up_complete(struct ixgbe_adapter *adapter)
{
	struct ixgbe_hw *hw = &adapter->hw;
	int err;
	u32 ctrl_ext;
>>>>>>> 45f53cc9

	ixgbe_get_hw_control(adapter);
	ixgbe_setup_gpie(adapter);

	if (adapter->flags & IXGBE_FLAG_MSIX_ENABLED)
		ixgbe_configure_msix(adapter);
	else
		ixgbe_configure_msi_and_legacy(adapter);

	/* enable the optics */
	if (hw->phy.multispeed_fiber)
		hw->mac.ops.enable_tx_laser(hw);

	clear_bit(__IXGBE_DOWN, &adapter->state);
	ixgbe_napi_enable_all(adapter);

	/* clear any pending interrupts, may auto mask */
	IXGBE_READ_REG(hw, IXGBE_EICR);
	ixgbe_irq_enable(adapter, true, true);

	/*
	 * If this adapter has a fan, check to see if we had a failure
	 * before we enabled the interrupt.
	 */
	if (adapter->flags & IXGBE_FLAG_FAN_FAIL_CAPABLE) {
		u32 esdp = IXGBE_READ_REG(hw, IXGBE_ESDP);
		if (esdp & IXGBE_ESDP_SDP1)
			e_crit(drv, "Fan has stopped, replace the adapter\n");
	}

	/*
	 * For hot-pluggable SFP+ devices, a new SFP+ module may have
	 * arrived before interrupts were enabled but after probe.  Such
	 * devices wouldn't have their type identified yet. We need to
	 * kick off the SFP+ module setup first, then try to bring up link.
	 * If we're not hot-pluggable SFP+, we just need to configure link
	 * and bring it up.
	 */
	if (hw->phy.type == ixgbe_phy_unknown) {
		err = hw->phy.ops.identify(hw);
		if (err == IXGBE_ERR_SFP_NOT_SUPPORTED) {
			/*
			 * Take the device down and schedule the sfp tasklet
			 * which will unregister_netdev and log it.
			 */
			ixgbe_down(adapter);
			schedule_work(&adapter->sfp_config_module_task);
			return err;
		}
	}

	if (ixgbe_is_sfp(hw)) {
		ixgbe_sfp_link_config(adapter);
	} else {
		err = ixgbe_non_sfp_link_config(hw);
		if (err)
			e_err(probe, "link_config FAILED %d\n", err);
	}

	/* enable transmits */
	netif_tx_start_all_queues(adapter->netdev);

	/* bring the link up in the watchdog, this could race with our first
	 * link up interrupt but shouldn't be a problem */
	adapter->flags |= IXGBE_FLAG_NEED_LINK_UPDATE;
	adapter->link_check_timeout = jiffies;
	mod_timer(&adapter->watchdog_timer, jiffies);

	/* Set PF Reset Done bit so PF/VF Mail Ops can work */
	ctrl_ext = IXGBE_READ_REG(hw, IXGBE_CTRL_EXT);
	ctrl_ext |= IXGBE_CTRL_EXT_PFRSTD;
	IXGBE_WRITE_REG(hw, IXGBE_CTRL_EXT, ctrl_ext);

	return 0;
}

void ixgbe_reinit_locked(struct ixgbe_adapter *adapter)
{
	WARN_ON(in_interrupt());
	while (test_and_set_bit(__IXGBE_RESETTING, &adapter->state))
		msleep(1);
	ixgbe_down(adapter);
	/*
	 * If SR-IOV enabled then wait a bit before bringing the adapter
	 * back up to give the VFs time to respond to the reset.  The
	 * two second wait is based upon the watchdog timer cycle in
	 * the VF driver.
	 */
	if (adapter->flags & IXGBE_FLAG_SRIOV_ENABLED)
		msleep(2000);
	ixgbe_up(adapter);
	clear_bit(__IXGBE_RESETTING, &adapter->state);
}

int ixgbe_up(struct ixgbe_adapter *adapter)
{
	/* hardware has been reset, we need to reload some things */
	ixgbe_configure(adapter);

	return ixgbe_up_complete(adapter);
}

void ixgbe_reset(struct ixgbe_adapter *adapter)
{
	struct ixgbe_hw *hw = &adapter->hw;
	int err;

	err = hw->mac.ops.init_hw(hw);
	switch (err) {
	case 0:
	case IXGBE_ERR_SFP_NOT_PRESENT:
		break;
	case IXGBE_ERR_MASTER_REQUESTS_PENDING:
		e_dev_err("master disable timed out\n");
		break;
	case IXGBE_ERR_EEPROM_VERSION:
		/* We are running on a pre-production device, log a warning */
		e_dev_warn("This device is a pre-production adapter/LOM. "
			   "Please be aware there may be issuesassociated with "
			   "your hardware.  If you are experiencing problems "
			   "please contact your Intel or hardware "
			   "representative who provided you with this "
			   "hardware.\n");
		break;
	default:
		e_dev_err("Hardware Error: %d\n", err);
	}

	/* reprogram the RAR[0] in case user changed it. */
	hw->mac.ops.set_rar(hw, 0, hw->mac.addr, adapter->num_vfs,
			    IXGBE_RAH_AV);
}

/**
 * ixgbe_clean_rx_ring - Free Rx Buffers per Queue
 * @adapter: board private structure
 * @rx_ring: ring to free buffers from
 **/
static void ixgbe_clean_rx_ring(struct ixgbe_adapter *adapter,
				struct ixgbe_ring *rx_ring)
{
	struct pci_dev *pdev = adapter->pdev;
	unsigned long size;
	unsigned int i;

	/* ring already cleared, nothing to do */
	if (!rx_ring->rx_buffer_info)
		return;

	/* Free all the Rx ring sk_buffs */
	for (i = 0; i < rx_ring->count; i++) {
		struct ixgbe_rx_buffer *rx_buffer_info;

		rx_buffer_info = &rx_ring->rx_buffer_info[i];
		if (rx_buffer_info->dma) {
			dma_unmap_single(&pdev->dev, rx_buffer_info->dma,
					 rx_ring->rx_buf_len,
					 DMA_FROM_DEVICE);
			rx_buffer_info->dma = 0;
		}
		if (rx_buffer_info->skb) {
			struct sk_buff *skb = rx_buffer_info->skb;
			rx_buffer_info->skb = NULL;
			do {
				struct sk_buff *this = skb;
				if (IXGBE_RSC_CB(this)->delay_unmap) {
					dma_unmap_single(&pdev->dev,
							 IXGBE_RSC_CB(this)->dma,
							 rx_ring->rx_buf_len,
							 DMA_FROM_DEVICE);
					IXGBE_RSC_CB(this)->dma = 0;
					IXGBE_RSC_CB(skb)->delay_unmap = false;
				}
				skb = skb->prev;
				dev_kfree_skb(this);
			} while (skb);
		}
		if (!rx_buffer_info->page)
			continue;
		if (rx_buffer_info->page_dma) {
			dma_unmap_page(&pdev->dev, rx_buffer_info->page_dma,
				       PAGE_SIZE / 2, DMA_FROM_DEVICE);
			rx_buffer_info->page_dma = 0;
		}
		put_page(rx_buffer_info->page);
		rx_buffer_info->page = NULL;
		rx_buffer_info->page_offset = 0;
	}

	size = sizeof(struct ixgbe_rx_buffer) * rx_ring->count;
	memset(rx_ring->rx_buffer_info, 0, size);

	/* Zero out the descriptor ring */
	memset(rx_ring->desc, 0, rx_ring->size);

	rx_ring->next_to_clean = 0;
	rx_ring->next_to_use = 0;

	if (rx_ring->head)
		writel(0, adapter->hw.hw_addr + rx_ring->head);
	if (rx_ring->tail)
		writel(0, adapter->hw.hw_addr + rx_ring->tail);
}

/**
 * ixgbe_clean_tx_ring - Free Tx Buffers
 * @adapter: board private structure
 * @tx_ring: ring to be cleaned
 **/
static void ixgbe_clean_tx_ring(struct ixgbe_adapter *adapter,
				struct ixgbe_ring *tx_ring)
{
	struct ixgbe_tx_buffer *tx_buffer_info;
	unsigned long size;
	unsigned int i;

	/* ring already cleared, nothing to do */
	if (!tx_ring->tx_buffer_info)
		return;

	/* Free all the Tx ring sk_buffs */
	for (i = 0; i < tx_ring->count; i++) {
		tx_buffer_info = &tx_ring->tx_buffer_info[i];
		ixgbe_unmap_and_free_tx_resource(adapter, tx_buffer_info);
	}

	size = sizeof(struct ixgbe_tx_buffer) * tx_ring->count;
	memset(tx_ring->tx_buffer_info, 0, size);

	/* Zero out the descriptor ring */
	memset(tx_ring->desc, 0, tx_ring->size);

	tx_ring->next_to_use = 0;
	tx_ring->next_to_clean = 0;

	if (tx_ring->head)
		writel(0, adapter->hw.hw_addr + tx_ring->head);
	if (tx_ring->tail)
		writel(0, adapter->hw.hw_addr + tx_ring->tail);
}

/**
 * ixgbe_clean_all_rx_rings - Free Rx Buffers for all queues
 * @adapter: board private structure
 **/
static void ixgbe_clean_all_rx_rings(struct ixgbe_adapter *adapter)
{
	int i;

	for (i = 0; i < adapter->num_rx_queues; i++)
		ixgbe_clean_rx_ring(adapter, adapter->rx_ring[i]);
}

/**
 * ixgbe_clean_all_tx_rings - Free Tx Buffers for all queues
 * @adapter: board private structure
 **/
static void ixgbe_clean_all_tx_rings(struct ixgbe_adapter *adapter)
{
	int i;

	for (i = 0; i < adapter->num_tx_queues; i++)
		ixgbe_clean_tx_ring(adapter, adapter->tx_ring[i]);
}

void ixgbe_down(struct ixgbe_adapter *adapter)
{
	struct net_device *netdev = adapter->netdev;
	struct ixgbe_hw *hw = &adapter->hw;
	u32 rxctrl;
	u32 txdctl;
	int i, j;
	int num_q_vectors = adapter->num_msix_vectors - NON_Q_VECTORS;

	/* signal that we are down to the interrupt handler */
	set_bit(__IXGBE_DOWN, &adapter->state);

	/* disable receive for all VFs and wait one second */
	if (adapter->num_vfs) {
		/* ping all the active vfs to let them know we are going down */
		ixgbe_ping_all_vfs(adapter);

		/* Disable all VFTE/VFRE TX/RX */
		ixgbe_disable_tx_rx(adapter);

		/* Mark all the VFs as inactive */
		for (i = 0 ; i < adapter->num_vfs; i++)
			adapter->vfinfo[i].clear_to_send = 0;
	}

	/* disable receives */
	rxctrl = IXGBE_READ_REG(hw, IXGBE_RXCTRL);
	IXGBE_WRITE_REG(hw, IXGBE_RXCTRL, rxctrl & ~IXGBE_RXCTRL_RXEN);

	IXGBE_WRITE_FLUSH(hw);
	msleep(10);

	netif_tx_stop_all_queues(netdev);

	clear_bit(__IXGBE_SFP_MODULE_NOT_FOUND, &adapter->state);
	del_timer_sync(&adapter->sfp_timer);
	del_timer_sync(&adapter->watchdog_timer);
	cancel_work_sync(&adapter->watchdog_task);

	netif_carrier_off(netdev);
	netif_tx_disable(netdev);

	ixgbe_irq_disable(adapter);

	ixgbe_napi_disable_all(adapter);

	/* Cleanup the affinity_hint CPU mask memory and callback */
	for (i = 0; i < num_q_vectors; i++) {
		struct ixgbe_q_vector *q_vector = adapter->q_vector[i];
		/* clear the affinity_mask in the IRQ descriptor */
		irq_set_affinity_hint(adapter->msix_entries[i]. vector, NULL);
		/* release the CPU mask memory */
		free_cpumask_var(q_vector->affinity_mask);
	}

	if (adapter->flags & IXGBE_FLAG_FDIR_HASH_CAPABLE ||
	    adapter->flags & IXGBE_FLAG_FDIR_PERFECT_CAPABLE)
		cancel_work_sync(&adapter->fdir_reinit_task);

	if (adapter->flags2 & IXGBE_FLAG2_TEMP_SENSOR_CAPABLE)
		cancel_work_sync(&adapter->check_overtemp_task);

	/* disable transmits in the hardware now that interrupts are off */
	for (i = 0; i < adapter->num_tx_queues; i++) {
		j = adapter->tx_ring[i]->reg_idx;
		txdctl = IXGBE_READ_REG(hw, IXGBE_TXDCTL(j));
		IXGBE_WRITE_REG(hw, IXGBE_TXDCTL(j),
				(txdctl & ~IXGBE_TXDCTL_ENABLE));
	}
	/* Disable the Tx DMA engine on 82599 */
	if (hw->mac.type == ixgbe_mac_82599EB)
		IXGBE_WRITE_REG(hw, IXGBE_DMATXCTL,
				(IXGBE_READ_REG(hw, IXGBE_DMATXCTL) &
				 ~IXGBE_DMATXCTL_TE));

	/* power down the optics */
	if (hw->phy.multispeed_fiber)
		hw->mac.ops.disable_tx_laser(hw);

	/* clear n-tuple filters that are cached */
	ethtool_ntuple_flush(netdev);

	if (!pci_channel_offline(adapter->pdev))
		ixgbe_reset(adapter);
	ixgbe_clean_all_tx_rings(adapter);
	ixgbe_clean_all_rx_rings(adapter);

#ifdef CONFIG_IXGBE_DCA
	/* since we reset the hardware DCA settings were cleared */
	ixgbe_setup_dca(adapter);
#endif
}

/**
 * ixgbe_poll - NAPI Rx polling callback
 * @napi: structure for representing this polling device
 * @budget: how many packets driver is allowed to clean
 *
 * This function is used for legacy and MSI, NAPI mode
 **/
static int ixgbe_poll(struct napi_struct *napi, int budget)
{
	struct ixgbe_q_vector *q_vector =
				container_of(napi, struct ixgbe_q_vector, napi);
	struct ixgbe_adapter *adapter = q_vector->adapter;
	int tx_clean_complete, work_done = 0;

#ifdef CONFIG_IXGBE_DCA
	if (adapter->flags & IXGBE_FLAG_DCA_ENABLED) {
		ixgbe_update_tx_dca(adapter, adapter->tx_ring[0]);
		ixgbe_update_rx_dca(adapter, adapter->rx_ring[0]);
	}
#endif

	tx_clean_complete = ixgbe_clean_tx_irq(q_vector, adapter->tx_ring[0]);
	ixgbe_clean_rx_irq(q_vector, adapter->rx_ring[0], &work_done, budget);

	if (!tx_clean_complete)
		work_done = budget;

	/* If budget not fully consumed, exit the polling mode */
	if (work_done < budget) {
		napi_complete(napi);
		if (adapter->rx_itr_setting & 1)
			ixgbe_set_itr(adapter);
		if (!test_bit(__IXGBE_DOWN, &adapter->state))
			ixgbe_irq_enable_queues(adapter, IXGBE_EIMS_RTX_QUEUE);
	}
	return work_done;
}

/**
 * ixgbe_tx_timeout - Respond to a Tx Hang
 * @netdev: network interface device structure
 **/
static void ixgbe_tx_timeout(struct net_device *netdev)
{
	struct ixgbe_adapter *adapter = netdev_priv(netdev);

	/* Do the reset outside of interrupt context */
	schedule_work(&adapter->reset_task);
}

static void ixgbe_reset_task(struct work_struct *work)
{
	struct ixgbe_adapter *adapter;
	adapter = container_of(work, struct ixgbe_adapter, reset_task);

	/* If we're already down or resetting, just bail */
	if (test_bit(__IXGBE_DOWN, &adapter->state) ||
	    test_bit(__IXGBE_RESETTING, &adapter->state))
		return;

	adapter->tx_timeout_count++;

	ixgbe_dump(adapter);
	netdev_err(adapter->netdev, "Reset adapter\n");
	ixgbe_reinit_locked(adapter);
}

#ifdef CONFIG_IXGBE_DCB
static inline bool ixgbe_set_dcb_queues(struct ixgbe_adapter *adapter)
{
	bool ret = false;
	struct ixgbe_ring_feature *f = &adapter->ring_feature[RING_F_DCB];

	if (!(adapter->flags & IXGBE_FLAG_DCB_ENABLED))
		return ret;

	f->mask = 0x7 << 3;
	adapter->num_rx_queues = f->indices;
	adapter->num_tx_queues = f->indices;
	ret = true;

	return ret;
}
#endif

/**
 * ixgbe_set_rss_queues: Allocate queues for RSS
 * @adapter: board private structure to initialize
 *
 * This is our "base" multiqueue mode.  RSS (Receive Side Scaling) will try
 * to allocate one Rx queue per CPU, and if available, one Tx queue per CPU.
 *
 **/
static inline bool ixgbe_set_rss_queues(struct ixgbe_adapter *adapter)
{
	bool ret = false;
	struct ixgbe_ring_feature *f = &adapter->ring_feature[RING_F_RSS];

	if (adapter->flags & IXGBE_FLAG_RSS_ENABLED) {
		f->mask = 0xF;
		adapter->num_rx_queues = f->indices;
		adapter->num_tx_queues = f->indices;
		ret = true;
	} else {
		ret = false;
	}

	return ret;
}

/**
 * ixgbe_set_fdir_queues: Allocate queues for Flow Director
 * @adapter: board private structure to initialize
 *
 * Flow Director is an advanced Rx filter, attempting to get Rx flows back
 * to the original CPU that initiated the Tx session.  This runs in addition
 * to RSS, so if a packet doesn't match an FDIR filter, we can still spread the
 * Rx load across CPUs using RSS.
 *
 **/
static inline bool ixgbe_set_fdir_queues(struct ixgbe_adapter *adapter)
{
	bool ret = false;
	struct ixgbe_ring_feature *f_fdir = &adapter->ring_feature[RING_F_FDIR];

	f_fdir->indices = min((int)num_online_cpus(), f_fdir->indices);
	f_fdir->mask = 0;

	/* Flow Director must have RSS enabled */
	if (adapter->flags & IXGBE_FLAG_RSS_ENABLED &&
	    ((adapter->flags & IXGBE_FLAG_FDIR_HASH_CAPABLE ||
	     (adapter->flags & IXGBE_FLAG_FDIR_PERFECT_CAPABLE)))) {
		adapter->num_tx_queues = f_fdir->indices;
		adapter->num_rx_queues = f_fdir->indices;
		ret = true;
	} else {
		adapter->flags &= ~IXGBE_FLAG_FDIR_HASH_CAPABLE;
		adapter->flags &= ~IXGBE_FLAG_FDIR_PERFECT_CAPABLE;
	}
	return ret;
}

#ifdef IXGBE_FCOE
/**
 * ixgbe_set_fcoe_queues: Allocate queues for Fiber Channel over Ethernet (FCoE)
 * @adapter: board private structure to initialize
 *
 * FCoE RX FCRETA can use up to 8 rx queues for up to 8 different exchanges.
 * The ring feature mask is not used as a mask for FCoE, as it can take any 8
 * rx queues out of the max number of rx queues, instead, it is used as the
 * index of the first rx queue used by FCoE.
 *
 **/
static inline bool ixgbe_set_fcoe_queues(struct ixgbe_adapter *adapter)
{
	bool ret = false;
	struct ixgbe_ring_feature *f = &adapter->ring_feature[RING_F_FCOE];

	f->indices = min((int)num_online_cpus(), f->indices);
	if (adapter->flags & IXGBE_FLAG_FCOE_ENABLED) {
		adapter->num_rx_queues = 1;
		adapter->num_tx_queues = 1;
#ifdef CONFIG_IXGBE_DCB
		if (adapter->flags & IXGBE_FLAG_DCB_ENABLED) {
			e_info(probe, "FCoE enabled with DCB\n");
			ixgbe_set_dcb_queues(adapter);
		}
#endif
		if (adapter->flags & IXGBE_FLAG_RSS_ENABLED) {
			e_info(probe, "FCoE enabled with RSS\n");
			if ((adapter->flags & IXGBE_FLAG_FDIR_HASH_CAPABLE) ||
			    (adapter->flags & IXGBE_FLAG_FDIR_PERFECT_CAPABLE))
				ixgbe_set_fdir_queues(adapter);
			else
				ixgbe_set_rss_queues(adapter);
		}
		/* adding FCoE rx rings to the end */
		f->mask = adapter->num_rx_queues;
		adapter->num_rx_queues += f->indices;
		adapter->num_tx_queues += f->indices;

		ret = true;
	}

	return ret;
}

#endif /* IXGBE_FCOE */
/**
 * ixgbe_set_sriov_queues: Allocate queues for IOV use
 * @adapter: board private structure to initialize
 *
 * IOV doesn't actually use anything, so just NAK the
 * request for now and let the other queue routines
 * figure out what to do.
 */
static inline bool ixgbe_set_sriov_queues(struct ixgbe_adapter *adapter)
{
	return false;
}

/*
 * ixgbe_set_num_queues: Allocate queues for device, feature dependant
 * @adapter: board private structure to initialize
 *
 * This is the top level queue allocation routine.  The order here is very
 * important, starting with the "most" number of features turned on at once,
 * and ending with the smallest set of features.  This way large combinations
 * can be allocated if they're turned on, and smaller combinations are the
 * fallthrough conditions.
 *
 **/
static int ixgbe_set_num_queues(struct ixgbe_adapter *adapter)
{
	/* Start with base case */
	adapter->num_rx_queues = 1;
	adapter->num_tx_queues = 1;
	adapter->num_rx_pools = adapter->num_rx_queues;
	adapter->num_rx_queues_per_pool = 1;

	if (ixgbe_set_sriov_queues(adapter))
		goto done;

#ifdef IXGBE_FCOE
	if (ixgbe_set_fcoe_queues(adapter))
		goto done;

#endif /* IXGBE_FCOE */
#ifdef CONFIG_IXGBE_DCB
	if (ixgbe_set_dcb_queues(adapter))
		goto done;

#endif
	if (ixgbe_set_fdir_queues(adapter))
		goto done;

	if (ixgbe_set_rss_queues(adapter))
		goto done;

	/* fallback to base case */
	adapter->num_rx_queues = 1;
	adapter->num_tx_queues = 1;

done:
	/* Notify the stack of the (possibly) reduced queue counts. */
	netif_set_real_num_tx_queues(adapter->netdev, adapter->num_tx_queues);
	return netif_set_real_num_rx_queues(adapter->netdev,
					    adapter->num_rx_queues);
}

static void ixgbe_acquire_msix_vectors(struct ixgbe_adapter *adapter,
				       int vectors)
{
	int err, vector_threshold;

	/* We'll want at least 3 (vector_threshold):
	 * 1) TxQ[0] Cleanup
	 * 2) RxQ[0] Cleanup
	 * 3) Other (Link Status Change, etc.)
	 * 4) TCP Timer (optional)
	 */
	vector_threshold = MIN_MSIX_COUNT;

	/* The more we get, the more we will assign to Tx/Rx Cleanup
	 * for the separate queues...where Rx Cleanup >= Tx Cleanup.
	 * Right now, we simply care about how many we'll get; we'll
	 * set them up later while requesting irq's.
	 */
	while (vectors >= vector_threshold) {
		err = pci_enable_msix(adapter->pdev, adapter->msix_entries,
				      vectors);
		if (!err) /* Success in acquiring all requested vectors. */
			break;
		else if (err < 0)
			vectors = 0; /* Nasty failure, quit now */
		else /* err == number of vectors we should try again with */
			vectors = err;
	}

	if (vectors < vector_threshold) {
		/* Can't allocate enough MSI-X interrupts?  Oh well.
		 * This just means we'll go with either a single MSI
		 * vector or fall back to legacy interrupts.
		 */
		netif_printk(adapter, hw, KERN_DEBUG, adapter->netdev,
			     "Unable to allocate MSI-X interrupts\n");
		adapter->flags &= ~IXGBE_FLAG_MSIX_ENABLED;
		kfree(adapter->msix_entries);
		adapter->msix_entries = NULL;
	} else {
		adapter->flags |= IXGBE_FLAG_MSIX_ENABLED; /* Woot! */
		/*
		 * Adjust for only the vectors we'll use, which is minimum
		 * of max_msix_q_vectors + NON_Q_VECTORS, or the number of
		 * vectors we were allocated.
		 */
		adapter->num_msix_vectors = min(vectors,
				   adapter->max_msix_q_vectors + NON_Q_VECTORS);
	}
}

/**
 * ixgbe_cache_ring_rss - Descriptor ring to register mapping for RSS
 * @adapter: board private structure to initialize
 *
 * Cache the descriptor ring offsets for RSS to the assigned rings.
 *
 **/
static inline bool ixgbe_cache_ring_rss(struct ixgbe_adapter *adapter)
{
	int i;
	bool ret = false;

	if (adapter->flags & IXGBE_FLAG_RSS_ENABLED) {
		for (i = 0; i < adapter->num_rx_queues; i++)
			adapter->rx_ring[i]->reg_idx = i;
		for (i = 0; i < adapter->num_tx_queues; i++)
			adapter->tx_ring[i]->reg_idx = i;
		ret = true;
	} else {
		ret = false;
	}

	return ret;
}

#ifdef CONFIG_IXGBE_DCB
/**
 * ixgbe_cache_ring_dcb - Descriptor ring to register mapping for DCB
 * @adapter: board private structure to initialize
 *
 * Cache the descriptor ring offsets for DCB to the assigned rings.
 *
 **/
static inline bool ixgbe_cache_ring_dcb(struct ixgbe_adapter *adapter)
{
	int i;
	bool ret = false;
	int dcb_i = adapter->ring_feature[RING_F_DCB].indices;

	if (adapter->flags & IXGBE_FLAG_DCB_ENABLED) {
		if (adapter->hw.mac.type == ixgbe_mac_82598EB) {
			/* the number of queues is assumed to be symmetric */
			for (i = 0; i < dcb_i; i++) {
				adapter->rx_ring[i]->reg_idx = i << 3;
				adapter->tx_ring[i]->reg_idx = i << 2;
			}
			ret = true;
		} else if (adapter->hw.mac.type == ixgbe_mac_82599EB) {
			if (dcb_i == 8) {
				/*
				 * Tx TC0 starts at: descriptor queue 0
				 * Tx TC1 starts at: descriptor queue 32
				 * Tx TC2 starts at: descriptor queue 64
				 * Tx TC3 starts at: descriptor queue 80
				 * Tx TC4 starts at: descriptor queue 96
				 * Tx TC5 starts at: descriptor queue 104
				 * Tx TC6 starts at: descriptor queue 112
				 * Tx TC7 starts at: descriptor queue 120
				 *
				 * Rx TC0-TC7 are offset by 16 queues each
				 */
				for (i = 0; i < 3; i++) {
					adapter->tx_ring[i]->reg_idx = i << 5;
					adapter->rx_ring[i]->reg_idx = i << 4;
				}
				for ( ; i < 5; i++) {
					adapter->tx_ring[i]->reg_idx =
								 ((i + 2) << 4);
					adapter->rx_ring[i]->reg_idx = i << 4;
				}
				for ( ; i < dcb_i; i++) {
					adapter->tx_ring[i]->reg_idx =
								 ((i + 8) << 3);
					adapter->rx_ring[i]->reg_idx = i << 4;
				}

				ret = true;
			} else if (dcb_i == 4) {
				/*
				 * Tx TC0 starts at: descriptor queue 0
				 * Tx TC1 starts at: descriptor queue 64
				 * Tx TC2 starts at: descriptor queue 96
				 * Tx TC3 starts at: descriptor queue 112
				 *
				 * Rx TC0-TC3 are offset by 32 queues each
				 */
				adapter->tx_ring[0]->reg_idx = 0;
				adapter->tx_ring[1]->reg_idx = 64;
				adapter->tx_ring[2]->reg_idx = 96;
				adapter->tx_ring[3]->reg_idx = 112;
				for (i = 0 ; i < dcb_i; i++)
					adapter->rx_ring[i]->reg_idx = i << 5;

				ret = true;
			} else {
				ret = false;
			}
		} else {
			ret = false;
		}
	} else {
		ret = false;
	}

	return ret;
}
#endif

/**
 * ixgbe_cache_ring_fdir - Descriptor ring to register mapping for Flow Director
 * @adapter: board private structure to initialize
 *
 * Cache the descriptor ring offsets for Flow Director to the assigned rings.
 *
 **/
static inline bool ixgbe_cache_ring_fdir(struct ixgbe_adapter *adapter)
{
	int i;
	bool ret = false;

	if (adapter->flags & IXGBE_FLAG_RSS_ENABLED &&
	    ((adapter->flags & IXGBE_FLAG_FDIR_HASH_CAPABLE) ||
	     (adapter->flags & IXGBE_FLAG_FDIR_PERFECT_CAPABLE))) {
		for (i = 0; i < adapter->num_rx_queues; i++)
			adapter->rx_ring[i]->reg_idx = i;
		for (i = 0; i < adapter->num_tx_queues; i++)
			adapter->tx_ring[i]->reg_idx = i;
		ret = true;
	}

	return ret;
}

#ifdef IXGBE_FCOE
/**
 * ixgbe_cache_ring_fcoe - Descriptor ring to register mapping for the FCoE
 * @adapter: board private structure to initialize
 *
 * Cache the descriptor ring offsets for FCoE mode to the assigned rings.
 *
 */
static inline bool ixgbe_cache_ring_fcoe(struct ixgbe_adapter *adapter)
{
	int i, fcoe_rx_i = 0, fcoe_tx_i = 0;
	bool ret = false;
	struct ixgbe_ring_feature *f = &adapter->ring_feature[RING_F_FCOE];

	if (adapter->flags & IXGBE_FLAG_FCOE_ENABLED) {
#ifdef CONFIG_IXGBE_DCB
		if (adapter->flags & IXGBE_FLAG_DCB_ENABLED) {
			struct ixgbe_fcoe *fcoe = &adapter->fcoe;

			ixgbe_cache_ring_dcb(adapter);
			/* find out queues in TC for FCoE */
			fcoe_rx_i = adapter->rx_ring[fcoe->tc]->reg_idx + 1;
			fcoe_tx_i = adapter->tx_ring[fcoe->tc]->reg_idx + 1;
			/*
			 * In 82599, the number of Tx queues for each traffic
			 * class for both 8-TC and 4-TC modes are:
			 * TCs  : TC0 TC1 TC2 TC3 TC4 TC5 TC6 TC7
			 * 8 TCs:  32  32  16  16   8   8   8   8
			 * 4 TCs:  64  64  32  32
			 * We have max 8 queues for FCoE, where 8 the is
			 * FCoE redirection table size. If TC for FCoE is
			 * less than or equal to TC3, we have enough queues
			 * to add max of 8 queues for FCoE, so we start FCoE
			 * tx descriptor from the next one, i.e., reg_idx + 1.
			 * If TC for FCoE is above TC3, implying 8 TC mode,
			 * and we need 8 for FCoE, we have to take all queues
			 * in that traffic class for FCoE.
			 */
			if ((f->indices == IXGBE_FCRETA_SIZE) && (fcoe->tc > 3))
				fcoe_tx_i--;
		}
#endif /* CONFIG_IXGBE_DCB */
		if (adapter->flags & IXGBE_FLAG_RSS_ENABLED) {
			if ((adapter->flags & IXGBE_FLAG_FDIR_HASH_CAPABLE) ||
			    (adapter->flags & IXGBE_FLAG_FDIR_PERFECT_CAPABLE))
				ixgbe_cache_ring_fdir(adapter);
			else
				ixgbe_cache_ring_rss(adapter);

			fcoe_rx_i = f->mask;
			fcoe_tx_i = f->mask;
		}
		for (i = 0; i < f->indices; i++, fcoe_rx_i++, fcoe_tx_i++) {
			adapter->rx_ring[f->mask + i]->reg_idx = fcoe_rx_i;
			adapter->tx_ring[f->mask + i]->reg_idx = fcoe_tx_i;
		}
		ret = true;
	}
	return ret;
}

#endif /* IXGBE_FCOE */
/**
 * ixgbe_cache_ring_sriov - Descriptor ring to register mapping for sriov
 * @adapter: board private structure to initialize
 *
 * SR-IOV doesn't use any descriptor rings but changes the default if
 * no other mapping is used.
 *
 */
static inline bool ixgbe_cache_ring_sriov(struct ixgbe_adapter *adapter)
{
	adapter->rx_ring[0]->reg_idx = adapter->num_vfs * 2;
	adapter->tx_ring[0]->reg_idx = adapter->num_vfs * 2;
	if (adapter->num_vfs)
		return true;
	else
		return false;
}

/**
 * ixgbe_cache_ring_register - Descriptor ring to register mapping
 * @adapter: board private structure to initialize
 *
 * Once we know the feature-set enabled for the device, we'll cache
 * the register offset the descriptor ring is assigned to.
 *
 * Note, the order the various feature calls is important.  It must start with
 * the "most" features enabled at the same time, then trickle down to the
 * least amount of features turned on at once.
 **/
static void ixgbe_cache_ring_register(struct ixgbe_adapter *adapter)
{
	/* start with default case */
	adapter->rx_ring[0]->reg_idx = 0;
	adapter->tx_ring[0]->reg_idx = 0;

	if (ixgbe_cache_ring_sriov(adapter))
		return;

#ifdef IXGBE_FCOE
	if (ixgbe_cache_ring_fcoe(adapter))
		return;

#endif /* IXGBE_FCOE */
#ifdef CONFIG_IXGBE_DCB
	if (ixgbe_cache_ring_dcb(adapter))
		return;

#endif
	if (ixgbe_cache_ring_fdir(adapter))
		return;

	if (ixgbe_cache_ring_rss(adapter))
		return;
}

/**
 * ixgbe_alloc_queues - Allocate memory for all rings
 * @adapter: board private structure to initialize
 *
 * We allocate one ring per queue at run-time since we don't know the
 * number of queues at compile-time.  The polling_netdev array is
 * intended for Multiqueue, but should work fine with a single queue.
 **/
static int ixgbe_alloc_queues(struct ixgbe_adapter *adapter)
{
	int i;
	int orig_node = adapter->node;

	for (i = 0; i < adapter->num_tx_queues; i++) {
		struct ixgbe_ring *ring = adapter->tx_ring[i];
		if (orig_node == -1) {
			int cur_node = next_online_node(adapter->node);
			if (cur_node == MAX_NUMNODES)
				cur_node = first_online_node;
			adapter->node = cur_node;
		}
		ring = kzalloc_node(sizeof(struct ixgbe_ring), GFP_KERNEL,
				    adapter->node);
		if (!ring)
			ring = kzalloc(sizeof(struct ixgbe_ring), GFP_KERNEL);
		if (!ring)
			goto err_tx_ring_allocation;
		ring->count = adapter->tx_ring_count;
		ring->queue_index = i;
		ring->numa_node = adapter->node;

		adapter->tx_ring[i] = ring;
	}

	/* Restore the adapter's original node */
	adapter->node = orig_node;

	for (i = 0; i < adapter->num_rx_queues; i++) {
		struct ixgbe_ring *ring = adapter->rx_ring[i];
		if (orig_node == -1) {
			int cur_node = next_online_node(adapter->node);
			if (cur_node == MAX_NUMNODES)
				cur_node = first_online_node;
			adapter->node = cur_node;
		}
		ring = kzalloc_node(sizeof(struct ixgbe_ring), GFP_KERNEL,
				    adapter->node);
		if (!ring)
			ring = kzalloc(sizeof(struct ixgbe_ring), GFP_KERNEL);
		if (!ring)
			goto err_rx_ring_allocation;
		ring->count = adapter->rx_ring_count;
		ring->queue_index = i;
		ring->numa_node = adapter->node;

		adapter->rx_ring[i] = ring;
	}

	/* Restore the adapter's original node */
	adapter->node = orig_node;

	ixgbe_cache_ring_register(adapter);

	return 0;

err_rx_ring_allocation:
	for (i = 0; i < adapter->num_tx_queues; i++)
		kfree(adapter->tx_ring[i]);
err_tx_ring_allocation:
	return -ENOMEM;
}

/**
 * ixgbe_set_interrupt_capability - set MSI-X or MSI if supported
 * @adapter: board private structure to initialize
 *
 * Attempt to configure the interrupts using the best available
 * capabilities of the hardware and the kernel.
 **/
static int ixgbe_set_interrupt_capability(struct ixgbe_adapter *adapter)
{
	struct ixgbe_hw *hw = &adapter->hw;
	int err = 0;
	int vector, v_budget;

	/*
	 * It's easy to be greedy for MSI-X vectors, but it really
	 * doesn't do us much good if we have a lot more vectors
	 * than CPU's.  So let's be conservative and only ask for
	 * (roughly) the same number of vectors as there are CPU's.
	 */
	v_budget = min(adapter->num_rx_queues + adapter->num_tx_queues,
		       (int)num_online_cpus()) + NON_Q_VECTORS;

	/*
	 * At the same time, hardware can only support a maximum of
	 * hw.mac->max_msix_vectors vectors.  With features
	 * such as RSS and VMDq, we can easily surpass the number of Rx and Tx
	 * descriptor queues supported by our device.  Thus, we cap it off in
	 * those rare cases where the cpu count also exceeds our vector limit.
	 */
	v_budget = min(v_budget, (int)hw->mac.max_msix_vectors);

	/* A failure in MSI-X entry allocation isn't fatal, but it does
	 * mean we disable MSI-X capabilities of the adapter. */
	adapter->msix_entries = kcalloc(v_budget,
					sizeof(struct msix_entry), GFP_KERNEL);
	if (adapter->msix_entries) {
		for (vector = 0; vector < v_budget; vector++)
			adapter->msix_entries[vector].entry = vector;

		ixgbe_acquire_msix_vectors(adapter, v_budget);

		if (adapter->flags & IXGBE_FLAG_MSIX_ENABLED)
			goto out;
	}

	adapter->flags &= ~IXGBE_FLAG_DCB_ENABLED;
	adapter->flags &= ~IXGBE_FLAG_RSS_ENABLED;
	adapter->flags &= ~IXGBE_FLAG_FDIR_HASH_CAPABLE;
	adapter->flags &= ~IXGBE_FLAG_FDIR_PERFECT_CAPABLE;
	adapter->atr_sample_rate = 0;
	if (adapter->flags & IXGBE_FLAG_SRIOV_ENABLED)
		ixgbe_disable_sriov(adapter);

	err = ixgbe_set_num_queues(adapter);
	if (err)
		return err;

	err = pci_enable_msi(adapter->pdev);
	if (!err) {
		adapter->flags |= IXGBE_FLAG_MSI_ENABLED;
	} else {
		netif_printk(adapter, hw, KERN_DEBUG, adapter->netdev,
			     "Unable to allocate MSI interrupt, "
			     "falling back to legacy.  Error: %d\n", err);
		/* reset err */
		err = 0;
	}

out:
	return err;
}

/**
 * ixgbe_alloc_q_vectors - Allocate memory for interrupt vectors
 * @adapter: board private structure to initialize
 *
 * We allocate one q_vector per queue interrupt.  If allocation fails we
 * return -ENOMEM.
 **/
static int ixgbe_alloc_q_vectors(struct ixgbe_adapter *adapter)
{
	int q_idx, num_q_vectors;
	struct ixgbe_q_vector *q_vector;
	int napi_vectors;
	int (*poll)(struct napi_struct *, int);

	if (adapter->flags & IXGBE_FLAG_MSIX_ENABLED) {
		num_q_vectors = adapter->num_msix_vectors - NON_Q_VECTORS;
		napi_vectors = adapter->num_rx_queues;
		poll = &ixgbe_clean_rxtx_many;
	} else {
		num_q_vectors = 1;
		napi_vectors = 1;
		poll = &ixgbe_poll;
	}

	for (q_idx = 0; q_idx < num_q_vectors; q_idx++) {
		q_vector = kzalloc_node(sizeof(struct ixgbe_q_vector),
					GFP_KERNEL, adapter->node);
		if (!q_vector)
			q_vector = kzalloc(sizeof(struct ixgbe_q_vector),
					   GFP_KERNEL);
		if (!q_vector)
			goto err_out;
		q_vector->adapter = adapter;
		if (q_vector->txr_count && !q_vector->rxr_count)
			q_vector->eitr = adapter->tx_eitr_param;
		else
			q_vector->eitr = adapter->rx_eitr_param;
		q_vector->v_idx = q_idx;
		netif_napi_add(adapter->netdev, &q_vector->napi, (*poll), 64);
		adapter->q_vector[q_idx] = q_vector;
	}

	return 0;

err_out:
	while (q_idx) {
		q_idx--;
		q_vector = adapter->q_vector[q_idx];
		netif_napi_del(&q_vector->napi);
		kfree(q_vector);
		adapter->q_vector[q_idx] = NULL;
	}
	return -ENOMEM;
}

/**
 * ixgbe_free_q_vectors - Free memory allocated for interrupt vectors
 * @adapter: board private structure to initialize
 *
 * This function frees the memory allocated to the q_vectors.  In addition if
 * NAPI is enabled it will delete any references to the NAPI struct prior
 * to freeing the q_vector.
 **/
static void ixgbe_free_q_vectors(struct ixgbe_adapter *adapter)
{
	int q_idx, num_q_vectors;

	if (adapter->flags & IXGBE_FLAG_MSIX_ENABLED)
		num_q_vectors = adapter->num_msix_vectors - NON_Q_VECTORS;
	else
		num_q_vectors = 1;

	for (q_idx = 0; q_idx < num_q_vectors; q_idx++) {
		struct ixgbe_q_vector *q_vector = adapter->q_vector[q_idx];
		adapter->q_vector[q_idx] = NULL;
		netif_napi_del(&q_vector->napi);
		kfree(q_vector);
	}
}

static void ixgbe_reset_interrupt_capability(struct ixgbe_adapter *adapter)
{
	if (adapter->flags & IXGBE_FLAG_MSIX_ENABLED) {
		adapter->flags &= ~IXGBE_FLAG_MSIX_ENABLED;
		pci_disable_msix(adapter->pdev);
		kfree(adapter->msix_entries);
		adapter->msix_entries = NULL;
	} else if (adapter->flags & IXGBE_FLAG_MSI_ENABLED) {
		adapter->flags &= ~IXGBE_FLAG_MSI_ENABLED;
		pci_disable_msi(adapter->pdev);
	}
}

/**
 * ixgbe_init_interrupt_scheme - Determine proper interrupt scheme
 * @adapter: board private structure to initialize
 *
 * We determine which interrupt scheme to use based on...
 * - Kernel support (MSI, MSI-X)
 *   - which can be user-defined (via MODULE_PARAM)
 * - Hardware queue count (num_*_queues)
 *   - defined by miscellaneous hardware support/features (RSS, etc.)
 **/
int ixgbe_init_interrupt_scheme(struct ixgbe_adapter *adapter)
{
	int err;

	/* Number of supported queues */
	err = ixgbe_set_num_queues(adapter);
	if (err)
		return err;

	err = ixgbe_set_interrupt_capability(adapter);
	if (err) {
		e_dev_err("Unable to setup interrupt capabilities\n");
		goto err_set_interrupt;
	}

	err = ixgbe_alloc_q_vectors(adapter);
	if (err) {
		e_dev_err("Unable to allocate memory for queue vectors\n");
		goto err_alloc_q_vectors;
	}

	err = ixgbe_alloc_queues(adapter);
	if (err) {
		e_dev_err("Unable to allocate memory for queues\n");
		goto err_alloc_queues;
	}

	e_dev_info("Multiqueue %s: Rx Queue count = %u, Tx Queue count = %u\n",
		   (adapter->num_rx_queues > 1) ? "Enabled" : "Disabled",
		   adapter->num_rx_queues, adapter->num_tx_queues);

	set_bit(__IXGBE_DOWN, &adapter->state);

	return 0;

err_alloc_queues:
	ixgbe_free_q_vectors(adapter);
err_alloc_q_vectors:
	ixgbe_reset_interrupt_capability(adapter);
err_set_interrupt:
	return err;
}

/**
 * ixgbe_clear_interrupt_scheme - Clear the current interrupt scheme settings
 * @adapter: board private structure to clear interrupt scheme on
 *
 * We go through and clear interrupt specific resources and reset the structure
 * to pre-load conditions
 **/
void ixgbe_clear_interrupt_scheme(struct ixgbe_adapter *adapter)
{
	int i;

	for (i = 0; i < adapter->num_tx_queues; i++) {
		kfree(adapter->tx_ring[i]);
		adapter->tx_ring[i] = NULL;
	}
	for (i = 0; i < adapter->num_rx_queues; i++) {
		kfree(adapter->rx_ring[i]);
		adapter->rx_ring[i] = NULL;
	}

	ixgbe_free_q_vectors(adapter);
	ixgbe_reset_interrupt_capability(adapter);
}

/**
 * ixgbe_sfp_timer - worker thread to find a missing module
 * @data: pointer to our adapter struct
 **/
static void ixgbe_sfp_timer(unsigned long data)
{
	struct ixgbe_adapter *adapter = (struct ixgbe_adapter *)data;

	/*
	 * Do the sfp_timer outside of interrupt context due to the
	 * delays that sfp+ detection requires
	 */
	schedule_work(&adapter->sfp_task);
}

/**
 * ixgbe_sfp_task - worker thread to find a missing module
 * @work: pointer to work_struct containing our data
 **/
static void ixgbe_sfp_task(struct work_struct *work)
{
	struct ixgbe_adapter *adapter = container_of(work,
						     struct ixgbe_adapter,
						     sfp_task);
	struct ixgbe_hw *hw = &adapter->hw;

	if ((hw->phy.type == ixgbe_phy_nl) &&
	    (hw->phy.sfp_type == ixgbe_sfp_type_not_present)) {
		s32 ret = hw->phy.ops.identify_sfp(hw);
		if (ret == IXGBE_ERR_SFP_NOT_PRESENT)
			goto reschedule;
		ret = hw->phy.ops.reset(hw);
		if (ret == IXGBE_ERR_SFP_NOT_SUPPORTED) {
			e_dev_err("failed to initialize because an unsupported "
				  "SFP+ module type was detected.\n");
			e_dev_err("Reload the driver after installing a "
				  "supported module.\n");
			unregister_netdev(adapter->netdev);
		} else {
			e_info(probe, "detected SFP+: %d\n", hw->phy.sfp_type);
		}
		/* don't need this routine any more */
		clear_bit(__IXGBE_SFP_MODULE_NOT_FOUND, &adapter->state);
	}
	return;
reschedule:
	if (test_bit(__IXGBE_SFP_MODULE_NOT_FOUND, &adapter->state))
		mod_timer(&adapter->sfp_timer,
			  round_jiffies(jiffies + (2 * HZ)));
}

/**
 * ixgbe_sw_init - Initialize general software structures (struct ixgbe_adapter)
 * @adapter: board private structure to initialize
 *
 * ixgbe_sw_init initializes the Adapter private data structure.
 * Fields are initialized based on PCI device information and
 * OS network device settings (MTU size).
 **/
static int __devinit ixgbe_sw_init(struct ixgbe_adapter *adapter)
{
	struct ixgbe_hw *hw = &adapter->hw;
	struct pci_dev *pdev = adapter->pdev;
	struct net_device *dev = adapter->netdev;
	unsigned int rss;
#ifdef CONFIG_IXGBE_DCB
	int j;
	struct tc_configuration *tc;
#endif

	/* PCI config space info */

	hw->vendor_id = pdev->vendor;
	hw->device_id = pdev->device;
	hw->revision_id = pdev->revision;
	hw->subsystem_vendor_id = pdev->subsystem_vendor;
	hw->subsystem_device_id = pdev->subsystem_device;

	/* Set capability flags */
	rss = min(IXGBE_MAX_RSS_INDICES, (int)num_online_cpus());
	adapter->ring_feature[RING_F_RSS].indices = rss;
	adapter->flags |= IXGBE_FLAG_RSS_ENABLED;
	adapter->ring_feature[RING_F_DCB].indices = IXGBE_MAX_DCB_INDICES;
	if (hw->mac.type == ixgbe_mac_82598EB) {
		if (hw->device_id == IXGBE_DEV_ID_82598AT)
			adapter->flags |= IXGBE_FLAG_FAN_FAIL_CAPABLE;
		adapter->max_msix_q_vectors = MAX_MSIX_Q_VECTORS_82598;
	} else if (hw->mac.type == ixgbe_mac_82599EB) {
		adapter->max_msix_q_vectors = MAX_MSIX_Q_VECTORS_82599;
		adapter->flags2 |= IXGBE_FLAG2_RSC_CAPABLE;
		adapter->flags2 |= IXGBE_FLAG2_RSC_ENABLED;
		if (hw->device_id == IXGBE_DEV_ID_82599_T3_LOM)
			adapter->flags2 |= IXGBE_FLAG2_TEMP_SENSOR_CAPABLE;
		if (dev->features & NETIF_F_NTUPLE) {
			/* Flow Director perfect filter enabled */
			adapter->flags |= IXGBE_FLAG_FDIR_PERFECT_CAPABLE;
			adapter->atr_sample_rate = 0;
			spin_lock_init(&adapter->fdir_perfect_lock);
		} else {
			/* Flow Director hash filters enabled */
			adapter->flags |= IXGBE_FLAG_FDIR_HASH_CAPABLE;
			adapter->atr_sample_rate = 20;
		}
		adapter->ring_feature[RING_F_FDIR].indices =
							 IXGBE_MAX_FDIR_INDICES;
		adapter->fdir_pballoc = 0;
#ifdef IXGBE_FCOE
		adapter->flags |= IXGBE_FLAG_FCOE_CAPABLE;
		adapter->flags &= ~IXGBE_FLAG_FCOE_ENABLED;
		adapter->ring_feature[RING_F_FCOE].indices = 0;
#ifdef CONFIG_IXGBE_DCB
		/* Default traffic class to use for FCoE */
		adapter->fcoe.tc = IXGBE_FCOE_DEFTC;
		adapter->fcoe.up = IXGBE_FCOE_DEFTC;
#endif
#endif /* IXGBE_FCOE */
	}

#ifdef CONFIG_IXGBE_DCB
	/* Configure DCB traffic classes */
	for (j = 0; j < MAX_TRAFFIC_CLASS; j++) {
		tc = &adapter->dcb_cfg.tc_config[j];
		tc->path[DCB_TX_CONFIG].bwg_id = 0;
		tc->path[DCB_TX_CONFIG].bwg_percent = 12 + (j & 1);
		tc->path[DCB_RX_CONFIG].bwg_id = 0;
		tc->path[DCB_RX_CONFIG].bwg_percent = 12 + (j & 1);
		tc->dcb_pfc = pfc_disabled;
	}
	adapter->dcb_cfg.bw_percentage[DCB_TX_CONFIG][0] = 100;
	adapter->dcb_cfg.bw_percentage[DCB_RX_CONFIG][0] = 100;
	adapter->dcb_cfg.rx_pba_cfg = pba_equal;
	adapter->dcb_cfg.pfc_mode_enable = false;
	adapter->dcb_cfg.round_robin_enable = false;
	adapter->dcb_set_bitmap = 0x00;
	ixgbe_copy_dcb_cfg(&adapter->dcb_cfg, &adapter->temp_dcb_cfg,
			   adapter->ring_feature[RING_F_DCB].indices);

#endif

	/* default flow control settings */
	hw->fc.requested_mode = ixgbe_fc_full;
	hw->fc.current_mode = ixgbe_fc_full;	/* init for ethtool output */
#ifdef CONFIG_DCB
	adapter->last_lfc_mode = hw->fc.current_mode;
#endif
	hw->fc.high_water = IXGBE_DEFAULT_FCRTH;
	hw->fc.low_water = IXGBE_DEFAULT_FCRTL;
	hw->fc.pause_time = IXGBE_DEFAULT_FCPAUSE;
	hw->fc.send_xon = true;
	hw->fc.disable_fc_autoneg = false;

	/* enable itr by default in dynamic mode */
	adapter->rx_itr_setting = 1;
	adapter->rx_eitr_param = 20000;
	adapter->tx_itr_setting = 1;
	adapter->tx_eitr_param = 10000;

	/* set defaults for eitr in MegaBytes */
	adapter->eitr_low = 10;
	adapter->eitr_high = 20;

	/* set default ring sizes */
	adapter->tx_ring_count = IXGBE_DEFAULT_TXD;
	adapter->rx_ring_count = IXGBE_DEFAULT_RXD;

	/* initialize eeprom parameters */
	if (ixgbe_init_eeprom_params_generic(hw)) {
		e_dev_err("EEPROM initialization failed\n");
		return -EIO;
	}

	/* enable rx csum by default */
	adapter->flags |= IXGBE_FLAG_RX_CSUM_ENABLED;

	/* get assigned NUMA node */
	adapter->node = dev_to_node(&pdev->dev);

	set_bit(__IXGBE_DOWN, &adapter->state);

	return 0;
}

/**
 * ixgbe_setup_tx_resources - allocate Tx resources (Descriptors)
 * @adapter: board private structure
 * @tx_ring:    tx descriptor ring (for a specific queue) to setup
 *
 * Return 0 on success, negative on failure
 **/
int ixgbe_setup_tx_resources(struct ixgbe_adapter *adapter,
			     struct ixgbe_ring *tx_ring)
{
	struct pci_dev *pdev = adapter->pdev;
	int size;

	size = sizeof(struct ixgbe_tx_buffer) * tx_ring->count;
	tx_ring->tx_buffer_info = vmalloc_node(size, tx_ring->numa_node);
	if (!tx_ring->tx_buffer_info)
		tx_ring->tx_buffer_info = vmalloc(size);
	if (!tx_ring->tx_buffer_info)
		goto err;
	memset(tx_ring->tx_buffer_info, 0, size);

	/* round up to nearest 4K */
	tx_ring->size = tx_ring->count * sizeof(union ixgbe_adv_tx_desc);
	tx_ring->size = ALIGN(tx_ring->size, 4096);

	tx_ring->desc = dma_alloc_coherent(&pdev->dev, tx_ring->size,
					   &tx_ring->dma, GFP_KERNEL);
	if (!tx_ring->desc)
		goto err;

	tx_ring->next_to_use = 0;
	tx_ring->next_to_clean = 0;
	tx_ring->work_limit = tx_ring->count;
	return 0;

err:
	vfree(tx_ring->tx_buffer_info);
	tx_ring->tx_buffer_info = NULL;
	e_err(probe, "Unable to allocate memory for the Tx descriptor ring\n");
	return -ENOMEM;
}

/**
 * ixgbe_setup_all_tx_resources - allocate all queues Tx resources
 * @adapter: board private structure
 *
 * If this function returns with an error, then it's possible one or
 * more of the rings is populated (while the rest are not).  It is the
 * callers duty to clean those orphaned rings.
 *
 * Return 0 on success, negative on failure
 **/
static int ixgbe_setup_all_tx_resources(struct ixgbe_adapter *adapter)
{
	int i, err = 0;

	for (i = 0; i < adapter->num_tx_queues; i++) {
		err = ixgbe_setup_tx_resources(adapter, adapter->tx_ring[i]);
		if (!err)
			continue;
		e_err(probe, "Allocation for Tx Queue %u failed\n", i);
		break;
	}

	return err;
}

/**
 * ixgbe_setup_rx_resources - allocate Rx resources (Descriptors)
 * @adapter: board private structure
 * @rx_ring:    rx descriptor ring (for a specific queue) to setup
 *
 * Returns 0 on success, negative on failure
 **/
int ixgbe_setup_rx_resources(struct ixgbe_adapter *adapter,
			     struct ixgbe_ring *rx_ring)
{
	struct pci_dev *pdev = adapter->pdev;
	int size;

	size = sizeof(struct ixgbe_rx_buffer) * rx_ring->count;
	rx_ring->rx_buffer_info = vmalloc_node(size, adapter->node);
	if (!rx_ring->rx_buffer_info)
		rx_ring->rx_buffer_info = vmalloc(size);
	if (!rx_ring->rx_buffer_info) {
		e_err(probe, "vmalloc allocation failed for the Rx "
		      "descriptor ring\n");
		goto alloc_failed;
	}
	memset(rx_ring->rx_buffer_info, 0, size);

	/* Round up to nearest 4K */
	rx_ring->size = rx_ring->count * sizeof(union ixgbe_adv_rx_desc);
	rx_ring->size = ALIGN(rx_ring->size, 4096);

	rx_ring->desc = dma_alloc_coherent(&pdev->dev, rx_ring->size,
					   &rx_ring->dma, GFP_KERNEL);

	if (!rx_ring->desc) {
		e_err(probe, "Memory allocation failed for the Rx "
		      "descriptor ring\n");
		vfree(rx_ring->rx_buffer_info);
		goto alloc_failed;
	}

	rx_ring->next_to_clean = 0;
	rx_ring->next_to_use = 0;

	return 0;

alloc_failed:
	return -ENOMEM;
}

/**
 * ixgbe_setup_all_rx_resources - allocate all queues Rx resources
 * @adapter: board private structure
 *
 * If this function returns with an error, then it's possible one or
 * more of the rings is populated (while the rest are not).  It is the
 * callers duty to clean those orphaned rings.
 *
 * Return 0 on success, negative on failure
 **/

static int ixgbe_setup_all_rx_resources(struct ixgbe_adapter *adapter)
{
	int i, err = 0;

	for (i = 0; i < adapter->num_rx_queues; i++) {
		err = ixgbe_setup_rx_resources(adapter, adapter->rx_ring[i]);
		if (!err)
			continue;
		e_err(probe, "Allocation for Rx Queue %u failed\n", i);
		break;
	}

	return err;
}

/**
 * ixgbe_free_tx_resources - Free Tx Resources per Queue
 * @adapter: board private structure
 * @tx_ring: Tx descriptor ring for a specific queue
 *
 * Free all transmit software resources
 **/
void ixgbe_free_tx_resources(struct ixgbe_adapter *adapter,
			     struct ixgbe_ring *tx_ring)
{
	struct pci_dev *pdev = adapter->pdev;

	ixgbe_clean_tx_ring(adapter, tx_ring);

	vfree(tx_ring->tx_buffer_info);
	tx_ring->tx_buffer_info = NULL;

	dma_free_coherent(&pdev->dev, tx_ring->size, tx_ring->desc,
			  tx_ring->dma);

	tx_ring->desc = NULL;
}

/**
 * ixgbe_free_all_tx_resources - Free Tx Resources for All Queues
 * @adapter: board private structure
 *
 * Free all transmit software resources
 **/
static void ixgbe_free_all_tx_resources(struct ixgbe_adapter *adapter)
{
	int i;

	for (i = 0; i < adapter->num_tx_queues; i++)
		if (adapter->tx_ring[i]->desc)
			ixgbe_free_tx_resources(adapter, adapter->tx_ring[i]);
}

/**
 * ixgbe_free_rx_resources - Free Rx Resources
 * @adapter: board private structure
 * @rx_ring: ring to clean the resources from
 *
 * Free all receive software resources
 **/
void ixgbe_free_rx_resources(struct ixgbe_adapter *adapter,
			     struct ixgbe_ring *rx_ring)
{
	struct pci_dev *pdev = adapter->pdev;

	ixgbe_clean_rx_ring(adapter, rx_ring);

	vfree(rx_ring->rx_buffer_info);
	rx_ring->rx_buffer_info = NULL;

	dma_free_coherent(&pdev->dev, rx_ring->size, rx_ring->desc,
			  rx_ring->dma);

	rx_ring->desc = NULL;
}

/**
 * ixgbe_free_all_rx_resources - Free Rx Resources for All Queues
 * @adapter: board private structure
 *
 * Free all receive software resources
 **/
static void ixgbe_free_all_rx_resources(struct ixgbe_adapter *adapter)
{
	int i;

	for (i = 0; i < adapter->num_rx_queues; i++)
		if (adapter->rx_ring[i]->desc)
			ixgbe_free_rx_resources(adapter, adapter->rx_ring[i]);
}

/**
 * ixgbe_change_mtu - Change the Maximum Transfer Unit
 * @netdev: network interface device structure
 * @new_mtu: new value for maximum frame size
 *
 * Returns 0 on success, negative on failure
 **/
static int ixgbe_change_mtu(struct net_device *netdev, int new_mtu)
{
	struct ixgbe_adapter *adapter = netdev_priv(netdev);
	int max_frame = new_mtu + ETH_HLEN + ETH_FCS_LEN;

	/* MTU < 68 is an error and causes problems on some kernels */
	if ((new_mtu < 68) || (max_frame > IXGBE_MAX_JUMBO_FRAME_SIZE))
		return -EINVAL;

	e_info(probe, "changing MTU from %d to %d\n", netdev->mtu, new_mtu);
	/* must set new MTU before calling down or up */
	netdev->mtu = new_mtu;

	if (netif_running(netdev))
		ixgbe_reinit_locked(adapter);

	return 0;
}

/**
 * ixgbe_open - Called when a network interface is made active
 * @netdev: network interface device structure
 *
 * Returns 0 on success, negative value on failure
 *
 * The open entry point is called when a network interface is made
 * active by the system (IFF_UP).  At this point all resources needed
 * for transmit and receive operations are allocated, the interrupt
 * handler is registered with the OS, the watchdog timer is started,
 * and the stack is notified that the interface is ready.
 **/
static int ixgbe_open(struct net_device *netdev)
{
	struct ixgbe_adapter *adapter = netdev_priv(netdev);
	int err;

	/* disallow open during test */
	if (test_bit(__IXGBE_TESTING, &adapter->state))
		return -EBUSY;

	netif_carrier_off(netdev);

	/* allocate transmit descriptors */
	err = ixgbe_setup_all_tx_resources(adapter);
	if (err)
		goto err_setup_tx;

	/* allocate receive descriptors */
	err = ixgbe_setup_all_rx_resources(adapter);
	if (err)
		goto err_setup_rx;

	ixgbe_configure(adapter);

	err = ixgbe_request_irq(adapter);
	if (err)
		goto err_req_irq;

	err = ixgbe_up_complete(adapter);
	if (err)
		goto err_up;

	netif_tx_start_all_queues(netdev);

	return 0;

err_up:
	ixgbe_release_hw_control(adapter);
	ixgbe_free_irq(adapter);
err_req_irq:
err_setup_rx:
	ixgbe_free_all_rx_resources(adapter);
err_setup_tx:
	ixgbe_free_all_tx_resources(adapter);
	ixgbe_reset(adapter);

	return err;
}

/**
 * ixgbe_close - Disables a network interface
 * @netdev: network interface device structure
 *
 * Returns 0, this is not allowed to fail
 *
 * The close entry point is called when an interface is de-activated
 * by the OS.  The hardware is still under the drivers control, but
 * needs to be disabled.  A global MAC reset is issued to stop the
 * hardware, and all transmit and receive resources are freed.
 **/
static int ixgbe_close(struct net_device *netdev)
{
	struct ixgbe_adapter *adapter = netdev_priv(netdev);

	ixgbe_down(adapter);
	ixgbe_free_irq(adapter);

	ixgbe_free_all_tx_resources(adapter);
	ixgbe_free_all_rx_resources(adapter);

	ixgbe_release_hw_control(adapter);

	return 0;
}

#ifdef CONFIG_PM
static int ixgbe_resume(struct pci_dev *pdev)
{
	struct net_device *netdev = pci_get_drvdata(pdev);
	struct ixgbe_adapter *adapter = netdev_priv(netdev);
	u32 err;

	pci_set_power_state(pdev, PCI_D0);
	pci_restore_state(pdev);
	/*
	 * pci_restore_state clears dev->state_saved so call
	 * pci_save_state to restore it.
	 */
	pci_save_state(pdev);

	err = pci_enable_device_mem(pdev);
	if (err) {
		e_dev_err("Cannot enable PCI device from suspend\n");
		return err;
	}
	pci_set_master(pdev);

	pci_wake_from_d3(pdev, false);

	err = ixgbe_init_interrupt_scheme(adapter);
	if (err) {
		e_dev_err("Cannot initialize interrupts for device\n");
		return err;
	}

	ixgbe_reset(adapter);

	IXGBE_WRITE_REG(&adapter->hw, IXGBE_WUS, ~0);

	if (netif_running(netdev)) {
		err = ixgbe_open(adapter->netdev);
		if (err)
			return err;
	}

	netif_device_attach(netdev);

	return 0;
}
#endif /* CONFIG_PM */

static int __ixgbe_shutdown(struct pci_dev *pdev, bool *enable_wake)
{
	struct net_device *netdev = pci_get_drvdata(pdev);
	struct ixgbe_adapter *adapter = netdev_priv(netdev);
	struct ixgbe_hw *hw = &adapter->hw;
	u32 ctrl, fctrl;
	u32 wufc = adapter->wol;
#ifdef CONFIG_PM
	int retval = 0;
#endif

	netif_device_detach(netdev);

	if (netif_running(netdev)) {
		ixgbe_down(adapter);
		ixgbe_free_irq(adapter);
		ixgbe_free_all_tx_resources(adapter);
		ixgbe_free_all_rx_resources(adapter);
	}

#ifdef CONFIG_PM
	retval = pci_save_state(pdev);
	if (retval)
		return retval;

#endif
	if (wufc) {
		ixgbe_set_rx_mode(netdev);

		/* turn on all-multi mode if wake on multicast is enabled */
		if (wufc & IXGBE_WUFC_MC) {
			fctrl = IXGBE_READ_REG(hw, IXGBE_FCTRL);
			fctrl |= IXGBE_FCTRL_MPE;
			IXGBE_WRITE_REG(hw, IXGBE_FCTRL, fctrl);
		}

		ctrl = IXGBE_READ_REG(hw, IXGBE_CTRL);
		ctrl |= IXGBE_CTRL_GIO_DIS;
		IXGBE_WRITE_REG(hw, IXGBE_CTRL, ctrl);

		IXGBE_WRITE_REG(hw, IXGBE_WUFC, wufc);
	} else {
		IXGBE_WRITE_REG(hw, IXGBE_WUC, 0);
		IXGBE_WRITE_REG(hw, IXGBE_WUFC, 0);
	}

	if (wufc && hw->mac.type == ixgbe_mac_82599EB)
		pci_wake_from_d3(pdev, true);
	else
		pci_wake_from_d3(pdev, false);

	*enable_wake = !!wufc;

	ixgbe_clear_interrupt_scheme(adapter);

	ixgbe_release_hw_control(adapter);

	pci_disable_device(pdev);

	return 0;
}

#ifdef CONFIG_PM
static int ixgbe_suspend(struct pci_dev *pdev, pm_message_t state)
{
	int retval;
	bool wake;

	retval = __ixgbe_shutdown(pdev, &wake);
	if (retval)
		return retval;

	if (wake) {
		pci_prepare_to_sleep(pdev);
	} else {
		pci_wake_from_d3(pdev, false);
		pci_set_power_state(pdev, PCI_D3hot);
	}

	return 0;
}
#endif /* CONFIG_PM */

static void ixgbe_shutdown(struct pci_dev *pdev)
{
	bool wake;

	__ixgbe_shutdown(pdev, &wake);

	if (system_state == SYSTEM_POWER_OFF) {
		pci_wake_from_d3(pdev, wake);
		pci_set_power_state(pdev, PCI_D3hot);
	}
}

/**
 * ixgbe_update_stats - Update the board statistics counters.
 * @adapter: board private structure
 **/
void ixgbe_update_stats(struct ixgbe_adapter *adapter)
{
	struct net_device *netdev = adapter->netdev;
	struct ixgbe_hw *hw = &adapter->hw;
	u64 total_mpc = 0;
	u32 i, missed_rx = 0, mpc, bprc, lxon, lxoff, xon_off_tot;
	u64 non_eop_descs = 0, restart_queue = 0;
	struct ixgbe_hw_stats *hwstats = &adapter->stats;

	if (test_bit(__IXGBE_DOWN, &adapter->state) ||
	    test_bit(__IXGBE_RESETTING, &adapter->state))
		return;

	if (adapter->flags2 & IXGBE_FLAG2_RSC_ENABLED) {
		u64 rsc_count = 0;
		u64 rsc_flush = 0;
		for (i = 0; i < 16; i++)
			adapter->hw_rx_no_dma_resources +=
				IXGBE_READ_REG(hw, IXGBE_QPRDC(i));
		for (i = 0; i < adapter->num_rx_queues; i++) {
			rsc_count += adapter->rx_ring[i]->rsc_count;
			rsc_flush += adapter->rx_ring[i]->rsc_flush;
		}
		adapter->rsc_total_count = rsc_count;
		adapter->rsc_total_flush = rsc_flush;
	}

	/* gather some stats to the adapter struct that are per queue */
	for (i = 0; i < adapter->num_tx_queues; i++)
		restart_queue += adapter->tx_ring[i]->restart_queue;
	adapter->restart_queue = restart_queue;

	for (i = 0; i < adapter->num_rx_queues; i++)
		non_eop_descs += adapter->rx_ring[i]->non_eop_descs;
	adapter->non_eop_descs = non_eop_descs;

	hwstats->crcerrs += IXGBE_READ_REG(hw, IXGBE_CRCERRS);
	for (i = 0; i < 8; i++) {
		/* for packet buffers not used, the register should read 0 */
		mpc = IXGBE_READ_REG(hw, IXGBE_MPC(i));
		missed_rx += mpc;
		hwstats->mpc[i] += mpc;
		total_mpc += hwstats->mpc[i];
		if (hw->mac.type == ixgbe_mac_82598EB)
			hwstats->rnbc[i] += IXGBE_READ_REG(hw, IXGBE_RNBC(i));
		hwstats->qptc[i] += IXGBE_READ_REG(hw, IXGBE_QPTC(i));
		hwstats->qbtc[i] += IXGBE_READ_REG(hw, IXGBE_QBTC(i));
		hwstats->qprc[i] += IXGBE_READ_REG(hw, IXGBE_QPRC(i));
		hwstats->qbrc[i] += IXGBE_READ_REG(hw, IXGBE_QBRC(i));
		if (hw->mac.type == ixgbe_mac_82599EB) {
			hwstats->pxonrxc[i] +=
				IXGBE_READ_REG(hw, IXGBE_PXONRXCNT(i));
			hwstats->pxoffrxc[i] +=
				IXGBE_READ_REG(hw, IXGBE_PXOFFRXCNT(i));
			hwstats->qprdc[i] += IXGBE_READ_REG(hw, IXGBE_QPRDC(i));
		} else {
			hwstats->pxonrxc[i] +=
				IXGBE_READ_REG(hw, IXGBE_PXONRXC(i));
			hwstats->pxoffrxc[i] +=
				IXGBE_READ_REG(hw, IXGBE_PXOFFRXC(i));
		}
		hwstats->pxontxc[i] += IXGBE_READ_REG(hw, IXGBE_PXONTXC(i));
		hwstats->pxofftxc[i] += IXGBE_READ_REG(hw, IXGBE_PXOFFTXC(i));
	}
	hwstats->gprc += IXGBE_READ_REG(hw, IXGBE_GPRC);
	/* work around hardware counting issue */
	hwstats->gprc -= missed_rx;

	/* 82598 hardware only has a 32 bit counter in the high register */
	if (hw->mac.type == ixgbe_mac_82599EB) {
		u64 tmp;
		hwstats->gorc += IXGBE_READ_REG(hw, IXGBE_GORCL);
		tmp = IXGBE_READ_REG(hw, IXGBE_GORCH) & 0xF;
						/* 4 high bits of GORC */
		hwstats->gorc += (tmp << 32);
		hwstats->gotc += IXGBE_READ_REG(hw, IXGBE_GOTCL);
		tmp = IXGBE_READ_REG(hw, IXGBE_GOTCH) & 0xF;
						/* 4 high bits of GOTC */
		hwstats->gotc += (tmp << 32);
		hwstats->tor += IXGBE_READ_REG(hw, IXGBE_TORL);
		IXGBE_READ_REG(hw, IXGBE_TORH);	/* to clear */
		hwstats->lxonrxc += IXGBE_READ_REG(hw, IXGBE_LXONRXCNT);
		hwstats->lxoffrxc += IXGBE_READ_REG(hw, IXGBE_LXOFFRXCNT);
		hwstats->fdirmatch += IXGBE_READ_REG(hw, IXGBE_FDIRMATCH);
		hwstats->fdirmiss += IXGBE_READ_REG(hw, IXGBE_FDIRMISS);
#ifdef IXGBE_FCOE
		hwstats->fccrc += IXGBE_READ_REG(hw, IXGBE_FCCRC);
		hwstats->fcoerpdc += IXGBE_READ_REG(hw, IXGBE_FCOERPDC);
		hwstats->fcoeprc += IXGBE_READ_REG(hw, IXGBE_FCOEPRC);
		hwstats->fcoeptc += IXGBE_READ_REG(hw, IXGBE_FCOEPTC);
		hwstats->fcoedwrc += IXGBE_READ_REG(hw, IXGBE_FCOEDWRC);
		hwstats->fcoedwtc += IXGBE_READ_REG(hw, IXGBE_FCOEDWTC);
#endif /* IXGBE_FCOE */
	} else {
		hwstats->lxonrxc += IXGBE_READ_REG(hw, IXGBE_LXONRXC);
		hwstats->lxoffrxc += IXGBE_READ_REG(hw, IXGBE_LXOFFRXC);
		hwstats->gorc += IXGBE_READ_REG(hw, IXGBE_GORCH);
		hwstats->gotc += IXGBE_READ_REG(hw, IXGBE_GOTCH);
		hwstats->tor += IXGBE_READ_REG(hw, IXGBE_TORH);
	}
	bprc = IXGBE_READ_REG(hw, IXGBE_BPRC);
	hwstats->bprc += bprc;
	hwstats->mprc += IXGBE_READ_REG(hw, IXGBE_MPRC);
	if (hw->mac.type == ixgbe_mac_82598EB)
		hwstats->mprc -= bprc;
	hwstats->roc += IXGBE_READ_REG(hw, IXGBE_ROC);
	hwstats->prc64 += IXGBE_READ_REG(hw, IXGBE_PRC64);
	hwstats->prc127 += IXGBE_READ_REG(hw, IXGBE_PRC127);
	hwstats->prc255 += IXGBE_READ_REG(hw, IXGBE_PRC255);
	hwstats->prc511 += IXGBE_READ_REG(hw, IXGBE_PRC511);
	hwstats->prc1023 += IXGBE_READ_REG(hw, IXGBE_PRC1023);
	hwstats->prc1522 += IXGBE_READ_REG(hw, IXGBE_PRC1522);
	hwstats->rlec += IXGBE_READ_REG(hw, IXGBE_RLEC);
	lxon = IXGBE_READ_REG(hw, IXGBE_LXONTXC);
	hwstats->lxontxc += lxon;
	lxoff = IXGBE_READ_REG(hw, IXGBE_LXOFFTXC);
	hwstats->lxofftxc += lxoff;
	hwstats->ruc += IXGBE_READ_REG(hw, IXGBE_RUC);
	hwstats->gptc += IXGBE_READ_REG(hw, IXGBE_GPTC);
	hwstats->mptc += IXGBE_READ_REG(hw, IXGBE_MPTC);
	/*
	 * 82598 errata - tx of flow control packets is included in tx counters
	 */
	xon_off_tot = lxon + lxoff;
	hwstats->gptc -= xon_off_tot;
	hwstats->mptc -= xon_off_tot;
	hwstats->gotc -= (xon_off_tot * (ETH_ZLEN + ETH_FCS_LEN));
	hwstats->ruc += IXGBE_READ_REG(hw, IXGBE_RUC);
	hwstats->rfc += IXGBE_READ_REG(hw, IXGBE_RFC);
	hwstats->rjc += IXGBE_READ_REG(hw, IXGBE_RJC);
	hwstats->tpr += IXGBE_READ_REG(hw, IXGBE_TPR);
	hwstats->ptc64 += IXGBE_READ_REG(hw, IXGBE_PTC64);
	hwstats->ptc64 -= xon_off_tot;
	hwstats->ptc127 += IXGBE_READ_REG(hw, IXGBE_PTC127);
	hwstats->ptc255 += IXGBE_READ_REG(hw, IXGBE_PTC255);
	hwstats->ptc511 += IXGBE_READ_REG(hw, IXGBE_PTC511);
	hwstats->ptc1023 += IXGBE_READ_REG(hw, IXGBE_PTC1023);
	hwstats->ptc1522 += IXGBE_READ_REG(hw, IXGBE_PTC1522);
	hwstats->bptc += IXGBE_READ_REG(hw, IXGBE_BPTC);

	/* Fill out the OS statistics structure */
	netdev->stats.multicast = hwstats->mprc;

	/* Rx Errors */
	netdev->stats.rx_errors = hwstats->crcerrs + hwstats->rlec;
	netdev->stats.rx_dropped = 0;
	netdev->stats.rx_length_errors = hwstats->rlec;
	netdev->stats.rx_crc_errors = hwstats->crcerrs;
	netdev->stats.rx_missed_errors = total_mpc;
}

/**
 * ixgbe_watchdog - Timer Call-back
 * @data: pointer to adapter cast into an unsigned long
 **/
static void ixgbe_watchdog(unsigned long data)
{
	struct ixgbe_adapter *adapter = (struct ixgbe_adapter *)data;
	struct ixgbe_hw *hw = &adapter->hw;
	u64 eics = 0;
	int i;

	/*
	 *  Do the watchdog outside of interrupt context due to the lovely
	 * delays that some of the newer hardware requires
	 */

	if (test_bit(__IXGBE_DOWN, &adapter->state))
		goto watchdog_short_circuit;

	if (!(adapter->flags & IXGBE_FLAG_MSIX_ENABLED)) {
		/*
		 * for legacy and MSI interrupts don't set any bits
		 * that are enabled for EIAM, because this operation
		 * would set *both* EIMS and EICS for any bit in EIAM
		 */
		IXGBE_WRITE_REG(hw, IXGBE_EICS,
			(IXGBE_EICS_TCP_TIMER | IXGBE_EICS_OTHER));
		goto watchdog_reschedule;
	}

	/* get one bit for every active tx/rx interrupt vector */
	for (i = 0; i < adapter->num_msix_vectors - NON_Q_VECTORS; i++) {
		struct ixgbe_q_vector *qv = adapter->q_vector[i];
		if (qv->rxr_count || qv->txr_count)
			eics |= ((u64)1 << i);
	}

	/* Cause software interrupt to ensure rx rings are cleaned */
	ixgbe_irq_rearm_queues(adapter, eics);

watchdog_reschedule:
	/* Reset the timer */
	mod_timer(&adapter->watchdog_timer, round_jiffies(jiffies + 2 * HZ));

watchdog_short_circuit:
	schedule_work(&adapter->watchdog_task);
}

/**
 * ixgbe_multispeed_fiber_task - worker thread to configure multispeed fiber
 * @work: pointer to work_struct containing our data
 **/
static void ixgbe_multispeed_fiber_task(struct work_struct *work)
{
	struct ixgbe_adapter *adapter = container_of(work,
						     struct ixgbe_adapter,
						     multispeed_fiber_task);
	struct ixgbe_hw *hw = &adapter->hw;
	u32 autoneg;
	bool negotiation;

	adapter->flags |= IXGBE_FLAG_IN_SFP_LINK_TASK;
	autoneg = hw->phy.autoneg_advertised;
	if ((!autoneg) && (hw->mac.ops.get_link_capabilities))
		hw->mac.ops.get_link_capabilities(hw, &autoneg, &negotiation);
	hw->mac.autotry_restart = false;
	if (hw->mac.ops.setup_link)
		hw->mac.ops.setup_link(hw, autoneg, negotiation, true);
	adapter->flags |= IXGBE_FLAG_NEED_LINK_UPDATE;
	adapter->flags &= ~IXGBE_FLAG_IN_SFP_LINK_TASK;
}

/**
 * ixgbe_sfp_config_module_task - worker thread to configure a new SFP+ module
 * @work: pointer to work_struct containing our data
 **/
static void ixgbe_sfp_config_module_task(struct work_struct *work)
{
	struct ixgbe_adapter *adapter = container_of(work,
						     struct ixgbe_adapter,
						     sfp_config_module_task);
	struct ixgbe_hw *hw = &adapter->hw;
	u32 err;

	adapter->flags |= IXGBE_FLAG_IN_SFP_MOD_TASK;

	/* Time for electrical oscillations to settle down */
	msleep(100);
	err = hw->phy.ops.identify_sfp(hw);

	if (err == IXGBE_ERR_SFP_NOT_SUPPORTED) {
		e_dev_err("failed to initialize because an unsupported SFP+ "
			  "module type was detected.\n");
		e_dev_err("Reload the driver after installing a supported "
			  "module.\n");
		unregister_netdev(adapter->netdev);
		return;
	}
	hw->mac.ops.setup_sfp(hw);

	if (!(adapter->flags & IXGBE_FLAG_IN_SFP_LINK_TASK))
		/* This will also work for DA Twinax connections */
		schedule_work(&adapter->multispeed_fiber_task);
	adapter->flags &= ~IXGBE_FLAG_IN_SFP_MOD_TASK;
}

/**
 * ixgbe_fdir_reinit_task - worker thread to reinit FDIR filter table
 * @work: pointer to work_struct containing our data
 **/
static void ixgbe_fdir_reinit_task(struct work_struct *work)
{
	struct ixgbe_adapter *adapter = container_of(work,
						     struct ixgbe_adapter,
						     fdir_reinit_task);
	struct ixgbe_hw *hw = &adapter->hw;
	int i;

	if (ixgbe_reinit_fdir_tables_82599(hw) == 0) {
		for (i = 0; i < adapter->num_tx_queues; i++)
			set_bit(__IXGBE_FDIR_INIT_DONE,
				&(adapter->tx_ring[i]->reinit_state));
	} else {
		e_err(probe, "failed to finish FDIR re-initialization, "
		      "ignored adding FDIR ATR filters\n");
	}
	/* Done FDIR Re-initialization, enable transmits */
	netif_tx_start_all_queues(adapter->netdev);
}

static DEFINE_MUTEX(ixgbe_watchdog_lock);

/**
 * ixgbe_watchdog_task - worker thread to bring link up
 * @work: pointer to work_struct containing our data
 **/
static void ixgbe_watchdog_task(struct work_struct *work)
{
	struct ixgbe_adapter *adapter = container_of(work,
						     struct ixgbe_adapter,
						     watchdog_task);
	struct net_device *netdev = adapter->netdev;
	struct ixgbe_hw *hw = &adapter->hw;
	u32 link_speed;
	bool link_up;
	int i;
	struct ixgbe_ring *tx_ring;
	int some_tx_pending = 0;

	mutex_lock(&ixgbe_watchdog_lock);

	link_up = adapter->link_up;
	link_speed = adapter->link_speed;

	if (adapter->flags & IXGBE_FLAG_NEED_LINK_UPDATE) {
		hw->mac.ops.check_link(hw, &link_speed, &link_up, false);
		if (link_up) {
#ifdef CONFIG_DCB
			if (adapter->flags & IXGBE_FLAG_DCB_ENABLED) {
				for (i = 0; i < MAX_TRAFFIC_CLASS; i++)
					hw->mac.ops.fc_enable(hw, i);
			} else {
				hw->mac.ops.fc_enable(hw, 0);
			}
#else
			hw->mac.ops.fc_enable(hw, 0);
#endif
		}

		if (link_up ||
		    time_after(jiffies, (adapter->link_check_timeout +
					 IXGBE_TRY_LINK_TIMEOUT))) {
			adapter->flags &= ~IXGBE_FLAG_NEED_LINK_UPDATE;
			IXGBE_WRITE_REG(hw, IXGBE_EIMS, IXGBE_EIMC_LSC);
		}
		adapter->link_up = link_up;
		adapter->link_speed = link_speed;
	}

	if (link_up) {
		if (!netif_carrier_ok(netdev)) {
			bool flow_rx, flow_tx;

			if (hw->mac.type == ixgbe_mac_82599EB) {
				u32 mflcn = IXGBE_READ_REG(hw, IXGBE_MFLCN);
				u32 fccfg = IXGBE_READ_REG(hw, IXGBE_FCCFG);
				flow_rx = !!(mflcn & IXGBE_MFLCN_RFCE);
				flow_tx = !!(fccfg & IXGBE_FCCFG_TFCE_802_3X);
			} else {
				u32 frctl = IXGBE_READ_REG(hw, IXGBE_FCTRL);
				u32 rmcs = IXGBE_READ_REG(hw, IXGBE_RMCS);
				flow_rx = !!(frctl & IXGBE_FCTRL_RFCE);
				flow_tx = !!(rmcs & IXGBE_RMCS_TFCE_802_3X);
			}

			e_info(drv, "NIC Link is Up %s, Flow Control: %s\n",
			       (link_speed == IXGBE_LINK_SPEED_10GB_FULL ?
			       "10 Gbps" :
			       (link_speed == IXGBE_LINK_SPEED_1GB_FULL ?
			       "1 Gbps" : "unknown speed")),
			       ((flow_rx && flow_tx) ? "RX/TX" :
			       (flow_rx ? "RX" :
			       (flow_tx ? "TX" : "None"))));

			netif_carrier_on(netdev);
		} else {
			/* Force detection of hung controller */
			adapter->detect_tx_hung = true;
		}
	} else {
		adapter->link_up = false;
		adapter->link_speed = 0;
		if (netif_carrier_ok(netdev)) {
			e_info(drv, "NIC Link is Down\n");
			netif_carrier_off(netdev);
		}
	}

	if (!netif_carrier_ok(netdev)) {
		for (i = 0; i < adapter->num_tx_queues; i++) {
			tx_ring = adapter->tx_ring[i];
			if (tx_ring->next_to_use != tx_ring->next_to_clean) {
				some_tx_pending = 1;
				break;
			}
		}

		if (some_tx_pending) {
			/* We've lost link, so the controller stops DMA,
			 * but we've got queued Tx work that's never going
			 * to get done, so reset controller to flush Tx.
			 * (Do the reset outside of interrupt context).
			 */
			 schedule_work(&adapter->reset_task);
		}
	}

	ixgbe_update_stats(adapter);
	mutex_unlock(&ixgbe_watchdog_lock);
}

static int ixgbe_tso(struct ixgbe_adapter *adapter,
		     struct ixgbe_ring *tx_ring, struct sk_buff *skb,
		     u32 tx_flags, u8 *hdr_len)
{
	struct ixgbe_adv_tx_context_desc *context_desc;
	unsigned int i;
	int err;
	struct ixgbe_tx_buffer *tx_buffer_info;
	u32 vlan_macip_lens = 0, type_tucmd_mlhl;
	u32 mss_l4len_idx, l4len;

	if (skb_is_gso(skb)) {
		if (skb_header_cloned(skb)) {
			err = pskb_expand_head(skb, 0, 0, GFP_ATOMIC);
			if (err)
				return err;
		}
		l4len = tcp_hdrlen(skb);
		*hdr_len += l4len;

		if (skb->protocol == htons(ETH_P_IP)) {
			struct iphdr *iph = ip_hdr(skb);
			iph->tot_len = 0;
			iph->check = 0;
			tcp_hdr(skb)->check = ~csum_tcpudp_magic(iph->saddr,
								 iph->daddr, 0,
								 IPPROTO_TCP,
								 0);
		} else if (skb_is_gso_v6(skb)) {
			ipv6_hdr(skb)->payload_len = 0;
			tcp_hdr(skb)->check =
			    ~csum_ipv6_magic(&ipv6_hdr(skb)->saddr,
					     &ipv6_hdr(skb)->daddr,
					     0, IPPROTO_TCP, 0);
		}

		i = tx_ring->next_to_use;

		tx_buffer_info = &tx_ring->tx_buffer_info[i];
		context_desc = IXGBE_TX_CTXTDESC_ADV(tx_ring, i);

		/* VLAN MACLEN IPLEN */
		if (tx_flags & IXGBE_TX_FLAGS_VLAN)
			vlan_macip_lens |=
			    (tx_flags & IXGBE_TX_FLAGS_VLAN_MASK);
		vlan_macip_lens |= ((skb_network_offset(skb)) <<
				    IXGBE_ADVTXD_MACLEN_SHIFT);
		*hdr_len += skb_network_offset(skb);
		vlan_macip_lens |=
		    (skb_transport_header(skb) - skb_network_header(skb));
		*hdr_len +=
		    (skb_transport_header(skb) - skb_network_header(skb));
		context_desc->vlan_macip_lens = cpu_to_le32(vlan_macip_lens);
		context_desc->seqnum_seed = 0;

		/* ADV DTYP TUCMD MKRLOC/ISCSIHEDLEN */
		type_tucmd_mlhl = (IXGBE_TXD_CMD_DEXT |
				   IXGBE_ADVTXD_DTYP_CTXT);

		if (skb->protocol == htons(ETH_P_IP))
			type_tucmd_mlhl |= IXGBE_ADVTXD_TUCMD_IPV4;
		type_tucmd_mlhl |= IXGBE_ADVTXD_TUCMD_L4T_TCP;
		context_desc->type_tucmd_mlhl = cpu_to_le32(type_tucmd_mlhl);

		/* MSS L4LEN IDX */
		mss_l4len_idx =
		    (skb_shinfo(skb)->gso_size << IXGBE_ADVTXD_MSS_SHIFT);
		mss_l4len_idx |= (l4len << IXGBE_ADVTXD_L4LEN_SHIFT);
		/* use index 1 for TSO */
		mss_l4len_idx |= (1 << IXGBE_ADVTXD_IDX_SHIFT);
		context_desc->mss_l4len_idx = cpu_to_le32(mss_l4len_idx);

		tx_buffer_info->time_stamp = jiffies;
		tx_buffer_info->next_to_watch = i;

		i++;
		if (i == tx_ring->count)
			i = 0;
		tx_ring->next_to_use = i;

		return true;
	}
	return false;
}

static u32 ixgbe_psum(struct ixgbe_adapter *adapter, struct sk_buff *skb)
{
	u32 rtn = 0;
	__be16 protocol;

	if (skb->protocol == cpu_to_be16(ETH_P_8021Q))
		protocol = ((const struct vlan_ethhdr *)skb->data)->
					h_vlan_encapsulated_proto;
	else
		protocol = skb->protocol;

	switch (protocol) {
	case cpu_to_be16(ETH_P_IP):
		rtn |= IXGBE_ADVTXD_TUCMD_IPV4;
		switch (ip_hdr(skb)->protocol) {
		case IPPROTO_TCP:
			rtn |= IXGBE_ADVTXD_TUCMD_L4T_TCP;
			break;
		case IPPROTO_SCTP:
			rtn |= IXGBE_ADVTXD_TUCMD_L4T_SCTP;
			break;
		}
		break;
	case cpu_to_be16(ETH_P_IPV6):
		/* XXX what about other V6 headers?? */
		switch (ipv6_hdr(skb)->nexthdr) {
		case IPPROTO_TCP:
			rtn |= IXGBE_ADVTXD_TUCMD_L4T_TCP;
			break;
		case IPPROTO_SCTP:
			rtn |= IXGBE_ADVTXD_TUCMD_L4T_SCTP;
			break;
		}
		break;
	default:
		if (unlikely(net_ratelimit()))
			e_warn(probe, "partial checksum but proto=%x!\n",
			       skb->protocol);
		break;
	}

	return rtn;
}

static bool ixgbe_tx_csum(struct ixgbe_adapter *adapter,
			  struct ixgbe_ring *tx_ring,
			  struct sk_buff *skb, u32 tx_flags)
{
	struct ixgbe_adv_tx_context_desc *context_desc;
	unsigned int i;
	struct ixgbe_tx_buffer *tx_buffer_info;
	u32 vlan_macip_lens = 0, type_tucmd_mlhl = 0;

	if (skb->ip_summed == CHECKSUM_PARTIAL ||
	    (tx_flags & IXGBE_TX_FLAGS_VLAN)) {
		i = tx_ring->next_to_use;
		tx_buffer_info = &tx_ring->tx_buffer_info[i];
		context_desc = IXGBE_TX_CTXTDESC_ADV(tx_ring, i);

		if (tx_flags & IXGBE_TX_FLAGS_VLAN)
			vlan_macip_lens |=
			    (tx_flags & IXGBE_TX_FLAGS_VLAN_MASK);
		vlan_macip_lens |= (skb_network_offset(skb) <<
				    IXGBE_ADVTXD_MACLEN_SHIFT);
		if (skb->ip_summed == CHECKSUM_PARTIAL)
			vlan_macip_lens |= (skb_transport_header(skb) -
					    skb_network_header(skb));

		context_desc->vlan_macip_lens = cpu_to_le32(vlan_macip_lens);
		context_desc->seqnum_seed = 0;

		type_tucmd_mlhl |= (IXGBE_TXD_CMD_DEXT |
				    IXGBE_ADVTXD_DTYP_CTXT);

<<<<<<< HEAD
			switch (protocol) {
			case cpu_to_be16(ETH_P_IP):
				type_tucmd_mlhl |= IXGBE_ADVTXD_TUCMD_IPV4;
				if (ip_hdr(skb)->protocol == IPPROTO_TCP)
					type_tucmd_mlhl |=
					        IXGBE_ADVTXD_TUCMD_L4T_TCP;
				else if (ip_hdr(skb)->protocol == IPPROTO_SCTP)
					type_tucmd_mlhl |=
					        IXGBE_ADVTXD_TUCMD_L4T_SCTP;
				break;
			case cpu_to_be16(ETH_P_IPV6):
				/* XXX what about other V6 headers?? */
				if (ipv6_hdr(skb)->nexthdr == IPPROTO_TCP)
					type_tucmd_mlhl |=
					        IXGBE_ADVTXD_TUCMD_L4T_TCP;
				else if (ipv6_hdr(skb)->nexthdr == IPPROTO_SCTP)
					type_tucmd_mlhl |=
					        IXGBE_ADVTXD_TUCMD_L4T_SCTP;
				break;
			default:
				if (unlikely(net_ratelimit())) {
					e_warn(probe, "partial checksum "
					       "but proto=%x!\n",
					       skb->protocol);
				}
				break;
			}
		}
=======
		if (skb->ip_summed == CHECKSUM_PARTIAL)
			type_tucmd_mlhl |= ixgbe_psum(adapter, skb);
>>>>>>> 45f53cc9

		context_desc->type_tucmd_mlhl = cpu_to_le32(type_tucmd_mlhl);
		/* use index zero for tx checksum offload */
		context_desc->mss_l4len_idx = 0;

		tx_buffer_info->time_stamp = jiffies;
		tx_buffer_info->next_to_watch = i;

		i++;
		if (i == tx_ring->count)
			i = 0;
		tx_ring->next_to_use = i;

		return true;
	}

	return false;
}

static int ixgbe_tx_map(struct ixgbe_adapter *adapter,
			struct ixgbe_ring *tx_ring,
			struct sk_buff *skb, u32 tx_flags,
			unsigned int first)
{
	struct pci_dev *pdev = adapter->pdev;
	struct ixgbe_tx_buffer *tx_buffer_info;
	unsigned int len;
	unsigned int total = skb->len;
	unsigned int offset = 0, size, count = 0, i;
	unsigned int nr_frags = skb_shinfo(skb)->nr_frags;
	unsigned int f;

	i = tx_ring->next_to_use;

	if (tx_flags & IXGBE_TX_FLAGS_FCOE)
		/* excluding fcoe_crc_eof for FCoE */
		total -= sizeof(struct fcoe_crc_eof);

	len = min(skb_headlen(skb), total);
	while (len) {
		tx_buffer_info = &tx_ring->tx_buffer_info[i];
		size = min(len, (uint)IXGBE_MAX_DATA_PER_TXD);

		tx_buffer_info->length = size;
		tx_buffer_info->mapped_as_page = false;
		tx_buffer_info->dma = dma_map_single(&pdev->dev,
						     skb->data + offset,
						     size, DMA_TO_DEVICE);
		if (dma_mapping_error(&pdev->dev, tx_buffer_info->dma))
			goto dma_error;
		tx_buffer_info->time_stamp = jiffies;
		tx_buffer_info->next_to_watch = i;

		len -= size;
		total -= size;
		offset += size;
		count++;

		if (len) {
			i++;
			if (i == tx_ring->count)
				i = 0;
		}
	}

	for (f = 0; f < nr_frags; f++) {
		struct skb_frag_struct *frag;

		frag = &skb_shinfo(skb)->frags[f];
		len = min((unsigned int)frag->size, total);
		offset = frag->page_offset;

		while (len) {
			i++;
			if (i == tx_ring->count)
				i = 0;

			tx_buffer_info = &tx_ring->tx_buffer_info[i];
			size = min(len, (uint)IXGBE_MAX_DATA_PER_TXD);

			tx_buffer_info->length = size;
			tx_buffer_info->dma = dma_map_page(&adapter->pdev->dev,
							   frag->page,
							   offset, size,
							   DMA_TO_DEVICE);
			tx_buffer_info->mapped_as_page = true;
			if (dma_mapping_error(&pdev->dev, tx_buffer_info->dma))
				goto dma_error;
			tx_buffer_info->time_stamp = jiffies;
			tx_buffer_info->next_to_watch = i;

			len -= size;
			total -= size;
			offset += size;
			count++;
		}
		if (total == 0)
			break;
	}

	tx_ring->tx_buffer_info[i].skb = skb;
	tx_ring->tx_buffer_info[first].next_to_watch = i;

	return count;

dma_error:
	e_dev_err("TX DMA map failed\n");

	/* clear timestamp and dma mappings for failed tx_buffer_info map */
	tx_buffer_info->dma = 0;
	tx_buffer_info->time_stamp = 0;
	tx_buffer_info->next_to_watch = 0;
	if (count)
		count--;

	/* clear timestamp and dma mappings for remaining portion of packet */
	while (count--) {
		if (i == 0)
			i += tx_ring->count;
		i--;
		tx_buffer_info = &tx_ring->tx_buffer_info[i];
		ixgbe_unmap_and_free_tx_resource(adapter, tx_buffer_info);
	}

	return 0;
}

static void ixgbe_tx_queue(struct ixgbe_adapter *adapter,
			   struct ixgbe_ring *tx_ring,
			   int tx_flags, int count, u32 paylen, u8 hdr_len)
{
	union ixgbe_adv_tx_desc *tx_desc = NULL;
	struct ixgbe_tx_buffer *tx_buffer_info;
	u32 olinfo_status = 0, cmd_type_len = 0;
	unsigned int i;
	u32 txd_cmd = IXGBE_TXD_CMD_EOP | IXGBE_TXD_CMD_RS | IXGBE_TXD_CMD_IFCS;

	cmd_type_len |= IXGBE_ADVTXD_DTYP_DATA;

	cmd_type_len |= IXGBE_ADVTXD_DCMD_IFCS | IXGBE_ADVTXD_DCMD_DEXT;

	if (tx_flags & IXGBE_TX_FLAGS_VLAN)
		cmd_type_len |= IXGBE_ADVTXD_DCMD_VLE;

	if (tx_flags & IXGBE_TX_FLAGS_TSO) {
		cmd_type_len |= IXGBE_ADVTXD_DCMD_TSE;

		olinfo_status |= IXGBE_TXD_POPTS_TXSM <<
				 IXGBE_ADVTXD_POPTS_SHIFT;

		/* use index 1 context for tso */
		olinfo_status |= (1 << IXGBE_ADVTXD_IDX_SHIFT);
		if (tx_flags & IXGBE_TX_FLAGS_IPV4)
			olinfo_status |= IXGBE_TXD_POPTS_IXSM <<
					 IXGBE_ADVTXD_POPTS_SHIFT;

	} else if (tx_flags & IXGBE_TX_FLAGS_CSUM)
		olinfo_status |= IXGBE_TXD_POPTS_TXSM <<
				 IXGBE_ADVTXD_POPTS_SHIFT;

	if (tx_flags & IXGBE_TX_FLAGS_FCOE) {
		olinfo_status |= IXGBE_ADVTXD_CC;
		olinfo_status |= (1 << IXGBE_ADVTXD_IDX_SHIFT);
		if (tx_flags & IXGBE_TX_FLAGS_FSO)
			cmd_type_len |= IXGBE_ADVTXD_DCMD_TSE;
	}

	olinfo_status |= ((paylen - hdr_len) << IXGBE_ADVTXD_PAYLEN_SHIFT);

	i = tx_ring->next_to_use;
	while (count--) {
		tx_buffer_info = &tx_ring->tx_buffer_info[i];
		tx_desc = IXGBE_TX_DESC_ADV(tx_ring, i);
		tx_desc->read.buffer_addr = cpu_to_le64(tx_buffer_info->dma);
		tx_desc->read.cmd_type_len =
			cpu_to_le32(cmd_type_len | tx_buffer_info->length);
		tx_desc->read.olinfo_status = cpu_to_le32(olinfo_status);
		i++;
		if (i == tx_ring->count)
			i = 0;
	}

	tx_desc->read.cmd_type_len |= cpu_to_le32(txd_cmd);

	/*
	 * Force memory writes to complete before letting h/w
	 * know there are new descriptors to fetch.  (Only
	 * applicable for weak-ordered memory model archs,
	 * such as IA-64).
	 */
	wmb();

	tx_ring->next_to_use = i;
	writel(i, adapter->hw.hw_addr + tx_ring->tail);
}

static void ixgbe_atr(struct ixgbe_adapter *adapter, struct sk_buff *skb,
		      int queue, u32 tx_flags)
{
	struct ixgbe_atr_input atr_input;
	struct tcphdr *th;
	struct iphdr *iph = ip_hdr(skb);
	struct ethhdr *eth = (struct ethhdr *)skb->data;
	u16 vlan_id, src_port, dst_port, flex_bytes;
	u32 src_ipv4_addr, dst_ipv4_addr;
	u8 l4type = 0;

	/* Right now, we support IPv4 only */
	if (skb->protocol != htons(ETH_P_IP))
		return;
	/* check if we're UDP or TCP */
	if (iph->protocol == IPPROTO_TCP) {
		th = tcp_hdr(skb);
		src_port = th->source;
		dst_port = th->dest;
		l4type |= IXGBE_ATR_L4TYPE_TCP;
		/* l4type IPv4 type is 0, no need to assign */
	} else {
		/* Unsupported L4 header, just bail here */
		return;
	}

	memset(&atr_input, 0, sizeof(struct ixgbe_atr_input));

	vlan_id = (tx_flags & IXGBE_TX_FLAGS_VLAN_MASK) >>
		   IXGBE_TX_FLAGS_VLAN_SHIFT;
	src_ipv4_addr = iph->saddr;
	dst_ipv4_addr = iph->daddr;
	flex_bytes = eth->h_proto;

	ixgbe_atr_set_vlan_id_82599(&atr_input, vlan_id);
	ixgbe_atr_set_src_port_82599(&atr_input, dst_port);
	ixgbe_atr_set_dst_port_82599(&atr_input, src_port);
	ixgbe_atr_set_flex_byte_82599(&atr_input, flex_bytes);
	ixgbe_atr_set_l4type_82599(&atr_input, l4type);
	/* src and dst are inverted, think how the receiver sees them */
	ixgbe_atr_set_src_ipv4_82599(&atr_input, dst_ipv4_addr);
	ixgbe_atr_set_dst_ipv4_82599(&atr_input, src_ipv4_addr);

	/* This assumes the Rx queue and Tx queue are bound to the same CPU */
	ixgbe_fdir_add_signature_filter_82599(&adapter->hw, &atr_input, queue);
}

static int __ixgbe_maybe_stop_tx(struct net_device *netdev,
				 struct ixgbe_ring *tx_ring, int size)
{
	netif_stop_subqueue(netdev, tx_ring->queue_index);
	/* Herbert's original patch had:
	 *  smp_mb__after_netif_stop_queue();
	 * but since that doesn't exist yet, just open code it. */
	smp_mb();

	/* We need to check again in a case another CPU has just
	 * made room available. */
	if (likely(IXGBE_DESC_UNUSED(tx_ring) < size))
		return -EBUSY;

	/* A reprieve! - use start_queue because it doesn't call schedule */
	netif_start_subqueue(netdev, tx_ring->queue_index);
	++tx_ring->restart_queue;
	return 0;
}

static int ixgbe_maybe_stop_tx(struct net_device *netdev,
			      struct ixgbe_ring *tx_ring, int size)
{
	if (likely(IXGBE_DESC_UNUSED(tx_ring) >= size))
		return 0;
	return __ixgbe_maybe_stop_tx(netdev, tx_ring, size);
}

static u16 ixgbe_select_queue(struct net_device *dev, struct sk_buff *skb)
{
	struct ixgbe_adapter *adapter = netdev_priv(dev);
	int txq = smp_processor_id();

#ifdef IXGBE_FCOE
	if ((skb->protocol == htons(ETH_P_FCOE)) ||
	    (skb->protocol == htons(ETH_P_FIP))) {
		if (adapter->flags & IXGBE_FLAG_FCOE_ENABLED) {
			txq &= (adapter->ring_feature[RING_F_FCOE].indices - 1);
			txq += adapter->ring_feature[RING_F_FCOE].mask;
			return txq;
#ifdef CONFIG_IXGBE_DCB
		} else if (adapter->flags & IXGBE_FLAG_DCB_ENABLED) {
			txq = adapter->fcoe.up;
			return txq;
#endif
		}
	}
#endif

	if (adapter->flags & IXGBE_FLAG_FDIR_HASH_CAPABLE) {
		while (unlikely(txq >= dev->real_num_tx_queues))
			txq -= dev->real_num_tx_queues;
		return txq;
	}

	if (adapter->flags & IXGBE_FLAG_DCB_ENABLED) {
		if (skb->priority == TC_PRIO_CONTROL)
			txq = adapter->ring_feature[RING_F_DCB].indices-1;
		else
			txq = (skb->vlan_tci & IXGBE_TX_FLAGS_VLAN_PRIO_MASK)
			       >> 13;
		return txq;
	}

	return skb_tx_hash(dev, skb);
}

netdev_tx_t ixgbe_xmit_frame_ring(struct sk_buff *skb, struct net_device *netdev,
			  struct ixgbe_adapter *adapter,
			  struct ixgbe_ring *tx_ring)
{
	struct netdev_queue *txq;
	unsigned int first;
	unsigned int tx_flags = 0;
	u8 hdr_len = 0;
	int tso;
	int count = 0;
	unsigned int f;

	if (vlan_tx_tag_present(skb)) {
		tx_flags |= vlan_tx_tag_get(skb);
		if (adapter->flags & IXGBE_FLAG_DCB_ENABLED) {
			tx_flags &= ~IXGBE_TX_FLAGS_VLAN_PRIO_MASK;
			tx_flags |= ((skb->queue_mapping & 0x7) << 13);
		}
		tx_flags <<= IXGBE_TX_FLAGS_VLAN_SHIFT;
		tx_flags |= IXGBE_TX_FLAGS_VLAN;
	} else if (adapter->flags & IXGBE_FLAG_DCB_ENABLED &&
		   skb->priority != TC_PRIO_CONTROL) {
		tx_flags |= ((skb->queue_mapping & 0x7) << 13);
		tx_flags <<= IXGBE_TX_FLAGS_VLAN_SHIFT;
		tx_flags |= IXGBE_TX_FLAGS_VLAN;
	}

#ifdef IXGBE_FCOE
	/* for FCoE with DCB, we force the priority to what
	 * was specified by the switch */
	if (adapter->flags & IXGBE_FLAG_FCOE_ENABLED &&
	    (skb->protocol == htons(ETH_P_FCOE) ||
	     skb->protocol == htons(ETH_P_FIP))) {
#ifdef CONFIG_IXGBE_DCB
		if (adapter->flags & IXGBE_FLAG_DCB_ENABLED) {
			tx_flags &= ~(IXGBE_TX_FLAGS_VLAN_PRIO_MASK
				      << IXGBE_TX_FLAGS_VLAN_SHIFT);
			tx_flags |= ((adapter->fcoe.up << 13)
				      << IXGBE_TX_FLAGS_VLAN_SHIFT);
		}
#endif
		/* flag for FCoE offloads */
		if (skb->protocol == htons(ETH_P_FCOE))
			tx_flags |= IXGBE_TX_FLAGS_FCOE;
	}
#endif

	/* four things can cause us to need a context descriptor */
	if (skb_is_gso(skb) ||
	    (skb->ip_summed == CHECKSUM_PARTIAL) ||
	    (tx_flags & IXGBE_TX_FLAGS_VLAN) ||
	    (tx_flags & IXGBE_TX_FLAGS_FCOE))
		count++;

	count += TXD_USE_COUNT(skb_headlen(skb));
	for (f = 0; f < skb_shinfo(skb)->nr_frags; f++)
		count += TXD_USE_COUNT(skb_shinfo(skb)->frags[f].size);

	if (ixgbe_maybe_stop_tx(netdev, tx_ring, count)) {
		adapter->tx_busy++;
		return NETDEV_TX_BUSY;
	}

	first = tx_ring->next_to_use;
	if (tx_flags & IXGBE_TX_FLAGS_FCOE) {
#ifdef IXGBE_FCOE
		/* setup tx offload for FCoE */
		tso = ixgbe_fso(adapter, tx_ring, skb, tx_flags, &hdr_len);
		if (tso < 0) {
			dev_kfree_skb_any(skb);
			return NETDEV_TX_OK;
		}
		if (tso)
			tx_flags |= IXGBE_TX_FLAGS_FSO;
#endif /* IXGBE_FCOE */
	} else {
		if (skb->protocol == htons(ETH_P_IP))
			tx_flags |= IXGBE_TX_FLAGS_IPV4;
		tso = ixgbe_tso(adapter, tx_ring, skb, tx_flags, &hdr_len);
		if (tso < 0) {
			dev_kfree_skb_any(skb);
			return NETDEV_TX_OK;
		}

		if (tso)
			tx_flags |= IXGBE_TX_FLAGS_TSO;
		else if (ixgbe_tx_csum(adapter, tx_ring, skb, tx_flags) &&
			 (skb->ip_summed == CHECKSUM_PARTIAL))
			tx_flags |= IXGBE_TX_FLAGS_CSUM;
	}

	count = ixgbe_tx_map(adapter, tx_ring, skb, tx_flags, first);
	if (count) {
		/* add the ATR filter if ATR is on */
		if (tx_ring->atr_sample_rate) {
			++tx_ring->atr_count;
			if ((tx_ring->atr_count >= tx_ring->atr_sample_rate) &&
			     test_bit(__IXGBE_FDIR_INIT_DONE,
				      &tx_ring->reinit_state)) {
				ixgbe_atr(adapter, skb, tx_ring->queue_index,
					  tx_flags);
				tx_ring->atr_count = 0;
			}
		}
		txq = netdev_get_tx_queue(netdev, tx_ring->queue_index);
		txq->tx_bytes += skb->len;
		txq->tx_packets++;
		ixgbe_tx_queue(adapter, tx_ring, tx_flags, count, skb->len,
			       hdr_len);
		ixgbe_maybe_stop_tx(netdev, tx_ring, DESC_NEEDED);

	} else {
		dev_kfree_skb_any(skb);
		tx_ring->tx_buffer_info[first].time_stamp = 0;
		tx_ring->next_to_use = first;
	}

	return NETDEV_TX_OK;
}

static netdev_tx_t ixgbe_xmit_frame(struct sk_buff *skb, struct net_device *netdev)
{
	struct ixgbe_adapter *adapter = netdev_priv(netdev);
	struct ixgbe_ring *tx_ring;

	tx_ring = adapter->tx_ring[skb->queue_mapping];
	return ixgbe_xmit_frame_ring(skb, netdev, adapter, tx_ring);
}

/**
 * ixgbe_set_mac - Change the Ethernet Address of the NIC
 * @netdev: network interface device structure
 * @p: pointer to an address structure
 *
 * Returns 0 on success, negative on failure
 **/
static int ixgbe_set_mac(struct net_device *netdev, void *p)
{
	struct ixgbe_adapter *adapter = netdev_priv(netdev);
	struct ixgbe_hw *hw = &adapter->hw;
	struct sockaddr *addr = p;

	if (!is_valid_ether_addr(addr->sa_data))
		return -EADDRNOTAVAIL;

	memcpy(netdev->dev_addr, addr->sa_data, netdev->addr_len);
	memcpy(hw->mac.addr, addr->sa_data, netdev->addr_len);

	hw->mac.ops.set_rar(hw, 0, hw->mac.addr, adapter->num_vfs,
			    IXGBE_RAH_AV);

	return 0;
}

static int
ixgbe_mdio_read(struct net_device *netdev, int prtad, int devad, u16 addr)
{
	struct ixgbe_adapter *adapter = netdev_priv(netdev);
	struct ixgbe_hw *hw = &adapter->hw;
	u16 value;
	int rc;

	if (prtad != hw->phy.mdio.prtad)
		return -EINVAL;
	rc = hw->phy.ops.read_reg(hw, addr, devad, &value);
	if (!rc)
		rc = value;
	return rc;
}

static int ixgbe_mdio_write(struct net_device *netdev, int prtad, int devad,
			    u16 addr, u16 value)
{
	struct ixgbe_adapter *adapter = netdev_priv(netdev);
	struct ixgbe_hw *hw = &adapter->hw;

	if (prtad != hw->phy.mdio.prtad)
		return -EINVAL;
	return hw->phy.ops.write_reg(hw, addr, devad, value);
}

static int ixgbe_ioctl(struct net_device *netdev, struct ifreq *req, int cmd)
{
	struct ixgbe_adapter *adapter = netdev_priv(netdev);

	return mdio_mii_ioctl(&adapter->hw.phy.mdio, if_mii(req), cmd);
}

/**
 * ixgbe_add_sanmac_netdev - Add the SAN MAC address to the corresponding
 * netdev->dev_addrs
 * @netdev: network interface device structure
 *
 * Returns non-zero on failure
 **/
static int ixgbe_add_sanmac_netdev(struct net_device *dev)
{
	int err = 0;
	struct ixgbe_adapter *adapter = netdev_priv(dev);
	struct ixgbe_mac_info *mac = &adapter->hw.mac;

	if (is_valid_ether_addr(mac->san_addr)) {
		rtnl_lock();
		err = dev_addr_add(dev, mac->san_addr, NETDEV_HW_ADDR_T_SAN);
		rtnl_unlock();
	}
	return err;
}

/**
 * ixgbe_del_sanmac_netdev - Removes the SAN MAC address to the corresponding
 * netdev->dev_addrs
 * @netdev: network interface device structure
 *
 * Returns non-zero on failure
 **/
static int ixgbe_del_sanmac_netdev(struct net_device *dev)
{
	int err = 0;
	struct ixgbe_adapter *adapter = netdev_priv(dev);
	struct ixgbe_mac_info *mac = &adapter->hw.mac;

	if (is_valid_ether_addr(mac->san_addr)) {
		rtnl_lock();
		err = dev_addr_del(dev, mac->san_addr, NETDEV_HW_ADDR_T_SAN);
		rtnl_unlock();
	}
	return err;
}

#ifdef CONFIG_NET_POLL_CONTROLLER
/*
 * Polling 'interrupt' - used by things like netconsole to send skbs
 * without having to re-enable interrupts. It's not called while
 * the interrupt routine is executing.
 */
static void ixgbe_netpoll(struct net_device *netdev)
{
	struct ixgbe_adapter *adapter = netdev_priv(netdev);
	int i;

	/* if interface is down do nothing */
	if (test_bit(__IXGBE_DOWN, &adapter->state))
		return;

	adapter->flags |= IXGBE_FLAG_IN_NETPOLL;
	if (adapter->flags & IXGBE_FLAG_MSIX_ENABLED) {
		int num_q_vectors = adapter->num_msix_vectors - NON_Q_VECTORS;
		for (i = 0; i < num_q_vectors; i++) {
			struct ixgbe_q_vector *q_vector = adapter->q_vector[i];
			ixgbe_msix_clean_many(0, q_vector);
		}
	} else {
		ixgbe_intr(adapter->pdev->irq, netdev);
	}
	adapter->flags &= ~IXGBE_FLAG_IN_NETPOLL;
}
#endif

static struct rtnl_link_stats64 *ixgbe_get_stats64(struct net_device *netdev,
						   struct rtnl_link_stats64 *stats)
{
	struct ixgbe_adapter *adapter = netdev_priv(netdev);
	int i;

	/* accurate rx/tx bytes/packets stats */
	dev_txq_stats_fold(netdev, stats);
	for (i = 0; i < adapter->num_rx_queues; i++) {
		struct ixgbe_ring *ring = adapter->rx_ring[i];
		u64 bytes, packets;
		unsigned int start;

		do {
			start = u64_stats_fetch_begin_bh(&ring->syncp);
			packets = ring->stats.packets;
			bytes   = ring->stats.bytes;
		} while (u64_stats_fetch_retry_bh(&ring->syncp, start));
		stats->rx_packets += packets;
		stats->rx_bytes   += bytes;
	}

	/* following stats updated by ixgbe_watchdog_task() */
	stats->multicast	= netdev->stats.multicast;
	stats->rx_errors	= netdev->stats.rx_errors;
	stats->rx_length_errors	= netdev->stats.rx_length_errors;
	stats->rx_crc_errors	= netdev->stats.rx_crc_errors;
	stats->rx_missed_errors	= netdev->stats.rx_missed_errors;
	return stats;
}


static const struct net_device_ops ixgbe_netdev_ops = {
	.ndo_open		= ixgbe_open,
	.ndo_stop		= ixgbe_close,
	.ndo_start_xmit		= ixgbe_xmit_frame,
	.ndo_select_queue	= ixgbe_select_queue,
	.ndo_set_rx_mode        = ixgbe_set_rx_mode,
	.ndo_set_multicast_list	= ixgbe_set_rx_mode,
	.ndo_validate_addr	= eth_validate_addr,
	.ndo_set_mac_address	= ixgbe_set_mac,
	.ndo_change_mtu		= ixgbe_change_mtu,
	.ndo_tx_timeout		= ixgbe_tx_timeout,
	.ndo_vlan_rx_add_vid	= ixgbe_vlan_rx_add_vid,
	.ndo_vlan_rx_kill_vid	= ixgbe_vlan_rx_kill_vid,
	.ndo_do_ioctl		= ixgbe_ioctl,
	.ndo_set_vf_mac		= ixgbe_ndo_set_vf_mac,
	.ndo_set_vf_vlan	= ixgbe_ndo_set_vf_vlan,
	.ndo_set_vf_tx_rate	= ixgbe_ndo_set_vf_bw,
	.ndo_get_vf_config	= ixgbe_ndo_get_vf_config,
	.ndo_get_stats64	= ixgbe_get_stats64,
#ifdef CONFIG_NET_POLL_CONTROLLER
	.ndo_poll_controller	= ixgbe_netpoll,
#endif
#ifdef IXGBE_FCOE
	.ndo_fcoe_ddp_setup = ixgbe_fcoe_ddp_get,
	.ndo_fcoe_ddp_done = ixgbe_fcoe_ddp_put,
	.ndo_fcoe_enable = ixgbe_fcoe_enable,
	.ndo_fcoe_disable = ixgbe_fcoe_disable,
	.ndo_fcoe_get_wwn = ixgbe_fcoe_get_wwn,
#endif /* IXGBE_FCOE */
};

static void __devinit ixgbe_probe_vf(struct ixgbe_adapter *adapter,
			   const struct ixgbe_info *ii)
{
#ifdef CONFIG_PCI_IOV
	struct ixgbe_hw *hw = &adapter->hw;
	int err;

	if (hw->mac.type != ixgbe_mac_82599EB || !max_vfs)
		return;

	/* The 82599 supports up to 64 VFs per physical function
	 * but this implementation limits allocation to 63 so that
	 * basic networking resources are still available to the
	 * physical function
	 */
	adapter->num_vfs = (max_vfs > 63) ? 63 : max_vfs;
	adapter->flags |= IXGBE_FLAG_SRIOV_ENABLED;
	err = pci_enable_sriov(adapter->pdev, adapter->num_vfs);
	if (err) {
		e_err(probe, "Failed to enable PCI sriov: %d\n", err);
		goto err_novfs;
	}
	/* If call to enable VFs succeeded then allocate memory
	 * for per VF control structures.
	 */
	adapter->vfinfo =
		kcalloc(adapter->num_vfs,
			sizeof(struct vf_data_storage), GFP_KERNEL);
	if (adapter->vfinfo) {
		/* Now that we're sure SR-IOV is enabled
		 * and memory allocated set up the mailbox parameters
		 */
		ixgbe_init_mbx_params_pf(hw);
		memcpy(&hw->mbx.ops, ii->mbx_ops,
		       sizeof(hw->mbx.ops));

		/* Disable RSC when in SR-IOV mode */
		adapter->flags2 &= ~(IXGBE_FLAG2_RSC_CAPABLE |
				     IXGBE_FLAG2_RSC_ENABLED);
		return;
	}

	/* Oh oh */
	e_err(probe, "Unable to allocate memory for VF Data Storage - "
	      "SRIOV disabled\n");
	pci_disable_sriov(adapter->pdev);

err_novfs:
	adapter->flags &= ~IXGBE_FLAG_SRIOV_ENABLED;
	adapter->num_vfs = 0;
#endif /* CONFIG_PCI_IOV */
}

/**
 * ixgbe_probe - Device Initialization Routine
 * @pdev: PCI device information struct
 * @ent: entry in ixgbe_pci_tbl
 *
 * Returns 0 on success, negative on failure
 *
 * ixgbe_probe initializes an adapter identified by a pci_dev structure.
 * The OS initialization, configuring of the adapter private structure,
 * and a hardware reset occur.
 **/
static int __devinit ixgbe_probe(struct pci_dev *pdev,
				 const struct pci_device_id *ent)
{
	struct net_device *netdev;
	struct ixgbe_adapter *adapter = NULL;
	struct ixgbe_hw *hw;
	const struct ixgbe_info *ii = ixgbe_info_tbl[ent->driver_data];
	static int cards_found;
	int i, err, pci_using_dac;
	unsigned int indices = num_possible_cpus();
#ifdef IXGBE_FCOE
	u16 device_caps;
#endif
	u32 part_num, eec;

	/* Catch broken hardware that put the wrong VF device ID in
	 * the PCIe SR-IOV capability.
	 */
	if (pdev->is_virtfn) {
		WARN(1, KERN_ERR "%s (%hx:%hx) should not be a VF!\n",
		     pci_name(pdev), pdev->vendor, pdev->device);
		return -EINVAL;
	}

	err = pci_enable_device_mem(pdev);
	if (err)
		return err;

	if (!dma_set_mask(&pdev->dev, DMA_BIT_MASK(64)) &&
	    !dma_set_coherent_mask(&pdev->dev, DMA_BIT_MASK(64))) {
		pci_using_dac = 1;
	} else {
		err = dma_set_mask(&pdev->dev, DMA_BIT_MASK(32));
		if (err) {
			err = dma_set_coherent_mask(&pdev->dev,
						    DMA_BIT_MASK(32));
			if (err) {
				dev_err(&pdev->dev,
					"No usable DMA configuration, aborting\n");
				goto err_dma;
			}
		}
		pci_using_dac = 0;
	}

	err = pci_request_selected_regions(pdev, pci_select_bars(pdev,
					   IORESOURCE_MEM), ixgbe_driver_name);
	if (err) {
		dev_err(&pdev->dev,
			"pci_request_selected_regions failed 0x%x\n", err);
		goto err_pci_reg;
	}

	pci_enable_pcie_error_reporting(pdev);

	pci_set_master(pdev);
	pci_save_state(pdev);

	if (ii->mac == ixgbe_mac_82598EB)
		indices = min_t(unsigned int, indices, IXGBE_MAX_RSS_INDICES);
	else
		indices = min_t(unsigned int, indices, IXGBE_MAX_FDIR_INDICES);

	indices = max_t(unsigned int, indices, IXGBE_MAX_DCB_INDICES);
#ifdef IXGBE_FCOE
	indices += min_t(unsigned int, num_possible_cpus(),
			 IXGBE_MAX_FCOE_INDICES);
#endif
	netdev = alloc_etherdev_mq(sizeof(struct ixgbe_adapter), indices);
	if (!netdev) {
		err = -ENOMEM;
		goto err_alloc_etherdev;
	}

	SET_NETDEV_DEV(netdev, &pdev->dev);

	pci_set_drvdata(pdev, netdev);
	adapter = netdev_priv(netdev);

	adapter->netdev = netdev;
	adapter->pdev = pdev;
	hw = &adapter->hw;
	hw->back = adapter;
	adapter->msg_enable = (1 << DEFAULT_DEBUG_LEVEL_SHIFT) - 1;

	hw->hw_addr = ioremap(pci_resource_start(pdev, 0),
			      pci_resource_len(pdev, 0));
	if (!hw->hw_addr) {
		err = -EIO;
		goto err_ioremap;
	}

	for (i = 1; i <= 5; i++) {
		if (pci_resource_len(pdev, i) == 0)
			continue;
	}

	netdev->netdev_ops = &ixgbe_netdev_ops;
	ixgbe_set_ethtool_ops(netdev);
	netdev->watchdog_timeo = 5 * HZ;
	strcpy(netdev->name, pci_name(pdev));

	adapter->bd_number = cards_found;

	/* Setup hw api */
	memcpy(&hw->mac.ops, ii->mac_ops, sizeof(hw->mac.ops));
	hw->mac.type  = ii->mac;

	/* EEPROM */
	memcpy(&hw->eeprom.ops, ii->eeprom_ops, sizeof(hw->eeprom.ops));
	eec = IXGBE_READ_REG(hw, IXGBE_EEC);
	/* If EEPROM is valid (bit 8 = 1), use default otherwise use bit bang */
	if (!(eec & (1 << 8)))
		hw->eeprom.ops.read = &ixgbe_read_eeprom_bit_bang_generic;

	/* PHY */
	memcpy(&hw->phy.ops, ii->phy_ops, sizeof(hw->phy.ops));
	hw->phy.sfp_type = ixgbe_sfp_type_unknown;
	/* ixgbe_identify_phy_generic will set prtad and mmds properly */
	hw->phy.mdio.prtad = MDIO_PRTAD_NONE;
	hw->phy.mdio.mmds = 0;
	hw->phy.mdio.mode_support = MDIO_SUPPORTS_C45 | MDIO_EMULATE_C22;
	hw->phy.mdio.dev = netdev;
	hw->phy.mdio.mdio_read = ixgbe_mdio_read;
	hw->phy.mdio.mdio_write = ixgbe_mdio_write;

	/* set up this timer and work struct before calling get_invariants
	 * which might start the timer
	 */
	init_timer(&adapter->sfp_timer);
	adapter->sfp_timer.function = ixgbe_sfp_timer;
	adapter->sfp_timer.data = (unsigned long) adapter;

	INIT_WORK(&adapter->sfp_task, ixgbe_sfp_task);

	/* multispeed fiber has its own tasklet, called from GPI SDP1 context */
	INIT_WORK(&adapter->multispeed_fiber_task, ixgbe_multispeed_fiber_task);

	/* a new SFP+ module arrival, called from GPI SDP2 context */
	INIT_WORK(&adapter->sfp_config_module_task,
		  ixgbe_sfp_config_module_task);

	ii->get_invariants(hw);

	/* setup the private structure */
	err = ixgbe_sw_init(adapter);
	if (err)
		goto err_sw_init;

	/* Make it possible the adapter to be woken up via WOL */
	if (adapter->hw.mac.type == ixgbe_mac_82599EB)
		IXGBE_WRITE_REG(&adapter->hw, IXGBE_WUS, ~0);

	/*
	 * If there is a fan on this device and it has failed log the
	 * failure.
	 */
	if (adapter->flags & IXGBE_FLAG_FAN_FAIL_CAPABLE) {
		u32 esdp = IXGBE_READ_REG(hw, IXGBE_ESDP);
		if (esdp & IXGBE_ESDP_SDP1)
			e_crit(probe, "Fan has stopped, replace the adapter\n");
	}

	/* reset_hw fills in the perm_addr as well */
	hw->phy.reset_if_overtemp = true;
	err = hw->mac.ops.reset_hw(hw);
	hw->phy.reset_if_overtemp = false;
	if (err == IXGBE_ERR_SFP_NOT_PRESENT &&
	    hw->mac.type == ixgbe_mac_82598EB) {
		/*
		 * Start a kernel thread to watch for a module to arrive.
		 * Only do this for 82598, since 82599 will generate
		 * interrupts on module arrival.
		 */
		set_bit(__IXGBE_SFP_MODULE_NOT_FOUND, &adapter->state);
		mod_timer(&adapter->sfp_timer,
			  round_jiffies(jiffies + (2 * HZ)));
		err = 0;
	} else if (err == IXGBE_ERR_SFP_NOT_SUPPORTED) {
		e_dev_err("failed to initialize because an unsupported SFP+ "
			  "module type was detected.\n");
		e_dev_err("Reload the driver after installing a supported "
			  "module.\n");
		goto err_sw_init;
	} else if (err) {
		e_dev_err("HW Init failed: %d\n", err);
		goto err_sw_init;
	}

	ixgbe_probe_vf(adapter, ii);

	netdev->features = NETIF_F_SG |
			   NETIF_F_IP_CSUM |
			   NETIF_F_HW_VLAN_TX |
			   NETIF_F_HW_VLAN_RX |
			   NETIF_F_HW_VLAN_FILTER;

	netdev->features |= NETIF_F_IPV6_CSUM;
	netdev->features |= NETIF_F_TSO;
	netdev->features |= NETIF_F_TSO6;
	netdev->features |= NETIF_F_GRO;

	if (adapter->hw.mac.type == ixgbe_mac_82599EB)
		netdev->features |= NETIF_F_SCTP_CSUM;

	netdev->vlan_features |= NETIF_F_TSO;
	netdev->vlan_features |= NETIF_F_TSO6;
	netdev->vlan_features |= NETIF_F_IP_CSUM;
	netdev->vlan_features |= NETIF_F_IPV6_CSUM;
	netdev->vlan_features |= NETIF_F_SG;

	if (adapter->flags & IXGBE_FLAG_SRIOV_ENABLED)
		adapter->flags &= ~(IXGBE_FLAG_RSS_ENABLED |
				    IXGBE_FLAG_DCB_ENABLED);
	if (adapter->flags & IXGBE_FLAG_DCB_ENABLED)
		adapter->flags &= ~IXGBE_FLAG_RSS_ENABLED;

#ifdef CONFIG_IXGBE_DCB
	netdev->dcbnl_ops = &dcbnl_ops;
#endif

#ifdef IXGBE_FCOE
	if (adapter->flags & IXGBE_FLAG_FCOE_CAPABLE) {
		if (hw->mac.ops.get_device_caps) {
			hw->mac.ops.get_device_caps(hw, &device_caps);
			if (device_caps & IXGBE_DEVICE_CAPS_FCOE_OFFLOADS)
				adapter->flags &= ~IXGBE_FLAG_FCOE_CAPABLE;
		}
	}
	if (adapter->flags & IXGBE_FLAG_FCOE_CAPABLE) {
		netdev->vlan_features |= NETIF_F_FCOE_CRC;
		netdev->vlan_features |= NETIF_F_FSO;
		netdev->vlan_features |= NETIF_F_FCOE_MTU;
	}
#endif /* IXGBE_FCOE */
	if (pci_using_dac) {
		netdev->features |= NETIF_F_HIGHDMA;
		netdev->vlan_features |= NETIF_F_HIGHDMA;
	}

	if (adapter->flags2 & IXGBE_FLAG2_RSC_ENABLED)
		netdev->features |= NETIF_F_LRO;

	/* make sure the EEPROM is good */
	if (hw->eeprom.ops.validate_checksum(hw, NULL) < 0) {
		e_dev_err("The EEPROM Checksum Is Not Valid\n");
		err = -EIO;
		goto err_eeprom;
	}

	memcpy(netdev->dev_addr, hw->mac.perm_addr, netdev->addr_len);
	memcpy(netdev->perm_addr, hw->mac.perm_addr, netdev->addr_len);

	if (ixgbe_validate_mac_addr(netdev->perm_addr)) {
		e_dev_err("invalid MAC address\n");
		err = -EIO;
		goto err_eeprom;
	}

	/* power down the optics */
	if (hw->phy.multispeed_fiber)
		hw->mac.ops.disable_tx_laser(hw);

	init_timer(&adapter->watchdog_timer);
	adapter->watchdog_timer.function = ixgbe_watchdog;
	adapter->watchdog_timer.data = (unsigned long)adapter;

	INIT_WORK(&adapter->reset_task, ixgbe_reset_task);
	INIT_WORK(&adapter->watchdog_task, ixgbe_watchdog_task);

	err = ixgbe_init_interrupt_scheme(adapter);
	if (err)
		goto err_sw_init;

	switch (pdev->device) {
	case IXGBE_DEV_ID_82599_KX4:
		adapter->wol = (IXGBE_WUFC_MAG | IXGBE_WUFC_EX |
				IXGBE_WUFC_MC | IXGBE_WUFC_BC);
		break;
	default:
		adapter->wol = 0;
		break;
	}
	device_set_wakeup_enable(&adapter->pdev->dev, adapter->wol);

	/* pick up the PCI bus settings for reporting later */
	hw->mac.ops.get_bus_info(hw);

	/* print bus type/speed/width info */
	e_dev_info("(PCI Express:%s:%s) %pM\n",
<<<<<<< HEAD
	        ((hw->bus.speed == ixgbe_bus_speed_5000) ? "5.0Gb/s":
	         (hw->bus.speed == ixgbe_bus_speed_2500) ? "2.5Gb/s":"Unknown"),
	        ((hw->bus.width == ixgbe_bus_width_pcie_x8) ? "Width x8" :
	         (hw->bus.width == ixgbe_bus_width_pcie_x4) ? "Width x4" :
	         (hw->bus.width == ixgbe_bus_width_pcie_x1) ? "Width x1" :
	         "Unknown"),
	        netdev->dev_addr);
=======
		   (hw->bus.speed == ixgbe_bus_speed_5000 ? "5.0Gb/s" :
		    hw->bus.speed == ixgbe_bus_speed_2500 ? "2.5Gb/s" :
		    "Unknown"),
		   (hw->bus.width == ixgbe_bus_width_pcie_x8 ? "Width x8" :
		    hw->bus.width == ixgbe_bus_width_pcie_x4 ? "Width x4" :
		    hw->bus.width == ixgbe_bus_width_pcie_x1 ? "Width x1" :
		    "Unknown"),
		   netdev->dev_addr);
>>>>>>> 45f53cc9
	ixgbe_read_pba_num_generic(hw, &part_num);
	if (ixgbe_is_sfp(hw) && hw->phy.sfp_type != ixgbe_sfp_type_not_present)
		e_dev_info("MAC: %d, PHY: %d, SFP+: %d, "
			   "PBA No: %06x-%03x\n",
			   hw->mac.type, hw->phy.type, hw->phy.sfp_type,
			   (part_num >> 8), (part_num & 0xff));
	else
		e_dev_info("MAC: %d, PHY: %d, PBA No: %06x-%03x\n",
			   hw->mac.type, hw->phy.type,
			   (part_num >> 8), (part_num & 0xff));

	if (hw->bus.width <= ixgbe_bus_width_pcie_x4) {
		e_dev_warn("PCI-Express bandwidth available for this card is "
			   "not sufficient for optimal performance.\n");
		e_dev_warn("For optimal performance a x8 PCI-Express slot "
			   "is required.\n");
	}

	/* save off EEPROM version number */
	hw->eeprom.ops.read(hw, 0x29, &adapter->eeprom_version);

	/* reset the hardware with the new settings */
	err = hw->mac.ops.start_hw(hw);

	if (err == IXGBE_ERR_EEPROM_VERSION) {
		/* We are running on a pre-production device, log a warning */
		e_dev_warn("This device is a pre-production adapter/LOM. "
			   "Please be aware there may be issues associated "
			   "with your hardware.  If you are experiencing "
			   "problems please contact your Intel or hardware "
			   "representative who provided you with this "
			   "hardware.\n");
	}
	strcpy(netdev->name, "eth%d");
	err = register_netdev(netdev);
	if (err)
		goto err_register;

	/* carrier off reporting is important to ethtool even BEFORE open */
	netif_carrier_off(netdev);

	if (adapter->flags & IXGBE_FLAG_FDIR_HASH_CAPABLE ||
	    adapter->flags & IXGBE_FLAG_FDIR_PERFECT_CAPABLE)
		INIT_WORK(&adapter->fdir_reinit_task, ixgbe_fdir_reinit_task);

	if (adapter->flags2 & IXGBE_FLAG2_TEMP_SENSOR_CAPABLE)
		INIT_WORK(&adapter->check_overtemp_task,
			  ixgbe_check_overtemp_task);
#ifdef CONFIG_IXGBE_DCA
	if (dca_add_requester(&pdev->dev) == 0) {
		adapter->flags |= IXGBE_FLAG_DCA_ENABLED;
		ixgbe_setup_dca(adapter);
	}
#endif
	if (adapter->flags & IXGBE_FLAG_SRIOV_ENABLED) {
		e_info(probe, "IOV is enabled with %d VFs\n", adapter->num_vfs);
		for (i = 0; i < adapter->num_vfs; i++)
			ixgbe_vf_configuration(pdev, (i | 0x10000000));
	}

	/* add san mac addr to netdev */
	ixgbe_add_sanmac_netdev(netdev);

	e_dev_info("Intel(R) 10 Gigabit Network Connection\n");
	cards_found++;
	return 0;

err_register:
	ixgbe_release_hw_control(adapter);
	ixgbe_clear_interrupt_scheme(adapter);
err_sw_init:
err_eeprom:
	if (adapter->flags & IXGBE_FLAG_SRIOV_ENABLED)
		ixgbe_disable_sriov(adapter);
	clear_bit(__IXGBE_SFP_MODULE_NOT_FOUND, &adapter->state);
	del_timer_sync(&adapter->sfp_timer);
	cancel_work_sync(&adapter->sfp_task);
	cancel_work_sync(&adapter->multispeed_fiber_task);
	cancel_work_sync(&adapter->sfp_config_module_task);
	iounmap(hw->hw_addr);
err_ioremap:
	free_netdev(netdev);
err_alloc_etherdev:
	pci_release_selected_regions(pdev,
				     pci_select_bars(pdev, IORESOURCE_MEM));
err_pci_reg:
err_dma:
	pci_disable_device(pdev);
	return err;
}

/**
 * ixgbe_remove - Device Removal Routine
 * @pdev: PCI device information struct
 *
 * ixgbe_remove is called by the PCI subsystem to alert the driver
 * that it should release a PCI device.  The could be caused by a
 * Hot-Plug event, or because the driver is going to be removed from
 * memory.
 **/
static void __devexit ixgbe_remove(struct pci_dev *pdev)
{
	struct net_device *netdev = pci_get_drvdata(pdev);
	struct ixgbe_adapter *adapter = netdev_priv(netdev);

	set_bit(__IXGBE_DOWN, &adapter->state);
	/* clear the module not found bit to make sure the worker won't
	 * reschedule
	 */
	clear_bit(__IXGBE_SFP_MODULE_NOT_FOUND, &adapter->state);
	del_timer_sync(&adapter->watchdog_timer);

	del_timer_sync(&adapter->sfp_timer);
	cancel_work_sync(&adapter->watchdog_task);
	cancel_work_sync(&adapter->sfp_task);
	cancel_work_sync(&adapter->multispeed_fiber_task);
	cancel_work_sync(&adapter->sfp_config_module_task);
	if (adapter->flags & IXGBE_FLAG_FDIR_HASH_CAPABLE ||
	    adapter->flags & IXGBE_FLAG_FDIR_PERFECT_CAPABLE)
		cancel_work_sync(&adapter->fdir_reinit_task);
	flush_scheduled_work();

#ifdef CONFIG_IXGBE_DCA
	if (adapter->flags & IXGBE_FLAG_DCA_ENABLED) {
		adapter->flags &= ~IXGBE_FLAG_DCA_ENABLED;
		dca_remove_requester(&pdev->dev);
		IXGBE_WRITE_REG(&adapter->hw, IXGBE_DCA_CTRL, 1);
	}

#endif
#ifdef IXGBE_FCOE
	if (adapter->flags & IXGBE_FLAG_FCOE_ENABLED)
		ixgbe_cleanup_fcoe(adapter);

#endif /* IXGBE_FCOE */

	/* remove the added san mac */
	ixgbe_del_sanmac_netdev(netdev);

	if (netdev->reg_state == NETREG_REGISTERED)
		unregister_netdev(netdev);

	if (adapter->flags & IXGBE_FLAG_SRIOV_ENABLED)
		ixgbe_disable_sriov(adapter);

	ixgbe_clear_interrupt_scheme(adapter);

	ixgbe_release_hw_control(adapter);

	iounmap(adapter->hw.hw_addr);
	pci_release_selected_regions(pdev, pci_select_bars(pdev,
				     IORESOURCE_MEM));

	e_dev_info("complete\n");

	free_netdev(netdev);

	pci_disable_pcie_error_reporting(pdev);

	pci_disable_device(pdev);
}

/**
 * ixgbe_io_error_detected - called when PCI error is detected
 * @pdev: Pointer to PCI device
 * @state: The current pci connection state
 *
 * This function is called after a PCI bus error affecting
 * this device has been detected.
 */
static pci_ers_result_t ixgbe_io_error_detected(struct pci_dev *pdev,
						pci_channel_state_t state)
{
	struct net_device *netdev = pci_get_drvdata(pdev);
	struct ixgbe_adapter *adapter = netdev_priv(netdev);

	netif_device_detach(netdev);

	if (state == pci_channel_io_perm_failure)
		return PCI_ERS_RESULT_DISCONNECT;

	if (netif_running(netdev))
		ixgbe_down(adapter);
	pci_disable_device(pdev);

	/* Request a slot reset. */
	return PCI_ERS_RESULT_NEED_RESET;
}

/**
 * ixgbe_io_slot_reset - called after the pci bus has been reset.
 * @pdev: Pointer to PCI device
 *
 * Restart the card from scratch, as if from a cold-boot.
 */
static pci_ers_result_t ixgbe_io_slot_reset(struct pci_dev *pdev)
{
	struct net_device *netdev = pci_get_drvdata(pdev);
	struct ixgbe_adapter *adapter = netdev_priv(netdev);
	pci_ers_result_t result;
	int err;

	if (pci_enable_device_mem(pdev)) {
		e_err(probe, "Cannot re-enable PCI device after reset.\n");
		result = PCI_ERS_RESULT_DISCONNECT;
	} else {
		pci_set_master(pdev);
		pci_restore_state(pdev);
		pci_save_state(pdev);

		pci_wake_from_d3(pdev, false);

		ixgbe_reset(adapter);
		IXGBE_WRITE_REG(&adapter->hw, IXGBE_WUS, ~0);
		result = PCI_ERS_RESULT_RECOVERED;
	}

	err = pci_cleanup_aer_uncorrect_error_status(pdev);
	if (err) {
		e_dev_err("pci_cleanup_aer_uncorrect_error_status "
			  "failed 0x%0x\n", err);
		/* non-fatal, continue */
	}

	return result;
}

/**
 * ixgbe_io_resume - called when traffic can start flowing again.
 * @pdev: Pointer to PCI device
 *
 * This callback is called when the error recovery driver tells us that
 * its OK to resume normal operation.
 */
static void ixgbe_io_resume(struct pci_dev *pdev)
{
	struct net_device *netdev = pci_get_drvdata(pdev);
	struct ixgbe_adapter *adapter = netdev_priv(netdev);

	if (netif_running(netdev)) {
		if (ixgbe_up(adapter)) {
			e_info(probe, "ixgbe_up failed after reset\n");
			return;
		}
	}

	netif_device_attach(netdev);
}

static struct pci_error_handlers ixgbe_err_handler = {
	.error_detected = ixgbe_io_error_detected,
	.slot_reset = ixgbe_io_slot_reset,
	.resume = ixgbe_io_resume,
};

static struct pci_driver ixgbe_driver = {
	.name     = ixgbe_driver_name,
	.id_table = ixgbe_pci_tbl,
	.probe    = ixgbe_probe,
	.remove   = __devexit_p(ixgbe_remove),
#ifdef CONFIG_PM
	.suspend  = ixgbe_suspend,
	.resume   = ixgbe_resume,
#endif
	.shutdown = ixgbe_shutdown,
	.err_handler = &ixgbe_err_handler
};

/**
 * ixgbe_init_module - Driver Registration Routine
 *
 * ixgbe_init_module is the first routine called when the driver is
 * loaded. All it does is register with the PCI subsystem.
 **/
static int __init ixgbe_init_module(void)
{
	int ret;
<<<<<<< HEAD
	pr_info("%s - version %s\n", ixgbe_driver_string,
		   ixgbe_driver_version);
=======
	pr_info("%s - version %s\n", ixgbe_driver_string, ixgbe_driver_version);
>>>>>>> 45f53cc9
	pr_info("%s\n", ixgbe_copyright);

#ifdef CONFIG_IXGBE_DCA
	dca_register_notify(&dca_notifier);
#endif

	ret = pci_register_driver(&ixgbe_driver);
	return ret;
}

module_init(ixgbe_init_module);

/**
 * ixgbe_exit_module - Driver Exit Cleanup Routine
 *
 * ixgbe_exit_module is called just before the driver is removed
 * from memory.
 **/
static void __exit ixgbe_exit_module(void)
{
#ifdef CONFIG_IXGBE_DCA
	dca_unregister_notify(&dca_notifier);
#endif
	pci_unregister_driver(&ixgbe_driver);
}

#ifdef CONFIG_IXGBE_DCA
static int ixgbe_notify_dca(struct notifier_block *nb, unsigned long event,
			    void *p)
{
	int ret_val;

	ret_val = driver_for_each_device(&ixgbe_driver.driver, NULL, &event,
					 __ixgbe_notify_dca);

	return ret_val ? NOTIFY_BAD : NOTIFY_DONE;
}

#endif /* CONFIG_IXGBE_DCA */

/**
 * ixgbe_get_hw_dev return device
 * used by hardware layer to print debugging information
 **/
struct net_device *ixgbe_get_hw_dev(struct ixgbe_hw *hw)
{
	struct ixgbe_adapter *adapter = hw->back;
	return adapter->netdev;
}

module_exit(ixgbe_exit_module);

/* ixgbe_main.c */<|MERGE_RESOLUTION|>--- conflicted
+++ resolved
@@ -694,11 +694,7 @@
 	    ixgbe_tx_xon_state(adapter, tx_ring)) {
 		/* detected Tx unit hang */
 		union ixgbe_adv_tx_desc *tx_desc;
-<<<<<<< HEAD
-		tx_desc = IXGBE_TX_DESC_ADV(*tx_ring, eop);
-=======
 		tx_desc = IXGBE_TX_DESC_ADV(tx_ring, eop);
->>>>>>> 45f53cc9
 		e_err(drv, "Detected Tx Unit Hang\n"
 		      "  Tx Queue             <%d>\n"
 		      "  TDH, TDT             <%x>, <%x>\n"
@@ -1671,21 +1667,7 @@
 	default:
 		if (!(eicr & IXGBE_EICR_GPI_SDP0))
 			return;
-<<<<<<< HEAD
-		default:
-			if (!(eicr & IXGBE_EICR_GPI_SDP0))
-				return;
-			break;
-		}
-		e_crit(drv, "Network adapter has been stopped because it has "
-		       "over heated. Restart the computer. If the problem "
-		       "persists, power off the system and replace the "
-		       "adapter\n");
-		/* write to clear the interrupt */
-		IXGBE_WRITE_REG(hw, IXGBE_EICR, IXGBE_EICR_GPI_SDP0);
-=======
 		break;
->>>>>>> 45f53cc9
 	}
 	e_crit(drv,
 	       "Network adapter has been stopped because it has over heated. "
@@ -3041,21 +3023,9 @@
 	int i;
 	u32 rxctrl;
 
-<<<<<<< HEAD
-		if (hw->mac.type == ixgbe_mac_82598EB)
-			mrqc |= IXGBE_MRQC_RSSEN;
-		    /* Perform hash on these packet types */
-		mrqc |= IXGBE_MRQC_RSS_FIELD_IPV4
-		      | IXGBE_MRQC_RSS_FIELD_IPV4_TCP
-		      | IXGBE_MRQC_RSS_FIELD_IPV6
-		      | IXGBE_MRQC_RSS_FIELD_IPV6_TCP;
-	}
-	IXGBE_WRITE_REG(hw, IXGBE_MRQC, mrqc);
-=======
 	/* disable receives while setting up the descriptors */
 	rxctrl = IXGBE_READ_REG(hw, IXGBE_RXCTRL);
 	IXGBE_WRITE_REG(hw, IXGBE_RXCTRL, rxctrl & ~IXGBE_RXCTRL_RXEN);
->>>>>>> 45f53cc9
 
 	ixgbe_setup_psrtype(adapter);
 	ixgbe_setup_rdrxctl(adapter);
@@ -3246,48 +3216,6 @@
 }
 
 /**
- * ixgbe_write_uc_addr_list - write unicast addresses to RAR table
- * @netdev: network interface device structure
- *
- * Writes unicast address list to the RAR table.
- * Returns: -ENOMEM on failure/insufficient address space
- *                0 on no addresses written
- *                X on writing X addresses to the RAR table
- **/
-static int ixgbe_write_uc_addr_list(struct net_device *netdev)
-{
-	struct ixgbe_adapter *adapter = netdev_priv(netdev);
-	struct ixgbe_hw *hw = &adapter->hw;
-	unsigned int vfn = adapter->num_vfs;
-	unsigned int rar_entries = hw->mac.num_rar_entries - (vfn + 1);
-	int count = 0;
-
-	/* return ENOMEM indicating insufficient memory for addresses */
-	if (netdev_uc_count(netdev) > rar_entries)
-		return -ENOMEM;
-
-	if (!netdev_uc_empty(netdev) && rar_entries) {
-		struct netdev_hw_addr *ha;
-		/* return error if we do not support writing to RAR table */
-		if (!hw->mac.ops.set_rar)
-			return -ENOMEM;
-
-		netdev_for_each_uc_addr(ha, netdev) {
-			if (!rar_entries)
-				break;
-			hw->mac.ops.set_rar(hw, rar_entries--, ha->addr,
-					    vfn, IXGBE_RAH_AV);
-			count++;
-		}
-	}
-	/* write the addresses in reverse order to avoid write combining */
-	for (; rar_entries > 0 ; rar_entries--)
-		hw->mac.ops.clear_rar(hw, rar_entries);
-
-	return count;
-}
-
-/**
  * ixgbe_set_rx_mode - Unicast, Multicast and Promiscuous mode set
  * @netdev: network interface device structure
  *
@@ -3307,14 +3235,11 @@
 
 	fctrl = IXGBE_READ_REG(hw, IXGBE_FCTRL);
 
-<<<<<<< HEAD
-=======
 	/* set all bits that we expect to always be set */
 	fctrl |= IXGBE_FCTRL_BAM;
 	fctrl |= IXGBE_FCTRL_DPF; /* discard pause frames when FC enabled */
 	fctrl |= IXGBE_FCTRL_PMCF;
 
->>>>>>> 45f53cc9
 	/* clear the bits we are changing the status of */
 	fctrl &= ~(IXGBE_FCTRL_UPE | IXGBE_FCTRL_MPE);
 
@@ -3360,14 +3285,11 @@
 	}
 
 	IXGBE_WRITE_REG(hw, IXGBE_FCTRL, fctrl);
-<<<<<<< HEAD
-=======
 
 	if (netdev->features & NETIF_F_HW_VLAN_RX)
 		ixgbe_vlan_strip_enable(adapter);
 	else
 		ixgbe_vlan_strip_disable(adapter);
->>>>>>> 45f53cc9
 }
 
 static void ixgbe_napi_enable_all(struct ixgbe_adapter *adapter)
@@ -3576,33 +3498,7 @@
 	return ret;
 }
 
-<<<<<<< HEAD
-#define IXGBE_MAX_RX_DESC_POLL 10
-static inline void ixgbe_rx_desc_queue_enable(struct ixgbe_adapter *adapter,
-	                                      int rxr)
-{
-	int j = adapter->rx_ring[rxr]->reg_idx;
-	int k;
-
-	for (k = 0; k < IXGBE_MAX_RX_DESC_POLL; k++) {
-		if (IXGBE_READ_REG(&adapter->hw,
-		                   IXGBE_RXDCTL(j)) & IXGBE_RXDCTL_ENABLE)
-			break;
-		else
-			msleep(1);
-	}
-	if (k >= IXGBE_MAX_RX_DESC_POLL) {
-		e_err(drv, "RXDCTL.ENABLE on Rx queue %d not set within "
-		      "the polling period\n", rxr);
-	}
-	ixgbe_release_rx_desc(&adapter->hw, adapter->rx_ring[rxr],
-	                      (adapter->rx_ring[rxr]->count - 1));
-}
-
-static int ixgbe_up_complete(struct ixgbe_adapter *adapter)
-=======
 static void ixgbe_setup_gpie(struct ixgbe_adapter *adapter)
->>>>>>> 45f53cc9
 {
 	struct ixgbe_hw *hw = &adapter->hw;
 	u32 gpie = 0;
@@ -3650,37 +3546,11 @@
 	IXGBE_WRITE_REG(hw, IXGBE_GPIE, gpie);
 }
 
-<<<<<<< HEAD
-	if (hw->mac.type == ixgbe_mac_82599EB) {
-		/* DMATXCTL.EN must be set after all Tx queue config is done */
-		dmatxctl = IXGBE_READ_REG(hw, IXGBE_DMATXCTL);
-		dmatxctl |= IXGBE_DMATXCTL_TE;
-		IXGBE_WRITE_REG(hw, IXGBE_DMATXCTL, dmatxctl);
-	}
-	for (i = 0; i < adapter->num_tx_queues; i++) {
-		j = adapter->tx_ring[i]->reg_idx;
-		txdctl = IXGBE_READ_REG(hw, IXGBE_TXDCTL(j));
-		txdctl |= IXGBE_TXDCTL_ENABLE;
-		IXGBE_WRITE_REG(hw, IXGBE_TXDCTL(j), txdctl);
-		if (hw->mac.type == ixgbe_mac_82599EB) {
-			int wait_loop = 10;
-			/* poll for Tx Enable ready */
-			do {
-				msleep(1);
-				txdctl = IXGBE_READ_REG(hw, IXGBE_TXDCTL(j));
-			} while (--wait_loop &&
-			         !(txdctl & IXGBE_TXDCTL_ENABLE));
-			if (!wait_loop)
-				e_err(drv, "Could not enable Tx Queue %d\n", j);
-		}
-	}
-=======
 static int ixgbe_up_complete(struct ixgbe_adapter *adapter)
 {
 	struct ixgbe_hw *hw = &adapter->hw;
 	int err;
 	u32 ctrl_ext;
->>>>>>> 45f53cc9
 
 	ixgbe_get_hw_control(adapter);
 	ixgbe_setup_gpie(adapter);
@@ -6110,39 +5980,8 @@
 		type_tucmd_mlhl |= (IXGBE_TXD_CMD_DEXT |
 				    IXGBE_ADVTXD_DTYP_CTXT);
 
-<<<<<<< HEAD
-			switch (protocol) {
-			case cpu_to_be16(ETH_P_IP):
-				type_tucmd_mlhl |= IXGBE_ADVTXD_TUCMD_IPV4;
-				if (ip_hdr(skb)->protocol == IPPROTO_TCP)
-					type_tucmd_mlhl |=
-					        IXGBE_ADVTXD_TUCMD_L4T_TCP;
-				else if (ip_hdr(skb)->protocol == IPPROTO_SCTP)
-					type_tucmd_mlhl |=
-					        IXGBE_ADVTXD_TUCMD_L4T_SCTP;
-				break;
-			case cpu_to_be16(ETH_P_IPV6):
-				/* XXX what about other V6 headers?? */
-				if (ipv6_hdr(skb)->nexthdr == IPPROTO_TCP)
-					type_tucmd_mlhl |=
-					        IXGBE_ADVTXD_TUCMD_L4T_TCP;
-				else if (ipv6_hdr(skb)->nexthdr == IPPROTO_SCTP)
-					type_tucmd_mlhl |=
-					        IXGBE_ADVTXD_TUCMD_L4T_SCTP;
-				break;
-			default:
-				if (unlikely(net_ratelimit())) {
-					e_warn(probe, "partial checksum "
-					       "but proto=%x!\n",
-					       skb->protocol);
-				}
-				break;
-			}
-		}
-=======
 		if (skb->ip_summed == CHECKSUM_PARTIAL)
 			type_tucmd_mlhl |= ixgbe_psum(adapter, skb);
->>>>>>> 45f53cc9
 
 		context_desc->type_tucmd_mlhl = cpu_to_le32(type_tucmd_mlhl);
 		/* use index zero for tx checksum offload */
@@ -7129,15 +6968,6 @@
 
 	/* print bus type/speed/width info */
 	e_dev_info("(PCI Express:%s:%s) %pM\n",
-<<<<<<< HEAD
-	        ((hw->bus.speed == ixgbe_bus_speed_5000) ? "5.0Gb/s":
-	         (hw->bus.speed == ixgbe_bus_speed_2500) ? "2.5Gb/s":"Unknown"),
-	        ((hw->bus.width == ixgbe_bus_width_pcie_x8) ? "Width x8" :
-	         (hw->bus.width == ixgbe_bus_width_pcie_x4) ? "Width x4" :
-	         (hw->bus.width == ixgbe_bus_width_pcie_x1) ? "Width x1" :
-	         "Unknown"),
-	        netdev->dev_addr);
-=======
 		   (hw->bus.speed == ixgbe_bus_speed_5000 ? "5.0Gb/s" :
 		    hw->bus.speed == ixgbe_bus_speed_2500 ? "2.5Gb/s" :
 		    "Unknown"),
@@ -7146,7 +6976,6 @@
 		    hw->bus.width == ixgbe_bus_width_pcie_x1 ? "Width x1" :
 		    "Unknown"),
 		   netdev->dev_addr);
->>>>>>> 45f53cc9
 	ixgbe_read_pba_num_generic(hw, &part_num);
 	if (ixgbe_is_sfp(hw) && hw->phy.sfp_type != ixgbe_sfp_type_not_present)
 		e_dev_info("MAC: %d, PHY: %d, SFP+: %d, "
@@ -7424,12 +7253,7 @@
 static int __init ixgbe_init_module(void)
 {
 	int ret;
-<<<<<<< HEAD
-	pr_info("%s - version %s\n", ixgbe_driver_string,
-		   ixgbe_driver_version);
-=======
 	pr_info("%s - version %s\n", ixgbe_driver_string, ixgbe_driver_version);
->>>>>>> 45f53cc9
 	pr_info("%s\n", ixgbe_copyright);
 
 #ifdef CONFIG_IXGBE_DCA
