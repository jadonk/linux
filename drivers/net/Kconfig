--- conflicted
+++ resolved
@@ -959,11 +959,7 @@
 	tristate "SMSC LAN911[5678] support"
 	select CRC32
 	select MII
-<<<<<<< HEAD
-	depends on ARCH_PXA || SH_MAGIC_PANEL_R2 || ARCH_OMAP24XX || ARCH_OMAP34XX 
-=======
-	depends on ARCH_PXA || SUPERH
->>>>>>> 0967d61e
+	depends on ARCH_PXA || SUPERH || SH_MAGIC_PANEL_R2 || ARCH_OMAP24XX || ARCH_OMAP34XX
 	help
 	  This is a driver for SMSC's LAN911x series of Ethernet chipsets
 	  including the new LAN9115, LAN9116, LAN9117, and LAN9118.
