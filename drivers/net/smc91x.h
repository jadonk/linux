--- conflicted
+++ resolved
@@ -257,22 +257,7 @@
 #define SMC_outw(v, a, r)	writew(v, (a) + (r))
 #define SMC_insw(a, r, p, l)	readsw((a) + (r), p, l)
 #define SMC_outsw(a, r, p, l)	writesw((a) + (r), p, l)
-<<<<<<< HEAD
-
-#include <asm/mach-types.h>
-#include <asm/arch/cpu.h>
-
-#ifdef CONFIG_ARCH_OMAP1
-#define	SMC_IRQ_FLAGS		((machine_is_omap_innovator() ||	\
-					machine_is_omap_osk())		\
-				? IRQF_TRIGGER_RISING : IRQF_TRIGGER_FALLING)
-#else
-#define SMC_IRQ_FLAGS		(machine_is_omap_apollon()		\
-				? IRQF_TRIGGER_RISING : IRQF_TRIGGER_LOW)
-#endif
-=======
 #define	SMC_IRQ_FLAGS		(-1)	/* from resource */
->>>>>>> cc13e442
 
 #elif	defined(CONFIG_SH_SH4202_MICRODEV)
 
