--- conflicted
+++ resolved
@@ -1469,10 +1469,7 @@
 	}
 
 	netxen_schedule_work(adapter, netxen_fw_poll_work, FW_POLL_DELAY);
-<<<<<<< HEAD
-=======
 	return 0;
->>>>>>> 71623855
 
 err_out_detach:
 	netxen_nic_detach(adapter);
@@ -1650,7 +1647,6 @@
 	struct skb_frag_struct *frag;
 	int i, nr_frags;
 	dma_addr_t map;
-<<<<<<< HEAD
 
 	nr_frags = skb_shinfo(skb)->nr_frags;
 	nf = &pbuf->frag_array[0];
@@ -1667,24 +1663,6 @@
 		frag = &skb_shinfo(skb)->frags[i];
 		nf = &pbuf->frag_array[i+1];
 
-=======
-
-	nr_frags = skb_shinfo(skb)->nr_frags;
-	nf = &pbuf->frag_array[0];
-
-	map = pci_map_single(pdev, skb->data,
-			skb_headlen(skb), PCI_DMA_TODEVICE);
-	if (pci_dma_mapping_error(pdev, map))
-		goto out_err;
-
-	nf->dma = map;
-	nf->length = skb_headlen(skb);
-
-	for (i = 0; i < nr_frags; i++) {
-		frag = &skb_shinfo(skb)->frags[i];
-		nf = &pbuf->frag_array[i+1];
-
->>>>>>> 71623855
 		map = pci_map_page(pdev, frag->page, frag->page_offset,
 				frag->size, PCI_DMA_TODEVICE);
 		if (pci_dma_mapping_error(pdev, map))
@@ -1926,14 +1904,6 @@
 
 		netif_wake_queue(adapter->netdev);
 
-<<<<<<< HEAD
-		goto done;
-
-	} else {
-		if (!netxen_nic_reset_context(adapter)) {
-			adapter->netdev->trans_start = jiffies;
-			goto done;
-=======
 		clear_bit(__NX_RESETTING, &adapter->state);
 
 	} else {
@@ -1941,7 +1911,6 @@
 		if (!netxen_nic_reset_context(adapter)) {
 			adapter->netdev->trans_start = jiffies;
 			return;
->>>>>>> 71623855
 		}
 
 		/* context reset failed, fall through for fw reset */
@@ -1949,11 +1918,6 @@
 
 request_reset:
 	adapter->need_fw_reset = 1;
-<<<<<<< HEAD
-done:
-	clear_bit(__NX_RESETTING, &adapter->state);
-=======
->>>>>>> 71623855
 }
 
 struct net_device_stats *netxen_nic_get_stats(struct net_device *netdev)
