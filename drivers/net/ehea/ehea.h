--- conflicted
+++ resolved
@@ -40,11 +40,7 @@
 #include <asm/io.h>
 
 #define DRV_NAME	"ehea"
-<<<<<<< HEAD
-#define DRV_VERSION	"EHEA_0105"
-=======
 #define DRV_VERSION	"EHEA_0106"
->>>>>>> 062c1825
 
 /* eHEA capability flags */
 #define DLPAR_PORT_ADD_REM 1
