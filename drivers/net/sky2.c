/*
 * New driver for Marvell Yukon 2 chipset.
 * Based on earlier sk98lin, and skge driver.
 *
 * This driver intentionally does not support all the features
 * of the original driver such as link fail-over and link management because
 * those should be done at higher levels.
 *
 * Copyright (C) 2005 Stephen Hemminger <shemminger@osdl.org>
 *
 * This program is free software; you can redistribute it and/or modify
 * it under the terms of the GNU General Public License as published by
 * the Free Software Foundation; either version 2 of the License.
 *
 * This program is distributed in the hope that it will be useful,
 * but WITHOUT ANY WARRANTY; without even the implied warranty of
 * MERCHANTABILITY or FITNESS FOR A PARTICULAR PURPOSE. See the
 * GNU General Public License for more details.
 *
 * You should have received a copy of the GNU General Public License
 * along with this program; if not, write to the Free Software
 * Foundation, Inc., 675 Mass Ave, Cambridge, MA 02139, USA.
 */

#define pr_fmt(fmt) KBUILD_MODNAME ": " fmt

#include <linux/crc32.h>
#include <linux/kernel.h>
#include <linux/module.h>
#include <linux/netdevice.h>
#include <linux/dma-mapping.h>
#include <linux/etherdevice.h>
#include <linux/ethtool.h>
#include <linux/pci.h>
#include <linux/ip.h>
#include <net/ip.h>
#include <linux/tcp.h>
#include <linux/in.h>
#include <linux/delay.h>
#include <linux/workqueue.h>
#include <linux/if_vlan.h>
#include <linux/prefetch.h>
#include <linux/debugfs.h>
#include <linux/mii.h>

#include <asm/irq.h>

#if defined(CONFIG_VLAN_8021Q) || defined(CONFIG_VLAN_8021Q_MODULE)
#define SKY2_VLAN_TAG_USED 1
#endif

#include "sky2.h"

#define DRV_NAME		"sky2"
#define DRV_VERSION		"1.27"

/*
 * The Yukon II chipset takes 64 bit command blocks (called list elements)
 * that are organized into three (receive, transmit, status) different rings
 * similar to Tigon3.
 */

#define RX_LE_SIZE	    	1024
#define RX_LE_BYTES		(RX_LE_SIZE*sizeof(struct sky2_rx_le))
#define RX_MAX_PENDING		(RX_LE_SIZE/6 - 2)
#define RX_DEF_PENDING		RX_MAX_PENDING

/* This is the worst case number of transmit list elements for a single skb:
   VLAN:GSO + CKSUM + Data + skb_frags * DMA */
#define MAX_SKB_TX_LE	(2 + (sizeof(dma_addr_t)/sizeof(u32))*(MAX_SKB_FRAGS+1))
#define TX_MIN_PENDING		(MAX_SKB_TX_LE+1)
#define TX_MAX_PENDING		4096
#define TX_DEF_PENDING		127

#define STATUS_RING_SIZE	2048	/* 2 ports * (TX + 2*RX) */
#define STATUS_LE_BYTES		(STATUS_RING_SIZE*sizeof(struct sky2_status_le))
#define TX_WATCHDOG		(5 * HZ)
#define NAPI_WEIGHT		64
#define PHY_RETRIES		1000

#define SKY2_EEPROM_MAGIC	0x9955aabb


#define RING_NEXT(x,s)	(((x)+1) & ((s)-1))

static const u32 default_msg =
    NETIF_MSG_DRV | NETIF_MSG_PROBE | NETIF_MSG_LINK
    | NETIF_MSG_TIMER | NETIF_MSG_TX_ERR | NETIF_MSG_RX_ERR
    | NETIF_MSG_IFUP | NETIF_MSG_IFDOWN;

static int debug = -1;		/* defaults above */
module_param(debug, int, 0);
MODULE_PARM_DESC(debug, "Debug level (0=none,...,16=all)");

static int copybreak __read_mostly = 128;
module_param(copybreak, int, 0);
MODULE_PARM_DESC(copybreak, "Receive copy threshold");

static int disable_msi = 0;
module_param(disable_msi, int, 0);
MODULE_PARM_DESC(disable_msi, "Disable Message Signaled Interrupt (MSI)");

static DEFINE_PCI_DEVICE_TABLE(sky2_id_table) = {
	{ PCI_DEVICE(PCI_VENDOR_ID_SYSKONNECT, 0x9000) }, /* SK-9Sxx */
	{ PCI_DEVICE(PCI_VENDOR_ID_SYSKONNECT, 0x9E00) }, /* SK-9Exx */
	{ PCI_DEVICE(PCI_VENDOR_ID_SYSKONNECT, 0x9E01) }, /* SK-9E21M */
	{ PCI_DEVICE(PCI_VENDOR_ID_DLINK, 0x4b00) },	/* DGE-560T */
	{ PCI_DEVICE(PCI_VENDOR_ID_DLINK, 0x4001) }, 	/* DGE-550SX */
	{ PCI_DEVICE(PCI_VENDOR_ID_DLINK, 0x4B02) },	/* DGE-560SX */
	{ PCI_DEVICE(PCI_VENDOR_ID_DLINK, 0x4B03) },	/* DGE-550T */
	{ PCI_DEVICE(PCI_VENDOR_ID_MARVELL, 0x4340) }, /* 88E8021 */
	{ PCI_DEVICE(PCI_VENDOR_ID_MARVELL, 0x4341) }, /* 88E8022 */
	{ PCI_DEVICE(PCI_VENDOR_ID_MARVELL, 0x4342) }, /* 88E8061 */
	{ PCI_DEVICE(PCI_VENDOR_ID_MARVELL, 0x4343) }, /* 88E8062 */
	{ PCI_DEVICE(PCI_VENDOR_ID_MARVELL, 0x4344) }, /* 88E8021 */
	{ PCI_DEVICE(PCI_VENDOR_ID_MARVELL, 0x4345) }, /* 88E8022 */
	{ PCI_DEVICE(PCI_VENDOR_ID_MARVELL, 0x4346) }, /* 88E8061 */
	{ PCI_DEVICE(PCI_VENDOR_ID_MARVELL, 0x4347) }, /* 88E8062 */
	{ PCI_DEVICE(PCI_VENDOR_ID_MARVELL, 0x4350) }, /* 88E8035 */
	{ PCI_DEVICE(PCI_VENDOR_ID_MARVELL, 0x4351) }, /* 88E8036 */
	{ PCI_DEVICE(PCI_VENDOR_ID_MARVELL, 0x4352) }, /* 88E8038 */
	{ PCI_DEVICE(PCI_VENDOR_ID_MARVELL, 0x4353) }, /* 88E8039 */
	{ PCI_DEVICE(PCI_VENDOR_ID_MARVELL, 0x4354) }, /* 88E8040 */
	{ PCI_DEVICE(PCI_VENDOR_ID_MARVELL, 0x4355) }, /* 88E8040T */
	{ PCI_DEVICE(PCI_VENDOR_ID_MARVELL, 0x4356) }, /* 88EC033 */
	{ PCI_DEVICE(PCI_VENDOR_ID_MARVELL, 0x4357) }, /* 88E8042 */
	{ PCI_DEVICE(PCI_VENDOR_ID_MARVELL, 0x435A) }, /* 88E8048 */
	{ PCI_DEVICE(PCI_VENDOR_ID_MARVELL, 0x4360) }, /* 88E8052 */
	{ PCI_DEVICE(PCI_VENDOR_ID_MARVELL, 0x4361) }, /* 88E8050 */
	{ PCI_DEVICE(PCI_VENDOR_ID_MARVELL, 0x4362) }, /* 88E8053 */
	{ PCI_DEVICE(PCI_VENDOR_ID_MARVELL, 0x4363) }, /* 88E8055 */
	{ PCI_DEVICE(PCI_VENDOR_ID_MARVELL, 0x4364) }, /* 88E8056 */
	{ PCI_DEVICE(PCI_VENDOR_ID_MARVELL, 0x4365) }, /* 88E8070 */
	{ PCI_DEVICE(PCI_VENDOR_ID_MARVELL, 0x4366) }, /* 88EC036 */
	{ PCI_DEVICE(PCI_VENDOR_ID_MARVELL, 0x4367) }, /* 88EC032 */
	{ PCI_DEVICE(PCI_VENDOR_ID_MARVELL, 0x4368) }, /* 88EC034 */
	{ PCI_DEVICE(PCI_VENDOR_ID_MARVELL, 0x4369) }, /* 88EC042 */
	{ PCI_DEVICE(PCI_VENDOR_ID_MARVELL, 0x436A) }, /* 88E8058 */
	{ PCI_DEVICE(PCI_VENDOR_ID_MARVELL, 0x436B) }, /* 88E8071 */
	{ PCI_DEVICE(PCI_VENDOR_ID_MARVELL, 0x436C) }, /* 88E8072 */
	{ PCI_DEVICE(PCI_VENDOR_ID_MARVELL, 0x436D) }, /* 88E8055 */
	{ PCI_DEVICE(PCI_VENDOR_ID_MARVELL, 0x4370) }, /* 88E8075 */
	{ PCI_DEVICE(PCI_VENDOR_ID_MARVELL, 0x4380) }, /* 88E8057 */
	{ PCI_DEVICE(PCI_VENDOR_ID_MARVELL, 0x4381) }, /* 88E8059 */
	{ 0 }
};

MODULE_DEVICE_TABLE(pci, sky2_id_table);

/* Avoid conditionals by using array */
static const unsigned txqaddr[] = { Q_XA1, Q_XA2 };
static const unsigned rxqaddr[] = { Q_R1, Q_R2 };
static const u32 portirq_msk[] = { Y2_IS_PORT_1, Y2_IS_PORT_2 };

static void sky2_set_multicast(struct net_device *dev);

/* Access to PHY via serial interconnect */
static int gm_phy_write(struct sky2_hw *hw, unsigned port, u16 reg, u16 val)
{
	int i;

	gma_write16(hw, port, GM_SMI_DATA, val);
	gma_write16(hw, port, GM_SMI_CTRL,
		    GM_SMI_CT_PHY_AD(PHY_ADDR_MARV) | GM_SMI_CT_REG_AD(reg));

	for (i = 0; i < PHY_RETRIES; i++) {
		u16 ctrl = gma_read16(hw, port, GM_SMI_CTRL);
		if (ctrl == 0xffff)
			goto io_error;

		if (!(ctrl & GM_SMI_CT_BUSY))
			return 0;

		udelay(10);
	}

	dev_warn(&hw->pdev->dev,"%s: phy write timeout\n", hw->dev[port]->name);
	return -ETIMEDOUT;

io_error:
	dev_err(&hw->pdev->dev, "%s: phy I/O error\n", hw->dev[port]->name);
	return -EIO;
}

static int __gm_phy_read(struct sky2_hw *hw, unsigned port, u16 reg, u16 *val)
{
	int i;

	gma_write16(hw, port, GM_SMI_CTRL, GM_SMI_CT_PHY_AD(PHY_ADDR_MARV)
		    | GM_SMI_CT_REG_AD(reg) | GM_SMI_CT_OP_RD);

	for (i = 0; i < PHY_RETRIES; i++) {
		u16 ctrl = gma_read16(hw, port, GM_SMI_CTRL);
		if (ctrl == 0xffff)
			goto io_error;

		if (ctrl & GM_SMI_CT_RD_VAL) {
			*val = gma_read16(hw, port, GM_SMI_DATA);
			return 0;
		}

		udelay(10);
	}

	dev_warn(&hw->pdev->dev, "%s: phy read timeout\n", hw->dev[port]->name);
	return -ETIMEDOUT;
io_error:
	dev_err(&hw->pdev->dev, "%s: phy I/O error\n", hw->dev[port]->name);
	return -EIO;
}

static inline u16 gm_phy_read(struct sky2_hw *hw, unsigned port, u16 reg)
{
	u16 v;
	__gm_phy_read(hw, port, reg, &v);
	return v;
}


static void sky2_power_on(struct sky2_hw *hw)
{
	/* switch power to VCC (WA for VAUX problem) */
	sky2_write8(hw, B0_POWER_CTRL,
		    PC_VAUX_ENA | PC_VCC_ENA | PC_VAUX_OFF | PC_VCC_ON);

	/* disable Core Clock Division, */
	sky2_write32(hw, B2_Y2_CLK_CTRL, Y2_CLK_DIV_DIS);

	if (hw->chip_id == CHIP_ID_YUKON_XL && hw->chip_rev > 1)
		/* enable bits are inverted */
		sky2_write8(hw, B2_Y2_CLK_GATE,
			    Y2_PCI_CLK_LNK1_DIS | Y2_COR_CLK_LNK1_DIS |
			    Y2_CLK_GAT_LNK1_DIS | Y2_PCI_CLK_LNK2_DIS |
			    Y2_COR_CLK_LNK2_DIS | Y2_CLK_GAT_LNK2_DIS);
	else
		sky2_write8(hw, B2_Y2_CLK_GATE, 0);

	if (hw->flags & SKY2_HW_ADV_POWER_CTL) {
		u32 reg;

		sky2_pci_write32(hw, PCI_DEV_REG3, 0);

		reg = sky2_pci_read32(hw, PCI_DEV_REG4);
		/* set all bits to 0 except bits 15..12 and 8 */
		reg &= P_ASPM_CONTROL_MSK;
		sky2_pci_write32(hw, PCI_DEV_REG4, reg);

		reg = sky2_pci_read32(hw, PCI_DEV_REG5);
		/* set all bits to 0 except bits 28 & 27 */
		reg &= P_CTL_TIM_VMAIN_AV_MSK;
		sky2_pci_write32(hw, PCI_DEV_REG5, reg);

		sky2_pci_write32(hw, PCI_CFG_REG_1, 0);

		sky2_write16(hw, B0_CTST, Y2_HW_WOL_ON);

		/* Enable workaround for dev 4.107 on Yukon-Ultra & Extreme */
		reg = sky2_read32(hw, B2_GP_IO);
		reg |= GLB_GPIO_STAT_RACE_DIS;
		sky2_write32(hw, B2_GP_IO, reg);

		sky2_read32(hw, B2_GP_IO);
	}

	/* Turn on "driver loaded" LED */
	sky2_write16(hw, B0_CTST, Y2_LED_STAT_ON);
}

static void sky2_power_aux(struct sky2_hw *hw)
{
	if (hw->chip_id == CHIP_ID_YUKON_XL && hw->chip_rev > 1)
		sky2_write8(hw, B2_Y2_CLK_GATE, 0);
	else
		/* enable bits are inverted */
		sky2_write8(hw, B2_Y2_CLK_GATE,
			    Y2_PCI_CLK_LNK1_DIS | Y2_COR_CLK_LNK1_DIS |
			    Y2_CLK_GAT_LNK1_DIS | Y2_PCI_CLK_LNK2_DIS |
			    Y2_COR_CLK_LNK2_DIS | Y2_CLK_GAT_LNK2_DIS);

	/* switch power to VAUX if supported and PME from D3cold */
	if ( (sky2_read32(hw, B0_CTST) & Y2_VAUX_AVAIL) &&
	     pci_pme_capable(hw->pdev, PCI_D3cold))
		sky2_write8(hw, B0_POWER_CTRL,
			    (PC_VAUX_ENA | PC_VCC_ENA |
			     PC_VAUX_ON | PC_VCC_OFF));

	/* turn off "driver loaded LED" */
	sky2_write16(hw, B0_CTST, Y2_LED_STAT_OFF);
}

static void sky2_gmac_reset(struct sky2_hw *hw, unsigned port)
{
	u16 reg;

	/* disable all GMAC IRQ's */
	sky2_write8(hw, SK_REG(port, GMAC_IRQ_MSK), 0);

	gma_write16(hw, port, GM_MC_ADDR_H1, 0);	/* clear MC hash */
	gma_write16(hw, port, GM_MC_ADDR_H2, 0);
	gma_write16(hw, port, GM_MC_ADDR_H3, 0);
	gma_write16(hw, port, GM_MC_ADDR_H4, 0);

	reg = gma_read16(hw, port, GM_RX_CTRL);
	reg |= GM_RXCR_UCF_ENA | GM_RXCR_MCF_ENA;
	gma_write16(hw, port, GM_RX_CTRL, reg);
}

/* flow control to advertise bits */
static const u16 copper_fc_adv[] = {
	[FC_NONE]	= 0,
	[FC_TX]		= PHY_M_AN_ASP,
	[FC_RX]		= PHY_M_AN_PC,
	[FC_BOTH]	= PHY_M_AN_PC | PHY_M_AN_ASP,
};

/* flow control to advertise bits when using 1000BaseX */
static const u16 fiber_fc_adv[] = {
	[FC_NONE] = PHY_M_P_NO_PAUSE_X,
	[FC_TX]   = PHY_M_P_ASYM_MD_X,
	[FC_RX]	  = PHY_M_P_SYM_MD_X,
	[FC_BOTH] = PHY_M_P_BOTH_MD_X,
};

/* flow control to GMA disable bits */
static const u16 gm_fc_disable[] = {
	[FC_NONE] = GM_GPCR_FC_RX_DIS | GM_GPCR_FC_TX_DIS,
	[FC_TX]	  = GM_GPCR_FC_RX_DIS,
	[FC_RX]	  = GM_GPCR_FC_TX_DIS,
	[FC_BOTH] = 0,
};


static void sky2_phy_init(struct sky2_hw *hw, unsigned port)
{
	struct sky2_port *sky2 = netdev_priv(hw->dev[port]);
	u16 ctrl, ct1000, adv, pg, ledctrl, ledover, reg;

	if ( (sky2->flags & SKY2_FLAG_AUTO_SPEED) &&
	    !(hw->flags & SKY2_HW_NEWER_PHY)) {
		u16 ectrl = gm_phy_read(hw, port, PHY_MARV_EXT_CTRL);

		ectrl &= ~(PHY_M_EC_M_DSC_MSK | PHY_M_EC_S_DSC_MSK |
			   PHY_M_EC_MAC_S_MSK);
		ectrl |= PHY_M_EC_MAC_S(MAC_TX_CLK_25_MHZ);

		/* on PHY 88E1040 Rev.D0 (and newer) downshift control changed */
		if (hw->chip_id == CHIP_ID_YUKON_EC)
			/* set downshift counter to 3x and enable downshift */
			ectrl |= PHY_M_EC_DSC_2(2) | PHY_M_EC_DOWN_S_ENA;
		else
			/* set master & slave downshift counter to 1x */
			ectrl |= PHY_M_EC_M_DSC(0) | PHY_M_EC_S_DSC(1);

		gm_phy_write(hw, port, PHY_MARV_EXT_CTRL, ectrl);
	}

	ctrl = gm_phy_read(hw, port, PHY_MARV_PHY_CTRL);
	if (sky2_is_copper(hw)) {
		if (!(hw->flags & SKY2_HW_GIGABIT)) {
			/* enable automatic crossover */
			ctrl |= PHY_M_PC_MDI_XMODE(PHY_M_PC_ENA_AUTO) >> 1;

			if (hw->chip_id == CHIP_ID_YUKON_FE_P &&
			    hw->chip_rev == CHIP_REV_YU_FE2_A0) {
				u16 spec;

				/* Enable Class A driver for FE+ A0 */
				spec = gm_phy_read(hw, port, PHY_MARV_FE_SPEC_2);
				spec |= PHY_M_FESC_SEL_CL_A;
				gm_phy_write(hw, port, PHY_MARV_FE_SPEC_2, spec);
			}
		} else {
			/* disable energy detect */
			ctrl &= ~PHY_M_PC_EN_DET_MSK;

			/* enable automatic crossover */
			ctrl |= PHY_M_PC_MDI_XMODE(PHY_M_PC_ENA_AUTO);

			/* downshift on PHY 88E1112 and 88E1149 is changed */
			if ( (sky2->flags & SKY2_FLAG_AUTO_SPEED) &&
			     (hw->flags & SKY2_HW_NEWER_PHY)) {
				/* set downshift counter to 3x and enable downshift */
				ctrl &= ~PHY_M_PC_DSC_MSK;
				ctrl |= PHY_M_PC_DSC(2) | PHY_M_PC_DOWN_S_ENA;
			}
		}
	} else {
		/* workaround for deviation #4.88 (CRC errors) */
		/* disable Automatic Crossover */

		ctrl &= ~PHY_M_PC_MDIX_MSK;
	}

	gm_phy_write(hw, port, PHY_MARV_PHY_CTRL, ctrl);

	/* special setup for PHY 88E1112 Fiber */
	if (hw->chip_id == CHIP_ID_YUKON_XL && (hw->flags & SKY2_HW_FIBRE_PHY)) {
		pg = gm_phy_read(hw, port, PHY_MARV_EXT_ADR);

		/* Fiber: select 1000BASE-X only mode MAC Specific Ctrl Reg. */
		gm_phy_write(hw, port, PHY_MARV_EXT_ADR, 2);
		ctrl = gm_phy_read(hw, port, PHY_MARV_PHY_CTRL);
		ctrl &= ~PHY_M_MAC_MD_MSK;
		ctrl |= PHY_M_MAC_MODE_SEL(PHY_M_MAC_MD_1000BX);
		gm_phy_write(hw, port, PHY_MARV_PHY_CTRL, ctrl);

		if (hw->pmd_type  == 'P') {
			/* select page 1 to access Fiber registers */
			gm_phy_write(hw, port, PHY_MARV_EXT_ADR, 1);

			/* for SFP-module set SIGDET polarity to low */
			ctrl = gm_phy_read(hw, port, PHY_MARV_PHY_CTRL);
			ctrl |= PHY_M_FIB_SIGD_POL;
			gm_phy_write(hw, port, PHY_MARV_PHY_CTRL, ctrl);
		}

		gm_phy_write(hw, port, PHY_MARV_EXT_ADR, pg);
	}

	ctrl = PHY_CT_RESET;
	ct1000 = 0;
	adv = PHY_AN_CSMA;
	reg = 0;

	if (sky2->flags & SKY2_FLAG_AUTO_SPEED) {
		if (sky2_is_copper(hw)) {
			if (sky2->advertising & ADVERTISED_1000baseT_Full)
				ct1000 |= PHY_M_1000C_AFD;
			if (sky2->advertising & ADVERTISED_1000baseT_Half)
				ct1000 |= PHY_M_1000C_AHD;
			if (sky2->advertising & ADVERTISED_100baseT_Full)
				adv |= PHY_M_AN_100_FD;
			if (sky2->advertising & ADVERTISED_100baseT_Half)
				adv |= PHY_M_AN_100_HD;
			if (sky2->advertising & ADVERTISED_10baseT_Full)
				adv |= PHY_M_AN_10_FD;
			if (sky2->advertising & ADVERTISED_10baseT_Half)
				adv |= PHY_M_AN_10_HD;

		} else {	/* special defines for FIBER (88E1040S only) */
			if (sky2->advertising & ADVERTISED_1000baseT_Full)
				adv |= PHY_M_AN_1000X_AFD;
			if (sky2->advertising & ADVERTISED_1000baseT_Half)
				adv |= PHY_M_AN_1000X_AHD;
		}

		/* Restart Auto-negotiation */
		ctrl |= PHY_CT_ANE | PHY_CT_RE_CFG;
	} else {
		/* forced speed/duplex settings */
		ct1000 = PHY_M_1000C_MSE;

		/* Disable auto update for duplex flow control and duplex */
		reg |= GM_GPCR_AU_DUP_DIS | GM_GPCR_AU_SPD_DIS;

		switch (sky2->speed) {
		case SPEED_1000:
			ctrl |= PHY_CT_SP1000;
			reg |= GM_GPCR_SPEED_1000;
			break;
		case SPEED_100:
			ctrl |= PHY_CT_SP100;
			reg |= GM_GPCR_SPEED_100;
			break;
		}

		if (sky2->duplex == DUPLEX_FULL) {
			reg |= GM_GPCR_DUP_FULL;
			ctrl |= PHY_CT_DUP_MD;
		} else if (sky2->speed < SPEED_1000)
			sky2->flow_mode = FC_NONE;
	}

	if (sky2->flags & SKY2_FLAG_AUTO_PAUSE) {
		if (sky2_is_copper(hw))
			adv |= copper_fc_adv[sky2->flow_mode];
		else
			adv |= fiber_fc_adv[sky2->flow_mode];
	} else {
		reg |= GM_GPCR_AU_FCT_DIS;
 		reg |= gm_fc_disable[sky2->flow_mode];

		/* Forward pause packets to GMAC? */
		if (sky2->flow_mode & FC_RX)
			sky2_write8(hw, SK_REG(port, GMAC_CTRL), GMC_PAUSE_ON);
		else
			sky2_write8(hw, SK_REG(port, GMAC_CTRL), GMC_PAUSE_OFF);
	}

	gma_write16(hw, port, GM_GP_CTRL, reg);

	if (hw->flags & SKY2_HW_GIGABIT)
		gm_phy_write(hw, port, PHY_MARV_1000T_CTRL, ct1000);

	gm_phy_write(hw, port, PHY_MARV_AUNE_ADV, adv);
	gm_phy_write(hw, port, PHY_MARV_CTRL, ctrl);

	/* Setup Phy LED's */
	ledctrl = PHY_M_LED_PULS_DUR(PULS_170MS);
	ledover = 0;

	switch (hw->chip_id) {
	case CHIP_ID_YUKON_FE:
		/* on 88E3082 these bits are at 11..9 (shifted left) */
		ledctrl |= PHY_M_LED_BLINK_RT(BLINK_84MS) << 1;

		ctrl = gm_phy_read(hw, port, PHY_MARV_FE_LED_PAR);

		/* delete ACT LED control bits */
		ctrl &= ~PHY_M_FELP_LED1_MSK;
		/* change ACT LED control to blink mode */
		ctrl |= PHY_M_FELP_LED1_CTRL(LED_PAR_CTRL_ACT_BL);
		gm_phy_write(hw, port, PHY_MARV_FE_LED_PAR, ctrl);
		break;

	case CHIP_ID_YUKON_FE_P:
		/* Enable Link Partner Next Page */
		ctrl = gm_phy_read(hw, port, PHY_MARV_PHY_CTRL);
		ctrl |= PHY_M_PC_ENA_LIP_NP;

		/* disable Energy Detect and enable scrambler */
		ctrl &= ~(PHY_M_PC_ENA_ENE_DT | PHY_M_PC_DIS_SCRAMB);
		gm_phy_write(hw, port, PHY_MARV_PHY_CTRL, ctrl);

		/* set LED2 -> ACT, LED1 -> LINK, LED0 -> SPEED */
		ctrl = PHY_M_FELP_LED2_CTRL(LED_PAR_CTRL_ACT_BL) |
			PHY_M_FELP_LED1_CTRL(LED_PAR_CTRL_LINK) |
			PHY_M_FELP_LED0_CTRL(LED_PAR_CTRL_SPEED);

		gm_phy_write(hw, port, PHY_MARV_FE_LED_PAR, ctrl);
		break;

	case CHIP_ID_YUKON_XL:
		pg = gm_phy_read(hw, port, PHY_MARV_EXT_ADR);

		/* select page 3 to access LED control register */
		gm_phy_write(hw, port, PHY_MARV_EXT_ADR, 3);

		/* set LED Function Control register */
		gm_phy_write(hw, port, PHY_MARV_PHY_CTRL,
			     (PHY_M_LEDC_LOS_CTRL(1) |	/* LINK/ACT */
			      PHY_M_LEDC_INIT_CTRL(7) |	/* 10 Mbps */
			      PHY_M_LEDC_STA1_CTRL(7) |	/* 100 Mbps */
			      PHY_M_LEDC_STA0_CTRL(7)));	/* 1000 Mbps */

		/* set Polarity Control register */
		gm_phy_write(hw, port, PHY_MARV_PHY_STAT,
			     (PHY_M_POLC_LS1_P_MIX(4) |
			      PHY_M_POLC_IS0_P_MIX(4) |
			      PHY_M_POLC_LOS_CTRL(2) |
			      PHY_M_POLC_INIT_CTRL(2) |
			      PHY_M_POLC_STA1_CTRL(2) |
			      PHY_M_POLC_STA0_CTRL(2)));

		/* restore page register */
		gm_phy_write(hw, port, PHY_MARV_EXT_ADR, pg);
		break;

	case CHIP_ID_YUKON_EC_U:
	case CHIP_ID_YUKON_EX:
	case CHIP_ID_YUKON_SUPR:
		pg = gm_phy_read(hw, port, PHY_MARV_EXT_ADR);

		/* select page 3 to access LED control register */
		gm_phy_write(hw, port, PHY_MARV_EXT_ADR, 3);

		/* set LED Function Control register */
		gm_phy_write(hw, port, PHY_MARV_PHY_CTRL,
			     (PHY_M_LEDC_LOS_CTRL(1) |	/* LINK/ACT */
			      PHY_M_LEDC_INIT_CTRL(8) |	/* 10 Mbps */
			      PHY_M_LEDC_STA1_CTRL(7) |	/* 100 Mbps */
			      PHY_M_LEDC_STA0_CTRL(7)));/* 1000 Mbps */

		/* set Blink Rate in LED Timer Control Register */
		gm_phy_write(hw, port, PHY_MARV_INT_MASK,
			     ledctrl | PHY_M_LED_BLINK_RT(BLINK_84MS));
		/* restore page register */
		gm_phy_write(hw, port, PHY_MARV_EXT_ADR, pg);
		break;

	default:
		/* set Tx LED (LED_TX) to blink mode on Rx OR Tx activity */
		ledctrl |= PHY_M_LED_BLINK_RT(BLINK_84MS) | PHY_M_LEDC_TX_CTRL;

		/* turn off the Rx LED (LED_RX) */
		ledover |= PHY_M_LED_MO_RX(MO_LED_OFF);
	}

	if (hw->chip_id == CHIP_ID_YUKON_EC_U || hw->chip_id == CHIP_ID_YUKON_UL_2) {
		/* apply fixes in PHY AFE */
		gm_phy_write(hw, port, PHY_MARV_EXT_ADR, 255);

		/* increase differential signal amplitude in 10BASE-T */
		gm_phy_write(hw, port, 0x18, 0xaa99);
		gm_phy_write(hw, port, 0x17, 0x2011);

		if (hw->chip_id == CHIP_ID_YUKON_EC_U) {
			/* fix for IEEE A/B Symmetry failure in 1000BASE-T */
			gm_phy_write(hw, port, 0x18, 0xa204);
			gm_phy_write(hw, port, 0x17, 0x2002);
		}

		/* set page register to 0 */
		gm_phy_write(hw, port, PHY_MARV_EXT_ADR, 0);
	} else if (hw->chip_id == CHIP_ID_YUKON_FE_P &&
		   hw->chip_rev == CHIP_REV_YU_FE2_A0) {
		/* apply workaround for integrated resistors calibration */
		gm_phy_write(hw, port, PHY_MARV_PAGE_ADDR, 17);
		gm_phy_write(hw, port, PHY_MARV_PAGE_DATA, 0x3f60);
	} else if (hw->chip_id == CHIP_ID_YUKON_OPT && hw->chip_rev == 0) {
		/* apply fixes in PHY AFE */
		gm_phy_write(hw, port, PHY_MARV_EXT_ADR, 0x00ff);

		/* apply RDAC termination workaround */
		gm_phy_write(hw, port, 24, 0x2800);
		gm_phy_write(hw, port, 23, 0x2001);

		/* set page register back to 0 */
		gm_phy_write(hw, port, PHY_MARV_EXT_ADR, 0);
	} else if (hw->chip_id != CHIP_ID_YUKON_EX &&
		   hw->chip_id < CHIP_ID_YUKON_SUPR) {
		/* no effect on Yukon-XL */
		gm_phy_write(hw, port, PHY_MARV_LED_CTRL, ledctrl);

		if (!(sky2->flags & SKY2_FLAG_AUTO_SPEED) ||
		    sky2->speed == SPEED_100) {
			/* turn on 100 Mbps LED (LED_LINK100) */
			ledover |= PHY_M_LED_MO_100(MO_LED_ON);
		}

		if (ledover)
			gm_phy_write(hw, port, PHY_MARV_LED_OVER, ledover);

	}

	/* Enable phy interrupt on auto-negotiation complete (or link up) */
	if (sky2->flags & SKY2_FLAG_AUTO_SPEED)
		gm_phy_write(hw, port, PHY_MARV_INT_MASK, PHY_M_IS_AN_COMPL);
	else
		gm_phy_write(hw, port, PHY_MARV_INT_MASK, PHY_M_DEF_MSK);
}

static const u32 phy_power[] = { PCI_Y2_PHY1_POWD, PCI_Y2_PHY2_POWD };
static const u32 coma_mode[] = { PCI_Y2_PHY1_COMA, PCI_Y2_PHY2_COMA };

static void sky2_phy_power_up(struct sky2_hw *hw, unsigned port)
{
	u32 reg1;

	sky2_write8(hw, B2_TST_CTRL1, TST_CFG_WRITE_ON);
	reg1 = sky2_pci_read32(hw, PCI_DEV_REG1);
	reg1 &= ~phy_power[port];

	if (hw->chip_id == CHIP_ID_YUKON_XL && hw->chip_rev > 1)
		reg1 |= coma_mode[port];

	sky2_pci_write32(hw, PCI_DEV_REG1, reg1);
	sky2_write8(hw, B2_TST_CTRL1, TST_CFG_WRITE_OFF);
	sky2_pci_read32(hw, PCI_DEV_REG1);

	if (hw->chip_id == CHIP_ID_YUKON_FE)
		gm_phy_write(hw, port, PHY_MARV_CTRL, PHY_CT_ANE);
	else if (hw->flags & SKY2_HW_ADV_POWER_CTL)
		sky2_write8(hw, SK_REG(port, GPHY_CTRL), GPC_RST_CLR);
}

static void sky2_phy_power_down(struct sky2_hw *hw, unsigned port)
{
	u32 reg1;
	u16 ctrl;

	/* release GPHY Control reset */
	sky2_write8(hw, SK_REG(port, GPHY_CTRL), GPC_RST_CLR);

	/* release GMAC reset */
	sky2_write8(hw, SK_REG(port, GMAC_CTRL), GMC_RST_CLR);

	if (hw->flags & SKY2_HW_NEWER_PHY) {
		/* select page 2 to access MAC control register */
		gm_phy_write(hw, port, PHY_MARV_EXT_ADR, 2);

		ctrl = gm_phy_read(hw, port, PHY_MARV_PHY_CTRL);
		/* allow GMII Power Down */
		ctrl &= ~PHY_M_MAC_GMIF_PUP;
		gm_phy_write(hw, port, PHY_MARV_PHY_CTRL, ctrl);

		/* set page register back to 0 */
		gm_phy_write(hw, port, PHY_MARV_EXT_ADR, 0);
	}

	/* setup General Purpose Control Register */
	gma_write16(hw, port, GM_GP_CTRL,
		    GM_GPCR_FL_PASS | GM_GPCR_SPEED_100 |
		    GM_GPCR_AU_DUP_DIS | GM_GPCR_AU_FCT_DIS |
		    GM_GPCR_AU_SPD_DIS);

	if (hw->chip_id != CHIP_ID_YUKON_EC) {
		if (hw->chip_id == CHIP_ID_YUKON_EC_U) {
			/* select page 2 to access MAC control register */
			gm_phy_write(hw, port, PHY_MARV_EXT_ADR, 2);

			ctrl = gm_phy_read(hw, port, PHY_MARV_PHY_CTRL);
			/* enable Power Down */
			ctrl |= PHY_M_PC_POW_D_ENA;
			gm_phy_write(hw, port, PHY_MARV_PHY_CTRL, ctrl);

			/* set page register back to 0 */
			gm_phy_write(hw, port, PHY_MARV_EXT_ADR, 0);
		}

		/* set IEEE compatible Power Down Mode (dev. #4.99) */
		gm_phy_write(hw, port, PHY_MARV_CTRL, PHY_CT_PDOWN);
	}

	sky2_write8(hw, B2_TST_CTRL1, TST_CFG_WRITE_ON);
	reg1 = sky2_pci_read32(hw, PCI_DEV_REG1);
	reg1 |= phy_power[port];		/* set PHY to PowerDown/COMA Mode */
	sky2_pci_write32(hw, PCI_DEV_REG1, reg1);
	sky2_write8(hw, B2_TST_CTRL1, TST_CFG_WRITE_OFF);
}

/* Force a renegotiation */
static void sky2_phy_reinit(struct sky2_port *sky2)
{
	spin_lock_bh(&sky2->phy_lock);
	sky2_phy_init(sky2->hw, sky2->port);
	spin_unlock_bh(&sky2->phy_lock);
}

/* Put device in state to listen for Wake On Lan */
static void sky2_wol_init(struct sky2_port *sky2)
{
	struct sky2_hw *hw = sky2->hw;
	unsigned port = sky2->port;
	enum flow_control save_mode;
	u16 ctrl;

	/* Bring hardware out of reset */
	sky2_write16(hw, B0_CTST, CS_RST_CLR);
	sky2_write16(hw, SK_REG(port, GMAC_LINK_CTRL), GMLC_RST_CLR);

	sky2_write8(hw, SK_REG(port, GPHY_CTRL), GPC_RST_CLR);
	sky2_write8(hw, SK_REG(port, GMAC_CTRL), GMC_RST_CLR);

	/* Force to 10/100
	 * sky2_reset will re-enable on resume
	 */
	save_mode = sky2->flow_mode;
	ctrl = sky2->advertising;

	sky2->advertising &= ~(ADVERTISED_1000baseT_Half|ADVERTISED_1000baseT_Full);
	sky2->flow_mode = FC_NONE;

	spin_lock_bh(&sky2->phy_lock);
	sky2_phy_power_up(hw, port);
	sky2_phy_init(hw, port);
	spin_unlock_bh(&sky2->phy_lock);

	sky2->flow_mode = save_mode;
	sky2->advertising = ctrl;

	/* Set GMAC to no flow control and auto update for speed/duplex */
	gma_write16(hw, port, GM_GP_CTRL,
		    GM_GPCR_FC_TX_DIS|GM_GPCR_TX_ENA|GM_GPCR_RX_ENA|
		    GM_GPCR_DUP_FULL|GM_GPCR_FC_RX_DIS|GM_GPCR_AU_FCT_DIS);

	/* Set WOL address */
	memcpy_toio(hw->regs + WOL_REGS(port, WOL_MAC_ADDR),
		    sky2->netdev->dev_addr, ETH_ALEN);

	/* Turn on appropriate WOL control bits */
	sky2_write16(hw, WOL_REGS(port, WOL_CTRL_STAT), WOL_CTL_CLEAR_RESULT);
	ctrl = 0;
	if (sky2->wol & WAKE_PHY)
		ctrl |= WOL_CTL_ENA_PME_ON_LINK_CHG|WOL_CTL_ENA_LINK_CHG_UNIT;
	else
		ctrl |= WOL_CTL_DIS_PME_ON_LINK_CHG|WOL_CTL_DIS_LINK_CHG_UNIT;

	if (sky2->wol & WAKE_MAGIC)
		ctrl |= WOL_CTL_ENA_PME_ON_MAGIC_PKT|WOL_CTL_ENA_MAGIC_PKT_UNIT;
	else
		ctrl |= WOL_CTL_DIS_PME_ON_MAGIC_PKT|WOL_CTL_DIS_MAGIC_PKT_UNIT;

	ctrl |= WOL_CTL_DIS_PME_ON_PATTERN|WOL_CTL_DIS_PATTERN_UNIT;
	sky2_write16(hw, WOL_REGS(port, WOL_CTRL_STAT), ctrl);

	/* Disable PiG firmware */
	sky2_write16(hw, B0_CTST, Y2_HW_WOL_OFF);

	/* block receiver */
	sky2_write8(hw, SK_REG(port, RX_GMF_CTRL_T), GMF_RST_SET);
}

static void sky2_set_tx_stfwd(struct sky2_hw *hw, unsigned port)
{
	struct net_device *dev = hw->dev[port];

	if ( (hw->chip_id == CHIP_ID_YUKON_EX &&
	      hw->chip_rev != CHIP_REV_YU_EX_A0) ||
	     hw->chip_id >= CHIP_ID_YUKON_FE_P) {
		/* Yukon-Extreme B0 and further Extreme devices */
		sky2_write32(hw, SK_REG(port, TX_GMF_CTRL_T), TX_STFW_ENA);
	} else if (dev->mtu > ETH_DATA_LEN) {
		/* set Tx GMAC FIFO Almost Empty Threshold */
		sky2_write32(hw, SK_REG(port, TX_GMF_AE_THR),
			     (ECU_JUMBO_WM << 16) | ECU_AE_THR);

		sky2_write32(hw, SK_REG(port, TX_GMF_CTRL_T), TX_STFW_DIS);
	} else
		sky2_write32(hw, SK_REG(port, TX_GMF_CTRL_T), TX_STFW_ENA);
}

static void sky2_mac_init(struct sky2_hw *hw, unsigned port)
{
	struct sky2_port *sky2 = netdev_priv(hw->dev[port]);
	u16 reg;
	u32 rx_reg;
	int i;
	const u8 *addr = hw->dev[port]->dev_addr;

	sky2_write8(hw, SK_REG(port, GPHY_CTRL), GPC_RST_SET);
	sky2_write8(hw, SK_REG(port, GPHY_CTRL), GPC_RST_CLR);

	sky2_write8(hw, SK_REG(port, GMAC_CTRL), GMC_RST_CLR);

	if (hw->chip_id == CHIP_ID_YUKON_XL && hw->chip_rev == 0 && port == 1) {
		/* WA DEV_472 -- looks like crossed wires on port 2 */
		/* clear GMAC 1 Control reset */
		sky2_write8(hw, SK_REG(0, GMAC_CTRL), GMC_RST_CLR);
		do {
			sky2_write8(hw, SK_REG(1, GMAC_CTRL), GMC_RST_SET);
			sky2_write8(hw, SK_REG(1, GMAC_CTRL), GMC_RST_CLR);
		} while (gm_phy_read(hw, 1, PHY_MARV_ID0) != PHY_MARV_ID0_VAL ||
			 gm_phy_read(hw, 1, PHY_MARV_ID1) != PHY_MARV_ID1_Y2 ||
			 gm_phy_read(hw, 1, PHY_MARV_INT_MASK) != 0);
	}

	sky2_read16(hw, SK_REG(port, GMAC_IRQ_SRC));

	/* Enable Transmit FIFO Underrun */
	sky2_write8(hw, SK_REG(port, GMAC_IRQ_MSK), GMAC_DEF_MSK);

	spin_lock_bh(&sky2->phy_lock);
	sky2_phy_power_up(hw, port);
	sky2_phy_init(hw, port);
	spin_unlock_bh(&sky2->phy_lock);

	/* MIB clear */
	reg = gma_read16(hw, port, GM_PHY_ADDR);
	gma_write16(hw, port, GM_PHY_ADDR, reg | GM_PAR_MIB_CLR);

	for (i = GM_MIB_CNT_BASE; i <= GM_MIB_CNT_END; i += 4)
		gma_read16(hw, port, i);
	gma_write16(hw, port, GM_PHY_ADDR, reg);

	/* transmit control */
	gma_write16(hw, port, GM_TX_CTRL, TX_COL_THR(TX_COL_DEF));

	/* receive control reg: unicast + multicast + no FCS  */
	gma_write16(hw, port, GM_RX_CTRL,
		    GM_RXCR_UCF_ENA | GM_RXCR_CRC_DIS | GM_RXCR_MCF_ENA);

	/* transmit flow control */
	gma_write16(hw, port, GM_TX_FLOW_CTRL, 0xffff);

	/* transmit parameter */
	gma_write16(hw, port, GM_TX_PARAM,
		    TX_JAM_LEN_VAL(TX_JAM_LEN_DEF) |
		    TX_JAM_IPG_VAL(TX_JAM_IPG_DEF) |
		    TX_IPG_JAM_DATA(TX_IPG_JAM_DEF) |
		    TX_BACK_OFF_LIM(TX_BOF_LIM_DEF));

	/* serial mode register */
	reg = DATA_BLIND_VAL(DATA_BLIND_DEF) |
		GM_SMOD_VLAN_ENA | IPG_DATA_VAL(IPG_DATA_DEF);

	if (hw->dev[port]->mtu > ETH_DATA_LEN)
		reg |= GM_SMOD_JUMBO_ENA;

	gma_write16(hw, port, GM_SERIAL_MODE, reg);

	/* virtual address for data */
	gma_set_addr(hw, port, GM_SRC_ADDR_2L, addr);

	/* physical address: used for pause frames */
	gma_set_addr(hw, port, GM_SRC_ADDR_1L, addr);

	/* ignore counter overflows */
	gma_write16(hw, port, GM_TX_IRQ_MSK, 0);
	gma_write16(hw, port, GM_RX_IRQ_MSK, 0);
	gma_write16(hw, port, GM_TR_IRQ_MSK, 0);

	/* Configure Rx MAC FIFO */
	sky2_write8(hw, SK_REG(port, RX_GMF_CTRL_T), GMF_RST_CLR);
	rx_reg = GMF_OPER_ON | GMF_RX_F_FL_ON;
	if (hw->chip_id == CHIP_ID_YUKON_EX ||
	    hw->chip_id == CHIP_ID_YUKON_FE_P)
		rx_reg |= GMF_RX_OVER_ON;

	sky2_write32(hw, SK_REG(port, RX_GMF_CTRL_T), rx_reg);

	if (hw->chip_id == CHIP_ID_YUKON_XL) {
		/* Hardware errata - clear flush mask */
		sky2_write16(hw, SK_REG(port, RX_GMF_FL_MSK), 0);
	} else {
		/* Flush Rx MAC FIFO on any flow control or error */
		sky2_write16(hw, SK_REG(port, RX_GMF_FL_MSK), GMR_FS_ANY_ERR);
	}

	/* Set threshold to 0xa (64 bytes) + 1 to workaround pause bug  */
	reg = RX_GMF_FL_THR_DEF + 1;
	/* Another magic mystery workaround from sk98lin */
	if (hw->chip_id == CHIP_ID_YUKON_FE_P &&
	    hw->chip_rev == CHIP_REV_YU_FE2_A0)
		reg = 0x178;
	sky2_write16(hw, SK_REG(port, RX_GMF_FL_THR), reg);

	/* Configure Tx MAC FIFO */
	sky2_write8(hw, SK_REG(port, TX_GMF_CTRL_T), GMF_RST_CLR);
	sky2_write16(hw, SK_REG(port, TX_GMF_CTRL_T), GMF_OPER_ON);

	/* On chips without ram buffer, pause is controled by MAC level */
	if (!(hw->flags & SKY2_HW_RAM_BUFFER)) {
		/* Pause threshold is scaled by 8 in bytes */
		if (hw->chip_id == CHIP_ID_YUKON_FE_P &&
		    hw->chip_rev == CHIP_REV_YU_FE2_A0)
			reg = 1568 / 8;
		else
			reg = 1024 / 8;
		sky2_write16(hw, SK_REG(port, RX_GMF_UP_THR), reg);
		sky2_write16(hw, SK_REG(port, RX_GMF_LP_THR), 768 / 8);

		sky2_set_tx_stfwd(hw, port);
	}

	if (hw->chip_id == CHIP_ID_YUKON_FE_P &&
	    hw->chip_rev == CHIP_REV_YU_FE2_A0) {
		/* disable dynamic watermark */
		reg = sky2_read16(hw, SK_REG(port, TX_GMF_EA));
		reg &= ~TX_DYN_WM_ENA;
		sky2_write16(hw, SK_REG(port, TX_GMF_EA), reg);
	}
}

/* Assign Ram Buffer allocation to queue */
static void sky2_ramset(struct sky2_hw *hw, u16 q, u32 start, u32 space)
{
	u32 end;

	/* convert from K bytes to qwords used for hw register */
	start *= 1024/8;
	space *= 1024/8;
	end = start + space - 1;

	sky2_write8(hw, RB_ADDR(q, RB_CTRL), RB_RST_CLR);
	sky2_write32(hw, RB_ADDR(q, RB_START), start);
	sky2_write32(hw, RB_ADDR(q, RB_END), end);
	sky2_write32(hw, RB_ADDR(q, RB_WP), start);
	sky2_write32(hw, RB_ADDR(q, RB_RP), start);

	if (q == Q_R1 || q == Q_R2) {
		u32 tp = space - space/4;

		/* On receive queue's set the thresholds
		 * give receiver priority when > 3/4 full
		 * send pause when down to 2K
		 */
		sky2_write32(hw, RB_ADDR(q, RB_RX_UTHP), tp);
		sky2_write32(hw, RB_ADDR(q, RB_RX_LTHP), space/2);

		tp = space - 2048/8;
		sky2_write32(hw, RB_ADDR(q, RB_RX_UTPP), tp);
		sky2_write32(hw, RB_ADDR(q, RB_RX_LTPP), space/4);
	} else {
		/* Enable store & forward on Tx queue's because
		 * Tx FIFO is only 1K on Yukon
		 */
		sky2_write8(hw, RB_ADDR(q, RB_CTRL), RB_ENA_STFWD);
	}

	sky2_write8(hw, RB_ADDR(q, RB_CTRL), RB_ENA_OP_MD);
	sky2_read8(hw, RB_ADDR(q, RB_CTRL));
}

/* Setup Bus Memory Interface */
static void sky2_qset(struct sky2_hw *hw, u16 q)
{
	sky2_write32(hw, Q_ADDR(q, Q_CSR), BMU_CLR_RESET);
	sky2_write32(hw, Q_ADDR(q, Q_CSR), BMU_OPER_INIT);
	sky2_write32(hw, Q_ADDR(q, Q_CSR), BMU_FIFO_OP_ON);
	sky2_write32(hw, Q_ADDR(q, Q_WM),  BMU_WM_DEFAULT);
}

/* Setup prefetch unit registers. This is the interface between
 * hardware and driver list elements
 */
static void sky2_prefetch_init(struct sky2_hw *hw, u32 qaddr,
			       dma_addr_t addr, u32 last)
{
	sky2_write32(hw, Y2_QADDR(qaddr, PREF_UNIT_CTRL), PREF_UNIT_RST_SET);
	sky2_write32(hw, Y2_QADDR(qaddr, PREF_UNIT_CTRL), PREF_UNIT_RST_CLR);
	sky2_write32(hw, Y2_QADDR(qaddr, PREF_UNIT_ADDR_HI), upper_32_bits(addr));
	sky2_write32(hw, Y2_QADDR(qaddr, PREF_UNIT_ADDR_LO), lower_32_bits(addr));
	sky2_write16(hw, Y2_QADDR(qaddr, PREF_UNIT_LAST_IDX), last);
	sky2_write32(hw, Y2_QADDR(qaddr, PREF_UNIT_CTRL), PREF_UNIT_OP_ON);

	sky2_read32(hw, Y2_QADDR(qaddr, PREF_UNIT_CTRL));
}

static inline struct sky2_tx_le *get_tx_le(struct sky2_port *sky2, u16 *slot)
{
	struct sky2_tx_le *le = sky2->tx_le + *slot;

	*slot = RING_NEXT(*slot, sky2->tx_ring_size);
	le->ctrl = 0;
	return le;
}

static void tx_init(struct sky2_port *sky2)
{
	struct sky2_tx_le *le;

	sky2->tx_prod = sky2->tx_cons = 0;
	sky2->tx_tcpsum = 0;
	sky2->tx_last_mss = 0;

	le = get_tx_le(sky2, &sky2->tx_prod);
	le->addr = 0;
	le->opcode = OP_ADDR64 | HW_OWNER;
	sky2->tx_last_upper = 0;
}

/* Update chip's next pointer */
static inline void sky2_put_idx(struct sky2_hw *hw, unsigned q, u16 idx)
{
	/* Make sure write' to descriptors are complete before we tell hardware */
	wmb();
	sky2_write16(hw, Y2_QADDR(q, PREF_UNIT_PUT_IDX), idx);

	/* Synchronize I/O on since next processor may write to tail */
	mmiowb();
}


static inline struct sky2_rx_le *sky2_next_rx(struct sky2_port *sky2)
{
	struct sky2_rx_le *le = sky2->rx_le + sky2->rx_put;
	sky2->rx_put = RING_NEXT(sky2->rx_put, RX_LE_SIZE);
	le->ctrl = 0;
	return le;
}

static unsigned sky2_get_rx_threshold(struct sky2_port* sky2)
{
	unsigned size;

	/* Space needed for frame data + headers rounded up */
	size = roundup(sky2->netdev->mtu + ETH_HLEN + VLAN_HLEN, 8);

	/* Stopping point for hardware truncation */
	return (size - 8) / sizeof(u32);
}

static unsigned sky2_get_rx_data_size(struct sky2_port* sky2)
{
	struct rx_ring_info *re;
	unsigned size;

	/* Space needed for frame data + headers rounded up */
	size = roundup(sky2->netdev->mtu + ETH_HLEN + VLAN_HLEN, 8);

	sky2->rx_nfrags = size >> PAGE_SHIFT;
	BUG_ON(sky2->rx_nfrags > ARRAY_SIZE(re->frag_addr));

	/* Compute residue after pages */
	size -= sky2->rx_nfrags << PAGE_SHIFT;

	/* Optimize to handle small packets and headers */
	if (size < copybreak)
		size = copybreak;
	if (size < ETH_HLEN)
		size = ETH_HLEN;

	return size;
}

/* Build description to hardware for one receive segment */
static void sky2_rx_add(struct sky2_port *sky2,  u8 op,
			dma_addr_t map, unsigned len)
{
	struct sky2_rx_le *le;

	if (sizeof(dma_addr_t) > sizeof(u32)) {
		le = sky2_next_rx(sky2);
		le->addr = cpu_to_le32(upper_32_bits(map));
		le->opcode = OP_ADDR64 | HW_OWNER;
	}

	le = sky2_next_rx(sky2);
	le->addr = cpu_to_le32(lower_32_bits(map));
	le->length = cpu_to_le16(len);
	le->opcode = op | HW_OWNER;
}

/* Build description to hardware for one possibly fragmented skb */
static void sky2_rx_submit(struct sky2_port *sky2,
			   const struct rx_ring_info *re)
{
	int i;

	sky2_rx_add(sky2, OP_PACKET, re->data_addr, sky2->rx_data_size);

	for (i = 0; i < skb_shinfo(re->skb)->nr_frags; i++)
		sky2_rx_add(sky2, OP_BUFFER, re->frag_addr[i], PAGE_SIZE);
}


static int sky2_rx_map_skb(struct pci_dev *pdev, struct rx_ring_info *re,
			    unsigned size)
{
	struct sk_buff *skb = re->skb;
	int i;

	re->data_addr = pci_map_single(pdev, skb->data, size, PCI_DMA_FROMDEVICE);
	if (pci_dma_mapping_error(pdev, re->data_addr))
		goto mapping_error;

	pci_unmap_len_set(re, data_size, size);

	for (i = 0; i < skb_shinfo(skb)->nr_frags; i++) {
		skb_frag_t *frag = &skb_shinfo(skb)->frags[i];

		re->frag_addr[i] = pci_map_page(pdev, frag->page,
						frag->page_offset,
						frag->size,
						PCI_DMA_FROMDEVICE);

		if (pci_dma_mapping_error(pdev, re->frag_addr[i]))
			goto map_page_error;
	}
	return 0;

map_page_error:
	while (--i >= 0) {
		pci_unmap_page(pdev, re->frag_addr[i],
			       skb_shinfo(skb)->frags[i].size,
			       PCI_DMA_FROMDEVICE);
	}

	pci_unmap_single(pdev, re->data_addr, pci_unmap_len(re, data_size),
			 PCI_DMA_FROMDEVICE);

mapping_error:
	if (net_ratelimit())
		dev_warn(&pdev->dev, "%s: rx mapping error\n",
			 skb->dev->name);
	return -EIO;
}

static void sky2_rx_unmap_skb(struct pci_dev *pdev, struct rx_ring_info *re)
{
	struct sk_buff *skb = re->skb;
	int i;

	pci_unmap_single(pdev, re->data_addr, pci_unmap_len(re, data_size),
			 PCI_DMA_FROMDEVICE);

	for (i = 0; i < skb_shinfo(skb)->nr_frags; i++)
		pci_unmap_page(pdev, re->frag_addr[i],
			       skb_shinfo(skb)->frags[i].size,
			       PCI_DMA_FROMDEVICE);
}

/* Tell chip where to start receive checksum.
 * Actually has two checksums, but set both same to avoid possible byte
 * order problems.
 */
static void rx_set_checksum(struct sky2_port *sky2)
{
	struct sky2_rx_le *le = sky2_next_rx(sky2);

	le->addr = cpu_to_le32((ETH_HLEN << 16) | ETH_HLEN);
	le->ctrl = 0;
	le->opcode = OP_TCPSTART | HW_OWNER;

	sky2_write32(sky2->hw,
		     Q_ADDR(rxqaddr[sky2->port], Q_CSR),
		     (sky2->flags & SKY2_FLAG_RX_CHECKSUM)
		     ? BMU_ENA_RX_CHKSUM : BMU_DIS_RX_CHKSUM);
}

/*
 * The RX Stop command will not work for Yukon-2 if the BMU does not
 * reach the end of packet and since we can't make sure that we have
 * incoming data, we must reset the BMU while it is not doing a DMA
 * transfer. Since it is possible that the RX path is still active,
 * the RX RAM buffer will be stopped first, so any possible incoming
 * data will not trigger a DMA. After the RAM buffer is stopped, the
 * BMU is polled until any DMA in progress is ended and only then it
 * will be reset.
 */
static void sky2_rx_stop(struct sky2_port *sky2)
{
	struct sky2_hw *hw = sky2->hw;
	unsigned rxq = rxqaddr[sky2->port];
	int i;

	/* disable the RAM Buffer receive queue */
	sky2_write8(hw, RB_ADDR(rxq, RB_CTRL), RB_DIS_OP_MD);

	for (i = 0; i < 0xffff; i++)
		if (sky2_read8(hw, RB_ADDR(rxq, Q_RSL))
		    == sky2_read8(hw, RB_ADDR(rxq, Q_RL)))
			goto stopped;

	netdev_warn(sky2->netdev, "receiver stop failed\n");
stopped:
	sky2_write32(hw, Q_ADDR(rxq, Q_CSR), BMU_RST_SET | BMU_FIFO_RST);

	/* reset the Rx prefetch unit */
	sky2_write32(hw, Y2_QADDR(rxq, PREF_UNIT_CTRL), PREF_UNIT_RST_SET);
	mmiowb();
}

/* Clean out receive buffer area, assumes receiver hardware stopped */
static void sky2_rx_clean(struct sky2_port *sky2)
{
	unsigned i;

	memset(sky2->rx_le, 0, RX_LE_BYTES);
	for (i = 0; i < sky2->rx_pending; i++) {
		struct rx_ring_info *re = sky2->rx_ring + i;

		if (re->skb) {
			sky2_rx_unmap_skb(sky2->hw->pdev, re);
			kfree_skb(re->skb);
			re->skb = NULL;
		}
	}
}

/* Basic MII support */
static int sky2_ioctl(struct net_device *dev, struct ifreq *ifr, int cmd)
{
	struct mii_ioctl_data *data = if_mii(ifr);
	struct sky2_port *sky2 = netdev_priv(dev);
	struct sky2_hw *hw = sky2->hw;
	int err = -EOPNOTSUPP;

	if (!netif_running(dev))
		return -ENODEV;	/* Phy still in reset */

	switch (cmd) {
	case SIOCGMIIPHY:
		data->phy_id = PHY_ADDR_MARV;

		/* fallthru */
	case SIOCGMIIREG: {
		u16 val = 0;

		spin_lock_bh(&sky2->phy_lock);
		err = __gm_phy_read(hw, sky2->port, data->reg_num & 0x1f, &val);
		spin_unlock_bh(&sky2->phy_lock);

		data->val_out = val;
		break;
	}

	case SIOCSMIIREG:
		spin_lock_bh(&sky2->phy_lock);
		err = gm_phy_write(hw, sky2->port, data->reg_num & 0x1f,
				   data->val_in);
		spin_unlock_bh(&sky2->phy_lock);
		break;
	}
	return err;
}

#ifdef SKY2_VLAN_TAG_USED
static void sky2_set_vlan_mode(struct sky2_hw *hw, u16 port, bool onoff)
{
	if (onoff) {
		sky2_write32(hw, SK_REG(port, RX_GMF_CTRL_T),
			     RX_VLAN_STRIP_ON);
		sky2_write32(hw, SK_REG(port, TX_GMF_CTRL_T),
			     TX_VLAN_TAG_ON);
	} else {
		sky2_write32(hw, SK_REG(port, RX_GMF_CTRL_T),
			     RX_VLAN_STRIP_OFF);
		sky2_write32(hw, SK_REG(port, TX_GMF_CTRL_T),
			     TX_VLAN_TAG_OFF);
	}
}

static void sky2_vlan_rx_register(struct net_device *dev, struct vlan_group *grp)
{
	struct sky2_port *sky2 = netdev_priv(dev);
	struct sky2_hw *hw = sky2->hw;
	u16 port = sky2->port;

	netif_tx_lock_bh(dev);
	napi_disable(&hw->napi);

	sky2->vlgrp = grp;
	sky2_set_vlan_mode(hw, port, grp != NULL);

	sky2_read32(hw, B0_Y2_SP_LISR);
	napi_enable(&hw->napi);
	netif_tx_unlock_bh(dev);
}
#endif

/* Amount of required worst case padding in rx buffer */
static inline unsigned sky2_rx_pad(const struct sky2_hw *hw)
{
	return (hw->flags & SKY2_HW_RAM_BUFFER) ? 8 : 2;
}

/*
 * Allocate an skb for receiving. If the MTU is large enough
 * make the skb non-linear with a fragment list of pages.
 */
static struct sk_buff *sky2_rx_alloc(struct sky2_port *sky2)
{
	struct sk_buff *skb;
	int i;

	skb = netdev_alloc_skb(sky2->netdev,
			       sky2->rx_data_size + sky2_rx_pad(sky2->hw));
	if (!skb)
		goto nomem;

	if (sky2->hw->flags & SKY2_HW_RAM_BUFFER) {
		unsigned char *start;
		/*
		 * Workaround for a bug in FIFO that cause hang
		 * if the FIFO if the receive buffer is not 64 byte aligned.
		 * The buffer returned from netdev_alloc_skb is
		 * aligned except if slab debugging is enabled.
		 */
		start = PTR_ALIGN(skb->data, 8);
		skb_reserve(skb, start - skb->data);
	} else
		skb_reserve(skb, NET_IP_ALIGN);

	for (i = 0; i < sky2->rx_nfrags; i++) {
		struct page *page = alloc_page(GFP_ATOMIC);

		if (!page)
			goto free_partial;
		skb_fill_page_desc(skb, i, page, 0, PAGE_SIZE);
	}

	return skb;
free_partial:
	kfree_skb(skb);
nomem:
	return NULL;
}

static inline void sky2_rx_update(struct sky2_port *sky2, unsigned rxq)
{
	sky2_put_idx(sky2->hw, rxq, sky2->rx_put);
}

static int sky2_alloc_rx_skbs(struct sky2_port *sky2)
{
	struct sky2_hw *hw = sky2->hw;
	unsigned i;

	sky2->rx_data_size = sky2_get_rx_data_size(sky2);

	/* Fill Rx ring */
	for (i = 0; i < sky2->rx_pending; i++) {
		struct rx_ring_info *re = sky2->rx_ring + i;

		re->skb = sky2_rx_alloc(sky2);
		if (!re->skb)
			return -ENOMEM;

		if (sky2_rx_map_skb(hw->pdev, re, sky2->rx_data_size)) {
			dev_kfree_skb(re->skb);
			re->skb = NULL;
			return -ENOMEM;
		}
	}
	return 0;
}

/*
 * Setup receiver buffer pool.
 * Normal case this ends up creating one list element for skb
 * in the receive ring. Worst case if using large MTU and each
 * allocation falls on a different 64 bit region, that results
 * in 6 list elements per ring entry.
 * One element is used for checksum enable/disable, and one
 * extra to avoid wrap.
 */
static void sky2_rx_start(struct sky2_port *sky2)
{
	struct sky2_hw *hw = sky2->hw;
	struct rx_ring_info *re;
	unsigned rxq = rxqaddr[sky2->port];
	unsigned i, thresh;

	sky2->rx_put = sky2->rx_next = 0;
	sky2_qset(hw, rxq);

	/* On PCI express lowering the watermark gives better performance */
	if (pci_find_capability(hw->pdev, PCI_CAP_ID_EXP))
		sky2_write32(hw, Q_ADDR(rxq, Q_WM), BMU_WM_PEX);

	/* These chips have no ram buffer?
	 * MAC Rx RAM Read is controlled by hardware */
	if (hw->chip_id == CHIP_ID_YUKON_EC_U &&
	    (hw->chip_rev == CHIP_REV_YU_EC_U_A1 ||
	     hw->chip_rev == CHIP_REV_YU_EC_U_B0))
		sky2_write32(hw, Q_ADDR(rxq, Q_TEST), F_M_RX_RAM_DIS);

	sky2_prefetch_init(hw, rxq, sky2->rx_le_map, RX_LE_SIZE - 1);

	if (!(hw->flags & SKY2_HW_NEW_LE))
		rx_set_checksum(sky2);

	/* submit Rx ring */
	for (i = 0; i < sky2->rx_pending; i++) {
		re = sky2->rx_ring + i;
		sky2_rx_submit(sky2, re);
	}

	/*
	 * The receiver hangs if it receives frames larger than the
	 * packet buffer. As a workaround, truncate oversize frames, but
	 * the register is limited to 9 bits, so if you do frames > 2052
	 * you better get the MTU right!
	 */
	thresh = sky2_get_rx_threshold(sky2);
	if (thresh > 0x1ff)
		sky2_write32(hw, SK_REG(sky2->port, RX_GMF_CTRL_T), RX_TRUNC_OFF);
	else {
		sky2_write16(hw, SK_REG(sky2->port, RX_GMF_TR_THR), thresh);
		sky2_write32(hw, SK_REG(sky2->port, RX_GMF_CTRL_T), RX_TRUNC_ON);
	}

	/* Tell chip about available buffers */
	sky2_rx_update(sky2, rxq);

	if (hw->chip_id == CHIP_ID_YUKON_EX ||
	    hw->chip_id == CHIP_ID_YUKON_SUPR) {
		/*
		 * Disable flushing of non ASF packets;
		 * must be done after initializing the BMUs;
		 * drivers without ASF support should do this too, otherwise
		 * it may happen that they cannot run on ASF devices;
		 * remember that the MAC FIFO isn't reset during initialization.
		 */
		sky2_write32(hw, SK_REG(sky2->port, RX_GMF_CTRL_T), RX_MACSEC_FLUSH_OFF);
	}

	if (hw->chip_id >= CHIP_ID_YUKON_SUPR) {
		/* Enable RX Home Address & Routing Header checksum fix */
		sky2_write16(hw, SK_REG(sky2->port, RX_GMF_FL_CTRL),
			     RX_IPV6_SA_MOB_ENA | RX_IPV6_DA_MOB_ENA);

		/* Enable TX Home Address & Routing Header checksum fix */
		sky2_write32(hw, Q_ADDR(txqaddr[sky2->port], Q_TEST),
			     TBMU_TEST_HOME_ADD_FIX_EN | TBMU_TEST_ROUTING_ADD_FIX_EN);
	}
}

static int sky2_alloc_buffers(struct sky2_port *sky2)
{
	struct sky2_hw *hw = sky2->hw;

	/* must be power of 2 */
	sky2->tx_le = pci_alloc_consistent(hw->pdev,
					   sky2->tx_ring_size *
					   sizeof(struct sky2_tx_le),
					   &sky2->tx_le_map);
	if (!sky2->tx_le)
		goto nomem;

	sky2->tx_ring = kcalloc(sky2->tx_ring_size, sizeof(struct tx_ring_info),
				GFP_KERNEL);
	if (!sky2->tx_ring)
		goto nomem;

	sky2->rx_le = pci_alloc_consistent(hw->pdev, RX_LE_BYTES,
					   &sky2->rx_le_map);
	if (!sky2->rx_le)
		goto nomem;
	memset(sky2->rx_le, 0, RX_LE_BYTES);

	sky2->rx_ring = kcalloc(sky2->rx_pending, sizeof(struct rx_ring_info),
				GFP_KERNEL);
	if (!sky2->rx_ring)
		goto nomem;

	return sky2_alloc_rx_skbs(sky2);
nomem:
	return -ENOMEM;
}

static void sky2_free_buffers(struct sky2_port *sky2)
{
	struct sky2_hw *hw = sky2->hw;

	sky2_rx_clean(sky2);

	if (sky2->rx_le) {
		pci_free_consistent(hw->pdev, RX_LE_BYTES,
				    sky2->rx_le, sky2->rx_le_map);
		sky2->rx_le = NULL;
	}
	if (sky2->tx_le) {
		pci_free_consistent(hw->pdev,
				    sky2->tx_ring_size * sizeof(struct sky2_tx_le),
				    sky2->tx_le, sky2->tx_le_map);
		sky2->tx_le = NULL;
	}
	kfree(sky2->tx_ring);
	kfree(sky2->rx_ring);

	sky2->tx_ring = NULL;
	sky2->rx_ring = NULL;
}

static void sky2_hw_up(struct sky2_port *sky2)
{
	struct sky2_hw *hw = sky2->hw;
	unsigned port = sky2->port;
	u32 ramsize;
	int cap;
	struct net_device *otherdev = hw->dev[sky2->port^1];

	tx_init(sky2);

	/*
 	 * On dual port PCI-X card, there is an problem where status
	 * can be received out of order due to split transactions
	 */
	if (otherdev && netif_running(otherdev) &&
 	    (cap = pci_find_capability(hw->pdev, PCI_CAP_ID_PCIX))) {
 		u16 cmd;

		cmd = sky2_pci_read16(hw, cap + PCI_X_CMD);
 		cmd &= ~PCI_X_CMD_MAX_SPLIT;
 		sky2_pci_write16(hw, cap + PCI_X_CMD, cmd);
	}

	sky2_mac_init(hw, port);

	/* Register is number of 4K blocks on internal RAM buffer. */
	ramsize = sky2_read8(hw, B2_E_0) * 4;
	if (ramsize > 0) {
		u32 rxspace;

		netdev_dbg(sky2->netdev, "ram buffer %dK\n", ramsize);
		if (ramsize < 16)
			rxspace = ramsize / 2;
		else
			rxspace = 8 + (2*(ramsize - 16))/3;

		sky2_ramset(hw, rxqaddr[port], 0, rxspace);
		sky2_ramset(hw, txqaddr[port], rxspace, ramsize - rxspace);

		/* Make sure SyncQ is disabled */
		sky2_write8(hw, RB_ADDR(port == 0 ? Q_XS1 : Q_XS2, RB_CTRL),
			    RB_RST_SET);
	}

	sky2_qset(hw, txqaddr[port]);

	/* This is copied from sk98lin 10.0.5.3; no one tells me about erratta's */
	if (hw->chip_id == CHIP_ID_YUKON_EX && hw->chip_rev == CHIP_REV_YU_EX_B0)
		sky2_write32(hw, Q_ADDR(txqaddr[port], Q_TEST), F_TX_CHK_AUTO_OFF);

	/* Set almost empty threshold */
	if (hw->chip_id == CHIP_ID_YUKON_EC_U &&
	    hw->chip_rev == CHIP_REV_YU_EC_U_A0)
		sky2_write16(hw, Q_ADDR(txqaddr[port], Q_AL), ECU_TXFF_LEV);

	sky2_prefetch_init(hw, txqaddr[port], sky2->tx_le_map,
			   sky2->tx_ring_size - 1);

#ifdef SKY2_VLAN_TAG_USED
	sky2_set_vlan_mode(hw, port, sky2->vlgrp != NULL);
#endif

	sky2_rx_start(sky2);
}

/* Bring up network interface. */
static int sky2_up(struct net_device *dev)
{
	struct sky2_port *sky2 = netdev_priv(dev);
	struct sky2_hw *hw = sky2->hw;
	unsigned port = sky2->port;
	u32 imask;
	int err;

	netif_carrier_off(dev);

	err = sky2_alloc_buffers(sky2);
	if (err)
		goto err_out;

	sky2_hw_up(sky2);

	/* Enable interrupts from phy/mac for port */
	imask = sky2_read32(hw, B0_IMSK);
	imask |= portirq_msk[port];
	sky2_write32(hw, B0_IMSK, imask);
	sky2_read32(hw, B0_IMSK);

	netif_info(sky2, ifup, dev, "enabling interface\n");

	return 0;

err_out:
	sky2_free_buffers(sky2);
	return err;
}

/* Modular subtraction in ring */
static inline int tx_inuse(const struct sky2_port *sky2)
{
	return (sky2->tx_prod - sky2->tx_cons) & (sky2->tx_ring_size - 1);
}

/* Number of list elements available for next tx */
static inline int tx_avail(const struct sky2_port *sky2)
{
	return sky2->tx_pending - tx_inuse(sky2);
}

/* Estimate of number of transmit list elements required */
static unsigned tx_le_req(const struct sk_buff *skb)
{
	unsigned count;

	count = (skb_shinfo(skb)->nr_frags + 1)
		* (sizeof(dma_addr_t) / sizeof(u32));

	if (skb_is_gso(skb))
		++count;
	else if (sizeof(dma_addr_t) == sizeof(u32))
		++count;	/* possible vlan */

	if (skb->ip_summed == CHECKSUM_PARTIAL)
		++count;

	return count;
}

static void sky2_tx_unmap(struct pci_dev *pdev, struct tx_ring_info *re)
{
	if (re->flags & TX_MAP_SINGLE)
		pci_unmap_single(pdev, pci_unmap_addr(re, mapaddr),
				 pci_unmap_len(re, maplen),
				 PCI_DMA_TODEVICE);
	else if (re->flags & TX_MAP_PAGE)
		pci_unmap_page(pdev, pci_unmap_addr(re, mapaddr),
			       pci_unmap_len(re, maplen),
			       PCI_DMA_TODEVICE);
	re->flags = 0;
}

/*
 * Put one packet in ring for transmit.
 * A single packet can generate multiple list elements, and
 * the number of ring elements will probably be less than the number
 * of list elements used.
 */
static netdev_tx_t sky2_xmit_frame(struct sk_buff *skb,
				   struct net_device *dev)
{
	struct sky2_port *sky2 = netdev_priv(dev);
	struct sky2_hw *hw = sky2->hw;
	struct sky2_tx_le *le = NULL;
	struct tx_ring_info *re;
	unsigned i, len;
	dma_addr_t mapping;
	u32 upper;
	u16 slot;
	u16 mss;
	u8 ctrl;

 	if (unlikely(tx_avail(sky2) < tx_le_req(skb)))
  		return NETDEV_TX_BUSY;

	len = skb_headlen(skb);
	mapping = pci_map_single(hw->pdev, skb->data, len, PCI_DMA_TODEVICE);

	if (pci_dma_mapping_error(hw->pdev, mapping))
		goto mapping_error;

	slot = sky2->tx_prod;
	netif_printk(sky2, tx_queued, KERN_DEBUG, dev,
		     "tx queued, slot %u, len %d\n", slot, skb->len);

	/* Send high bits if needed */
	upper = upper_32_bits(mapping);
	if (upper != sky2->tx_last_upper) {
		le = get_tx_le(sky2, &slot);
		le->addr = cpu_to_le32(upper);
		sky2->tx_last_upper = upper;
		le->opcode = OP_ADDR64 | HW_OWNER;
	}

	/* Check for TCP Segmentation Offload */
	mss = skb_shinfo(skb)->gso_size;
	if (mss != 0) {

		if (!(hw->flags & SKY2_HW_NEW_LE))
			mss += ETH_HLEN + ip_hdrlen(skb) + tcp_hdrlen(skb);

  		if (mss != sky2->tx_last_mss) {
			le = get_tx_le(sky2, &slot);
  			le->addr = cpu_to_le32(mss);

			if (hw->flags & SKY2_HW_NEW_LE)
				le->opcode = OP_MSS | HW_OWNER;
			else
				le->opcode = OP_LRGLEN | HW_OWNER;
			sky2->tx_last_mss = mss;
		}
	}

	ctrl = 0;
#ifdef SKY2_VLAN_TAG_USED
	/* Add VLAN tag, can piggyback on LRGLEN or ADDR64 */
	if (sky2->vlgrp && vlan_tx_tag_present(skb)) {
		if (!le) {
			le = get_tx_le(sky2, &slot);
			le->addr = 0;
			le->opcode = OP_VLAN|HW_OWNER;
		} else
			le->opcode |= OP_VLAN;
		le->length = cpu_to_be16(vlan_tx_tag_get(skb));
		ctrl |= INS_VLAN;
	}
#endif

	/* Handle TCP checksum offload */
	if (skb->ip_summed == CHECKSUM_PARTIAL) {
		/* On Yukon EX (some versions) encoding change. */
 		if (hw->flags & SKY2_HW_AUTO_TX_SUM)
 			ctrl |= CALSUM;	/* auto checksum */
		else {
			const unsigned offset = skb_transport_offset(skb);
			u32 tcpsum;

			tcpsum = offset << 16;			/* sum start */
			tcpsum |= offset + skb->csum_offset;	/* sum write */

			ctrl |= CALSUM | WR_SUM | INIT_SUM | LOCK_SUM;
			if (ip_hdr(skb)->protocol == IPPROTO_UDP)
				ctrl |= UDPTCP;

			if (tcpsum != sky2->tx_tcpsum) {
				sky2->tx_tcpsum = tcpsum;

				le = get_tx_le(sky2, &slot);
				le->addr = cpu_to_le32(tcpsum);
				le->length = 0;	/* initial checksum value */
				le->ctrl = 1;	/* one packet */
				le->opcode = OP_TCPLISW | HW_OWNER;
			}
		}
	}

	re = sky2->tx_ring + slot;
	re->flags = TX_MAP_SINGLE;
	pci_unmap_addr_set(re, mapaddr, mapping);
	pci_unmap_len_set(re, maplen, len);

	le = get_tx_le(sky2, &slot);
	le->addr = cpu_to_le32(lower_32_bits(mapping));
	le->length = cpu_to_le16(len);
	le->ctrl = ctrl;
	le->opcode = mss ? (OP_LARGESEND | HW_OWNER) : (OP_PACKET | HW_OWNER);


	for (i = 0; i < skb_shinfo(skb)->nr_frags; i++) {
		const skb_frag_t *frag = &skb_shinfo(skb)->frags[i];

		mapping = pci_map_page(hw->pdev, frag->page, frag->page_offset,
				       frag->size, PCI_DMA_TODEVICE);

		if (pci_dma_mapping_error(hw->pdev, mapping))
			goto mapping_unwind;

		upper = upper_32_bits(mapping);
		if (upper != sky2->tx_last_upper) {
			le = get_tx_le(sky2, &slot);
			le->addr = cpu_to_le32(upper);
			sky2->tx_last_upper = upper;
			le->opcode = OP_ADDR64 | HW_OWNER;
		}

		re = sky2->tx_ring + slot;
		re->flags = TX_MAP_PAGE;
		pci_unmap_addr_set(re, mapaddr, mapping);
		pci_unmap_len_set(re, maplen, frag->size);

		le = get_tx_le(sky2, &slot);
		le->addr = cpu_to_le32(lower_32_bits(mapping));
		le->length = cpu_to_le16(frag->size);
		le->ctrl = ctrl;
		le->opcode = OP_BUFFER | HW_OWNER;
	}

	re->skb = skb;
	le->ctrl |= EOP;

	sky2->tx_prod = slot;

	if (tx_avail(sky2) <= MAX_SKB_TX_LE)
		netif_stop_queue(dev);

	sky2_put_idx(hw, txqaddr[sky2->port], sky2->tx_prod);

	return NETDEV_TX_OK;

mapping_unwind:
	for (i = sky2->tx_prod; i != slot; i = RING_NEXT(i, sky2->tx_ring_size)) {
		re = sky2->tx_ring + i;

		sky2_tx_unmap(hw->pdev, re);
	}

mapping_error:
	if (net_ratelimit())
		dev_warn(&hw->pdev->dev, "%s: tx mapping error\n", dev->name);
	dev_kfree_skb(skb);
	return NETDEV_TX_OK;
}

/*
 * Free ring elements from starting at tx_cons until "done"
 *
 * NB:
 *  1. The hardware will tell us about partial completion of multi-part
 *     buffers so make sure not to free skb to early.
 *  2. This may run in parallel start_xmit because the it only
 *     looks at the tail of the queue of FIFO (tx_cons), not
 *     the head (tx_prod)
 */
static void sky2_tx_complete(struct sky2_port *sky2, u16 done)
{
	struct net_device *dev = sky2->netdev;
	unsigned idx;

	BUG_ON(done >= sky2->tx_ring_size);

	for (idx = sky2->tx_cons; idx != done;
	     idx = RING_NEXT(idx, sky2->tx_ring_size)) {
		struct tx_ring_info *re = sky2->tx_ring + idx;
		struct sk_buff *skb = re->skb;

		sky2_tx_unmap(sky2->hw->pdev, re);

		if (skb) {
			netif_printk(sky2, tx_done, KERN_DEBUG, dev,
				     "tx done %u\n", idx);

			dev->stats.tx_packets++;
			dev->stats.tx_bytes += skb->len;

			re->skb = NULL;
			dev_kfree_skb_any(skb);

			sky2->tx_next = RING_NEXT(idx, sky2->tx_ring_size);
		}
	}

	sky2->tx_cons = idx;
	smp_mb();
}

static void sky2_tx_reset(struct sky2_hw *hw, unsigned port)
{
	/* Disable Force Sync bit and Enable Alloc bit */
	sky2_write8(hw, SK_REG(port, TXA_CTRL),
		    TXA_DIS_FSYNC | TXA_DIS_ALLOC | TXA_STOP_RC);

	/* Stop Interval Timer and Limit Counter of Tx Arbiter */
	sky2_write32(hw, SK_REG(port, TXA_ITI_INI), 0L);
	sky2_write32(hw, SK_REG(port, TXA_LIM_INI), 0L);

	/* Reset the PCI FIFO of the async Tx queue */
	sky2_write32(hw, Q_ADDR(txqaddr[port], Q_CSR),
		     BMU_RST_SET | BMU_FIFO_RST);

	/* Reset the Tx prefetch units */
	sky2_write32(hw, Y2_QADDR(txqaddr[port], PREF_UNIT_CTRL),
		     PREF_UNIT_RST_SET);

	sky2_write32(hw, RB_ADDR(txqaddr[port], RB_CTRL), RB_RST_SET);
	sky2_write8(hw, SK_REG(port, TX_GMF_CTRL_T), GMF_RST_SET);
}

static void sky2_hw_down(struct sky2_port *sky2)
{
	struct sky2_hw *hw = sky2->hw;
	unsigned port = sky2->port;
	u16 ctrl;

	/* Force flow control off */
	sky2_write8(hw, SK_REG(port, GMAC_CTRL), GMC_PAUSE_OFF);

	/* Stop transmitter */
	sky2_write32(hw, Q_ADDR(txqaddr[port], Q_CSR), BMU_STOP);
	sky2_read32(hw, Q_ADDR(txqaddr[port], Q_CSR));

	sky2_write32(hw, RB_ADDR(txqaddr[port], RB_CTRL),
		     RB_RST_SET | RB_DIS_OP_MD);

	ctrl = gma_read16(hw, port, GM_GP_CTRL);
	ctrl &= ~(GM_GPCR_TX_ENA | GM_GPCR_RX_ENA);
	gma_write16(hw, port, GM_GP_CTRL, ctrl);

	sky2_write8(hw, SK_REG(port, GPHY_CTRL), GPC_RST_SET);

	/* Workaround shared GMAC reset */
	if (!(hw->chip_id == CHIP_ID_YUKON_XL && hw->chip_rev == 0 &&
	      port == 0 && hw->dev[1] && netif_running(hw->dev[1])))
		sky2_write8(hw, SK_REG(port, GMAC_CTRL), GMC_RST_SET);

	sky2_write8(hw, SK_REG(port, RX_GMF_CTRL_T), GMF_RST_SET);

	/* Force any delayed status interrrupt and NAPI */
	sky2_write32(hw, STAT_LEV_TIMER_CNT, 0);
	sky2_write32(hw, STAT_TX_TIMER_CNT, 0);
	sky2_write32(hw, STAT_ISR_TIMER_CNT, 0);
	sky2_read8(hw, STAT_ISR_TIMER_CTRL);

	sky2_rx_stop(sky2);

	spin_lock_bh(&sky2->phy_lock);
	sky2_phy_power_down(hw, port);
	spin_unlock_bh(&sky2->phy_lock);

	sky2_tx_reset(hw, port);

	/* Free any pending frames stuck in HW queue */
	sky2_tx_complete(sky2, sky2->tx_prod);
}

/* Network shutdown */
static int sky2_down(struct net_device *dev)
{
	struct sky2_port *sky2 = netdev_priv(dev);
	struct sky2_hw *hw = sky2->hw;

	/* Never really got started! */
	if (!sky2->tx_le)
		return 0;

	netif_info(sky2, ifdown, dev, "disabling interface\n");

	/* Disable port IRQ */
	sky2_write32(hw, B0_IMSK,
		     sky2_read32(hw, B0_IMSK) & ~portirq_msk[sky2->port]);
	sky2_read32(hw, B0_IMSK);

	synchronize_irq(hw->pdev->irq);
	napi_synchronize(&hw->napi);

	sky2_hw_down(sky2);

	sky2_free_buffers(sky2);

	return 0;
}

static u16 sky2_phy_speed(const struct sky2_hw *hw, u16 aux)
{
	if (hw->flags & SKY2_HW_FIBRE_PHY)
		return SPEED_1000;

	if (!(hw->flags & SKY2_HW_GIGABIT)) {
		if (aux & PHY_M_PS_SPEED_100)
			return SPEED_100;
		else
			return SPEED_10;
	}

	switch (aux & PHY_M_PS_SPEED_MSK) {
	case PHY_M_PS_SPEED_1000:
		return SPEED_1000;
	case PHY_M_PS_SPEED_100:
		return SPEED_100;
	default:
		return SPEED_10;
	}
}

static void sky2_link_up(struct sky2_port *sky2)
{
	struct sky2_hw *hw = sky2->hw;
	unsigned port = sky2->port;
	u16 reg;
	static const char *fc_name[] = {
		[FC_NONE]	= "none",
		[FC_TX]		= "tx",
		[FC_RX]		= "rx",
		[FC_BOTH]	= "both",
	};

	/* enable Rx/Tx */
	reg = gma_read16(hw, port, GM_GP_CTRL);
	reg |= GM_GPCR_RX_ENA | GM_GPCR_TX_ENA;
	gma_write16(hw, port, GM_GP_CTRL, reg);

	gm_phy_write(hw, port, PHY_MARV_INT_MASK, PHY_M_DEF_MSK);

	netif_carrier_on(sky2->netdev);

	mod_timer(&hw->watchdog_timer, jiffies + 1);

	/* Turn on link LED */
	sky2_write8(hw, SK_REG(port, LNK_LED_REG),
		    LINKLED_ON | LINKLED_BLINK_OFF | LINKLED_LINKSYNC_OFF);

	netif_info(sky2, link, sky2->netdev,
		   "Link is up at %d Mbps, %s duplex, flow control %s\n",
		   sky2->speed,
		   sky2->duplex == DUPLEX_FULL ? "full" : "half",
		   fc_name[sky2->flow_status]);
}

static void sky2_link_down(struct sky2_port *sky2)
{
	struct sky2_hw *hw = sky2->hw;
	unsigned port = sky2->port;
	u16 reg;

	gm_phy_write(hw, port, PHY_MARV_INT_MASK, 0);

	reg = gma_read16(hw, port, GM_GP_CTRL);
	reg &= ~(GM_GPCR_RX_ENA | GM_GPCR_TX_ENA);
	gma_write16(hw, port, GM_GP_CTRL, reg);

	netif_carrier_off(sky2->netdev);

	/* Turn off link LED */
	sky2_write8(hw, SK_REG(port, LNK_LED_REG), LINKLED_OFF);

	netif_info(sky2, link, sky2->netdev, "Link is down\n");

	sky2_phy_init(hw, port);
}

static enum flow_control sky2_flow(int rx, int tx)
{
	if (rx)
		return tx ? FC_BOTH : FC_RX;
	else
		return tx ? FC_TX : FC_NONE;
}

static int sky2_autoneg_done(struct sky2_port *sky2, u16 aux)
{
	struct sky2_hw *hw = sky2->hw;
	unsigned port = sky2->port;
	u16 advert, lpa;

	advert = gm_phy_read(hw, port, PHY_MARV_AUNE_ADV);
	lpa = gm_phy_read(hw, port, PHY_MARV_AUNE_LP);
	if (lpa & PHY_M_AN_RF) {
		netdev_err(sky2->netdev, "remote fault\n");
		return -1;
	}

	if (!(aux & PHY_M_PS_SPDUP_RES)) {
		netdev_err(sky2->netdev, "speed/duplex mismatch\n");
		return -1;
	}

	sky2->speed = sky2_phy_speed(hw, aux);
	sky2->duplex = (aux & PHY_M_PS_FULL_DUP) ? DUPLEX_FULL : DUPLEX_HALF;

	/* Since the pause result bits seem to in different positions on
	 * different chips. look at registers.
	 */
	if (hw->flags & SKY2_HW_FIBRE_PHY) {
		/* Shift for bits in fiber PHY */
		advert &= ~(ADVERTISE_PAUSE_CAP|ADVERTISE_PAUSE_ASYM);
		lpa &= ~(LPA_PAUSE_CAP|LPA_PAUSE_ASYM);

		if (advert & ADVERTISE_1000XPAUSE)
			advert |= ADVERTISE_PAUSE_CAP;
		if (advert & ADVERTISE_1000XPSE_ASYM)
			advert |= ADVERTISE_PAUSE_ASYM;
		if (lpa & LPA_1000XPAUSE)
			lpa |= LPA_PAUSE_CAP;
		if (lpa & LPA_1000XPAUSE_ASYM)
			lpa |= LPA_PAUSE_ASYM;
	}

	sky2->flow_status = FC_NONE;
	if (advert & ADVERTISE_PAUSE_CAP) {
		if (lpa & LPA_PAUSE_CAP)
			sky2->flow_status = FC_BOTH;
		else if (advert & ADVERTISE_PAUSE_ASYM)
			sky2->flow_status = FC_RX;
	} else if (advert & ADVERTISE_PAUSE_ASYM) {
		if ((lpa & LPA_PAUSE_CAP) && (lpa & LPA_PAUSE_ASYM))
			sky2->flow_status = FC_TX;
	}

	if (sky2->duplex == DUPLEX_HALF && sky2->speed < SPEED_1000 &&
	    !(hw->chip_id == CHIP_ID_YUKON_EC_U || hw->chip_id == CHIP_ID_YUKON_EX))
		sky2->flow_status = FC_NONE;

	if (sky2->flow_status & FC_TX)
		sky2_write8(hw, SK_REG(port, GMAC_CTRL), GMC_PAUSE_ON);
	else
		sky2_write8(hw, SK_REG(port, GMAC_CTRL), GMC_PAUSE_OFF);

	return 0;
}

/* Interrupt from PHY */
static void sky2_phy_intr(struct sky2_hw *hw, unsigned port)
{
	struct net_device *dev = hw->dev[port];
	struct sky2_port *sky2 = netdev_priv(dev);
	u16 istatus, phystat;

	if (!netif_running(dev))
		return;

	spin_lock(&sky2->phy_lock);
	istatus = gm_phy_read(hw, port, PHY_MARV_INT_STAT);
	phystat = gm_phy_read(hw, port, PHY_MARV_PHY_STAT);

	netif_info(sky2, intr, sky2->netdev, "phy interrupt status 0x%x 0x%x\n",
		   istatus, phystat);

	if (istatus & PHY_M_IS_AN_COMPL) {
		if (sky2_autoneg_done(sky2, phystat) == 0)
			sky2_link_up(sky2);
		goto out;
	}

	if (istatus & PHY_M_IS_LSP_CHANGE)
		sky2->speed = sky2_phy_speed(hw, phystat);

	if (istatus & PHY_M_IS_DUP_CHANGE)
		sky2->duplex =
		    (phystat & PHY_M_PS_FULL_DUP) ? DUPLEX_FULL : DUPLEX_HALF;

	if (istatus & PHY_M_IS_LST_CHANGE) {
		if (phystat & PHY_M_PS_LINK_UP)
			sky2_link_up(sky2);
		else
			sky2_link_down(sky2);
	}
out:
	spin_unlock(&sky2->phy_lock);
}

/* Special quick link interrupt (Yukon-2 Optima only) */
static void sky2_qlink_intr(struct sky2_hw *hw)
{
	struct sky2_port *sky2 = netdev_priv(hw->dev[0]);
	u32 imask;
	u16 phy;

	/* disable irq */
	imask = sky2_read32(hw, B0_IMSK);
	imask &= ~Y2_IS_PHY_QLNK;
	sky2_write32(hw, B0_IMSK, imask);

	/* reset PHY Link Detect */
	phy = sky2_pci_read16(hw, PSM_CONFIG_REG4);
	sky2_write8(hw, B2_TST_CTRL1, TST_CFG_WRITE_ON);
	sky2_pci_write16(hw, PSM_CONFIG_REG4, phy | 1);
	sky2_write8(hw, B2_TST_CTRL1, TST_CFG_WRITE_OFF);

	sky2_link_up(sky2);
}

/* Transmit timeout is only called if we are running, carrier is up
 * and tx queue is full (stopped).
 */
static void sky2_tx_timeout(struct net_device *dev)
{
	struct sky2_port *sky2 = netdev_priv(dev);
	struct sky2_hw *hw = sky2->hw;

	netif_err(sky2, timer, dev, "tx timeout\n");

	netdev_printk(KERN_DEBUG, dev, "transmit ring %u .. %u report=%u done=%u\n",
		      sky2->tx_cons, sky2->tx_prod,
		      sky2_read16(hw, sky2->port == 0 ? STAT_TXA1_RIDX : STAT_TXA2_RIDX),
		      sky2_read16(hw, Q_ADDR(txqaddr[sky2->port], Q_DONE)));

	/* can't restart safely under softirq */
	schedule_work(&hw->restart_work);
}

static int sky2_change_mtu(struct net_device *dev, int new_mtu)
{
	struct sky2_port *sky2 = netdev_priv(dev);
	struct sky2_hw *hw = sky2->hw;
	unsigned port = sky2->port;
	int err;
	u16 ctl, mode;
	u32 imask;

	/* MTU size outside the spec */
	if (new_mtu < ETH_ZLEN || new_mtu > ETH_JUMBO_MTU)
		return -EINVAL;

	/* MTU > 1500 on yukon FE and FE+ not allowed */
	if (new_mtu > ETH_DATA_LEN &&
	    (hw->chip_id == CHIP_ID_YUKON_FE ||
	     hw->chip_id == CHIP_ID_YUKON_FE_P))
		return -EINVAL;

	/* TSO, etc on Yukon Ultra and MTU > 1500 not supported */
	if (new_mtu > ETH_DATA_LEN && hw->chip_id == CHIP_ID_YUKON_EC_U)
		dev->features &= ~(NETIF_F_TSO|NETIF_F_SG|NETIF_F_ALL_CSUM);

	if (!netif_running(dev)) {
		dev->mtu = new_mtu;
		return 0;
	}

	imask = sky2_read32(hw, B0_IMSK);
	sky2_write32(hw, B0_IMSK, 0);

	dev->trans_start = jiffies;	/* prevent tx timeout */
	netif_stop_queue(dev);
	napi_disable(&hw->napi);

	synchronize_irq(hw->pdev->irq);

	if (!(hw->flags & SKY2_HW_RAM_BUFFER))
		sky2_set_tx_stfwd(hw, port);

	ctl = gma_read16(hw, port, GM_GP_CTRL);
	gma_write16(hw, port, GM_GP_CTRL, ctl & ~GM_GPCR_RX_ENA);
	sky2_rx_stop(sky2);
	sky2_rx_clean(sky2);

	dev->mtu = new_mtu;

	mode = DATA_BLIND_VAL(DATA_BLIND_DEF) |
		GM_SMOD_VLAN_ENA | IPG_DATA_VAL(IPG_DATA_DEF);

	if (dev->mtu > ETH_DATA_LEN)
		mode |= GM_SMOD_JUMBO_ENA;

	gma_write16(hw, port, GM_SERIAL_MODE, mode);

	sky2_write8(hw, RB_ADDR(rxqaddr[port], RB_CTRL), RB_ENA_OP_MD);

	err = sky2_alloc_rx_skbs(sky2);
	if (!err)
		sky2_rx_start(sky2);
	else
		sky2_rx_clean(sky2);
	sky2_write32(hw, B0_IMSK, imask);

	sky2_read32(hw, B0_Y2_SP_LISR);
	napi_enable(&hw->napi);

	if (err)
		dev_close(dev);
	else {
		gma_write16(hw, port, GM_GP_CTRL, ctl);

		netif_wake_queue(dev);
	}

	return err;
}

/* For small just reuse existing skb for next receive */
static struct sk_buff *receive_copy(struct sky2_port *sky2,
				    const struct rx_ring_info *re,
				    unsigned length)
{
	struct sk_buff *skb;

	skb = netdev_alloc_skb_ip_align(sky2->netdev, length);
	if (likely(skb)) {
		pci_dma_sync_single_for_cpu(sky2->hw->pdev, re->data_addr,
					    length, PCI_DMA_FROMDEVICE);
		skb_copy_from_linear_data(re->skb, skb->data, length);
		skb->ip_summed = re->skb->ip_summed;
		skb->csum = re->skb->csum;
		pci_dma_sync_single_for_device(sky2->hw->pdev, re->data_addr,
					       length, PCI_DMA_FROMDEVICE);
		re->skb->ip_summed = CHECKSUM_NONE;
		skb_put(skb, length);
	}
	return skb;
}

/* Adjust length of skb with fragments to match received data */
static void skb_put_frags(struct sk_buff *skb, unsigned int hdr_space,
			  unsigned int length)
{
	int i, num_frags;
	unsigned int size;

	/* put header into skb */
	size = min(length, hdr_space);
	skb->tail += size;
	skb->len += size;
	length -= size;

	num_frags = skb_shinfo(skb)->nr_frags;
	for (i = 0; i < num_frags; i++) {
		skb_frag_t *frag = &skb_shinfo(skb)->frags[i];

		if (length == 0) {
			/* don't need this page */
			__free_page(frag->page);
			--skb_shinfo(skb)->nr_frags;
		} else {
			size = min(length, (unsigned) PAGE_SIZE);

			frag->size = size;
			skb->data_len += size;
			skb->truesize += size;
			skb->len += size;
			length -= size;
		}
	}
}

/* Normal packet - take skb from ring element and put in a new one  */
static struct sk_buff *receive_new(struct sky2_port *sky2,
				   struct rx_ring_info *re,
				   unsigned int length)
{
	struct sk_buff *skb;
	struct rx_ring_info nre;
	unsigned hdr_space = sky2->rx_data_size;

	nre.skb = sky2_rx_alloc(sky2);
	if (unlikely(!nre.skb))
		goto nobuf;

	if (sky2_rx_map_skb(sky2->hw->pdev, &nre, hdr_space))
		goto nomap;

	skb = re->skb;
	sky2_rx_unmap_skb(sky2->hw->pdev, re);
	prefetch(skb->data);
	*re = nre;

	if (skb_shinfo(skb)->nr_frags)
		skb_put_frags(skb, hdr_space, length);
	else
		skb_put(skb, length);
	return skb;

nomap:
	dev_kfree_skb(nre.skb);
nobuf:
	return NULL;
}

/*
 * Receive one packet.
 * For larger packets, get new buffer.
 */
static struct sk_buff *sky2_receive(struct net_device *dev,
				    u16 length, u32 status)
{
 	struct sky2_port *sky2 = netdev_priv(dev);
	struct rx_ring_info *re = sky2->rx_ring + sky2->rx_next;
	struct sk_buff *skb = NULL;
	u16 count = (status & GMR_FS_LEN) >> 16;

#ifdef SKY2_VLAN_TAG_USED
	/* Account for vlan tag */
	if (sky2->vlgrp && (status & GMR_FS_VLAN))
		count -= VLAN_HLEN;
#endif

	netif_printk(sky2, rx_status, KERN_DEBUG, dev,
		     "rx slot %u status 0x%x len %d\n",
		     sky2->rx_next, status, length);

	sky2->rx_next = (sky2->rx_next + 1) % sky2->rx_pending;
	prefetch(sky2->rx_ring + sky2->rx_next);

	/* This chip has hardware problems that generates bogus status.
	 * So do only marginal checking and expect higher level protocols
	 * to handle crap frames.
	 */
	if (sky2->hw->chip_id == CHIP_ID_YUKON_FE_P &&
	    sky2->hw->chip_rev == CHIP_REV_YU_FE2_A0 &&
	    length != count)
		goto okay;

	if (status & GMR_FS_ANY_ERR)
		goto error;

	if (!(status & GMR_FS_RX_OK))
		goto resubmit;

	/* if length reported by DMA does not match PHY, packet was truncated */
	if (length != count)
		goto len_error;

okay:
	if (length < copybreak)
		skb = receive_copy(sky2, re, length);
	else
		skb = receive_new(sky2, re, length);

	dev->stats.rx_dropped += (skb == NULL);

resubmit:
	sky2_rx_submit(sky2, re);

	return skb;

len_error:
	/* Truncation of overlength packets
	   causes PHY length to not match MAC length */
	++dev->stats.rx_length_errors;
	if (net_ratelimit())
		netif_info(sky2, rx_err, dev,
			   "rx length error: status %#x length %d\n",
			   status, length);
	goto resubmit;

error:
	++dev->stats.rx_errors;
	if (status & GMR_FS_RX_FF_OV) {
		dev->stats.rx_over_errors++;
		goto resubmit;
	}

	if (net_ratelimit())
		netif_info(sky2, rx_err, dev,
			   "rx error, status 0x%x length %d\n", status, length);

	if (status & (GMR_FS_LONG_ERR | GMR_FS_UN_SIZE))
		dev->stats.rx_length_errors++;
	if (status & GMR_FS_FRAGMENT)
		dev->stats.rx_frame_errors++;
	if (status & GMR_FS_CRC_ERR)
		dev->stats.rx_crc_errors++;

	goto resubmit;
}

/* Transmit complete */
static inline void sky2_tx_done(struct net_device *dev, u16 last)
{
	struct sky2_port *sky2 = netdev_priv(dev);

	if (netif_running(dev)) {
		sky2_tx_complete(sky2, last);

		/* Wake unless it's detached, and called e.g. from sky2_down() */
		if (tx_avail(sky2) > MAX_SKB_TX_LE + 4)
			netif_wake_queue(dev);
	}
}

static inline void sky2_skb_rx(const struct sky2_port *sky2,
			       u32 status, struct sk_buff *skb)
{
#ifdef SKY2_VLAN_TAG_USED
	u16 vlan_tag = be16_to_cpu(sky2->rx_tag);
	if (sky2->vlgrp && (status & GMR_FS_VLAN)) {
		if (skb->ip_summed == CHECKSUM_NONE)
			vlan_hwaccel_receive_skb(skb, sky2->vlgrp, vlan_tag);
		else
			vlan_gro_receive(&sky2->hw->napi, sky2->vlgrp,
					 vlan_tag, skb);
		return;
	}
#endif
	if (skb->ip_summed == CHECKSUM_NONE)
		netif_receive_skb(skb);
	else
		napi_gro_receive(&sky2->hw->napi, skb);
}

static inline void sky2_rx_done(struct sky2_hw *hw, unsigned port,
				unsigned packets, unsigned bytes)
{
	if (packets) {
		struct net_device *dev = hw->dev[port];

		dev->stats.rx_packets += packets;
		dev->stats.rx_bytes += bytes;
		dev->last_rx = jiffies;
		sky2_rx_update(netdev_priv(dev), rxqaddr[port]);
	}
}

static void sky2_rx_checksum(struct sky2_port *sky2, u32 status)
{
	/* If this happens then driver assuming wrong format for chip type */
	BUG_ON(sky2->hw->flags & SKY2_HW_NEW_LE);

	/* Both checksum counters are programmed to start at
	 * the same offset, so unless there is a problem they
	 * should match. This failure is an early indication that
	 * hardware receive checksumming won't work.
	 */
	if (likely((u16)(status >> 16) == (u16)status)) {
		struct sk_buff *skb = sky2->rx_ring[sky2->rx_next].skb;
		skb->ip_summed = CHECKSUM_COMPLETE;
		skb->csum = le16_to_cpu(status);
	} else {
		dev_notice(&sky2->hw->pdev->dev,
			   "%s: receive checksum problem (status = %#x)\n",
			   sky2->netdev->name, status);

		/* Disable checksum offload */
		sky2->flags &= ~SKY2_FLAG_RX_CHECKSUM;
		sky2_write32(sky2->hw, Q_ADDR(rxqaddr[sky2->port], Q_CSR),
			     BMU_DIS_RX_CHKSUM);
	}
}

/* Process status response ring */
static int sky2_status_intr(struct sky2_hw *hw, int to_do, u16 idx)
{
	int work_done = 0;
	unsigned int total_bytes[2] = { 0 };
	unsigned int total_packets[2] = { 0 };

	rmb();
	do {
		struct sky2_port *sky2;
		struct sky2_status_le *le  = hw->st_le + hw->st_idx;
		unsigned port;
		struct net_device *dev;
		struct sk_buff *skb;
		u32 status;
		u16 length;
		u8 opcode = le->opcode;

		if (!(opcode & HW_OWNER))
			break;

		hw->st_idx = RING_NEXT(hw->st_idx, STATUS_RING_SIZE);

		port = le->css & CSS_LINK_BIT;
		dev = hw->dev[port];
		sky2 = netdev_priv(dev);
		length = le16_to_cpu(le->length);
		status = le32_to_cpu(le->status);

		le->opcode = 0;
		switch (opcode & ~HW_OWNER) {
		case OP_RXSTAT:
			total_packets[port]++;
			total_bytes[port] += length;

			skb = sky2_receive(dev, length, status);
			if (!skb)
				break;

			/* This chip reports checksum status differently */
			if (hw->flags & SKY2_HW_NEW_LE) {
				if ((sky2->flags & SKY2_FLAG_RX_CHECKSUM) &&
				    (le->css & (CSS_ISIPV4 | CSS_ISIPV6)) &&
				    (le->css & CSS_TCPUDPCSOK))
					skb->ip_summed = CHECKSUM_UNNECESSARY;
				else
					skb->ip_summed = CHECKSUM_NONE;
			}

			skb->protocol = eth_type_trans(skb, dev);

			sky2_skb_rx(sky2, status, skb);

			/* Stop after net poll weight */
			if (++work_done >= to_do)
				goto exit_loop;
			break;

#ifdef SKY2_VLAN_TAG_USED
		case OP_RXVLAN:
			sky2->rx_tag = length;
			break;

		case OP_RXCHKSVLAN:
			sky2->rx_tag = length;
			/* fall through */
#endif
		case OP_RXCHKS:
			if (likely(sky2->flags & SKY2_FLAG_RX_CHECKSUM))
				sky2_rx_checksum(sky2, status);
			break;

		case OP_TXINDEXLE:
			/* TX index reports status for both ports */
			sky2_tx_done(hw->dev[0], status & 0xfff);
			if (hw->dev[1])
				sky2_tx_done(hw->dev[1],
				     ((status >> 24) & 0xff)
					     | (u16)(length & 0xf) << 8);
			break;

		default:
			if (net_ratelimit())
				pr_warning("unknown status opcode 0x%x\n", opcode);
		}
	} while (hw->st_idx != idx);

	/* Fully processed status ring so clear irq */
	sky2_write32(hw, STAT_CTRL, SC_STAT_CLR_IRQ);

exit_loop:
	sky2_rx_done(hw, 0, total_packets[0], total_bytes[0]);
	sky2_rx_done(hw, 1, total_packets[1], total_bytes[1]);

	return work_done;
}

static void sky2_hw_error(struct sky2_hw *hw, unsigned port, u32 status)
{
	struct net_device *dev = hw->dev[port];

	if (net_ratelimit())
		netdev_info(dev, "hw error interrupt status 0x%x\n", status);

	if (status & Y2_IS_PAR_RD1) {
		if (net_ratelimit())
			netdev_err(dev, "ram data read parity error\n");
		/* Clear IRQ */
		sky2_write16(hw, RAM_BUFFER(port, B3_RI_CTRL), RI_CLR_RD_PERR);
	}

	if (status & Y2_IS_PAR_WR1) {
		if (net_ratelimit())
			netdev_err(dev, "ram data write parity error\n");

		sky2_write16(hw, RAM_BUFFER(port, B3_RI_CTRL), RI_CLR_WR_PERR);
	}

	if (status & Y2_IS_PAR_MAC1) {
		if (net_ratelimit())
			netdev_err(dev, "MAC parity error\n");
		sky2_write8(hw, SK_REG(port, TX_GMF_CTRL_T), GMF_CLI_TX_PE);
	}

	if (status & Y2_IS_PAR_RX1) {
		if (net_ratelimit())
			netdev_err(dev, "RX parity error\n");
		sky2_write32(hw, Q_ADDR(rxqaddr[port], Q_CSR), BMU_CLR_IRQ_PAR);
	}

	if (status & Y2_IS_TCP_TXA1) {
		if (net_ratelimit())
			netdev_err(dev, "TCP segmentation error\n");
		sky2_write32(hw, Q_ADDR(txqaddr[port], Q_CSR), BMU_CLR_IRQ_TCP);
	}
}

static void sky2_hw_intr(struct sky2_hw *hw)
{
	struct pci_dev *pdev = hw->pdev;
	u32 status = sky2_read32(hw, B0_HWE_ISRC);
	u32 hwmsk = sky2_read32(hw, B0_HWE_IMSK);

	status &= hwmsk;

	if (status & Y2_IS_TIST_OV)
		sky2_write8(hw, GMAC_TI_ST_CTRL, GMT_ST_CLR_IRQ);

	if (status & (Y2_IS_MST_ERR | Y2_IS_IRQ_STAT)) {
		u16 pci_err;

		sky2_write8(hw, B2_TST_CTRL1, TST_CFG_WRITE_ON);
		pci_err = sky2_pci_read16(hw, PCI_STATUS);
		if (net_ratelimit())
			dev_err(&pdev->dev, "PCI hardware error (0x%x)\n",
			        pci_err);

		sky2_pci_write16(hw, PCI_STATUS,
				      pci_err | PCI_STATUS_ERROR_BITS);
		sky2_write8(hw, B2_TST_CTRL1, TST_CFG_WRITE_OFF);
	}

	if (status & Y2_IS_PCI_EXP) {
		/* PCI-Express uncorrectable Error occurred */
		u32 err;

		sky2_write8(hw, B2_TST_CTRL1, TST_CFG_WRITE_ON);
		err = sky2_read32(hw, Y2_CFG_AER + PCI_ERR_UNCOR_STATUS);
		sky2_write32(hw, Y2_CFG_AER + PCI_ERR_UNCOR_STATUS,
			     0xfffffffful);
		if (net_ratelimit())
			dev_err(&pdev->dev, "PCI Express error (0x%x)\n", err);

		sky2_read32(hw, Y2_CFG_AER + PCI_ERR_UNCOR_STATUS);
		sky2_write8(hw, B2_TST_CTRL1, TST_CFG_WRITE_OFF);
	}

	if (status & Y2_HWE_L1_MASK)
		sky2_hw_error(hw, 0, status);
	status >>= 8;
	if (status & Y2_HWE_L1_MASK)
		sky2_hw_error(hw, 1, status);
}

static void sky2_mac_intr(struct sky2_hw *hw, unsigned port)
{
	struct net_device *dev = hw->dev[port];
	struct sky2_port *sky2 = netdev_priv(dev);
	u8 status = sky2_read8(hw, SK_REG(port, GMAC_IRQ_SRC));

	netif_info(sky2, intr, dev, "mac interrupt status 0x%x\n", status);

	if (status & GM_IS_RX_CO_OV)
		gma_read16(hw, port, GM_RX_IRQ_SRC);

	if (status & GM_IS_TX_CO_OV)
		gma_read16(hw, port, GM_TX_IRQ_SRC);

	if (status & GM_IS_RX_FF_OR) {
		++dev->stats.rx_fifo_errors;
		sky2_write8(hw, SK_REG(port, RX_GMF_CTRL_T), GMF_CLI_RX_FO);
	}

	if (status & GM_IS_TX_FF_UR) {
		++dev->stats.tx_fifo_errors;
		sky2_write8(hw, SK_REG(port, TX_GMF_CTRL_T), GMF_CLI_TX_FU);
	}
}

/* This should never happen it is a bug. */
static void sky2_le_error(struct sky2_hw *hw, unsigned port, u16 q)
{
	struct net_device *dev = hw->dev[port];
	u16 idx = sky2_read16(hw, Y2_QADDR(q, PREF_UNIT_GET_IDX));

	dev_err(&hw->pdev->dev, "%s: descriptor error q=%#x get=%u put=%u\n",
		dev->name, (unsigned) q, (unsigned) idx,
		(unsigned) sky2_read16(hw, Y2_QADDR(q, PREF_UNIT_PUT_IDX)));

	sky2_write32(hw, Q_ADDR(q, Q_CSR), BMU_CLR_IRQ_CHK);
}

static int sky2_rx_hung(struct net_device *dev)
{
	struct sky2_port *sky2 = netdev_priv(dev);
	struct sky2_hw *hw = sky2->hw;
	unsigned port = sky2->port;
	unsigned rxq = rxqaddr[port];
	u32 mac_rp = sky2_read32(hw, SK_REG(port, RX_GMF_RP));
	u8 mac_lev = sky2_read8(hw, SK_REG(port, RX_GMF_RLEV));
	u8 fifo_rp = sky2_read8(hw, Q_ADDR(rxq, Q_RP));
	u8 fifo_lev = sky2_read8(hw, Q_ADDR(rxq, Q_RL));

	/* If idle and MAC or PCI is stuck */
	if (sky2->check.last == dev->last_rx &&
	    ((mac_rp == sky2->check.mac_rp &&
	      mac_lev != 0 && mac_lev >= sky2->check.mac_lev) ||
	     /* Check if the PCI RX hang */
	     (fifo_rp == sky2->check.fifo_rp &&
	      fifo_lev != 0 && fifo_lev >= sky2->check.fifo_lev))) {
		netdev_printk(KERN_DEBUG, dev,
			      "hung mac %d:%d fifo %d (%d:%d)\n",
			      mac_lev, mac_rp, fifo_lev,
			      fifo_rp, sky2_read8(hw, Q_ADDR(rxq, Q_WP)));
		return 1;
	} else {
		sky2->check.last = dev->last_rx;
		sky2->check.mac_rp = mac_rp;
		sky2->check.mac_lev = mac_lev;
		sky2->check.fifo_rp = fifo_rp;
		sky2->check.fifo_lev = fifo_lev;
		return 0;
	}
}

static void sky2_watchdog(unsigned long arg)
{
	struct sky2_hw *hw = (struct sky2_hw *) arg;

	/* Check for lost IRQ once a second */
	if (sky2_read32(hw, B0_ISRC)) {
		napi_schedule(&hw->napi);
	} else {
		int i, active = 0;

		for (i = 0; i < hw->ports; i++) {
			struct net_device *dev = hw->dev[i];
			if (!netif_running(dev))
				continue;
			++active;

			/* For chips with Rx FIFO, check if stuck */
			if ((hw->flags & SKY2_HW_RAM_BUFFER) &&
			     sky2_rx_hung(dev)) {
				netdev_info(dev, "receiver hang detected\n");
				schedule_work(&hw->restart_work);
				return;
			}
		}

		if (active == 0)
			return;
	}

	mod_timer(&hw->watchdog_timer, round_jiffies(jiffies + HZ));
}

/* Hardware/software error handling */
static void sky2_err_intr(struct sky2_hw *hw, u32 status)
{
	if (net_ratelimit())
		dev_warn(&hw->pdev->dev, "error interrupt status=%#x\n", status);

	if (status & Y2_IS_HW_ERR)
		sky2_hw_intr(hw);

	if (status & Y2_IS_IRQ_MAC1)
		sky2_mac_intr(hw, 0);

	if (status & Y2_IS_IRQ_MAC2)
		sky2_mac_intr(hw, 1);

	if (status & Y2_IS_CHK_RX1)
		sky2_le_error(hw, 0, Q_R1);

	if (status & Y2_IS_CHK_RX2)
		sky2_le_error(hw, 1, Q_R2);

	if (status & Y2_IS_CHK_TXA1)
		sky2_le_error(hw, 0, Q_XA1);

	if (status & Y2_IS_CHK_TXA2)
		sky2_le_error(hw, 1, Q_XA2);
}

static int sky2_poll(struct napi_struct *napi, int work_limit)
{
	struct sky2_hw *hw = container_of(napi, struct sky2_hw, napi);
	u32 status = sky2_read32(hw, B0_Y2_SP_EISR);
	int work_done = 0;
	u16 idx;

	if (unlikely(status & Y2_IS_ERROR))
		sky2_err_intr(hw, status);

	if (status & Y2_IS_IRQ_PHY1)
		sky2_phy_intr(hw, 0);

	if (status & Y2_IS_IRQ_PHY2)
		sky2_phy_intr(hw, 1);

	if (status & Y2_IS_PHY_QLNK)
		sky2_qlink_intr(hw);

	while ((idx = sky2_read16(hw, STAT_PUT_IDX)) != hw->st_idx) {
		work_done += sky2_status_intr(hw, work_limit - work_done, idx);

		if (work_done >= work_limit)
			goto done;
	}

	napi_complete(napi);
	sky2_read32(hw, B0_Y2_SP_LISR);
done:

	return work_done;
}

static irqreturn_t sky2_intr(int irq, void *dev_id)
{
	struct sky2_hw *hw = dev_id;
	u32 status;

	/* Reading this mask interrupts as side effect */
	status = sky2_read32(hw, B0_Y2_SP_ISRC2);
	if (status == 0 || status == ~0)
		return IRQ_NONE;

	prefetch(&hw->st_le[hw->st_idx]);

	napi_schedule(&hw->napi);

	return IRQ_HANDLED;
}

#ifdef CONFIG_NET_POLL_CONTROLLER
static void sky2_netpoll(struct net_device *dev)
{
	struct sky2_port *sky2 = netdev_priv(dev);

	napi_schedule(&sky2->hw->napi);
}
#endif

/* Chip internal frequency for clock calculations */
static u32 sky2_mhz(const struct sky2_hw *hw)
{
	switch (hw->chip_id) {
	case CHIP_ID_YUKON_EC:
	case CHIP_ID_YUKON_EC_U:
	case CHIP_ID_YUKON_EX:
	case CHIP_ID_YUKON_SUPR:
	case CHIP_ID_YUKON_UL_2:
	case CHIP_ID_YUKON_OPT:
		return 125;

	case CHIP_ID_YUKON_FE:
		return 100;

	case CHIP_ID_YUKON_FE_P:
		return 50;

	case CHIP_ID_YUKON_XL:
		return 156;

	default:
		BUG();
	}
}

static inline u32 sky2_us2clk(const struct sky2_hw *hw, u32 us)
{
	return sky2_mhz(hw) * us;
}

static inline u32 sky2_clk2us(const struct sky2_hw *hw, u32 clk)
{
	return clk / sky2_mhz(hw);
}


static int __devinit sky2_init(struct sky2_hw *hw)
{
	u8 t8;

	/* Enable all clocks and check for bad PCI access */
	sky2_pci_write32(hw, PCI_DEV_REG3, 0);

	sky2_write8(hw, B0_CTST, CS_RST_CLR);

	hw->chip_id = sky2_read8(hw, B2_CHIP_ID);
	hw->chip_rev = (sky2_read8(hw, B2_MAC_CFG) & CFG_CHIP_R_MSK) >> 4;

	switch(hw->chip_id) {
	case CHIP_ID_YUKON_XL:
		hw->flags = SKY2_HW_GIGABIT | SKY2_HW_NEWER_PHY;
		break;

	case CHIP_ID_YUKON_EC_U:
		hw->flags = SKY2_HW_GIGABIT
			| SKY2_HW_NEWER_PHY
			| SKY2_HW_ADV_POWER_CTL;
		break;

	case CHIP_ID_YUKON_EX:
		hw->flags = SKY2_HW_GIGABIT
			| SKY2_HW_NEWER_PHY
			| SKY2_HW_NEW_LE
			| SKY2_HW_ADV_POWER_CTL;

		/* New transmit checksum */
		if (hw->chip_rev != CHIP_REV_YU_EX_B0)
			hw->flags |= SKY2_HW_AUTO_TX_SUM;
		break;

	case CHIP_ID_YUKON_EC:
		/* This rev is really old, and requires untested workarounds */
		if (hw->chip_rev == CHIP_REV_YU_EC_A1) {
			dev_err(&hw->pdev->dev, "unsupported revision Yukon-EC rev A1\n");
			return -EOPNOTSUPP;
		}
		hw->flags = SKY2_HW_GIGABIT;
		break;

	case CHIP_ID_YUKON_FE:
		break;

	case CHIP_ID_YUKON_FE_P:
		hw->flags = SKY2_HW_NEWER_PHY
			| SKY2_HW_NEW_LE
			| SKY2_HW_AUTO_TX_SUM
			| SKY2_HW_ADV_POWER_CTL;
		break;

	case CHIP_ID_YUKON_SUPR:
		hw->flags = SKY2_HW_GIGABIT
			| SKY2_HW_NEWER_PHY
			| SKY2_HW_NEW_LE
			| SKY2_HW_AUTO_TX_SUM
			| SKY2_HW_ADV_POWER_CTL;
		break;

	case CHIP_ID_YUKON_UL_2:
		hw->flags = SKY2_HW_GIGABIT
			| SKY2_HW_ADV_POWER_CTL;
		break;

	case CHIP_ID_YUKON_OPT:
		hw->flags = SKY2_HW_GIGABIT
			| SKY2_HW_NEW_LE
			| SKY2_HW_ADV_POWER_CTL;
		break;

	default:
		dev_err(&hw->pdev->dev, "unsupported chip type 0x%x\n",
			hw->chip_id);
		return -EOPNOTSUPP;
	}

	hw->pmd_type = sky2_read8(hw, B2_PMD_TYP);
	if (hw->pmd_type == 'L' || hw->pmd_type == 'S' || hw->pmd_type == 'P')
		hw->flags |= SKY2_HW_FIBRE_PHY;

	hw->ports = 1;
	t8 = sky2_read8(hw, B2_Y2_HW_RES);
	if ((t8 & CFG_DUAL_MAC_MSK) == CFG_DUAL_MAC_MSK) {
		if (!(sky2_read8(hw, B2_Y2_CLK_GATE) & Y2_STATUS_LNK2_INAC))
			++hw->ports;
	}

	if (sky2_read8(hw, B2_E_0))
		hw->flags |= SKY2_HW_RAM_BUFFER;

	return 0;
}

static void sky2_reset(struct sky2_hw *hw)
{
	struct pci_dev *pdev = hw->pdev;
	u16 status;
	int i, cap;
	u32 hwe_mask = Y2_HWE_ALL_MASK;

	/* disable ASF */
	if (hw->chip_id == CHIP_ID_YUKON_EX
	    || hw->chip_id == CHIP_ID_YUKON_SUPR) {
		sky2_write32(hw, CPU_WDOG, 0);
		status = sky2_read16(hw, HCU_CCSR);
		status &= ~(HCU_CCSR_AHB_RST | HCU_CCSR_CPU_RST_MODE |
			    HCU_CCSR_UC_STATE_MSK);
		/*
		 * CPU clock divider shouldn't be used because
		 * - ASF firmware may malfunction
		 * - Yukon-Supreme: Parallel FLASH doesn't support divided clocks
		 */
		status &= ~HCU_CCSR_CPU_CLK_DIVIDE_MSK;
		sky2_write16(hw, HCU_CCSR, status);
		sky2_write32(hw, CPU_WDOG, 0);
	} else
		sky2_write8(hw, B28_Y2_ASF_STAT_CMD, Y2_ASF_RESET);
	sky2_write16(hw, B0_CTST, Y2_ASF_DISABLE);

	/* do a SW reset */
	sky2_write8(hw, B0_CTST, CS_RST_SET);
	sky2_write8(hw, B0_CTST, CS_RST_CLR);

	/* allow writes to PCI config */
	sky2_write8(hw, B2_TST_CTRL1, TST_CFG_WRITE_ON);

	/* clear PCI errors, if any */
	status = sky2_pci_read16(hw, PCI_STATUS);
	status |= PCI_STATUS_ERROR_BITS;
	sky2_pci_write16(hw, PCI_STATUS, status);

	sky2_write8(hw, B0_CTST, CS_MRST_CLR);

	cap = pci_find_capability(pdev, PCI_CAP_ID_EXP);
	if (cap) {
		sky2_write32(hw, Y2_CFG_AER + PCI_ERR_UNCOR_STATUS,
			     0xfffffffful);

		/* If error bit is stuck on ignore it */
		if (sky2_read32(hw, B0_HWE_ISRC) & Y2_IS_PCI_EXP)
			dev_info(&pdev->dev, "ignoring stuck error report bit\n");
		else
			hwe_mask |= Y2_IS_PCI_EXP;
	}

	sky2_power_on(hw);
	sky2_write8(hw, B2_TST_CTRL1, TST_CFG_WRITE_OFF);

	for (i = 0; i < hw->ports; i++) {
		sky2_write8(hw, SK_REG(i, GMAC_LINK_CTRL), GMLC_RST_SET);
		sky2_write8(hw, SK_REG(i, GMAC_LINK_CTRL), GMLC_RST_CLR);

		if (hw->chip_id == CHIP_ID_YUKON_EX ||
		    hw->chip_id == CHIP_ID_YUKON_SUPR)
			sky2_write16(hw, SK_REG(i, GMAC_CTRL),
				     GMC_BYP_MACSECRX_ON | GMC_BYP_MACSECTX_ON
				     | GMC_BYP_RETR_ON);

	}

	if (hw->chip_id == CHIP_ID_YUKON_SUPR && hw->chip_rev > CHIP_REV_YU_SU_B0) {
		/* enable MACSec clock gating */
		sky2_pci_write32(hw, PCI_DEV_REG3, P_CLK_MACSEC_DIS);
	}

	if (hw->chip_id == CHIP_ID_YUKON_OPT) {
		u16 reg;
		u32 msk;

		if (hw->chip_rev == 0) {
			/* disable PCI-E PHY power down (set PHY reg 0x80, bit 7 */
			sky2_write32(hw, Y2_PEX_PHY_DATA, (0x80UL << 16) | (1 << 7));

			/* set PHY Link Detect Timer to 1.1 second (11x 100ms) */
			reg = 10;
		} else {
			/* set PHY Link Detect Timer to 0.4 second (4x 100ms) */
			reg = 3;
		}

		reg <<= PSM_CONFIG_REG4_TIMER_PHY_LINK_DETECT_BASE;

		/* reset PHY Link Detect */
		sky2_write8(hw, B2_TST_CTRL1, TST_CFG_WRITE_ON);
		sky2_pci_write16(hw, PSM_CONFIG_REG4,
				 reg | PSM_CONFIG_REG4_RST_PHY_LINK_DETECT);
		sky2_pci_write16(hw, PSM_CONFIG_REG4, reg);


		/* enable PHY Quick Link */
		msk = sky2_read32(hw, B0_IMSK);
		msk |= Y2_IS_PHY_QLNK;
		sky2_write32(hw, B0_IMSK, msk);

		/* check if PSMv2 was running before */
		reg = sky2_pci_read16(hw, PSM_CONFIG_REG3);
		if (reg & PCI_EXP_LNKCTL_ASPMC) {
			cap = pci_find_capability(pdev, PCI_CAP_ID_EXP);
			/* restore the PCIe Link Control register */
			sky2_pci_write16(hw, cap + PCI_EXP_LNKCTL, reg);
		}
		sky2_write8(hw, B2_TST_CTRL1, TST_CFG_WRITE_OFF);

		/* re-enable PEX PM in PEX PHY debug reg. 8 (clear bit 12) */
		sky2_write32(hw, Y2_PEX_PHY_DATA, PEX_DB_ACCESS | (0x08UL << 16));
	}

	/* Clear I2C IRQ noise */
	sky2_write32(hw, B2_I2C_IRQ, 1);

	/* turn off hardware timer (unused) */
	sky2_write8(hw, B2_TI_CTRL, TIM_STOP);
	sky2_write8(hw, B2_TI_CTRL, TIM_CLR_IRQ);

	/* Turn off descriptor polling */
	sky2_write32(hw, B28_DPT_CTRL, DPT_STOP);

	/* Turn off receive timestamp */
	sky2_write8(hw, GMAC_TI_ST_CTRL, GMT_ST_STOP);
	sky2_write8(hw, GMAC_TI_ST_CTRL, GMT_ST_CLR_IRQ);

	/* enable the Tx Arbiters */
	for (i = 0; i < hw->ports; i++)
		sky2_write8(hw, SK_REG(i, TXA_CTRL), TXA_ENA_ARB);

	/* Initialize ram interface */
	for (i = 0; i < hw->ports; i++) {
		sky2_write8(hw, RAM_BUFFER(i, B3_RI_CTRL), RI_RST_CLR);

		sky2_write8(hw, RAM_BUFFER(i, B3_RI_WTO_R1), SK_RI_TO_53);
		sky2_write8(hw, RAM_BUFFER(i, B3_RI_WTO_XA1), SK_RI_TO_53);
		sky2_write8(hw, RAM_BUFFER(i, B3_RI_WTO_XS1), SK_RI_TO_53);
		sky2_write8(hw, RAM_BUFFER(i, B3_RI_RTO_R1), SK_RI_TO_53);
		sky2_write8(hw, RAM_BUFFER(i, B3_RI_RTO_XA1), SK_RI_TO_53);
		sky2_write8(hw, RAM_BUFFER(i, B3_RI_RTO_XS1), SK_RI_TO_53);
		sky2_write8(hw, RAM_BUFFER(i, B3_RI_WTO_R2), SK_RI_TO_53);
		sky2_write8(hw, RAM_BUFFER(i, B3_RI_WTO_XA2), SK_RI_TO_53);
		sky2_write8(hw, RAM_BUFFER(i, B3_RI_WTO_XS2), SK_RI_TO_53);
		sky2_write8(hw, RAM_BUFFER(i, B3_RI_RTO_R2), SK_RI_TO_53);
		sky2_write8(hw, RAM_BUFFER(i, B3_RI_RTO_XA2), SK_RI_TO_53);
		sky2_write8(hw, RAM_BUFFER(i, B3_RI_RTO_XS2), SK_RI_TO_53);
	}

	sky2_write32(hw, B0_HWE_IMSK, hwe_mask);

	for (i = 0; i < hw->ports; i++)
		sky2_gmac_reset(hw, i);

	memset(hw->st_le, 0, STATUS_LE_BYTES);
	hw->st_idx = 0;

	sky2_write32(hw, STAT_CTRL, SC_STAT_RST_SET);
	sky2_write32(hw, STAT_CTRL, SC_STAT_RST_CLR);

	sky2_write32(hw, STAT_LIST_ADDR_LO, hw->st_dma);
	sky2_write32(hw, STAT_LIST_ADDR_HI, (u64) hw->st_dma >> 32);

	/* Set the list last index */
	sky2_write16(hw, STAT_LAST_IDX, STATUS_RING_SIZE - 1);

	sky2_write16(hw, STAT_TX_IDX_TH, 10);
	sky2_write8(hw, STAT_FIFO_WM, 16);

	/* set Status-FIFO ISR watermark */
	if (hw->chip_id == CHIP_ID_YUKON_XL && hw->chip_rev == 0)
		sky2_write8(hw, STAT_FIFO_ISR_WM, 4);
	else
		sky2_write8(hw, STAT_FIFO_ISR_WM, 16);

	sky2_write32(hw, STAT_TX_TIMER_INI, sky2_us2clk(hw, 1000));
	sky2_write32(hw, STAT_ISR_TIMER_INI, sky2_us2clk(hw, 20));
	sky2_write32(hw, STAT_LEV_TIMER_INI, sky2_us2clk(hw, 100));

	/* enable status unit */
	sky2_write32(hw, STAT_CTRL, SC_STAT_OP_ON);

	sky2_write8(hw, STAT_TX_TIMER_CTRL, TIM_START);
	sky2_write8(hw, STAT_LEV_TIMER_CTRL, TIM_START);
	sky2_write8(hw, STAT_ISR_TIMER_CTRL, TIM_START);
}

/* Take device down (offline).
 * Equivalent to doing dev_stop() but this does not
 * inform upper layers of the transistion.
 */
static void sky2_detach(struct net_device *dev)
{
	if (netif_running(dev)) {
		netif_tx_lock(dev);
		netif_device_detach(dev);	/* stop txq */
		netif_tx_unlock(dev);
		sky2_down(dev);
	}
}

/* Bring device back after doing sky2_detach */
static int sky2_reattach(struct net_device *dev)
{
	int err = 0;

	if (netif_running(dev)) {
		err = sky2_up(dev);
		if (err) {
			netdev_info(dev, "could not restart %d\n", err);
			dev_close(dev);
		} else {
			netif_device_attach(dev);
			sky2_set_multicast(dev);
		}
	}

	return err;
}

static void sky2_restart(struct work_struct *work)
{
	struct sky2_hw *hw = container_of(work, struct sky2_hw, restart_work);
	u32 imask;
	int i;

	rtnl_lock();

	napi_disable(&hw->napi);
	synchronize_irq(hw->pdev->irq);
	imask = sky2_read32(hw, B0_IMSK);
	sky2_write32(hw, B0_IMSK, 0);

	for (i = 0; i < hw->ports; i++) {
		struct net_device *dev = hw->dev[i];
		struct sky2_port *sky2 = netdev_priv(dev);

		if (!netif_running(dev))
			continue;

		netif_carrier_off(dev);
		netif_tx_disable(dev);
		sky2_hw_down(sky2);
	}

	sky2_reset(hw);

	for (i = 0; i < hw->ports; i++) {
		struct net_device *dev = hw->dev[i];
		struct sky2_port *sky2 = netdev_priv(dev);

		if (!netif_running(dev))
			continue;

		sky2_hw_up(sky2);
		netif_wake_queue(dev);
	}

	sky2_write32(hw, B0_IMSK, imask);
	sky2_read32(hw, B0_IMSK);

	sky2_read32(hw, B0_Y2_SP_LISR);
	napi_enable(&hw->napi);
<<<<<<< HEAD

	rtnl_unlock();
}

=======

	rtnl_unlock();
}

>>>>>>> 93929ebc
static inline u8 sky2_wol_supported(const struct sky2_hw *hw)
{
	return sky2_is_copper(hw) ? (WAKE_PHY | WAKE_MAGIC) : 0;
}

static void sky2_get_wol(struct net_device *dev, struct ethtool_wolinfo *wol)
{
	const struct sky2_port *sky2 = netdev_priv(dev);

	wol->supported = sky2_wol_supported(sky2->hw);
	wol->wolopts = sky2->wol;
}

static int sky2_set_wol(struct net_device *dev, struct ethtool_wolinfo *wol)
{
	struct sky2_port *sky2 = netdev_priv(dev);
	struct sky2_hw *hw = sky2->hw;

	if ((wol->wolopts & ~sky2_wol_supported(sky2->hw)) ||
	    !device_can_wakeup(&hw->pdev->dev))
		return -EOPNOTSUPP;

	sky2->wol = wol->wolopts;
	return 0;
}

static u32 sky2_supported_modes(const struct sky2_hw *hw)
{
	if (sky2_is_copper(hw)) {
		u32 modes = SUPPORTED_10baseT_Half
			| SUPPORTED_10baseT_Full
			| SUPPORTED_100baseT_Half
			| SUPPORTED_100baseT_Full
			| SUPPORTED_Autoneg | SUPPORTED_TP;

		if (hw->flags & SKY2_HW_GIGABIT)
			modes |= SUPPORTED_1000baseT_Half
				| SUPPORTED_1000baseT_Full;
		return modes;
	} else
		return  SUPPORTED_1000baseT_Half
			| SUPPORTED_1000baseT_Full
			| SUPPORTED_Autoneg
			| SUPPORTED_FIBRE;
}

static int sky2_get_settings(struct net_device *dev, struct ethtool_cmd *ecmd)
{
	struct sky2_port *sky2 = netdev_priv(dev);
	struct sky2_hw *hw = sky2->hw;

	ecmd->transceiver = XCVR_INTERNAL;
	ecmd->supported = sky2_supported_modes(hw);
	ecmd->phy_address = PHY_ADDR_MARV;
	if (sky2_is_copper(hw)) {
		ecmd->port = PORT_TP;
		ecmd->speed = sky2->speed;
	} else {
		ecmd->speed = SPEED_1000;
		ecmd->port = PORT_FIBRE;
	}

	ecmd->advertising = sky2->advertising;
	ecmd->autoneg = (sky2->flags & SKY2_FLAG_AUTO_SPEED)
		? AUTONEG_ENABLE : AUTONEG_DISABLE;
	ecmd->duplex = sky2->duplex;
	return 0;
}

static int sky2_set_settings(struct net_device *dev, struct ethtool_cmd *ecmd)
{
	struct sky2_port *sky2 = netdev_priv(dev);
	const struct sky2_hw *hw = sky2->hw;
	u32 supported = sky2_supported_modes(hw);

	if (ecmd->autoneg == AUTONEG_ENABLE) {
		sky2->flags |= SKY2_FLAG_AUTO_SPEED;
		ecmd->advertising = supported;
		sky2->duplex = -1;
		sky2->speed = -1;
	} else {
		u32 setting;

		switch (ecmd->speed) {
		case SPEED_1000:
			if (ecmd->duplex == DUPLEX_FULL)
				setting = SUPPORTED_1000baseT_Full;
			else if (ecmd->duplex == DUPLEX_HALF)
				setting = SUPPORTED_1000baseT_Half;
			else
				return -EINVAL;
			break;
		case SPEED_100:
			if (ecmd->duplex == DUPLEX_FULL)
				setting = SUPPORTED_100baseT_Full;
			else if (ecmd->duplex == DUPLEX_HALF)
				setting = SUPPORTED_100baseT_Half;
			else
				return -EINVAL;
			break;

		case SPEED_10:
			if (ecmd->duplex == DUPLEX_FULL)
				setting = SUPPORTED_10baseT_Full;
			else if (ecmd->duplex == DUPLEX_HALF)
				setting = SUPPORTED_10baseT_Half;
			else
				return -EINVAL;
			break;
		default:
			return -EINVAL;
		}

		if ((setting & supported) == 0)
			return -EINVAL;

		sky2->speed = ecmd->speed;
		sky2->duplex = ecmd->duplex;
		sky2->flags &= ~SKY2_FLAG_AUTO_SPEED;
	}

	sky2->advertising = ecmd->advertising;

	if (netif_running(dev)) {
		sky2_phy_reinit(sky2);
		sky2_set_multicast(dev);
	}

	return 0;
}

static void sky2_get_drvinfo(struct net_device *dev,
			     struct ethtool_drvinfo *info)
{
	struct sky2_port *sky2 = netdev_priv(dev);

	strcpy(info->driver, DRV_NAME);
	strcpy(info->version, DRV_VERSION);
	strcpy(info->fw_version, "N/A");
	strcpy(info->bus_info, pci_name(sky2->hw->pdev));
}

static const struct sky2_stat {
	char name[ETH_GSTRING_LEN];
	u16 offset;
} sky2_stats[] = {
	{ "tx_bytes",	   GM_TXO_OK_HI },
	{ "rx_bytes",	   GM_RXO_OK_HI },
	{ "tx_broadcast",  GM_TXF_BC_OK },
	{ "rx_broadcast",  GM_RXF_BC_OK },
	{ "tx_multicast",  GM_TXF_MC_OK },
	{ "rx_multicast",  GM_RXF_MC_OK },
	{ "tx_unicast",    GM_TXF_UC_OK },
	{ "rx_unicast",    GM_RXF_UC_OK },
	{ "tx_mac_pause",  GM_TXF_MPAUSE },
	{ "rx_mac_pause",  GM_RXF_MPAUSE },
	{ "collisions",    GM_TXF_COL },
	{ "late_collision",GM_TXF_LAT_COL },
	{ "aborted", 	   GM_TXF_ABO_COL },
	{ "single_collisions", GM_TXF_SNG_COL },
	{ "multi_collisions", GM_TXF_MUL_COL },

	{ "rx_short",      GM_RXF_SHT },
	{ "rx_runt", 	   GM_RXE_FRAG },
	{ "rx_64_byte_packets", GM_RXF_64B },
	{ "rx_65_to_127_byte_packets", GM_RXF_127B },
	{ "rx_128_to_255_byte_packets", GM_RXF_255B },
	{ "rx_256_to_511_byte_packets", GM_RXF_511B },
	{ "rx_512_to_1023_byte_packets", GM_RXF_1023B },
	{ "rx_1024_to_1518_byte_packets", GM_RXF_1518B },
	{ "rx_1518_to_max_byte_packets", GM_RXF_MAX_SZ },
	{ "rx_too_long",   GM_RXF_LNG_ERR },
	{ "rx_fifo_overflow", GM_RXE_FIFO_OV },
	{ "rx_jabber",     GM_RXF_JAB_PKT },
	{ "rx_fcs_error",   GM_RXF_FCS_ERR },

	{ "tx_64_byte_packets", GM_TXF_64B },
	{ "tx_65_to_127_byte_packets", GM_TXF_127B },
	{ "tx_128_to_255_byte_packets", GM_TXF_255B },
	{ "tx_256_to_511_byte_packets", GM_TXF_511B },
	{ "tx_512_to_1023_byte_packets", GM_TXF_1023B },
	{ "tx_1024_to_1518_byte_packets", GM_TXF_1518B },
	{ "tx_1519_to_max_byte_packets", GM_TXF_MAX_SZ },
	{ "tx_fifo_underrun", GM_TXE_FIFO_UR },
};

static u32 sky2_get_rx_csum(struct net_device *dev)
{
	struct sky2_port *sky2 = netdev_priv(dev);

	return !!(sky2->flags & SKY2_FLAG_RX_CHECKSUM);
}

static int sky2_set_rx_csum(struct net_device *dev, u32 data)
{
	struct sky2_port *sky2 = netdev_priv(dev);

	if (data)
		sky2->flags |= SKY2_FLAG_RX_CHECKSUM;
	else
		sky2->flags &= ~SKY2_FLAG_RX_CHECKSUM;

	sky2_write32(sky2->hw, Q_ADDR(rxqaddr[sky2->port], Q_CSR),
		     data ? BMU_ENA_RX_CHKSUM : BMU_DIS_RX_CHKSUM);

	return 0;
}

static u32 sky2_get_msglevel(struct net_device *netdev)
{
	struct sky2_port *sky2 = netdev_priv(netdev);
	return sky2->msg_enable;
}

static int sky2_nway_reset(struct net_device *dev)
{
	struct sky2_port *sky2 = netdev_priv(dev);

	if (!netif_running(dev) || !(sky2->flags & SKY2_FLAG_AUTO_SPEED))
		return -EINVAL;

	sky2_phy_reinit(sky2);
	sky2_set_multicast(dev);

	return 0;
}

static void sky2_phy_stats(struct sky2_port *sky2, u64 * data, unsigned count)
{
	struct sky2_hw *hw = sky2->hw;
	unsigned port = sky2->port;
	int i;

	data[0] = (u64) gma_read32(hw, port, GM_TXO_OK_HI) << 32
	    | (u64) gma_read32(hw, port, GM_TXO_OK_LO);
	data[1] = (u64) gma_read32(hw, port, GM_RXO_OK_HI) << 32
	    | (u64) gma_read32(hw, port, GM_RXO_OK_LO);

	for (i = 2; i < count; i++)
		data[i] = (u64) gma_read32(hw, port, sky2_stats[i].offset);
}

static void sky2_set_msglevel(struct net_device *netdev, u32 value)
{
	struct sky2_port *sky2 = netdev_priv(netdev);
	sky2->msg_enable = value;
}

static int sky2_get_sset_count(struct net_device *dev, int sset)
{
	switch (sset) {
	case ETH_SS_STATS:
		return ARRAY_SIZE(sky2_stats);
	default:
		return -EOPNOTSUPP;
	}
}

static void sky2_get_ethtool_stats(struct net_device *dev,
				   struct ethtool_stats *stats, u64 * data)
{
	struct sky2_port *sky2 = netdev_priv(dev);

	sky2_phy_stats(sky2, data, ARRAY_SIZE(sky2_stats));
}

static void sky2_get_strings(struct net_device *dev, u32 stringset, u8 * data)
{
	int i;

	switch (stringset) {
	case ETH_SS_STATS:
		for (i = 0; i < ARRAY_SIZE(sky2_stats); i++)
			memcpy(data + i * ETH_GSTRING_LEN,
			       sky2_stats[i].name, ETH_GSTRING_LEN);
		break;
	}
}

static int sky2_set_mac_address(struct net_device *dev, void *p)
{
	struct sky2_port *sky2 = netdev_priv(dev);
	struct sky2_hw *hw = sky2->hw;
	unsigned port = sky2->port;
	const struct sockaddr *addr = p;

	if (!is_valid_ether_addr(addr->sa_data))
		return -EADDRNOTAVAIL;

	memcpy(dev->dev_addr, addr->sa_data, ETH_ALEN);
	memcpy_toio(hw->regs + B2_MAC_1 + port * 8,
		    dev->dev_addr, ETH_ALEN);
	memcpy_toio(hw->regs + B2_MAC_2 + port * 8,
		    dev->dev_addr, ETH_ALEN);

	/* virtual address for data */
	gma_set_addr(hw, port, GM_SRC_ADDR_2L, dev->dev_addr);

	/* physical address: used for pause frames */
	gma_set_addr(hw, port, GM_SRC_ADDR_1L, dev->dev_addr);

	return 0;
}

static void inline sky2_add_filter(u8 filter[8], const u8 *addr)
{
	u32 bit;

	bit = ether_crc(ETH_ALEN, addr) & 63;
	filter[bit >> 3] |= 1 << (bit & 7);
}

static void sky2_set_multicast(struct net_device *dev)
{
	struct sky2_port *sky2 = netdev_priv(dev);
	struct sky2_hw *hw = sky2->hw;
	unsigned port = sky2->port;
	struct dev_mc_list *list;
	u16 reg;
	u8 filter[8];
	int rx_pause;
	static const u8 pause_mc_addr[ETH_ALEN] = { 0x1, 0x80, 0xc2, 0x0, 0x0, 0x1 };

	rx_pause = (sky2->flow_status == FC_RX || sky2->flow_status == FC_BOTH);
	memset(filter, 0, sizeof(filter));

	reg = gma_read16(hw, port, GM_RX_CTRL);
	reg |= GM_RXCR_UCF_ENA;

	if (dev->flags & IFF_PROMISC)	/* promiscuous */
		reg &= ~(GM_RXCR_UCF_ENA | GM_RXCR_MCF_ENA);
	else if (dev->flags & IFF_ALLMULTI)
		memset(filter, 0xff, sizeof(filter));
	else if (netdev_mc_empty(dev) && !rx_pause)
		reg &= ~GM_RXCR_MCF_ENA;
	else {
		reg |= GM_RXCR_MCF_ENA;

		if (rx_pause)
			sky2_add_filter(filter, pause_mc_addr);

		netdev_for_each_mc_addr(list, dev)
			sky2_add_filter(filter, list->dmi_addr);
	}

	gma_write16(hw, port, GM_MC_ADDR_H1,
		    (u16) filter[0] | ((u16) filter[1] << 8));
	gma_write16(hw, port, GM_MC_ADDR_H2,
		    (u16) filter[2] | ((u16) filter[3] << 8));
	gma_write16(hw, port, GM_MC_ADDR_H3,
		    (u16) filter[4] | ((u16) filter[5] << 8));
	gma_write16(hw, port, GM_MC_ADDR_H4,
		    (u16) filter[6] | ((u16) filter[7] << 8));

	gma_write16(hw, port, GM_RX_CTRL, reg);
}

/* Can have one global because blinking is controlled by
 * ethtool and that is always under RTNL mutex
 */
static void sky2_led(struct sky2_port *sky2, enum led_mode mode)
{
	struct sky2_hw *hw = sky2->hw;
	unsigned port = sky2->port;

	spin_lock_bh(&sky2->phy_lock);
	if (hw->chip_id == CHIP_ID_YUKON_EC_U ||
	    hw->chip_id == CHIP_ID_YUKON_EX ||
	    hw->chip_id == CHIP_ID_YUKON_SUPR) {
		u16 pg;
		pg = gm_phy_read(hw, port, PHY_MARV_EXT_ADR);
		gm_phy_write(hw, port, PHY_MARV_EXT_ADR, 3);

		switch (mode) {
		case MO_LED_OFF:
			gm_phy_write(hw, port, PHY_MARV_PHY_CTRL,
				     PHY_M_LEDC_LOS_CTRL(8) |
				     PHY_M_LEDC_INIT_CTRL(8) |
				     PHY_M_LEDC_STA1_CTRL(8) |
				     PHY_M_LEDC_STA0_CTRL(8));
			break;
		case MO_LED_ON:
			gm_phy_write(hw, port, PHY_MARV_PHY_CTRL,
				     PHY_M_LEDC_LOS_CTRL(9) |
				     PHY_M_LEDC_INIT_CTRL(9) |
				     PHY_M_LEDC_STA1_CTRL(9) |
				     PHY_M_LEDC_STA0_CTRL(9));
			break;
		case MO_LED_BLINK:
			gm_phy_write(hw, port, PHY_MARV_PHY_CTRL,
				     PHY_M_LEDC_LOS_CTRL(0xa) |
				     PHY_M_LEDC_INIT_CTRL(0xa) |
				     PHY_M_LEDC_STA1_CTRL(0xa) |
				     PHY_M_LEDC_STA0_CTRL(0xa));
			break;
		case MO_LED_NORM:
			gm_phy_write(hw, port, PHY_MARV_PHY_CTRL,
				     PHY_M_LEDC_LOS_CTRL(1) |
				     PHY_M_LEDC_INIT_CTRL(8) |
				     PHY_M_LEDC_STA1_CTRL(7) |
				     PHY_M_LEDC_STA0_CTRL(7));
		}

		gm_phy_write(hw, port, PHY_MARV_EXT_ADR, pg);
	} else
		gm_phy_write(hw, port, PHY_MARV_LED_OVER,
				     PHY_M_LED_MO_DUP(mode) |
				     PHY_M_LED_MO_10(mode) |
				     PHY_M_LED_MO_100(mode) |
				     PHY_M_LED_MO_1000(mode) |
				     PHY_M_LED_MO_RX(mode) |
				     PHY_M_LED_MO_TX(mode));

	spin_unlock_bh(&sky2->phy_lock);
}

/* blink LED's for finding board */
static int sky2_phys_id(struct net_device *dev, u32 data)
{
	struct sky2_port *sky2 = netdev_priv(dev);
	unsigned int i;

	if (data == 0)
		data = UINT_MAX;

	for (i = 0; i < data; i++) {
		sky2_led(sky2, MO_LED_ON);
		if (msleep_interruptible(500))
			break;
		sky2_led(sky2, MO_LED_OFF);
		if (msleep_interruptible(500))
			break;
	}
	sky2_led(sky2, MO_LED_NORM);

	return 0;
}

static void sky2_get_pauseparam(struct net_device *dev,
				struct ethtool_pauseparam *ecmd)
{
	struct sky2_port *sky2 = netdev_priv(dev);

	switch (sky2->flow_mode) {
	case FC_NONE:
		ecmd->tx_pause = ecmd->rx_pause = 0;
		break;
	case FC_TX:
		ecmd->tx_pause = 1, ecmd->rx_pause = 0;
		break;
	case FC_RX:
		ecmd->tx_pause = 0, ecmd->rx_pause = 1;
		break;
	case FC_BOTH:
		ecmd->tx_pause = ecmd->rx_pause = 1;
	}

	ecmd->autoneg = (sky2->flags & SKY2_FLAG_AUTO_PAUSE)
		? AUTONEG_ENABLE : AUTONEG_DISABLE;
}

static int sky2_set_pauseparam(struct net_device *dev,
			       struct ethtool_pauseparam *ecmd)
{
	struct sky2_port *sky2 = netdev_priv(dev);

	if (ecmd->autoneg == AUTONEG_ENABLE)
		sky2->flags |= SKY2_FLAG_AUTO_PAUSE;
	else
		sky2->flags &= ~SKY2_FLAG_AUTO_PAUSE;

	sky2->flow_mode = sky2_flow(ecmd->rx_pause, ecmd->tx_pause);

	if (netif_running(dev))
		sky2_phy_reinit(sky2);

	return 0;
}

static int sky2_get_coalesce(struct net_device *dev,
			     struct ethtool_coalesce *ecmd)
{
	struct sky2_port *sky2 = netdev_priv(dev);
	struct sky2_hw *hw = sky2->hw;

	if (sky2_read8(hw, STAT_TX_TIMER_CTRL) == TIM_STOP)
		ecmd->tx_coalesce_usecs = 0;
	else {
		u32 clks = sky2_read32(hw, STAT_TX_TIMER_INI);
		ecmd->tx_coalesce_usecs = sky2_clk2us(hw, clks);
	}
	ecmd->tx_max_coalesced_frames = sky2_read16(hw, STAT_TX_IDX_TH);

	if (sky2_read8(hw, STAT_LEV_TIMER_CTRL) == TIM_STOP)
		ecmd->rx_coalesce_usecs = 0;
	else {
		u32 clks = sky2_read32(hw, STAT_LEV_TIMER_INI);
		ecmd->rx_coalesce_usecs = sky2_clk2us(hw, clks);
	}
	ecmd->rx_max_coalesced_frames = sky2_read8(hw, STAT_FIFO_WM);

	if (sky2_read8(hw, STAT_ISR_TIMER_CTRL) == TIM_STOP)
		ecmd->rx_coalesce_usecs_irq = 0;
	else {
		u32 clks = sky2_read32(hw, STAT_ISR_TIMER_INI);
		ecmd->rx_coalesce_usecs_irq = sky2_clk2us(hw, clks);
	}

	ecmd->rx_max_coalesced_frames_irq = sky2_read8(hw, STAT_FIFO_ISR_WM);

	return 0;
}

/* Note: this affect both ports */
static int sky2_set_coalesce(struct net_device *dev,
			     struct ethtool_coalesce *ecmd)
{
	struct sky2_port *sky2 = netdev_priv(dev);
	struct sky2_hw *hw = sky2->hw;
	const u32 tmax = sky2_clk2us(hw, 0x0ffffff);

	if (ecmd->tx_coalesce_usecs > tmax ||
	    ecmd->rx_coalesce_usecs > tmax ||
	    ecmd->rx_coalesce_usecs_irq > tmax)
		return -EINVAL;

	if (ecmd->tx_max_coalesced_frames >= sky2->tx_ring_size-1)
		return -EINVAL;
	if (ecmd->rx_max_coalesced_frames > RX_MAX_PENDING)
		return -EINVAL;
	if (ecmd->rx_max_coalesced_frames_irq >RX_MAX_PENDING)
		return -EINVAL;

	if (ecmd->tx_coalesce_usecs == 0)
		sky2_write8(hw, STAT_TX_TIMER_CTRL, TIM_STOP);
	else {
		sky2_write32(hw, STAT_TX_TIMER_INI,
			     sky2_us2clk(hw, ecmd->tx_coalesce_usecs));
		sky2_write8(hw, STAT_TX_TIMER_CTRL, TIM_START);
	}
	sky2_write16(hw, STAT_TX_IDX_TH, ecmd->tx_max_coalesced_frames);

	if (ecmd->rx_coalesce_usecs == 0)
		sky2_write8(hw, STAT_LEV_TIMER_CTRL, TIM_STOP);
	else {
		sky2_write32(hw, STAT_LEV_TIMER_INI,
			     sky2_us2clk(hw, ecmd->rx_coalesce_usecs));
		sky2_write8(hw, STAT_LEV_TIMER_CTRL, TIM_START);
	}
	sky2_write8(hw, STAT_FIFO_WM, ecmd->rx_max_coalesced_frames);

	if (ecmd->rx_coalesce_usecs_irq == 0)
		sky2_write8(hw, STAT_ISR_TIMER_CTRL, TIM_STOP);
	else {
		sky2_write32(hw, STAT_ISR_TIMER_INI,
			     sky2_us2clk(hw, ecmd->rx_coalesce_usecs_irq));
		sky2_write8(hw, STAT_ISR_TIMER_CTRL, TIM_START);
	}
	sky2_write8(hw, STAT_FIFO_ISR_WM, ecmd->rx_max_coalesced_frames_irq);
	return 0;
}

static void sky2_get_ringparam(struct net_device *dev,
			       struct ethtool_ringparam *ering)
{
	struct sky2_port *sky2 = netdev_priv(dev);

	ering->rx_max_pending = RX_MAX_PENDING;
	ering->rx_mini_max_pending = 0;
	ering->rx_jumbo_max_pending = 0;
	ering->tx_max_pending = TX_MAX_PENDING;

	ering->rx_pending = sky2->rx_pending;
	ering->rx_mini_pending = 0;
	ering->rx_jumbo_pending = 0;
	ering->tx_pending = sky2->tx_pending;
}

static int sky2_set_ringparam(struct net_device *dev,
			      struct ethtool_ringparam *ering)
{
	struct sky2_port *sky2 = netdev_priv(dev);

	if (ering->rx_pending > RX_MAX_PENDING ||
	    ering->rx_pending < 8 ||
	    ering->tx_pending < TX_MIN_PENDING ||
	    ering->tx_pending > TX_MAX_PENDING)
		return -EINVAL;

	sky2_detach(dev);

	sky2->rx_pending = ering->rx_pending;
	sky2->tx_pending = ering->tx_pending;
	sky2->tx_ring_size = roundup_pow_of_two(sky2->tx_pending+1);

	return sky2_reattach(dev);
}

static int sky2_get_regs_len(struct net_device *dev)
{
	return 0x4000;
}

static int sky2_reg_access_ok(struct sky2_hw *hw, unsigned int b)
{
	/* This complicated switch statement is to make sure and
	 * only access regions that are unreserved.
	 * Some blocks are only valid on dual port cards.
	 */
	switch (b) {
	/* second port */
	case 5:		/* Tx Arbiter 2 */
	case 9:		/* RX2 */
	case 14 ... 15:	/* TX2 */
	case 17: case 19: /* Ram Buffer 2 */
	case 22 ... 23: /* Tx Ram Buffer 2 */
	case 25:	/* Rx MAC Fifo 1 */
	case 27:	/* Tx MAC Fifo 2 */
	case 31:	/* GPHY 2 */
	case 40 ... 47: /* Pattern Ram 2 */
	case 52: case 54: /* TCP Segmentation 2 */
	case 112 ... 116: /* GMAC 2 */
		return hw->ports > 1;

	case 0:		/* Control */
	case 2:		/* Mac address */
	case 4:		/* Tx Arbiter 1 */
	case 7:		/* PCI express reg */
	case 8:		/* RX1 */
	case 12 ... 13: /* TX1 */
	case 16: case 18:/* Rx Ram Buffer 1 */
	case 20 ... 21: /* Tx Ram Buffer 1 */
	case 24:	/* Rx MAC Fifo 1 */
	case 26:	/* Tx MAC Fifo 1 */
	case 28 ... 29: /* Descriptor and status unit */
	case 30:	/* GPHY 1*/
	case 32 ... 39: /* Pattern Ram 1 */
	case 48: case 50: /* TCP Segmentation 1 */
	case 56 ... 60:	/* PCI space */
	case 80 ... 84:	/* GMAC 1 */
		return 1;

	default:
		return 0;
	}
}

/*
 * Returns copy of control register region
 * Note: ethtool_get_regs always provides full size (16k) buffer
 */
static void sky2_get_regs(struct net_device *dev, struct ethtool_regs *regs,
			  void *p)
{
	const struct sky2_port *sky2 = netdev_priv(dev);
	const void __iomem *io = sky2->hw->regs;
	unsigned int b;

	regs->version = 1;

	for (b = 0; b < 128; b++) {
		/* skip poisonous diagnostic ram region in block 3 */
		if (b == 3)
			memcpy_fromio(p + 0x10, io + 0x10, 128 - 0x10);
		else if (sky2_reg_access_ok(sky2->hw, b))
			memcpy_fromio(p, io, 128);
		else
			memset(p, 0, 128);

		p += 128;
		io += 128;
	}
}

/* In order to do Jumbo packets on these chips, need to turn off the
 * transmit store/forward. Therefore checksum offload won't work.
 */
static int no_tx_offload(struct net_device *dev)
{
	const struct sky2_port *sky2 = netdev_priv(dev);
	const struct sky2_hw *hw = sky2->hw;

	return dev->mtu > ETH_DATA_LEN && hw->chip_id == CHIP_ID_YUKON_EC_U;
}

static int sky2_set_tx_csum(struct net_device *dev, u32 data)
{
	if (data && no_tx_offload(dev))
		return -EINVAL;

	return ethtool_op_set_tx_csum(dev, data);
}


static int sky2_set_tso(struct net_device *dev, u32 data)
{
	if (data && no_tx_offload(dev))
		return -EINVAL;

	return ethtool_op_set_tso(dev, data);
}

static int sky2_get_eeprom_len(struct net_device *dev)
{
	struct sky2_port *sky2 = netdev_priv(dev);
	struct sky2_hw *hw = sky2->hw;
	u16 reg2;

	reg2 = sky2_pci_read16(hw, PCI_DEV_REG2);
	return 1 << ( ((reg2 & PCI_VPD_ROM_SZ) >> 14) + 8);
}

static int sky2_vpd_wait(const struct sky2_hw *hw, int cap, u16 busy)
{
	unsigned long start = jiffies;

	while ( (sky2_pci_read16(hw, cap + PCI_VPD_ADDR) & PCI_VPD_ADDR_F) == busy) {
		/* Can take up to 10.6 ms for write */
		if (time_after(jiffies, start + HZ/4)) {
			dev_err(&hw->pdev->dev, "VPD cycle timed out\n");
			return -ETIMEDOUT;
		}
		mdelay(1);
	}

	return 0;
}

static int sky2_vpd_read(struct sky2_hw *hw, int cap, void *data,
			 u16 offset, size_t length)
{
	int rc = 0;

	while (length > 0) {
		u32 val;

		sky2_pci_write16(hw, cap + PCI_VPD_ADDR, offset);
		rc = sky2_vpd_wait(hw, cap, 0);
		if (rc)
			break;

		val = sky2_pci_read32(hw, cap + PCI_VPD_DATA);

		memcpy(data, &val, min(sizeof(val), length));
		offset += sizeof(u32);
		data += sizeof(u32);
		length -= sizeof(u32);
	}

	return rc;
}

static int sky2_vpd_write(struct sky2_hw *hw, int cap, const void *data,
			  u16 offset, unsigned int length)
{
	unsigned int i;
	int rc = 0;

	for (i = 0; i < length; i += sizeof(u32)) {
		u32 val = *(u32 *)(data + i);

		sky2_pci_write32(hw, cap + PCI_VPD_DATA, val);
		sky2_pci_write32(hw, cap + PCI_VPD_ADDR, offset | PCI_VPD_ADDR_F);

		rc = sky2_vpd_wait(hw, cap, PCI_VPD_ADDR_F);
		if (rc)
			break;
	}
	return rc;
}

static int sky2_get_eeprom(struct net_device *dev, struct ethtool_eeprom *eeprom,
			   u8 *data)
{
	struct sky2_port *sky2 = netdev_priv(dev);
	int cap = pci_find_capability(sky2->hw->pdev, PCI_CAP_ID_VPD);

	if (!cap)
		return -EINVAL;

	eeprom->magic = SKY2_EEPROM_MAGIC;

	return sky2_vpd_read(sky2->hw, cap, data, eeprom->offset, eeprom->len);
}

static int sky2_set_eeprom(struct net_device *dev, struct ethtool_eeprom *eeprom,
			   u8 *data)
{
	struct sky2_port *sky2 = netdev_priv(dev);
	int cap = pci_find_capability(sky2->hw->pdev, PCI_CAP_ID_VPD);

	if (!cap)
		return -EINVAL;

	if (eeprom->magic != SKY2_EEPROM_MAGIC)
		return -EINVAL;

	/* Partial writes not supported */
	if ((eeprom->offset & 3) || (eeprom->len & 3))
		return -EINVAL;

	return sky2_vpd_write(sky2->hw, cap, data, eeprom->offset, eeprom->len);
}


static const struct ethtool_ops sky2_ethtool_ops = {
	.get_settings	= sky2_get_settings,
	.set_settings	= sky2_set_settings,
	.get_drvinfo	= sky2_get_drvinfo,
	.get_wol	= sky2_get_wol,
	.set_wol	= sky2_set_wol,
	.get_msglevel	= sky2_get_msglevel,
	.set_msglevel	= sky2_set_msglevel,
	.nway_reset	= sky2_nway_reset,
	.get_regs_len	= sky2_get_regs_len,
	.get_regs	= sky2_get_regs,
	.get_link	= ethtool_op_get_link,
	.get_eeprom_len	= sky2_get_eeprom_len,
	.get_eeprom	= sky2_get_eeprom,
	.set_eeprom	= sky2_set_eeprom,
	.set_sg 	= ethtool_op_set_sg,
	.set_tx_csum	= sky2_set_tx_csum,
	.set_tso	= sky2_set_tso,
	.get_rx_csum	= sky2_get_rx_csum,
	.set_rx_csum	= sky2_set_rx_csum,
	.get_strings	= sky2_get_strings,
	.get_coalesce	= sky2_get_coalesce,
	.set_coalesce	= sky2_set_coalesce,
	.get_ringparam	= sky2_get_ringparam,
	.set_ringparam	= sky2_set_ringparam,
	.get_pauseparam = sky2_get_pauseparam,
	.set_pauseparam = sky2_set_pauseparam,
	.phys_id	= sky2_phys_id,
	.get_sset_count = sky2_get_sset_count,
	.get_ethtool_stats = sky2_get_ethtool_stats,
};

#ifdef CONFIG_SKY2_DEBUG

static struct dentry *sky2_debug;


/*
 * Read and parse the first part of Vital Product Data
 */
#define VPD_SIZE	128
#define VPD_MAGIC	0x82

static const struct vpd_tag {
	char tag[2];
	char *label;
} vpd_tags[] = {
	{ "PN",	"Part Number" },
	{ "EC", "Engineering Level" },
	{ "MN", "Manufacturer" },
	{ "SN", "Serial Number" },
	{ "YA", "Asset Tag" },
	{ "VL", "First Error Log Message" },
	{ "VF", "Second Error Log Message" },
	{ "VB", "Boot Agent ROM Configuration" },
	{ "VE", "EFI UNDI Configuration" },
};

static void sky2_show_vpd(struct seq_file *seq, struct sky2_hw *hw)
{
	size_t vpd_size;
	loff_t offs;
	u8 len;
	unsigned char *buf;
	u16 reg2;

	reg2 = sky2_pci_read16(hw, PCI_DEV_REG2);
	vpd_size = 1 << ( ((reg2 & PCI_VPD_ROM_SZ) >> 14) + 8);

	seq_printf(seq, "%s Product Data\n", pci_name(hw->pdev));
	buf = kmalloc(vpd_size, GFP_KERNEL);
	if (!buf) {
		seq_puts(seq, "no memory!\n");
		return;
	}

	if (pci_read_vpd(hw->pdev, 0, vpd_size, buf) < 0) {
		seq_puts(seq, "VPD read failed\n");
		goto out;
	}

	if (buf[0] != VPD_MAGIC) {
		seq_printf(seq, "VPD tag mismatch: %#x\n", buf[0]);
		goto out;
	}
	len = buf[1];
	if (len == 0 || len > vpd_size - 4) {
		seq_printf(seq, "Invalid id length: %d\n", len);
		goto out;
	}

	seq_printf(seq, "%.*s\n", len, buf + 3);
	offs = len + 3;

	while (offs < vpd_size - 4) {
		int i;

		if (!memcmp("RW", buf + offs, 2))	/* end marker */
			break;
		len = buf[offs + 2];
		if (offs + len + 3 >= vpd_size)
			break;

		for (i = 0; i < ARRAY_SIZE(vpd_tags); i++) {
			if (!memcmp(vpd_tags[i].tag, buf + offs, 2)) {
				seq_printf(seq, " %s: %.*s\n",
					   vpd_tags[i].label, len, buf + offs + 3);
				break;
			}
		}
		offs += len + 3;
	}
out:
	kfree(buf);
}

static int sky2_debug_show(struct seq_file *seq, void *v)
{
	struct net_device *dev = seq->private;
	const struct sky2_port *sky2 = netdev_priv(dev);
	struct sky2_hw *hw = sky2->hw;
	unsigned port = sky2->port;
	unsigned idx, last;
	int sop;

	sky2_show_vpd(seq, hw);

	seq_printf(seq, "\nIRQ src=%x mask=%x control=%x\n",
		   sky2_read32(hw, B0_ISRC),
		   sky2_read32(hw, B0_IMSK),
		   sky2_read32(hw, B0_Y2_SP_ICR));

	if (!netif_running(dev)) {
		seq_printf(seq, "network not running\n");
		return 0;
	}

	napi_disable(&hw->napi);
	last = sky2_read16(hw, STAT_PUT_IDX);

	if (hw->st_idx == last)
		seq_puts(seq, "Status ring (empty)\n");
	else {
		seq_puts(seq, "Status ring\n");
		for (idx = hw->st_idx; idx != last && idx < STATUS_RING_SIZE;
		     idx = RING_NEXT(idx, STATUS_RING_SIZE)) {
			const struct sky2_status_le *le = hw->st_le + idx;
			seq_printf(seq, "[%d] %#x %d %#x\n",
				   idx, le->opcode, le->length, le->status);
		}
		seq_puts(seq, "\n");
	}

	seq_printf(seq, "Tx ring pending=%u...%u report=%d done=%d\n",
		   sky2->tx_cons, sky2->tx_prod,
		   sky2_read16(hw, port == 0 ? STAT_TXA1_RIDX : STAT_TXA2_RIDX),
		   sky2_read16(hw, Q_ADDR(txqaddr[port], Q_DONE)));

	/* Dump contents of tx ring */
	sop = 1;
	for (idx = sky2->tx_next; idx != sky2->tx_prod && idx < sky2->tx_ring_size;
	     idx = RING_NEXT(idx, sky2->tx_ring_size)) {
		const struct sky2_tx_le *le = sky2->tx_le + idx;
		u32 a = le32_to_cpu(le->addr);

		if (sop)
			seq_printf(seq, "%u:", idx);
		sop = 0;

		switch(le->opcode & ~HW_OWNER) {
		case OP_ADDR64:
			seq_printf(seq, " %#x:", a);
			break;
		case OP_LRGLEN:
			seq_printf(seq, " mtu=%d", a);
			break;
		case OP_VLAN:
			seq_printf(seq, " vlan=%d", be16_to_cpu(le->length));
			break;
		case OP_TCPLISW:
			seq_printf(seq, " csum=%#x", a);
			break;
		case OP_LARGESEND:
			seq_printf(seq, " tso=%#x(%d)", a, le16_to_cpu(le->length));
			break;
		case OP_PACKET:
			seq_printf(seq, " %#x(%d)", a, le16_to_cpu(le->length));
			break;
		case OP_BUFFER:
			seq_printf(seq, " frag=%#x(%d)", a, le16_to_cpu(le->length));
			break;
		default:
			seq_printf(seq, " op=%#x,%#x(%d)", le->opcode,
				   a, le16_to_cpu(le->length));
		}

		if (le->ctrl & EOP) {
			seq_putc(seq, '\n');
			sop = 1;
		}
	}

	seq_printf(seq, "\nRx ring hw get=%d put=%d last=%d\n",
		   sky2_read16(hw, Y2_QADDR(rxqaddr[port], PREF_UNIT_GET_IDX)),
		   sky2_read16(hw, Y2_QADDR(rxqaddr[port], PREF_UNIT_PUT_IDX)),
		   sky2_read16(hw, Y2_QADDR(rxqaddr[port], PREF_UNIT_LAST_IDX)));

	sky2_read32(hw, B0_Y2_SP_LISR);
	napi_enable(&hw->napi);
	return 0;
}

static int sky2_debug_open(struct inode *inode, struct file *file)
{
	return single_open(file, sky2_debug_show, inode->i_private);
}

static const struct file_operations sky2_debug_fops = {
	.owner		= THIS_MODULE,
	.open		= sky2_debug_open,
	.read		= seq_read,
	.llseek		= seq_lseek,
	.release	= single_release,
};

/*
 * Use network device events to create/remove/rename
 * debugfs file entries
 */
static int sky2_device_event(struct notifier_block *unused,
			     unsigned long event, void *ptr)
{
	struct net_device *dev = ptr;
	struct sky2_port *sky2 = netdev_priv(dev);

	if (dev->netdev_ops->ndo_open != sky2_up || !sky2_debug)
		return NOTIFY_DONE;

	switch(event) {
	case NETDEV_CHANGENAME:
		if (sky2->debugfs) {
			sky2->debugfs = debugfs_rename(sky2_debug, sky2->debugfs,
						       sky2_debug, dev->name);
		}
		break;

	case NETDEV_GOING_DOWN:
		if (sky2->debugfs) {
			netdev_printk(KERN_DEBUG, dev, "remove debugfs\n");
			debugfs_remove(sky2->debugfs);
			sky2->debugfs = NULL;
		}
		break;

	case NETDEV_UP:
		sky2->debugfs = debugfs_create_file(dev->name, S_IRUGO,
						    sky2_debug, dev,
						    &sky2_debug_fops);
		if (IS_ERR(sky2->debugfs))
			sky2->debugfs = NULL;
	}

	return NOTIFY_DONE;
}

static struct notifier_block sky2_notifier = {
	.notifier_call = sky2_device_event,
};


static __init void sky2_debug_init(void)
{
	struct dentry *ent;

	ent = debugfs_create_dir("sky2", NULL);
	if (!ent || IS_ERR(ent))
		return;

	sky2_debug = ent;
	register_netdevice_notifier(&sky2_notifier);
}

static __exit void sky2_debug_cleanup(void)
{
	if (sky2_debug) {
		unregister_netdevice_notifier(&sky2_notifier);
		debugfs_remove(sky2_debug);
		sky2_debug = NULL;
	}
}

#else
#define sky2_debug_init()
#define sky2_debug_cleanup()
#endif

/* Two copies of network device operations to handle special case of
   not allowing netpoll on second port */
static const struct net_device_ops sky2_netdev_ops[2] = {
  {
	.ndo_open		= sky2_up,
	.ndo_stop		= sky2_down,
	.ndo_start_xmit		= sky2_xmit_frame,
	.ndo_do_ioctl		= sky2_ioctl,
	.ndo_validate_addr	= eth_validate_addr,
	.ndo_set_mac_address	= sky2_set_mac_address,
	.ndo_set_multicast_list	= sky2_set_multicast,
	.ndo_change_mtu		= sky2_change_mtu,
	.ndo_tx_timeout		= sky2_tx_timeout,
#ifdef SKY2_VLAN_TAG_USED
	.ndo_vlan_rx_register	= sky2_vlan_rx_register,
#endif
#ifdef CONFIG_NET_POLL_CONTROLLER
	.ndo_poll_controller	= sky2_netpoll,
#endif
  },
  {
	.ndo_open		= sky2_up,
	.ndo_stop		= sky2_down,
	.ndo_start_xmit		= sky2_xmit_frame,
	.ndo_do_ioctl		= sky2_ioctl,
	.ndo_validate_addr	= eth_validate_addr,
	.ndo_set_mac_address	= sky2_set_mac_address,
	.ndo_set_multicast_list	= sky2_set_multicast,
	.ndo_change_mtu		= sky2_change_mtu,
	.ndo_tx_timeout		= sky2_tx_timeout,
#ifdef SKY2_VLAN_TAG_USED
	.ndo_vlan_rx_register	= sky2_vlan_rx_register,
#endif
  },
};

/* Initialize network device */
static __devinit struct net_device *sky2_init_netdev(struct sky2_hw *hw,
						     unsigned port,
						     int highmem, int wol)
{
	struct sky2_port *sky2;
	struct net_device *dev = alloc_etherdev(sizeof(*sky2));

	if (!dev) {
		dev_err(&hw->pdev->dev, "etherdev alloc failed\n");
		return NULL;
	}

	SET_NETDEV_DEV(dev, &hw->pdev->dev);
	dev->irq = hw->pdev->irq;
	SET_ETHTOOL_OPS(dev, &sky2_ethtool_ops);
	dev->watchdog_timeo = TX_WATCHDOG;
	dev->netdev_ops = &sky2_netdev_ops[port];

	sky2 = netdev_priv(dev);
	sky2->netdev = dev;
	sky2->hw = hw;
	sky2->msg_enable = netif_msg_init(debug, default_msg);

	/* Auto speed and flow control */
	sky2->flags = SKY2_FLAG_AUTO_SPEED | SKY2_FLAG_AUTO_PAUSE;
	if (hw->chip_id != CHIP_ID_YUKON_XL)
		sky2->flags |= SKY2_FLAG_RX_CHECKSUM;

	sky2->flow_mode = FC_BOTH;

	sky2->duplex = -1;
	sky2->speed = -1;
	sky2->advertising = sky2_supported_modes(hw);
	sky2->wol = wol;

	spin_lock_init(&sky2->phy_lock);

	sky2->tx_pending = TX_DEF_PENDING;
	sky2->tx_ring_size = roundup_pow_of_two(TX_DEF_PENDING+1);
	sky2->rx_pending = RX_DEF_PENDING;

	hw->dev[port] = dev;

	sky2->port = port;

	dev->features |= NETIF_F_TSO | NETIF_F_IP_CSUM | NETIF_F_SG;
	if (highmem)
		dev->features |= NETIF_F_HIGHDMA;

#ifdef SKY2_VLAN_TAG_USED
	/* The workaround for FE+ status conflicts with VLAN tag detection. */
	if (!(sky2->hw->chip_id == CHIP_ID_YUKON_FE_P &&
	      sky2->hw->chip_rev == CHIP_REV_YU_FE2_A0)) {
		dev->features |= NETIF_F_HW_VLAN_TX | NETIF_F_HW_VLAN_RX;
	}
#endif

	/* read the mac address */
	memcpy_fromio(dev->dev_addr, hw->regs + B2_MAC_1 + port * 8, ETH_ALEN);
	memcpy(dev->perm_addr, dev->dev_addr, dev->addr_len);

	return dev;
}

static void __devinit sky2_show_addr(struct net_device *dev)
{
	const struct sky2_port *sky2 = netdev_priv(dev);

	netif_info(sky2, probe, dev, "addr %pM\n", dev->dev_addr);
}

/* Handle software interrupt used during MSI test */
static irqreturn_t __devinit sky2_test_intr(int irq, void *dev_id)
{
	struct sky2_hw *hw = dev_id;
	u32 status = sky2_read32(hw, B0_Y2_SP_ISRC2);

	if (status == 0)
		return IRQ_NONE;

	if (status & Y2_IS_IRQ_SW) {
		hw->flags |= SKY2_HW_USE_MSI;
		wake_up(&hw->msi_wait);
		sky2_write8(hw, B0_CTST, CS_CL_SW_IRQ);
	}
	sky2_write32(hw, B0_Y2_SP_ICR, 2);

	return IRQ_HANDLED;
}

/* Test interrupt path by forcing a a software IRQ */
static int __devinit sky2_test_msi(struct sky2_hw *hw)
{
	struct pci_dev *pdev = hw->pdev;
	int err;

	init_waitqueue_head (&hw->msi_wait);

	sky2_write32(hw, B0_IMSK, Y2_IS_IRQ_SW);

	err = request_irq(pdev->irq, sky2_test_intr, 0, DRV_NAME, hw);
	if (err) {
		dev_err(&pdev->dev, "cannot assign irq %d\n", pdev->irq);
		return err;
	}

	sky2_write8(hw, B0_CTST, CS_ST_SW_IRQ);
	sky2_read8(hw, B0_CTST);

	wait_event_timeout(hw->msi_wait, (hw->flags & SKY2_HW_USE_MSI), HZ/10);

	if (!(hw->flags & SKY2_HW_USE_MSI)) {
		/* MSI test failed, go back to INTx mode */
		dev_info(&pdev->dev, "No interrupt generated using MSI, "
			 "switching to INTx mode.\n");

		err = -EOPNOTSUPP;
		sky2_write8(hw, B0_CTST, CS_CL_SW_IRQ);
	}

	sky2_write32(hw, B0_IMSK, 0);
	sky2_read32(hw, B0_IMSK);

	free_irq(pdev->irq, hw);

	return err;
}

/* This driver supports yukon2 chipset only */
static const char *sky2_name(u8 chipid, char *buf, int sz)
{
	const char *name[] = {
		"XL",		/* 0xb3 */
		"EC Ultra", 	/* 0xb4 */
		"Extreme",	/* 0xb5 */
		"EC",		/* 0xb6 */
		"FE",		/* 0xb7 */
		"FE+",		/* 0xb8 */
		"Supreme",	/* 0xb9 */
		"UL 2",		/* 0xba */
		"Unknown",	/* 0xbb */
		"Optima",	/* 0xbc */
	};

	if (chipid >= CHIP_ID_YUKON_XL && chipid <= CHIP_ID_YUKON_OPT)
		strncpy(buf, name[chipid - CHIP_ID_YUKON_XL], sz);
	else
		snprintf(buf, sz, "(chip %#x)", chipid);
	return buf;
}

static int __devinit sky2_probe(struct pci_dev *pdev,
				const struct pci_device_id *ent)
{
	struct net_device *dev;
	struct sky2_hw *hw;
	int err, using_dac = 0, wol_default;
	u32 reg;
	char buf1[16];

	err = pci_enable_device(pdev);
	if (err) {
		dev_err(&pdev->dev, "cannot enable PCI device\n");
		goto err_out;
	}

	/* Get configuration information
	 * Note: only regular PCI config access once to test for HW issues
	 *       other PCI access through shared memory for speed and to
	 *	 avoid MMCONFIG problems.
	 */
	err = pci_read_config_dword(pdev, PCI_DEV_REG2, &reg);
	if (err) {
		dev_err(&pdev->dev, "PCI read config failed\n");
		goto err_out;
	}

	if (~reg == 0) {
		dev_err(&pdev->dev, "PCI configuration read error\n");
		goto err_out;
	}

	err = pci_request_regions(pdev, DRV_NAME);
	if (err) {
		dev_err(&pdev->dev, "cannot obtain PCI resources\n");
		goto err_out_disable;
	}

	pci_set_master(pdev);

	if (sizeof(dma_addr_t) > sizeof(u32) &&
	    !(err = pci_set_dma_mask(pdev, DMA_BIT_MASK(64)))) {
		using_dac = 1;
		err = pci_set_consistent_dma_mask(pdev, DMA_BIT_MASK(64));
		if (err < 0) {
			dev_err(&pdev->dev, "unable to obtain 64 bit DMA "
				"for consistent allocations\n");
			goto err_out_free_regions;
		}
	} else {
		err = pci_set_dma_mask(pdev, DMA_BIT_MASK(32));
		if (err) {
			dev_err(&pdev->dev, "no usable DMA configuration\n");
			goto err_out_free_regions;
		}
	}


#ifdef __BIG_ENDIAN
	/* The sk98lin vendor driver uses hardware byte swapping but
	 * this driver uses software swapping.
	 */
	reg &= ~PCI_REV_DESC;
	err = pci_write_config_dword(pdev,PCI_DEV_REG2, reg);
	if (err) {
		dev_err(&pdev->dev, "PCI write config failed\n");
		goto err_out_free_regions;
	}
#endif

	wol_default = device_may_wakeup(&pdev->dev) ? WAKE_MAGIC : 0;

	err = -ENOMEM;

	hw = kzalloc(sizeof(*hw) + strlen(DRV_NAME "@pci:")
		     + strlen(pci_name(pdev)) + 1, GFP_KERNEL);
	if (!hw) {
		dev_err(&pdev->dev, "cannot allocate hardware struct\n");
		goto err_out_free_regions;
	}

	hw->pdev = pdev;
	sprintf(hw->irq_name, DRV_NAME "@pci:%s", pci_name(pdev));

	hw->regs = ioremap_nocache(pci_resource_start(pdev, 0), 0x4000);
	if (!hw->regs) {
		dev_err(&pdev->dev, "cannot map device registers\n");
		goto err_out_free_hw;
	}

	/* ring for status responses */
	hw->st_le = pci_alloc_consistent(pdev, STATUS_LE_BYTES, &hw->st_dma);
	if (!hw->st_le)
		goto err_out_iounmap;

	err = sky2_init(hw);
	if (err)
		goto err_out_iounmap;

	dev_info(&pdev->dev, "Yukon-2 %s chip revision %d\n",
		 sky2_name(hw->chip_id, buf1, sizeof(buf1)), hw->chip_rev);

	sky2_reset(hw);

	dev = sky2_init_netdev(hw, 0, using_dac, wol_default);
	if (!dev) {
		err = -ENOMEM;
		goto err_out_free_pci;
	}

	if (!disable_msi && pci_enable_msi(pdev) == 0) {
		err = sky2_test_msi(hw);
		if (err == -EOPNOTSUPP)
 			pci_disable_msi(pdev);
		else if (err)
			goto err_out_free_netdev;
 	}

	err = register_netdev(dev);
	if (err) {
		dev_err(&pdev->dev, "cannot register net device\n");
		goto err_out_free_netdev;
	}

	netif_carrier_off(dev);

	netif_napi_add(dev, &hw->napi, sky2_poll, NAPI_WEIGHT);

	err = request_irq(pdev->irq, sky2_intr,
			  (hw->flags & SKY2_HW_USE_MSI) ? 0 : IRQF_SHARED,
			  hw->irq_name, hw);
	if (err) {
		dev_err(&pdev->dev, "cannot assign irq %d\n", pdev->irq);
		goto err_out_unregister;
	}
	sky2_write32(hw, B0_IMSK, Y2_IS_BASE);
	napi_enable(&hw->napi);

	sky2_show_addr(dev);

	if (hw->ports > 1) {
		struct net_device *dev1;

		err = -ENOMEM;
		dev1 = sky2_init_netdev(hw, 1, using_dac, wol_default);
		if (dev1 && (err = register_netdev(dev1)) == 0)
			sky2_show_addr(dev1);
		else {
			dev_warn(&pdev->dev,
				 "register of second port failed (%d)\n", err);
			hw->dev[1] = NULL;
			hw->ports = 1;
			if (dev1)
				free_netdev(dev1);
		}
	}

	setup_timer(&hw->watchdog_timer, sky2_watchdog, (unsigned long) hw);
	INIT_WORK(&hw->restart_work, sky2_restart);

	pci_set_drvdata(pdev, hw);
	pdev->d3_delay = 150;

	return 0;

err_out_unregister:
	if (hw->flags & SKY2_HW_USE_MSI)
		pci_disable_msi(pdev);
	unregister_netdev(dev);
err_out_free_netdev:
	free_netdev(dev);
err_out_free_pci:
	sky2_write8(hw, B0_CTST, CS_RST_SET);
	pci_free_consistent(pdev, STATUS_LE_BYTES, hw->st_le, hw->st_dma);
err_out_iounmap:
	iounmap(hw->regs);
err_out_free_hw:
	kfree(hw);
err_out_free_regions:
	pci_release_regions(pdev);
err_out_disable:
	pci_disable_device(pdev);
err_out:
	pci_set_drvdata(pdev, NULL);
	return err;
}

static void __devexit sky2_remove(struct pci_dev *pdev)
{
	struct sky2_hw *hw = pci_get_drvdata(pdev);
	int i;

	if (!hw)
		return;

	del_timer_sync(&hw->watchdog_timer);
	cancel_work_sync(&hw->restart_work);

	for (i = hw->ports-1; i >= 0; --i)
		unregister_netdev(hw->dev[i]);

	sky2_write32(hw, B0_IMSK, 0);

	sky2_power_aux(hw);

	sky2_write8(hw, B0_CTST, CS_RST_SET);
	sky2_read8(hw, B0_CTST);

	free_irq(pdev->irq, hw);
	if (hw->flags & SKY2_HW_USE_MSI)
		pci_disable_msi(pdev);
	pci_free_consistent(pdev, STATUS_LE_BYTES, hw->st_le, hw->st_dma);
	pci_release_regions(pdev);
	pci_disable_device(pdev);

	for (i = hw->ports-1; i >= 0; --i)
		free_netdev(hw->dev[i]);

	iounmap(hw->regs);
	kfree(hw);

	pci_set_drvdata(pdev, NULL);
}

static int sky2_suspend(struct pci_dev *pdev, pm_message_t state)
{
	struct sky2_hw *hw = pci_get_drvdata(pdev);
	int i, wol = 0;

	if (!hw)
		return 0;

	del_timer_sync(&hw->watchdog_timer);
	cancel_work_sync(&hw->restart_work);

	rtnl_lock();
	for (i = 0; i < hw->ports; i++) {
		struct net_device *dev = hw->dev[i];
		struct sky2_port *sky2 = netdev_priv(dev);

		sky2_detach(dev);

		if (sky2->wol)
			sky2_wol_init(sky2);

		wol |= sky2->wol;
	}

	device_set_wakeup_enable(&pdev->dev, wol != 0);

	sky2_write32(hw, B0_IMSK, 0);
	napi_disable(&hw->napi);
	sky2_power_aux(hw);
	rtnl_unlock();

	pci_save_state(pdev);
	pci_enable_wake(pdev, pci_choose_state(pdev, state), wol);
	pci_set_power_state(pdev, pci_choose_state(pdev, state));

	return 0;
}

#ifdef CONFIG_PM
static int sky2_resume(struct pci_dev *pdev)
{
	struct sky2_hw *hw = pci_get_drvdata(pdev);
	int i, err;

	if (!hw)
		return 0;

	rtnl_lock();
	err = pci_set_power_state(pdev, PCI_D0);
	if (err)
		goto out;

	err = pci_restore_state(pdev);
	if (err)
		goto out;

	pci_enable_wake(pdev, PCI_D0, 0);

	/* Re-enable all clocks */
	err = pci_write_config_dword(pdev, PCI_DEV_REG3, 0);
	if (err) {
		dev_err(&pdev->dev, "PCI write config failed\n");
		goto out;
	}

	sky2_reset(hw);
	sky2_write32(hw, B0_IMSK, Y2_IS_BASE);
	napi_enable(&hw->napi);

	for (i = 0; i < hw->ports; i++) {
		err = sky2_reattach(hw->dev[i]);
		if (err)
			goto out;
	}
	rtnl_unlock();

	return 0;
out:
	rtnl_unlock();

	dev_err(&pdev->dev, "resume failed (%d)\n", err);
	pci_disable_device(pdev);
	return err;
}
#endif

static void sky2_shutdown(struct pci_dev *pdev)
{
	sky2_suspend(pdev, PMSG_SUSPEND);
}

static struct pci_driver sky2_driver = {
	.name = DRV_NAME,
	.id_table = sky2_id_table,
	.probe = sky2_probe,
	.remove = __devexit_p(sky2_remove),
#ifdef CONFIG_PM
	.suspend = sky2_suspend,
	.resume = sky2_resume,
#endif
	.shutdown = sky2_shutdown,
};

static int __init sky2_init_module(void)
{
	pr_info("driver version " DRV_VERSION "\n");

	sky2_debug_init();
	return pci_register_driver(&sky2_driver);
}

static void __exit sky2_cleanup_module(void)
{
	pci_unregister_driver(&sky2_driver);
	sky2_debug_cleanup();
}

module_init(sky2_init_module);
module_exit(sky2_cleanup_module);

MODULE_DESCRIPTION("Marvell Yukon 2 Gigabit Ethernet driver");
MODULE_AUTHOR("Stephen Hemminger <shemminger@linux-foundation.org>");
MODULE_LICENSE("GPL");
MODULE_VERSION(DRV_VERSION);<|MERGE_RESOLUTION|>--- conflicted
+++ resolved
@@ -3300,17 +3300,10 @@
 
 	sky2_read32(hw, B0_Y2_SP_LISR);
 	napi_enable(&hw->napi);
-<<<<<<< HEAD
 
 	rtnl_unlock();
 }
 
-=======
-
-	rtnl_unlock();
-}
-
->>>>>>> 93929ebc
 static inline u8 sky2_wol_supported(const struct sky2_hw *hw)
 {
 	return sky2_is_copper(hw) ? (WAKE_PHY | WAKE_MAGIC) : 0;
