--- conflicted
+++ resolved
@@ -237,8 +237,6 @@
 			wl1271_tx_dummy_packet(wl);
 	}
 
-<<<<<<< HEAD
-=======
 	/*
 	 * "TX retries exceeded" has a different meaning according to mode.
 	 * In AP mode the offending station is disconnected. In STA mode we
@@ -260,7 +258,6 @@
 		disconnect_sta = true;
 	}
 
->>>>>>> edf6a9f3
 	if (wl->vif && beacon_loss)
 		ieee80211_connection_loss(wl->vif);
 
