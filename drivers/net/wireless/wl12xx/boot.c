--- conflicted
+++ resolved
@@ -482,12 +482,8 @@
 		MAX_TX_RETRY_EVENT_ID;
 
 	if (wl->bss_type == BSS_TYPE_AP_BSS)
-<<<<<<< HEAD
-		wl->event_mask |= STA_REMOVE_COMPLETE_EVENT_ID;
-=======
 		wl->event_mask |= STA_REMOVE_COMPLETE_EVENT_ID |
 				  INACTIVE_STA_EVENT_ID;
->>>>>>> edf6a9f3
 	else
 		wl->event_mask |= DUMMY_PACKET_EVENT_ID;
 
