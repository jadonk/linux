--- conflicted
+++ resolved
@@ -1680,8 +1680,6 @@
 	return ret;
 }
 
-<<<<<<< HEAD
-=======
 int wl1271_acx_set_ap_beacon_filter(struct wl1271 *wl, bool enable)
 {
 	struct acx_ap_beacon_filter *acx = NULL;
@@ -1707,7 +1705,6 @@
 	return ret;
 }
 
->>>>>>> 2d66bee7
 int wl1271_acx_fm_coex(struct wl1271 *wl)
 {
 	struct wl1271_acx_fm_coex *acx;
