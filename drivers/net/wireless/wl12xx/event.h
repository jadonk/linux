/*
 * This file is part of wl1271
 *
 * Copyright (C) 1998-2009 Texas Instruments. All rights reserved.
 * Copyright (C) 2008-2009 Nokia Corporation
 *
 * Contact: Luciano Coelho <luciano.coelho@nokia.com>
 *
 * This program is free software; you can redistribute it and/or
 * modify it under the terms of the GNU General Public License
 * version 2 as published by the Free Software Foundation.
 *
 * This program is distributed in the hope that it will be useful, but
 * WITHOUT ANY WARRANTY; without even the implied warranty of
 * MERCHANTABILITY or FITNESS FOR A PARTICULAR PURPOSE.  See the GNU
 * General Public License for more details.
 *
 * You should have received a copy of the GNU General Public License
 * along with this program; if not, write to the Free Software
 * Foundation, Inc., 51 Franklin St, Fifth Floor, Boston, MA
 * 02110-1301 USA
 *
 */

#ifndef __EVENT_H__
#define __EVENT_H__

/*
 * Mbox events
 *
 * The event mechanism is based on a pair of event buffers (buffers A and
 * B) at fixed locations in the target's memory. The host processes one
 * buffer while the other buffer continues to collect events. If the host
 * is not processing events, an interrupt is issued to signal that a buffer
 * is ready. Once the host is done with processing events from one buffer,
 * it signals the target (with an ACK interrupt) that the event buffer is
 * free.
 */

enum {
	RSSI_SNR_TRIGGER_0_EVENT_ID              = BIT(0),
	RSSI_SNR_TRIGGER_1_EVENT_ID              = BIT(1),
	RSSI_SNR_TRIGGER_2_EVENT_ID              = BIT(2),
	RSSI_SNR_TRIGGER_3_EVENT_ID              = BIT(3),
	RSSI_SNR_TRIGGER_4_EVENT_ID              = BIT(4),
	RSSI_SNR_TRIGGER_5_EVENT_ID              = BIT(5),
	RSSI_SNR_TRIGGER_6_EVENT_ID              = BIT(6),
	RSSI_SNR_TRIGGER_7_EVENT_ID              = BIT(7),
	MEASUREMENT_START_EVENT_ID		 = BIT(8),
	MEASUREMENT_COMPLETE_EVENT_ID		 = BIT(9),
	SCAN_COMPLETE_EVENT_ID			 = BIT(10),
	SCHEDULED_SCAN_COMPLETE_EVENT_ID	 = BIT(11),
	AP_DISCOVERY_COMPLETE_EVENT_ID		 = BIT(12),
	PS_REPORT_EVENT_ID			 = BIT(13),
	PSPOLL_DELIVERY_FAILURE_EVENT_ID	 = BIT(14),
	DISCONNECT_EVENT_COMPLETE_ID		 = BIT(15),
	JOIN_EVENT_COMPLETE_ID			 = BIT(16),
	CHANNEL_SWITCH_COMPLETE_EVENT_ID	 = BIT(17),
	BSS_LOSE_EVENT_ID			 = BIT(18),
	REGAINED_BSS_EVENT_ID			 = BIT(19),
<<<<<<< HEAD
	ROAMING_TRIGGER_MAX_TX_RETRY_EVENT_ID	 = BIT(20),
=======
	MAX_TX_RETRY_EVENT_ID			 = BIT(20),
>>>>>>> edf6a9f3
	/* STA: dummy paket for dynamic mem blocks */
	DUMMY_PACKET_EVENT_ID                    = BIT(21),
	/* AP: STA remove complete */
	STA_REMOVE_COMPLETE_EVENT_ID             = BIT(21),
	SOFT_GEMINI_SENSE_EVENT_ID		 = BIT(22),
	/* STA: SG prediction */
	SOFT_GEMINI_PREDICTION_EVENT_ID		 = BIT(23),
	/* AP: Inactive STA */
	INACTIVE_STA_EVENT_ID			 = BIT(23),
	SOFT_GEMINI_AVALANCHE_EVENT_ID		 = BIT(24),
	PLT_RX_CALIBRATION_COMPLETE_EVENT_ID	 = BIT(25),
	DBG_EVENT_ID				 = BIT(26),
	HEALTH_CHECK_REPLY_EVENT_ID		 = BIT(27),
	PERIODIC_SCAN_COMPLETE_EVENT_ID		 = BIT(28),
	PERIODIC_SCAN_REPORT_EVENT_ID		 = BIT(29),
	BA_SESSION_TEAR_DOWN_EVENT_ID		 = BIT(30),
	EVENT_MBOX_ALL_EVENT_ID			 = 0x7fffffff,
};

enum {
	EVENT_ENTER_POWER_SAVE_FAIL = 0,
	EVENT_ENTER_POWER_SAVE_SUCCESS,
};

struct event_debug_report {
	u8 debug_event_id;
	u8 num_params;
	__le16 pad;
	__le32 report_1;
	__le32 report_2;
	__le32 report_3;
} __packed;

#define NUM_OF_RSSI_SNR_TRIGGERS 8

struct event_mailbox {
	__le32 events_vector;
	__le32 events_mask;
	__le32 reserved_1;
	__le32 reserved_2;

	u8 dbg_event_id;
	u8 num_relevant_params;
	__le16 reserved_3;
	__le32 event_report_p1;
	__le32 event_report_p2;
	__le32 event_report_p3;

	u8 number_of_scan_results;
	u8 scan_tag;
	u8 reserved_4[2];
	__le32 compl_scheduled_scan_status;

	__le16 scheduled_scan_attended_channels;
	u8 soft_gemini_sense_info;
	u8 soft_gemini_protective_info;
	s8 rssi_snr_trigger_metric[NUM_OF_RSSI_SNR_TRIGGERS];
	u8 channel_switch_status;
	u8 scheduled_scan_status;
	u8 ps_status;

	/* AP FW only */
	u8 hlid_removed;

	/* a bitmap of hlids for stations that have been inactive too long */
	__le16 sta_aging_status;

	/* a bitmap of hlids for stations which didn't respond to TX */
	__le16 sta_tx_retry_exceeded;

	u8 reserved_5[24];
} __packed;

int wl1271_event_unmask(struct wl1271 *wl);
void wl1271_event_mbox_config(struct wl1271 *wl);
int wl1271_event_handle(struct wl1271 *wl, u8 mbox);
void wl1271_pspoll_work(struct work_struct *work);

/* Functions from main.c */
bool wl1271_is_active_sta(struct wl1271 *wl, u8 hlid);

#endif<|MERGE_RESOLUTION|>--- conflicted
+++ resolved
@@ -58,11 +58,7 @@
 	CHANNEL_SWITCH_COMPLETE_EVENT_ID	 = BIT(17),
 	BSS_LOSE_EVENT_ID			 = BIT(18),
 	REGAINED_BSS_EVENT_ID			 = BIT(19),
-<<<<<<< HEAD
-	ROAMING_TRIGGER_MAX_TX_RETRY_EVENT_ID	 = BIT(20),
-=======
 	MAX_TX_RETRY_EVENT_ID			 = BIT(20),
->>>>>>> edf6a9f3
 	/* STA: dummy paket for dynamic mem blocks */
 	DUMMY_PACKET_EVENT_ID                    = BIT(21),
 	/* AP: STA remove complete */
