--- conflicted
+++ resolved
@@ -1225,10 +1225,7 @@
 	struct conf_ht_setting ht;
 	struct conf_memory_settings mem_wl127x;
 	struct conf_memory_settings mem_wl128x;
-<<<<<<< HEAD
 	struct conf_fm_coex fm_coex;
-=======
->>>>>>> edf6a9f3
 	u8 hci_io_ds;
 };
 
