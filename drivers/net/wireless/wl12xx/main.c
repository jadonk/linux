--- conflicted
+++ resolved
@@ -320,7 +320,6 @@
 		.min_req_rx_blocks            = 22,
 		.tx_min                       = 27,
 	},
-<<<<<<< HEAD
 	.fm_coex = {
 		.enable                       = true,
 		.swallow_period               = 5,
@@ -333,8 +332,6 @@
 		.fm_disturbed_band_margin     = 0xff,       /* default */
 		.swallow_clk_diff             = 0xff,       /* default */
 	},
-=======
->>>>>>> edf6a9f3
 	.hci_io_ds = HCI_IO_DS_6MA,
 };
 
@@ -480,7 +477,6 @@
 		ret = wl128x_cmd_radio_parms(wl);
 	else
 		ret = wl1271_cmd_radio_parms(wl);
-<<<<<<< HEAD
 	if (ret < 0)
 		return ret;
 
@@ -492,19 +488,6 @@
 	if (ret < 0)
 		return ret;
 
-=======
-	if (ret < 0)
-		return ret;
-
-	if (wl->chip.id != CHIP_ID_1283_PG20) {
-		ret = wl1271_cmd_ext_radio_parms(wl);
-		if (ret < 0)
-			return ret;
-	}
-	if (ret < 0)
-		return ret;
-
->>>>>>> edf6a9f3
 	/* Chip-specific initializations */
 	ret = wl1271_chip_specific_init(wl);
 	if (ret < 0)
