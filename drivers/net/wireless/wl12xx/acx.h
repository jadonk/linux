--- conflicted
+++ resolved
@@ -1187,8 +1187,6 @@
 	u8 padding1[2];
 } __packed;
 
-<<<<<<< HEAD
-=======
 struct acx_ap_beacon_filter {
 	struct acx_header header;
 
@@ -1196,7 +1194,6 @@
 	u8 pad[3];
 } __packed;
 
->>>>>>> 2d66bee7
 /*
  * ACX_FM_COEX_CFG
  * set the FM co-existence parameters.
@@ -1398,10 +1395,7 @@
 int wl1271_acx_sta_max_tx_retry(struct wl1271 *wl);
 int wl1271_acx_config_ps(struct wl1271 *wl);
 int wl1271_acx_set_inconnection_sta(struct wl1271 *wl, u8 *addr);
-<<<<<<< HEAD
-=======
 int wl1271_acx_set_ap_beacon_filter(struct wl1271 *wl, bool enable);
->>>>>>> 2d66bee7
 int wl1271_acx_fm_coex(struct wl1271 *wl);
 
 #endif /* __WL1271_ACX_H__ */