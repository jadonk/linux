/*
 * This file is part of wl1271
 *
 * Copyright (C) 1998-2009 Texas Instruments. All rights reserved.
 * Copyright (C) 2008-2009 Nokia Corporation
 *
 * Contact: Luciano Coelho <luciano.coelho@nokia.com>
 *
 * This program is free software; you can redistribute it and/or
 * modify it under the terms of the GNU General Public License
 * version 2 as published by the Free Software Foundation.
 *
 * This program is distributed in the hope that it will be useful, but
 * WITHOUT ANY WARRANTY; without even the implied warranty of
 * MERCHANTABILITY or FITNESS FOR A PARTICULAR PURPOSE.  See the GNU
 * General Public License for more details.
 *
 * You should have received a copy of the GNU General Public License
 * along with this program; if not, write to the Free Software
 * Foundation, Inc., 51 Franklin St, Fifth Floor, Boston, MA
 * 02110-1301 USA
 *
 */

#ifndef __WL12XX_H__
#define __WL12XX_H__

#include <linux/mutex.h>
#include <linux/completion.h>
#include <linux/spinlock.h>
#include <linux/list.h>
#include <linux/bitops.h>
#include <net/mac80211.h>

#include "conf.h"
#include "ini.h"

#define DRIVER_NAME "wl1271"
#define DRIVER_PREFIX DRIVER_NAME ": "

/*
 * FW versions support BA 11n
 * versions marks x.x.x.50-60.x
 */
#define WL12XX_BA_SUPPORT_FW_COST_VER2_START    50
#define WL12XX_BA_SUPPORT_FW_COST_VER2_END      60

enum {
	DEBUG_NONE	= 0,
	DEBUG_IRQ	= BIT(0),
	DEBUG_SPI	= BIT(1),
	DEBUG_BOOT	= BIT(2),
	DEBUG_MAILBOX	= BIT(3),
	DEBUG_TESTMODE	= BIT(4),
	DEBUG_EVENT	= BIT(5),
	DEBUG_TX	= BIT(6),
	DEBUG_RX	= BIT(7),
	DEBUG_SCAN	= BIT(8),
	DEBUG_CRYPT	= BIT(9),
	DEBUG_PSM	= BIT(10),
	DEBUG_MAC80211	= BIT(11),
	DEBUG_CMD	= BIT(12),
	DEBUG_ACX	= BIT(13),
	DEBUG_SDIO	= BIT(14),
	DEBUG_FILTERS   = BIT(15),
	DEBUG_ADHOC     = BIT(16),
	DEBUG_AP	= BIT(17),
	DEBUG_MASTER	= (DEBUG_ADHOC | DEBUG_AP),
	DEBUG_ALL	= ~0,
};

extern u32 wl12xx_debug_level;

#define DEBUG_DUMP_LIMIT 1024

#define wl1271_error(fmt, arg...) \
	pr_err(DRIVER_PREFIX "ERROR " fmt "\n", ##arg)

#define wl1271_warning(fmt, arg...) \
	pr_warning(DRIVER_PREFIX "WARNING " fmt "\n", ##arg)

#define wl1271_notice(fmt, arg...) \
	pr_info(DRIVER_PREFIX fmt "\n", ##arg)

#define wl1271_info(fmt, arg...) \
	pr_info(DRIVER_PREFIX fmt "\n", ##arg)

#define wl1271_debug(level, fmt, arg...) \
	do { \
		if (level & wl12xx_debug_level) \
			pr_debug(DRIVER_PREFIX fmt "\n", ##arg); \
	} while (0)

/* TODO: use pr_debug_hex_dump when it will be available */
#define wl1271_dump(level, prefix, buf, len)	\
	do { \
		if (level & wl12xx_debug_level) \
			print_hex_dump(KERN_DEBUG, DRIVER_PREFIX prefix, \
				       DUMP_PREFIX_OFFSET, 16, 1,	\
				       buf,				\
				       min_t(size_t, len, DEBUG_DUMP_LIMIT), \
				       0);				\
	} while (0)

#define wl1271_dump_ascii(level, prefix, buf, len)	\
	do { \
		if (level & wl12xx_debug_level) \
			print_hex_dump(KERN_DEBUG, DRIVER_PREFIX prefix, \
				       DUMP_PREFIX_OFFSET, 16, 1,	\
				       buf,				\
				       min_t(size_t, len, DEBUG_DUMP_LIMIT), \
				       true);				\
	} while (0)

#define WL1271_DEFAULT_STA_RX_CONFIG (CFG_UNI_FILTER_EN |	\
				  CFG_BSSID_FILTER_EN | \
				  CFG_MC_FILTER_EN)

#define WL1271_DEFAULT_STA_RX_FILTER (CFG_RX_RCTS_ACK | CFG_RX_PRSP_EN |  \
				  CFG_RX_MGMT_EN | CFG_RX_DATA_EN |   \
				  CFG_RX_CTL_EN | CFG_RX_BCN_EN |     \
				  CFG_RX_AUTH_EN | CFG_RX_ASSOC_EN)

<<<<<<< HEAD
#define WL1271_FW_NAME "ti-connectivity/wl1271-fw.bin"
#define WL1271_NVS_NAME "ti-connectivity/wl1271-nvs.bin"
=======
#define WL1271_DEFAULT_AP_RX_CONFIG  0

#define WL1271_DEFAULT_AP_RX_FILTER  (CFG_RX_RCTS_ACK | CFG_RX_PREQ_EN | \
				  CFG_RX_MGMT_EN | CFG_RX_DATA_EN | \
				  CFG_RX_CTL_EN | CFG_RX_AUTH_EN | \
				  CFG_RX_ASSOC_EN)


#define WL1271_FW_NAME "ti-connectivity/wl1271-fw-2.bin"
#define WL128X_FW_NAME "ti-connectivity/wl128x-fw.bin"
#define WL127X_AP_FW_NAME "ti-connectivity/wl1271-fw-ap.bin"
#define WL128X_AP_FW_NAME "ti-connectivity/wl128x-fw-ap.bin"

/*
 * wl127x and wl128x are using the same NVS file name. However, the
 * ini parameters between them are different.  The driver validates
 * the correct NVS size in wl1271_boot_upload_nvs().
 */
#define WL12XX_NVS_NAME "ti-connectivity/wl1271-nvs.bin"
>>>>>>> adc00439

#define WL1271_TX_SECURITY_LO16(s) ((u16)((s) & 0xffff))
#define WL1271_TX_SECURITY_HI32(s) ((u32)(((s) >> 16) & 0xffffffff))

#define WL1271_CIPHER_SUITE_GEM 0x00147201

#define WL1271_BUSY_WORD_CNT 1
#define WL1271_BUSY_WORD_LEN (WL1271_BUSY_WORD_CNT * sizeof(u32))

#define WL1271_ELP_HW_STATE_ASLEEP 0
#define WL1271_ELP_HW_STATE_IRQ    1

#define WL1271_DEFAULT_BEACON_INT  100
#define WL1271_DEFAULT_DTIM_PERIOD 1

#define WL1271_AP_GLOBAL_HLID      0
#define WL1271_AP_BROADCAST_HLID   1
#define WL1271_AP_STA_HLID_START   2

/*
 * When in AP-mode, we allow (at least) this number of mem-blocks
 * to be transmitted to FW for a STA in PS-mode. Only when packets are
 * present in the FW buffers it will wake the sleeping STA. We want to put
 * enough packets for the driver to transmit all of its buffered data before
 * the STA goes to sleep again. But we don't want to take too much mem-blocks
 * as it might hurt the throughput of active STAs.
 * The number of blocks (18) is enough for 2 large packets.
 */
#define WL1271_PS_STA_MAX_BLOCKS  (2 * 9)

#define WL1271_AP_BSS_INDEX        0
#define WL1271_AP_DEF_BEACON_EXP   20

#define ACX_TX_DESCRIPTORS         32

#define WL1271_AGGR_BUFFER_SIZE (4 * PAGE_SIZE)

enum wl1271_state {
	WL1271_STATE_OFF,
	WL1271_STATE_ON,
	WL1271_STATE_PLT,
};

enum wl1271_partition_type {
	PART_DOWN,
	PART_WORK,
	PART_DRPW,

	PART_TABLE_LEN
};

struct wl1271_partition {
	u32 size;
	u32 start;
};

struct wl1271_partition_set {
	struct wl1271_partition mem;
	struct wl1271_partition reg;
	struct wl1271_partition mem2;
	struct wl1271_partition mem3;
};

struct wl1271;

enum {
	FW_VER_CHIP,
	FW_VER_IF_TYPE,
	FW_VER_MAJOR,
	FW_VER_SUBTYPE,
	FW_VER_MINOR,

	NUM_FW_VER
};

#define FW_VER_CHIP_WL127X 6
#define FW_VER_CHIP_WL128X 7

#define FW_VER_IF_TYPE_STA 1
#define FW_VER_IF_TYPE_AP  2

#define FW_VER_MINOR_1_SPARE_STA_MIN 58
#define FW_VER_MINOR_1_SPARE_AP_MIN  47

struct wl1271_chip {
	u32 id;
	char fw_ver_str[ETHTOOL_BUSINFO_LEN];
	unsigned int fw_ver[NUM_FW_VER];
};

struct wl1271_stats {
	struct acx_statistics *fw_stats;
	unsigned long fw_stats_update;

	unsigned int retry_count;
	unsigned int excessive_retries;
};

#define NUM_TX_QUEUES              4
#define NUM_RX_PKT_DESC            8

#define AP_MAX_STATIONS            5

/* Broadcast and Global links + links to stations */
#define AP_MAX_LINKS               (AP_MAX_STATIONS + 2)

/* FW status registers common for AP/STA */
struct wl1271_fw_common_status {
	__le32 intr;
	u8  fw_rx_counter;
	u8  drv_rx_counter;
	u8  reserved;
	u8  tx_results_counter;
	__le32 rx_pkt_descs[NUM_RX_PKT_DESC];
	__le32 tx_released_blks[NUM_TX_QUEUES];
	__le32 fw_localtime;
} __packed;

/* FW status registers for AP */
struct wl1271_fw_ap_status {
	struct wl1271_fw_common_status common;

	/* Next fields valid only in AP FW */

	/*
	 * A bitmap (where each bit represents a single HLID)
	 * to indicate if the station is in PS mode.
	 */
	__le32 link_ps_bitmap;

	/* Number of freed MBs per HLID */
	u8 tx_lnk_free_blks[AP_MAX_LINKS];
	u8 padding_1[1];
} __packed;

/* FW status registers for STA */
struct wl1271_fw_sta_status {
	struct wl1271_fw_common_status common;

	u8  tx_total;
	u8  reserved1;
	__le16 reserved2;
	/* Total structure size is 68 bytes */
	u32 padding;
} __packed;

struct wl1271_fw_full_status {
	union {
		struct wl1271_fw_common_status common;
		struct wl1271_fw_sta_status sta;
		struct wl1271_fw_ap_status ap;
	};
} __packed;


struct wl1271_rx_mem_pool_addr {
	u32 addr;
	u32 addr_extra;
};

#define WL1271_MAX_CHANNELS 64
struct wl1271_scan {
	struct cfg80211_scan_request *req;
	unsigned long scanned_ch[BITS_TO_LONGS(WL1271_MAX_CHANNELS)];
	bool failed;
	u8 state;
	u8 ssid[IW_ESSID_MAX_SIZE+1];
	size_t ssid_len;
};

struct wl1271_if_operations {
	void (*read)(struct wl1271 *wl, int addr, void *buf, size_t len,
		     bool fixed);
	void (*write)(struct wl1271 *wl, int addr, void *buf, size_t len,
		     bool fixed);
	void (*reset)(struct wl1271 *wl);
	void (*init)(struct wl1271 *wl);
	int (*power)(struct wl1271 *wl, bool enable);
	struct device* (*dev)(struct wl1271 *wl);
	void (*enable_irq)(struct wl1271 *wl);
	void (*disable_irq)(struct wl1271 *wl);
	void (*set_block_size) (struct wl1271 *wl, unsigned int blksz);
};

#define MAX_NUM_KEYS 14
#define MAX_KEY_SIZE 32

struct wl1271_ap_key {
	u8 id;
	u8 key_type;
	u8 key_size;
	u8 key[MAX_KEY_SIZE];
	u8 hlid;
	u32 tx_seq_32;
	u16 tx_seq_16;
};

enum wl12xx_flags {
	WL1271_FLAG_STA_ASSOCIATED,
	WL1271_FLAG_JOINED,
	WL1271_FLAG_GPIO_POWER,
	WL1271_FLAG_TX_QUEUE_STOPPED,
	WL1271_FLAG_TX_PENDING,
	WL1271_FLAG_IN_ELP,
	WL1271_FLAG_ELP_REQUESTED,
	WL1271_FLAG_PSM,
	WL1271_FLAG_PSM_REQUESTED,
	WL1271_FLAG_IRQ_RUNNING,
	WL1271_FLAG_IDLE,
	WL1271_FLAG_IDLE_REQUESTED,
	WL1271_FLAG_PSPOLL_FAILURE,
	WL1271_FLAG_STA_STATE_SENT,
	WL1271_FLAG_FW_TX_BUSY,
	WL1271_FLAG_AP_STARTED,
	WL1271_FLAG_IF_INITIALIZED,
	WL1271_FLAG_DUMMY_PACKET_PENDING,
};

struct wl1271_link {
	/* AP-mode - TX queue per AC in link */
	struct sk_buff_head tx_queue[NUM_TX_QUEUES];

	/* accounting for allocated / available TX blocks in FW */
	u8 allocated_blks;
	u8 prev_freed_blks;

	u8 addr[ETH_ALEN];
};

struct wl1271 {
	struct platform_device *plat_dev;
	struct ieee80211_hw *hw;
	bool mac80211_registered;

	void *if_priv;

	struct wl1271_if_operations *if_ops;

	void (*set_power)(bool enable);
	int irq;
	int ref_clock;

	spinlock_t wl_lock;

	enum wl1271_state state;
	struct mutex mutex;

	unsigned long flags;

	struct wl1271_partition_set part;

	struct wl1271_chip chip;

	int cmd_box_addr;
	int event_box_addr;

	u8 *fw;
	size_t fw_len;
	u8 fw_bss_type;
	void *nvs;
	size_t nvs_len;

	s8 hw_pg_ver;

	u8 bssid[ETH_ALEN];
	u8 mac_addr[ETH_ALEN];
	u8 bss_type;
	u8 set_bss_type;
	u8 ssid[IW_ESSID_MAX_SIZE + 1];
	u8 ssid_len;
	int channel;

	struct wl1271_acx_mem_map *target_mem_map;

	/* Accounting for allocated / available TX blocks on HW */
	u32 tx_blocks_freed[NUM_TX_QUEUES];
	u32 tx_blocks_available;
	u32 tx_allocated_blocks;
	u32 tx_results_count;

	/* Transmitted TX packets counter for chipset interface */
	u32 tx_packets_count;

	/* Time-offset between host and chipset clocks */
	s64 time_offset;

	/* Session counter for the chipset */
	int session_counter;

	/* Frames scheduled for transmission, not handled yet */
	struct sk_buff_head tx_queue[NUM_TX_QUEUES];
	int tx_queue_count;

	/* Frames received, not handled yet by mac80211 */
	struct sk_buff_head deferred_rx_queue;

	/* Frames sent, not returned yet to mac80211 */
	struct sk_buff_head deferred_tx_queue;

	struct work_struct tx_work;

	/* Pending TX frames */
	unsigned long tx_frames_map[BITS_TO_LONGS(ACX_TX_DESCRIPTORS)];
	struct sk_buff *tx_frames[ACX_TX_DESCRIPTORS];
	int tx_frames_cnt;

	/* Security sequence number counters */
	u8 tx_security_last_seq;
	s64 tx_security_seq;

	/* FW Rx counter */
	u32 rx_counter;

	/* Rx memory pool address */
	struct wl1271_rx_mem_pool_addr rx_mem_pool_addr;

	/* Intermediate buffer, used for packet aggregation */
	u8 *aggr_buf;

	/* Reusable dummy packet template */
	struct sk_buff *dummy_packet;

	/* Network stack work  */
	struct work_struct netstack_work;

	/* Hardware recovery work */
	struct work_struct recovery_work;

	/* The mbox event mask */
	u32 event_mask;

	/* Mailbox pointers */
	u32 mbox_ptr[2];

	/* Are we currently scanning */
	struct wl1271_scan scan;
	struct delayed_work scan_complete_work;

	/* probe-req template for the current AP */
	struct sk_buff *probereq;

	/* Our association ID */
	u16 aid;

	/*
	 * currently configured rate set:
	 *	bits  0-15 - 802.11abg rates
	 *	bits 16-23 - 802.11n   MCS index mask
	 * support only 1 stream, thus only 8 bits for the MCS rates (0-7).
	 */
	u32 basic_rate_set;
	u32 basic_rate;
	u32 rate_set;

	/* The current band */
	enum ieee80211_band band;

	/* Beaconing interval (needed for ad-hoc) */
	u32 beacon_int;

	/* Default key (for WEP) */
	u32 default_key;

	unsigned int filters;
	unsigned int rx_config;
	unsigned int rx_filter;

	struct completion *elp_compl;
	struct delayed_work elp_work;
	struct delayed_work pspoll_work;

	/* counter for ps-poll delivery failures */
	int ps_poll_failures;

	/* retry counter for PSM entries */
	u8 psm_entry_retry;

	/* in dBm */
	int power_level;

	int rssi_thold;
	int last_rssi_event;

	struct wl1271_stats stats;

	__le32 buffer_32;
	u32 buffer_cmd;
	u32 buffer_busyword[WL1271_BUSY_WORD_CNT];

	struct wl1271_fw_full_status *fw_status;
	struct wl1271_tx_hw_res_if *tx_res_if;

	struct ieee80211_vif *vif;

	/* Current chipset configuration */
	struct conf_drv_settings conf;

	bool sg_enabled;

	bool enable_11a;

	struct list_head list;

	/* Most recently reported noise in dBm */
	s8 noise;

	/* map for HLIDs of associated stations - when operating in AP mode */
	unsigned long ap_hlid_map[BITS_TO_LONGS(AP_MAX_STATIONS)];

	/* recoreded keys for AP-mode - set here before AP startup */
	struct wl1271_ap_key *recorded_ap_keys[MAX_NUM_KEYS];

	/* bands supported by this instance of wl12xx */
	struct ieee80211_supported_band bands[IEEE80211_NUM_BANDS];

	/* RX BA constraint value */
	bool ba_support;
	u8 ba_rx_bitmap;

	int tcxo_clock;

	/*
	 * AP-mode - links indexed by HLID. The global and broadcast links
	 * are always active.
	 */
	struct wl1271_link links[AP_MAX_LINKS];

	/* the hlid of the link where the last transmitted skb came from */
	int last_tx_hlid;

	/* AP-mode - a bitmap of links currently in PS mode according to FW */
	u32 ap_fw_ps_map;

	/* AP-mode - a bitmap of links currently in PS mode in mac80211 */
	unsigned long ap_ps_map;

	/* Quirks of specific hardware revisions */
	unsigned int quirks;

	/* Platform limitations */
	unsigned int platform_quirks;
};

struct wl1271_station {
	u8 hlid;
};

int wl1271_plt_start(struct wl1271 *wl);
int wl1271_plt_stop(struct wl1271 *wl);

#define JOIN_TIMEOUT 5000 /* 5000 milliseconds to join */

#define SESSION_COUNTER_MAX 7 /* maximum value for the session counter */

#define WL1271_DEFAULT_POWER_LEVEL 0

#define WL1271_TX_QUEUE_LOW_WATERMARK  10
#define WL1271_TX_QUEUE_HIGH_WATERMARK 25

#define WL1271_DEFERRED_QUEUE_LIMIT    64

/* WL1271 needs a 200ms sleep after power on, and a 20ms sleep before power
   on in case is has been shut down shortly before */
#define WL1271_PRE_POWER_ON_SLEEP 20 /* in milliseconds */
#define WL1271_POWER_ON_SLEEP 200 /* in milliseconds */

/* Macros to handle wl1271.sta_rate_set */
#define HW_BG_RATES_MASK	0xffff
#define HW_HT_RATES_OFFSET	16

/* Quirks */

/* Each RX/TX transaction requires an end-of-transaction transfer */
#define WL12XX_QUIRK_END_OF_TRANSACTION		BIT(0)

/*
 * Older firmwares use 2 spare TX blocks
 * (for STA < 6.1.3.50.58 or for AP < 6.2.0.0.47)
 */
#define WL12XX_QUIRK_USE_2_SPARE_BLOCKS		BIT(1)

/* WL128X requires aggregated packets to be aligned to the SDIO block size */
#define WL12XX_QUIRK_BLOCKSIZE_ALIGNMENT	BIT(2)

#endif<|MERGE_RESOLUTION|>--- conflicted
+++ resolved
@@ -121,10 +121,6 @@
 				  CFG_RX_CTL_EN | CFG_RX_BCN_EN |     \
 				  CFG_RX_AUTH_EN | CFG_RX_ASSOC_EN)
 
-<<<<<<< HEAD
-#define WL1271_FW_NAME "ti-connectivity/wl1271-fw.bin"
-#define WL1271_NVS_NAME "ti-connectivity/wl1271-nvs.bin"
-=======
 #define WL1271_DEFAULT_AP_RX_CONFIG  0
 
 #define WL1271_DEFAULT_AP_RX_FILTER  (CFG_RX_RCTS_ACK | CFG_RX_PREQ_EN | \
@@ -144,7 +140,6 @@
  * the correct NVS size in wl1271_boot_upload_nvs().
  */
 #define WL12XX_NVS_NAME "ti-connectivity/wl1271-nvs.bin"
->>>>>>> adc00439
 
 #define WL1271_TX_SECURITY_LO16(s) ((u16)((s) & 0xffff))
 #define WL1271_TX_SECURITY_HI32(s) ((u32)(((s) >> 16) & 0xffffffff))
