--- conflicted
+++ resolved
@@ -97,11 +97,7 @@
 	struct ath5k_eeprom_info *ee = &ah->ah_capabilities.cap_eeprom;
 	int ret;
 	u16 val;
-<<<<<<< HEAD
-	u32 cksum, offset, eep_max = AR5K_EEPROM_INFO_MAX;
-=======
 	u32 cksum, offset;
->>>>>>> 1f1d16a8
 
 	/*
 	 * Read values from EEPROM and store them in the capability structure
