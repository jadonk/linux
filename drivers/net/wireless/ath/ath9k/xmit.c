--- conflicted
+++ resolved
@@ -1108,12 +1108,8 @@
 	if (npend) {
 		int r;
 
-<<<<<<< HEAD
-		DPRINTF(sc, ATH_DBG_FATAL, "Unable to stop TxDMA. Reset HAL!\n");
-=======
 		ath_print(common, ATH_DBG_XMIT,
 			  "Unable to stop TxDMA. Reset HAL!\n");
->>>>>>> 1f1d16a8
 
 		spin_lock_bh(&sc->sc_resetlock);
 		r = ath9k_hw_reset(ah, sc->sc_ah->curchan, false);
@@ -1656,10 +1652,7 @@
 
 	bf->bf_buf_addr = bf->bf_dmacontext;
 
-<<<<<<< HEAD
-=======
 	/* tag if this is a nullfunc frame to enable PS when AP acks it */
->>>>>>> 1f1d16a8
 	if (ieee80211_is_nullfunc(fc) && ieee80211_has_pm(fc)) {
 		bf->bf_isnullfunc = true;
 		sc->sc_flags &= ~SC_OP_NULLFUNC_COMPLETED;
@@ -2094,14 +2087,7 @@
 				&txq->axq_q, lastbf->list.prev);
 
 		txq->axq_depth--;
-<<<<<<< HEAD
-		if (bf_isaggr(bf))
-			txq->axq_aggr_depth--;
-
-		txok = !(ds->ds_txstat.ts_status & ATH9K_TXERR_MASK);
-=======
 		txok = !(ds->ds_txstat.ts_status & ATH9K_TXERR_FILT);
->>>>>>> 1f1d16a8
 		txq->axq_tx_inprogress = false;
 		spin_unlock_bh(&txq->axq_lock);
 
@@ -2161,12 +2147,8 @@
 		}
 
 	if (needreset) {
-<<<<<<< HEAD
-		DPRINTF(sc, ATH_DBG_RESET, "tx hung, resetting the chip\n");
-=======
 		ath_print(ath9k_hw_common(sc->sc_ah), ATH_DBG_RESET,
 			  "tx hung, resetting the chip\n");
->>>>>>> 1f1d16a8
 		ath9k_ps_wakeup(sc);
 		ath_reset(sc, false);
 		ath9k_ps_restore(sc);
