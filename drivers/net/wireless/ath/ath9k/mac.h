/*
 * Copyright (c) 2008-2009 Atheros Communications Inc.
 *
 * Permission to use, copy, modify, and/or distribute this software for any
 * purpose with or without fee is hereby granted, provided that the above
 * copyright notice and this permission notice appear in all copies.
 *
 * THE SOFTWARE IS PROVIDED "AS IS" AND THE AUTHOR DISCLAIMS ALL WARRANTIES
 * WITH REGARD TO THIS SOFTWARE INCLUDING ALL IMPLIED WARRANTIES OF
 * MERCHANTABILITY AND FITNESS. IN NO EVENT SHALL THE AUTHOR BE LIABLE FOR
 * ANY SPECIAL, DIRECT, INDIRECT, OR CONSEQUENTIAL DAMAGES OR ANY DAMAGES
 * WHATSOEVER RESULTING FROM LOSS OF USE, DATA OR PROFITS, WHETHER IN AN
 * ACTION OF CONTRACT, NEGLIGENCE OR OTHER TORTIOUS ACTION, ARISING OUT OF
 * OR IN CONNECTION WITH THE USE OR PERFORMANCE OF THIS SOFTWARE.
 */

#ifndef MAC_H
#define MAC_H

#define RXSTATUS_RATE(ah, ads) (AR_SREV_5416_20_OR_LATER(ah) ?		\
				MS(ads->ds_rxstatus0, AR_RxRate) :	\
				(ads->ds_rxstatus3 >> 2) & 0xFF)

#define set11nTries(_series, _index) \
	(SM((_series)[_index].Tries, AR_XmitDataTries##_index))

#define set11nRate(_series, _index) \
	(SM((_series)[_index].Rate, AR_XmitRate##_index))

#define set11nPktDurRTSCTS(_series, _index)				\
	(SM((_series)[_index].PktDuration, AR_PacketDur##_index) |	\
	 ((_series)[_index].RateFlags & ATH9K_RATESERIES_RTS_CTS   ?	\
	  AR_RTSCTSQual##_index : 0))

#define set11nRateFlags(_series, _index)				\
	(((_series)[_index].RateFlags & ATH9K_RATESERIES_2040 ?		\
	  AR_2040_##_index : 0)						\
	 |((_series)[_index].RateFlags & ATH9K_RATESERIES_HALFGI ?	\
	   AR_GI##_index : 0)						\
	 |SM((_series)[_index].ChSel, AR_ChainSel##_index))

#define CCK_SIFS_TIME        10
#define CCK_PREAMBLE_BITS   144
#define CCK_PLCP_BITS        48

#define OFDM_SIFS_TIME        16
#define OFDM_PREAMBLE_TIME    20
#define OFDM_PLCP_BITS        22
#define OFDM_SYMBOL_TIME      4

#define OFDM_SIFS_TIME_HALF     32
#define OFDM_PREAMBLE_TIME_HALF 40
#define OFDM_PLCP_BITS_HALF     22
#define OFDM_SYMBOL_TIME_HALF   8

#define OFDM_SIFS_TIME_QUARTER      64
#define OFDM_PREAMBLE_TIME_QUARTER  80
#define OFDM_PLCP_BITS_QUARTER      22
#define OFDM_SYMBOL_TIME_QUARTER    16

#define INIT_AIFS       2
#define INIT_CWMIN      15
#define INIT_CWMIN_11B  31
#define INIT_CWMAX      1023
#define INIT_SH_RETRY   10
#define INIT_LG_RETRY   10
#define INIT_SSH_RETRY  32
#define INIT_SLG_RETRY  32

#define ATH9K_SLOT_TIME_6 6
#define ATH9K_SLOT_TIME_9 9
#define ATH9K_SLOT_TIME_20 20

#define ATH9K_TXERR_XRETRY         0x01
#define ATH9K_TXERR_FILT           0x02
#define ATH9K_TXERR_FIFO           0x04
#define ATH9K_TXERR_XTXOP          0x08
#define ATH9K_TXERR_TIMER_EXPIRED  0x10
#define ATH9K_TX_ACKED		   0x20
<<<<<<< HEAD
#define ATH9K_TXERR_MASK						\
	(ATH9K_TXERR_XRETRY | ATH9K_TXERR_FILT | ATH9K_TXERR_FIFO |	\
	 ATH9K_TXERR_XTXOP | ATH9K_TXERR_TIMER_EXPIRED)
=======
>>>>>>> 1f1d16a8

#define ATH9K_TX_BA                0x01
#define ATH9K_TX_PWRMGMT           0x02
#define ATH9K_TX_DESC_CFG_ERR      0x04
#define ATH9K_TX_DATA_UNDERRUN     0x08
#define ATH9K_TX_DELIM_UNDERRUN    0x10
#define ATH9K_TX_SW_ABORTED        0x40
#define ATH9K_TX_SW_FILTERED       0x80

/* 64 bytes */
#define MIN_TX_FIFO_THRESHOLD   0x1

/*
 * Single stream device AR9285 and AR9271 require 2 KB
 * to work around a hardware issue, all other devices
 * have can use the max 4 KB limit.
 */
#define MAX_TX_FIFO_THRESHOLD   ((4096 / 64) - 1)

struct ath_tx_status {
	u32 ts_tstamp;
	u16 ts_seqnum;
	u8 ts_status;
	u8 ts_ratecode;
	u8 ts_rateindex;
	int8_t ts_rssi;
	u8 ts_shortretry;
	u8 ts_longretry;
	u8 ts_virtcol;
	u8 ts_antenna;
	u8 ts_flags;
	int8_t ts_rssi_ctl0;
	int8_t ts_rssi_ctl1;
	int8_t ts_rssi_ctl2;
	int8_t ts_rssi_ext0;
	int8_t ts_rssi_ext1;
	int8_t ts_rssi_ext2;
	u8 pad[3];
	u32 ba_low;
	u32 ba_high;
	u32 evm0;
	u32 evm1;
	u32 evm2;
};

struct ath_rx_status {
	u32 rs_tstamp;
	u16 rs_datalen;
	u8 rs_status;
	u8 rs_phyerr;
	int8_t rs_rssi;
	u8 rs_keyix;
	u8 rs_rate;
	u8 rs_antenna;
	u8 rs_more;
	int8_t rs_rssi_ctl0;
	int8_t rs_rssi_ctl1;
	int8_t rs_rssi_ctl2;
	int8_t rs_rssi_ext0;
	int8_t rs_rssi_ext1;
	int8_t rs_rssi_ext2;
	u8 rs_isaggr;
	u8 rs_moreaggr;
	u8 rs_num_delims;
	u8 rs_flags;
	u32 evm0;
	u32 evm1;
	u32 evm2;
};

#define ATH9K_RXERR_CRC           0x01
#define ATH9K_RXERR_PHY           0x02
#define ATH9K_RXERR_FIFO          0x04
#define ATH9K_RXERR_DECRYPT       0x08
#define ATH9K_RXERR_MIC           0x10

#define ATH9K_RX_MORE             0x01
#define ATH9K_RX_MORE_AGGR        0x02
#define ATH9K_RX_GI               0x04
#define ATH9K_RX_2040             0x08
#define ATH9K_RX_DELIM_CRC_PRE    0x10
#define ATH9K_RX_DELIM_CRC_POST   0x20
#define ATH9K_RX_DECRYPT_BUSY     0x40

#define ATH9K_RXKEYIX_INVALID	((u8)-1)
#define ATH9K_TXKEYIX_INVALID	((u32)-1)

struct ath_desc {
	u32 ds_link;
	u32 ds_data;
	u32 ds_ctl0;
	u32 ds_ctl1;
	u32 ds_hw[20];
	union {
		struct ath_tx_status tx;
		struct ath_rx_status rx;
		void *stats;
	} ds_us;
	void *ds_vdata;
} __packed;

#define	ds_txstat	ds_us.tx
#define	ds_rxstat	ds_us.rx
#define ds_stat		ds_us.stats

#define ATH9K_TXDESC_CLRDMASK		0x0001
#define ATH9K_TXDESC_NOACK		0x0002
#define ATH9K_TXDESC_RTSENA		0x0004
#define ATH9K_TXDESC_CTSENA		0x0008
/* ATH9K_TXDESC_INTREQ forces a tx interrupt to be generated for
 * the descriptor its marked on.  We take a tx interrupt to reap
 * descriptors when the h/w hits an EOL condition or
 * when the descriptor is specifically marked to generate
 * an interrupt with this flag. Descriptors should be
 * marked periodically to insure timely replenishing of the
 * supply needed for sending frames. Defering interrupts
 * reduces system load and potentially allows more concurrent
 * work to be done but if done to aggressively can cause
 * senders to backup. When the hardware queue is left too
 * large rate control information may also be too out of
 * date. An Alternative for this is TX interrupt mitigation
 * but this needs more testing. */
#define ATH9K_TXDESC_INTREQ		0x0010
#define ATH9K_TXDESC_VEOL		0x0020
#define ATH9K_TXDESC_EXT_ONLY		0x0040
#define ATH9K_TXDESC_EXT_AND_CTL	0x0080
#define ATH9K_TXDESC_VMF		0x0100
#define ATH9K_TXDESC_FRAG_IS_ON 	0x0200
#define ATH9K_TXDESC_CAB		0x0400

#define ATH9K_RXDESC_INTREQ		0x0020

struct ar5416_desc {
	u32 ds_link;
	u32 ds_data;
	u32 ds_ctl0;
	u32 ds_ctl1;
	union {
		struct {
			u32 ctl2;
			u32 ctl3;
			u32 ctl4;
			u32 ctl5;
			u32 ctl6;
			u32 ctl7;
			u32 ctl8;
			u32 ctl9;
			u32 ctl10;
			u32 ctl11;
			u32 status0;
			u32 status1;
			u32 status2;
			u32 status3;
			u32 status4;
			u32 status5;
			u32 status6;
			u32 status7;
			u32 status8;
			u32 status9;
		} tx;
		struct {
			u32 status0;
			u32 status1;
			u32 status2;
			u32 status3;
			u32 status4;
			u32 status5;
			u32 status6;
			u32 status7;
			u32 status8;
		} rx;
	} u;
} __packed;

#define AR5416DESC(_ds)         ((struct ar5416_desc *)(_ds))
#define AR5416DESC_CONST(_ds)   ((const struct ar5416_desc *)(_ds))

#define ds_ctl2     u.tx.ctl2
#define ds_ctl3     u.tx.ctl3
#define ds_ctl4     u.tx.ctl4
#define ds_ctl5     u.tx.ctl5
#define ds_ctl6     u.tx.ctl6
#define ds_ctl7     u.tx.ctl7
#define ds_ctl8     u.tx.ctl8
#define ds_ctl9     u.tx.ctl9
#define ds_ctl10    u.tx.ctl10
#define ds_ctl11    u.tx.ctl11

#define ds_txstatus0    u.tx.status0
#define ds_txstatus1    u.tx.status1
#define ds_txstatus2    u.tx.status2
#define ds_txstatus3    u.tx.status3
#define ds_txstatus4    u.tx.status4
#define ds_txstatus5    u.tx.status5
#define ds_txstatus6    u.tx.status6
#define ds_txstatus7    u.tx.status7
#define ds_txstatus8    u.tx.status8
#define ds_txstatus9    u.tx.status9

#define ds_rxstatus0    u.rx.status0
#define ds_rxstatus1    u.rx.status1
#define ds_rxstatus2    u.rx.status2
#define ds_rxstatus3    u.rx.status3
#define ds_rxstatus4    u.rx.status4
#define ds_rxstatus5    u.rx.status5
#define ds_rxstatus6    u.rx.status6
#define ds_rxstatus7    u.rx.status7
#define ds_rxstatus8    u.rx.status8

#define AR_FrameLen         0x00000fff
#define AR_VirtMoreFrag     0x00001000
#define AR_TxCtlRsvd00      0x0000e000
#define AR_XmitPower        0x003f0000
#define AR_XmitPower_S      16
#define AR_RTSEnable        0x00400000
#define AR_VEOL             0x00800000
#define AR_ClrDestMask      0x01000000
#define AR_TxCtlRsvd01      0x1e000000
#define AR_TxIntrReq        0x20000000
#define AR_DestIdxValid     0x40000000
#define AR_CTSEnable        0x80000000

#define AR_BufLen           0x00000fff
#define AR_TxMore           0x00001000
#define AR_DestIdx          0x000fe000
#define AR_DestIdx_S        13
#define AR_FrameType        0x00f00000
#define AR_FrameType_S      20
#define AR_NoAck            0x01000000
#define AR_InsertTS         0x02000000
#define AR_CorruptFCS       0x04000000
#define AR_ExtOnly          0x08000000
#define AR_ExtAndCtl        0x10000000
#define AR_MoreAggr         0x20000000
#define AR_IsAggr           0x40000000

#define AR_BurstDur         0x00007fff
#define AR_BurstDur_S       0
#define AR_DurUpdateEna     0x00008000
#define AR_XmitDataTries0   0x000f0000
#define AR_XmitDataTries0_S 16
#define AR_XmitDataTries1   0x00f00000
#define AR_XmitDataTries1_S 20
#define AR_XmitDataTries2   0x0f000000
#define AR_XmitDataTries2_S 24
#define AR_XmitDataTries3   0xf0000000
#define AR_XmitDataTries3_S 28

#define AR_XmitRate0        0x000000ff
#define AR_XmitRate0_S      0
#define AR_XmitRate1        0x0000ff00
#define AR_XmitRate1_S      8
#define AR_XmitRate2        0x00ff0000
#define AR_XmitRate2_S      16
#define AR_XmitRate3        0xff000000
#define AR_XmitRate3_S      24

#define AR_PacketDur0       0x00007fff
#define AR_PacketDur0_S     0
#define AR_RTSCTSQual0      0x00008000
#define AR_PacketDur1       0x7fff0000
#define AR_PacketDur1_S     16
#define AR_RTSCTSQual1      0x80000000

#define AR_PacketDur2       0x00007fff
#define AR_PacketDur2_S     0
#define AR_RTSCTSQual2      0x00008000
#define AR_PacketDur3       0x7fff0000
#define AR_PacketDur3_S     16
#define AR_RTSCTSQual3      0x80000000

#define AR_AggrLen          0x0000ffff
#define AR_AggrLen_S        0
#define AR_TxCtlRsvd60      0x00030000
#define AR_PadDelim         0x03fc0000
#define AR_PadDelim_S       18
#define AR_EncrType         0x0c000000
#define AR_EncrType_S       26
#define AR_TxCtlRsvd61      0xf0000000

#define AR_2040_0           0x00000001
#define AR_GI0              0x00000002
#define AR_ChainSel0        0x0000001c
#define AR_ChainSel0_S      2
#define AR_2040_1           0x00000020
#define AR_GI1              0x00000040
#define AR_ChainSel1        0x00000380
#define AR_ChainSel1_S      7
#define AR_2040_2           0x00000400
#define AR_GI2              0x00000800
#define AR_ChainSel2        0x00007000
#define AR_ChainSel2_S      12
#define AR_2040_3           0x00008000
#define AR_GI3              0x00010000
#define AR_ChainSel3        0x000e0000
#define AR_ChainSel3_S      17
#define AR_RTSCTSRate       0x0ff00000
#define AR_RTSCTSRate_S     20
#define AR_TxCtlRsvd70      0xf0000000

#define AR_TxRSSIAnt00      0x000000ff
#define AR_TxRSSIAnt00_S    0
#define AR_TxRSSIAnt01      0x0000ff00
#define AR_TxRSSIAnt01_S    8
#define AR_TxRSSIAnt02      0x00ff0000
#define AR_TxRSSIAnt02_S    16
#define AR_TxStatusRsvd00   0x3f000000
#define AR_TxBaStatus       0x40000000
#define AR_TxStatusRsvd01   0x80000000

/*
 * AR_FrmXmitOK - Frame transmission success flag. If set, the frame was
 * transmitted successfully. If clear, no ACK or BA was received to indicate
 * successful transmission when we were expecting an ACK or BA.
 */
#define AR_FrmXmitOK            0x00000001
#define AR_ExcessiveRetries     0x00000002
#define AR_FIFOUnderrun         0x00000004
#define AR_Filtered             0x00000008
#define AR_RTSFailCnt           0x000000f0
#define AR_RTSFailCnt_S         4
#define AR_DataFailCnt          0x00000f00
#define AR_DataFailCnt_S        8
#define AR_VirtRetryCnt         0x0000f000
#define AR_VirtRetryCnt_S       12
#define AR_TxDelimUnderrun      0x00010000
#define AR_TxDataUnderrun       0x00020000
#define AR_DescCfgErr           0x00040000
#define AR_TxTimerExpired       0x00080000
#define AR_TxStatusRsvd10       0xfff00000

#define AR_SendTimestamp    ds_txstatus2
#define AR_BaBitmapLow      ds_txstatus3
#define AR_BaBitmapHigh     ds_txstatus4

#define AR_TxRSSIAnt10      0x000000ff
#define AR_TxRSSIAnt10_S    0
#define AR_TxRSSIAnt11      0x0000ff00
#define AR_TxRSSIAnt11_S    8
#define AR_TxRSSIAnt12      0x00ff0000
#define AR_TxRSSIAnt12_S    16
#define AR_TxRSSICombined   0xff000000
#define AR_TxRSSICombined_S 24

#define AR_TxEVM0           ds_txstatus5
#define AR_TxEVM1           ds_txstatus6
#define AR_TxEVM2           ds_txstatus7

#define AR_TxDone           0x00000001
#define AR_SeqNum           0x00001ffe
#define AR_SeqNum_S         1
#define AR_TxStatusRsvd80   0x0001e000
#define AR_TxOpExceeded     0x00020000
#define AR_TxStatusRsvd81   0x001c0000
#define AR_FinalTxIdx       0x00600000
#define AR_FinalTxIdx_S     21
#define AR_TxStatusRsvd82   0x01800000
#define AR_PowerMgmt        0x02000000
#define AR_TxStatusRsvd83   0xfc000000

#define AR_RxCTLRsvd00  0xffffffff

#define AR_BufLen       0x00000fff
#define AR_RxCtlRsvd00  0x00001000
#define AR_RxIntrReq    0x00002000
#define AR_RxCtlRsvd01  0xffffc000

#define AR_RxRSSIAnt00      0x000000ff
#define AR_RxRSSIAnt00_S    0
#define AR_RxRSSIAnt01      0x0000ff00
#define AR_RxRSSIAnt01_S    8
#define AR_RxRSSIAnt02      0x00ff0000
#define AR_RxRSSIAnt02_S    16
#define AR_RxRate           0xff000000
#define AR_RxRate_S         24
#define AR_RxStatusRsvd00   0xff000000

#define AR_DataLen          0x00000fff
#define AR_RxMore           0x00001000
#define AR_NumDelim         0x003fc000
#define AR_NumDelim_S       14
#define AR_RxStatusRsvd10   0xff800000

#define AR_RcvTimestamp     ds_rxstatus2

#define AR_GI               0x00000001
#define AR_2040             0x00000002
#define AR_Parallel40       0x00000004
#define AR_Parallel40_S     2
#define AR_RxStatusRsvd30   0x000000f8
#define AR_RxAntenna	    0xffffff00
#define AR_RxAntenna_S	    8

#define AR_RxRSSIAnt10            0x000000ff
#define AR_RxRSSIAnt10_S          0
#define AR_RxRSSIAnt11            0x0000ff00
#define AR_RxRSSIAnt11_S          8
#define AR_RxRSSIAnt12            0x00ff0000
#define AR_RxRSSIAnt12_S          16
#define AR_RxRSSICombined         0xff000000
#define AR_RxRSSICombined_S       24

#define AR_RxEVM0           ds_rxstatus4
#define AR_RxEVM1           ds_rxstatus5
#define AR_RxEVM2           ds_rxstatus6

#define AR_RxDone           0x00000001
#define AR_RxFrameOK        0x00000002
#define AR_CRCErr           0x00000004
#define AR_DecryptCRCErr    0x00000008
#define AR_PHYErr           0x00000010
#define AR_MichaelErr       0x00000020
#define AR_PreDelimCRCErr   0x00000040
#define AR_RxStatusRsvd70   0x00000080
#define AR_RxKeyIdxValid    0x00000100
#define AR_KeyIdx           0x0000fe00
#define AR_KeyIdx_S         9
#define AR_PHYErrCode       0x0000ff00
#define AR_PHYErrCode_S     8
#define AR_RxMoreAggr       0x00010000
#define AR_RxAggr           0x00020000
#define AR_PostDelimCRCErr  0x00040000
#define AR_RxStatusRsvd71   0x3ff80000
#define AR_DecryptBusyErr   0x40000000
#define AR_KeyMiss          0x80000000

enum ath9k_tx_queue {
	ATH9K_TX_QUEUE_INACTIVE = 0,
	ATH9K_TX_QUEUE_DATA,
	ATH9K_TX_QUEUE_BEACON,
	ATH9K_TX_QUEUE_CAB,
	ATH9K_TX_QUEUE_UAPSD,
	ATH9K_TX_QUEUE_PSPOLL
};

#define	ATH9K_NUM_TX_QUEUES 10

enum ath9k_tx_queue_subtype {
	ATH9K_WME_AC_BK = 0,
	ATH9K_WME_AC_BE,
	ATH9K_WME_AC_VI,
	ATH9K_WME_AC_VO,
	ATH9K_WME_UPSD
};

enum ath9k_tx_queue_flags {
	TXQ_FLAG_TXOKINT_ENABLE = 0x0001,
	TXQ_FLAG_TXERRINT_ENABLE = 0x0001,
	TXQ_FLAG_TXDESCINT_ENABLE = 0x0002,
	TXQ_FLAG_TXEOLINT_ENABLE = 0x0004,
	TXQ_FLAG_TXURNINT_ENABLE = 0x0008,
	TXQ_FLAG_BACKOFF_DISABLE = 0x0010,
	TXQ_FLAG_COMPRESSION_ENABLE = 0x0020,
	TXQ_FLAG_RDYTIME_EXP_POLICY_ENABLE = 0x0040,
	TXQ_FLAG_FRAG_BURST_BACKOFF_ENABLE = 0x0080,
};

#define ATH9K_TXQ_USEDEFAULT ((u32) -1)
#define ATH9K_TXQ_USE_LOCKOUT_BKOFF_DIS 0x00000001

#define ATH9K_DECOMP_MASK_SIZE     128
#define ATH9K_READY_TIME_LO_BOUND  50
#define ATH9K_READY_TIME_HI_BOUND  96

enum ath9k_pkt_type {
	ATH9K_PKT_TYPE_NORMAL = 0,
	ATH9K_PKT_TYPE_ATIM,
	ATH9K_PKT_TYPE_PSPOLL,
	ATH9K_PKT_TYPE_BEACON,
	ATH9K_PKT_TYPE_PROBE_RESP,
	ATH9K_PKT_TYPE_CHIRP,
	ATH9K_PKT_TYPE_GRP_POLL,
};

struct ath9k_tx_queue_info {
	u32 tqi_ver;
	enum ath9k_tx_queue tqi_type;
	enum ath9k_tx_queue_subtype tqi_subtype;
	enum ath9k_tx_queue_flags tqi_qflags;
	u32 tqi_priority;
	u32 tqi_aifs;
	u32 tqi_cwmin;
	u32 tqi_cwmax;
	u16 tqi_shretry;
	u16 tqi_lgretry;
	u32 tqi_cbrPeriod;
	u32 tqi_cbrOverflowLimit;
	u32 tqi_burstTime;
	u32 tqi_readyTime;
	u32 tqi_physCompBuf;
	u32 tqi_intFlags;
};

enum ath9k_rx_filter {
	ATH9K_RX_FILTER_UCAST = 0x00000001,
	ATH9K_RX_FILTER_MCAST = 0x00000002,
	ATH9K_RX_FILTER_BCAST = 0x00000004,
	ATH9K_RX_FILTER_CONTROL = 0x00000008,
	ATH9K_RX_FILTER_BEACON = 0x00000010,
	ATH9K_RX_FILTER_PROM = 0x00000020,
	ATH9K_RX_FILTER_PROBEREQ = 0x00000080,
	ATH9K_RX_FILTER_PHYERR = 0x00000100,
	ATH9K_RX_FILTER_MYBEACON = 0x00000200,
	ATH9K_RX_FILTER_COMP_BAR = 0x00000400,
	ATH9K_RX_FILTER_PSPOLL = 0x00004000,
	ATH9K_RX_FILTER_PHYRADAR = 0x00002000,
	ATH9K_RX_FILTER_MCAST_BCAST_ALL = 0x00008000,
};

#define ATH9K_RATESERIES_RTS_CTS  0x0001
#define ATH9K_RATESERIES_2040     0x0002
#define ATH9K_RATESERIES_HALFGI   0x0004

struct ath9k_11n_rate_series {
	u32 Tries;
	u32 Rate;
	u32 PktDuration;
	u32 ChSel;
	u32 RateFlags;
};

struct ath9k_keyval {
	u8 kv_type;
	u8 kv_pad;
	u16 kv_len;
	u8 kv_val[16]; /* TK */
	u8 kv_mic[8]; /* Michael MIC key */
	u8 kv_txmic[8]; /* Michael MIC TX key (used only if the hardware
			 * supports both MIC keys in the same key cache entry;
			 * in that case, kv_mic is the RX key) */
};

enum ath9k_key_type {
	ATH9K_KEY_TYPE_CLEAR,
	ATH9K_KEY_TYPE_WEP,
	ATH9K_KEY_TYPE_AES,
	ATH9K_KEY_TYPE_TKIP,
};

enum ath9k_cipher {
	ATH9K_CIPHER_WEP = 0,
	ATH9K_CIPHER_AES_OCB = 1,
	ATH9K_CIPHER_AES_CCM = 2,
	ATH9K_CIPHER_CKIP = 3,
	ATH9K_CIPHER_TKIP = 4,
	ATH9K_CIPHER_CLR = 5,
	ATH9K_CIPHER_MIC = 127
};

struct ath_hw;
struct ath9k_channel;

u32 ath9k_hw_gettxbuf(struct ath_hw *ah, u32 q);
void ath9k_hw_puttxbuf(struct ath_hw *ah, u32 q, u32 txdp);
void ath9k_hw_txstart(struct ath_hw *ah, u32 q);
u32 ath9k_hw_numtxpending(struct ath_hw *ah, u32 q);
bool ath9k_hw_updatetxtriglevel(struct ath_hw *ah, bool bIncTrigLevel);
bool ath9k_hw_stoptxdma(struct ath_hw *ah, u32 q);
void ath9k_hw_filltxdesc(struct ath_hw *ah, struct ath_desc *ds,
			 u32 segLen, bool firstSeg,
			 bool lastSeg, const struct ath_desc *ds0);
void ath9k_hw_cleartxdesc(struct ath_hw *ah, struct ath_desc *ds);
int ath9k_hw_txprocdesc(struct ath_hw *ah, struct ath_desc *ds);
void ath9k_hw_set11n_txdesc(struct ath_hw *ah, struct ath_desc *ds,
			    u32 pktLen, enum ath9k_pkt_type type, u32 txPower,
			    u32 keyIx, enum ath9k_key_type keyType, u32 flags);
void ath9k_hw_set11n_ratescenario(struct ath_hw *ah, struct ath_desc *ds,
				  struct ath_desc *lastds,
				  u32 durUpdateEn, u32 rtsctsRate,
				  u32 rtsctsDuration,
				  struct ath9k_11n_rate_series series[],
				  u32 nseries, u32 flags);
void ath9k_hw_set11n_aggr_first(struct ath_hw *ah, struct ath_desc *ds,
				u32 aggrLen);
void ath9k_hw_set11n_aggr_middle(struct ath_hw *ah, struct ath_desc *ds,
				 u32 numDelims);
void ath9k_hw_set11n_aggr_last(struct ath_hw *ah, struct ath_desc *ds);
void ath9k_hw_clr11n_aggr(struct ath_hw *ah, struct ath_desc *ds);
void ath9k_hw_set11n_burstduration(struct ath_hw *ah, struct ath_desc *ds,
				   u32 burstDuration);
void ath9k_hw_set11n_virtualmorefrag(struct ath_hw *ah, struct ath_desc *ds,
				     u32 vmf);
void ath9k_hw_gettxintrtxqs(struct ath_hw *ah, u32 *txqs);
bool ath9k_hw_set_txq_props(struct ath_hw *ah, int q,
			    const struct ath9k_tx_queue_info *qinfo);
bool ath9k_hw_get_txq_props(struct ath_hw *ah, int q,
			    struct ath9k_tx_queue_info *qinfo);
int ath9k_hw_setuptxqueue(struct ath_hw *ah, enum ath9k_tx_queue type,
			  const struct ath9k_tx_queue_info *qinfo);
bool ath9k_hw_releasetxqueue(struct ath_hw *ah, u32 q);
bool ath9k_hw_resettxqueue(struct ath_hw *ah, u32 q);
int ath9k_hw_rxprocdesc(struct ath_hw *ah, struct ath_desc *ds,
			u32 pa, struct ath_desc *nds, u64 tsf);
void ath9k_hw_setuprxdesc(struct ath_hw *ah, struct ath_desc *ds,
			  u32 size, u32 flags);
bool ath9k_hw_setrxabort(struct ath_hw *ah, bool set);
void ath9k_hw_putrxbuf(struct ath_hw *ah, u32 rxdp);
void ath9k_hw_rxena(struct ath_hw *ah);
void ath9k_hw_startpcureceive(struct ath_hw *ah);
void ath9k_hw_stoppcurecv(struct ath_hw *ah);
bool ath9k_hw_stopdmarecv(struct ath_hw *ah);
int ath9k_hw_beaconq_setup(struct ath_hw *ah);

#endif /* MAC_H */<|MERGE_RESOLUTION|>--- conflicted
+++ resolved
@@ -77,13 +77,6 @@
 #define ATH9K_TXERR_XTXOP          0x08
 #define ATH9K_TXERR_TIMER_EXPIRED  0x10
 #define ATH9K_TX_ACKED		   0x20
-<<<<<<< HEAD
-#define ATH9K_TXERR_MASK						\
-	(ATH9K_TXERR_XRETRY | ATH9K_TXERR_FILT | ATH9K_TXERR_FIFO |	\
-	 ATH9K_TXERR_XTXOP | ATH9K_TXERR_TIMER_EXPIRED)
-=======
->>>>>>> 1f1d16a8
-
 #define ATH9K_TX_BA                0x01
 #define ATH9K_TX_PWRMGMT           0x02
 #define ATH9K_TX_DESC_CFG_ERR      0x04
