/*
 * Copyright (c) 2008-2009 Atheros Communications Inc.
 *
 * Permission to use, copy, modify, and/or distribute this software for any
 * purpose with or without fee is hereby granted, provided that the above
 * copyright notice and this permission notice appear in all copies.
 *
 * THE SOFTWARE IS PROVIDED "AS IS" AND THE AUTHOR DISCLAIMS ALL WARRANTIES
 * WITH REGARD TO THIS SOFTWARE INCLUDING ALL IMPLIED WARRANTIES OF
 * MERCHANTABILITY AND FITNESS. IN NO EVENT SHALL THE AUTHOR BE LIABLE FOR
 * ANY SPECIAL, DIRECT, INDIRECT, OR CONSEQUENTIAL DAMAGES OR ANY DAMAGES
 * WHATSOEVER RESULTING FROM LOSS OF USE, DATA OR PROFITS, WHETHER IN AN
 * ACTION OF CONTRACT, NEGLIGENCE OR OTHER TORTIOUS ACTION, ARISING OUT OF
 * OR IN CONNECTION WITH THE USE OR PERFORMANCE OF THIS SOFTWARE.
 */

#include <linux/nl80211.h>
#include "ath9k.h"
#include "btcoex.h"

static u8 parse_mpdudensity(u8 mpdudensity)
{
	/*
	 * 802.11n D2.0 defined values for "Minimum MPDU Start Spacing":
	 *   0 for no restriction
	 *   1 for 1/4 us
	 *   2 for 1/2 us
	 *   3 for 1 us
	 *   4 for 2 us
	 *   5 for 4 us
	 *   6 for 8 us
	 *   7 for 16 us
	 */
	switch (mpdudensity) {
	case 0:
		return 0;
	case 1:
	case 2:
	case 3:
		/* Our lower layer calculations limit our precision to
		   1 microsecond */
		return 1;
	case 4:
		return 2;
	case 5:
		return 4;
	case 6:
		return 8;
	case 7:
		return 16;
	default:
		return 0;
	}
}

bool ath9k_setpower(struct ath_softc *sc, enum ath9k_power_mode mode)
{
	unsigned long flags;
	bool ret;

	spin_lock_irqsave(&sc->sc_pm_lock, flags);
	ret = ath9k_hw_setpower(sc->sc_ah, mode);
	spin_unlock_irqrestore(&sc->sc_pm_lock, flags);

	return ret;
}

void ath9k_ps_wakeup(struct ath_softc *sc)
{
	struct ath_common *common = ath9k_hw_common(sc->sc_ah);
	unsigned long flags;
	enum ath9k_power_mode power_mode;

	spin_lock_irqsave(&sc->sc_pm_lock, flags);
	if (++sc->ps_usecount != 1)
		goto unlock;

	power_mode = sc->sc_ah->power_mode;
	ath9k_hw_setpower(sc->sc_ah, ATH9K_PM_AWAKE);

	/*
	 * While the hardware is asleep, the cycle counters contain no
	 * useful data. Better clear them now so that they don't mess up
	 * survey data results.
	 */
	if (power_mode != ATH9K_PM_AWAKE) {
		spin_lock(&common->cc_lock);
		ath_hw_cycle_counters_update(common);
		memset(&common->cc_survey, 0, sizeof(common->cc_survey));
		spin_unlock(&common->cc_lock);
	}

 unlock:
	spin_unlock_irqrestore(&sc->sc_pm_lock, flags);
}

void ath9k_ps_restore(struct ath_softc *sc)
{
	struct ath_common *common = ath9k_hw_common(sc->sc_ah);
	unsigned long flags;

	spin_lock_irqsave(&sc->sc_pm_lock, flags);
	if (--sc->ps_usecount != 0)
		goto unlock;

	spin_lock(&common->cc_lock);
	ath_hw_cycle_counters_update(common);
	spin_unlock(&common->cc_lock);

	if (sc->ps_idle)
		ath9k_hw_setpower(sc->sc_ah, ATH9K_PM_FULL_SLEEP);
	else if (sc->ps_enabled &&
		 !(sc->ps_flags & (PS_WAIT_FOR_BEACON |
			      PS_WAIT_FOR_CAB |
			      PS_WAIT_FOR_PSPOLL_DATA |
			      PS_WAIT_FOR_TX_ACK)))
		ath9k_hw_setpower(sc->sc_ah, ATH9K_PM_NETWORK_SLEEP);

 unlock:
	spin_unlock_irqrestore(&sc->sc_pm_lock, flags);
}

static void ath_start_ani(struct ath_common *common)
{
	struct ath_hw *ah = common->ah;
	unsigned long timestamp = jiffies_to_msecs(jiffies);
	struct ath_softc *sc = (struct ath_softc *) common->priv;

	if (!(sc->sc_flags & SC_OP_ANI_RUN))
		return;

	if (sc->sc_flags & SC_OP_OFFCHANNEL)
		return;

	common->ani.longcal_timer = timestamp;
	common->ani.shortcal_timer = timestamp;
	common->ani.checkani_timer = timestamp;

	mod_timer(&common->ani.timer,
		  jiffies +
			msecs_to_jiffies((u32)ah->config.ani_poll_interval));
}

static void ath_update_survey_nf(struct ath_softc *sc, int channel)
{
	struct ath_hw *ah = sc->sc_ah;
	struct ath9k_channel *chan = &ah->channels[channel];
	struct survey_info *survey = &sc->survey[channel];

	if (chan->noisefloor) {
		survey->filled |= SURVEY_INFO_NOISE_DBM;
		survey->noise = chan->noisefloor;
	}
}

/*
 * Updates the survey statistics and returns the busy time since last
 * update in %, if the measurement duration was long enough for the
 * result to be useful, -1 otherwise.
 */
static int ath_update_survey_stats(struct ath_softc *sc)
{
	struct ath_hw *ah = sc->sc_ah;
	struct ath_common *common = ath9k_hw_common(ah);
	int pos = ah->curchan - &ah->channels[0];
	struct survey_info *survey = &sc->survey[pos];
	struct ath_cycle_counters *cc = &common->cc_survey;
	unsigned int div = common->clockrate * 1000;
	int ret = 0;

	if (!ah->curchan)
		return -1;

	if (ah->power_mode == ATH9K_PM_AWAKE)
		ath_hw_cycle_counters_update(common);

	if (cc->cycles > 0) {
		survey->filled |= SURVEY_INFO_CHANNEL_TIME |
			SURVEY_INFO_CHANNEL_TIME_BUSY |
			SURVEY_INFO_CHANNEL_TIME_RX |
			SURVEY_INFO_CHANNEL_TIME_TX;
		survey->channel_time += cc->cycles / div;
		survey->channel_time_busy += cc->rx_busy / div;
		survey->channel_time_rx += cc->rx_frame / div;
		survey->channel_time_tx += cc->tx_frame / div;
	}

	if (cc->cycles < div)
		return -1;

	if (cc->cycles > 0)
		ret = cc->rx_busy * 100 / cc->cycles;

	memset(cc, 0, sizeof(*cc));

	ath_update_survey_nf(sc, pos);

	return ret;
}

/*
 * Set/change channels.  If the channel is really being changed, it's done
 * by reseting the chip.  To accomplish this we must first cleanup any pending
 * DMA, then restart stuff.
*/
int ath_set_channel(struct ath_softc *sc, struct ieee80211_hw *hw,
		    struct ath9k_channel *hchan)
{
	struct ath_hw *ah = sc->sc_ah;
	struct ath_common *common = ath9k_hw_common(ah);
	struct ieee80211_conf *conf = &common->hw->conf;
	bool fastcc = true, stopped;
	struct ieee80211_channel *channel = hw->conf.channel;
	struct ath9k_hw_cal_data *caldata = NULL;
	int r;

	if (sc->sc_flags & SC_OP_INVALID)
		return -EIO;

	sc->hw_busy_count = 0;

	del_timer_sync(&common->ani.timer);
	cancel_work_sync(&sc->paprd_work);
	cancel_work_sync(&sc->hw_check_work);
	cancel_delayed_work_sync(&sc->tx_complete_work);
	cancel_delayed_work_sync(&sc->hw_pll_work);

	ath9k_ps_wakeup(sc);

	spin_lock_bh(&sc->sc_pcu_lock);

	/*
	 * This is only performed if the channel settings have
	 * actually changed.
	 *
	 * To switch channels clear any pending DMA operations;
	 * wait long enough for the RX fifo to drain, reset the
	 * hardware at the new frequency, and then re-enable
	 * the relevant bits of the h/w.
	 */
	ath9k_hw_disable_interrupts(ah);
	stopped = ath_drain_all_txq(sc, false);

	if (!ath_stoprecv(sc))
		stopped = false;

	if (!ath9k_hw_check_alive(ah))
		stopped = false;

	/* XXX: do not flush receive queue here. We don't want
	 * to flush data frames already in queue because of
	 * changing channel. */

	if (!stopped || !(sc->sc_flags & SC_OP_OFFCHANNEL))
		fastcc = false;

	if (!(sc->sc_flags & SC_OP_OFFCHANNEL))
		caldata = &sc->caldata;

	ath_dbg(common, ATH_DBG_CONFIG,
		"(%u MHz) -> (%u MHz), conf_is_ht40: %d fastcc: %d\n",
		sc->sc_ah->curchan->channel,
		channel->center_freq, conf_is_ht40(conf),
		fastcc);

	r = ath9k_hw_reset(ah, hchan, caldata, fastcc);
	if (r) {
		ath_err(common,
			"Unable to reset channel (%u MHz), reset status %d\n",
			channel->center_freq, r);
		goto ps_restore;
	}

	if (ath_startrecv(sc) != 0) {
		ath_err(common, "Unable to restart recv logic\n");
		r = -EIO;
		goto ps_restore;
	}

	ath9k_cmn_update_txpow(ah, sc->curtxpow,
			       sc->config.txpowlimit, &sc->curtxpow);
	ath9k_hw_set_interrupts(ah, ah->imask);

	if (!(sc->sc_flags & (SC_OP_OFFCHANNEL))) {
		if (sc->sc_flags & SC_OP_BEACONS)
			ath_beacon_config(sc, NULL);
		ieee80211_queue_delayed_work(sc->hw, &sc->tx_complete_work, 0);
		ieee80211_queue_delayed_work(sc->hw, &sc->hw_pll_work, HZ/2);
		ath_start_ani(common);
	}

 ps_restore:
	ieee80211_wake_queues(hw);

	spin_unlock_bh(&sc->sc_pcu_lock);

	ath9k_ps_restore(sc);
	return r;
}

static void ath_paprd_activate(struct ath_softc *sc)
{
	struct ath_hw *ah = sc->sc_ah;
	struct ath9k_hw_cal_data *caldata = ah->caldata;
	struct ath_common *common = ath9k_hw_common(ah);
	int chain;

	if (!caldata || !caldata->paprd_done)
		return;

	ath9k_ps_wakeup(sc);
	ar9003_paprd_enable(ah, false);
	for (chain = 0; chain < AR9300_MAX_CHAINS; chain++) {
		if (!(common->tx_chainmask & BIT(chain)))
			continue;

		ar9003_paprd_populate_single_table(ah, caldata, chain);
	}

	ar9003_paprd_enable(ah, true);
	ath9k_ps_restore(sc);
}

static bool ath_paprd_send_frame(struct ath_softc *sc, struct sk_buff *skb, int chain)
{
	struct ieee80211_hw *hw = sc->hw;
	struct ieee80211_tx_info *tx_info = IEEE80211_SKB_CB(skb);
	struct ath_hw *ah = sc->sc_ah;
	struct ath_common *common = ath9k_hw_common(ah);
	struct ath_tx_control txctl;
	int time_left;

	memset(&txctl, 0, sizeof(txctl));
	txctl.txq = sc->tx.txq_map[WME_AC_BE];

	memset(tx_info, 0, sizeof(*tx_info));
	tx_info->band = hw->conf.channel->band;
	tx_info->flags |= IEEE80211_TX_CTL_NO_ACK;
	tx_info->control.rates[0].idx = 0;
	tx_info->control.rates[0].count = 1;
	tx_info->control.rates[0].flags = IEEE80211_TX_RC_MCS;
	tx_info->control.rates[1].idx = -1;

	init_completion(&sc->paprd_complete);
	txctl.paprd = BIT(chain);

	if (ath_tx_start(hw, skb, &txctl) != 0) {
		ath_dbg(common, ATH_DBG_XMIT, "PAPRD TX failed\n");
		dev_kfree_skb_any(skb);
		return false;
	}

	time_left = wait_for_completion_timeout(&sc->paprd_complete,
			msecs_to_jiffies(ATH_PAPRD_TIMEOUT));

	if (!time_left)
		ath_dbg(ath9k_hw_common(sc->sc_ah), ATH_DBG_CALIBRATE,
			"Timeout waiting for paprd training on TX chain %d\n",
			chain);

	return !!time_left;
}

void ath_paprd_calibrate(struct work_struct *work)
{
	struct ath_softc *sc = container_of(work, struct ath_softc, paprd_work);
	struct ieee80211_hw *hw = sc->hw;
	struct ath_hw *ah = sc->sc_ah;
	struct ieee80211_hdr *hdr;
	struct sk_buff *skb = NULL;
	struct ath9k_hw_cal_data *caldata = ah->caldata;
	struct ath_common *common = ath9k_hw_common(ah);
	int ftype;
	int chain_ok = 0;
	int chain;
	int len = 1800;

	if (!caldata)
		return;

	if (ar9003_paprd_init_table(ah) < 0)
		return;

	skb = alloc_skb(len, GFP_KERNEL);
	if (!skb)
		return;

	skb_put(skb, len);
	memset(skb->data, 0, len);
	hdr = (struct ieee80211_hdr *)skb->data;
	ftype = IEEE80211_FTYPE_DATA | IEEE80211_STYPE_NULLFUNC;
	hdr->frame_control = cpu_to_le16(ftype);
	hdr->duration_id = cpu_to_le16(10);
	memcpy(hdr->addr1, hw->wiphy->perm_addr, ETH_ALEN);
	memcpy(hdr->addr2, hw->wiphy->perm_addr, ETH_ALEN);
	memcpy(hdr->addr3, hw->wiphy->perm_addr, ETH_ALEN);

	ath9k_ps_wakeup(sc);
	for (chain = 0; chain < AR9300_MAX_CHAINS; chain++) {
		if (!(common->tx_chainmask & BIT(chain)))
			continue;

		chain_ok = 0;

		ath_dbg(common, ATH_DBG_CALIBRATE,
			"Sending PAPRD frame for thermal measurement "
			"on chain %d\n", chain);
		if (!ath_paprd_send_frame(sc, skb, chain))
			goto fail_paprd;

		ar9003_paprd_setup_gain_table(ah, chain);

		ath_dbg(common, ATH_DBG_CALIBRATE,
			"Sending PAPRD training frame on chain %d\n", chain);
		if (!ath_paprd_send_frame(sc, skb, chain))
			goto fail_paprd;

		if (!ar9003_paprd_is_done(ah))
			break;

		if (ar9003_paprd_create_curve(ah, caldata, chain) != 0)
			break;

		chain_ok = 1;
	}
	kfree_skb(skb);

	if (chain_ok) {
		caldata->paprd_done = true;
		ath_paprd_activate(sc);
	}

fail_paprd:
	ath9k_ps_restore(sc);
}

/*
 *  This routine performs the periodic noise floor calibration function
 *  that is used to adjust and optimize the chip performance.  This
 *  takes environmental changes (location, temperature) into account.
 *  When the task is complete, it reschedules itself depending on the
 *  appropriate interval that was calculated.
 */
void ath_ani_calibrate(unsigned long data)
{
	struct ath_softc *sc = (struct ath_softc *)data;
	struct ath_hw *ah = sc->sc_ah;
	struct ath_common *common = ath9k_hw_common(ah);
	bool longcal = false;
	bool shortcal = false;
	bool aniflag = false;
	unsigned int timestamp = jiffies_to_msecs(jiffies);
	u32 cal_interval, short_cal_interval, long_cal_interval;
	unsigned long flags;

	if (ah->caldata && ah->caldata->nfcal_interference)
		long_cal_interval = ATH_LONG_CALINTERVAL_INT;
	else
		long_cal_interval = ATH_LONG_CALINTERVAL;

	short_cal_interval = (ah->opmode == NL80211_IFTYPE_AP) ?
		ATH_AP_SHORT_CALINTERVAL : ATH_STA_SHORT_CALINTERVAL;

	/* Only calibrate if awake */
	if (sc->sc_ah->power_mode != ATH9K_PM_AWAKE)
		goto set_timer;

	ath9k_ps_wakeup(sc);

	/* Long calibration runs independently of short calibration. */
	if ((timestamp - common->ani.longcal_timer) >= long_cal_interval) {
		longcal = true;
		ath_dbg(common, ATH_DBG_ANI, "longcal @%lu\n", jiffies);
		common->ani.longcal_timer = timestamp;
	}

	/* Short calibration applies only while caldone is false */
	if (!common->ani.caldone) {
		if ((timestamp - common->ani.shortcal_timer) >= short_cal_interval) {
			shortcal = true;
			ath_dbg(common, ATH_DBG_ANI,
				"shortcal @%lu\n", jiffies);
			common->ani.shortcal_timer = timestamp;
			common->ani.resetcal_timer = timestamp;
		}
	} else {
		if ((timestamp - common->ani.resetcal_timer) >=
		    ATH_RESTART_CALINTERVAL) {
			common->ani.caldone = ath9k_hw_reset_calvalid(ah);
			if (common->ani.caldone)
				common->ani.resetcal_timer = timestamp;
		}
	}

	/* Verify whether we must check ANI */
	if ((timestamp - common->ani.checkani_timer) >=
	     ah->config.ani_poll_interval) {
		aniflag = true;
		common->ani.checkani_timer = timestamp;
	}

	/* Skip all processing if there's nothing to do. */
	if (longcal || shortcal || aniflag) {
		/* Call ANI routine if necessary */
		if (aniflag) {
			spin_lock_irqsave(&common->cc_lock, flags);
			ath9k_hw_ani_monitor(ah, ah->curchan);
			ath_update_survey_stats(sc);
			spin_unlock_irqrestore(&common->cc_lock, flags);
		}

		/* Perform calibration if necessary */
		if (longcal || shortcal) {
			common->ani.caldone =
				ath9k_hw_calibrate(ah,
						   ah->curchan,
						   common->rx_chainmask,
						   longcal);
		}
	}

	ath9k_ps_restore(sc);

set_timer:
	/*
	* Set timer interval based on previous results.
	* The interval must be the shortest necessary to satisfy ANI,
	* short calibration and long calibration.
	*/
	cal_interval = ATH_LONG_CALINTERVAL;
	if (sc->sc_ah->config.enable_ani)
		cal_interval = min(cal_interval,
				   (u32)ah->config.ani_poll_interval);
	if (!common->ani.caldone)
		cal_interval = min(cal_interval, (u32)short_cal_interval);

	mod_timer(&common->ani.timer, jiffies + msecs_to_jiffies(cal_interval));
	if ((sc->sc_ah->caps.hw_caps & ATH9K_HW_CAP_PAPRD) && ah->caldata) {
		if (!ah->caldata->paprd_done)
			ieee80211_queue_work(sc->hw, &sc->paprd_work);
		else if (!ah->paprd_table_write_done)
			ath_paprd_activate(sc);
	}
}

static void ath_node_attach(struct ath_softc *sc, struct ieee80211_sta *sta)
{
	struct ath_node *an;
	struct ath_hw *ah = sc->sc_ah;
	an = (struct ath_node *)sta->drv_priv;

#ifdef CONFIG_ATH9K_DEBUGFS
	spin_lock(&sc->nodes_lock);
	list_add(&an->list, &sc->nodes);
	spin_unlock(&sc->nodes_lock);
	an->sta = sta;
#endif
	if ((ah->caps.hw_caps) & ATH9K_HW_CAP_APM)
		sc->sc_flags |= SC_OP_ENABLE_APM;

	if (sc->sc_flags & SC_OP_TXAGGR) {
		ath_tx_node_init(sc, an);
		an->maxampdu = 1 << (IEEE80211_HT_MAX_AMPDU_FACTOR +
				     sta->ht_cap.ampdu_factor);
		an->mpdudensity = parse_mpdudensity(sta->ht_cap.ampdu_density);
	}
}

static void ath_node_detach(struct ath_softc *sc, struct ieee80211_sta *sta)
{
	struct ath_node *an = (struct ath_node *)sta->drv_priv;

#ifdef CONFIG_ATH9K_DEBUGFS
	spin_lock(&sc->nodes_lock);
	list_del(&an->list);
	spin_unlock(&sc->nodes_lock);
	an->sta = NULL;
#endif

	if (sc->sc_flags & SC_OP_TXAGGR)
		ath_tx_node_cleanup(sc, an);
}

void ath_hw_check(struct work_struct *work)
{
	struct ath_softc *sc = container_of(work, struct ath_softc, hw_check_work);
	struct ath_common *common = ath9k_hw_common(sc->sc_ah);
	unsigned long flags;
	int busy;

	ath9k_ps_wakeup(sc);
	if (ath9k_hw_check_alive(sc->sc_ah))
		goto out;

	spin_lock_irqsave(&common->cc_lock, flags);
	busy = ath_update_survey_stats(sc);
	spin_unlock_irqrestore(&common->cc_lock, flags);

	ath_dbg(common, ATH_DBG_RESET, "Possible baseband hang, "
		"busy=%d (try %d)\n", busy, sc->hw_busy_count + 1);
	if (busy >= 99) {
		if (++sc->hw_busy_count >= 3)
			ath_reset(sc, true);
	} else if (busy >= 0)
		sc->hw_busy_count = 0;

out:
	ath9k_ps_restore(sc);
}

void ath9k_tasklet(unsigned long data)
{
	struct ath_softc *sc = (struct ath_softc *)data;
	struct ath_hw *ah = sc->sc_ah;
	struct ath_common *common = ath9k_hw_common(ah);

	u32 status = sc->intrstatus;
	u32 rxmask;

	if (status & ATH9K_INT_FATAL) {
		ath_reset(sc, true);
		return;
	}

	ath9k_ps_wakeup(sc);
	spin_lock(&sc->sc_pcu_lock);

	/*
	 * Only run the baseband hang check if beacons stop working in AP or
	 * IBSS mode, because it has a high false positive rate. For station
	 * mode it should not be necessary, since the upper layers will detect
	 * this through a beacon miss automatically and the following channel
	 * change will trigger a hardware reset anyway
	 */
	if (ath9k_hw_numtxpending(ah, sc->beacon.beaconq) != 0 &&
	    !ath9k_hw_check_alive(ah))
		ieee80211_queue_work(sc->hw, &sc->hw_check_work);

	if (ah->caps.hw_caps & ATH9K_HW_CAP_EDMA)
		rxmask = (ATH9K_INT_RXHP | ATH9K_INT_RXLP | ATH9K_INT_RXEOL |
			  ATH9K_INT_RXORN);
	else
		rxmask = (ATH9K_INT_RX | ATH9K_INT_RXEOL | ATH9K_INT_RXORN);

	if (status & rxmask) {
		/* Check for high priority Rx first */
		if ((ah->caps.hw_caps & ATH9K_HW_CAP_EDMA) &&
		    (status & ATH9K_INT_RXHP))
			ath_rx_tasklet(sc, 0, true);

		ath_rx_tasklet(sc, 0, false);
	}

	if (status & ATH9K_INT_TX) {
		if (ah->caps.hw_caps & ATH9K_HW_CAP_EDMA)
			ath_tx_edma_tasklet(sc);
		else
			ath_tx_tasklet(sc);
	}

	if ((status & ATH9K_INT_TSFOOR) && sc->ps_enabled) {
		/*
		 * TSF sync does not look correct; remain awake to sync with
		 * the next Beacon.
		 */
		ath_dbg(common, ATH_DBG_PS,
			"TSFOOR - Sync with next Beacon\n");
		sc->ps_flags |= PS_WAIT_FOR_BEACON | PS_BEACON_SYNC;
	}

	if (ah->btcoex_hw.scheme == ATH_BTCOEX_CFG_3WIRE)
		if (status & ATH9K_INT_GENTIMER)
			ath_gen_timer_isr(sc->sc_ah);

	/* re-enable hardware interrupt */
	ath9k_hw_enable_interrupts(ah);

	spin_unlock(&sc->sc_pcu_lock);
	ath9k_ps_restore(sc);
}

irqreturn_t ath_isr(int irq, void *dev)
{
#define SCHED_INTR (				\
		ATH9K_INT_FATAL |		\
		ATH9K_INT_RXORN |		\
		ATH9K_INT_RXEOL |		\
		ATH9K_INT_RX |			\
		ATH9K_INT_RXLP |		\
		ATH9K_INT_RXHP |		\
		ATH9K_INT_TX |			\
		ATH9K_INT_BMISS |		\
		ATH9K_INT_CST |			\
		ATH9K_INT_TSFOOR |		\
		ATH9K_INT_GENTIMER)

	struct ath_softc *sc = dev;
	struct ath_hw *ah = sc->sc_ah;
	struct ath_common *common = ath9k_hw_common(ah);
	enum ath9k_int status;
	bool sched = false;

	/*
	 * The hardware is not ready/present, don't
	 * touch anything. Note this can happen early
	 * on if the IRQ is shared.
	 */
	if (sc->sc_flags & SC_OP_INVALID)
		return IRQ_NONE;


	/* shared irq, not for us */

	if (!ath9k_hw_intrpend(ah))
		return IRQ_NONE;

	/*
	 * Figure out the reason(s) for the interrupt.  Note
	 * that the hal returns a pseudo-ISR that may include
	 * bits we haven't explicitly enabled so we mask the
	 * value to insure we only process bits we requested.
	 */
	ath9k_hw_getisr(ah, &status);	/* NB: clears ISR too */
	status &= ah->imask;	/* discard unasked-for bits */

	/*
	 * If there are no status bits set, then this interrupt was not
	 * for me (should have been caught above).
	 */
	if (!status)
		return IRQ_NONE;

	/* Cache the status */
	sc->intrstatus = status;

	if (status & SCHED_INTR)
		sched = true;

	/*
	 * If a FATAL or RXORN interrupt is received, we have to reset the
	 * chip immediately.
	 */
	if ((status & ATH9K_INT_FATAL) || ((status & ATH9K_INT_RXORN) &&
	    !(ah->caps.hw_caps & ATH9K_HW_CAP_EDMA)))
		goto chip_reset;

	if ((ah->caps.hw_caps & ATH9K_HW_CAP_EDMA) &&
	    (status & ATH9K_INT_BB_WATCHDOG)) {

		spin_lock(&common->cc_lock);
		ath_hw_cycle_counters_update(common);
		ar9003_hw_bb_watchdog_dbg_info(ah);
		spin_unlock(&common->cc_lock);

		goto chip_reset;
	}

	if (status & ATH9K_INT_SWBA)
		tasklet_schedule(&sc->bcon_tasklet);

	if (status & ATH9K_INT_TXURN)
		ath9k_hw_updatetxtriglevel(ah, true);

	if (ah->caps.hw_caps & ATH9K_HW_CAP_EDMA) {
		if (status & ATH9K_INT_RXEOL) {
			ah->imask &= ~(ATH9K_INT_RXEOL | ATH9K_INT_RXORN);
			ath9k_hw_set_interrupts(ah, ah->imask);
		}
	}

	if (status & ATH9K_INT_MIB) {
		/*
		 * Disable interrupts until we service the MIB
		 * interrupt; otherwise it will continue to
		 * fire.
		 */
		ath9k_hw_disable_interrupts(ah);
		/*
		 * Let the hal handle the event. We assume
		 * it will clear whatever condition caused
		 * the interrupt.
		 */
		spin_lock(&common->cc_lock);
		ath9k_hw_proc_mib_event(ah);
		spin_unlock(&common->cc_lock);
		ath9k_hw_enable_interrupts(ah);
	}

	if (!(ah->caps.hw_caps & ATH9K_HW_CAP_AUTOSLEEP))
		if (status & ATH9K_INT_TIM_TIMER) {
			if (ATH_DBG_WARN_ON_ONCE(sc->ps_idle))
				goto chip_reset;
			/* Clear RxAbort bit so that we can
			 * receive frames */
			ath9k_setpower(sc, ATH9K_PM_AWAKE);
			ath9k_hw_setrxabort(sc->sc_ah, 0);
			sc->ps_flags |= PS_WAIT_FOR_BEACON;
		}

chip_reset:

	ath_debug_stat_interrupt(sc, status);

	if (sched) {
		/* turn off every interrupt */
		ath9k_hw_disable_interrupts(ah);
		tasklet_schedule(&sc->intr_tq);
	}

	return IRQ_HANDLED;

#undef SCHED_INTR
}

static void ath9k_bss_assoc_info(struct ath_softc *sc,
				 struct ieee80211_hw *hw,
				 struct ieee80211_vif *vif,
				 struct ieee80211_bss_conf *bss_conf)
{
	struct ath_hw *ah = sc->sc_ah;
	struct ath_common *common = ath9k_hw_common(ah);

	if (bss_conf->assoc) {
		ath_dbg(common, ATH_DBG_CONFIG,
			"Bss Info ASSOC %d, bssid: %pM\n",
			bss_conf->aid, common->curbssid);

		/* New association, store aid */
		common->curaid = bss_conf->aid;
		ath9k_hw_write_associd(ah);

		/*
		 * Request a re-configuration of Beacon related timers
		 * on the receipt of the first Beacon frame (i.e.,
		 * after time sync with the AP).
		 */
		sc->ps_flags |= PS_BEACON_SYNC;

		/* Configure the beacon */
		ath_beacon_config(sc, vif);

		/* Reset rssi stats */
		sc->last_rssi = ATH_RSSI_DUMMY_MARKER;
		sc->sc_ah->stats.avgbrssi = ATH_RSSI_DUMMY_MARKER;

		sc->sc_flags |= SC_OP_ANI_RUN;
		ath_start_ani(common);
	} else {
		ath_dbg(common, ATH_DBG_CONFIG, "Bss Info DISASSOC\n");
		common->curaid = 0;
		/* Stop ANI */
		sc->sc_flags &= ~SC_OP_ANI_RUN;
		del_timer_sync(&common->ani.timer);
	}
}

void ath_radio_enable(struct ath_softc *sc, struct ieee80211_hw *hw)
{
	struct ath_hw *ah = sc->sc_ah;
	struct ath_common *common = ath9k_hw_common(ah);
	struct ieee80211_channel *channel = hw->conf.channel;
	int r;

	ath9k_ps_wakeup(sc);
	spin_lock_bh(&sc->sc_pcu_lock);

	ath9k_hw_configpcipowersave(ah, 0, 0);

	if (!ah->curchan)
		ah->curchan = ath9k_cmn_get_curchannel(sc->hw, ah);

	r = ath9k_hw_reset(ah, ah->curchan, ah->caldata, false);
	if (r) {
		ath_err(common,
			"Unable to reset channel (%u MHz), reset status %d\n",
			channel->center_freq, r);
	}

	ath9k_cmn_update_txpow(ah, sc->curtxpow,
			       sc->config.txpowlimit, &sc->curtxpow);
	if (ath_startrecv(sc) != 0) {
		ath_err(common, "Unable to restart recv logic\n");
		goto out;
	}
	if (sc->sc_flags & SC_OP_BEACONS)
		ath_beacon_config(sc, NULL);	/* restart beacons */

	/* Re-Enable  interrupts */
	ath9k_hw_set_interrupts(ah, ah->imask);

	/* Enable LED */
	ath9k_hw_cfg_output(ah, ah->led_pin,
			    AR_GPIO_OUTPUT_MUX_AS_OUTPUT);
	ath9k_hw_set_gpio(ah, ah->led_pin, 0);

	ieee80211_wake_queues(hw);
out:
	spin_unlock_bh(&sc->sc_pcu_lock);

	ath9k_ps_restore(sc);
}

void ath_radio_disable(struct ath_softc *sc, struct ieee80211_hw *hw)
{
	struct ath_hw *ah = sc->sc_ah;
	struct ieee80211_channel *channel = hw->conf.channel;
	int r;

	ath9k_ps_wakeup(sc);
	spin_lock_bh(&sc->sc_pcu_lock);

	ieee80211_stop_queues(hw);

	/*
	 * Keep the LED on when the radio is disabled
	 * during idle unassociated state.
	 */
	if (!sc->ps_idle) {
		ath9k_hw_set_gpio(ah, ah->led_pin, 1);
		ath9k_hw_cfg_gpio_input(ah, ah->led_pin);
	}

	/* Disable interrupts */
	ath9k_hw_disable_interrupts(ah);

	ath_drain_all_txq(sc, false);	/* clear pending tx frames */

	ath_stoprecv(sc);		/* turn off frame recv */
	ath_flushrecv(sc);		/* flush recv queue */

	if (!ah->curchan)
		ah->curchan = ath9k_cmn_get_curchannel(hw, ah);

	r = ath9k_hw_reset(ah, ah->curchan, ah->caldata, false);
	if (r) {
		ath_err(ath9k_hw_common(sc->sc_ah),
			"Unable to reset channel (%u MHz), reset status %d\n",
			channel->center_freq, r);
	}

	ath9k_hw_phy_disable(ah);

	ath9k_hw_configpcipowersave(ah, 1, 1);

	spin_unlock_bh(&sc->sc_pcu_lock);
	ath9k_ps_restore(sc);
}

int ath_reset(struct ath_softc *sc, bool retry_tx)
{
	struct ath_hw *ah = sc->sc_ah;
	struct ath_common *common = ath9k_hw_common(ah);
	struct ieee80211_hw *hw = sc->hw;
	int r;

	sc->hw_busy_count = 0;

	/* Stop ANI */
	del_timer_sync(&common->ani.timer);

	ath9k_ps_wakeup(sc);
	spin_lock_bh(&sc->sc_pcu_lock);

	ieee80211_stop_queues(hw);

	ath9k_hw_disable_interrupts(ah);
	ath_drain_all_txq(sc, retry_tx);

	ath_stoprecv(sc);
	ath_flushrecv(sc);

	r = ath9k_hw_reset(ah, sc->sc_ah->curchan, ah->caldata, false);
	if (r)
		ath_err(common,
			"Unable to reset hardware; reset status %d\n", r);

	if (ath_startrecv(sc) != 0)
		ath_err(common, "Unable to start recv logic\n");

	/*
	 * We may be doing a reset in response to a request
	 * that changes the channel so update any state that
	 * might change as a result.
	 */
	ath9k_cmn_update_txpow(ah, sc->curtxpow,
			       sc->config.txpowlimit, &sc->curtxpow);

	if ((sc->sc_flags & SC_OP_BEACONS) || !(sc->sc_flags & (SC_OP_OFFCHANNEL)))
		ath_beacon_config(sc, NULL);	/* restart beacons */

	ath9k_hw_set_interrupts(ah, ah->imask);

	if (retry_tx) {
		int i;
		for (i = 0; i < ATH9K_NUM_TX_QUEUES; i++) {
			if (ATH_TXQ_SETUP(sc, i)) {
				spin_lock_bh(&sc->tx.txq[i].axq_lock);
				ath_txq_schedule(sc, &sc->tx.txq[i]);
				spin_unlock_bh(&sc->tx.txq[i].axq_lock);
			}
		}
	}

	ieee80211_wake_queues(hw);
	spin_unlock_bh(&sc->sc_pcu_lock);

	/* Start ANI */
	ath_start_ani(common);
	ath9k_ps_restore(sc);

	return r;
}

/**********************/
/* mac80211 callbacks */
/**********************/

static int ath9k_start(struct ieee80211_hw *hw)
{
	struct ath_softc *sc = hw->priv;
	struct ath_hw *ah = sc->sc_ah;
	struct ath_common *common = ath9k_hw_common(ah);
	struct ieee80211_channel *curchan = hw->conf.channel;
	struct ath9k_channel *init_channel;
	int r;

	ath_dbg(common, ATH_DBG_CONFIG,
		"Starting driver with initial channel: %d MHz\n",
		curchan->center_freq);

	mutex_lock(&sc->mutex);

	/* setup initial channel */
	sc->chan_idx = curchan->hw_value;

	init_channel = ath9k_cmn_get_curchannel(hw, ah);

	/* Reset SERDES registers */
	ath9k_hw_configpcipowersave(ah, 0, 0);

	/*
	 * The basic interface to setting the hardware in a good
	 * state is ``reset''.  On return the hardware is known to
	 * be powered up and with interrupts disabled.  This must
	 * be followed by initialization of the appropriate bits
	 * and then setup of the interrupt mask.
	 */
	spin_lock_bh(&sc->sc_pcu_lock);
	r = ath9k_hw_reset(ah, init_channel, ah->caldata, false);
	if (r) {
		ath_err(common,
			"Unable to reset hardware; reset status %d (freq %u MHz)\n",
			r, curchan->center_freq);
		spin_unlock_bh(&sc->sc_pcu_lock);
		goto mutex_unlock;
	}

	/*
	 * This is needed only to setup initial state
	 * but it's best done after a reset.
	 */
	ath9k_cmn_update_txpow(ah, sc->curtxpow,
			sc->config.txpowlimit, &sc->curtxpow);

	/*
	 * Setup the hardware after reset:
	 * The receive engine is set going.
	 * Frame transmit is handled entirely
	 * in the frame output path; there's nothing to do
	 * here except setup the interrupt mask.
	 */
	if (ath_startrecv(sc) != 0) {
		ath_err(common, "Unable to start recv logic\n");
		r = -EIO;
		spin_unlock_bh(&sc->sc_pcu_lock);
		goto mutex_unlock;
	}
	spin_unlock_bh(&sc->sc_pcu_lock);

	/* Setup our intr mask. */
	ah->imask = ATH9K_INT_TX | ATH9K_INT_RXEOL |
		    ATH9K_INT_RXORN | ATH9K_INT_FATAL |
		    ATH9K_INT_GLOBAL;

	if (ah->caps.hw_caps & ATH9K_HW_CAP_EDMA)
		ah->imask |= ATH9K_INT_RXHP |
			     ATH9K_INT_RXLP |
			     ATH9K_INT_BB_WATCHDOG;
	else
		ah->imask |= ATH9K_INT_RX;

	ah->imask |= ATH9K_INT_GTT;

	if (ah->caps.hw_caps & ATH9K_HW_CAP_HT)
		ah->imask |= ATH9K_INT_CST;

	sc->sc_flags &= ~SC_OP_INVALID;
	sc->sc_ah->is_monitoring = false;

	/* Disable BMISS interrupt when we're not associated */
	ah->imask &= ~(ATH9K_INT_SWBA | ATH9K_INT_BMISS);
	ath9k_hw_set_interrupts(ah, ah->imask);

	ieee80211_wake_queues(hw);

	ieee80211_queue_delayed_work(sc->hw, &sc->tx_complete_work, 0);

	if ((ah->btcoex_hw.scheme != ATH_BTCOEX_CFG_NONE) &&
	    !ah->btcoex_hw.enabled) {
		ath9k_hw_btcoex_set_weight(ah, AR_BT_COEX_WGHT,
					   AR_STOMP_LOW_WLAN_WGHT);
		ath9k_hw_btcoex_enable(ah);

		if (common->bus_ops->bt_coex_prep)
			common->bus_ops->bt_coex_prep(common);
		if (ah->btcoex_hw.scheme == ATH_BTCOEX_CFG_3WIRE)
			ath9k_btcoex_timer_resume(sc);
	}

	/* User has the option to provide pm-qos value as a module
	 * parameter rather than using the default value of
	 * 'ATH9K_PM_QOS_DEFAULT_VALUE'.
	 */
	pm_qos_update_request(&sc->pm_qos_req, ath9k_pm_qos_value);

	if (ah->caps.pcie_lcr_extsync_en && common->bus_ops->extn_synch_en)
		common->bus_ops->extn_synch_en(common);

mutex_unlock:
	mutex_unlock(&sc->mutex);

	return r;
}

static int ath9k_tx(struct ieee80211_hw *hw,
		    struct sk_buff *skb)
{
	struct ath_softc *sc = hw->priv;
	struct ath_common *common = ath9k_hw_common(sc->sc_ah);
	struct ath_tx_control txctl;
	struct ieee80211_hdr *hdr = (struct ieee80211_hdr *) skb->data;

	if (sc->ps_enabled) {
		/*
		 * mac80211 does not set PM field for normal data frames, so we
		 * need to update that based on the current PS mode.
		 */
		if (ieee80211_is_data(hdr->frame_control) &&
		    !ieee80211_is_nullfunc(hdr->frame_control) &&
		    !ieee80211_has_pm(hdr->frame_control)) {
			ath_dbg(common, ATH_DBG_PS,
				"Add PM=1 for a TX frame while in PS mode\n");
			hdr->frame_control |= cpu_to_le16(IEEE80211_FCTL_PM);
		}
	}

	if (unlikely(sc->sc_ah->power_mode != ATH9K_PM_AWAKE)) {
		/*
		 * We are using PS-Poll and mac80211 can request TX while in
		 * power save mode. Need to wake up hardware for the TX to be
		 * completed and if needed, also for RX of buffered frames.
		 */
		ath9k_ps_wakeup(sc);
		if (!(sc->sc_ah->caps.hw_caps & ATH9K_HW_CAP_AUTOSLEEP))
			ath9k_hw_setrxabort(sc->sc_ah, 0);
		if (ieee80211_is_pspoll(hdr->frame_control)) {
			ath_dbg(common, ATH_DBG_PS,
				"Sending PS-Poll to pick a buffered frame\n");
			sc->ps_flags |= PS_WAIT_FOR_PSPOLL_DATA;
		} else {
			ath_dbg(common, ATH_DBG_PS,
				"Wake up to complete TX\n");
			sc->ps_flags |= PS_WAIT_FOR_TX_ACK;
		}
		/*
		 * The actual restore operation will happen only after
		 * the sc_flags bit is cleared. We are just dropping
		 * the ps_usecount here.
		 */
		ath9k_ps_restore(sc);
	}

	memset(&txctl, 0, sizeof(struct ath_tx_control));
	txctl.txq = sc->tx.txq_map[skb_get_queue_mapping(skb)];

	ath_dbg(common, ATH_DBG_XMIT, "transmitting packet, skb: %p\n", skb);

	if (ath_tx_start(hw, skb, &txctl) != 0) {
		ath_dbg(common, ATH_DBG_XMIT, "TX failed\n");
		goto exit;
	}

	return 0;
exit:
	dev_kfree_skb_any(skb);
	return 0;
}

static void ath9k_stop(struct ieee80211_hw *hw)
{
	struct ath_softc *sc = hw->priv;
	struct ath_hw *ah = sc->sc_ah;
	struct ath_common *common = ath9k_hw_common(ah);

	mutex_lock(&sc->mutex);

	if (led_blink)
		cancel_delayed_work_sync(&sc->ath_led_blink_work);

	cancel_delayed_work_sync(&sc->tx_complete_work);
	cancel_delayed_work_sync(&sc->hw_pll_work);
	cancel_work_sync(&sc->paprd_work);
	cancel_work_sync(&sc->hw_check_work);

	if (sc->sc_flags & SC_OP_INVALID) {
		ath_dbg(common, ATH_DBG_ANY, "Device not present\n");
		mutex_unlock(&sc->mutex);
		return;
	}

	/* Ensure HW is awake when we try to shut it down. */
	ath9k_ps_wakeup(sc);

	if (ah->btcoex_hw.enabled) {
		ath9k_hw_btcoex_disable(ah);
		if (ah->btcoex_hw.scheme == ATH_BTCOEX_CFG_3WIRE)
			ath9k_btcoex_timer_pause(sc);
	}

	spin_lock_bh(&sc->sc_pcu_lock);

	/* prevent tasklets to enable interrupts once we disable them */
	ah->imask &= ~ATH9K_INT_GLOBAL;

	/* make sure h/w will not generate any interrupt
	 * before setting the invalid flag. */
	ath9k_hw_disable_interrupts(ah);

	if (!(sc->sc_flags & SC_OP_INVALID)) {
		ath_drain_all_txq(sc, false);
		ath_stoprecv(sc);
		ath9k_hw_phy_disable(ah);
	} else
		sc->rx.rxlink = NULL;

	if (sc->rx.frag) {
		dev_kfree_skb_any(sc->rx.frag);
		sc->rx.frag = NULL;
	}

	/* disable HAL and put h/w to sleep */
	ath9k_hw_disable(ah);
	ath9k_hw_configpcipowersave(ah, 1, 1);

	spin_unlock_bh(&sc->sc_pcu_lock);

	/* we can now sync irq and kill any running tasklets, since we already
	 * disabled interrupts and not holding a spin lock */
	synchronize_irq(sc->irq);
	tasklet_kill(&sc->intr_tq);
	tasklet_kill(&sc->bcon_tasklet);

	ath9k_ps_restore(sc);

	sc->ps_idle = true;
	ath_radio_disable(sc, hw);

	sc->sc_flags |= SC_OP_INVALID;

	pm_qos_update_request(&sc->pm_qos_req, PM_QOS_DEFAULT_VALUE);

	mutex_unlock(&sc->mutex);

	ath_dbg(common, ATH_DBG_CONFIG, "Driver halt\n");
}

bool ath9k_uses_beacons(int type)
{
	switch (type) {
	case NL80211_IFTYPE_AP:
	case NL80211_IFTYPE_ADHOC:
	case NL80211_IFTYPE_MESH_POINT:
		return true;
	default:
		return false;
	}
}

static void ath9k_reclaim_beacon(struct ath_softc *sc,
				 struct ieee80211_vif *vif)
{
	struct ath_vif *avp = (void *)vif->drv_priv;

	/* Disable SWBA interrupt */
	sc->sc_ah->imask &= ~ATH9K_INT_SWBA;
	ath9k_ps_wakeup(sc);
	ath9k_hw_set_interrupts(sc->sc_ah, sc->sc_ah->imask);
	ath9k_hw_stoptxdma(sc->sc_ah, sc->beacon.beaconq);
	tasklet_kill(&sc->bcon_tasklet);
	ath9k_ps_restore(sc);

	ath_beacon_return(sc, avp);
	sc->sc_flags &= ~SC_OP_BEACONS;

	if (sc->nbcnvifs > 0) {
		/* Re-enable beaconing */
		sc->sc_ah->imask |= ATH9K_INT_SWBA;
		ath9k_ps_wakeup(sc);
		ath9k_hw_set_interrupts(sc->sc_ah, sc->sc_ah->imask);
		ath9k_ps_restore(sc);
	}
}

static void ath9k_vif_iter(void *data, u8 *mac, struct ieee80211_vif *vif)
{
	struct ath9k_vif_iter_data *iter_data = data;
	int i;

	if (iter_data->hw_macaddr)
		for (i = 0; i < ETH_ALEN; i++)
			iter_data->mask[i] &=
				~(iter_data->hw_macaddr[i] ^ mac[i]);

	switch (vif->type) {
	case NL80211_IFTYPE_AP:
		iter_data->naps++;
		break;
	case NL80211_IFTYPE_STATION:
		iter_data->nstations++;
		break;
	case NL80211_IFTYPE_ADHOC:
		iter_data->nadhocs++;
		break;
	case NL80211_IFTYPE_MESH_POINT:
		iter_data->nmeshes++;
		break;
	case NL80211_IFTYPE_WDS:
		iter_data->nwds++;
		break;
	default:
		iter_data->nothers++;
		break;
	}
}

/* Called with sc->mutex held. */
void ath9k_calculate_iter_data(struct ieee80211_hw *hw,
			       struct ieee80211_vif *vif,
			       struct ath9k_vif_iter_data *iter_data)
{
	struct ath_softc *sc = hw->priv;
	struct ath_hw *ah = sc->sc_ah;
	struct ath_common *common = ath9k_hw_common(ah);

	/*
	 * Use the hardware MAC address as reference, the hardware uses it
	 * together with the BSSID mask when matching addresses.
	 */
	memset(iter_data, 0, sizeof(*iter_data));
	iter_data->hw_macaddr = common->macaddr;
	memset(&iter_data->mask, 0xff, ETH_ALEN);

	if (vif)
		ath9k_vif_iter(iter_data, vif->addr, vif);

	/* Get list of all active MAC addresses */
	ieee80211_iterate_active_interfaces_atomic(sc->hw, ath9k_vif_iter,
						   iter_data);
}

/* Called with sc->mutex held. */
static void ath9k_calculate_summary_state(struct ieee80211_hw *hw,
					  struct ieee80211_vif *vif)
{
	struct ath_softc *sc = hw->priv;
	struct ath_hw *ah = sc->sc_ah;
	struct ath_common *common = ath9k_hw_common(ah);
	struct ath9k_vif_iter_data iter_data;

	ath9k_calculate_iter_data(hw, vif, &iter_data);

	ath9k_ps_wakeup(sc);
	/* Set BSSID mask. */
	memcpy(common->bssidmask, iter_data.mask, ETH_ALEN);
	ath_hw_setbssidmask(common);

	/* Set op-mode & TSF */
	if (iter_data.naps > 0) {
		ath9k_hw_set_tsfadjust(ah, 1);
		sc->sc_flags |= SC_OP_TSF_RESET;
		ah->opmode = NL80211_IFTYPE_AP;
	} else {
		ath9k_hw_set_tsfadjust(ah, 0);
		sc->sc_flags &= ~SC_OP_TSF_RESET;

		if (iter_data.nwds + iter_data.nmeshes)
			ah->opmode = NL80211_IFTYPE_AP;
		else if (iter_data.nadhocs)
			ah->opmode = NL80211_IFTYPE_ADHOC;
		else
			ah->opmode = NL80211_IFTYPE_STATION;
	}

	/*
	 * Enable MIB interrupts when there are hardware phy counters.
	 */
	if ((iter_data.nstations + iter_data.nadhocs + iter_data.nmeshes) > 0) {
		if (ah->config.enable_ani)
			ah->imask |= ATH9K_INT_MIB;
		ah->imask |= ATH9K_INT_TSFOOR;
	} else {
		ah->imask &= ~ATH9K_INT_MIB;
		ah->imask &= ~ATH9K_INT_TSFOOR;
	}

	ath9k_hw_set_interrupts(ah, ah->imask);
	ath9k_ps_restore(sc);

	/* Set up ANI */
	if ((iter_data.naps + iter_data.nadhocs) > 0) {
		sc->sc_flags |= SC_OP_ANI_RUN;
		ath_start_ani(common);
	} else {
		sc->sc_flags &= ~SC_OP_ANI_RUN;
		del_timer_sync(&common->ani.timer);
	}
}

/* Called with sc->mutex held, vif counts set up properly. */
static void ath9k_do_vif_add_setup(struct ieee80211_hw *hw,
				   struct ieee80211_vif *vif)
{
	struct ath_softc *sc = hw->priv;

	ath9k_calculate_summary_state(hw, vif);

	if (ath9k_uses_beacons(vif->type)) {
		int error;
		ath9k_hw_stoptxdma(sc->sc_ah, sc->beacon.beaconq);
		/* This may fail because upper levels do not have beacons
		 * properly configured yet.  That's OK, we assume it
		 * will be properly configured and then we will be notified
		 * in the info_changed method and set up beacons properly
		 * there.
		 */
		error = ath_beacon_alloc(sc, vif);
		if (!error)
			ath_beacon_config(sc, vif);
	}
}


static int ath9k_add_interface(struct ieee80211_hw *hw,
			       struct ieee80211_vif *vif)
{
	struct ath_softc *sc = hw->priv;
	struct ath_hw *ah = sc->sc_ah;
	struct ath_common *common = ath9k_hw_common(ah);
	struct ath_vif *avp = (void *)vif->drv_priv;
	int ret = 0;

	mutex_lock(&sc->mutex);

	switch (vif->type) {
	case NL80211_IFTYPE_STATION:
	case NL80211_IFTYPE_WDS:
	case NL80211_IFTYPE_ADHOC:
	case NL80211_IFTYPE_AP:
	case NL80211_IFTYPE_MESH_POINT:
		break;
	default:
		ath_err(common, "Interface type %d not yet supported\n",
			vif->type);
		ret = -EOPNOTSUPP;
		goto out;
	}

	if (ath9k_uses_beacons(vif->type)) {
		if (sc->nbcnvifs >= ATH_BCBUF) {
			ath_err(common, "Not enough beacon buffers when adding"
				" new interface of type: %i\n",
				vif->type);
			ret = -ENOBUFS;
			goto out;
		}
	}

	if ((vif->type == NL80211_IFTYPE_ADHOC) &&
	    sc->nvifs > 0) {
		ath_err(common, "Cannot create ADHOC interface when other"
			" interfaces already exist.\n");
		ret = -EINVAL;
		goto out;
	}

	ath_dbg(common, ATH_DBG_CONFIG,
		"Attach a VIF of type: %d\n", vif->type);

	/* Set the VIF opmode */
	avp->av_opmode = vif->type;
	avp->av_bslot = -1;

	sc->nvifs++;

	ath9k_do_vif_add_setup(hw, vif);
out:
	mutex_unlock(&sc->mutex);
	return ret;
}

static int ath9k_change_interface(struct ieee80211_hw *hw,
				  struct ieee80211_vif *vif,
				  enum nl80211_iftype new_type,
				  bool p2p)
{
	struct ath_softc *sc = hw->priv;
	struct ath_common *common = ath9k_hw_common(sc->sc_ah);
	int ret = 0;

	ath_dbg(common, ATH_DBG_CONFIG, "Change Interface\n");
	mutex_lock(&sc->mutex);

	/* See if new interface type is valid. */
	if ((new_type == NL80211_IFTYPE_ADHOC) &&
	    (sc->nvifs > 1)) {
		ath_err(common, "When using ADHOC, it must be the only"
			" interface.\n");
		ret = -EINVAL;
		goto out;
	}

	if (ath9k_uses_beacons(new_type) &&
	    !ath9k_uses_beacons(vif->type)) {
		if (sc->nbcnvifs >= ATH_BCBUF) {
			ath_err(common, "No beacon slot available\n");
			ret = -ENOBUFS;
			goto out;
		}
	}

	/* Clean up old vif stuff */
	if (ath9k_uses_beacons(vif->type))
		ath9k_reclaim_beacon(sc, vif);

	/* Add new settings */
	vif->type = new_type;
	vif->p2p = p2p;

	ath9k_do_vif_add_setup(hw, vif);
out:
	mutex_unlock(&sc->mutex);
	return ret;
}

static void ath9k_remove_interface(struct ieee80211_hw *hw,
				   struct ieee80211_vif *vif)
{
	struct ath_softc *sc = hw->priv;
	struct ath_common *common = ath9k_hw_common(sc->sc_ah);

	ath_dbg(common, ATH_DBG_CONFIG, "Detach Interface\n");

	mutex_lock(&sc->mutex);

	sc->nvifs--;

	/* Reclaim beacon resources */
	if (ath9k_uses_beacons(vif->type))
		ath9k_reclaim_beacon(sc, vif);

	ath9k_calculate_summary_state(hw, NULL);

	mutex_unlock(&sc->mutex);
}

static void ath9k_enable_ps(struct ath_softc *sc)
{
	struct ath_hw *ah = sc->sc_ah;

	sc->ps_enabled = true;
	if (!(ah->caps.hw_caps & ATH9K_HW_CAP_AUTOSLEEP)) {
		if ((ah->imask & ATH9K_INT_TIM_TIMER) == 0) {
			ah->imask |= ATH9K_INT_TIM_TIMER;
			ath9k_hw_set_interrupts(ah, ah->imask);
		}
		ath9k_hw_setrxabort(ah, 1);
	}
}

static void ath9k_disable_ps(struct ath_softc *sc)
{
	struct ath_hw *ah = sc->sc_ah;

	sc->ps_enabled = false;
	ath9k_hw_setpower(ah, ATH9K_PM_AWAKE);
	if (!(ah->caps.hw_caps & ATH9K_HW_CAP_AUTOSLEEP)) {
		ath9k_hw_setrxabort(ah, 0);
		sc->ps_flags &= ~(PS_WAIT_FOR_BEACON |
				  PS_WAIT_FOR_CAB |
				  PS_WAIT_FOR_PSPOLL_DATA |
				  PS_WAIT_FOR_TX_ACK);
		if (ah->imask & ATH9K_INT_TIM_TIMER) {
			ah->imask &= ~ATH9K_INT_TIM_TIMER;
			ath9k_hw_set_interrupts(ah, ah->imask);
		}
	}

}

static int ath9k_config(struct ieee80211_hw *hw, u32 changed)
{
	struct ath_softc *sc = hw->priv;
	struct ath_hw *ah = sc->sc_ah;
	struct ath_common *common = ath9k_hw_common(ah);
	struct ieee80211_conf *conf = &hw->conf;
	bool disable_radio = false;

	mutex_lock(&sc->mutex);

	/*
	 * Leave this as the first check because we need to turn on the
	 * radio if it was disabled before prior to processing the rest
	 * of the changes. Likewise we must only disable the radio towards
	 * the end.
	 */
	if (changed & IEEE80211_CONF_CHANGE_IDLE) {
		sc->ps_idle = !!(conf->flags & IEEE80211_CONF_IDLE);
		if (!sc->ps_idle) {
			ath_radio_enable(sc, hw);
			ath_dbg(common, ATH_DBG_CONFIG,
				"not-idle: enabling radio\n");
		} else {
			disable_radio = true;
		}
	}

	/*
	 * We just prepare to enable PS. We have to wait until our AP has
	 * ACK'd our null data frame to disable RX otherwise we'll ignore
	 * those ACKs and end up retransmitting the same null data frames.
	 * IEEE80211_CONF_CHANGE_PS is only passed by mac80211 for STA mode.
	 */
	if (changed & IEEE80211_CONF_CHANGE_PS) {
		unsigned long flags;
		spin_lock_irqsave(&sc->sc_pm_lock, flags);
		if (conf->flags & IEEE80211_CONF_PS)
			ath9k_enable_ps(sc);
		else
			ath9k_disable_ps(sc);
		spin_unlock_irqrestore(&sc->sc_pm_lock, flags);
	}

	if (changed & IEEE80211_CONF_CHANGE_MONITOR) {
		if (conf->flags & IEEE80211_CONF_MONITOR) {
			ath_dbg(common, ATH_DBG_CONFIG,
				"Monitor mode is enabled\n");
			sc->sc_ah->is_monitoring = true;
		} else {
			ath_dbg(common, ATH_DBG_CONFIG,
				"Monitor mode is disabled\n");
			sc->sc_ah->is_monitoring = false;
		}
	}

	if (changed & IEEE80211_CONF_CHANGE_CHANNEL) {
		struct ieee80211_channel *curchan = hw->conf.channel;
		int pos = curchan->hw_value;
		int old_pos = -1;
		unsigned long flags;

		if (ah->curchan)
			old_pos = ah->curchan - &ah->channels[0];

		if (hw->conf.flags & IEEE80211_CONF_OFFCHANNEL)
			sc->sc_flags |= SC_OP_OFFCHANNEL;
		else
			sc->sc_flags &= ~SC_OP_OFFCHANNEL;

		ath_dbg(common, ATH_DBG_CONFIG, "Set channel: %d MHz\n",
			curchan->center_freq);

		ath9k_cmn_update_ichannel(&sc->sc_ah->channels[pos],
					  curchan, conf->channel_type);

		/* update survey stats for the old channel before switching */
		spin_lock_irqsave(&common->cc_lock, flags);
		ath_update_survey_stats(sc);
		spin_unlock_irqrestore(&common->cc_lock, flags);

		/*
		 * If the operating channel changes, change the survey in-use flags
		 * along with it.
		 * Reset the survey data for the new channel, unless we're switching
		 * back to the operating channel from an off-channel operation.
		 */
		if (!(hw->conf.flags & IEEE80211_CONF_OFFCHANNEL) &&
		    sc->cur_survey != &sc->survey[pos]) {

			if (sc->cur_survey)
				sc->cur_survey->filled &= ~SURVEY_INFO_IN_USE;

			sc->cur_survey = &sc->survey[pos];

			memset(sc->cur_survey, 0, sizeof(struct survey_info));
			sc->cur_survey->filled |= SURVEY_INFO_IN_USE;
		} else if (!(sc->survey[pos].filled & SURVEY_INFO_IN_USE)) {
			memset(&sc->survey[pos], 0, sizeof(struct survey_info));
		}

		if (ath_set_channel(sc, hw, &sc->sc_ah->channels[pos]) < 0) {
			ath_err(common, "Unable to set channel\n");
			mutex_unlock(&sc->mutex);
			return -EINVAL;
		}

		/*
		 * The most recent snapshot of channel->noisefloor for the old
		 * channel is only available after the hardware reset. Copy it to
		 * the survey stats now.
		 */
		if (old_pos >= 0)
			ath_update_survey_nf(sc, old_pos);
	}

	if (changed & IEEE80211_CONF_CHANGE_POWER) {
		sc->config.txpowlimit = 2 * conf->power_level;
		ath9k_ps_wakeup(sc);
<<<<<<< HEAD
		ath_update_txpow(sc);
=======
		ath9k_cmn_update_txpow(ah, sc->curtxpow,
				       sc->config.txpowlimit, &sc->curtxpow);
>>>>>>> e5067271
		ath9k_ps_restore(sc);
	}

	if (disable_radio) {
		ath_dbg(common, ATH_DBG_CONFIG, "idle: disabling radio\n");
		ath_radio_disable(sc, hw);
	}

	mutex_unlock(&sc->mutex);

	return 0;
}

#define SUPPORTED_FILTERS			\
	(FIF_PROMISC_IN_BSS |			\
	FIF_ALLMULTI |				\
	FIF_CONTROL |				\
	FIF_PSPOLL |				\
	FIF_OTHER_BSS |				\
	FIF_BCN_PRBRESP_PROMISC |		\
	FIF_PROBE_REQ |				\
	FIF_FCSFAIL)

/* FIXME: sc->sc_full_reset ? */
static void ath9k_configure_filter(struct ieee80211_hw *hw,
				   unsigned int changed_flags,
				   unsigned int *total_flags,
				   u64 multicast)
{
	struct ath_softc *sc = hw->priv;
	u32 rfilt;

	changed_flags &= SUPPORTED_FILTERS;
	*total_flags &= SUPPORTED_FILTERS;

	sc->rx.rxfilter = *total_flags;
	ath9k_ps_wakeup(sc);
	rfilt = ath_calcrxfilter(sc);
	ath9k_hw_setrxfilter(sc->sc_ah, rfilt);
	ath9k_ps_restore(sc);

	ath_dbg(ath9k_hw_common(sc->sc_ah), ATH_DBG_CONFIG,
		"Set HW RX filter: 0x%x\n", rfilt);
}

static int ath9k_sta_add(struct ieee80211_hw *hw,
			 struct ieee80211_vif *vif,
			 struct ieee80211_sta *sta)
{
	struct ath_softc *sc = hw->priv;

	ath_node_attach(sc, sta);

	return 0;
}

static int ath9k_sta_remove(struct ieee80211_hw *hw,
			    struct ieee80211_vif *vif,
			    struct ieee80211_sta *sta)
{
	struct ath_softc *sc = hw->priv;

	ath_node_detach(sc, sta);

	return 0;
}

static int ath9k_conf_tx(struct ieee80211_hw *hw, u16 queue,
			 const struct ieee80211_tx_queue_params *params)
{
	struct ath_softc *sc = hw->priv;
	struct ath_common *common = ath9k_hw_common(sc->sc_ah);
	struct ath_txq *txq;
	struct ath9k_tx_queue_info qi;
	int ret = 0;

	if (queue >= WME_NUM_AC)
		return 0;

	txq = sc->tx.txq_map[queue];

	mutex_lock(&sc->mutex);

	memset(&qi, 0, sizeof(struct ath9k_tx_queue_info));

	qi.tqi_aifs = params->aifs;
	qi.tqi_cwmin = params->cw_min;
	qi.tqi_cwmax = params->cw_max;
	qi.tqi_burstTime = params->txop;

	ath_dbg(common, ATH_DBG_CONFIG,
		"Configure tx [queue/halq] [%d/%d], aifs: %d, cw_min: %d, cw_max: %d, txop: %d\n",
		queue, txq->axq_qnum, params->aifs, params->cw_min,
		params->cw_max, params->txop);

	ret = ath_txq_update(sc, txq->axq_qnum, &qi);
	if (ret)
		ath_err(common, "TXQ Update failed\n");

	if (sc->sc_ah->opmode == NL80211_IFTYPE_ADHOC)
		if (queue == WME_AC_BE && !ret)
			ath_beaconq_config(sc);

	mutex_unlock(&sc->mutex);

	return ret;
}

static int ath9k_set_key(struct ieee80211_hw *hw,
			 enum set_key_cmd cmd,
			 struct ieee80211_vif *vif,
			 struct ieee80211_sta *sta,
			 struct ieee80211_key_conf *key)
{
	struct ath_softc *sc = hw->priv;
	struct ath_common *common = ath9k_hw_common(sc->sc_ah);
	int ret = 0;

	if (ath9k_modparam_nohwcrypt)
		return -ENOSPC;

	mutex_lock(&sc->mutex);
	ath9k_ps_wakeup(sc);
	ath_dbg(common, ATH_DBG_CONFIG, "Set HW Key\n");

	switch (cmd) {
	case SET_KEY:
		ret = ath_key_config(common, vif, sta, key);
		if (ret >= 0) {
			key->hw_key_idx = ret;
			/* push IV and Michael MIC generation to stack */
			key->flags |= IEEE80211_KEY_FLAG_GENERATE_IV;
			if (key->cipher == WLAN_CIPHER_SUITE_TKIP)
				key->flags |= IEEE80211_KEY_FLAG_GENERATE_MMIC;
			if (sc->sc_ah->sw_mgmt_crypto &&
			    key->cipher == WLAN_CIPHER_SUITE_CCMP)
				key->flags |= IEEE80211_KEY_FLAG_SW_MGMT;
			ret = 0;
		}
		break;
	case DISABLE_KEY:
		ath_key_delete(common, key);
		break;
	default:
		ret = -EINVAL;
	}

	ath9k_ps_restore(sc);
	mutex_unlock(&sc->mutex);

	return ret;
}

static void ath9k_bss_info_changed(struct ieee80211_hw *hw,
				   struct ieee80211_vif *vif,
				   struct ieee80211_bss_conf *bss_conf,
				   u32 changed)
{
	struct ath_softc *sc = hw->priv;
	struct ath_hw *ah = sc->sc_ah;
	struct ath_common *common = ath9k_hw_common(ah);
	struct ath_vif *avp = (void *)vif->drv_priv;
	int slottime;
	int error;

	mutex_lock(&sc->mutex);

	if (changed & BSS_CHANGED_BSSID) {
		/* Set BSSID */
		memcpy(common->curbssid, bss_conf->bssid, ETH_ALEN);
		memcpy(avp->bssid, bss_conf->bssid, ETH_ALEN);
		common->curaid = 0;
		ath9k_hw_write_associd(ah);

		/* Set aggregation protection mode parameters */
		sc->config.ath_aggr_prot = 0;

		ath_dbg(common, ATH_DBG_CONFIG, "BSSID: %pM aid: 0x%x\n",
			common->curbssid, common->curaid);

		/* need to reconfigure the beacon */
		sc->sc_flags &= ~SC_OP_BEACONS ;
	}

	/* Enable transmission of beacons (AP, IBSS, MESH) */
	if ((changed & BSS_CHANGED_BEACON) ||
	    ((changed & BSS_CHANGED_BEACON_ENABLED) && bss_conf->enable_beacon)) {
		ath9k_hw_stoptxdma(sc->sc_ah, sc->beacon.beaconq);
		error = ath_beacon_alloc(sc, vif);
		if (!error)
			ath_beacon_config(sc, vif);
	}

	if (changed & BSS_CHANGED_ERP_SLOT) {
		if (bss_conf->use_short_slot)
			slottime = 9;
		else
			slottime = 20;
		if (vif->type == NL80211_IFTYPE_AP) {
			/*
			 * Defer update, so that connected stations can adjust
			 * their settings at the same time.
			 * See beacon.c for more details
			 */
			sc->beacon.slottime = slottime;
			sc->beacon.updateslot = UPDATE;
		} else {
			ah->slottime = slottime;
			ath9k_hw_init_global_settings(ah);
		}
	}

	/* Disable transmission of beacons */
	if ((changed & BSS_CHANGED_BEACON_ENABLED) && !bss_conf->enable_beacon)
		ath9k_hw_stoptxdma(sc->sc_ah, sc->beacon.beaconq);

	if (changed & BSS_CHANGED_BEACON_INT) {
		sc->beacon_interval = bss_conf->beacon_int;
		/*
		 * In case of AP mode, the HW TSF has to be reset
		 * when the beacon interval changes.
		 */
		if (vif->type == NL80211_IFTYPE_AP) {
			sc->sc_flags |= SC_OP_TSF_RESET;
			ath9k_hw_stoptxdma(sc->sc_ah, sc->beacon.beaconq);
			error = ath_beacon_alloc(sc, vif);
			if (!error)
				ath_beacon_config(sc, vif);
		} else {
			ath_beacon_config(sc, vif);
		}
	}

	if (changed & BSS_CHANGED_ERP_PREAMBLE) {
		ath_dbg(common, ATH_DBG_CONFIG, "BSS Changed PREAMBLE %d\n",
			bss_conf->use_short_preamble);
		if (bss_conf->use_short_preamble)
			sc->sc_flags |= SC_OP_PREAMBLE_SHORT;
		else
			sc->sc_flags &= ~SC_OP_PREAMBLE_SHORT;
	}

	if (changed & BSS_CHANGED_ERP_CTS_PROT) {
		ath_dbg(common, ATH_DBG_CONFIG, "BSS Changed CTS PROT %d\n",
			bss_conf->use_cts_prot);
		if (bss_conf->use_cts_prot &&
		    hw->conf.channel->band != IEEE80211_BAND_5GHZ)
			sc->sc_flags |= SC_OP_PROTECT_ENABLE;
		else
			sc->sc_flags &= ~SC_OP_PROTECT_ENABLE;
	}

	if (changed & BSS_CHANGED_ASSOC) {
		ath_dbg(common, ATH_DBG_CONFIG, "BSS Changed ASSOC %d\n",
			bss_conf->assoc);
		ath9k_bss_assoc_info(sc, hw, vif, bss_conf);
	}

	mutex_unlock(&sc->mutex);
}

static u64 ath9k_get_tsf(struct ieee80211_hw *hw)
{
	struct ath_softc *sc = hw->priv;
	u64 tsf;

	mutex_lock(&sc->mutex);
	ath9k_ps_wakeup(sc);
	tsf = ath9k_hw_gettsf64(sc->sc_ah);
	ath9k_ps_restore(sc);
	mutex_unlock(&sc->mutex);

	return tsf;
}

static void ath9k_set_tsf(struct ieee80211_hw *hw, u64 tsf)
{
	struct ath_softc *sc = hw->priv;

	mutex_lock(&sc->mutex);
	ath9k_ps_wakeup(sc);
	ath9k_hw_settsf64(sc->sc_ah, tsf);
	ath9k_ps_restore(sc);
	mutex_unlock(&sc->mutex);
}

static void ath9k_reset_tsf(struct ieee80211_hw *hw)
{
	struct ath_softc *sc = hw->priv;

	mutex_lock(&sc->mutex);

	ath9k_ps_wakeup(sc);
	ath9k_hw_reset_tsf(sc->sc_ah);
	ath9k_ps_restore(sc);

	mutex_unlock(&sc->mutex);
}

static int ath9k_ampdu_action(struct ieee80211_hw *hw,
			      struct ieee80211_vif *vif,
			      enum ieee80211_ampdu_mlme_action action,
			      struct ieee80211_sta *sta,
			      u16 tid, u16 *ssn, u8 buf_size)
{
	struct ath_softc *sc = hw->priv;
	int ret = 0;

	local_bh_disable();

	switch (action) {
	case IEEE80211_AMPDU_RX_START:
		if (!(sc->sc_flags & SC_OP_RXAGGR))
			ret = -ENOTSUPP;
		break;
	case IEEE80211_AMPDU_RX_STOP:
		break;
	case IEEE80211_AMPDU_TX_START:
		if (!(sc->sc_flags & SC_OP_TXAGGR))
			return -EOPNOTSUPP;

		ath9k_ps_wakeup(sc);
		ret = ath_tx_aggr_start(sc, sta, tid, ssn);
		if (!ret)
			ieee80211_start_tx_ba_cb_irqsafe(vif, sta->addr, tid);
		ath9k_ps_restore(sc);
		break;
	case IEEE80211_AMPDU_TX_STOP:
		ath9k_ps_wakeup(sc);
		ath_tx_aggr_stop(sc, sta, tid);
		ieee80211_stop_tx_ba_cb_irqsafe(vif, sta->addr, tid);
		ath9k_ps_restore(sc);
		break;
	case IEEE80211_AMPDU_TX_OPERATIONAL:
		ath9k_ps_wakeup(sc);
		ath_tx_aggr_resume(sc, sta, tid);
		ath9k_ps_restore(sc);
		break;
	default:
		ath_err(ath9k_hw_common(sc->sc_ah), "Unknown AMPDU action\n");
	}

	local_bh_enable();

	return ret;
}

static int ath9k_get_survey(struct ieee80211_hw *hw, int idx,
			     struct survey_info *survey)
{
	struct ath_softc *sc = hw->priv;
	struct ath_common *common = ath9k_hw_common(sc->sc_ah);
	struct ieee80211_supported_band *sband;
	struct ieee80211_channel *chan;
	unsigned long flags;
	int pos;

	spin_lock_irqsave(&common->cc_lock, flags);
	if (idx == 0)
		ath_update_survey_stats(sc);

	sband = hw->wiphy->bands[IEEE80211_BAND_2GHZ];
	if (sband && idx >= sband->n_channels) {
		idx -= sband->n_channels;
		sband = NULL;
	}

	if (!sband)
		sband = hw->wiphy->bands[IEEE80211_BAND_5GHZ];

	if (!sband || idx >= sband->n_channels) {
		spin_unlock_irqrestore(&common->cc_lock, flags);
		return -ENOENT;
	}

	chan = &sband->channels[idx];
	pos = chan->hw_value;
	memcpy(survey, &sc->survey[pos], sizeof(*survey));
	survey->channel = chan;
	spin_unlock_irqrestore(&common->cc_lock, flags);

	return 0;
}

static void ath9k_set_coverage_class(struct ieee80211_hw *hw, u8 coverage_class)
{
	struct ath_softc *sc = hw->priv;
	struct ath_hw *ah = sc->sc_ah;

	mutex_lock(&sc->mutex);
	ah->coverage_class = coverage_class;
	ath9k_hw_init_global_settings(ah);
	mutex_unlock(&sc->mutex);
}

struct ieee80211_ops ath9k_ops = {
	.tx 		    = ath9k_tx,
	.start 		    = ath9k_start,
	.stop 		    = ath9k_stop,
	.add_interface 	    = ath9k_add_interface,
	.change_interface   = ath9k_change_interface,
	.remove_interface   = ath9k_remove_interface,
	.config 	    = ath9k_config,
	.configure_filter   = ath9k_configure_filter,
	.sta_add	    = ath9k_sta_add,
	.sta_remove	    = ath9k_sta_remove,
	.conf_tx 	    = ath9k_conf_tx,
	.bss_info_changed   = ath9k_bss_info_changed,
	.set_key            = ath9k_set_key,
	.get_tsf 	    = ath9k_get_tsf,
	.set_tsf 	    = ath9k_set_tsf,
	.reset_tsf 	    = ath9k_reset_tsf,
	.ampdu_action       = ath9k_ampdu_action,
	.get_survey	    = ath9k_get_survey,
	.rfkill_poll        = ath9k_rfkill_poll_state,
	.set_coverage_class = ath9k_set_coverage_class,
};<|MERGE_RESOLUTION|>--- conflicted
+++ resolved
@@ -1725,12 +1725,8 @@
 	if (changed & IEEE80211_CONF_CHANGE_POWER) {
 		sc->config.txpowlimit = 2 * conf->power_level;
 		ath9k_ps_wakeup(sc);
-<<<<<<< HEAD
-		ath_update_txpow(sc);
-=======
 		ath9k_cmn_update_txpow(ah, sc->curtxpow,
 				       sc->config.txpowlimit, &sc->curtxpow);
->>>>>>> e5067271
 		ath9k_ps_restore(sc);
 	}
 
