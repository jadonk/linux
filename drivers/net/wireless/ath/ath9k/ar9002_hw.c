/*
 * Copyright (c) 2008-2010 Atheros Communications Inc.
 *
 * Permission to use, copy, modify, and/or distribute this software for any
 * purpose with or without fee is hereby granted, provided that the above
 * copyright notice and this permission notice appear in all copies.
 *
 * THE SOFTWARE IS PROVIDED "AS IS" AND THE AUTHOR DISCLAIMS ALL WARRANTIES
 * WITH REGARD TO THIS SOFTWARE INCLUDING ALL IMPLIED WARRANTIES OF
 * MERCHANTABILITY AND FITNESS. IN NO EVENT SHALL THE AUTHOR BE LIABLE FOR
 * ANY SPECIAL, DIRECT, INDIRECT, OR CONSEQUENTIAL DAMAGES OR ANY DAMAGES
 * WHATSOEVER RESULTING FROM LOSS OF USE, DATA OR PROFITS, WHETHER IN AN
 * ACTION OF CONTRACT, NEGLIGENCE OR OTHER TORTIOUS ACTION, ARISING OUT OF
 * OR IN CONNECTION WITH THE USE OR PERFORMANCE OF THIS SOFTWARE.
 */

#include "hw.h"
#include "ar5008_initvals.h"
#include "ar9001_initvals.h"
#include "ar9002_initvals.h"
#include "ar9002_phy.h"

int modparam_force_new_ani;
module_param_named(force_new_ani, modparam_force_new_ani, int, 0444);
MODULE_PARM_DESC(nohwcrypt, "Force new ANI for AR5008, AR9001, AR9002");

/* General hardware code for the A5008/AR9001/AR9002 hadware families */

static bool ar9002_hw_macversion_supported(u32 macversion)
{
	switch (macversion) {
	case AR_SREV_VERSION_5416_PCI:
	case AR_SREV_VERSION_5416_PCIE:
	case AR_SREV_VERSION_9160:
	case AR_SREV_VERSION_9100:
	case AR_SREV_VERSION_9280:
	case AR_SREV_VERSION_9285:
	case AR_SREV_VERSION_9287:
	case AR_SREV_VERSION_9271:
		return true;
	default:
		break;
	}
	return false;
}

static void ar9002_hw_init_mode_regs(struct ath_hw *ah)
{
	if (AR_SREV_9271(ah)) {
		INIT_INI_ARRAY(&ah->iniModes, ar9271Modes_9271,
			       ARRAY_SIZE(ar9271Modes_9271), 6);
		INIT_INI_ARRAY(&ah->iniCommon, ar9271Common_9271,
			       ARRAY_SIZE(ar9271Common_9271), 2);
		INIT_INI_ARRAY(&ah->iniCommon_normal_cck_fir_coeff_9271,
			       ar9271Common_normal_cck_fir_coeff_9271,
			       ARRAY_SIZE(ar9271Common_normal_cck_fir_coeff_9271), 2);
		INIT_INI_ARRAY(&ah->iniCommon_japan_2484_cck_fir_coeff_9271,
			       ar9271Common_japan_2484_cck_fir_coeff_9271,
			       ARRAY_SIZE(ar9271Common_japan_2484_cck_fir_coeff_9271), 2);
		INIT_INI_ARRAY(&ah->iniModes_9271_1_0_only,
			       ar9271Modes_9271_1_0_only,
			       ARRAY_SIZE(ar9271Modes_9271_1_0_only), 6);
		INIT_INI_ARRAY(&ah->iniModes_9271_ANI_reg, ar9271Modes_9271_ANI_reg,
			       ARRAY_SIZE(ar9271Modes_9271_ANI_reg), 6);
		INIT_INI_ARRAY(&ah->iniModes_high_power_tx_gain_9271,
			       ar9271Modes_high_power_tx_gain_9271,
			       ARRAY_SIZE(ar9271Modes_high_power_tx_gain_9271), 6);
		INIT_INI_ARRAY(&ah->iniModes_normal_power_tx_gain_9271,
			       ar9271Modes_normal_power_tx_gain_9271,
			       ARRAY_SIZE(ar9271Modes_normal_power_tx_gain_9271), 6);
		return;
	}

	if (AR_SREV_9287_11_OR_LATER(ah)) {
		INIT_INI_ARRAY(&ah->iniModes, ar9287Modes_9287_1_1,
				ARRAY_SIZE(ar9287Modes_9287_1_1), 6);
		INIT_INI_ARRAY(&ah->iniCommon, ar9287Common_9287_1_1,
				ARRAY_SIZE(ar9287Common_9287_1_1), 2);
		if (ah->config.pcie_clock_req)
			INIT_INI_ARRAY(&ah->iniPcieSerdes,
			ar9287PciePhy_clkreq_off_L1_9287_1_1,
			ARRAY_SIZE(ar9287PciePhy_clkreq_off_L1_9287_1_1), 2);
		else
			INIT_INI_ARRAY(&ah->iniPcieSerdes,
			ar9287PciePhy_clkreq_always_on_L1_9287_1_1,
			ARRAY_SIZE(ar9287PciePhy_clkreq_always_on_L1_9287_1_1),
					2);
	} else if (AR_SREV_9285_12_OR_LATER(ah)) {


		INIT_INI_ARRAY(&ah->iniModes, ar9285Modes_9285_1_2,
			       ARRAY_SIZE(ar9285Modes_9285_1_2), 6);
		INIT_INI_ARRAY(&ah->iniCommon, ar9285Common_9285_1_2,
			       ARRAY_SIZE(ar9285Common_9285_1_2), 2);

		if (ah->config.pcie_clock_req) {
			INIT_INI_ARRAY(&ah->iniPcieSerdes,
			ar9285PciePhy_clkreq_off_L1_9285_1_2,
			ARRAY_SIZE(ar9285PciePhy_clkreq_off_L1_9285_1_2), 2);
		} else {
			INIT_INI_ARRAY(&ah->iniPcieSerdes,
			ar9285PciePhy_clkreq_always_on_L1_9285_1_2,
			ARRAY_SIZE(ar9285PciePhy_clkreq_always_on_L1_9285_1_2),
				  2);
		}
	} else if (AR_SREV_9280_20_OR_LATER(ah)) {
		INIT_INI_ARRAY(&ah->iniModes, ar9280Modes_9280_2,
			       ARRAY_SIZE(ar9280Modes_9280_2), 6);
		INIT_INI_ARRAY(&ah->iniCommon, ar9280Common_9280_2,
			       ARRAY_SIZE(ar9280Common_9280_2), 2);

		if (ah->config.pcie_clock_req) {
			INIT_INI_ARRAY(&ah->iniPcieSerdes,
			       ar9280PciePhy_clkreq_off_L1_9280,
			       ARRAY_SIZE(ar9280PciePhy_clkreq_off_L1_9280), 2);
		} else {
			INIT_INI_ARRAY(&ah->iniPcieSerdes,
			       ar9280PciePhy_clkreq_always_on_L1_9280,
			       ARRAY_SIZE(ar9280PciePhy_clkreq_always_on_L1_9280), 2);
		}
		INIT_INI_ARRAY(&ah->iniModesAdditional,
			       ar9280Modes_fast_clock_9280_2,
			       ARRAY_SIZE(ar9280Modes_fast_clock_9280_2), 3);
	} else if (AR_SREV_9160_10_OR_LATER(ah)) {
		INIT_INI_ARRAY(&ah->iniModes, ar5416Modes_9160,
			       ARRAY_SIZE(ar5416Modes_9160), 6);
		INIT_INI_ARRAY(&ah->iniCommon, ar5416Common_9160,
			       ARRAY_SIZE(ar5416Common_9160), 2);
		INIT_INI_ARRAY(&ah->iniBank0, ar5416Bank0_9160,
			       ARRAY_SIZE(ar5416Bank0_9160), 2);
		INIT_INI_ARRAY(&ah->iniBB_RfGain, ar5416BB_RfGain_9160,
			       ARRAY_SIZE(ar5416BB_RfGain_9160), 3);
		INIT_INI_ARRAY(&ah->iniBank1, ar5416Bank1_9160,
			       ARRAY_SIZE(ar5416Bank1_9160), 2);
		INIT_INI_ARRAY(&ah->iniBank2, ar5416Bank2_9160,
			       ARRAY_SIZE(ar5416Bank2_9160), 2);
		INIT_INI_ARRAY(&ah->iniBank3, ar5416Bank3_9160,
			       ARRAY_SIZE(ar5416Bank3_9160), 3);
		INIT_INI_ARRAY(&ah->iniBank6, ar5416Bank6_9160,
			       ARRAY_SIZE(ar5416Bank6_9160), 3);
		INIT_INI_ARRAY(&ah->iniBank6TPC, ar5416Bank6TPC_9160,
			       ARRAY_SIZE(ar5416Bank6TPC_9160), 3);
		INIT_INI_ARRAY(&ah->iniBank7, ar5416Bank7_9160,
			       ARRAY_SIZE(ar5416Bank7_9160), 2);
		if (AR_SREV_9160_11(ah)) {
			INIT_INI_ARRAY(&ah->iniAddac,
				       ar5416Addac_9160_1_1,
				       ARRAY_SIZE(ar5416Addac_9160_1_1), 2);
		} else {
			INIT_INI_ARRAY(&ah->iniAddac, ar5416Addac_9160,
				       ARRAY_SIZE(ar5416Addac_9160), 2);
		}
	} else if (AR_SREV_9100_OR_LATER(ah)) {
		INIT_INI_ARRAY(&ah->iniModes, ar5416Modes_9100,
			       ARRAY_SIZE(ar5416Modes_9100), 6);
		INIT_INI_ARRAY(&ah->iniCommon, ar5416Common_9100,
			       ARRAY_SIZE(ar5416Common_9100), 2);
		INIT_INI_ARRAY(&ah->iniBank0, ar5416Bank0_9100,
			       ARRAY_SIZE(ar5416Bank0_9100), 2);
		INIT_INI_ARRAY(&ah->iniBB_RfGain, ar5416BB_RfGain_9100,
			       ARRAY_SIZE(ar5416BB_RfGain_9100), 3);
		INIT_INI_ARRAY(&ah->iniBank1, ar5416Bank1_9100,
			       ARRAY_SIZE(ar5416Bank1_9100), 2);
		INIT_INI_ARRAY(&ah->iniBank2, ar5416Bank2_9100,
			       ARRAY_SIZE(ar5416Bank2_9100), 2);
		INIT_INI_ARRAY(&ah->iniBank3, ar5416Bank3_9100,
			       ARRAY_SIZE(ar5416Bank3_9100), 3);
		INIT_INI_ARRAY(&ah->iniBank6, ar5416Bank6_9100,
			       ARRAY_SIZE(ar5416Bank6_9100), 3);
		INIT_INI_ARRAY(&ah->iniBank6TPC, ar5416Bank6TPC_9100,
			       ARRAY_SIZE(ar5416Bank6TPC_9100), 3);
		INIT_INI_ARRAY(&ah->iniBank7, ar5416Bank7_9100,
			       ARRAY_SIZE(ar5416Bank7_9100), 2);
		INIT_INI_ARRAY(&ah->iniAddac, ar5416Addac_9100,
			       ARRAY_SIZE(ar5416Addac_9100), 2);
	} else {
		INIT_INI_ARRAY(&ah->iniModes, ar5416Modes,
			       ARRAY_SIZE(ar5416Modes), 6);
		INIT_INI_ARRAY(&ah->iniCommon, ar5416Common,
			       ARRAY_SIZE(ar5416Common), 2);
		INIT_INI_ARRAY(&ah->iniBank0, ar5416Bank0,
			       ARRAY_SIZE(ar5416Bank0), 2);
		INIT_INI_ARRAY(&ah->iniBB_RfGain, ar5416BB_RfGain,
			       ARRAY_SIZE(ar5416BB_RfGain), 3);
		INIT_INI_ARRAY(&ah->iniBank1, ar5416Bank1,
			       ARRAY_SIZE(ar5416Bank1), 2);
		INIT_INI_ARRAY(&ah->iniBank2, ar5416Bank2,
			       ARRAY_SIZE(ar5416Bank2), 2);
		INIT_INI_ARRAY(&ah->iniBank3, ar5416Bank3,
			       ARRAY_SIZE(ar5416Bank3), 3);
		INIT_INI_ARRAY(&ah->iniBank6, ar5416Bank6,
			       ARRAY_SIZE(ar5416Bank6), 3);
		INIT_INI_ARRAY(&ah->iniBank6TPC, ar5416Bank6TPC,
			       ARRAY_SIZE(ar5416Bank6TPC), 3);
		INIT_INI_ARRAY(&ah->iniBank7, ar5416Bank7,
			       ARRAY_SIZE(ar5416Bank7), 2);
		INIT_INI_ARRAY(&ah->iniAddac, ar5416Addac,
			       ARRAY_SIZE(ar5416Addac), 2);
	}
}

/* Support for Japan ch.14 (2484) spread */
void ar9002_hw_cck_chan14_spread(struct ath_hw *ah)
{
	if (AR_SREV_9287_11_OR_LATER(ah)) {
		INIT_INI_ARRAY(&ah->iniCckfirNormal,
		       ar9287Common_normal_cck_fir_coeff_9287_1_1,
		       ARRAY_SIZE(ar9287Common_normal_cck_fir_coeff_9287_1_1),
		       2);
		INIT_INI_ARRAY(&ah->iniCckfirJapan2484,
		       ar9287Common_japan_2484_cck_fir_coeff_9287_1_1,
		       ARRAY_SIZE(ar9287Common_japan_2484_cck_fir_coeff_9287_1_1),
		       2);
	}
}

static void ar9280_20_hw_init_rxgain_ini(struct ath_hw *ah)
{
	u32 rxgain_type;

	if (ah->eep_ops->get_eeprom(ah, EEP_MINOR_REV) >=
	    AR5416_EEP_MINOR_VER_17) {
		rxgain_type = ah->eep_ops->get_eeprom(ah, EEP_RXGAIN_TYPE);

		if (rxgain_type == AR5416_EEP_RXGAIN_13DB_BACKOFF)
			INIT_INI_ARRAY(&ah->iniModesRxGain,
			ar9280Modes_backoff_13db_rxgain_9280_2,
			ARRAY_SIZE(ar9280Modes_backoff_13db_rxgain_9280_2), 6);
		else if (rxgain_type == AR5416_EEP_RXGAIN_23DB_BACKOFF)
			INIT_INI_ARRAY(&ah->iniModesRxGain,
			ar9280Modes_backoff_23db_rxgain_9280_2,
			ARRAY_SIZE(ar9280Modes_backoff_23db_rxgain_9280_2), 6);
		else
			INIT_INI_ARRAY(&ah->iniModesRxGain,
			ar9280Modes_original_rxgain_9280_2,
			ARRAY_SIZE(ar9280Modes_original_rxgain_9280_2), 6);
	} else {
		INIT_INI_ARRAY(&ah->iniModesRxGain,
			ar9280Modes_original_rxgain_9280_2,
			ARRAY_SIZE(ar9280Modes_original_rxgain_9280_2), 6);
	}
}

static void ar9280_20_hw_init_txgain_ini(struct ath_hw *ah)
{
	u32 txgain_type;

	if (ah->eep_ops->get_eeprom(ah, EEP_MINOR_REV) >=
	    AR5416_EEP_MINOR_VER_19) {
		txgain_type = ah->eep_ops->get_eeprom(ah, EEP_TXGAIN_TYPE);

		if (txgain_type == AR5416_EEP_TXGAIN_HIGH_POWER)
			INIT_INI_ARRAY(&ah->iniModesTxGain,
			ar9280Modes_high_power_tx_gain_9280_2,
			ARRAY_SIZE(ar9280Modes_high_power_tx_gain_9280_2), 6);
		else
			INIT_INI_ARRAY(&ah->iniModesTxGain,
			ar9280Modes_original_tx_gain_9280_2,
			ARRAY_SIZE(ar9280Modes_original_tx_gain_9280_2), 6);
	} else {
		INIT_INI_ARRAY(&ah->iniModesTxGain,
		ar9280Modes_original_tx_gain_9280_2,
		ARRAY_SIZE(ar9280Modes_original_tx_gain_9280_2), 6);
	}
}

static void ar9002_hw_init_mode_gain_regs(struct ath_hw *ah)
{
	if (AR_SREV_9287_11_OR_LATER(ah))
		INIT_INI_ARRAY(&ah->iniModesRxGain,
		ar9287Modes_rx_gain_9287_1_1,
		ARRAY_SIZE(ar9287Modes_rx_gain_9287_1_1), 6);
	else if (AR_SREV_9280_20(ah))
		ar9280_20_hw_init_rxgain_ini(ah);

	if (AR_SREV_9287_11_OR_LATER(ah)) {
		INIT_INI_ARRAY(&ah->iniModesTxGain,
		ar9287Modes_tx_gain_9287_1_1,
		ARRAY_SIZE(ar9287Modes_tx_gain_9287_1_1), 6);
	} else if (AR_SREV_9280_20(ah)) {
		ar9280_20_hw_init_txgain_ini(ah);
	} else if (AR_SREV_9285_12_OR_LATER(ah)) {
		u32 txgain_type = ah->eep_ops->get_eeprom(ah, EEP_TXGAIN_TYPE);

		/* txgain table */
		if (txgain_type == AR5416_EEP_TXGAIN_HIGH_POWER) {
			if (AR_SREV_9285E_20(ah)) {
				INIT_INI_ARRAY(&ah->iniModesTxGain,
				ar9285Modes_XE2_0_high_power,
				ARRAY_SIZE(
				  ar9285Modes_XE2_0_high_power), 6);
			} else {
				INIT_INI_ARRAY(&ah->iniModesTxGain,
				ar9285Modes_high_power_tx_gain_9285_1_2,
				ARRAY_SIZE(
				  ar9285Modes_high_power_tx_gain_9285_1_2), 6);
			}
		} else {
			if (AR_SREV_9285E_20(ah)) {
				INIT_INI_ARRAY(&ah->iniModesTxGain,
				ar9285Modes_XE2_0_normal_power,
				ARRAY_SIZE(
				  ar9285Modes_XE2_0_normal_power), 6);
			} else {
				INIT_INI_ARRAY(&ah->iniModesTxGain,
				ar9285Modes_original_tx_gain_9285_1_2,
				ARRAY_SIZE(
				  ar9285Modes_original_tx_gain_9285_1_2), 6);
			}
		}
	}
}

/*
 * Helper for ASPM support.
 *
 * Disable PLL when in L0s as well as receiver clock when in L1.
 * This power saving option must be enabled through the SerDes.
 *
 * Programming the SerDes must go through the same 288 bit serial shift
 * register as the other analog registers.  Hence the 9 writes.
 */
static void ar9002_hw_configpcipowersave(struct ath_hw *ah,
					 int restore,
					 int power_off)
{
	u8 i;
	u32 val;

	if (ah->is_pciexpress != true)
		return;

	/* Do not touch SerDes registers */
	if (ah->config.pcie_powersave_enable == 2)
		return;

	/* Nothing to do on restore for 11N */
	if (!restore) {
		if (AR_SREV_9280_20_OR_LATER(ah)) {
			/*
			 * AR9280 2.0 or later chips use SerDes values from the
			 * initvals.h initialized depending on chipset during
			 * __ath9k_hw_init()
			 */
			for (i = 0; i < ah->iniPcieSerdes.ia_rows; i++) {
				REG_WRITE(ah, INI_RA(&ah->iniPcieSerdes, i, 0),
					  INI_RA(&ah->iniPcieSerdes, i, 1));
			}
		} else {
			ENABLE_REGWRITE_BUFFER(ah);

			REG_WRITE(ah, AR_PCIE_SERDES, 0x9248fc00);
			REG_WRITE(ah, AR_PCIE_SERDES, 0x24924924);

			/* RX shut off when elecidle is asserted */
			REG_WRITE(ah, AR_PCIE_SERDES, 0x28000039);
			REG_WRITE(ah, AR_PCIE_SERDES, 0x53160824);
			REG_WRITE(ah, AR_PCIE_SERDES, 0xe5980579);

			/*
			 * Ignore ah->ah_config.pcie_clock_req setting for
			 * pre-AR9280 11n
			 */
			REG_WRITE(ah, AR_PCIE_SERDES, 0x001defff);

			REG_WRITE(ah, AR_PCIE_SERDES, 0x1aaabe40);
			REG_WRITE(ah, AR_PCIE_SERDES, 0xbe105554);
			REG_WRITE(ah, AR_PCIE_SERDES, 0x000e3007);

			/* Load the new settings */
			REG_WRITE(ah, AR_PCIE_SERDES2, 0x00000000);

			REGWRITE_BUFFER_FLUSH(ah);
		}

		udelay(1000);
	}

	if (power_off) {
		/* clear bit 19 to disable L1 */
		REG_CLR_BIT(ah, AR_PCIE_PM_CTRL, AR_PCIE_PM_CTRL_ENA);
<<<<<<< HEAD

		val = REG_READ(ah, AR_WA);

=======

		val = REG_READ(ah, AR_WA);

>>>>>>> 45f53cc9
		/*
		 * Set PCIe workaround bits
		 * In AR9280 and AR9285, bit 14 in WA register (disable L1)
		 * should only  be set when device enters D3 and be
		 * cleared when device comes back to D0.
		 */
		if (ah->config.pcie_waen) {
			if (ah->config.pcie_waen & AR_WA_D3_L1_DISABLE)
				val |= AR_WA_D3_L1_DISABLE;
		} else {
			if (((AR_SREV_9285(ah) ||
			      AR_SREV_9271(ah) ||
			      AR_SREV_9287(ah)) &&
			     (AR9285_WA_DEFAULT & AR_WA_D3_L1_DISABLE)) ||
			    (AR_SREV_9280(ah) &&
			     (AR9280_WA_DEFAULT & AR_WA_D3_L1_DISABLE))) {
				val |= AR_WA_D3_L1_DISABLE;
			}
		}

		if (AR_SREV_9280(ah) || AR_SREV_9285(ah) || AR_SREV_9287(ah)) {
			/*
			 * Disable bit 6 and 7 before entering D3 to
			 * prevent system hang.
			 */
			val &= ~(AR_WA_BIT6 | AR_WA_BIT7);
		}

		if (AR_SREV_9285E_20(ah))
			val |= AR_WA_BIT23;

		REG_WRITE(ah, AR_WA, val);
	} else {
		if (ah->config.pcie_waen) {
			val = ah->config.pcie_waen;
			if (!power_off)
				val &= (~AR_WA_D3_L1_DISABLE);
		} else {
			if (AR_SREV_9285(ah) ||
			    AR_SREV_9271(ah) ||
			    AR_SREV_9287(ah)) {
				val = AR9285_WA_DEFAULT;
				if (!power_off)
					val &= (~AR_WA_D3_L1_DISABLE);
			}
			else if (AR_SREV_9280(ah)) {
				/*
				 * For AR9280 chips, bit 22 of 0x4004
				 * needs to be set.
				 */
				val = AR9280_WA_DEFAULT;
				if (!power_off)
					val &= (~AR_WA_D3_L1_DISABLE);
			} else {
				val = AR_WA_DEFAULT;
			}
<<<<<<< HEAD
		}

		/* WAR for ASPM system hang */
		if (AR_SREV_9280(ah) || AR_SREV_9285(ah) || AR_SREV_9287(ah)) {
			val |= (AR_WA_BIT6 | AR_WA_BIT7);
		}

=======
		}

		/* WAR for ASPM system hang */
		if (AR_SREV_9280(ah) || AR_SREV_9285(ah) || AR_SREV_9287(ah)) {
			val |= (AR_WA_BIT6 | AR_WA_BIT7);
		}

>>>>>>> 45f53cc9
		if (AR_SREV_9285E_20(ah))
			val |= AR_WA_BIT23;

		REG_WRITE(ah, AR_WA, val);

		/* set bit 19 to allow forcing of pcie core into L1 state */
		REG_SET_BIT(ah, AR_PCIE_PM_CTRL, AR_PCIE_PM_CTRL_ENA);
	}
}

static int ar9002_hw_get_radiorev(struct ath_hw *ah)
{
	u32 val;
	int i;

	ENABLE_REGWRITE_BUFFER(ah);

	REG_WRITE(ah, AR_PHY(0x36), 0x00007058);
	for (i = 0; i < 8; i++)
		REG_WRITE(ah, AR_PHY(0x20), 0x00010000);

	REGWRITE_BUFFER_FLUSH(ah);

	val = (REG_READ(ah, AR_PHY(256)) >> 24) & 0xff;
	val = ((val & 0xf0) >> 4) | ((val & 0x0f) << 4);

	return ath9k_hw_reverse_bits(val, 8);
}

int ar9002_hw_rf_claim(struct ath_hw *ah)
{
	u32 val;

	REG_WRITE(ah, AR_PHY(0), 0x00000007);

	val = ar9002_hw_get_radiorev(ah);
	switch (val & AR_RADIO_SREV_MAJOR) {
	case 0:
		val = AR_RAD5133_SREV_MAJOR;
		break;
	case AR_RAD5133_SREV_MAJOR:
	case AR_RAD5122_SREV_MAJOR:
	case AR_RAD2133_SREV_MAJOR:
	case AR_RAD2122_SREV_MAJOR:
		break;
	default:
		ath_print(ath9k_hw_common(ah), ATH_DBG_FATAL,
			  "Radio Chip Rev 0x%02X not supported\n",
			  val & AR_RADIO_SREV_MAJOR);
		return -EOPNOTSUPP;
	}

	ah->hw_version.analog5GhzRev = val;

	return 0;
}

void ar9002_hw_enable_async_fifo(struct ath_hw *ah)
{
	if (AR_SREV_9287_13_OR_LATER(ah)) {
		REG_SET_BIT(ah, AR_MAC_PCU_ASYNC_FIFO_REG3,
				AR_MAC_PCU_ASYNC_FIFO_REG3_DATAPATH_SEL);
		REG_SET_BIT(ah, AR_PHY_MODE, AR_PHY_MODE_ASYNCFIFO);
		REG_CLR_BIT(ah, AR_MAC_PCU_ASYNC_FIFO_REG3,
				AR_MAC_PCU_ASYNC_FIFO_REG3_SOFT_RESET);
		REG_SET_BIT(ah, AR_MAC_PCU_ASYNC_FIFO_REG3,
				AR_MAC_PCU_ASYNC_FIFO_REG3_SOFT_RESET);
	}
}

/*
 * If Async FIFO is enabled, the following counters change as MAC now runs
 * at 117 Mhz instead of 88/44MHz when async FIFO is disabled.
 *
 * The values below tested for ht40 2 chain.
 * Overwrite the delay/timeouts initialized in process ini.
 */
void ar9002_hw_update_async_fifo(struct ath_hw *ah)
{
	if (AR_SREV_9287_13_OR_LATER(ah)) {
		REG_WRITE(ah, AR_D_GBL_IFS_SIFS,
			  AR_D_GBL_IFS_SIFS_ASYNC_FIFO_DUR);
		REG_WRITE(ah, AR_D_GBL_IFS_SLOT,
			  AR_D_GBL_IFS_SLOT_ASYNC_FIFO_DUR);
		REG_WRITE(ah, AR_D_GBL_IFS_EIFS,
			  AR_D_GBL_IFS_EIFS_ASYNC_FIFO_DUR);

		REG_WRITE(ah, AR_TIME_OUT, AR_TIME_OUT_ACK_CTS_ASYNC_FIFO_DUR);
		REG_WRITE(ah, AR_USEC, AR_USEC_ASYNC_FIFO_DUR);

		REG_SET_BIT(ah, AR_MAC_PCU_LOGIC_ANALYZER,
			    AR_MAC_PCU_LOGIC_ANALYZER_DISBUG20768);
		REG_RMW_FIELD(ah, AR_AHB_MODE, AR_AHB_CUSTOM_BURST_EN,
			      AR_AHB_CUSTOM_BURST_ASYNC_FIFO_VAL);
	}
}

/*
 * We don't enable WEP aggregation on mac80211 but we keep this
 * around for HAL unification purposes.
 */
void ar9002_hw_enable_wep_aggregation(struct ath_hw *ah)
{
	if (AR_SREV_9287_13_OR_LATER(ah)) {
		REG_SET_BIT(ah, AR_PCU_MISC_MODE2,
			    AR_PCU_MISC_MODE2_ENABLE_AGGWEP);
	}
}

/* Sets up the AR5008/AR9001/AR9002 hardware familiy callbacks */
void ar9002_hw_attach_ops(struct ath_hw *ah)
{
	struct ath_hw_private_ops *priv_ops = ath9k_hw_private_ops(ah);
	struct ath_hw_ops *ops = ath9k_hw_ops(ah);

	priv_ops->init_mode_regs = ar9002_hw_init_mode_regs;
	priv_ops->init_mode_gain_regs = ar9002_hw_init_mode_gain_regs;
	priv_ops->macversion_supported = ar9002_hw_macversion_supported;

	ops->config_pci_powersave = ar9002_hw_configpcipowersave;

	ar5008_hw_attach_phy_ops(ah);
	if (AR_SREV_9280_20_OR_LATER(ah))
		ar9002_hw_attach_phy_ops(ah);

	ar9002_hw_attach_calib_ops(ah);
	ar9002_hw_attach_mac_ops(ah);
<<<<<<< HEAD

	if (modparam_force_new_ani)
		ath9k_hw_attach_ani_ops_new(ah);
	else
		ath9k_hw_attach_ani_ops_old(ah);
=======
}

void ar9002_hw_load_ani_reg(struct ath_hw *ah, struct ath9k_channel *chan)
{
	u32 modesIndex;
	int i;

	switch (chan->chanmode) {
	case CHANNEL_A:
	case CHANNEL_A_HT20:
		modesIndex = 1;
		break;
	case CHANNEL_A_HT40PLUS:
	case CHANNEL_A_HT40MINUS:
		modesIndex = 2;
		break;
	case CHANNEL_G:
	case CHANNEL_G_HT20:
	case CHANNEL_B:
		modesIndex = 4;
		break;
	case CHANNEL_G_HT40PLUS:
	case CHANNEL_G_HT40MINUS:
		modesIndex = 3;
		break;

	default:
		return;
	}

	ENABLE_REGWRITE_BUFFER(ah);

	for (i = 0; i < ah->iniModes_9271_ANI_reg.ia_rows; i++) {
		u32 reg = INI_RA(&ah->iniModes_9271_ANI_reg, i, 0);
		u32 val = INI_RA(&ah->iniModes_9271_ANI_reg, i, modesIndex);
		u32 val_orig;

		if (reg == AR_PHY_CCK_DETECT) {
			val_orig = REG_READ(ah, reg);
			val &= AR_PHY_CCK_DETECT_WEAK_SIG_THR_CCK;
			val_orig &= ~AR_PHY_CCK_DETECT_WEAK_SIG_THR_CCK;

			REG_WRITE(ah, reg, val|val_orig);
		} else
			REG_WRITE(ah, reg, val);
	}

	REGWRITE_BUFFER_FLUSH(ah);
>>>>>>> 45f53cc9
}<|MERGE_RESOLUTION|>--- conflicted
+++ resolved
@@ -379,15 +379,9 @@
 	if (power_off) {
 		/* clear bit 19 to disable L1 */
 		REG_CLR_BIT(ah, AR_PCIE_PM_CTRL, AR_PCIE_PM_CTRL_ENA);
-<<<<<<< HEAD
 
 		val = REG_READ(ah, AR_WA);
 
-=======
-
-		val = REG_READ(ah, AR_WA);
-
->>>>>>> 45f53cc9
 		/*
 		 * Set PCIe workaround bits
 		 * In AR9280 and AR9285, bit 14 in WA register (disable L1)
@@ -444,7 +438,6 @@
 			} else {
 				val = AR_WA_DEFAULT;
 			}
-<<<<<<< HEAD
 		}
 
 		/* WAR for ASPM system hang */
@@ -452,15 +445,6 @@
 			val |= (AR_WA_BIT6 | AR_WA_BIT7);
 		}
 
-=======
-		}
-
-		/* WAR for ASPM system hang */
-		if (AR_SREV_9280(ah) || AR_SREV_9285(ah) || AR_SREV_9287(ah)) {
-			val |= (AR_WA_BIT6 | AR_WA_BIT7);
-		}
-
->>>>>>> 45f53cc9
 		if (AR_SREV_9285E_20(ah))
 			val |= AR_WA_BIT23;
 
@@ -588,13 +572,6 @@
 
 	ar9002_hw_attach_calib_ops(ah);
 	ar9002_hw_attach_mac_ops(ah);
-<<<<<<< HEAD
-
-	if (modparam_force_new_ani)
-		ath9k_hw_attach_ani_ops_new(ah);
-	else
-		ath9k_hw_attach_ani_ops_old(ah);
-=======
 }
 
 void ar9002_hw_load_ani_reg(struct ath_hw *ah, struct ath9k_channel *chan)
@@ -643,5 +620,4 @@
 	}
 
 	REGWRITE_BUFFER_FLUSH(ah);
->>>>>>> 45f53cc9
 }