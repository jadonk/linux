/*
 * Copyright (c) 2008-2010 Atheros Communications Inc.
 *
 * Permission to use, copy, modify, and/or distribute this software for any
 * purpose with or without fee is hereby granted, provided that the above
 * copyright notice and this permission notice appear in all copies.
 *
 * THE SOFTWARE IS PROVIDED "AS IS" AND THE AUTHOR DISCLAIMS ALL WARRANTIES
 * WITH REGARD TO THIS SOFTWARE INCLUDING ALL IMPLIED WARRANTIES OF
 * MERCHANTABILITY AND FITNESS. IN NO EVENT SHALL THE AUTHOR BE LIABLE FOR
 * ANY SPECIAL, DIRECT, INDIRECT, OR CONSEQUENTIAL DAMAGES OR ANY DAMAGES
 * WHATSOEVER RESULTING FROM LOSS OF USE, DATA OR PROFITS, WHETHER IN AN
 * ACTION OF CONTRACT, NEGLIGENCE OR OTHER TORTIOUS ACTION, ARISING OUT OF
 * OR IN CONNECTION WITH THE USE OR PERFORMANCE OF THIS SOFTWARE.
 */

#ifndef HW_H
#define HW_H

#include <linux/if_ether.h>
#include <linux/delay.h>
#include <linux/io.h>

#include "mac.h"
#include "ani.h"
#include "eeprom.h"
#include "calib.h"
#include "reg.h"
#include "phy.h"
#include "btcoex.h"

#include "../regd.h"

#define ATHEROS_VENDOR_ID	0x168c

#define AR5416_DEVID_PCI	0x0023
#define AR5416_DEVID_PCIE	0x0024
#define AR9160_DEVID_PCI	0x0027
#define AR9280_DEVID_PCI	0x0029
#define AR9280_DEVID_PCIE	0x002a
#define AR9285_DEVID_PCIE	0x002b
#define AR2427_DEVID_PCIE	0x002c
#define AR9287_DEVID_PCI	0x002d
#define AR9287_DEVID_PCIE	0x002e
#define AR9300_DEVID_PCIE	0x0030
<<<<<<< HEAD
=======
#define AR9300_DEVID_AR9485_PCIE 0x0032
>>>>>>> 3cbea436

#define AR5416_AR9100_DEVID	0x000b

#define	AR_SUBVENDOR_ID_NOG	0x0e11
#define AR_SUBVENDOR_ID_NEW_A	0x7065
#define AR5416_MAGIC		0x19641014

#define AR9280_COEX2WIRE_SUBSYSID	0x309b
#define AT9285_COEX3WIRE_SA_SUBSYSID	0x30aa
#define AT9285_COEX3WIRE_DA_SUBSYSID	0x30ab

#define ATH_AMPDU_LIMIT_MAX        (64 * 1024 - 1)

#define	ATH_DEFAULT_NOISE_FLOOR -95

#define ATH9K_RSSI_BAD			-128

#define ATH9K_NUM_CHANNELS	38

/* Register read/write primitives */
#define REG_WRITE(_ah, _reg, _val) \
	ath9k_hw_common(_ah)->ops->write((_ah), (_val), (_reg))

#define REG_READ(_ah, _reg) \
	ath9k_hw_common(_ah)->ops->read((_ah), (_reg))

#define ENABLE_REGWRITE_BUFFER(_ah)					\
	do {								\
		if (ath9k_hw_common(_ah)->ops->enable_write_buffer)	\
			ath9k_hw_common(_ah)->ops->enable_write_buffer((_ah)); \
	} while (0)

#define REGWRITE_BUFFER_FLUSH(_ah)					\
	do {								\
		if (ath9k_hw_common(_ah)->ops->write_flush)		\
			ath9k_hw_common(_ah)->ops->write_flush((_ah));	\
	} while (0)

#define SM(_v, _f)  (((_v) << _f##_S) & _f)
#define MS(_v, _f)  (((_v) & _f) >> _f##_S)
#define REG_RMW(_a, _r, _set, _clr)    \
	REG_WRITE(_a, _r, (REG_READ(_a, _r) & ~(_clr)) | (_set))
#define REG_RMW_FIELD(_a, _r, _f, _v) \
	REG_WRITE(_a, _r, \
	(REG_READ(_a, _r) & ~_f) | (((_v) << _f##_S) & _f))
#define REG_READ_FIELD(_a, _r, _f) \
	(((REG_READ(_a, _r) & _f) >> _f##_S))
#define REG_SET_BIT(_a, _r, _f) \
	REG_WRITE(_a, _r, REG_READ(_a, _r) | _f)
#define REG_CLR_BIT(_a, _r, _f) \
	REG_WRITE(_a, _r, REG_READ(_a, _r) & ~_f)

#define DO_DELAY(x) do {			\
		if ((++(x) % 64) == 0)          \
			udelay(1);		\
	} while (0)

#define REG_WRITE_ARRAY(iniarray, column, regWr) do {                   \
		int r;							\
		for (r = 0; r < ((iniarray)->ia_rows); r++) {		\
			REG_WRITE(ah, INI_RA((iniarray), (r), 0),	\
				  INI_RA((iniarray), r, (column)));	\
			DO_DELAY(regWr);				\
		}							\
	} while (0)

#define AR_GPIO_OUTPUT_MUX_AS_OUTPUT             0
#define AR_GPIO_OUTPUT_MUX_AS_PCIE_ATTENTION_LED 1
#define AR_GPIO_OUTPUT_MUX_AS_PCIE_POWER_LED     2
#define AR_GPIO_OUTPUT_MUX_AS_TX_FRAME           3
#define AR_GPIO_OUTPUT_MUX_AS_RX_CLEAR_EXTERNAL  4
#define AR_GPIO_OUTPUT_MUX_AS_MAC_NETWORK_LED    5
#define AR_GPIO_OUTPUT_MUX_AS_MAC_POWER_LED      6

#define AR_GPIOD_MASK               0x00001FFF
#define AR_GPIO_BIT(_gpio)          (1 << (_gpio))

#define BASE_ACTIVATE_DELAY         100
#define RTC_PLL_SETTLE_DELAY        100
#define COEF_SCALE_S                24
#define HT40_CHANNEL_CENTER_SHIFT   10

#define ATH9K_ANTENNA0_CHAINMASK    0x1
#define ATH9K_ANTENNA1_CHAINMASK    0x2

#define ATH9K_NUM_DMA_DEBUG_REGS    8
#define ATH9K_NUM_QUEUES            10

#define MAX_RATE_POWER              63
#define AH_WAIT_TIMEOUT             100000 /* (us) */
#define AH_TSF_WRITE_TIMEOUT        100    /* (us) */
#define AH_TIME_QUANTUM             10
#define AR_KEYTABLE_SIZE            128
#define POWER_UP_TIME               10000
#define SPUR_RSSI_THRESH            40

#define CAB_TIMEOUT_VAL             10
#define BEACON_TIMEOUT_VAL          10
#define MIN_BEACON_TIMEOUT_VAL      1
#define SLEEP_SLOP                  3

#define INIT_CONFIG_STATUS          0x00000000
#define INIT_RSSI_THR               0x00000700
#define INIT_BCON_CNTRL_REG         0x00000000

#define TU_TO_USEC(_tu)             ((_tu) << 10)

#define ATH9K_HW_RX_HP_QDEPTH	16
#define ATH9K_HW_RX_LP_QDEPTH	128
<<<<<<< HEAD

#define PAPRD_GAIN_TABLE_ENTRIES    32
#define PAPRD_TABLE_SZ              24

=======

#define PAPRD_GAIN_TABLE_ENTRIES    32
#define PAPRD_TABLE_SZ              24

enum ath_hw_txq_subtype {
	ATH_TXQ_AC_BE = 0,
	ATH_TXQ_AC_BK = 1,
	ATH_TXQ_AC_VI = 2,
	ATH_TXQ_AC_VO = 3,
};

>>>>>>> 3cbea436
enum ath_ini_subsys {
	ATH_INI_PRE = 0,
	ATH_INI_CORE,
	ATH_INI_POST,
	ATH_INI_NUM_SPLIT,
};

enum ath9k_hw_caps {
	ATH9K_HW_CAP_HT                         = BIT(0),
	ATH9K_HW_CAP_RFSILENT                   = BIT(1),
	ATH9K_HW_CAP_CST                        = BIT(2),
	ATH9K_HW_CAP_ENHANCEDPM                 = BIT(3),
	ATH9K_HW_CAP_AUTOSLEEP                  = BIT(4),
	ATH9K_HW_CAP_4KB_SPLITTRANS             = BIT(5),
	ATH9K_HW_CAP_EDMA			= BIT(6),
	ATH9K_HW_CAP_RAC_SUPPORTED		= BIT(7),
	ATH9K_HW_CAP_LDPC			= BIT(8),
	ATH9K_HW_CAP_FASTCLOCK			= BIT(9),
	ATH9K_HW_CAP_SGI_20			= BIT(10),
	ATH9K_HW_CAP_PAPRD			= BIT(11),
	ATH9K_HW_CAP_ANT_DIV_COMB		= BIT(12),
	ATH9K_HW_CAP_2GHZ			= BIT(13),
	ATH9K_HW_CAP_5GHZ			= BIT(14),
<<<<<<< HEAD
=======
	ATH9K_HW_CAP_APM			= BIT(15),
>>>>>>> 3cbea436
};

struct ath9k_hw_capabilities {
	u32 hw_caps; /* ATH9K_HW_CAP_* from ath9k_hw_caps */
	u16 total_queues;
	u16 keycache_size;
	u16 low_5ghz_chan, high_5ghz_chan;
	u16 low_2ghz_chan, high_2ghz_chan;
	u16 rts_aggr_limit;
	u8 tx_chainmask;
	u8 rx_chainmask;
	u8 max_txchains;
	u8 max_rxchains;
	u16 tx_triglevel_max;
	u16 reg_cap;
	u8 num_gpio_pins;
<<<<<<< HEAD
	u8 num_antcfg_2ghz;
	u8 num_antcfg_5ghz;
=======
>>>>>>> 3cbea436
	u8 rx_hp_qdepth;
	u8 rx_lp_qdepth;
	u8 rx_status_len;
	u8 tx_desc_len;
	u8 txs_len;
<<<<<<< HEAD
=======
	u16 pcie_lcr_offset;
	bool pcie_lcr_extsync_en;
>>>>>>> 3cbea436
};

struct ath9k_ops_config {
	int dma_beacon_response_time;
	int sw_beacon_response_time;
	int additional_swba_backoff;
	int ack_6mb;
	u32 cwm_ignore_extcca;
	u8 pcie_powersave_enable;
	bool pcieSerDesWrite;
	u8 pcie_clock_req;
	u32 pcie_waen;
	u8 analog_shiftreg;
	u8 ht_enable;
	u32 ofdm_trig_low;
	u32 ofdm_trig_high;
	u32 cck_trig_high;
	u32 cck_trig_low;
	u32 enable_ani;
	int serialize_regmode;
	bool rx_intr_mitigation;
	bool tx_intr_mitigation;
#define SPUR_DISABLE        	0
#define SPUR_ENABLE_IOCTL   	1
#define SPUR_ENABLE_EEPROM  	2
#define AR_SPUR_5413_1      	1640
#define AR_SPUR_5413_2      	1200
#define AR_NO_SPUR      	0x8000
#define AR_BASE_FREQ_2GHZ   	2300
#define AR_BASE_FREQ_5GHZ   	4900
#define AR_SPUR_FEEQ_BOUND_HT40 19
#define AR_SPUR_FEEQ_BOUND_HT20 10
	int spurmode;
	u16 spurchans[AR_EEPROM_MODAL_SPURS][2];
	u8 max_txtrig_level;
	u16 ani_poll_interval; /* ANI poll interval in ms */
};

enum ath9k_int {
	ATH9K_INT_RX = 0x00000001,
	ATH9K_INT_RXDESC = 0x00000002,
	ATH9K_INT_RXHP = 0x00000001,
	ATH9K_INT_RXLP = 0x00000002,
	ATH9K_INT_RXNOFRM = 0x00000008,
	ATH9K_INT_RXEOL = 0x00000010,
	ATH9K_INT_RXORN = 0x00000020,
	ATH9K_INT_TX = 0x00000040,
	ATH9K_INT_TXDESC = 0x00000080,
	ATH9K_INT_TIM_TIMER = 0x00000100,
	ATH9K_INT_BB_WATCHDOG = 0x00000400,
	ATH9K_INT_TXURN = 0x00000800,
	ATH9K_INT_MIB = 0x00001000,
	ATH9K_INT_RXPHY = 0x00004000,
	ATH9K_INT_RXKCM = 0x00008000,
	ATH9K_INT_SWBA = 0x00010000,
	ATH9K_INT_BMISS = 0x00040000,
	ATH9K_INT_BNR = 0x00100000,
	ATH9K_INT_TIM = 0x00200000,
	ATH9K_INT_DTIM = 0x00400000,
	ATH9K_INT_DTIMSYNC = 0x00800000,
	ATH9K_INT_GPIO = 0x01000000,
	ATH9K_INT_CABEND = 0x02000000,
	ATH9K_INT_TSFOOR = 0x04000000,
	ATH9K_INT_GENTIMER = 0x08000000,
	ATH9K_INT_CST = 0x10000000,
	ATH9K_INT_GTT = 0x20000000,
	ATH9K_INT_FATAL = 0x40000000,
	ATH9K_INT_GLOBAL = 0x80000000,
	ATH9K_INT_BMISC = ATH9K_INT_TIM |
		ATH9K_INT_DTIM |
		ATH9K_INT_DTIMSYNC |
		ATH9K_INT_TSFOOR |
		ATH9K_INT_CABEND,
	ATH9K_INT_COMMON = ATH9K_INT_RXNOFRM |
		ATH9K_INT_RXDESC |
		ATH9K_INT_RXEOL |
		ATH9K_INT_RXORN |
		ATH9K_INT_TXURN |
		ATH9K_INT_TXDESC |
		ATH9K_INT_MIB |
		ATH9K_INT_RXPHY |
		ATH9K_INT_RXKCM |
		ATH9K_INT_SWBA |
		ATH9K_INT_BMISS |
		ATH9K_INT_GPIO,
	ATH9K_INT_NOCARD = 0xffffffff
};

#define CHANNEL_CW_INT    0x00002
#define CHANNEL_CCK       0x00020
#define CHANNEL_OFDM      0x00040
#define CHANNEL_2GHZ      0x00080
#define CHANNEL_5GHZ      0x00100
#define CHANNEL_PASSIVE   0x00200
#define CHANNEL_DYN       0x00400
#define CHANNEL_HALF      0x04000
#define CHANNEL_QUARTER   0x08000
#define CHANNEL_HT20      0x10000
#define CHANNEL_HT40PLUS  0x20000
#define CHANNEL_HT40MINUS 0x40000

#define CHANNEL_A           (CHANNEL_5GHZ|CHANNEL_OFDM)
#define CHANNEL_B           (CHANNEL_2GHZ|CHANNEL_CCK)
#define CHANNEL_G           (CHANNEL_2GHZ|CHANNEL_OFDM)
#define CHANNEL_G_HT20      (CHANNEL_2GHZ|CHANNEL_HT20)
#define CHANNEL_A_HT20      (CHANNEL_5GHZ|CHANNEL_HT20)
#define CHANNEL_G_HT40PLUS  (CHANNEL_2GHZ|CHANNEL_HT40PLUS)
#define CHANNEL_G_HT40MINUS (CHANNEL_2GHZ|CHANNEL_HT40MINUS)
#define CHANNEL_A_HT40PLUS  (CHANNEL_5GHZ|CHANNEL_HT40PLUS)
#define CHANNEL_A_HT40MINUS (CHANNEL_5GHZ|CHANNEL_HT40MINUS)
#define CHANNEL_ALL				\
	(CHANNEL_OFDM|				\
	 CHANNEL_CCK|				\
	 CHANNEL_2GHZ |				\
	 CHANNEL_5GHZ |				\
	 CHANNEL_HT20 |				\
	 CHANNEL_HT40PLUS |			\
	 CHANNEL_HT40MINUS)

struct ath9k_hw_cal_data {
	u16 channel;
	u32 channelFlags;
	int32_t CalValid;
	int8_t iCoff;
	int8_t qCoff;
	bool paprd_done;
	bool nfcal_pending;
	bool nfcal_interference;
	u16 small_signal_gain[AR9300_MAX_CHAINS];
	u32 pa_table[AR9300_MAX_CHAINS][PAPRD_TABLE_SZ];
	struct ath9k_nfcal_hist nfCalHist[NUM_NF_READINGS];
};

struct ath9k_channel {
	struct ieee80211_channel *chan;
	struct ar5416AniState ani;
	u16 channel;
	u32 channelFlags;
	u32 chanmode;
	s16 noisefloor;
};

#define IS_CHAN_G(_c) ((((_c)->channelFlags & (CHANNEL_G)) == CHANNEL_G) || \
       (((_c)->channelFlags & CHANNEL_G_HT20) == CHANNEL_G_HT20) || \
       (((_c)->channelFlags & CHANNEL_G_HT40PLUS) == CHANNEL_G_HT40PLUS) || \
       (((_c)->channelFlags & CHANNEL_G_HT40MINUS) == CHANNEL_G_HT40MINUS))
#define IS_CHAN_OFDM(_c) (((_c)->channelFlags & CHANNEL_OFDM) != 0)
#define IS_CHAN_5GHZ(_c) (((_c)->channelFlags & CHANNEL_5GHZ) != 0)
#define IS_CHAN_2GHZ(_c) (((_c)->channelFlags & CHANNEL_2GHZ) != 0)
#define IS_CHAN_HALF_RATE(_c) (((_c)->channelFlags & CHANNEL_HALF) != 0)
#define IS_CHAN_QUARTER_RATE(_c) (((_c)->channelFlags & CHANNEL_QUARTER) != 0)
#define IS_CHAN_A_FAST_CLOCK(_ah, _c)			\
	((((_c)->channelFlags & CHANNEL_5GHZ) != 0) &&	\
	 ((_ah)->caps.hw_caps & ATH9K_HW_CAP_FASTCLOCK))

/* These macros check chanmode and not channelFlags */
#define IS_CHAN_B(_c) ((_c)->chanmode == CHANNEL_B)
#define IS_CHAN_HT20(_c) (((_c)->chanmode == CHANNEL_A_HT20) ||	\
			  ((_c)->chanmode == CHANNEL_G_HT20))
#define IS_CHAN_HT40(_c) (((_c)->chanmode == CHANNEL_A_HT40PLUS) ||	\
			  ((_c)->chanmode == CHANNEL_A_HT40MINUS) ||	\
			  ((_c)->chanmode == CHANNEL_G_HT40PLUS) ||	\
			  ((_c)->chanmode == CHANNEL_G_HT40MINUS))
#define IS_CHAN_HT(_c) (IS_CHAN_HT20((_c)) || IS_CHAN_HT40((_c)))

enum ath9k_power_mode {
	ATH9K_PM_AWAKE = 0,
	ATH9K_PM_FULL_SLEEP,
	ATH9K_PM_NETWORK_SLEEP,
	ATH9K_PM_UNDEFINED
};

enum ath9k_tp_scale {
	ATH9K_TP_SCALE_MAX = 0,
	ATH9K_TP_SCALE_50,
	ATH9K_TP_SCALE_25,
	ATH9K_TP_SCALE_12,
	ATH9K_TP_SCALE_MIN
};

enum ser_reg_mode {
	SER_REG_MODE_OFF = 0,
	SER_REG_MODE_ON = 1,
	SER_REG_MODE_AUTO = 2,
};

enum ath9k_rx_qtype {
	ATH9K_RX_QUEUE_HP,
	ATH9K_RX_QUEUE_LP,
	ATH9K_RX_QUEUE_MAX,
};

struct ath9k_beacon_state {
	u32 bs_nexttbtt;
	u32 bs_nextdtim;
	u32 bs_intval;
#define ATH9K_BEACON_PERIOD       0x0000ffff
#define ATH9K_BEACON_ENA          0x00800000
#define ATH9K_BEACON_RESET_TSF    0x01000000
#define ATH9K_TSFOOR_THRESHOLD    0x00004240 /* 16k us */
	u32 bs_dtimperiod;
	u16 bs_cfpperiod;
	u16 bs_cfpmaxduration;
	u32 bs_cfpnext;
	u16 bs_timoffset;
	u16 bs_bmissthreshold;
	u32 bs_sleepduration;
	u32 bs_tsfoor_threshold;
};

struct chan_centers {
	u16 synth_center;
	u16 ctl_center;
	u16 ext_center;
};

enum {
	ATH9K_RESET_POWER_ON,
	ATH9K_RESET_WARM,
	ATH9K_RESET_COLD,
};

struct ath9k_hw_version {
	u32 magic;
	u16 devid;
	u16 subvendorid;
	u32 macVersion;
	u16 macRev;
	u16 phyRev;
	u16 analog5GhzRev;
	u16 analog2GhzRev;
	u16 subsysid;
	enum ath_usb_dev usbdev;
};

/* Generic TSF timer definitions */

#define ATH_MAX_GEN_TIMER	16

#define AR_GENTMR_BIT(_index)	(1 << (_index))

/*
 * Using de Bruijin sequence to look up 1's index in a 32 bit number
 * debruijn32 = 0000 0111 0111 1100 1011 0101 0011 0001
 */
#define debruijn32 0x077CB531U

struct ath_gen_timer_configuration {
	u32 next_addr;
	u32 period_addr;
	u32 mode_addr;
	u32 mode_mask;
};

struct ath_gen_timer {
	void (*trigger)(void *arg);
	void (*overflow)(void *arg);
	void *arg;
	u8 index;
};

struct ath_gen_timer_table {
	u32 gen_timer_index[32];
	struct ath_gen_timer *timers[ATH_MAX_GEN_TIMER];
	union {
		unsigned long timer_bits;
		u16 val;
	} timer_mask;
};

struct ath_hw_antcomb_conf {
	u8 main_lna_conf;
	u8 alt_lna_conf;
	u8 fast_div_bias;
};

/**
<<<<<<< HEAD
=======
 * struct ath_hw_radar_conf - radar detection initialization parameters
 *
 * @pulse_inband: threshold for checking the ratio of in-band power
 *	to total power for short radar pulses (half dB steps)
 * @pulse_inband_step: threshold for checking an in-band power to total
 *	power ratio increase for short radar pulses (half dB steps)
 * @pulse_height: threshold for detecting the beginning of a short
 *	radar pulse (dB step)
 * @pulse_rssi: threshold for detecting if a short radar pulse is
 *	gone (dB step)
 * @pulse_maxlen: maximum pulse length (0.8 us steps)
 *
 * @radar_rssi: RSSI threshold for starting long radar detection (dB steps)
 * @radar_inband: threshold for checking the ratio of in-band power
 *	to total power for long radar pulses (half dB steps)
 * @fir_power: threshold for detecting the end of a long radar pulse (dB)
 *
 * @ext_channel: enable extension channel radar detection
 */
struct ath_hw_radar_conf {
	unsigned int pulse_inband;
	unsigned int pulse_inband_step;
	unsigned int pulse_height;
	unsigned int pulse_rssi;
	unsigned int pulse_maxlen;

	unsigned int radar_rssi;
	unsigned int radar_inband;
	int fir_power;

	bool ext_channel;
};

/**
>>>>>>> 3cbea436
 * struct ath_hw_private_ops - callbacks used internally by hardware code
 *
 * This structure contains private callbacks designed to only be used internally
 * by the hardware core.
 *
 * @init_cal_settings: setup types of calibrations supported
 * @init_cal: starts actual calibration
 *
 * @init_mode_regs: Initializes mode registers
 * @init_mode_gain_regs: Initialize TX/RX gain registers
<<<<<<< HEAD
 * @macversion_supported: If this specific mac revision is supported
=======
>>>>>>> 3cbea436
 *
 * @rf_set_freq: change frequency
 * @spur_mitigate_freq: spur mitigation
 * @rf_alloc_ext_banks:
 * @rf_free_ext_banks:
 * @set_rf_regs:
 * @compute_pll_control: compute the PLL control value to use for
 *	AR_RTC_PLL_CONTROL for a given channel
 * @setup_calibration: set up calibration
 * @iscal_supported: used to query if a type of calibration is supported
 *
 * @ani_cache_ini_regs: cache the values for ANI from the initial
 *	register settings through the register initialization.
 */
struct ath_hw_private_ops {
	/* Calibration ops */
	void (*init_cal_settings)(struct ath_hw *ah);
	bool (*init_cal)(struct ath_hw *ah, struct ath9k_channel *chan);

	void (*init_mode_regs)(struct ath_hw *ah);
	void (*init_mode_gain_regs)(struct ath_hw *ah);
<<<<<<< HEAD
	bool (*macversion_supported)(u32 macversion);
=======
>>>>>>> 3cbea436
	void (*setup_calibration)(struct ath_hw *ah,
				  struct ath9k_cal_list *currCal);

	/* PHY ops */
	int (*rf_set_freq)(struct ath_hw *ah,
			   struct ath9k_channel *chan);
	void (*spur_mitigate_freq)(struct ath_hw *ah,
				   struct ath9k_channel *chan);
	int (*rf_alloc_ext_banks)(struct ath_hw *ah);
	void (*rf_free_ext_banks)(struct ath_hw *ah);
	bool (*set_rf_regs)(struct ath_hw *ah,
			    struct ath9k_channel *chan,
			    u16 modesIndex);
	void (*set_channel_regs)(struct ath_hw *ah, struct ath9k_channel *chan);
	void (*init_bb)(struct ath_hw *ah,
			struct ath9k_channel *chan);
	int (*process_ini)(struct ath_hw *ah, struct ath9k_channel *chan);
	void (*olc_init)(struct ath_hw *ah);
	void (*set_rfmode)(struct ath_hw *ah, struct ath9k_channel *chan);
	void (*mark_phy_inactive)(struct ath_hw *ah);
	void (*set_delta_slope)(struct ath_hw *ah, struct ath9k_channel *chan);
	bool (*rfbus_req)(struct ath_hw *ah);
	void (*rfbus_done)(struct ath_hw *ah);
<<<<<<< HEAD
	void (*enable_rfkill)(struct ath_hw *ah);
=======
>>>>>>> 3cbea436
	void (*restore_chainmask)(struct ath_hw *ah);
	void (*set_diversity)(struct ath_hw *ah, bool value);
	u32 (*compute_pll_control)(struct ath_hw *ah,
				   struct ath9k_channel *chan);
	bool (*ani_control)(struct ath_hw *ah, enum ath9k_ani_cmd cmd,
			    int param);
	void (*do_getnf)(struct ath_hw *ah, int16_t nfarray[NUM_NF_READINGS]);
<<<<<<< HEAD
=======
	void (*set_radar_params)(struct ath_hw *ah,
				 struct ath_hw_radar_conf *conf);
>>>>>>> 3cbea436

	/* ANI */
	void (*ani_cache_ini_regs)(struct ath_hw *ah);
};

/**
 * struct ath_hw_ops - callbacks used by hardware code and driver code
 *
 * This structure contains callbacks designed to to be used internally by
 * hardware code and also by the lower level driver.
 *
 * @config_pci_powersave:
 * @calibrate: periodic calibration for NF, ANI, IQ, ADC gain, ADC-DC
 */
struct ath_hw_ops {
	void (*config_pci_powersave)(struct ath_hw *ah,
				     int restore,
				     int power_off);
	void (*rx_enable)(struct ath_hw *ah);
	void (*set_desc_link)(void *ds, u32 link);
	void (*get_desc_link)(void *ds, u32 **link);
	bool (*calibrate)(struct ath_hw *ah,
			  struct ath9k_channel *chan,
			  u8 rxchainmask,
			  bool longcal);
	bool (*get_isr)(struct ath_hw *ah, enum ath9k_int *masked);
	void (*fill_txdesc)(struct ath_hw *ah, void *ds, u32 seglen,
			    bool is_firstseg, bool is_is_lastseg,
			    const void *ds0, dma_addr_t buf_addr,
			    unsigned int qcu);
	int (*proc_txdesc)(struct ath_hw *ah, void *ds,
			   struct ath_tx_status *ts);
	void (*set11n_txdesc)(struct ath_hw *ah, void *ds,
			      u32 pktLen, enum ath9k_pkt_type type,
			      u32 txPower, u32 keyIx,
			      enum ath9k_key_type keyType,
			      u32 flags);
	void (*set11n_ratescenario)(struct ath_hw *ah, void *ds,
				void *lastds,
				u32 durUpdateEn, u32 rtsctsRate,
				u32 rtsctsDuration,
				struct ath9k_11n_rate_series series[],
				u32 nseries, u32 flags);
	void (*set11n_aggr_first)(struct ath_hw *ah, void *ds,
				  u32 aggrLen);
	void (*set11n_aggr_middle)(struct ath_hw *ah, void *ds,
				   u32 numDelims);
	void (*set11n_aggr_last)(struct ath_hw *ah, void *ds);
	void (*clr11n_aggr)(struct ath_hw *ah, void *ds);
	void (*set11n_burstduration)(struct ath_hw *ah, void *ds,
				     u32 burstDuration);
	void (*set11n_virtualmorefrag)(struct ath_hw *ah, void *ds,
				       u32 vmf);
};

struct ath_nf_limits {
	s16 max;
	s16 min;
	s16 nominal;
};

<<<<<<< HEAD
=======
/* ah_flags */
#define AH_USE_EEPROM   0x1
#define AH_UNPLUGGED    0x2 /* The card has been physically removed. */

>>>>>>> 3cbea436
struct ath_hw {
	struct ieee80211_hw *hw;
	struct ath_common common;
	struct ath9k_hw_version hw_version;
	struct ath9k_ops_config config;
	struct ath9k_hw_capabilities caps;
	struct ath9k_channel channels[ATH9K_NUM_CHANNELS];
	struct ath9k_channel *curchan;

	union {
		struct ar5416_eeprom_def def;
		struct ar5416_eeprom_4k map4k;
		struct ar9287_eeprom map9287;
		struct ar9300_eeprom ar9300_eep;
	} eeprom;
	const struct eeprom_ops *eep_ops;

	bool sw_mgmt_crypto;
	bool is_pciexpress;
	bool is_monitoring;
	bool need_an_top2_fixup;
	u16 tx_trig_level;

	u32 nf_regs[6];
	struct ath_nf_limits nf_2g;
	struct ath_nf_limits nf_5g;
	u16 rfsilent;
	u32 rfkill_gpio;
	u32 rfkill_polarity;
	u32 ah_flags;

	bool htc_reset_init;

	enum nl80211_iftype opmode;
	enum ath9k_power_mode power_mode;

	struct ath9k_hw_cal_data *caldata;
	struct ath9k_pacal_info pacal_info;
	struct ar5416Stats stats;
	struct ath9k_tx_queue_info txq[ATH9K_NUM_TX_QUEUES];

	int16_t curchan_rad_index;
	enum ath9k_int imask;
	u32 imrs2_reg;
	u32 txok_interrupt_mask;
	u32 txerr_interrupt_mask;
	u32 txdesc_interrupt_mask;
	u32 txeol_interrupt_mask;
	u32 txurn_interrupt_mask;
	bool chip_fullsleep;
	u32 atim_window;

	/* Calibration */
	u32 supp_cals;
	struct ath9k_cal_list iq_caldata;
	struct ath9k_cal_list adcgain_caldata;
	struct ath9k_cal_list adcdc_caldata;
	struct ath9k_cal_list tempCompCalData;
	struct ath9k_cal_list *cal_list;
	struct ath9k_cal_list *cal_list_last;
	struct ath9k_cal_list *cal_list_curr;
#define totalPowerMeasI meas0.unsign
#define totalPowerMeasQ meas1.unsign
#define totalIqCorrMeas meas2.sign
#define totalAdcIOddPhase  meas0.unsign
#define totalAdcIEvenPhase meas1.unsign
#define totalAdcQOddPhase  meas2.unsign
#define totalAdcQEvenPhase meas3.unsign
#define totalAdcDcOffsetIOddPhase  meas0.sign
#define totalAdcDcOffsetIEvenPhase meas1.sign
#define totalAdcDcOffsetQOddPhase  meas2.sign
#define totalAdcDcOffsetQEvenPhase meas3.sign
	union {
		u32 unsign[AR5416_MAX_CHAINS];
		int32_t sign[AR5416_MAX_CHAINS];
	} meas0;
	union {
		u32 unsign[AR5416_MAX_CHAINS];
		int32_t sign[AR5416_MAX_CHAINS];
	} meas1;
	union {
		u32 unsign[AR5416_MAX_CHAINS];
		int32_t sign[AR5416_MAX_CHAINS];
	} meas2;
	union {
		u32 unsign[AR5416_MAX_CHAINS];
		int32_t sign[AR5416_MAX_CHAINS];
	} meas3;
	u16 cal_samples;

	u32 sta_id1_defaults;
	u32 misc_mode;
	enum {
		AUTO_32KHZ,
		USE_32KHZ,
		DONT_USE_32KHZ,
	} enable_32kHz_clock;

	/* Private to hardware code */
	struct ath_hw_private_ops private_ops;
	/* Accessed by the lower level driver */
	struct ath_hw_ops ops;

	/* Used to program the radio on non single-chip devices */
	u32 *analogBank0Data;
	u32 *analogBank1Data;
	u32 *analogBank2Data;
	u32 *analogBank3Data;
	u32 *analogBank6Data;
	u32 *analogBank6TPCData;
	u32 *analogBank7Data;
	u32 *addac5416_21;
	u32 *bank6Temp;

	u8 txpower_limit;
<<<<<<< HEAD
	int16_t txpower_indexoffset;
	int coverage_class;
	u32 beacon_interval;
=======
	int coverage_class;
>>>>>>> 3cbea436
	u32 slottime;
	u32 globaltxtimeout;

	/* ANI */
	u32 proc_phyerr;
	u32 aniperiod;
	int totalSizeDesired[5];
	int coarse_high[5];
	int coarse_low[5];
	int firpwr[5];
	enum ath9k_ani_cmd ani_function;

	/* Bluetooth coexistance */
	struct ath_btcoex_hw btcoex_hw;

	u32 intr_txqs;
	u8 txchainmask;
	u8 rxchainmask;

	struct ath_hw_radar_conf radar_conf;

	u32 originalGain[22];
	int initPDADC;
	int PDADCdelta;
	u8 led_pin;

	struct ar5416IniArray iniModes;
	struct ar5416IniArray iniCommon;
	struct ar5416IniArray iniBank0;
	struct ar5416IniArray iniBB_RfGain;
	struct ar5416IniArray iniBank1;
	struct ar5416IniArray iniBank2;
	struct ar5416IniArray iniBank3;
	struct ar5416IniArray iniBank6;
	struct ar5416IniArray iniBank6TPC;
	struct ar5416IniArray iniBank7;
	struct ar5416IniArray iniAddac;
	struct ar5416IniArray iniPcieSerdes;
	struct ar5416IniArray iniPcieSerdesLowPower;
	struct ar5416IniArray iniModesAdditional;
	struct ar5416IniArray iniModesRxGain;
	struct ar5416IniArray iniModesTxGain;
	struct ar5416IniArray iniModes_9271_1_0_only;
	struct ar5416IniArray iniCckfirNormal;
	struct ar5416IniArray iniCckfirJapan2484;
	struct ar5416IniArray iniCommon_normal_cck_fir_coeff_9271;
	struct ar5416IniArray iniCommon_japan_2484_cck_fir_coeff_9271;
	struct ar5416IniArray iniModes_9271_ANI_reg;
	struct ar5416IniArray iniModes_high_power_tx_gain_9271;
	struct ar5416IniArray iniModes_normal_power_tx_gain_9271;

	struct ar5416IniArray iniMac[ATH_INI_NUM_SPLIT];
	struct ar5416IniArray iniBB[ATH_INI_NUM_SPLIT];
	struct ar5416IniArray iniRadio[ATH_INI_NUM_SPLIT];
	struct ar5416IniArray iniSOC[ATH_INI_NUM_SPLIT];

	u32 intr_gen_timer_trigger;
	u32 intr_gen_timer_thresh;
	struct ath_gen_timer_table hw_gen_timers;

	struct ar9003_txs *ts_ring;
	void *ts_start;
	u32 ts_paddr_start;
	u32 ts_paddr_end;
	u16 ts_tail;
	u8 ts_size;

	u32 bb_watchdog_last_status;
	u32 bb_watchdog_timeout_ms; /* in ms, 0 to disable */

<<<<<<< HEAD
=======
	unsigned int paprd_target_power;
	unsigned int paprd_training_power;
	unsigned int paprd_ratemask;
	unsigned int paprd_ratemask_ht40;
	bool paprd_table_write_done;
>>>>>>> 3cbea436
	u32 paprd_gain_table_entries[PAPRD_GAIN_TABLE_ENTRIES];
	u8 paprd_gain_table_index[PAPRD_GAIN_TABLE_ENTRIES];
	/*
	 * Store the permanent value of Reg 0x4004in WARegVal
	 * so we dont have to R/M/W. We should not be reading
	 * this register when in sleep states.
	 */
	u32 WARegVal;
<<<<<<< HEAD
=======

	/* Enterprise mode cap */
	u32 ent_mode;
>>>>>>> 3cbea436
};

static inline struct ath_common *ath9k_hw_common(struct ath_hw *ah)
{
	return &ah->common;
}

static inline struct ath_regulatory *ath9k_hw_regulatory(struct ath_hw *ah)
{
	return &(ath9k_hw_common(ah)->regulatory);
}

static inline struct ath_hw_private_ops *ath9k_hw_private_ops(struct ath_hw *ah)
{
	return &ah->private_ops;
}

static inline struct ath_hw_ops *ath9k_hw_ops(struct ath_hw *ah)
{
	return &ah->ops;
}

<<<<<<< HEAD
static inline int sign_extend(int val, const int nbits)
{
	int order = BIT(nbits-1);
	return (val ^ order) - order;
=======
static inline u8 get_streams(int mask)
{
	return !!(mask & BIT(0)) + !!(mask & BIT(1)) + !!(mask & BIT(2));
>>>>>>> 3cbea436
}

/* Initialization, Detach, Reset */
const char *ath9k_hw_probe(u16 vendorid, u16 devid);
void ath9k_hw_deinit(struct ath_hw *ah);
int ath9k_hw_init(struct ath_hw *ah);
int ath9k_hw_reset(struct ath_hw *ah, struct ath9k_channel *chan,
		   struct ath9k_hw_cal_data *caldata, bool bChannelChange);
int ath9k_hw_fill_cap_info(struct ath_hw *ah);
u32 ath9k_regd_get_ctl(struct ath_regulatory *reg, struct ath9k_channel *chan);

/* GPIO / RFKILL / Antennae */
void ath9k_hw_cfg_gpio_input(struct ath_hw *ah, u32 gpio);
u32 ath9k_hw_gpio_get(struct ath_hw *ah, u32 gpio);
void ath9k_hw_cfg_output(struct ath_hw *ah, u32 gpio,
			 u32 ah_signal_type);
void ath9k_hw_set_gpio(struct ath_hw *ah, u32 gpio, u32 val);
u32 ath9k_hw_getdefantenna(struct ath_hw *ah);
void ath9k_hw_setantenna(struct ath_hw *ah, u32 antenna);
void ath9k_hw_antdiv_comb_conf_get(struct ath_hw *ah,
				   struct ath_hw_antcomb_conf *antconf);
void ath9k_hw_antdiv_comb_conf_set(struct ath_hw *ah,
				   struct ath_hw_antcomb_conf *antconf);

/* General Operation */
bool ath9k_hw_wait(struct ath_hw *ah, u32 reg, u32 mask, u32 val, u32 timeout);
u32 ath9k_hw_reverse_bits(u32 val, u32 n);
bool ath9k_get_channel_edges(struct ath_hw *ah, u16 flags, u16 *low, u16 *high);
u16 ath9k_hw_computetxtime(struct ath_hw *ah,
			   u8 phy, int kbps,
			   u32 frameLen, u16 rateix, bool shortPreamble);
void ath9k_hw_get_channel_centers(struct ath_hw *ah,
				  struct ath9k_channel *chan,
				  struct chan_centers *centers);
u32 ath9k_hw_getrxfilter(struct ath_hw *ah);
void ath9k_hw_setrxfilter(struct ath_hw *ah, u32 bits);
bool ath9k_hw_phy_disable(struct ath_hw *ah);
bool ath9k_hw_disable(struct ath_hw *ah);
<<<<<<< HEAD
void ath9k_hw_set_txpowerlimit(struct ath_hw *ah, u32 limit);
=======
void ath9k_hw_set_txpowerlimit(struct ath_hw *ah, u32 limit, bool test);
>>>>>>> 3cbea436
void ath9k_hw_setopmode(struct ath_hw *ah);
void ath9k_hw_setmcastfilter(struct ath_hw *ah, u32 filter0, u32 filter1);
void ath9k_hw_setbssidmask(struct ath_hw *ah);
void ath9k_hw_write_associd(struct ath_hw *ah);
u64 ath9k_hw_gettsf64(struct ath_hw *ah);
void ath9k_hw_settsf64(struct ath_hw *ah, u64 tsf64);
void ath9k_hw_reset_tsf(struct ath_hw *ah);
void ath9k_hw_set_tsfadjust(struct ath_hw *ah, u32 setting);
void ath9k_hw_init_global_settings(struct ath_hw *ah);
void ath9k_hw_set11nmac2040(struct ath_hw *ah);
void ath9k_hw_beaconinit(struct ath_hw *ah, u32 next_beacon, u32 beacon_period);
void ath9k_hw_set_sta_beacon_timers(struct ath_hw *ah,
				    const struct ath9k_beacon_state *bs);
bool ath9k_hw_check_alive(struct ath_hw *ah);

bool ath9k_hw_setpower(struct ath_hw *ah, enum ath9k_power_mode mode);

/* Generic hw timer primitives */
struct ath_gen_timer *ath_gen_timer_alloc(struct ath_hw *ah,
					  void (*trigger)(void *),
					  void (*overflow)(void *),
					  void *arg,
					  u8 timer_index);
void ath9k_hw_gen_timer_start(struct ath_hw *ah,
			      struct ath_gen_timer *timer,
			      u32 timer_next,
			      u32 timer_period);
void ath9k_hw_gen_timer_stop(struct ath_hw *ah, struct ath_gen_timer *timer);

void ath_gen_timer_free(struct ath_hw *ah, struct ath_gen_timer *timer);
void ath_gen_timer_isr(struct ath_hw *hw);

void ath9k_hw_name(struct ath_hw *ah, char *hw_name, size_t len);

/* HTC */
void ath9k_hw_htc_resetinit(struct ath_hw *ah);

/* PHY */
void ath9k_hw_get_delta_slope_vals(struct ath_hw *ah, u32 coef_scaled,
				   u32 *coef_mantissa, u32 *coef_exponent);

/*
 * Code Specific to AR5008, AR9001 or AR9002,
 * we stuff these here to avoid callbacks for AR9003.
 */
void ar9002_hw_cck_chan14_spread(struct ath_hw *ah);
int ar9002_hw_rf_claim(struct ath_hw *ah);
void ar9002_hw_enable_async_fifo(struct ath_hw *ah);
void ar9002_hw_update_async_fifo(struct ath_hw *ah);
void ar9002_hw_enable_wep_aggregation(struct ath_hw *ah);

/*
 * Code specific to AR9003, we stuff these here to avoid callbacks
 * for older families
 */
void ar9003_hw_bb_watchdog_config(struct ath_hw *ah);
void ar9003_hw_bb_watchdog_read(struct ath_hw *ah);
void ar9003_hw_bb_watchdog_dbg_info(struct ath_hw *ah);
void ar9003_paprd_enable(struct ath_hw *ah, bool val);
void ar9003_paprd_populate_single_table(struct ath_hw *ah,
					struct ath9k_hw_cal_data *caldata,
					int chain);
int ar9003_paprd_create_curve(struct ath_hw *ah,
			      struct ath9k_hw_cal_data *caldata, int chain);
int ar9003_paprd_setup_gain_table(struct ath_hw *ah, int chain);
int ar9003_paprd_init_table(struct ath_hw *ah);
bool ar9003_paprd_is_done(struct ath_hw *ah);
void ar9003_hw_set_paprd_txdesc(struct ath_hw *ah, void *ds, u8 chains);

/* Hardware family op attach helpers */
void ar5008_hw_attach_phy_ops(struct ath_hw *ah);
void ar9002_hw_attach_phy_ops(struct ath_hw *ah);
void ar9003_hw_attach_phy_ops(struct ath_hw *ah);

void ar9002_hw_attach_calib_ops(struct ath_hw *ah);
void ar9003_hw_attach_calib_ops(struct ath_hw *ah);

void ar9002_hw_attach_ops(struct ath_hw *ah);
void ar9003_hw_attach_ops(struct ath_hw *ah);

void ar9002_hw_load_ani_reg(struct ath_hw *ah, struct ath9k_channel *chan);
/*
 * ANI work can be shared between all families but a next
 * generation implementation of ANI will be used only for AR9003 only
 * for now as the other families still need to be tested with the same
 * next generation ANI. Feel free to start testing it though for the
 * older families (AR5008, AR9001, AR9002) by using modparam_force_new_ani.
 */
extern int modparam_force_new_ani;
void ath9k_ani_reset(struct ath_hw *ah, bool is_scanning);
void ath9k_hw_proc_mib_event(struct ath_hw *ah);
void ath9k_hw_ani_monitor(struct ath_hw *ah, struct ath9k_channel *chan);

#define ATH_PCIE_CAP_LINK_CTRL	0x70
#define ATH_PCIE_CAP_LINK_L0S	1
#define ATH_PCIE_CAP_LINK_L1	2

#define ATH9K_CLOCK_RATE_CCK		22
#define ATH9K_CLOCK_RATE_5GHZ_OFDM	40
#define ATH9K_CLOCK_RATE_2GHZ_OFDM	44
#define ATH9K_CLOCK_FAST_RATE_5GHZ_OFDM 44

#endif<|MERGE_RESOLUTION|>--- conflicted
+++ resolved
@@ -43,10 +43,7 @@
 #define AR9287_DEVID_PCI	0x002d
 #define AR9287_DEVID_PCIE	0x002e
 #define AR9300_DEVID_PCIE	0x0030
-<<<<<<< HEAD
-=======
 #define AR9300_DEVID_AR9485_PCIE 0x0032
->>>>>>> 3cbea436
 
 #define AR5416_AR9100_DEVID	0x000b
 
@@ -156,12 +153,6 @@
 
 #define ATH9K_HW_RX_HP_QDEPTH	16
 #define ATH9K_HW_RX_LP_QDEPTH	128
-<<<<<<< HEAD
-
-#define PAPRD_GAIN_TABLE_ENTRIES    32
-#define PAPRD_TABLE_SZ              24
-
-=======
 
 #define PAPRD_GAIN_TABLE_ENTRIES    32
 #define PAPRD_TABLE_SZ              24
@@ -173,7 +164,6 @@
 	ATH_TXQ_AC_VO = 3,
 };
 
->>>>>>> 3cbea436
 enum ath_ini_subsys {
 	ATH_INI_PRE = 0,
 	ATH_INI_CORE,
@@ -197,10 +187,7 @@
 	ATH9K_HW_CAP_ANT_DIV_COMB		= BIT(12),
 	ATH9K_HW_CAP_2GHZ			= BIT(13),
 	ATH9K_HW_CAP_5GHZ			= BIT(14),
-<<<<<<< HEAD
-=======
 	ATH9K_HW_CAP_APM			= BIT(15),
->>>>>>> 3cbea436
 };
 
 struct ath9k_hw_capabilities {
@@ -217,21 +204,13 @@
 	u16 tx_triglevel_max;
 	u16 reg_cap;
 	u8 num_gpio_pins;
-<<<<<<< HEAD
-	u8 num_antcfg_2ghz;
-	u8 num_antcfg_5ghz;
-=======
->>>>>>> 3cbea436
 	u8 rx_hp_qdepth;
 	u8 rx_lp_qdepth;
 	u8 rx_status_len;
 	u8 tx_desc_len;
 	u8 txs_len;
-<<<<<<< HEAD
-=======
 	u16 pcie_lcr_offset;
 	bool pcie_lcr_extsync_en;
->>>>>>> 3cbea436
 };
 
 struct ath9k_ops_config {
@@ -509,8 +488,6 @@
 };
 
 /**
-<<<<<<< HEAD
-=======
  * struct ath_hw_radar_conf - radar detection initialization parameters
  *
  * @pulse_inband: threshold for checking the ratio of in-band power
@@ -545,7 +522,6 @@
 };
 
 /**
->>>>>>> 3cbea436
  * struct ath_hw_private_ops - callbacks used internally by hardware code
  *
  * This structure contains private callbacks designed to only be used internally
@@ -556,10 +532,6 @@
  *
  * @init_mode_regs: Initializes mode registers
  * @init_mode_gain_regs: Initialize TX/RX gain registers
-<<<<<<< HEAD
- * @macversion_supported: If this specific mac revision is supported
-=======
->>>>>>> 3cbea436
  *
  * @rf_set_freq: change frequency
  * @spur_mitigate_freq: spur mitigation
@@ -581,10 +553,6 @@
 
 	void (*init_mode_regs)(struct ath_hw *ah);
 	void (*init_mode_gain_regs)(struct ath_hw *ah);
-<<<<<<< HEAD
-	bool (*macversion_supported)(u32 macversion);
-=======
->>>>>>> 3cbea436
 	void (*setup_calibration)(struct ath_hw *ah,
 				  struct ath9k_cal_list *currCal);
 
@@ -608,10 +576,6 @@
 	void (*set_delta_slope)(struct ath_hw *ah, struct ath9k_channel *chan);
 	bool (*rfbus_req)(struct ath_hw *ah);
 	void (*rfbus_done)(struct ath_hw *ah);
-<<<<<<< HEAD
-	void (*enable_rfkill)(struct ath_hw *ah);
-=======
->>>>>>> 3cbea436
 	void (*restore_chainmask)(struct ath_hw *ah);
 	void (*set_diversity)(struct ath_hw *ah, bool value);
 	u32 (*compute_pll_control)(struct ath_hw *ah,
@@ -619,11 +583,8 @@
 	bool (*ani_control)(struct ath_hw *ah, enum ath9k_ani_cmd cmd,
 			    int param);
 	void (*do_getnf)(struct ath_hw *ah, int16_t nfarray[NUM_NF_READINGS]);
-<<<<<<< HEAD
-=======
 	void (*set_radar_params)(struct ath_hw *ah,
 				 struct ath_hw_radar_conf *conf);
->>>>>>> 3cbea436
 
 	/* ANI */
 	void (*ani_cache_ini_regs)(struct ath_hw *ah);
@@ -685,13 +646,10 @@
 	s16 nominal;
 };
 
-<<<<<<< HEAD
-=======
 /* ah_flags */
 #define AH_USE_EEPROM   0x1
 #define AH_UNPLUGGED    0x2 /* The card has been physically removed. */
 
->>>>>>> 3cbea436
 struct ath_hw {
 	struct ieee80211_hw *hw;
 	struct ath_common common;
@@ -807,13 +765,7 @@
 	u32 *bank6Temp;
 
 	u8 txpower_limit;
-<<<<<<< HEAD
-	int16_t txpower_indexoffset;
 	int coverage_class;
-	u32 beacon_interval;
-=======
-	int coverage_class;
->>>>>>> 3cbea436
 	u32 slottime;
 	u32 globaltxtimeout;
 
@@ -884,14 +836,11 @@
 	u32 bb_watchdog_last_status;
 	u32 bb_watchdog_timeout_ms; /* in ms, 0 to disable */
 
-<<<<<<< HEAD
-=======
 	unsigned int paprd_target_power;
 	unsigned int paprd_training_power;
 	unsigned int paprd_ratemask;
 	unsigned int paprd_ratemask_ht40;
 	bool paprd_table_write_done;
->>>>>>> 3cbea436
 	u32 paprd_gain_table_entries[PAPRD_GAIN_TABLE_ENTRIES];
 	u8 paprd_gain_table_index[PAPRD_GAIN_TABLE_ENTRIES];
 	/*
@@ -900,12 +849,9 @@
 	 * this register when in sleep states.
 	 */
 	u32 WARegVal;
-<<<<<<< HEAD
-=======
 
 	/* Enterprise mode cap */
 	u32 ent_mode;
->>>>>>> 3cbea436
 };
 
 static inline struct ath_common *ath9k_hw_common(struct ath_hw *ah)
@@ -928,16 +874,9 @@
 	return &ah->ops;
 }
 
-<<<<<<< HEAD
-static inline int sign_extend(int val, const int nbits)
-{
-	int order = BIT(nbits-1);
-	return (val ^ order) - order;
-=======
 static inline u8 get_streams(int mask)
 {
 	return !!(mask & BIT(0)) + !!(mask & BIT(1)) + !!(mask & BIT(2));
->>>>>>> 3cbea436
 }
 
 /* Initialization, Detach, Reset */
@@ -976,11 +915,7 @@
 void ath9k_hw_setrxfilter(struct ath_hw *ah, u32 bits);
 bool ath9k_hw_phy_disable(struct ath_hw *ah);
 bool ath9k_hw_disable(struct ath_hw *ah);
-<<<<<<< HEAD
-void ath9k_hw_set_txpowerlimit(struct ath_hw *ah, u32 limit);
-=======
 void ath9k_hw_set_txpowerlimit(struct ath_hw *ah, u32 limit, bool test);
->>>>>>> 3cbea436
 void ath9k_hw_setopmode(struct ath_hw *ah);
 void ath9k_hw_setmcastfilter(struct ath_hw *ah, u32 filter0, u32 filter1);
 void ath9k_hw_setbssidmask(struct ath_hw *ah);
