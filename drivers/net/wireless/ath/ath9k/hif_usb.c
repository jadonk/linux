--- conflicted
+++ resolved
@@ -46,11 +46,6 @@
 	{ USB_DEVICE(0x13D3, 0x3349) }, /* Azurewave */
 	{ USB_DEVICE(0x13D3, 0x3350) }, /* Azurewave */
 	{ USB_DEVICE(0x04CA, 0x4605) }, /* Liteon */
-<<<<<<< HEAD
-	{ USB_DEVICE(0x083A, 0xA704) }, /* SMC Networks */
-	{ USB_DEVICE(0x040D, 0x3801) }, /* VIA */
-	{ USB_DEVICE(0x1668, 0x1200) }, /* Verizon */
-=======
 	{ USB_DEVICE(0x083A, 0xA704),
 		.driver_info = AR7010_DEVICE },
 					/* SMC Networks */
@@ -58,7 +53,6 @@
 	{ USB_DEVICE(0x1668, 0x1200),
 		.driver_info = AR7010_DEVICE | AR9287_DEVICE },
 					/* Verizon */
->>>>>>> 929da83c
 	{ },
 };
 
@@ -824,16 +818,7 @@
 	}
 	kfree(buf);
 
-<<<<<<< HEAD
-	switch (hif_dev->device_id) {
-	case 0x7010:
-	case 0x7015:
-	case 0x9018:
-	case 0xA704:
-	case 0x1200:
-=======
 	if (drv_info & AR7010_DEVICE)
->>>>>>> 929da83c
 		firm_offset = AR7010_FIRMWARE_TEXT;
 	else
 		firm_offset = AR9271_FIRMWARE_TEXT;
@@ -949,16 +934,7 @@
 
 	/* Find out which firmware to load */
 
-<<<<<<< HEAD
-	switch(hif_dev->device_id) {
-	case 0x7010:
-	case 0x7015:
-	case 0x9018:
-	case 0xA704:
-	case 0x1200:
-=======
 	if (id->driver_info & AR7010_DEVICE)
->>>>>>> 929da83c
 		if (le16_to_cpu(udev->descriptor.bcdDevice) == 0x0202)
 			hif_dev->fw_name = FIRMWARE_AR7010_1_1;
 		else
