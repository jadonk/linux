--- conflicted
+++ resolved
@@ -2022,12 +2022,9 @@
 	__le64 bitmap;
 	__le16 scd_flow;
 	__le16 scd_ssn;
-<<<<<<< HEAD
-=======
 	/* following only for 5000 series and up */
 	u8 txed;	/* number of frames sent */
 	u8 txed_2_done; /* number of frames acked */
->>>>>>> 3cbea436
 } __packed;
 
 /*
@@ -2413,15 +2410,9 @@
 #define BT_FRAG_THRESHOLD_MAX	0
 #define BT_FRAG_THRESHOLD_MIN	0
 
-<<<<<<< HEAD
-#define BT_AGG_THRESHOLD_DEF	0
-#define BT_AGG_THRESHOLD_MAX	0
-#define BT_AGG_THRESHOLD_MIN	0
-=======
 #define BT_AGG_THRESHOLD_DEF	1200
 #define BT_AGG_THRESHOLD_MAX	8000
 #define BT_AGG_THRESHOLD_MIN	400
->>>>>>> 3cbea436
 
 /*
  * REPLY_BT_CONFIG = 0x9b (command, has simple generic response)
@@ -2448,14 +2439,9 @@
 #define IWLAGN_BT_FLAG_COEX_MODE_3W		2
 #define IWLAGN_BT_FLAG_COEX_MODE_4W		3
 
-<<<<<<< HEAD
-#define IWLAGN_BT_FLAG_UCODE_DEFAULT	BIT(6)
-#define IWLAGN_BT_FLAG_NOCOEX_NOTIF	BIT(7)
-=======
 #define IWLAGN_BT_FLAG_UCODE_DEFAULT		BIT(6)
 /* Disable Sync PSPoll on SCO/eSCO */
 #define IWLAGN_BT_FLAG_SYNC_2_BT_DISABLE	BIT(7)
->>>>>>> 3cbea436
 
 #define IWLAGN_BT_PRIO_BOOST_MAX	0xFF
 #define IWLAGN_BT_PRIO_BOOST_MIN	0x00
@@ -2465,14 +2451,9 @@
 
 #define IWLAGN_BT3_T7_DEFAULT		1
 
-<<<<<<< HEAD
-#define IWLAGN_BT_KILL_ACK_MASK_DEFAULT	cpu_to_le32(0xffffffff)
-#define IWLAGN_BT_KILL_CTS_MASK_DEFAULT	cpu_to_le32(0xffffffff)
-=======
 #define IWLAGN_BT_KILL_ACK_MASK_DEFAULT	cpu_to_le32(0xffff0000)
 #define IWLAGN_BT_KILL_CTS_MASK_DEFAULT	cpu_to_le32(0xffff0000)
 #define IWLAGN_BT_KILL_ACK_CTS_MASK_SCO	cpu_to_le32(0xffffffff)
->>>>>>> 3cbea436
 
 #define IWLAGN_BT3_PRIO_SAMPLE_DEFAULT	2
 
