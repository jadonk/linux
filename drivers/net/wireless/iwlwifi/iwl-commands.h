--- conflicted
+++ resolved
@@ -836,12 +836,8 @@
 	__le16 atim_window;
 	__le32 beacon_init_val;
 	__le16 listen_interval;
-<<<<<<< HEAD
-	__le16 reserved;
-=======
 	u8 dtim_period;
 	u8 delta_cp_bss_tbtts;
->>>>>>> 45f53cc9
 } __packed;
 
 /*
@@ -978,19 +974,13 @@
 
 /* Special, dedicated locations within device's station table */
 #define	IWL_AP_ID		0
-<<<<<<< HEAD
-=======
 #define	IWL_AP_ID_PAN		1
->>>>>>> 45f53cc9
 #define	IWL_STA_ID		2
 #define	IWL3945_BROADCAST_ID	24
 #define IWL3945_STATION_COUNT	25
 #define IWL4965_BROADCAST_ID	31
 #define	IWL4965_STATION_COUNT	32
-<<<<<<< HEAD
-=======
 #define IWLAGN_PAN_BCAST_ID	14
->>>>>>> 45f53cc9
 #define IWLAGN_BROADCAST_ID	15
 #define	IWLAGN_STATION_COUNT	16
 
@@ -999,10 +989,7 @@
 
 #define STA_FLG_TX_RATE_MSK		cpu_to_le32(1 << 2)
 #define STA_FLG_PWR_SAVE_MSK		cpu_to_le32(1 << 8)
-<<<<<<< HEAD
-=======
 #define STA_FLG_PAN_STATION		cpu_to_le32(1 << 13)
->>>>>>> 45f53cc9
 #define STA_FLG_RTS_MIMO_PROT_MSK	cpu_to_le32(1 << 17)
 #define STA_FLG_AGG_MPDU_8US_MSK	cpu_to_le32(1 << 18)
 #define STA_FLG_MAX_AGG_SIZE_POS	(19)
@@ -1406,23 +1393,6 @@
 } __packed;
 
 
-<<<<<<< HEAD
-#define IWL50_RX_RES_PHY_CNT 8
-#define IWL50_RX_RES_AGC_IDX     1
-#define IWL50_RX_RES_RSSI_AB_IDX 2
-#define IWL50_RX_RES_RSSI_C_IDX  3
-#define IWL50_OFDM_AGC_MSK 0xfe00
-#define IWL50_OFDM_AGC_BIT_POS 9
-#define IWL50_OFDM_RSSI_A_MSK 0x00ff
-#define IWL50_OFDM_RSSI_A_BIT_POS 0
-#define IWL50_OFDM_RSSI_B_MSK 0xff0000
-#define IWL50_OFDM_RSSI_B_BIT_POS 16
-#define IWL50_OFDM_RSSI_C_MSK 0x00ff
-#define IWL50_OFDM_RSSI_C_BIT_POS 0
-
-struct iwl5000_non_cfg_phy {
-	__le32 non_cfg_phy[IWL50_RX_RES_PHY_CNT];  /* up to 8 phy entries */
-=======
 #define IWLAGN_RX_RES_PHY_CNT 8
 #define IWLAGN_RX_RES_AGC_IDX     1
 #define IWLAGN_RX_RES_RSSI_AB_IDX 2
@@ -1441,7 +1411,6 @@
 
 struct iwlagn_non_cfg_phy {
 	__le32 non_cfg_phy[IWLAGN_RX_RES_PHY_CNT];  /* up to 8 phy entries */
->>>>>>> 45f53cc9
 } __packed;
 
 
@@ -1461,11 +1430,7 @@
 	u8 non_cfg_phy_buf[32]; /* for various implementations of non_cfg_phy */
 	__le32 rate_n_flags;	/* RATE_MCS_* */
 	__le16 byte_count;	/* frame's byte-count */
-<<<<<<< HEAD
-	__le16 reserved3;
-=======
 	__le16 frame_time;	/* frame's time on the air */
->>>>>>> 45f53cc9
 } __packed;
 
 struct iwl_rx_mpdu_res_start {
@@ -2461,8 +2426,6 @@
 	__le32 kill_ack_mask;
 	__le32 kill_cts_mask;
 } __packed;
-<<<<<<< HEAD
-=======
 
 #define IWLAGN_BT_FLAG_CHANNEL_INHIBITION	BIT(0)
 
@@ -2536,7 +2499,6 @@
 struct iwlagn_bt_sco_cmd {
 	__le32 flags;
 };
->>>>>>> 45f53cc9
 
 /******************************************************************************
  * (6)
@@ -3832,12 +3794,8 @@
 	IWL_PHY_CALIBRATE_CRYSTAL_FRQ_CMD	= 15,
 	IWL_PHY_CALIBRATE_BASE_BAND_CMD		= 16,
 	IWL_PHY_CALIBRATE_TX_IQ_PERD_CMD	= 17,
-<<<<<<< HEAD
-	IWL_MAX_STANDARD_PHY_CALIBRATE_TBL_SIZE	= 18,
-=======
 	IWL_PHY_CALIBRATE_TEMP_OFFSET_CMD	= 18,
 	IWL_MAX_STANDARD_PHY_CALIBRATE_TBL_SIZE	= 19,
->>>>>>> 45f53cc9
 };
 
 #define IWL_MAX_PHY_CALIBRATE_TBL_SIZE		(253)
@@ -3906,8 +3864,6 @@
 	u8 cap_pin2;
 	u8 pad[2];
 } __packed;
-<<<<<<< HEAD
-=======
 
 #define DEFAULT_RADIO_SENSOR_OFFSET    2700
 struct iwl_calib_temperature_offset_cmd {
@@ -3915,7 +3871,6 @@
 	s16 radio_sensor_offset;
 	s16 reserved;
 } __packed;
->>>>>>> 45f53cc9
 
 /* IWL_PHY_CALIBRATE_CHAIN_NOISE_RESET_CMD */
 struct iwl_calib_chain_noise_reset_cmd {
