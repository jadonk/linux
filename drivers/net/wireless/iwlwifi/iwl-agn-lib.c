/******************************************************************************
 *
 * GPL LICENSE SUMMARY
 *
 * Copyright(c) 2008 - 2010 Intel Corporation. All rights reserved.
 *
 * This program is free software; you can redistribute it and/or modify
 * it under the terms of version 2 of the GNU General Public License as
 * published by the Free Software Foundation.
 *
 * This program is distributed in the hope that it will be useful, but
 * WITHOUT ANY WARRANTY; without even the implied warranty of
 * MERCHANTABILITY or FITNESS FOR A PARTICULAR PURPOSE.  See the GNU
 * General Public License for more details.
 *
 * You should have received a copy of the GNU General Public License
 * along with this program; if not, write to the Free Software
 * Foundation, Inc., 51 Franklin Street, Fifth Floor, Boston, MA 02110,
 * USA
 *
 * The full GNU General Public License is included in this distribution
 * in the file called LICENSE.GPL.
 *
 * Contact Information:
 *  Intel Linux Wireless <ilw@linux.intel.com>
 * Intel Corporation, 5200 N.E. Elam Young Parkway, Hillsboro, OR 97124-6497
 *
 *****************************************************************************/
#include <linux/etherdevice.h>
#include <linux/kernel.h>
#include <linux/module.h>
#include <linux/init.h>
#include <linux/sched.h>

#include "iwl-dev.h"
#include "iwl-core.h"
#include "iwl-io.h"
#include "iwl-helpers.h"
#include "iwl-agn-hw.h"
#include "iwl-agn.h"
#include "iwl-sta.h"

static inline u32 iwlagn_get_scd_ssn(struct iwlagn_tx_resp *tx_resp)
{
	return le32_to_cpup((__le32 *)&tx_resp->status +
			    tx_resp->frame_count) & MAX_SN;
}

static void iwlagn_count_tx_err_status(struct iwl_priv *priv, u16 status)
{
	status &= TX_STATUS_MSK;

	switch (status) {
	case TX_STATUS_POSTPONE_DELAY:
		priv->_agn.reply_tx_stats.pp_delay++;
		break;
	case TX_STATUS_POSTPONE_FEW_BYTES:
		priv->_agn.reply_tx_stats.pp_few_bytes++;
		break;
	case TX_STATUS_POSTPONE_BT_PRIO:
		priv->_agn.reply_tx_stats.pp_bt_prio++;
		break;
	case TX_STATUS_POSTPONE_QUIET_PERIOD:
		priv->_agn.reply_tx_stats.pp_quiet_period++;
		break;
	case TX_STATUS_POSTPONE_CALC_TTAK:
		priv->_agn.reply_tx_stats.pp_calc_ttak++;
		break;
	case TX_STATUS_FAIL_INTERNAL_CROSSED_RETRY:
		priv->_agn.reply_tx_stats.int_crossed_retry++;
		break;
	case TX_STATUS_FAIL_SHORT_LIMIT:
		priv->_agn.reply_tx_stats.short_limit++;
		break;
	case TX_STATUS_FAIL_LONG_LIMIT:
		priv->_agn.reply_tx_stats.long_limit++;
		break;
	case TX_STATUS_FAIL_FIFO_UNDERRUN:
		priv->_agn.reply_tx_stats.fifo_underrun++;
		break;
	case TX_STATUS_FAIL_DRAIN_FLOW:
		priv->_agn.reply_tx_stats.drain_flow++;
		break;
	case TX_STATUS_FAIL_RFKILL_FLUSH:
		priv->_agn.reply_tx_stats.rfkill_flush++;
		break;
	case TX_STATUS_FAIL_LIFE_EXPIRE:
		priv->_agn.reply_tx_stats.life_expire++;
		break;
	case TX_STATUS_FAIL_DEST_PS:
		priv->_agn.reply_tx_stats.dest_ps++;
		break;
	case TX_STATUS_FAIL_HOST_ABORTED:
		priv->_agn.reply_tx_stats.host_abort++;
		break;
	case TX_STATUS_FAIL_BT_RETRY:
		priv->_agn.reply_tx_stats.bt_retry++;
		break;
	case TX_STATUS_FAIL_STA_INVALID:
		priv->_agn.reply_tx_stats.sta_invalid++;
		break;
	case TX_STATUS_FAIL_FRAG_DROPPED:
		priv->_agn.reply_tx_stats.frag_drop++;
		break;
	case TX_STATUS_FAIL_TID_DISABLE:
		priv->_agn.reply_tx_stats.tid_disable++;
		break;
	case TX_STATUS_FAIL_FIFO_FLUSHED:
		priv->_agn.reply_tx_stats.fifo_flush++;
		break;
	case TX_STATUS_FAIL_INSUFFICIENT_CF_POLL:
		priv->_agn.reply_tx_stats.insuff_cf_poll++;
		break;
	case TX_STATUS_FAIL_PASSIVE_NO_RX:
		priv->_agn.reply_tx_stats.fail_hw_drop++;
		break;
	case TX_STATUS_FAIL_NO_BEACON_ON_RADAR:
		priv->_agn.reply_tx_stats.sta_color_mismatch++;
		break;
	default:
		priv->_agn.reply_tx_stats.unknown++;
		break;
	}
}

static void iwlagn_count_agg_tx_err_status(struct iwl_priv *priv, u16 status)
{
	status &= AGG_TX_STATUS_MSK;

	switch (status) {
	case AGG_TX_STATE_UNDERRUN_MSK:
		priv->_agn.reply_agg_tx_stats.underrun++;
		break;
	case AGG_TX_STATE_BT_PRIO_MSK:
		priv->_agn.reply_agg_tx_stats.bt_prio++;
		break;
	case AGG_TX_STATE_FEW_BYTES_MSK:
		priv->_agn.reply_agg_tx_stats.few_bytes++;
		break;
	case AGG_TX_STATE_ABORT_MSK:
		priv->_agn.reply_agg_tx_stats.abort++;
		break;
	case AGG_TX_STATE_LAST_SENT_TTL_MSK:
		priv->_agn.reply_agg_tx_stats.last_sent_ttl++;
		break;
	case AGG_TX_STATE_LAST_SENT_TRY_CNT_MSK:
		priv->_agn.reply_agg_tx_stats.last_sent_try++;
		break;
	case AGG_TX_STATE_LAST_SENT_BT_KILL_MSK:
		priv->_agn.reply_agg_tx_stats.last_sent_bt_kill++;
		break;
	case AGG_TX_STATE_SCD_QUERY_MSK:
		priv->_agn.reply_agg_tx_stats.scd_query++;
		break;
	case AGG_TX_STATE_TEST_BAD_CRC32_MSK:
		priv->_agn.reply_agg_tx_stats.bad_crc32++;
		break;
	case AGG_TX_STATE_RESPONSE_MSK:
		priv->_agn.reply_agg_tx_stats.response++;
		break;
	case AGG_TX_STATE_DUMP_TX_MSK:
		priv->_agn.reply_agg_tx_stats.dump_tx++;
		break;
	case AGG_TX_STATE_DELAY_TX_MSK:
		priv->_agn.reply_agg_tx_stats.delay_tx++;
		break;
	default:
		priv->_agn.reply_agg_tx_stats.unknown++;
		break;
	}
}

static void iwlagn_set_tx_status(struct iwl_priv *priv,
				 struct ieee80211_tx_info *info,
				 struct iwlagn_tx_resp *tx_resp,
				 int txq_id, bool is_agg)
{
	u16  status = le16_to_cpu(tx_resp->status.status);

	info->status.rates[0].count = tx_resp->failure_frame + 1;
	if (is_agg)
		info->flags &= ~IEEE80211_TX_CTL_AMPDU;
	info->flags |= iwl_tx_status_to_mac80211(status);
	iwlagn_hwrate_to_tx_control(priv, le32_to_cpu(tx_resp->rate_n_flags),
				    info);
	if (!iwl_is_tx_success(status))
		iwlagn_count_tx_err_status(priv, status);

	IWL_DEBUG_TX_REPLY(priv, "TXQ %d status %s (0x%08x) rate_n_flags "
			   "0x%x retries %d\n",
			   txq_id,
			   iwl_get_tx_fail_reason(status), status,
			   le32_to_cpu(tx_resp->rate_n_flags),
			   tx_resp->failure_frame);
}

#ifdef CONFIG_IWLWIFI_DEBUG
#define AGG_TX_STATE_FAIL(x) case AGG_TX_STATE_ ## x: return #x

const char *iwl_get_agg_tx_fail_reason(u16 status)
{
	status &= AGG_TX_STATUS_MSK;
	switch (status) {
	case AGG_TX_STATE_TRANSMITTED:
		return "SUCCESS";
		AGG_TX_STATE_FAIL(UNDERRUN_MSK);
		AGG_TX_STATE_FAIL(BT_PRIO_MSK);
		AGG_TX_STATE_FAIL(FEW_BYTES_MSK);
		AGG_TX_STATE_FAIL(ABORT_MSK);
		AGG_TX_STATE_FAIL(LAST_SENT_TTL_MSK);
		AGG_TX_STATE_FAIL(LAST_SENT_TRY_CNT_MSK);
		AGG_TX_STATE_FAIL(LAST_SENT_BT_KILL_MSK);
		AGG_TX_STATE_FAIL(SCD_QUERY_MSK);
		AGG_TX_STATE_FAIL(TEST_BAD_CRC32_MSK);
		AGG_TX_STATE_FAIL(RESPONSE_MSK);
		AGG_TX_STATE_FAIL(DUMP_TX_MSK);
		AGG_TX_STATE_FAIL(DELAY_TX_MSK);
	}

	return "UNKNOWN";
}
#endif /* CONFIG_IWLWIFI_DEBUG */

static int iwlagn_tx_status_reply_tx(struct iwl_priv *priv,
				      struct iwl_ht_agg *agg,
				      struct iwlagn_tx_resp *tx_resp,
				      int txq_id, u16 start_idx)
{
	u16 status;
	struct agg_tx_status *frame_status = &tx_resp->status;
	struct ieee80211_hdr *hdr = NULL;
	int i, sh, idx;
	u16 seq;

	if (agg->wait_for_ba)
		IWL_DEBUG_TX_REPLY(priv, "got tx response w/o block-ack\n");

	agg->frame_count = tx_resp->frame_count;
	agg->start_idx = start_idx;
	agg->rate_n_flags = le32_to_cpu(tx_resp->rate_n_flags);
	agg->bitmap = 0;

	/* # frames attempted by Tx command */
	if (agg->frame_count == 1) {
		/* Only one frame was attempted; no block-ack will arrive */
		idx = start_idx;

		IWL_DEBUG_TX_REPLY(priv, "FrameCnt = %d, StartIdx=%d idx=%d\n",
				   agg->frame_count, agg->start_idx, idx);
		iwlagn_set_tx_status(priv,
				     IEEE80211_SKB_CB(
					priv->txq[txq_id].txb[idx].skb),
				     tx_resp, txq_id, true);
		agg->wait_for_ba = 0;
	} else {
		/* Two or more frames were attempted; expect block-ack */
		u64 bitmap = 0;

		/*
		 * Start is the lowest frame sent. It may not be the first
		 * frame in the batch; we figure this out dynamically during
		 * the following loop.
		 */
		int start = agg->start_idx;

		/* Construct bit-map of pending frames within Tx window */
		for (i = 0; i < agg->frame_count; i++) {
			u16 sc;
			status = le16_to_cpu(frame_status[i].status);
			seq  = le16_to_cpu(frame_status[i].sequence);
			idx = SEQ_TO_INDEX(seq);
			txq_id = SEQ_TO_QUEUE(seq);

			if (status & AGG_TX_STATUS_MSK)
				iwlagn_count_agg_tx_err_status(priv, status);

			if (status & (AGG_TX_STATE_FEW_BYTES_MSK |
				      AGG_TX_STATE_ABORT_MSK))
				continue;

			IWL_DEBUG_TX_REPLY(priv, "FrameCnt = %d, txq_id=%d idx=%d\n",
					   agg->frame_count, txq_id, idx);
			IWL_DEBUG_TX_REPLY(priv, "status %s (0x%08x), "
					   "try-count (0x%08x)\n",
					   iwl_get_agg_tx_fail_reason(status),
					   status & AGG_TX_STATUS_MSK,
					   status & AGG_TX_TRY_MSK);

			hdr = iwl_tx_queue_get_hdr(priv, txq_id, idx);
			if (!hdr) {
				IWL_ERR(priv,
					"BUG_ON idx doesn't point to valid skb"
					" idx=%d, txq_id=%d\n", idx, txq_id);
				return -1;
			}

			sc = le16_to_cpu(hdr->seq_ctrl);
			if (idx != (SEQ_TO_SN(sc) & 0xff)) {
				IWL_ERR(priv,
					"BUG_ON idx doesn't match seq control"
					" idx=%d, seq_idx=%d, seq=%d\n",
					  idx, SEQ_TO_SN(sc),
					  hdr->seq_ctrl);
				return -1;
			}

			IWL_DEBUG_TX_REPLY(priv, "AGG Frame i=%d idx %d seq=%d\n",
					   i, idx, SEQ_TO_SN(sc));

			/*
			 * sh -> how many frames ahead of the starting frame is
			 * the current one?
			 *
			 * Note that all frames sent in the batch must be in a
			 * 64-frame window, so this number should be in [0,63].
			 * If outside of this window, then we've found a new
			 * "first" frame in the batch and need to change start.
			 */
			sh = idx - start;

			/*
			 * If >= 64, out of window. start must be at the front
			 * of the circular buffer, idx must be near the end of
			 * the buffer, and idx is the new "first" frame. Shift
			 * the indices around.
			 */
			if (sh >= 64) {
				/* Shift bitmap by start - idx, wrapped */
				sh = 0x100 - idx + start;
				bitmap = bitmap << sh;
				/* Now idx is the new start so sh = 0 */
				sh = 0;
				start = idx;
			/*
			 * If <= -64 then wraps the 256-pkt circular buffer
			 * (e.g., start = 255 and idx = 0, sh should be 1)
			 */
			} else if (sh <= -64) {
				sh  = 0x100 - start + idx;
			/*
			 * If < 0 but > -64, out of window. idx is before start
			 * but not wrapped. Shift the indices around.
			 */
			} else if (sh < 0) {
				/* Shift by how far start is ahead of idx */
				sh = start - idx;
				bitmap = bitmap << sh;
				/* Now idx is the new start so sh = 0 */
				start = idx;
				sh = 0;
			}
			/* Sequence number start + sh was sent in this batch */
			bitmap |= 1ULL << sh;
			IWL_DEBUG_TX_REPLY(priv, "start=%d bitmap=0x%llx\n",
					   start, (unsigned long long)bitmap);
		}

		/*
		 * Store the bitmap and possibly the new start, if we wrapped
		 * the buffer above
		 */
		agg->bitmap = bitmap;
		agg->start_idx = start;
		IWL_DEBUG_TX_REPLY(priv, "Frames %d start_idx=%d bitmap=0x%llx\n",
				   agg->frame_count, agg->start_idx,
				   (unsigned long long)agg->bitmap);

		if (bitmap)
			agg->wait_for_ba = 1;
	}
	return 0;
}

void iwl_check_abort_status(struct iwl_priv *priv,
			    u8 frame_count, u32 status)
{
	if (frame_count == 1 && status == TX_STATUS_FAIL_RFKILL_FLUSH) {
		IWL_ERR(priv, "Tx flush command to flush out all frames\n");
		if (!test_bit(STATUS_EXIT_PENDING, &priv->status))
			queue_work(priv->workqueue, &priv->tx_flush);
	}
}

static void iwlagn_rx_reply_tx(struct iwl_priv *priv,
				struct iwl_rx_mem_buffer *rxb)
{
	struct iwl_rx_packet *pkt = rxb_addr(rxb);
	u16 sequence = le16_to_cpu(pkt->hdr.sequence);
	int txq_id = SEQ_TO_QUEUE(sequence);
	int index = SEQ_TO_INDEX(sequence);
	struct iwl_tx_queue *txq = &priv->txq[txq_id];
	struct ieee80211_tx_info *info;
	struct iwlagn_tx_resp *tx_resp = (void *)&pkt->u.raw[0];
	u32  status = le16_to_cpu(tx_resp->status.status);
	int tid;
	int sta_id;
	int freed;
	unsigned long flags;

	if ((index >= txq->q.n_bd) || (iwl_queue_used(&txq->q, index) == 0)) {
		IWL_ERR(priv, "Read index for DMA queue txq_id (%d) index %d "
			  "is out of range [0-%d] %d %d\n", txq_id,
			  index, txq->q.n_bd, txq->q.write_ptr,
			  txq->q.read_ptr);
		return;
	}

	txq->time_stamp = jiffies;
	info = IEEE80211_SKB_CB(txq->txb[txq->q.read_ptr].skb);
	memset(&info->status, 0, sizeof(info->status));

	tid = (tx_resp->ra_tid & IWLAGN_TX_RES_TID_MSK) >>
		IWLAGN_TX_RES_TID_POS;
	sta_id = (tx_resp->ra_tid & IWLAGN_TX_RES_RA_MSK) >>
		IWLAGN_TX_RES_RA_POS;

	spin_lock_irqsave(&priv->sta_lock, flags);
	if (txq->sched_retry) {
		const u32 scd_ssn = iwlagn_get_scd_ssn(tx_resp);
		struct iwl_ht_agg *agg;

		agg = &priv->stations[sta_id].tid[tid].agg;
		/*
		 * If the BT kill count is non-zero, we'll get this
		 * notification again.
		 */
		if (tx_resp->bt_kill_count && tx_resp->frame_count == 1 &&
		    priv->cfg->bt_params &&
		    priv->cfg->bt_params->advanced_bt_coexist) {
			IWL_WARN(priv, "receive reply tx with bt_kill\n");
		}
		iwlagn_tx_status_reply_tx(priv, agg, tx_resp, txq_id, index);

		/* check if BAR is needed */
		if ((tx_resp->frame_count == 1) && !iwl_is_tx_success(status))
			info->flags |= IEEE80211_TX_STAT_AMPDU_NO_BACK;

		if (txq->q.read_ptr != (scd_ssn & 0xff)) {
			index = iwl_queue_dec_wrap(scd_ssn & 0xff, txq->q.n_bd);
			IWL_DEBUG_TX_REPLY(priv, "Retry scheduler reclaim "
					"scd_ssn=%d idx=%d txq=%d swq=%d\n",
					scd_ssn , index, txq_id, txq->swq_id);

			freed = iwlagn_tx_queue_reclaim(priv, txq_id, index);
			iwl_free_tfds_in_queue(priv, sta_id, tid, freed);

			if (priv->mac80211_registered &&
			    (iwl_queue_space(&txq->q) > txq->q.low_mark) &&
			    (agg->state != IWL_EMPTYING_HW_QUEUE_DELBA))
				iwl_wake_queue(priv, txq);
		}
	} else {
		iwlagn_set_tx_status(priv, info, tx_resp, txq_id, false);
		freed = iwlagn_tx_queue_reclaim(priv, txq_id, index);
		iwl_free_tfds_in_queue(priv, sta_id, tid, freed);

		if (priv->mac80211_registered &&
		    (iwl_queue_space(&txq->q) > txq->q.low_mark))
			iwl_wake_queue(priv, txq);
	}

	iwlagn_txq_check_empty(priv, sta_id, tid, txq_id);

	iwl_check_abort_status(priv, tx_resp->frame_count, status);
	spin_unlock_irqrestore(&priv->sta_lock, flags);
}

void iwlagn_rx_handler_setup(struct iwl_priv *priv)
{
	/* init calibration handlers */
	priv->rx_handlers[CALIBRATION_RES_NOTIFICATION] =
					iwlagn_rx_calib_result;
	priv->rx_handlers[CALIBRATION_COMPLETE_NOTIFICATION] =
					iwlagn_rx_calib_complete;
	priv->rx_handlers[REPLY_TX] = iwlagn_rx_reply_tx;

	/* set up notification wait support */
	spin_lock_init(&priv->_agn.notif_wait_lock);
	INIT_LIST_HEAD(&priv->_agn.notif_waits);
	init_waitqueue_head(&priv->_agn.notif_waitq);
}

void iwlagn_setup_deferred_work(struct iwl_priv *priv)
{
	/* in agn, the tx power calibration is done in uCode */
	priv->disable_tx_power_cal = 1;
}

int iwlagn_hw_valid_rtc_data_addr(u32 addr)
{
	return (addr >= IWLAGN_RTC_DATA_LOWER_BOUND) &&
		(addr < IWLAGN_RTC_DATA_UPPER_BOUND);
}

int iwlagn_send_tx_power(struct iwl_priv *priv)
{
	struct iwlagn_tx_power_dbm_cmd tx_power_cmd;
	u8 tx_ant_cfg_cmd;

	if (WARN_ONCE(test_bit(STATUS_SCAN_HW, &priv->status),
		      "TX Power requested while scanning!\n"))
		return -EAGAIN;

	/* half dBm need to multiply */
	tx_power_cmd.global_lmt = (s8)(2 * priv->tx_power_user_lmt);

	if (priv->tx_power_lmt_in_half_dbm &&
	    priv->tx_power_lmt_in_half_dbm < tx_power_cmd.global_lmt) {
		/*
		 * For the newer devices which using enhanced/extend tx power
		 * table in EEPROM, the format is in half dBm. driver need to
		 * convert to dBm format before report to mac80211.
		 * By doing so, there is a possibility of 1/2 dBm resolution
		 * lost. driver will perform "round-up" operation before
		 * reporting, but it will cause 1/2 dBm tx power over the
		 * regulatory limit. Perform the checking here, if the
		 * "tx_power_user_lmt" is higher than EEPROM value (in
		 * half-dBm format), lower the tx power based on EEPROM
		 */
		tx_power_cmd.global_lmt = priv->tx_power_lmt_in_half_dbm;
	}
	tx_power_cmd.flags = IWLAGN_TX_POWER_NO_CLOSED;
	tx_power_cmd.srv_chan_lmt = IWLAGN_TX_POWER_AUTO;

	if (IWL_UCODE_API(priv->ucode_ver) == 1)
		tx_ant_cfg_cmd = REPLY_TX_POWER_DBM_CMD_V1;
	else
		tx_ant_cfg_cmd = REPLY_TX_POWER_DBM_CMD;

	return iwl_send_cmd_pdu(priv, tx_ant_cfg_cmd, sizeof(tx_power_cmd),
				&tx_power_cmd);
}

void iwlagn_temperature(struct iwl_priv *priv)
{
	/* store temperature from correct statistics (in Celsius) */
	priv->temperature = le32_to_cpu((iwl_bt_statistics(priv)) ?
		priv->_agn.statistics_bt.general.common.temperature :
		priv->_agn.statistics.general.common.temperature);
	iwl_tt_handler(priv);
}

u16 iwlagn_eeprom_calib_version(struct iwl_priv *priv)
{
	struct iwl_eeprom_calib_hdr {
		u8 version;
		u8 pa_type;
		u16 voltage;
	} *hdr;

	hdr = (struct iwl_eeprom_calib_hdr *)iwl_eeprom_query_addr(priv,
							EEPROM_CALIB_ALL);
	return hdr->version;

}

/*
 * EEPROM
 */
static u32 eeprom_indirect_address(const struct iwl_priv *priv, u32 address)
{
	u16 offset = 0;

	if ((address & INDIRECT_ADDRESS) == 0)
		return address;

	switch (address & INDIRECT_TYPE_MSK) {
	case INDIRECT_HOST:
		offset = iwl_eeprom_query16(priv, EEPROM_LINK_HOST);
		break;
	case INDIRECT_GENERAL:
		offset = iwl_eeprom_query16(priv, EEPROM_LINK_GENERAL);
		break;
	case INDIRECT_REGULATORY:
		offset = iwl_eeprom_query16(priv, EEPROM_LINK_REGULATORY);
		break;
	case INDIRECT_TXP_LIMIT:
		offset = iwl_eeprom_query16(priv, EEPROM_LINK_TXP_LIMIT);
		break;
	case INDIRECT_TXP_LIMIT_SIZE:
		offset = iwl_eeprom_query16(priv, EEPROM_LINK_TXP_LIMIT_SIZE);
		break;
	case INDIRECT_CALIBRATION:
		offset = iwl_eeprom_query16(priv, EEPROM_LINK_CALIBRATION);
		break;
	case INDIRECT_PROCESS_ADJST:
		offset = iwl_eeprom_query16(priv, EEPROM_LINK_PROCESS_ADJST);
		break;
	case INDIRECT_OTHERS:
		offset = iwl_eeprom_query16(priv, EEPROM_LINK_OTHERS);
		break;
	default:
		IWL_ERR(priv, "illegal indirect type: 0x%X\n",
		address & INDIRECT_TYPE_MSK);
		break;
	}

	/* translate the offset from words to byte */
	return (address & ADDRESS_MSK) + (offset << 1);
}

const u8 *iwlagn_eeprom_query_addr(const struct iwl_priv *priv,
					   size_t offset)
{
	u32 address = eeprom_indirect_address(priv, offset);
	BUG_ON(address >= priv->cfg->base_params->eeprom_size);
	return &priv->eeprom[address];
}

struct iwl_mod_params iwlagn_mod_params = {
	.amsdu_size_8K = 1,
	.restart_fw = 1,
	.plcp_check = true,
	/* the rest are 0 by default */
};

void iwlagn_rx_queue_reset(struct iwl_priv *priv, struct iwl_rx_queue *rxq)
{
	unsigned long flags;
	int i;
	spin_lock_irqsave(&rxq->lock, flags);
	INIT_LIST_HEAD(&rxq->rx_free);
	INIT_LIST_HEAD(&rxq->rx_used);
	/* Fill the rx_used queue with _all_ of the Rx buffers */
	for (i = 0; i < RX_FREE_BUFFERS + RX_QUEUE_SIZE; i++) {
		/* In the reset function, these buffers may have been allocated
		 * to an SKB, so we need to unmap and free potential storage */
		if (rxq->pool[i].page != NULL) {
			pci_unmap_page(priv->pci_dev, rxq->pool[i].page_dma,
				PAGE_SIZE << priv->hw_params.rx_page_order,
				PCI_DMA_FROMDEVICE);
			__iwl_free_pages(priv, rxq->pool[i].page);
			rxq->pool[i].page = NULL;
		}
		list_add_tail(&rxq->pool[i].list, &rxq->rx_used);
	}

	for (i = 0; i < RX_QUEUE_SIZE; i++)
		rxq->queue[i] = NULL;

	/* Set us so that we have processed and used all buffers, but have
	 * not restocked the Rx queue with fresh buffers */
	rxq->read = rxq->write = 0;
	rxq->write_actual = 0;
	rxq->free_count = 0;
	spin_unlock_irqrestore(&rxq->lock, flags);
}

int iwlagn_rx_init(struct iwl_priv *priv, struct iwl_rx_queue *rxq)
{
	u32 rb_size;
	const u32 rfdnlog = RX_QUEUE_SIZE_LOG; /* 256 RBDs */
	u32 rb_timeout = 0; /* FIXME: RX_RB_TIMEOUT for all devices? */

	if (!priv->cfg->base_params->use_isr_legacy)
		rb_timeout = RX_RB_TIMEOUT;

	if (priv->cfg->mod_params->amsdu_size_8K)
		rb_size = FH_RCSR_RX_CONFIG_REG_VAL_RB_SIZE_8K;
	else
		rb_size = FH_RCSR_RX_CONFIG_REG_VAL_RB_SIZE_4K;

	/* Stop Rx DMA */
	iwl_write_direct32(priv, FH_MEM_RCSR_CHNL0_CONFIG_REG, 0);

	/* Reset driver's Rx queue write index */
	iwl_write_direct32(priv, FH_RSCSR_CHNL0_RBDCB_WPTR_REG, 0);

	/* Tell device where to find RBD circular buffer in DRAM */
	iwl_write_direct32(priv, FH_RSCSR_CHNL0_RBDCB_BASE_REG,
			   (u32)(rxq->bd_dma >> 8));

	/* Tell device where in DRAM to update its Rx status */
	iwl_write_direct32(priv, FH_RSCSR_CHNL0_STTS_WPTR_REG,
			   rxq->rb_stts_dma >> 4);

	/* Enable Rx DMA
	 * FH_RCSR_CHNL0_RX_IGNORE_RXF_EMPTY is set because of HW bug in
	 *      the credit mechanism in 5000 HW RX FIFO
	 * Direct rx interrupts to hosts
	 * Rx buffer size 4 or 8k
	 * RB timeout 0x10
	 * 256 RBDs
	 */
	iwl_write_direct32(priv, FH_MEM_RCSR_CHNL0_CONFIG_REG,
			   FH_RCSR_RX_CONFIG_CHNL_EN_ENABLE_VAL |
			   FH_RCSR_CHNL0_RX_IGNORE_RXF_EMPTY |
			   FH_RCSR_CHNL0_RX_CONFIG_IRQ_DEST_INT_HOST_VAL |
			   FH_RCSR_CHNL0_RX_CONFIG_SINGLE_FRAME_MSK |
			   rb_size|
			   (rb_timeout << FH_RCSR_RX_CONFIG_REG_IRQ_RBTH_POS)|
			   (rfdnlog << FH_RCSR_RX_CONFIG_RBDCB_SIZE_POS));

	/* Set interrupt coalescing timer to default (2048 usecs) */
	iwl_write8(priv, CSR_INT_COALESCING, IWL_HOST_INT_TIMEOUT_DEF);

	return 0;
}

static void iwlagn_set_pwr_vmain(struct iwl_priv *priv)
{
/*
 * (for documentation purposes)
 * to set power to V_AUX, do:

		if (pci_pme_capable(priv->pci_dev, PCI_D3cold))
			iwl_set_bits_mask_prph(priv, APMG_PS_CTRL_REG,
					       APMG_PS_CTRL_VAL_PWR_SRC_VAUX,
					       ~APMG_PS_CTRL_MSK_PWR_SRC);
 */

	iwl_set_bits_mask_prph(priv, APMG_PS_CTRL_REG,
			       APMG_PS_CTRL_VAL_PWR_SRC_VMAIN,
			       ~APMG_PS_CTRL_MSK_PWR_SRC);
}

int iwlagn_hw_nic_init(struct iwl_priv *priv)
{
	unsigned long flags;
	struct iwl_rx_queue *rxq = &priv->rxq;
	int ret;

	/* nic_init */
	spin_lock_irqsave(&priv->lock, flags);
	priv->cfg->ops->lib->apm_ops.init(priv);

	/* Set interrupt coalescing calibration timer to default (512 usecs) */
	iwl_write8(priv, CSR_INT_COALESCING, IWL_HOST_INT_CALIB_TIMEOUT_DEF);

	spin_unlock_irqrestore(&priv->lock, flags);

	iwlagn_set_pwr_vmain(priv);

	priv->cfg->ops->lib->apm_ops.config(priv);

	/* Allocate the RX queue, or reset if it is already allocated */
	if (!rxq->bd) {
		ret = iwl_rx_queue_alloc(priv);
		if (ret) {
			IWL_ERR(priv, "Unable to initialize Rx queue\n");
			return -ENOMEM;
		}
	} else
		iwlagn_rx_queue_reset(priv, rxq);

	iwlagn_rx_replenish(priv);

	iwlagn_rx_init(priv, rxq);

	spin_lock_irqsave(&priv->lock, flags);

	rxq->need_update = 1;
	iwl_rx_queue_update_write_ptr(priv, rxq);

	spin_unlock_irqrestore(&priv->lock, flags);

	/* Allocate or reset and init all Tx and Command queues */
	if (!priv->txq) {
		ret = iwlagn_txq_ctx_alloc(priv);
		if (ret)
			return ret;
	} else
		iwlagn_txq_ctx_reset(priv);

	if (priv->cfg->base_params->shadow_reg_enable) {
		/* enable shadow regs in HW */
		iwl_set_bit(priv, CSR_MAC_SHADOW_REG_CTRL,
			0x800FFFFF);
	}

	set_bit(STATUS_INIT, &priv->status);

	return 0;
}

/**
 * iwlagn_dma_addr2rbd_ptr - convert a DMA address to a uCode read buffer ptr
 */
static inline __le32 iwlagn_dma_addr2rbd_ptr(struct iwl_priv *priv,
					  dma_addr_t dma_addr)
{
	return cpu_to_le32((u32)(dma_addr >> 8));
}

/**
 * iwlagn_rx_queue_restock - refill RX queue from pre-allocated pool
 *
 * If there are slots in the RX queue that need to be restocked,
 * and we have free pre-allocated buffers, fill the ranks as much
 * as we can, pulling from rx_free.
 *
 * This moves the 'write' index forward to catch up with 'processed', and
 * also updates the memory address in the firmware to reference the new
 * target buffer.
 */
void iwlagn_rx_queue_restock(struct iwl_priv *priv)
{
	struct iwl_rx_queue *rxq = &priv->rxq;
	struct list_head *element;
	struct iwl_rx_mem_buffer *rxb;
	unsigned long flags;

	spin_lock_irqsave(&rxq->lock, flags);
	while ((iwl_rx_queue_space(rxq) > 0) && (rxq->free_count)) {
		/* The overwritten rxb must be a used one */
		rxb = rxq->queue[rxq->write];
		BUG_ON(rxb && rxb->page);

		/* Get next free Rx buffer, remove from free list */
		element = rxq->rx_free.next;
		rxb = list_entry(element, struct iwl_rx_mem_buffer, list);
		list_del(element);

		/* Point to Rx buffer via next RBD in circular buffer */
		rxq->bd[rxq->write] = iwlagn_dma_addr2rbd_ptr(priv,
							      rxb->page_dma);
		rxq->queue[rxq->write] = rxb;
		rxq->write = (rxq->write + 1) & RX_QUEUE_MASK;
		rxq->free_count--;
	}
	spin_unlock_irqrestore(&rxq->lock, flags);
	/* If the pre-allocated buffer pool is dropping low, schedule to
	 * refill it */
	if (rxq->free_count <= RX_LOW_WATERMARK)
		queue_work(priv->workqueue, &priv->rx_replenish);


	/* If we've added more space for the firmware to place data, tell it.
	 * Increment device's write pointer in multiples of 8. */
	if (rxq->write_actual != (rxq->write & ~0x7)) {
		spin_lock_irqsave(&rxq->lock, flags);
		rxq->need_update = 1;
		spin_unlock_irqrestore(&rxq->lock, flags);
		iwl_rx_queue_update_write_ptr(priv, rxq);
	}
}

/**
 * iwlagn_rx_replenish - Move all used packet from rx_used to rx_free
 *
 * When moving to rx_free an SKB is allocated for the slot.
 *
 * Also restock the Rx queue via iwl_rx_queue_restock.
 * This is called as a scheduled work item (except for during initialization)
 */
void iwlagn_rx_allocate(struct iwl_priv *priv, gfp_t priority)
{
	struct iwl_rx_queue *rxq = &priv->rxq;
	struct list_head *element;
	struct iwl_rx_mem_buffer *rxb;
	struct page *page;
	unsigned long flags;
	gfp_t gfp_mask = priority;

	while (1) {
		spin_lock_irqsave(&rxq->lock, flags);
		if (list_empty(&rxq->rx_used)) {
			spin_unlock_irqrestore(&rxq->lock, flags);
			return;
		}
		spin_unlock_irqrestore(&rxq->lock, flags);

		if (rxq->free_count > RX_LOW_WATERMARK)
			gfp_mask |= __GFP_NOWARN;

		if (priv->hw_params.rx_page_order > 0)
			gfp_mask |= __GFP_COMP;

		/* Alloc a new receive buffer */
		page = alloc_pages(gfp_mask, priv->hw_params.rx_page_order);
		if (!page) {
			if (net_ratelimit())
				IWL_DEBUG_INFO(priv, "alloc_pages failed, "
					       "order: %d\n",
					       priv->hw_params.rx_page_order);

			if ((rxq->free_count <= RX_LOW_WATERMARK) &&
			    net_ratelimit())
				IWL_CRIT(priv, "Failed to alloc_pages with %s. Only %u free buffers remaining.\n",
					 priority == GFP_ATOMIC ?  "GFP_ATOMIC" : "GFP_KERNEL",
					 rxq->free_count);
			/* We don't reschedule replenish work here -- we will
			 * call the restock method and if it still needs
			 * more buffers it will schedule replenish */
			return;
		}

		spin_lock_irqsave(&rxq->lock, flags);

		if (list_empty(&rxq->rx_used)) {
			spin_unlock_irqrestore(&rxq->lock, flags);
			__free_pages(page, priv->hw_params.rx_page_order);
			return;
		}
		element = rxq->rx_used.next;
		rxb = list_entry(element, struct iwl_rx_mem_buffer, list);
		list_del(element);

		spin_unlock_irqrestore(&rxq->lock, flags);

		BUG_ON(rxb->page);
		rxb->page = page;
		/* Get physical address of the RB */
		rxb->page_dma = pci_map_page(priv->pci_dev, page, 0,
				PAGE_SIZE << priv->hw_params.rx_page_order,
				PCI_DMA_FROMDEVICE);
		/* dma address must be no more than 36 bits */
		BUG_ON(rxb->page_dma & ~DMA_BIT_MASK(36));
		/* and also 256 byte aligned! */
		BUG_ON(rxb->page_dma & DMA_BIT_MASK(8));

		spin_lock_irqsave(&rxq->lock, flags);

		list_add_tail(&rxb->list, &rxq->rx_free);
		rxq->free_count++;
		priv->alloc_rxb_page++;

		spin_unlock_irqrestore(&rxq->lock, flags);
	}
}

void iwlagn_rx_replenish(struct iwl_priv *priv)
{
	unsigned long flags;

	iwlagn_rx_allocate(priv, GFP_KERNEL);

	spin_lock_irqsave(&priv->lock, flags);
	iwlagn_rx_queue_restock(priv);
	spin_unlock_irqrestore(&priv->lock, flags);
}

void iwlagn_rx_replenish_now(struct iwl_priv *priv)
{
	iwlagn_rx_allocate(priv, GFP_ATOMIC);

	iwlagn_rx_queue_restock(priv);
}

/* Assumes that the skb field of the buffers in 'pool' is kept accurate.
 * If an SKB has been detached, the POOL needs to have its SKB set to NULL
 * This free routine walks the list of POOL entries and if SKB is set to
 * non NULL it is unmapped and freed
 */
void iwlagn_rx_queue_free(struct iwl_priv *priv, struct iwl_rx_queue *rxq)
{
	int i;
	for (i = 0; i < RX_QUEUE_SIZE + RX_FREE_BUFFERS; i++) {
		if (rxq->pool[i].page != NULL) {
			pci_unmap_page(priv->pci_dev, rxq->pool[i].page_dma,
				PAGE_SIZE << priv->hw_params.rx_page_order,
				PCI_DMA_FROMDEVICE);
			__iwl_free_pages(priv, rxq->pool[i].page);
			rxq->pool[i].page = NULL;
		}
	}

	dma_free_coherent(&priv->pci_dev->dev, 4 * RX_QUEUE_SIZE, rxq->bd,
			  rxq->bd_dma);
	dma_free_coherent(&priv->pci_dev->dev, sizeof(struct iwl_rb_status),
			  rxq->rb_stts, rxq->rb_stts_dma);
	rxq->bd = NULL;
	rxq->rb_stts  = NULL;
}

int iwlagn_rxq_stop(struct iwl_priv *priv)
{

	/* stop Rx DMA */
	iwl_write_direct32(priv, FH_MEM_RCSR_CHNL0_CONFIG_REG, 0);
	iwl_poll_direct_bit(priv, FH_MEM_RSSR_RX_STATUS_REG,
			    FH_RSSR_CHNL0_RX_STATUS_CHNL_IDLE, 1000);

	return 0;
}

int iwlagn_hwrate_to_mac80211_idx(u32 rate_n_flags, enum ieee80211_band band)
{
	int idx = 0;
	int band_offset = 0;

	/* HT rate format: mac80211 wants an MCS number, which is just LSB */
	if (rate_n_flags & RATE_MCS_HT_MSK) {
		idx = (rate_n_flags & 0xff);
		return idx;
	/* Legacy rate format, search for match in table */
	} else {
		if (band == IEEE80211_BAND_5GHZ)
			band_offset = IWL_FIRST_OFDM_RATE;
		for (idx = band_offset; idx < IWL_RATE_COUNT_LEGACY; idx++)
			if (iwl_rates[idx].plcp == (rate_n_flags & 0xFF))
				return idx - band_offset;
	}

	return -1;
}

static int iwl_get_single_channel_for_scan(struct iwl_priv *priv,
					   struct ieee80211_vif *vif,
					   enum ieee80211_band band,
					   struct iwl_scan_channel *scan_ch)
{
	const struct ieee80211_supported_band *sband;
	u16 passive_dwell = 0;
	u16 active_dwell = 0;
	int added = 0;
	u16 channel = 0;

	sband = iwl_get_hw_mode(priv, band);
	if (!sband) {
		IWL_ERR(priv, "invalid band\n");
		return added;
	}

	active_dwell = iwl_get_active_dwell_time(priv, band, 0);
	passive_dwell = iwl_get_passive_dwell_time(priv, band, vif);

	if (passive_dwell <= active_dwell)
		passive_dwell = active_dwell + 1;

	channel = iwl_get_single_channel_number(priv, band);
	if (channel) {
		scan_ch->channel = cpu_to_le16(channel);
		scan_ch->type = SCAN_CHANNEL_TYPE_PASSIVE;
		scan_ch->active_dwell = cpu_to_le16(active_dwell);
		scan_ch->passive_dwell = cpu_to_le16(passive_dwell);
		/* Set txpower levels to defaults */
		scan_ch->dsp_atten = 110;
		if (band == IEEE80211_BAND_5GHZ)
			scan_ch->tx_gain = ((1 << 5) | (3 << 3)) | 3;
		else
			scan_ch->tx_gain = ((1 << 5) | (5 << 3));
		added++;
	} else
		IWL_ERR(priv, "no valid channel found\n");
	return added;
}

static int iwl_get_channels_for_scan(struct iwl_priv *priv,
				     struct ieee80211_vif *vif,
				     enum ieee80211_band band,
				     u8 is_active, u8 n_probes,
				     struct iwl_scan_channel *scan_ch)
{
	struct ieee80211_channel *chan;
	const struct ieee80211_supported_band *sband;
	const struct iwl_channel_info *ch_info;
	u16 passive_dwell = 0;
	u16 active_dwell = 0;
	int added, i;
	u16 channel;

	sband = iwl_get_hw_mode(priv, band);
	if (!sband)
		return 0;

	active_dwell = iwl_get_active_dwell_time(priv, band, n_probes);
	passive_dwell = iwl_get_passive_dwell_time(priv, band, vif);

	if (passive_dwell <= active_dwell)
		passive_dwell = active_dwell + 1;

	for (i = 0, added = 0; i < priv->scan_request->n_channels; i++) {
		chan = priv->scan_request->channels[i];

		if (chan->band != band)
			continue;

		channel = chan->hw_value;
		scan_ch->channel = cpu_to_le16(channel);

		ch_info = iwl_get_channel_info(priv, band, channel);
		if (!is_channel_valid(ch_info)) {
			IWL_DEBUG_SCAN(priv, "Channel %d is INVALID for this band.\n",
					channel);
			continue;
		}

		if (!is_active || is_channel_passive(ch_info) ||
		    (chan->flags & IEEE80211_CHAN_PASSIVE_SCAN))
			scan_ch->type = SCAN_CHANNEL_TYPE_PASSIVE;
		else
			scan_ch->type = SCAN_CHANNEL_TYPE_ACTIVE;

		if (n_probes)
			scan_ch->type |= IWL_SCAN_PROBE_MASK(n_probes);

		scan_ch->active_dwell = cpu_to_le16(active_dwell);
		scan_ch->passive_dwell = cpu_to_le16(passive_dwell);

		/* Set txpower levels to defaults */
		scan_ch->dsp_atten = 110;

		/* NOTE: if we were doing 6Mb OFDM for scans we'd use
		 * power level:
		 * scan_ch->tx_gain = ((1 << 5) | (2 << 3)) | 3;
		 */
		if (band == IEEE80211_BAND_5GHZ)
			scan_ch->tx_gain = ((1 << 5) | (3 << 3)) | 3;
		else
			scan_ch->tx_gain = ((1 << 5) | (5 << 3));

		IWL_DEBUG_SCAN(priv, "Scanning ch=%d prob=0x%X [%s %d]\n",
			       channel, le32_to_cpu(scan_ch->type),
			       (scan_ch->type & SCAN_CHANNEL_TYPE_ACTIVE) ?
				"ACTIVE" : "PASSIVE",
			       (scan_ch->type & SCAN_CHANNEL_TYPE_ACTIVE) ?
			       active_dwell : passive_dwell);

		scan_ch++;
		added++;
	}

	IWL_DEBUG_SCAN(priv, "total channels to scan %d\n", added);
	return added;
}

static int iwl_fill_offch_tx(struct iwl_priv *priv, void *data, size_t maxlen)
{
	struct sk_buff *skb = priv->_agn.offchan_tx_skb;

	if (skb->len < maxlen)
		maxlen = skb->len;

	memcpy(data, skb->data, maxlen);

	return maxlen;
}

int iwlagn_request_scan(struct iwl_priv *priv, struct ieee80211_vif *vif)
{
	struct iwl_host_cmd cmd = {
		.id = REPLY_SCAN_CMD,
		.len = sizeof(struct iwl_scan_cmd),
		.flags = CMD_SIZE_HUGE,
	};
	struct iwl_scan_cmd *scan;
	struct iwl_rxon_context *ctx = &priv->contexts[IWL_RXON_CTX_BSS];
	u32 rate_flags = 0;
	u16 cmd_len;
	u16 rx_chain = 0;
	enum ieee80211_band band;
	u8 n_probes = 0;
	u8 rx_ant = priv->hw_params.valid_rx_ant;
	u8 rate;
	bool is_active = false;
	int  chan_mod;
	u8 active_chains;
	u8 scan_tx_antennas = priv->hw_params.valid_tx_ant;
	int ret;

	lockdep_assert_held(&priv->mutex);

	if (vif)
		ctx = iwl_rxon_ctx_from_vif(vif);

	if (!priv->scan_cmd) {
		priv->scan_cmd = kmalloc(sizeof(struct iwl_scan_cmd) +
					 IWL_MAX_SCAN_SIZE, GFP_KERNEL);
		if (!priv->scan_cmd) {
			IWL_DEBUG_SCAN(priv,
				       "fail to allocate memory for scan\n");
			return -ENOMEM;
		}
	}
	scan = priv->scan_cmd;
	memset(scan, 0, sizeof(struct iwl_scan_cmd) + IWL_MAX_SCAN_SIZE);

	scan->quiet_plcp_th = IWL_PLCP_QUIET_THRESH;
	scan->quiet_time = IWL_ACTIVE_QUIET_TIME;

	if (priv->scan_type != IWL_SCAN_OFFCH_TX &&
	    iwl_is_any_associated(priv)) {
		u16 interval = 0;
		u32 extra;
		u32 suspend_time = 100;
		u32 scan_suspend_time = 100;

		IWL_DEBUG_INFO(priv, "Scanning while associated...\n");
		switch (priv->scan_type) {
		case IWL_SCAN_OFFCH_TX:
			WARN_ON(1);
			break;
		case IWL_SCAN_RADIO_RESET:
			interval = 0;
			break;
		case IWL_SCAN_NORMAL:
			interval = vif->bss_conf.beacon_int;
			break;
		}

		scan->suspend_time = 0;
		scan->max_out_time = cpu_to_le32(200 * 1024);
		if (!interval)
			interval = suspend_time;

		extra = (suspend_time / interval) << 22;
		scan_suspend_time = (extra |
		    ((suspend_time % interval) * 1024));
		scan->suspend_time = cpu_to_le32(scan_suspend_time);
		IWL_DEBUG_SCAN(priv, "suspend_time 0x%X beacon interval %d\n",
			       scan_suspend_time, interval);
	} else if (priv->scan_type == IWL_SCAN_OFFCH_TX) {
		scan->suspend_time = 0;
		scan->max_out_time =
			cpu_to_le32(1024 * priv->_agn.offchan_tx_timeout);
	}

	switch (priv->scan_type) {
	case IWL_SCAN_RADIO_RESET:
		IWL_DEBUG_SCAN(priv, "Start internal passive scan.\n");
		break;
	case IWL_SCAN_NORMAL:
		if (priv->scan_request->n_ssids) {
			int i, p = 0;
			IWL_DEBUG_SCAN(priv, "Kicking off active scan\n");
			for (i = 0; i < priv->scan_request->n_ssids; i++) {
				/* always does wildcard anyway */
				if (!priv->scan_request->ssids[i].ssid_len)
					continue;
				scan->direct_scan[p].id = WLAN_EID_SSID;
				scan->direct_scan[p].len =
					priv->scan_request->ssids[i].ssid_len;
				memcpy(scan->direct_scan[p].ssid,
				       priv->scan_request->ssids[i].ssid,
				       priv->scan_request->ssids[i].ssid_len);
				n_probes++;
				p++;
			}
			is_active = true;
		} else
			IWL_DEBUG_SCAN(priv, "Start passive scan.\n");
		break;
	case IWL_SCAN_OFFCH_TX:
		IWL_DEBUG_SCAN(priv, "Start offchannel TX scan.\n");
		break;
	}

	scan->tx_cmd.tx_flags = TX_CMD_FLG_SEQ_CTL_MSK;
	scan->tx_cmd.sta_id = ctx->bcast_sta_id;
	scan->tx_cmd.stop_time.life_time = TX_CMD_LIFE_TIME_INFINITE;

	switch (priv->scan_band) {
	case IEEE80211_BAND_2GHZ:
		scan->flags = RXON_FLG_BAND_24G_MSK | RXON_FLG_AUTO_DETECT_MSK;
		chan_mod = le32_to_cpu(
			priv->contexts[IWL_RXON_CTX_BSS].active.flags &
						RXON_FLG_CHANNEL_MODE_MSK)
				       >> RXON_FLG_CHANNEL_MODE_POS;
		if (chan_mod == CHANNEL_MODE_PURE_40) {
			rate = IWL_RATE_6M_PLCP;
		} else {
			rate = IWL_RATE_1M_PLCP;
			rate_flags = RATE_MCS_CCK_MSK;
		}
		/*
		 * Internal scans are passive, so we can indiscriminately set
		 * the BT ignore flag on 2.4 GHz since it applies to TX only.
		 */
		if (priv->cfg->bt_params &&
		    priv->cfg->bt_params->advanced_bt_coexist)
			scan->tx_cmd.tx_flags |= TX_CMD_FLG_IGNORE_BT;
		break;
	case IEEE80211_BAND_5GHZ:
		rate = IWL_RATE_6M_PLCP;
		break;
	default:
		IWL_WARN(priv, "Invalid scan band\n");
		return -EIO;
	}

	/*
	 * If active scanning is requested but a certain channel is
	 * marked passive, we can do active scanning if we detect
	 * transmissions.
	 *
	 * There is an issue with some firmware versions that triggers
	 * a sysassert on a "good CRC threshold" of zero (== disabled),
	 * on a radar channel even though this means that we should NOT
	 * send probes.
	 *
	 * The "good CRC threshold" is the number of frames that we
	 * need to receive during our dwell time on a channel before
	 * sending out probes -- setting this to a huge value will
	 * mean we never reach it, but at the same time work around
	 * the aforementioned issue. Thus use IWL_GOOD_CRC_TH_NEVER
	 * here instead of IWL_GOOD_CRC_TH_DISABLED.
	 */
	scan->good_CRC_th = is_active ? IWL_GOOD_CRC_TH_DEFAULT :
					IWL_GOOD_CRC_TH_NEVER;

	band = priv->scan_band;

	if (priv->cfg->scan_rx_antennas[band])
		rx_ant = priv->cfg->scan_rx_antennas[band];

	if (band == IEEE80211_BAND_2GHZ &&
	    priv->cfg->bt_params &&
	    priv->cfg->bt_params->advanced_bt_coexist) {
		/* transmit 2.4 GHz probes only on first antenna */
		scan_tx_antennas = first_antenna(scan_tx_antennas);
	}

	priv->scan_tx_ant[band] = iwl_toggle_tx_ant(priv, priv->scan_tx_ant[band],
						    scan_tx_antennas);
	rate_flags |= iwl_ant_idx_to_flags(priv->scan_tx_ant[band]);
	scan->tx_cmd.rate_n_flags = iwl_hw_set_rate_n_flags(rate, rate_flags);

	/* In power save mode use one chain, otherwise use all chains */
	if (test_bit(STATUS_POWER_PMI, &priv->status)) {
		/* rx_ant has been set to all valid chains previously */
		active_chains = rx_ant &
				((u8)(priv->chain_noise_data.active_chains));
		if (!active_chains)
			active_chains = rx_ant;

		IWL_DEBUG_SCAN(priv, "chain_noise_data.active_chains: %u\n",
				priv->chain_noise_data.active_chains);

		rx_ant = first_antenna(active_chains);
	}
	if (priv->cfg->bt_params &&
	    priv->cfg->bt_params->advanced_bt_coexist &&
	    priv->bt_full_concurrent) {
		/* operated as 1x1 in full concurrency mode */
		rx_ant = first_antenna(rx_ant);
	}

	/* MIMO is not used here, but value is required */
	rx_chain |= priv->hw_params.valid_rx_ant << RXON_RX_CHAIN_VALID_POS;
	rx_chain |= rx_ant << RXON_RX_CHAIN_FORCE_MIMO_SEL_POS;
	rx_chain |= rx_ant << RXON_RX_CHAIN_FORCE_SEL_POS;
	rx_chain |= 0x1 << RXON_RX_CHAIN_DRIVER_FORCE_POS;
	scan->rx_chain = cpu_to_le16(rx_chain);
	switch (priv->scan_type) {
	case IWL_SCAN_NORMAL:
		cmd_len = iwl_fill_probe_req(priv,
					(struct ieee80211_mgmt *)scan->data,
					vif->addr,
					priv->scan_request->ie,
					priv->scan_request->ie_len,
					IWL_MAX_SCAN_SIZE - sizeof(*scan));
		break;
	case IWL_SCAN_RADIO_RESET:
		/* use bcast addr, will not be transmitted but must be valid */
		cmd_len = iwl_fill_probe_req(priv,
					(struct ieee80211_mgmt *)scan->data,
					iwl_bcast_addr, NULL, 0,
					IWL_MAX_SCAN_SIZE - sizeof(*scan));
		break;
	case IWL_SCAN_OFFCH_TX:
		cmd_len = iwl_fill_offch_tx(priv, scan->data,
					    IWL_MAX_SCAN_SIZE
					     - sizeof(*scan)
					     - sizeof(struct iwl_scan_channel));
		scan->scan_flags |= IWL_SCAN_FLAGS_ACTION_FRAME_TX;
		break;
	default:
		BUG();
	}
	scan->tx_cmd.len = cpu_to_le16(cmd_len);

	scan->filter_flags |= (RXON_FILTER_ACCEPT_GRP_MSK |
			       RXON_FILTER_BCON_AWARE_MSK);

	switch (priv->scan_type) {
	case IWL_SCAN_RADIO_RESET:
		scan->channel_count =
			iwl_get_single_channel_for_scan(priv, vif, band,
				(void *)&scan->data[cmd_len]);
		break;
	case IWL_SCAN_NORMAL:
		scan->channel_count =
			iwl_get_channels_for_scan(priv, vif, band,
				is_active, n_probes,
				(void *)&scan->data[cmd_len]);
		break;
	case IWL_SCAN_OFFCH_TX: {
		struct iwl_scan_channel *scan_ch;

		scan->channel_count = 1;

		scan_ch = (void *)&scan->data[cmd_len];
		scan_ch->type = SCAN_CHANNEL_TYPE_ACTIVE;
		scan_ch->channel =
			cpu_to_le16(priv->_agn.offchan_tx_chan->hw_value);
		scan_ch->active_dwell =
			cpu_to_le16(priv->_agn.offchan_tx_timeout);
		scan_ch->passive_dwell = 0;

		/* Set txpower levels to defaults */
		scan_ch->dsp_atten = 110;

		/* NOTE: if we were doing 6Mb OFDM for scans we'd use
		 * power level:
		 * scan_ch->tx_gain = ((1 << 5) | (2 << 3)) | 3;
		 */
		if (priv->_agn.offchan_tx_chan->band == IEEE80211_BAND_5GHZ)
			scan_ch->tx_gain = ((1 << 5) | (3 << 3)) | 3;
		else
			scan_ch->tx_gain = ((1 << 5) | (5 << 3));
		}
		break;
	}

	if (scan->channel_count == 0) {
		IWL_DEBUG_SCAN(priv, "channel count %d\n", scan->channel_count);
		return -EIO;
	}

	cmd.len += le16_to_cpu(scan->tx_cmd.len) +
	    scan->channel_count * sizeof(struct iwl_scan_channel);
	cmd.data = scan;
	scan->len = cpu_to_le16(cmd.len);

	/* set scan bit here for PAN params */
	set_bit(STATUS_SCAN_HW, &priv->status);

	if (priv->cfg->ops->hcmd->set_pan_params) {
		ret = priv->cfg->ops->hcmd->set_pan_params(priv);
		if (ret)
			return ret;
	}

	ret = iwl_send_cmd_sync(priv, &cmd);
	if (ret) {
		clear_bit(STATUS_SCAN_HW, &priv->status);
		if (priv->cfg->ops->hcmd->set_pan_params)
			priv->cfg->ops->hcmd->set_pan_params(priv);
	}

	return ret;
}

int iwlagn_manage_ibss_station(struct iwl_priv *priv,
			       struct ieee80211_vif *vif, bool add)
{
	struct iwl_vif_priv *vif_priv = (void *)vif->drv_priv;

	if (add)
		return iwlagn_add_bssid_station(priv, vif_priv->ctx,
						vif->bss_conf.bssid,
						&vif_priv->ibss_bssid_sta_id);
	return iwl_remove_station(priv, vif_priv->ibss_bssid_sta_id,
				  vif->bss_conf.bssid);
}

void iwl_free_tfds_in_queue(struct iwl_priv *priv,
			    int sta_id, int tid, int freed)
{
	lockdep_assert_held(&priv->sta_lock);

	if (priv->stations[sta_id].tid[tid].tfds_in_queue >= freed)
		priv->stations[sta_id].tid[tid].tfds_in_queue -= freed;
	else {
		IWL_DEBUG_TX(priv, "free more than tfds_in_queue (%u:%d)\n",
			priv->stations[sta_id].tid[tid].tfds_in_queue,
			freed);
		priv->stations[sta_id].tid[tid].tfds_in_queue = 0;
	}
}

#define IWL_FLUSH_WAIT_MS	2000

int iwlagn_wait_tx_queue_empty(struct iwl_priv *priv)
{
	struct iwl_tx_queue *txq;
	struct iwl_queue *q;
	int cnt;
	unsigned long now = jiffies;
	int ret = 0;

	/* waiting for all the tx frames complete might take a while */
	for (cnt = 0; cnt < priv->hw_params.max_txq_num; cnt++) {
		if (cnt == priv->cmd_queue)
			continue;
		txq = &priv->txq[cnt];
		q = &txq->q;
		while (q->read_ptr != q->write_ptr && !time_after(jiffies,
		       now + msecs_to_jiffies(IWL_FLUSH_WAIT_MS)))
				msleep(1);

		if (q->read_ptr != q->write_ptr) {
			IWL_ERR(priv, "fail to flush all tx fifo queues\n");
			ret = -ETIMEDOUT;
			break;
		}
	}
	return ret;
}

#define IWL_TX_QUEUE_MSK	0xfffff

/**
 * iwlagn_txfifo_flush: send REPLY_TXFIFO_FLUSH command to uCode
 *
 * pre-requirements:
 *  1. acquire mutex before calling
 *  2. make sure rf is on and not in exit state
 */
int iwlagn_txfifo_flush(struct iwl_priv *priv, u16 flush_control)
{
	struct iwl_txfifo_flush_cmd flush_cmd;
	struct iwl_host_cmd cmd = {
		.id = REPLY_TXFIFO_FLUSH,
		.len = sizeof(struct iwl_txfifo_flush_cmd),
		.flags = CMD_SYNC,
		.data = &flush_cmd,
	};

	might_sleep();

	memset(&flush_cmd, 0, sizeof(flush_cmd));
	flush_cmd.fifo_control = IWL_TX_FIFO_VO_MSK | IWL_TX_FIFO_VI_MSK |
				 IWL_TX_FIFO_BE_MSK | IWL_TX_FIFO_BK_MSK;
	if (priv->cfg->sku & IWL_SKU_N)
		flush_cmd.fifo_control |= IWL_AGG_TX_QUEUE_MSK;

	IWL_DEBUG_INFO(priv, "fifo queue control: 0X%x\n",
		       flush_cmd.fifo_control);
	flush_cmd.flush_control = cpu_to_le16(flush_control);

	return iwl_send_cmd(priv, &cmd);
}

void iwlagn_dev_txfifo_flush(struct iwl_priv *priv, u16 flush_control)
{
	mutex_lock(&priv->mutex);
	ieee80211_stop_queues(priv->hw);
	if (priv->cfg->ops->lib->txfifo_flush(priv, IWL_DROP_ALL)) {
		IWL_ERR(priv, "flush request fail\n");
		goto done;
	}
	IWL_DEBUG_INFO(priv, "wait transmit/flush all frames\n");
	iwlagn_wait_tx_queue_empty(priv);
done:
	ieee80211_wake_queues(priv->hw);
	mutex_unlock(&priv->mutex);
}

/*
 * BT coex
 */
/*
 * Macros to access the lookup table.
 *
 * The lookup table has 7 inputs: bt3_prio, bt3_txrx, bt_rf_act, wifi_req,
* wifi_prio, wifi_txrx and wifi_sh_ant_req.
 *
 * It has three outputs: WLAN_ACTIVE, WLAN_KILL and ANT_SWITCH
 *
 * The format is that "registers" 8 through 11 contain the WLAN_ACTIVE bits
 * one after another in 32-bit registers, and "registers" 0 through 7 contain
 * the WLAN_KILL and ANT_SWITCH bits interleaved (in that order).
 *
 * These macros encode that format.
 */
#define LUT_VALUE(bt3_prio, bt3_txrx, bt_rf_act, wifi_req, wifi_prio, \
		  wifi_txrx, wifi_sh_ant_req) \
	(bt3_prio | (bt3_txrx << 1) | (bt_rf_act << 2) | (wifi_req << 3) | \
	(wifi_prio << 4) | (wifi_txrx << 5) | (wifi_sh_ant_req << 6))

#define LUT_PTA_WLAN_ACTIVE_OP(lut, op, val) \
	lut[8 + ((val) >> 5)] op (cpu_to_le32(BIT((val) & 0x1f)))
#define LUT_TEST_PTA_WLAN_ACTIVE(lut, bt3_prio, bt3_txrx, bt_rf_act, wifi_req, \
				 wifi_prio, wifi_txrx, wifi_sh_ant_req) \
	(!!(LUT_PTA_WLAN_ACTIVE_OP(lut, &, LUT_VALUE(bt3_prio, bt3_txrx, \
				   bt_rf_act, wifi_req, wifi_prio, wifi_txrx, \
				   wifi_sh_ant_req))))
#define LUT_SET_PTA_WLAN_ACTIVE(lut, bt3_prio, bt3_txrx, bt_rf_act, wifi_req, \
				wifi_prio, wifi_txrx, wifi_sh_ant_req) \
	LUT_PTA_WLAN_ACTIVE_OP(lut, |=, LUT_VALUE(bt3_prio, bt3_txrx, \
			       bt_rf_act, wifi_req, wifi_prio, wifi_txrx, \
			       wifi_sh_ant_req))
#define LUT_CLEAR_PTA_WLAN_ACTIVE(lut, bt3_prio, bt3_txrx, bt_rf_act, \
				  wifi_req, wifi_prio, wifi_txrx, \
				  wifi_sh_ant_req) \
	LUT_PTA_WLAN_ACTIVE_OP(lut, &= ~, LUT_VALUE(bt3_prio, bt3_txrx, \
			       bt_rf_act, wifi_req, wifi_prio, wifi_txrx, \
			       wifi_sh_ant_req))

#define LUT_WLAN_KILL_OP(lut, op, val) \
	lut[(val) >> 4] op (cpu_to_le32(BIT(((val) << 1) & 0x1e)))
#define LUT_TEST_WLAN_KILL(lut, bt3_prio, bt3_txrx, bt_rf_act, wifi_req, \
			   wifi_prio, wifi_txrx, wifi_sh_ant_req) \
	(!!(LUT_WLAN_KILL_OP(lut, &, LUT_VALUE(bt3_prio, bt3_txrx, bt_rf_act, \
			     wifi_req, wifi_prio, wifi_txrx, wifi_sh_ant_req))))
#define LUT_SET_WLAN_KILL(lut, bt3_prio, bt3_txrx, bt_rf_act, wifi_req, \
			  wifi_prio, wifi_txrx, wifi_sh_ant_req) \
	LUT_WLAN_KILL_OP(lut, |=, LUT_VALUE(bt3_prio, bt3_txrx, bt_rf_act, \
			 wifi_req, wifi_prio, wifi_txrx, wifi_sh_ant_req))
#define LUT_CLEAR_WLAN_KILL(lut, bt3_prio, bt3_txrx, bt_rf_act, wifi_req, \
			    wifi_prio, wifi_txrx, wifi_sh_ant_req) \
	LUT_WLAN_KILL_OP(lut, &= ~, LUT_VALUE(bt3_prio, bt3_txrx, bt_rf_act, \
			 wifi_req, wifi_prio, wifi_txrx, wifi_sh_ant_req))

#define LUT_ANT_SWITCH_OP(lut, op, val) \
	lut[(val) >> 4] op (cpu_to_le32(BIT((((val) << 1) & 0x1e) + 1)))
#define LUT_TEST_ANT_SWITCH(lut, bt3_prio, bt3_txrx, bt_rf_act, wifi_req, \
			    wifi_prio, wifi_txrx, wifi_sh_ant_req) \
	(!!(LUT_ANT_SWITCH_OP(lut, &, LUT_VALUE(bt3_prio, bt3_txrx, bt_rf_act, \
			      wifi_req, wifi_prio, wifi_txrx, \
			      wifi_sh_ant_req))))
#define LUT_SET_ANT_SWITCH(lut, bt3_prio, bt3_txrx, bt_rf_act, wifi_req, \
			   wifi_prio, wifi_txrx, wifi_sh_ant_req) \
	LUT_ANT_SWITCH_OP(lut, |=, LUT_VALUE(bt3_prio, bt3_txrx, bt_rf_act, \
			  wifi_req, wifi_prio, wifi_txrx, wifi_sh_ant_req))
#define LUT_CLEAR_ANT_SWITCH(lut, bt3_prio, bt3_txrx, bt_rf_act, wifi_req, \
			     wifi_prio, wifi_txrx, wifi_sh_ant_req) \
	LUT_ANT_SWITCH_OP(lut, &= ~, LUT_VALUE(bt3_prio, bt3_txrx, bt_rf_act, \
			  wifi_req, wifi_prio, wifi_txrx, wifi_sh_ant_req))

static const __le32 iwlagn_def_3w_lookup[12] = {
	cpu_to_le32(0xaaaaaaaa),
	cpu_to_le32(0xaaaaaaaa),
	cpu_to_le32(0xaeaaaaaa),
	cpu_to_le32(0xaaaaaaaa),
	cpu_to_le32(0xcc00ff28),
	cpu_to_le32(0x0000aaaa),
	cpu_to_le32(0xcc00aaaa),
	cpu_to_le32(0x0000aaaa),
	cpu_to_le32(0xc0004000),
	cpu_to_le32(0x00004000),
	cpu_to_le32(0xf0005000),
	cpu_to_le32(0xf0005000),
};

static const __le32 iwlagn_concurrent_lookup[12] = {
	cpu_to_le32(0xaaaaaaaa),
	cpu_to_le32(0xaaaaaaaa),
	cpu_to_le32(0xaaaaaaaa),
	cpu_to_le32(0xaaaaaaaa),
	cpu_to_le32(0xaaaaaaaa),
	cpu_to_le32(0xaaaaaaaa),
	cpu_to_le32(0xaaaaaaaa),
	cpu_to_le32(0xaaaaaaaa),
	cpu_to_le32(0x00000000),
	cpu_to_le32(0x00000000),
	cpu_to_le32(0x00000000),
	cpu_to_le32(0x00000000),
};

void iwlagn_send_advance_bt_config(struct iwl_priv *priv)
{
	struct iwl_basic_bt_cmd basic = {
		.max_kill = IWLAGN_BT_MAX_KILL_DEFAULT,
		.bt3_timer_t7_value = IWLAGN_BT3_T7_DEFAULT,
		.bt3_prio_sample_time = IWLAGN_BT3_PRIO_SAMPLE_DEFAULT,
		.bt3_timer_t2_value = IWLAGN_BT3_T2_DEFAULT,
	};
	struct iwl6000_bt_cmd bt_cmd_6000;
	struct iwl2000_bt_cmd bt_cmd_2000;
	int ret;

	BUILD_BUG_ON(sizeof(iwlagn_def_3w_lookup) !=
			sizeof(basic.bt3_lookup_table));

	if (priv->cfg->bt_params) {
		if (priv->cfg->bt_params->bt_session_2) {
			bt_cmd_2000.prio_boost = cpu_to_le32(
				priv->cfg->bt_params->bt_prio_boost);
			bt_cmd_2000.tx_prio_boost = 0;
			bt_cmd_2000.rx_prio_boost = 0;
		} else {
			bt_cmd_6000.prio_boost =
				priv->cfg->bt_params->bt_prio_boost;
			bt_cmd_6000.tx_prio_boost = 0;
			bt_cmd_6000.rx_prio_boost = 0;
		}
	} else {
		IWL_ERR(priv, "failed to construct BT Coex Config\n");
		return;
	}

<<<<<<< HEAD
	if (priv->cfg->bt_params)
		bt_cmd.prio_boost = priv->cfg->bt_params->bt_prio_boost;
	else
		bt_cmd.prio_boost = 0;
	bt_cmd.kill_ack_mask = priv->kill_ack_mask;
	bt_cmd.kill_cts_mask = priv->kill_cts_mask;

	bt_cmd.valid = priv->bt_valid;
	bt_cmd.tx_prio_boost = 0;
	bt_cmd.rx_prio_boost = 0;
=======
	basic.kill_ack_mask = priv->kill_ack_mask;
	basic.kill_cts_mask = priv->kill_cts_mask;
	basic.valid = priv->bt_valid;
>>>>>>> 105e53f8

	/*
	 * Configure BT coex mode to "no coexistence" when the
	 * user disabled BT coexistence, we have no interface
	 * (might be in monitor mode), or the interface is in
	 * IBSS mode (no proper uCode support for coex then).
	 */
	if (!bt_coex_active || priv->iw_mode == NL80211_IFTYPE_ADHOC) {
		basic.flags = IWLAGN_BT_FLAG_COEX_MODE_DISABLED;
	} else {
		basic.flags = IWLAGN_BT_FLAG_COEX_MODE_3W <<
					IWLAGN_BT_FLAG_COEX_MODE_SHIFT;
		if (priv->cfg->bt_params &&
		    priv->cfg->bt_params->bt_sco_disable)
<<<<<<< HEAD
			bt_cmd.flags |= IWLAGN_BT_FLAG_SYNC_2_BT_DISABLE;
=======
			basic.flags |= IWLAGN_BT_FLAG_SYNC_2_BT_DISABLE;
>>>>>>> 105e53f8

		if (priv->bt_ch_announce)
			basic.flags |= IWLAGN_BT_FLAG_CHANNEL_INHIBITION;
		IWL_DEBUG_INFO(priv, "BT coex flag: 0X%x\n", basic.flags);
	}
<<<<<<< HEAD
	priv->bt_enable_flag = bt_cmd.flags;
=======
	priv->bt_enable_flag = basic.flags;
>>>>>>> 105e53f8
	if (priv->bt_full_concurrent)
		memcpy(basic.bt3_lookup_table, iwlagn_concurrent_lookup,
			sizeof(iwlagn_concurrent_lookup));
	else
		memcpy(basic.bt3_lookup_table, iwlagn_def_3w_lookup,
			sizeof(iwlagn_def_3w_lookup));

	IWL_DEBUG_INFO(priv, "BT coex %s in %s mode\n",
		       basic.flags ? "active" : "disabled",
		       priv->bt_full_concurrent ?
		       "full concurrency" : "3-wire");

	if (priv->cfg->bt_params->bt_session_2) {
		memcpy(&bt_cmd_2000.basic, &basic,
			sizeof(basic));
		ret = iwl_send_cmd_pdu(priv, REPLY_BT_CONFIG,
			sizeof(bt_cmd_2000), &bt_cmd_2000);
	} else {
		memcpy(&bt_cmd_6000.basic, &basic,
			sizeof(basic));
		ret = iwl_send_cmd_pdu(priv, REPLY_BT_CONFIG,
			sizeof(bt_cmd_6000), &bt_cmd_6000);
	}
	if (ret)
		IWL_ERR(priv, "failed to send BT Coex Config\n");

}

static void iwlagn_bt_traffic_change_work(struct work_struct *work)
{
	struct iwl_priv *priv =
		container_of(work, struct iwl_priv, bt_traffic_change_work);
	struct iwl_rxon_context *ctx;
	int smps_request = -1;

<<<<<<< HEAD
=======
	if (priv->bt_enable_flag == IWLAGN_BT_FLAG_COEX_MODE_DISABLED) {
		/* bt coex disabled */
		return;
	}

>>>>>>> 105e53f8
	/*
	 * Note: bt_traffic_load can be overridden by scan complete and
	 * coex profile notifications. Ignore that since only bad consequence
	 * can be not matching debug print with actual state.
	 */
	IWL_DEBUG_INFO(priv, "BT traffic load changes: %d\n",
		       priv->bt_traffic_load);

	switch (priv->bt_traffic_load) {
	case IWL_BT_COEX_TRAFFIC_LOAD_NONE:
		if (priv->bt_status)
			smps_request = IEEE80211_SMPS_DYNAMIC;
		else
			smps_request = IEEE80211_SMPS_AUTOMATIC;
		break;
	case IWL_BT_COEX_TRAFFIC_LOAD_LOW:
		smps_request = IEEE80211_SMPS_DYNAMIC;
		break;
	case IWL_BT_COEX_TRAFFIC_LOAD_HIGH:
	case IWL_BT_COEX_TRAFFIC_LOAD_CONTINUOUS:
		smps_request = IEEE80211_SMPS_STATIC;
		break;
	default:
		IWL_ERR(priv, "Invalid BT traffic load: %d\n",
			priv->bt_traffic_load);
		break;
	}

	mutex_lock(&priv->mutex);

	/*
	 * We can not send command to firmware while scanning. When the scan
	 * complete we will schedule this work again. We do check with mutex
	 * locked to prevent new scan request to arrive. We do not check
	 * STATUS_SCANNING to avoid race when queue_work two times from
	 * different notifications, but quit and not perform any work at all.
	 */
	if (test_bit(STATUS_SCAN_HW, &priv->status))
		goto out;

	if (priv->cfg->ops->lib->update_chain_flags)
		priv->cfg->ops->lib->update_chain_flags(priv);

	if (smps_request != -1) {
		for_each_context(priv, ctx) {
			if (ctx->vif && ctx->vif->type == NL80211_IFTYPE_STATION)
				ieee80211_request_smps(ctx->vif, smps_request);
		}
	}
out:
	mutex_unlock(&priv->mutex);
}

static void iwlagn_print_uartmsg(struct iwl_priv *priv,
				struct iwl_bt_uart_msg *uart_msg)
{
	IWL_DEBUG_NOTIF(priv, "Message Type = 0x%X, SSN = 0x%X, "
			"Update Req = 0x%X",
		(BT_UART_MSG_FRAME1MSGTYPE_MSK & uart_msg->frame1) >>
			BT_UART_MSG_FRAME1MSGTYPE_POS,
		(BT_UART_MSG_FRAME1SSN_MSK & uart_msg->frame1) >>
			BT_UART_MSG_FRAME1SSN_POS,
		(BT_UART_MSG_FRAME1UPDATEREQ_MSK & uart_msg->frame1) >>
			BT_UART_MSG_FRAME1UPDATEREQ_POS);

	IWL_DEBUG_NOTIF(priv, "Open connections = 0x%X, Traffic load = 0x%X, "
			"Chl_SeqN = 0x%X, In band = 0x%X",
		(BT_UART_MSG_FRAME2OPENCONNECTIONS_MSK & uart_msg->frame2) >>
			BT_UART_MSG_FRAME2OPENCONNECTIONS_POS,
		(BT_UART_MSG_FRAME2TRAFFICLOAD_MSK & uart_msg->frame2) >>
			BT_UART_MSG_FRAME2TRAFFICLOAD_POS,
		(BT_UART_MSG_FRAME2CHLSEQN_MSK & uart_msg->frame2) >>
			BT_UART_MSG_FRAME2CHLSEQN_POS,
		(BT_UART_MSG_FRAME2INBAND_MSK & uart_msg->frame2) >>
			BT_UART_MSG_FRAME2INBAND_POS);

	IWL_DEBUG_NOTIF(priv, "SCO/eSCO = 0x%X, Sniff = 0x%X, A2DP = 0x%X, "
			"ACL = 0x%X, Master = 0x%X, OBEX = 0x%X",
		(BT_UART_MSG_FRAME3SCOESCO_MSK & uart_msg->frame3) >>
			BT_UART_MSG_FRAME3SCOESCO_POS,
		(BT_UART_MSG_FRAME3SNIFF_MSK & uart_msg->frame3) >>
			BT_UART_MSG_FRAME3SNIFF_POS,
		(BT_UART_MSG_FRAME3A2DP_MSK & uart_msg->frame3) >>
			BT_UART_MSG_FRAME3A2DP_POS,
		(BT_UART_MSG_FRAME3ACL_MSK & uart_msg->frame3) >>
			BT_UART_MSG_FRAME3ACL_POS,
		(BT_UART_MSG_FRAME3MASTER_MSK & uart_msg->frame3) >>
			BT_UART_MSG_FRAME3MASTER_POS,
		(BT_UART_MSG_FRAME3OBEX_MSK & uart_msg->frame3) >>
			BT_UART_MSG_FRAME3OBEX_POS);

	IWL_DEBUG_NOTIF(priv, "Idle duration = 0x%X",
		(BT_UART_MSG_FRAME4IDLEDURATION_MSK & uart_msg->frame4) >>
			BT_UART_MSG_FRAME4IDLEDURATION_POS);

	IWL_DEBUG_NOTIF(priv, "Tx Activity = 0x%X, Rx Activity = 0x%X, "
			"eSCO Retransmissions = 0x%X",
		(BT_UART_MSG_FRAME5TXACTIVITY_MSK & uart_msg->frame5) >>
			BT_UART_MSG_FRAME5TXACTIVITY_POS,
		(BT_UART_MSG_FRAME5RXACTIVITY_MSK & uart_msg->frame5) >>
			BT_UART_MSG_FRAME5RXACTIVITY_POS,
		(BT_UART_MSG_FRAME5ESCORETRANSMIT_MSK & uart_msg->frame5) >>
			BT_UART_MSG_FRAME5ESCORETRANSMIT_POS);

	IWL_DEBUG_NOTIF(priv, "Sniff Interval = 0x%X, Discoverable = 0x%X",
		(BT_UART_MSG_FRAME6SNIFFINTERVAL_MSK & uart_msg->frame6) >>
			BT_UART_MSG_FRAME6SNIFFINTERVAL_POS,
		(BT_UART_MSG_FRAME6DISCOVERABLE_MSK & uart_msg->frame6) >>
			BT_UART_MSG_FRAME6DISCOVERABLE_POS);

	IWL_DEBUG_NOTIF(priv, "Sniff Activity = 0x%X, Page = "
			"0x%X, Inquiry = 0x%X, Connectable = 0x%X",
		(BT_UART_MSG_FRAME7SNIFFACTIVITY_MSK & uart_msg->frame7) >>
			BT_UART_MSG_FRAME7SNIFFACTIVITY_POS,
		(BT_UART_MSG_FRAME7PAGE_MSK & uart_msg->frame7) >>
			BT_UART_MSG_FRAME7PAGE_POS,
		(BT_UART_MSG_FRAME7INQUIRY_MSK & uart_msg->frame7) >>
			BT_UART_MSG_FRAME7INQUIRY_POS,
		(BT_UART_MSG_FRAME7CONNECTABLE_MSK & uart_msg->frame7) >>
			BT_UART_MSG_FRAME7CONNECTABLE_POS);
}

static void iwlagn_set_kill_msk(struct iwl_priv *priv,
				struct iwl_bt_uart_msg *uart_msg)
{
	u8 kill_msk;
	static const __le32 bt_kill_ack_msg[2] = {
		IWLAGN_BT_KILL_ACK_MASK_DEFAULT,
		IWLAGN_BT_KILL_ACK_CTS_MASK_SCO };
	static const __le32 bt_kill_cts_msg[2] = {
		IWLAGN_BT_KILL_CTS_MASK_DEFAULT,
		IWLAGN_BT_KILL_ACK_CTS_MASK_SCO };

	kill_msk = (BT_UART_MSG_FRAME3SCOESCO_MSK & uart_msg->frame3)
		? 1 : 0;
	if (priv->kill_ack_mask != bt_kill_ack_msg[kill_msk] ||
	    priv->kill_cts_mask != bt_kill_cts_msg[kill_msk]) {
		priv->bt_valid |= IWLAGN_BT_VALID_KILL_ACK_MASK;
		priv->kill_ack_mask = bt_kill_ack_msg[kill_msk];
		priv->bt_valid |= IWLAGN_BT_VALID_KILL_CTS_MASK;
		priv->kill_cts_mask = bt_kill_cts_msg[kill_msk];

		/* schedule to send runtime bt_config */
		queue_work(priv->workqueue, &priv->bt_runtime_config);
	}
}

void iwlagn_bt_coex_profile_notif(struct iwl_priv *priv,
					     struct iwl_rx_mem_buffer *rxb)
{
	unsigned long flags;
	struct iwl_rx_packet *pkt = rxb_addr(rxb);
	struct iwl_bt_coex_profile_notif *coex = &pkt->u.bt_coex_profile_notif;
	struct iwl_bt_uart_msg *uart_msg = &coex->last_bt_uart_msg;
<<<<<<< HEAD
=======

	if (priv->bt_enable_flag == IWLAGN_BT_FLAG_COEX_MODE_DISABLED) {
		/* bt coex disabled */
		return;
	}
>>>>>>> 105e53f8

	IWL_DEBUG_NOTIF(priv, "BT Coex notification:\n");
	IWL_DEBUG_NOTIF(priv, "    status: %d\n", coex->bt_status);
	IWL_DEBUG_NOTIF(priv, "    traffic load: %d\n", coex->bt_traffic_load);
	IWL_DEBUG_NOTIF(priv, "    CI compliance: %d\n",
			coex->bt_ci_compliance);
	iwlagn_print_uartmsg(priv, uart_msg);

	priv->last_bt_traffic_load = priv->bt_traffic_load;
	if (priv->iw_mode != NL80211_IFTYPE_ADHOC) {
		if (priv->bt_status != coex->bt_status ||
		    priv->last_bt_traffic_load != coex->bt_traffic_load) {
			if (coex->bt_status) {
				/* BT on */
				if (!priv->bt_ch_announce)
					priv->bt_traffic_load =
						IWL_BT_COEX_TRAFFIC_LOAD_HIGH;
				else
					priv->bt_traffic_load =
						coex->bt_traffic_load;
			} else {
				/* BT off */
				priv->bt_traffic_load =
					IWL_BT_COEX_TRAFFIC_LOAD_NONE;
			}
			priv->bt_status = coex->bt_status;
			queue_work(priv->workqueue,
				   &priv->bt_traffic_change_work);
		}
	}

	iwlagn_set_kill_msk(priv, uart_msg);

	/* FIXME: based on notification, adjust the prio_boost */

	spin_lock_irqsave(&priv->lock, flags);
	priv->bt_ci_compliance = coex->bt_ci_compliance;
	spin_unlock_irqrestore(&priv->lock, flags);
}

void iwlagn_bt_rx_handler_setup(struct iwl_priv *priv)
{
	iwlagn_rx_handler_setup(priv);
	priv->rx_handlers[REPLY_BT_COEX_PROFILE_NOTIF] =
		iwlagn_bt_coex_profile_notif;
}

void iwlagn_bt_setup_deferred_work(struct iwl_priv *priv)
{
	iwlagn_setup_deferred_work(priv);

	INIT_WORK(&priv->bt_traffic_change_work,
		  iwlagn_bt_traffic_change_work);
}

void iwlagn_bt_cancel_deferred_work(struct iwl_priv *priv)
{
	cancel_work_sync(&priv->bt_traffic_change_work);
}

static bool is_single_rx_stream(struct iwl_priv *priv)
{
	return priv->current_ht_config.smps == IEEE80211_SMPS_STATIC ||
	       priv->current_ht_config.single_chain_sufficient;
}

#define IWL_NUM_RX_CHAINS_MULTIPLE	3
#define IWL_NUM_RX_CHAINS_SINGLE	2
#define IWL_NUM_IDLE_CHAINS_DUAL	2
#define IWL_NUM_IDLE_CHAINS_SINGLE	1

/*
 * Determine how many receiver/antenna chains to use.
 *
 * More provides better reception via diversity.  Fewer saves power
 * at the expense of throughput, but only when not in powersave to
 * start with.
 *
 * MIMO (dual stream) requires at least 2, but works better with 3.
 * This does not determine *which* chains to use, just how many.
 */
static int iwl_get_active_rx_chain_count(struct iwl_priv *priv)
{
	if (priv->cfg->bt_params &&
	    priv->cfg->bt_params->advanced_bt_coexist &&
	    (priv->bt_full_concurrent ||
	     priv->bt_traffic_load >= IWL_BT_COEX_TRAFFIC_LOAD_HIGH)) {
		/*
		 * only use chain 'A' in bt high traffic load or
		 * full concurrency mode
		 */
		return IWL_NUM_RX_CHAINS_SINGLE;
	}
	/* # of Rx chains to use when expecting MIMO. */
	if (is_single_rx_stream(priv))
		return IWL_NUM_RX_CHAINS_SINGLE;
	else
		return IWL_NUM_RX_CHAINS_MULTIPLE;
}

/*
 * When we are in power saving mode, unless device support spatial
 * multiplexing power save, use the active count for rx chain count.
 */
static int iwl_get_idle_rx_chain_count(struct iwl_priv *priv, int active_cnt)
{
	/* # Rx chains when idling, depending on SMPS mode */
	switch (priv->current_ht_config.smps) {
	case IEEE80211_SMPS_STATIC:
	case IEEE80211_SMPS_DYNAMIC:
		return IWL_NUM_IDLE_CHAINS_SINGLE;
	case IEEE80211_SMPS_OFF:
		return active_cnt;
	default:
		WARN(1, "invalid SMPS mode %d",
		     priv->current_ht_config.smps);
		return active_cnt;
	}
}

/* up to 4 chains */
static u8 iwl_count_chain_bitmap(u32 chain_bitmap)
{
	u8 res;
	res = (chain_bitmap & BIT(0)) >> 0;
	res += (chain_bitmap & BIT(1)) >> 1;
	res += (chain_bitmap & BIT(2)) >> 2;
	res += (chain_bitmap & BIT(3)) >> 3;
	return res;
}

/**
 * iwlagn_set_rxon_chain - Set up Rx chain usage in "staging" RXON image
 *
 * Selects how many and which Rx receivers/antennas/chains to use.
 * This should not be used for scan command ... it puts data in wrong place.
 */
void iwlagn_set_rxon_chain(struct iwl_priv *priv, struct iwl_rxon_context *ctx)
{
	bool is_single = is_single_rx_stream(priv);
	bool is_cam = !test_bit(STATUS_POWER_PMI, &priv->status);
	u8 idle_rx_cnt, active_rx_cnt, valid_rx_cnt;
	u32 active_chains;
	u16 rx_chain;

	/* Tell uCode which antennas are actually connected.
	 * Before first association, we assume all antennas are connected.
	 * Just after first association, iwl_chain_noise_calibration()
	 *    checks which antennas actually *are* connected. */
	if (priv->chain_noise_data.active_chains)
		active_chains = priv->chain_noise_data.active_chains;
	else
		active_chains = priv->hw_params.valid_rx_ant;

	if (priv->cfg->bt_params &&
	    priv->cfg->bt_params->advanced_bt_coexist &&
	    (priv->bt_full_concurrent ||
	     priv->bt_traffic_load >= IWL_BT_COEX_TRAFFIC_LOAD_HIGH)) {
		/*
		 * only use chain 'A' in bt high traffic load or
		 * full concurrency mode
		 */
		active_chains = first_antenna(active_chains);
	}

	rx_chain = active_chains << RXON_RX_CHAIN_VALID_POS;

	/* How many receivers should we use? */
	active_rx_cnt = iwl_get_active_rx_chain_count(priv);
	idle_rx_cnt = iwl_get_idle_rx_chain_count(priv, active_rx_cnt);


	/* correct rx chain count according hw settings
	 * and chain noise calibration
	 */
	valid_rx_cnt = iwl_count_chain_bitmap(active_chains);
	if (valid_rx_cnt < active_rx_cnt)
		active_rx_cnt = valid_rx_cnt;

	if (valid_rx_cnt < idle_rx_cnt)
		idle_rx_cnt = valid_rx_cnt;

	rx_chain |= active_rx_cnt << RXON_RX_CHAIN_MIMO_CNT_POS;
	rx_chain |= idle_rx_cnt  << RXON_RX_CHAIN_CNT_POS;

	ctx->staging.rx_chain = cpu_to_le16(rx_chain);

	if (!is_single && (active_rx_cnt >= IWL_NUM_RX_CHAINS_SINGLE) && is_cam)
		ctx->staging.rx_chain |= RXON_RX_CHAIN_MIMO_FORCE_MSK;
	else
		ctx->staging.rx_chain &= ~RXON_RX_CHAIN_MIMO_FORCE_MSK;

	IWL_DEBUG_ASSOC(priv, "rx_chain=0x%X active=%d idle=%d\n",
			ctx->staging.rx_chain,
			active_rx_cnt, idle_rx_cnt);

	WARN_ON(active_rx_cnt == 0 || idle_rx_cnt == 0 ||
		active_rx_cnt < idle_rx_cnt);
}

u8 iwl_toggle_tx_ant(struct iwl_priv *priv, u8 ant, u8 valid)
{
	int i;
	u8 ind = ant;

	if (priv->band == IEEE80211_BAND_2GHZ &&
	    priv->bt_traffic_load >= IWL_BT_COEX_TRAFFIC_LOAD_HIGH)
		return 0;

	for (i = 0; i < RATE_ANT_NUM - 1; i++) {
		ind = (ind + 1) < RATE_ANT_NUM ?  ind + 1 : 0;
		if (valid & BIT(ind))
			return ind;
	}
	return ant;
}

static const char *get_csr_string(int cmd)
{
	switch (cmd) {
	IWL_CMD(CSR_HW_IF_CONFIG_REG);
	IWL_CMD(CSR_INT_COALESCING);
	IWL_CMD(CSR_INT);
	IWL_CMD(CSR_INT_MASK);
	IWL_CMD(CSR_FH_INT_STATUS);
	IWL_CMD(CSR_GPIO_IN);
	IWL_CMD(CSR_RESET);
	IWL_CMD(CSR_GP_CNTRL);
	IWL_CMD(CSR_HW_REV);
	IWL_CMD(CSR_EEPROM_REG);
	IWL_CMD(CSR_EEPROM_GP);
	IWL_CMD(CSR_OTP_GP_REG);
	IWL_CMD(CSR_GIO_REG);
	IWL_CMD(CSR_GP_UCODE_REG);
	IWL_CMD(CSR_GP_DRIVER_REG);
	IWL_CMD(CSR_UCODE_DRV_GP1);
	IWL_CMD(CSR_UCODE_DRV_GP2);
	IWL_CMD(CSR_LED_REG);
	IWL_CMD(CSR_DRAM_INT_TBL_REG);
	IWL_CMD(CSR_GIO_CHICKEN_BITS);
	IWL_CMD(CSR_ANA_PLL_CFG);
	IWL_CMD(CSR_HW_REV_WA_REG);
	IWL_CMD(CSR_DBG_HPET_MEM_REG);
	default:
		return "UNKNOWN";
	}
}

void iwl_dump_csr(struct iwl_priv *priv)
{
	int i;
	static const u32 csr_tbl[] = {
		CSR_HW_IF_CONFIG_REG,
		CSR_INT_COALESCING,
		CSR_INT,
		CSR_INT_MASK,
		CSR_FH_INT_STATUS,
		CSR_GPIO_IN,
		CSR_RESET,
		CSR_GP_CNTRL,
		CSR_HW_REV,
		CSR_EEPROM_REG,
		CSR_EEPROM_GP,
		CSR_OTP_GP_REG,
		CSR_GIO_REG,
		CSR_GP_UCODE_REG,
		CSR_GP_DRIVER_REG,
		CSR_UCODE_DRV_GP1,
		CSR_UCODE_DRV_GP2,
		CSR_LED_REG,
		CSR_DRAM_INT_TBL_REG,
		CSR_GIO_CHICKEN_BITS,
		CSR_ANA_PLL_CFG,
		CSR_HW_REV_WA_REG,
		CSR_DBG_HPET_MEM_REG
	};
	IWL_ERR(priv, "CSR values:\n");
	IWL_ERR(priv, "(2nd byte of CSR_INT_COALESCING is "
		"CSR_INT_PERIODIC_REG)\n");
	for (i = 0; i <  ARRAY_SIZE(csr_tbl); i++) {
		IWL_ERR(priv, "  %25s: 0X%08x\n",
			get_csr_string(csr_tbl[i]),
			iwl_read32(priv, csr_tbl[i]));
	}
}

static const char *get_fh_string(int cmd)
{
	switch (cmd) {
	IWL_CMD(FH_RSCSR_CHNL0_STTS_WPTR_REG);
	IWL_CMD(FH_RSCSR_CHNL0_RBDCB_BASE_REG);
	IWL_CMD(FH_RSCSR_CHNL0_WPTR);
	IWL_CMD(FH_MEM_RCSR_CHNL0_CONFIG_REG);
	IWL_CMD(FH_MEM_RSSR_SHARED_CTRL_REG);
	IWL_CMD(FH_MEM_RSSR_RX_STATUS_REG);
	IWL_CMD(FH_MEM_RSSR_RX_ENABLE_ERR_IRQ2DRV);
	IWL_CMD(FH_TSSR_TX_STATUS_REG);
	IWL_CMD(FH_TSSR_TX_ERROR_REG);
	default:
		return "UNKNOWN";
	}
}

int iwl_dump_fh(struct iwl_priv *priv, char **buf, bool display)
{
	int i;
#ifdef CONFIG_IWLWIFI_DEBUG
	int pos = 0;
	size_t bufsz = 0;
#endif
	static const u32 fh_tbl[] = {
		FH_RSCSR_CHNL0_STTS_WPTR_REG,
		FH_RSCSR_CHNL0_RBDCB_BASE_REG,
		FH_RSCSR_CHNL0_WPTR,
		FH_MEM_RCSR_CHNL0_CONFIG_REG,
		FH_MEM_RSSR_SHARED_CTRL_REG,
		FH_MEM_RSSR_RX_STATUS_REG,
		FH_MEM_RSSR_RX_ENABLE_ERR_IRQ2DRV,
		FH_TSSR_TX_STATUS_REG,
		FH_TSSR_TX_ERROR_REG
	};
#ifdef CONFIG_IWLWIFI_DEBUG
	if (display) {
		bufsz = ARRAY_SIZE(fh_tbl) * 48 + 40;
		*buf = kmalloc(bufsz, GFP_KERNEL);
		if (!*buf)
			return -ENOMEM;
		pos += scnprintf(*buf + pos, bufsz - pos,
				"FH register values:\n");
		for (i = 0; i < ARRAY_SIZE(fh_tbl); i++) {
			pos += scnprintf(*buf + pos, bufsz - pos,
				"  %34s: 0X%08x\n",
				get_fh_string(fh_tbl[i]),
				iwl_read_direct32(priv, fh_tbl[i]));
		}
		return pos;
	}
#endif
	IWL_ERR(priv, "FH register values:\n");
	for (i = 0; i <  ARRAY_SIZE(fh_tbl); i++) {
		IWL_ERR(priv, "  %34s: 0X%08x\n",
			get_fh_string(fh_tbl[i]),
			iwl_read_direct32(priv, fh_tbl[i]));
	}
	return 0;
}

/* notification wait support */
void iwlagn_init_notification_wait(struct iwl_priv *priv,
				   struct iwl_notification_wait *wait_entry,
				   void (*fn)(struct iwl_priv *priv,
					      struct iwl_rx_packet *pkt),
				   u8 cmd)
{
	wait_entry->fn = fn;
	wait_entry->cmd = cmd;
	wait_entry->triggered = false;

	spin_lock_bh(&priv->_agn.notif_wait_lock);
	list_add(&wait_entry->list, &priv->_agn.notif_waits);
	spin_unlock_bh(&priv->_agn.notif_wait_lock);
}

signed long iwlagn_wait_notification(struct iwl_priv *priv,
				     struct iwl_notification_wait *wait_entry,
				     unsigned long timeout)
{
	int ret;

	ret = wait_event_timeout(priv->_agn.notif_waitq,
				 wait_entry->triggered,
				 timeout);

	spin_lock_bh(&priv->_agn.notif_wait_lock);
	list_del(&wait_entry->list);
	spin_unlock_bh(&priv->_agn.notif_wait_lock);

	return ret;
}

void iwlagn_remove_notification(struct iwl_priv *priv,
				struct iwl_notification_wait *wait_entry)
{
	spin_lock_bh(&priv->_agn.notif_wait_lock);
	list_del(&wait_entry->list);
	spin_unlock_bh(&priv->_agn.notif_wait_lock);
}<|MERGE_RESOLUTION|>--- conflicted
+++ resolved
@@ -1672,22 +1672,9 @@
 		return;
 	}
 
-<<<<<<< HEAD
-	if (priv->cfg->bt_params)
-		bt_cmd.prio_boost = priv->cfg->bt_params->bt_prio_boost;
-	else
-		bt_cmd.prio_boost = 0;
-	bt_cmd.kill_ack_mask = priv->kill_ack_mask;
-	bt_cmd.kill_cts_mask = priv->kill_cts_mask;
-
-	bt_cmd.valid = priv->bt_valid;
-	bt_cmd.tx_prio_boost = 0;
-	bt_cmd.rx_prio_boost = 0;
-=======
 	basic.kill_ack_mask = priv->kill_ack_mask;
 	basic.kill_cts_mask = priv->kill_cts_mask;
 	basic.valid = priv->bt_valid;
->>>>>>> 105e53f8
 
 	/*
 	 * Configure BT coex mode to "no coexistence" when the
@@ -1702,21 +1689,13 @@
 					IWLAGN_BT_FLAG_COEX_MODE_SHIFT;
 		if (priv->cfg->bt_params &&
 		    priv->cfg->bt_params->bt_sco_disable)
-<<<<<<< HEAD
-			bt_cmd.flags |= IWLAGN_BT_FLAG_SYNC_2_BT_DISABLE;
-=======
 			basic.flags |= IWLAGN_BT_FLAG_SYNC_2_BT_DISABLE;
->>>>>>> 105e53f8
 
 		if (priv->bt_ch_announce)
 			basic.flags |= IWLAGN_BT_FLAG_CHANNEL_INHIBITION;
 		IWL_DEBUG_INFO(priv, "BT coex flag: 0X%x\n", basic.flags);
 	}
-<<<<<<< HEAD
-	priv->bt_enable_flag = bt_cmd.flags;
-=======
 	priv->bt_enable_flag = basic.flags;
->>>>>>> 105e53f8
 	if (priv->bt_full_concurrent)
 		memcpy(basic.bt3_lookup_table, iwlagn_concurrent_lookup,
 			sizeof(iwlagn_concurrent_lookup));
@@ -1752,14 +1731,11 @@
 	struct iwl_rxon_context *ctx;
 	int smps_request = -1;
 
-<<<<<<< HEAD
-=======
 	if (priv->bt_enable_flag == IWLAGN_BT_FLAG_COEX_MODE_DISABLED) {
 		/* bt coex disabled */
 		return;
 	}
 
->>>>>>> 105e53f8
 	/*
 	 * Note: bt_traffic_load can be overridden by scan complete and
 	 * coex profile notifications. Ignore that since only bad consequence
@@ -1914,14 +1890,11 @@
 	struct iwl_rx_packet *pkt = rxb_addr(rxb);
 	struct iwl_bt_coex_profile_notif *coex = &pkt->u.bt_coex_profile_notif;
 	struct iwl_bt_uart_msg *uart_msg = &coex->last_bt_uart_msg;
-<<<<<<< HEAD
-=======
 
 	if (priv->bt_enable_flag == IWLAGN_BT_FLAG_COEX_MODE_DISABLED) {
 		/* bt coex disabled */
 		return;
 	}
->>>>>>> 105e53f8
 
 	IWL_DEBUG_NOTIF(priv, "BT Coex notification:\n");
 	IWL_DEBUG_NOTIF(priv, "    status: %d\n", coex->bt_status);
