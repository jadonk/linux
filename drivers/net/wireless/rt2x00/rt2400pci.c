--- conflicted
+++ resolved
@@ -1179,7 +1179,6 @@
 	 * Dump beacon to userspace through debugfs.
 	 */
 	rt2x00debug_dump_frame(rt2x00dev, DUMP_FRAME_BEACON, entry->skb);
-<<<<<<< HEAD
 
 	/*
 	 * Enable beaconing again.
@@ -1188,42 +1187,6 @@
 	rt2x00_set_field32(&reg, CSR14_TBCN, 1);
 	rt2x00_set_field32(&reg, CSR14_BEACON_GEN, 1);
 	rt2x00pci_register_write(rt2x00dev, CSR14, reg);
-}
-
-static void rt2400pci_kick_tx_queue(struct data_queue *queue)
-{
-	struct rt2x00_dev *rt2x00dev = queue->rt2x00dev;
-	u32 reg;
-
-	rt2x00pci_register_read(rt2x00dev, TXCSR0, &reg);
-	rt2x00_set_field32(&reg, TXCSR0_KICK_PRIO, (queue->qid == QID_AC_BE));
-	rt2x00_set_field32(&reg, TXCSR0_KICK_TX, (queue->qid == QID_AC_BK));
-	rt2x00_set_field32(&reg, TXCSR0_KICK_ATIM, (queue->qid == QID_ATIM));
-	rt2x00pci_register_write(rt2x00dev, TXCSR0, reg);
-}
-
-static void rt2400pci_kill_tx_queue(struct data_queue *queue)
-{
-	struct rt2x00_dev *rt2x00dev = queue->rt2x00dev;
-	u32 reg;
-
-	if (queue->qid == QID_BEACON) {
-		rt2x00pci_register_write(rt2x00dev, CSR14, 0);
-	} else {
-		rt2x00pci_register_read(rt2x00dev, TXCSR0, &reg);
-		rt2x00_set_field32(&reg, TXCSR0_ABORT, 1);
-		rt2x00pci_register_write(rt2x00dev, TXCSR0, reg);
-	}
-=======
-
-	/*
-	 * Enable beaconing again.
-	 */
-	rt2x00_set_field32(&reg, CSR14_TSF_COUNT, 1);
-	rt2x00_set_field32(&reg, CSR14_TBCN, 1);
-	rt2x00_set_field32(&reg, CSR14_BEACON_GEN, 1);
-	rt2x00pci_register_write(rt2x00dev, CSR14, reg);
->>>>>>> 3cbea436
 }
 
 /*
