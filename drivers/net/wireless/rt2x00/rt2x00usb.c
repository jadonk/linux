/*
	Copyright (C) 2010 Willow Garage <http://www.willowgarage.com>
	Copyright (C) 2004 - 2010 Ivo van Doorn <IvDoorn@gmail.com>
	<http://rt2x00.serialmonkey.com>

	This program is free software; you can redistribute it and/or modify
	it under the terms of the GNU General Public License as published by
	the Free Software Foundation; either version 2 of the License, or
	(at your option) any later version.

	This program is distributed in the hope that it will be useful,
	but WITHOUT ANY WARRANTY; without even the implied warranty of
	MERCHANTABILITY or FITNESS FOR A PARTICULAR PURPOSE. See the
	GNU General Public License for more details.

	You should have received a copy of the GNU General Public License
	along with this program; if not, write to the
	Free Software Foundation, Inc.,
	59 Temple Place - Suite 330, Boston, MA 02111-1307, USA.
 */

/*
	Module: rt2x00usb
	Abstract: rt2x00 generic usb device routines.
 */

#include <linux/kernel.h>
#include <linux/module.h>
#include <linux/slab.h>
#include <linux/usb.h>
#include <linux/bug.h>

#include "rt2x00.h"
#include "rt2x00usb.h"

/*
 * Interfacing with the HW.
 */
int rt2x00usb_vendor_request(struct rt2x00_dev *rt2x00dev,
			     const u8 request, const u8 requesttype,
			     const u16 offset, const u16 value,
			     void *buffer, const u16 buffer_length,
			     const int timeout)
{
	struct usb_device *usb_dev = to_usb_device_intf(rt2x00dev->dev);
	int status;
	unsigned int i;
	unsigned int pipe =
	    (requesttype == USB_VENDOR_REQUEST_IN) ?
	    usb_rcvctrlpipe(usb_dev, 0) : usb_sndctrlpipe(usb_dev, 0);

	if (!test_bit(DEVICE_STATE_PRESENT, &rt2x00dev->flags))
		return -ENODEV;

	for (i = 0; i < REGISTER_BUSY_COUNT; i++) {
		status = usb_control_msg(usb_dev, pipe, request, requesttype,
					 value, offset, buffer, buffer_length,
					 timeout);
		if (status >= 0)
			return 0;

		/*
		 * Check for errors
		 * -ENODEV: Device has disappeared, no point continuing.
		 * All other errors: Try again.
		 */
		else if (status == -ENODEV) {
			clear_bit(DEVICE_STATE_PRESENT, &rt2x00dev->flags);
			break;
		}
	}

	ERROR(rt2x00dev,
	      "Vendor Request 0x%02x failed for offset 0x%04x with error %d.\n",
	      request, offset, status);

	return status;
}
EXPORT_SYMBOL_GPL(rt2x00usb_vendor_request);

int rt2x00usb_vendor_req_buff_lock(struct rt2x00_dev *rt2x00dev,
				   const u8 request, const u8 requesttype,
				   const u16 offset, void *buffer,
				   const u16 buffer_length, const int timeout)
{
	int status;

	BUG_ON(!mutex_is_locked(&rt2x00dev->csr_mutex));

	/*
	 * Check for Cache availability.
	 */
	if (unlikely(!rt2x00dev->csr.cache || buffer_length > CSR_CACHE_SIZE)) {
		ERROR(rt2x00dev, "CSR cache not available.\n");
		return -ENOMEM;
	}

	if (requesttype == USB_VENDOR_REQUEST_OUT)
		memcpy(rt2x00dev->csr.cache, buffer, buffer_length);

	status = rt2x00usb_vendor_request(rt2x00dev, request, requesttype,
					  offset, 0, rt2x00dev->csr.cache,
					  buffer_length, timeout);

	if (!status && requesttype == USB_VENDOR_REQUEST_IN)
		memcpy(buffer, rt2x00dev->csr.cache, buffer_length);

	return status;
}
EXPORT_SYMBOL_GPL(rt2x00usb_vendor_req_buff_lock);

int rt2x00usb_vendor_request_buff(struct rt2x00_dev *rt2x00dev,
				  const u8 request, const u8 requesttype,
				  const u16 offset, void *buffer,
				  const u16 buffer_length, const int timeout)
{
	int status = 0;
	unsigned char *tb;
	u16 off, len, bsize;

	mutex_lock(&rt2x00dev->csr_mutex);

	tb  = (char *)buffer;
	off = offset;
	len = buffer_length;
	while (len && !status) {
		bsize = min_t(u16, CSR_CACHE_SIZE, len);
		status = rt2x00usb_vendor_req_buff_lock(rt2x00dev, request,
							requesttype, off, tb,
							bsize, timeout);

		tb  += bsize;
		len -= bsize;
		off += bsize;
	}

	mutex_unlock(&rt2x00dev->csr_mutex);

	return status;
}
EXPORT_SYMBOL_GPL(rt2x00usb_vendor_request_buff);

int rt2x00usb_regbusy_read(struct rt2x00_dev *rt2x00dev,
			   const unsigned int offset,
			   const struct rt2x00_field32 field,
			   u32 *reg)
{
	unsigned int i;

	if (!test_bit(DEVICE_STATE_PRESENT, &rt2x00dev->flags))
		return -ENODEV;

	for (i = 0; i < REGISTER_BUSY_COUNT; i++) {
		rt2x00usb_register_read_lock(rt2x00dev, offset, reg);
		if (!rt2x00_get_field32(*reg, field))
			return 1;
		udelay(REGISTER_BUSY_DELAY);
	}

	ERROR(rt2x00dev, "Indirect register access failed: "
	      "offset=0x%.08x, value=0x%.08x\n", offset, *reg);
	*reg = ~0;

	return 0;
}
EXPORT_SYMBOL_GPL(rt2x00usb_regbusy_read);

/*
 * TX data handlers.
 */
static void rt2x00usb_work_txdone_entry(struct queue_entry *entry)
{
	/*
	 * If the transfer to hardware succeeded, it does not mean the
	 * frame was send out correctly. It only means the frame
	 * was successfully pushed to the hardware, we have no
	 * way to determine the transmission status right now.
	 * (Only indirectly by looking at the failed TX counters
	 * in the register).
	 */
	if (test_bit(ENTRY_DATA_IO_FAILED, &entry->flags))
		rt2x00lib_txdone_noinfo(entry, TXDONE_FAILURE);
	else
		rt2x00lib_txdone_noinfo(entry, TXDONE_UNKNOWN);
}

static void rt2x00usb_work_txdone(struct work_struct *work)
{
	struct rt2x00_dev *rt2x00dev =
	    container_of(work, struct rt2x00_dev, txdone_work);
	struct data_queue *queue;
	struct queue_entry *entry;

	tx_queue_for_each(rt2x00dev, queue) {
		while (!rt2x00queue_empty(queue)) {
			entry = rt2x00queue_get_entry(queue, Q_INDEX_DONE);

			if (test_bit(ENTRY_OWNER_DEVICE_DATA, &entry->flags) ||
			    !test_bit(ENTRY_DATA_STATUS_PENDING, &entry->flags))
				break;

			rt2x00usb_work_txdone_entry(entry);
		}
	}
}

static void rt2x00usb_interrupt_txdone(struct urb *urb)
{
	struct queue_entry *entry = (struct queue_entry *)urb->context;
	struct rt2x00_dev *rt2x00dev = entry->queue->rt2x00dev;

	if (!test_and_clear_bit(ENTRY_OWNER_DEVICE_DATA, &entry->flags))
		return;

	/*
	 * Report the frame as DMA done
	 */
	rt2x00lib_dmadone(entry);

	/*
	 * Check if the frame was correctly uploaded
	 */
	if (urb->status)
		set_bit(ENTRY_DATA_IO_FAILED, &entry->flags);

	/*
	 * Schedule the delayed work for reading the TX status
	 * from the device.
	 */
<<<<<<< HEAD
	ieee80211_queue_work(rt2x00dev->hw, &rt2x00dev->txdone_work);
=======
	queue_work(rt2x00dev->workqueue, &rt2x00dev->txdone_work);
>>>>>>> 105e53f8
}

static void rt2x00usb_kick_tx_entry(struct queue_entry *entry)
{
	struct rt2x00_dev *rt2x00dev = entry->queue->rt2x00dev;
	struct usb_device *usb_dev = to_usb_device_intf(rt2x00dev->dev);
	struct queue_entry_priv_usb *entry_priv = entry->priv_data;
	u32 length;
	int status;

	if (!test_and_clear_bit(ENTRY_DATA_PENDING, &entry->flags) ||
	    test_bit(ENTRY_DATA_STATUS_PENDING, &entry->flags))
		return;

	/*
	 * USB devices cannot blindly pass the skb->len as the
	 * length of the data to usb_fill_bulk_urb. Pass the skb
	 * to the driver to determine what the length should be.
	 */
	length = rt2x00dev->ops->lib->get_tx_data_len(entry);

	usb_fill_bulk_urb(entry_priv->urb, usb_dev,
			  usb_sndbulkpipe(usb_dev, entry->queue->usb_endpoint),
			  entry->skb->data, length,
			  rt2x00usb_interrupt_txdone, entry);

	status = usb_submit_urb(entry_priv->urb, GFP_ATOMIC);
	if (status) {
		if (status == -ENODEV)
			clear_bit(DEVICE_STATE_PRESENT, &rt2x00dev->flags);
		set_bit(ENTRY_DATA_IO_FAILED, &entry->flags);
		rt2x00lib_dmadone(entry);
	}
}

/*
 * RX data handlers.
 */
static void rt2x00usb_work_rxdone(struct work_struct *work)
{
	struct rt2x00_dev *rt2x00dev =
	    container_of(work, struct rt2x00_dev, rxdone_work);
	struct queue_entry *entry;
	struct skb_frame_desc *skbdesc;
	u8 rxd[32];

	while (!rt2x00queue_empty(rt2x00dev->rx)) {
		entry = rt2x00queue_get_entry(rt2x00dev->rx, Q_INDEX_DONE);

		if (test_bit(ENTRY_OWNER_DEVICE_DATA, &entry->flags) ||
		    !test_bit(ENTRY_DATA_STATUS_PENDING, &entry->flags))
			break;

		/*
		 * Fill in desc fields of the skb descriptor
		 */
		skbdesc = get_skb_frame_desc(entry->skb);
		skbdesc->desc = rxd;
		skbdesc->desc_len = entry->queue->desc_size;

		/*
		 * Send the frame to rt2x00lib for further processing.
		 */
		rt2x00lib_rxdone(entry);
	}
}

static void rt2x00usb_interrupt_rxdone(struct urb *urb)
{
	struct queue_entry *entry = (struct queue_entry *)urb->context;
	struct rt2x00_dev *rt2x00dev = entry->queue->rt2x00dev;

	if (!test_and_clear_bit(ENTRY_OWNER_DEVICE_DATA, &entry->flags))
		return;

	/*
	 * Report the frame as DMA done
	 */
	rt2x00lib_dmadone(entry);

	/*
	 * Check if the received data is simply too small
	 * to be actually valid, or if the urb is signaling
	 * a problem.
	 */
	if (urb->actual_length < entry->queue->desc_size || urb->status)
		set_bit(ENTRY_DATA_IO_FAILED, &entry->flags);

	/*
	 * Schedule the delayed work for reading the RX status
	 * from the device.
	 */
<<<<<<< HEAD
	ieee80211_queue_work(rt2x00dev->hw, &rt2x00dev->rxdone_work);
=======
	queue_work(rt2x00dev->workqueue, &rt2x00dev->rxdone_work);
>>>>>>> 105e53f8
}

static void rt2x00usb_kick_rx_entry(struct queue_entry *entry)
{
	struct rt2x00_dev *rt2x00dev = entry->queue->rt2x00dev;
	struct usb_device *usb_dev = to_usb_device_intf(rt2x00dev->dev);
	struct queue_entry_priv_usb *entry_priv = entry->priv_data;
	int status;

	if (test_and_set_bit(ENTRY_OWNER_DEVICE_DATA, &entry->flags) ||
	    test_bit(ENTRY_DATA_STATUS_PENDING, &entry->flags))
		return;

	rt2x00lib_dmastart(entry);

	usb_fill_bulk_urb(entry_priv->urb, usb_dev,
			  usb_rcvbulkpipe(usb_dev, entry->queue->usb_endpoint),
			  entry->skb->data, entry->skb->len,
			  rt2x00usb_interrupt_rxdone, entry);

	status = usb_submit_urb(entry_priv->urb, GFP_ATOMIC);
	if (status) {
		if (status == -ENODEV)
			clear_bit(DEVICE_STATE_PRESENT, &rt2x00dev->flags);
		set_bit(ENTRY_DATA_IO_FAILED, &entry->flags);
		rt2x00lib_dmadone(entry);
	}
}

void rt2x00usb_kick_queue(struct data_queue *queue)
{
	switch (queue->qid) {
	case QID_AC_VO:
	case QID_AC_VI:
	case QID_AC_BE:
	case QID_AC_BK:
		if (!rt2x00queue_empty(queue))
			rt2x00queue_for_each_entry(queue, Q_INDEX_DONE, Q_INDEX,
						   rt2x00usb_kick_tx_entry);
		break;
	case QID_RX:
		if (!rt2x00queue_full(queue))
			rt2x00queue_for_each_entry(queue, Q_INDEX_DONE, Q_INDEX,
						   rt2x00usb_kick_rx_entry);
		break;
	default:
		break;
	}
}
EXPORT_SYMBOL_GPL(rt2x00usb_kick_queue);

static void rt2x00usb_flush_entry(struct queue_entry *entry)
{
	struct rt2x00_dev *rt2x00dev = entry->queue->rt2x00dev;
	struct queue_entry_priv_usb *entry_priv = entry->priv_data;
	struct queue_entry_priv_usb_bcn *bcn_priv = entry->priv_data;

	if (!test_bit(ENTRY_OWNER_DEVICE_DATA, &entry->flags))
		return;

	usb_kill_urb(entry_priv->urb);

	/*
	 * Kill guardian urb (if required by driver).
	 */
	if ((entry->queue->qid == QID_BEACON) &&
	    (test_bit(DRIVER_REQUIRE_BEACON_GUARD, &rt2x00dev->flags)))
		usb_kill_urb(bcn_priv->guardian_urb);
}

void rt2x00usb_flush_queue(struct data_queue *queue)
{
	struct work_struct *completion;
	unsigned int i;

	rt2x00queue_for_each_entry(queue, Q_INDEX_DONE, Q_INDEX,
				   rt2x00usb_flush_entry);

	/*
	 * Obtain the queue completion handler
	 */
	switch (queue->qid) {
	case QID_AC_VO:
	case QID_AC_VI:
	case QID_AC_BE:
	case QID_AC_BK:
		completion = &queue->rt2x00dev->txdone_work;
		break;
	case QID_RX:
		completion = &queue->rt2x00dev->rxdone_work;
		break;
	default:
		return;
	}

	for (i = 0; i < 20; i++) {
		/*
		 * Check if the driver is already done, otherwise we
		 * have to sleep a little while to give the driver/hw
		 * the oppurtunity to complete interrupt process itself.
		 */
		if (rt2x00queue_empty(queue))
			break;

		/*
		 * Schedule the completion handler manually, when this
		 * worker function runs, it should cleanup the queue.
		 */
<<<<<<< HEAD
		ieee80211_queue_work(queue->rt2x00dev->hw, completion);
=======
		queue_work(queue->rt2x00dev->workqueue, completion);
>>>>>>> 105e53f8

		/*
		 * Wait for a little while to give the driver
		 * the oppurtunity to recover itself.
		 */
		msleep(10);
	}
}
EXPORT_SYMBOL_GPL(rt2x00usb_flush_queue);

static void rt2x00usb_watchdog_tx_dma(struct data_queue *queue)
{
	WARNING(queue->rt2x00dev, "TX queue %d DMA timed out,"
		" invoke forced forced reset\n", queue->qid);

	rt2x00queue_flush_queue(queue, true);
}

static void rt2x00usb_watchdog_tx_status(struct data_queue *queue)
{
	WARNING(queue->rt2x00dev, "TX queue %d status timed out,"
		" invoke forced tx handler\n", queue->qid);

<<<<<<< HEAD
	ieee80211_queue_work(queue->rt2x00dev->hw, &queue->rt2x00dev->txdone_work);
=======
	queue_work(queue->rt2x00dev->workqueue, &queue->rt2x00dev->txdone_work);
>>>>>>> 105e53f8
}

void rt2x00usb_watchdog(struct rt2x00_dev *rt2x00dev)
{
	struct data_queue *queue;

	tx_queue_for_each(rt2x00dev, queue) {
		if (!rt2x00queue_empty(queue)) {
			if (rt2x00queue_dma_timeout(queue))
				rt2x00usb_watchdog_tx_dma(queue);
			if (rt2x00queue_status_timeout(queue))
				rt2x00usb_watchdog_tx_status(queue);
		}
	}
}
EXPORT_SYMBOL_GPL(rt2x00usb_watchdog);

/*
 * Radio handlers
 */
void rt2x00usb_disable_radio(struct rt2x00_dev *rt2x00dev)
{
	rt2x00usb_vendor_request_sw(rt2x00dev, USB_RX_CONTROL, 0, 0,
				    REGISTER_TIMEOUT);
}
EXPORT_SYMBOL_GPL(rt2x00usb_disable_radio);

/*
 * Device initialization handlers.
 */
void rt2x00usb_clear_entry(struct queue_entry *entry)
{
	entry->flags = 0;

	if (entry->queue->qid == QID_RX)
		rt2x00usb_kick_rx_entry(entry);
}
EXPORT_SYMBOL_GPL(rt2x00usb_clear_entry);

static void rt2x00usb_assign_endpoint(struct data_queue *queue,
				      struct usb_endpoint_descriptor *ep_desc)
{
	struct usb_device *usb_dev = to_usb_device_intf(queue->rt2x00dev->dev);
	int pipe;

	queue->usb_endpoint = usb_endpoint_num(ep_desc);

	if (queue->qid == QID_RX) {
		pipe = usb_rcvbulkpipe(usb_dev, queue->usb_endpoint);
		queue->usb_maxpacket = usb_maxpacket(usb_dev, pipe, 0);
	} else {
		pipe = usb_sndbulkpipe(usb_dev, queue->usb_endpoint);
		queue->usb_maxpacket = usb_maxpacket(usb_dev, pipe, 1);
	}

	if (!queue->usb_maxpacket)
		queue->usb_maxpacket = 1;
}

static int rt2x00usb_find_endpoints(struct rt2x00_dev *rt2x00dev)
{
	struct usb_interface *intf = to_usb_interface(rt2x00dev->dev);
	struct usb_host_interface *intf_desc = intf->cur_altsetting;
	struct usb_endpoint_descriptor *ep_desc;
	struct data_queue *queue = rt2x00dev->tx;
	struct usb_endpoint_descriptor *tx_ep_desc = NULL;
	unsigned int i;

	/*
	 * Walk through all available endpoints to search for "bulk in"
	 * and "bulk out" endpoints. When we find such endpoints collect
	 * the information we need from the descriptor and assign it
	 * to the queue.
	 */
	for (i = 0; i < intf_desc->desc.bNumEndpoints; i++) {
		ep_desc = &intf_desc->endpoint[i].desc;

		if (usb_endpoint_is_bulk_in(ep_desc)) {
			rt2x00usb_assign_endpoint(rt2x00dev->rx, ep_desc);
		} else if (usb_endpoint_is_bulk_out(ep_desc) &&
			   (queue != queue_end(rt2x00dev))) {
			rt2x00usb_assign_endpoint(queue, ep_desc);
			queue = queue_next(queue);

			tx_ep_desc = ep_desc;
		}
	}

	/*
	 * At least 1 endpoint for RX and 1 endpoint for TX must be available.
	 */
	if (!rt2x00dev->rx->usb_endpoint || !rt2x00dev->tx->usb_endpoint) {
		ERROR(rt2x00dev, "Bulk-in/Bulk-out endpoints not found\n");
		return -EPIPE;
	}

	/*
	 * It might be possible not all queues have a dedicated endpoint.
	 * Loop through all TX queues and copy the endpoint information
	 * which we have gathered from already assigned endpoints.
	 */
	txall_queue_for_each(rt2x00dev, queue) {
		if (!queue->usb_endpoint)
			rt2x00usb_assign_endpoint(queue, tx_ep_desc);
	}

	return 0;
}

static int rt2x00usb_alloc_entries(struct data_queue *queue)
{
	struct rt2x00_dev *rt2x00dev = queue->rt2x00dev;
	struct queue_entry_priv_usb *entry_priv;
	struct queue_entry_priv_usb_bcn *bcn_priv;
	unsigned int i;

	for (i = 0; i < queue->limit; i++) {
		entry_priv = queue->entries[i].priv_data;
		entry_priv->urb = usb_alloc_urb(0, GFP_KERNEL);
		if (!entry_priv->urb)
			return -ENOMEM;
	}

	/*
	 * If this is not the beacon queue or
	 * no guardian byte was required for the beacon,
	 * then we are done.
	 */
	if (queue->qid != QID_BEACON ||
	    !test_bit(DRIVER_REQUIRE_BEACON_GUARD, &rt2x00dev->flags))
		return 0;

	for (i = 0; i < queue->limit; i++) {
		bcn_priv = queue->entries[i].priv_data;
		bcn_priv->guardian_urb = usb_alloc_urb(0, GFP_KERNEL);
		if (!bcn_priv->guardian_urb)
			return -ENOMEM;
	}

	return 0;
}

static void rt2x00usb_free_entries(struct data_queue *queue)
{
	struct rt2x00_dev *rt2x00dev = queue->rt2x00dev;
	struct queue_entry_priv_usb *entry_priv;
	struct queue_entry_priv_usb_bcn *bcn_priv;
	unsigned int i;

	if (!queue->entries)
		return;

	for (i = 0; i < queue->limit; i++) {
		entry_priv = queue->entries[i].priv_data;
		usb_kill_urb(entry_priv->urb);
		usb_free_urb(entry_priv->urb);
	}

	/*
	 * If this is not the beacon queue or
	 * no guardian byte was required for the beacon,
	 * then we are done.
	 */
	if (queue->qid != QID_BEACON ||
	    !test_bit(DRIVER_REQUIRE_BEACON_GUARD, &rt2x00dev->flags))
		return;

	for (i = 0; i < queue->limit; i++) {
		bcn_priv = queue->entries[i].priv_data;
		usb_kill_urb(bcn_priv->guardian_urb);
		usb_free_urb(bcn_priv->guardian_urb);
	}
}

int rt2x00usb_initialize(struct rt2x00_dev *rt2x00dev)
{
	struct data_queue *queue;
	int status;

	/*
	 * Find endpoints for each queue
	 */
	status = rt2x00usb_find_endpoints(rt2x00dev);
	if (status)
		goto exit;

	/*
	 * Allocate DMA
	 */
	queue_for_each(rt2x00dev, queue) {
		status = rt2x00usb_alloc_entries(queue);
		if (status)
			goto exit;
	}

	return 0;

exit:
	rt2x00usb_uninitialize(rt2x00dev);

	return status;
}
EXPORT_SYMBOL_GPL(rt2x00usb_initialize);

void rt2x00usb_uninitialize(struct rt2x00_dev *rt2x00dev)
{
	struct data_queue *queue;

	queue_for_each(rt2x00dev, queue)
		rt2x00usb_free_entries(queue);
}
EXPORT_SYMBOL_GPL(rt2x00usb_uninitialize);

/*
 * USB driver handlers.
 */
static void rt2x00usb_free_reg(struct rt2x00_dev *rt2x00dev)
{
	kfree(rt2x00dev->rf);
	rt2x00dev->rf = NULL;

	kfree(rt2x00dev->eeprom);
	rt2x00dev->eeprom = NULL;

	kfree(rt2x00dev->csr.cache);
	rt2x00dev->csr.cache = NULL;
}

static int rt2x00usb_alloc_reg(struct rt2x00_dev *rt2x00dev)
{
	rt2x00dev->csr.cache = kzalloc(CSR_CACHE_SIZE, GFP_KERNEL);
	if (!rt2x00dev->csr.cache)
		goto exit;

	rt2x00dev->eeprom = kzalloc(rt2x00dev->ops->eeprom_size, GFP_KERNEL);
	if (!rt2x00dev->eeprom)
		goto exit;

	rt2x00dev->rf = kzalloc(rt2x00dev->ops->rf_size, GFP_KERNEL);
	if (!rt2x00dev->rf)
		goto exit;

	return 0;

exit:
	ERROR_PROBE("Failed to allocate registers.\n");

	rt2x00usb_free_reg(rt2x00dev);

	return -ENOMEM;
}

int rt2x00usb_probe(struct usb_interface *usb_intf,
		    const struct usb_device_id *id)
{
	struct usb_device *usb_dev = interface_to_usbdev(usb_intf);
	struct rt2x00_ops *ops = (struct rt2x00_ops *)id->driver_info;
	struct ieee80211_hw *hw;
	struct rt2x00_dev *rt2x00dev;
	int retval;

	usb_dev = usb_get_dev(usb_dev);

	hw = ieee80211_alloc_hw(sizeof(struct rt2x00_dev), ops->hw);
	if (!hw) {
		ERROR_PROBE("Failed to allocate hardware.\n");
		retval = -ENOMEM;
		goto exit_put_device;
	}

	usb_set_intfdata(usb_intf, hw);

	rt2x00dev = hw->priv;
	rt2x00dev->dev = &usb_intf->dev;
	rt2x00dev->ops = ops;
	rt2x00dev->hw = hw;

	rt2x00_set_chip_intf(rt2x00dev, RT2X00_CHIP_INTF_USB);

	INIT_WORK(&rt2x00dev->rxdone_work, rt2x00usb_work_rxdone);
	INIT_WORK(&rt2x00dev->txdone_work, rt2x00usb_work_txdone);

	retval = rt2x00usb_alloc_reg(rt2x00dev);
	if (retval)
		goto exit_free_device;

	retval = rt2x00lib_probe_dev(rt2x00dev);
	if (retval)
		goto exit_free_reg;

	return 0;

exit_free_reg:
	rt2x00usb_free_reg(rt2x00dev);

exit_free_device:
	ieee80211_free_hw(hw);

exit_put_device:
	usb_put_dev(usb_dev);

	usb_set_intfdata(usb_intf, NULL);

	return retval;
}
EXPORT_SYMBOL_GPL(rt2x00usb_probe);

void rt2x00usb_disconnect(struct usb_interface *usb_intf)
{
	struct ieee80211_hw *hw = usb_get_intfdata(usb_intf);
	struct rt2x00_dev *rt2x00dev = hw->priv;

	/*
	 * Free all allocated data.
	 */
	rt2x00lib_remove_dev(rt2x00dev);
	rt2x00usb_free_reg(rt2x00dev);
	ieee80211_free_hw(hw);

	/*
	 * Free the USB device data.
	 */
	usb_set_intfdata(usb_intf, NULL);
	usb_put_dev(interface_to_usbdev(usb_intf));
}
EXPORT_SYMBOL_GPL(rt2x00usb_disconnect);

#ifdef CONFIG_PM
int rt2x00usb_suspend(struct usb_interface *usb_intf, pm_message_t state)
{
	struct ieee80211_hw *hw = usb_get_intfdata(usb_intf);
	struct rt2x00_dev *rt2x00dev = hw->priv;
	int retval;

	retval = rt2x00lib_suspend(rt2x00dev, state);
	if (retval)
		return retval;

	/*
	 * Decrease usbdev refcount.
	 */
	usb_put_dev(interface_to_usbdev(usb_intf));

	return 0;
}
EXPORT_SYMBOL_GPL(rt2x00usb_suspend);

int rt2x00usb_resume(struct usb_interface *usb_intf)
{
	struct ieee80211_hw *hw = usb_get_intfdata(usb_intf);
	struct rt2x00_dev *rt2x00dev = hw->priv;

	usb_get_dev(interface_to_usbdev(usb_intf));

	return rt2x00lib_resume(rt2x00dev);
}
EXPORT_SYMBOL_GPL(rt2x00usb_resume);
#endif /* CONFIG_PM */

/*
 * rt2x00usb module information.
 */
MODULE_AUTHOR(DRV_PROJECT);
MODULE_VERSION(DRV_VERSION);
MODULE_DESCRIPTION("rt2x00 usb library");
MODULE_LICENSE("GPL");<|MERGE_RESOLUTION|>--- conflicted
+++ resolved
@@ -227,11 +227,7 @@
 	 * Schedule the delayed work for reading the TX status
 	 * from the device.
 	 */
-<<<<<<< HEAD
-	ieee80211_queue_work(rt2x00dev->hw, &rt2x00dev->txdone_work);
-=======
 	queue_work(rt2x00dev->workqueue, &rt2x00dev->txdone_work);
->>>>>>> 105e53f8
 }
 
 static void rt2x00usb_kick_tx_entry(struct queue_entry *entry)
@@ -324,11 +320,7 @@
 	 * Schedule the delayed work for reading the RX status
 	 * from the device.
 	 */
-<<<<<<< HEAD
-	ieee80211_queue_work(rt2x00dev->hw, &rt2x00dev->rxdone_work);
-=======
 	queue_work(rt2x00dev->workqueue, &rt2x00dev->rxdone_work);
->>>>>>> 105e53f8
 }
 
 static void rt2x00usb_kick_rx_entry(struct queue_entry *entry)
@@ -437,11 +429,7 @@
 		 * Schedule the completion handler manually, when this
 		 * worker function runs, it should cleanup the queue.
 		 */
-<<<<<<< HEAD
-		ieee80211_queue_work(queue->rt2x00dev->hw, completion);
-=======
 		queue_work(queue->rt2x00dev->workqueue, completion);
->>>>>>> 105e53f8
 
 		/*
 		 * Wait for a little while to give the driver
@@ -465,11 +453,7 @@
 	WARNING(queue->rt2x00dev, "TX queue %d status timed out,"
 		" invoke forced tx handler\n", queue->qid);
 
-<<<<<<< HEAD
-	ieee80211_queue_work(queue->rt2x00dev->hw, &queue->rt2x00dev->txdone_work);
-=======
 	queue_work(queue->rt2x00dev->workqueue, &queue->rt2x00dev->txdone_work);
->>>>>>> 105e53f8
 }
 
 void rt2x00usb_watchdog(struct rt2x00_dev *rt2x00dev)
