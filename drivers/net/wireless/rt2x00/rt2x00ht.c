--- conflicted
+++ resolved
@@ -47,22 +47,6 @@
 
 	txdesc->stbc =
 	    (tx_info->flags & IEEE80211_TX_CTL_STBC) >> IEEE80211_TX_CTL_STBC_SHIFT;
-<<<<<<< HEAD
-
-	/*
-	 * If IEEE80211_TX_RC_MCS is set txrate->idx just contains the
-	 * mcs rate to be used
-	 */
-	if (txrate->flags & IEEE80211_TX_RC_MCS) {
-		txdesc->mcs = txrate->idx;
-	} else {
-		txdesc->mcs = rt2x00_get_rate_mcs(hwrate->mcs);
-		if (txrate->flags & IEEE80211_TX_RC_USE_SHORT_PREAMBLE)
-			txdesc->mcs |= 0x08;
-	}
-
-=======
->>>>>>> 45f53cc9
 
 	/*
 	 * If IEEE80211_TX_RC_MCS is set txrate->idx just contains the
