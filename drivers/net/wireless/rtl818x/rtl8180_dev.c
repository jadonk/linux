--- conflicted
+++ resolved
@@ -445,11 +445,7 @@
 					     &priv->rx_ring_dma);
 
 	if (!priv->rx_ring || (unsigned long)priv->rx_ring & 0xFF) {
-<<<<<<< HEAD
-		wiphy_err(dev->wiphy, "cannot allocate rx ring\n");
-=======
 		wiphy_err(dev->wiphy, "Cannot allocate RX ring\n");
->>>>>>> 062c1825
 		return -ENOMEM;
 	}
 
@@ -506,11 +502,7 @@
 
 	ring = pci_alloc_consistent(priv->pdev, sizeof(*ring) * entries, &dma);
 	if (!ring || (unsigned long)ring & 0xFF) {
-<<<<<<< HEAD
-		wiphy_err(dev->wiphy, "cannot allocate tx ring (prio = %d)\n",
-=======
 		wiphy_err(dev->wiphy, "Cannot allocate TX ring (prio = %d)\n",
->>>>>>> 062c1825
 			  prio);
 		return -ENOMEM;
 	}
@@ -576,11 +568,7 @@
 	ret = request_irq(priv->pdev->irq, rtl8180_interrupt,
 			  IRQF_SHARED, KBUILD_MODNAME, dev);
 	if (ret) {
-<<<<<<< HEAD
-		wiphy_err(dev->wiphy, "failed to register irq handler\n");
-=======
 		wiphy_err(dev->wiphy, "failed to register IRQ handler\n");
->>>>>>> 062c1825
 		goto err_free_rings;
 	}
 
