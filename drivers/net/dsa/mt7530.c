/*
 * Mediatek MT7530 DSA Switch driver
 * Copyright (C) 2017 Sean Wang <sean.wang@mediatek.com>
 *
 * This program is free software; you can redistribute it and/or modify
 * it under the terms of the GNU General Public License version 2 as
 * published by the Free Software Foundation.
 *
 * This program is distributed in the hope that it will be useful,
 * but WITHOUT ANY WARRANTY; without even the implied warranty of
 * MERCHANTABILITY or FITNESS FOR A PARTICULAR PURPOSE.  See the
 * GNU General Public License for more details.
 */
#include <linux/etherdevice.h>
#include <linux/if_bridge.h>
#include <linux/iopoll.h>
#include <linux/mdio.h>
#include <linux/mfd/syscon.h>
#include <linux/module.h>
#include <linux/netdevice.h>
#include <linux/of_gpio.h>
#include <linux/of_mdio.h>
#include <linux/of_net.h>
#include <linux/of_platform.h>
#include <linux/phy.h>
#include <linux/regmap.h>
#include <linux/regulator/consumer.h>
#include <linux/reset.h>
#include <linux/gpio/consumer.h>
#include <net/dsa.h>

#include "mt7530.h"

/* String, offset, and register size in bytes if different from 4 bytes */
static const struct mt7530_mib_desc mt7530_mib[] = {
	MIB_DESC(1, 0x00, "TxDrop"),
	MIB_DESC(1, 0x04, "TxCrcErr"),
	MIB_DESC(1, 0x08, "TxUnicast"),
	MIB_DESC(1, 0x0c, "TxMulticast"),
	MIB_DESC(1, 0x10, "TxBroadcast"),
	MIB_DESC(1, 0x14, "TxCollision"),
	MIB_DESC(1, 0x18, "TxSingleCollision"),
	MIB_DESC(1, 0x1c, "TxMultipleCollision"),
	MIB_DESC(1, 0x20, "TxDeferred"),
	MIB_DESC(1, 0x24, "TxLateCollision"),
	MIB_DESC(1, 0x28, "TxExcessiveCollistion"),
	MIB_DESC(1, 0x2c, "TxPause"),
	MIB_DESC(1, 0x30, "TxPktSz64"),
	MIB_DESC(1, 0x34, "TxPktSz65To127"),
	MIB_DESC(1, 0x38, "TxPktSz128To255"),
	MIB_DESC(1, 0x3c, "TxPktSz256To511"),
	MIB_DESC(1, 0x40, "TxPktSz512To1023"),
	MIB_DESC(1, 0x44, "Tx1024ToMax"),
	MIB_DESC(2, 0x48, "TxBytes"),
	MIB_DESC(1, 0x60, "RxDrop"),
	MIB_DESC(1, 0x64, "RxFiltering"),
	MIB_DESC(1, 0x6c, "RxMulticast"),
	MIB_DESC(1, 0x70, "RxBroadcast"),
	MIB_DESC(1, 0x74, "RxAlignErr"),
	MIB_DESC(1, 0x78, "RxCrcErr"),
	MIB_DESC(1, 0x7c, "RxUnderSizeErr"),
	MIB_DESC(1, 0x80, "RxFragErr"),
	MIB_DESC(1, 0x84, "RxOverSzErr"),
	MIB_DESC(1, 0x88, "RxJabberErr"),
	MIB_DESC(1, 0x8c, "RxPause"),
	MIB_DESC(1, 0x90, "RxPktSz64"),
	MIB_DESC(1, 0x94, "RxPktSz65To127"),
	MIB_DESC(1, 0x98, "RxPktSz128To255"),
	MIB_DESC(1, 0x9c, "RxPktSz256To511"),
	MIB_DESC(1, 0xa0, "RxPktSz512To1023"),
	MIB_DESC(1, 0xa4, "RxPktSz1024ToMax"),
	MIB_DESC(2, 0xa8, "RxBytes"),
	MIB_DESC(1, 0xb0, "RxCtrlDrop"),
	MIB_DESC(1, 0xb4, "RxIngressDrop"),
	MIB_DESC(1, 0xb8, "RxArlDrop"),
};

static int
mt7623_trgmii_write(struct mt7530_priv *priv,  u32 reg, u32 val)
{
	int ret;

	ret =  regmap_write(priv->ethernet, TRGMII_BASE(reg), val);
	if (ret < 0)
		dev_err(priv->dev,
			"failed to priv write register\n");
	return ret;
}

static u32
mt7623_trgmii_read(struct mt7530_priv *priv, u32 reg)
{
	int ret;
	u32 val;

	ret = regmap_read(priv->ethernet, TRGMII_BASE(reg), &val);
	if (ret < 0) {
		dev_err(priv->dev,
			"failed to priv read register\n");
		return ret;
	}

	return val;
}

static void
mt7623_trgmii_rmw(struct mt7530_priv *priv, u32 reg,
		  u32 mask, u32 set)
{
	u32 val;

	val = mt7623_trgmii_read(priv, reg);
	val &= ~mask;
	val |= set;
	mt7623_trgmii_write(priv, reg, val);
}

static void
mt7623_trgmii_set(struct mt7530_priv *priv, u32 reg, u32 val)
{
	mt7623_trgmii_rmw(priv, reg, 0, val);
}

static void
mt7623_trgmii_clear(struct mt7530_priv *priv, u32 reg, u32 val)
{
	mt7623_trgmii_rmw(priv, reg, val, 0);
}

static int
core_read_mmd_indirect(struct mt7530_priv *priv, int prtad, int devad)
{
	struct mii_bus *bus = priv->bus;
	int value, ret;

	/* Write the desired MMD Devad */
	ret = bus->write(bus, 0, MII_MMD_CTRL, devad);
	if (ret < 0)
		goto err;

	/* Write the desired MMD register address */
	ret = bus->write(bus, 0, MII_MMD_DATA, prtad);
	if (ret < 0)
		goto err;

	/* Select the Function : DATA with no post increment */
	ret = bus->write(bus, 0, MII_MMD_CTRL, (devad | MII_MMD_CTRL_NOINCR));
	if (ret < 0)
		goto err;

	/* Read the content of the MMD's selected register */
	value = bus->read(bus, 0, MII_MMD_DATA);

	return value;
err:
	dev_err(&bus->dev,  "failed to read mmd register\n");

	return ret;
}

static int
core_write_mmd_indirect(struct mt7530_priv *priv, int prtad,
			int devad, u32 data)
{
	struct mii_bus *bus = priv->bus;
	int ret;

	/* Write the desired MMD Devad */
	ret = bus->write(bus, 0, MII_MMD_CTRL, devad);
	if (ret < 0)
		goto err;

	/* Write the desired MMD register address */
	ret = bus->write(bus, 0, MII_MMD_DATA, prtad);
	if (ret < 0)
		goto err;

	/* Select the Function : DATA with no post increment */
	ret = bus->write(bus, 0, MII_MMD_CTRL, (devad | MII_MMD_CTRL_NOINCR));
	if (ret < 0)
		goto err;

	/* Write the data into MMD's selected register */
	ret = bus->write(bus, 0, MII_MMD_DATA, data);
err:
	if (ret < 0)
		dev_err(&bus->dev,
			"failed to write mmd register\n");
	return ret;
}

static void
core_write(struct mt7530_priv *priv, u32 reg, u32 val)
{
	struct mii_bus *bus = priv->bus;

	mutex_lock_nested(&bus->mdio_lock, MDIO_MUTEX_NESTED);

	core_write_mmd_indirect(priv, reg, MDIO_MMD_VEND2, val);

	mutex_unlock(&bus->mdio_lock);
}

static void
core_rmw(struct mt7530_priv *priv, u32 reg, u32 mask, u32 set)
{
	struct mii_bus *bus = priv->bus;
	u32 val;

	mutex_lock_nested(&bus->mdio_lock, MDIO_MUTEX_NESTED);

	val = core_read_mmd_indirect(priv, reg, MDIO_MMD_VEND2);
	val &= ~mask;
	val |= set;
	core_write_mmd_indirect(priv, reg, MDIO_MMD_VEND2, val);

	mutex_unlock(&bus->mdio_lock);
}

static void
core_set(struct mt7530_priv *priv, u32 reg, u32 val)
{
	core_rmw(priv, reg, 0, val);
}

static void
core_clear(struct mt7530_priv *priv, u32 reg, u32 val)
{
	core_rmw(priv, reg, val, 0);
}

static int
mt7530_mii_write(struct mt7530_priv *priv, u32 reg, u32 val)
{
	struct mii_bus *bus = priv->bus;
	u16 page, r, lo, hi;
	int ret;

	page = (reg >> 6) & 0x3ff;
	r  = (reg >> 2) & 0xf;
	lo = val & 0xffff;
	hi = val >> 16;

	/* MT7530 uses 31 as the pseudo port */
	ret = bus->write(bus, 0x1f, 0x1f, page);
	if (ret < 0)
		goto err;

	ret = bus->write(bus, 0x1f, r,  lo);
	if (ret < 0)
		goto err;

	ret = bus->write(bus, 0x1f, 0x10, hi);
err:
	if (ret < 0)
		dev_err(&bus->dev,
			"failed to write mt7530 register\n");
	return ret;
}

static u32
mt7530_mii_read(struct mt7530_priv *priv, u32 reg)
{
	struct mii_bus *bus = priv->bus;
	u16 page, r, lo, hi;
	int ret;

	page = (reg >> 6) & 0x3ff;
	r = (reg >> 2) & 0xf;

	/* MT7530 uses 31 as the pseudo port */
	ret = bus->write(bus, 0x1f, 0x1f, page);
	if (ret < 0) {
		dev_err(&bus->dev,
			"failed to read mt7530 register\n");
		return ret;
	}

	lo = bus->read(bus, 0x1f, r);
	hi = bus->read(bus, 0x1f, 0x10);

	return (hi << 16) | (lo & 0xffff);
}

static void
mt7530_write(struct mt7530_priv *priv, u32 reg, u32 val)
{
	struct mii_bus *bus = priv->bus;

	mutex_lock_nested(&bus->mdio_lock, MDIO_MUTEX_NESTED);

	mt7530_mii_write(priv, reg, val);

	mutex_unlock(&bus->mdio_lock);
}

static u32
_mt7530_read(struct mt7530_dummy_poll *p)
{
	struct mii_bus		*bus = p->priv->bus;
	u32 val;

	mutex_lock_nested(&bus->mdio_lock, MDIO_MUTEX_NESTED);

	val = mt7530_mii_read(p->priv, p->reg);

	mutex_unlock(&bus->mdio_lock);

	return val;
}

static u32
mt7530_read(struct mt7530_priv *priv, u32 reg)
{
	struct mt7530_dummy_poll p;

	INIT_MT7530_DUMMY_POLL(&p, priv, reg);
	return _mt7530_read(&p);
}

static void
mt7530_rmw(struct mt7530_priv *priv, u32 reg,
	   u32 mask, u32 set)
{
	struct mii_bus *bus = priv->bus;
	u32 val;

	mutex_lock_nested(&bus->mdio_lock, MDIO_MUTEX_NESTED);

	val = mt7530_mii_read(priv, reg);
	val &= ~mask;
	val |= set;
	mt7530_mii_write(priv, reg, val);

	mutex_unlock(&bus->mdio_lock);
}

static void
mt7530_set(struct mt7530_priv *priv, u32 reg, u32 val)
{
	mt7530_rmw(priv, reg, 0, val);
}

static void
mt7530_clear(struct mt7530_priv *priv, u32 reg, u32 val)
{
	mt7530_rmw(priv, reg, val, 0);
}

static int
mt7530_fdb_cmd(struct mt7530_priv *priv, enum mt7530_fdb_cmd cmd, u32 *rsp)
{
	u32 val;
	int ret;
	struct mt7530_dummy_poll p;

	/* Set the command operating upon the MAC address entries */
	val = ATC_BUSY | ATC_MAT(0) | cmd;
	mt7530_write(priv, MT7530_ATC, val);

	INIT_MT7530_DUMMY_POLL(&p, priv, MT7530_ATC);
	ret = readx_poll_timeout(_mt7530_read, &p, val,
				 !(val & ATC_BUSY), 20, 20000);
	if (ret < 0) {
		dev_err(priv->dev, "reset timeout\n");
		return ret;
	}

	/* Additional sanity for read command if the specified
	 * entry is invalid
	 */
	val = mt7530_read(priv, MT7530_ATC);
	if ((cmd == MT7530_FDB_READ) && (val & ATC_INVALID))
		return -EINVAL;

	if (rsp)
		*rsp = val;

	return 0;
}

static void
mt7530_fdb_read(struct mt7530_priv *priv, struct mt7530_fdb *fdb)
{
	u32 reg[3];
	int i;

	/* Read from ARL table into an array */
	for (i = 0; i < 3; i++) {
		reg[i] = mt7530_read(priv, MT7530_TSRA1 + (i * 4));

		dev_dbg(priv->dev, "%s(%d) reg[%d]=0x%x\n",
			__func__, __LINE__, i, reg[i]);
	}

	fdb->vid = (reg[1] >> CVID) & CVID_MASK;
	fdb->aging = (reg[2] >> AGE_TIMER) & AGE_TIMER_MASK;
	fdb->port_mask = (reg[2] >> PORT_MAP) & PORT_MAP_MASK;
	fdb->mac[0] = (reg[0] >> MAC_BYTE_0) & MAC_BYTE_MASK;
	fdb->mac[1] = (reg[0] >> MAC_BYTE_1) & MAC_BYTE_MASK;
	fdb->mac[2] = (reg[0] >> MAC_BYTE_2) & MAC_BYTE_MASK;
	fdb->mac[3] = (reg[0] >> MAC_BYTE_3) & MAC_BYTE_MASK;
	fdb->mac[4] = (reg[1] >> MAC_BYTE_4) & MAC_BYTE_MASK;
	fdb->mac[5] = (reg[1] >> MAC_BYTE_5) & MAC_BYTE_MASK;
	fdb->noarp = ((reg[2] >> ENT_STATUS) & ENT_STATUS_MASK) == STATIC_ENT;
}

static void
mt7530_fdb_write(struct mt7530_priv *priv, u16 vid,
		 u8 port_mask, const u8 *mac,
		 u8 aging, u8 type)
{
	u32 reg[3] = { 0 };
	int i;

	reg[1] |= vid & CVID_MASK;
	reg[2] |= (aging & AGE_TIMER_MASK) << AGE_TIMER;
	reg[2] |= (port_mask & PORT_MAP_MASK) << PORT_MAP;
	/* STATIC_ENT indicate that entry is static wouldn't
	 * be aged out and STATIC_EMP specified as erasing an
	 * entry
	 */
	reg[2] |= (type & ENT_STATUS_MASK) << ENT_STATUS;
	reg[1] |= mac[5] << MAC_BYTE_5;
	reg[1] |= mac[4] << MAC_BYTE_4;
	reg[0] |= mac[3] << MAC_BYTE_3;
	reg[0] |= mac[2] << MAC_BYTE_2;
	reg[0] |= mac[1] << MAC_BYTE_1;
	reg[0] |= mac[0] << MAC_BYTE_0;

	/* Write array into the ARL table */
	for (i = 0; i < 3; i++)
		mt7530_write(priv, MT7530_ATA1 + (i * 4), reg[i]);
}

static int
mt7530_pad_clk_setup(struct dsa_switch *ds, int mode)
{
	struct mt7530_priv *priv = ds->priv;
	u32 ncpo1, ssc_delta, trgint, i;

	switch (mode) {
	case PHY_INTERFACE_MODE_RGMII:
		trgint = 0;
		ncpo1 = 0x0c80;
		ssc_delta = 0x87;
		break;
	case PHY_INTERFACE_MODE_TRGMII:
		trgint = 1;
		ncpo1 = 0x1400;
		ssc_delta = 0x57;
		break;
	default:
		dev_err(priv->dev, "xMII mode %d not supported\n", mode);
		return -EINVAL;
	}

	mt7530_rmw(priv, MT7530_P6ECR, P6_INTF_MODE_MASK,
		   P6_INTF_MODE(trgint));

	/* Lower Tx Driving for TRGMII path */
	for (i = 0 ; i < NUM_TRGMII_CTRL ; i++)
		mt7530_write(priv, MT7530_TRGMII_TD_ODT(i),
			     TD_DM_DRVP(8) | TD_DM_DRVN(8));

	/* Setup core clock for MT7530 */
	if (!trgint) {
		/* Disable MT7530 core clock */
		core_clear(priv, CORE_TRGMII_GSW_CLK_CG, REG_GSWCK_EN);

		/* Disable PLL, since phy_device has not yet been created
		 * provided for phy_[read,write]_mmd_indirect is called, we
		 * provide our own core_write_mmd_indirect to complete this
		 * function.
		 */
		core_write_mmd_indirect(priv,
					CORE_GSWPLL_GRP1,
					MDIO_MMD_VEND2,
					0);

		/* Set core clock into 500Mhz */
		core_write(priv, CORE_GSWPLL_GRP2,
			   RG_GSWPLL_POSDIV_500M(1) |
			   RG_GSWPLL_FBKDIV_500M(25));

		/* Enable PLL */
		core_write(priv, CORE_GSWPLL_GRP1,
			   RG_GSWPLL_EN_PRE |
			   RG_GSWPLL_POSDIV_200M(2) |
			   RG_GSWPLL_FBKDIV_200M(32));

		/* Enable MT7530 core clock */
		core_set(priv, CORE_TRGMII_GSW_CLK_CG, REG_GSWCK_EN);
	}

	/* Setup the MT7530 TRGMII Tx Clock */
	core_set(priv, CORE_TRGMII_GSW_CLK_CG, REG_GSWCK_EN);
	core_write(priv, CORE_PLL_GROUP5, RG_LCDDS_PCW_NCPO1(ncpo1));
	core_write(priv, CORE_PLL_GROUP6, RG_LCDDS_PCW_NCPO0(0));
	core_write(priv, CORE_PLL_GROUP10, RG_LCDDS_SSC_DELTA(ssc_delta));
	core_write(priv, CORE_PLL_GROUP11, RG_LCDDS_SSC_DELTA1(ssc_delta));
	core_write(priv, CORE_PLL_GROUP4,
		   RG_SYSPLL_DDSFBK_EN | RG_SYSPLL_BIAS_EN |
		   RG_SYSPLL_BIAS_LPF_EN);
	core_write(priv, CORE_PLL_GROUP2,
		   RG_SYSPLL_EN_NORMAL | RG_SYSPLL_VODEN |
		   RG_SYSPLL_POSDIV(1));
	core_write(priv, CORE_PLL_GROUP7,
		   RG_LCDDS_PCW_NCPO_CHG | RG_LCCDS_C(3) |
		   RG_LCDDS_PWDB | RG_LCDDS_ISO_EN);
	core_set(priv, CORE_TRGMII_GSW_CLK_CG,
		 REG_GSWCK_EN | REG_TRGMIICK_EN);

	if (!trgint)
		for (i = 0 ; i < NUM_TRGMII_CTRL; i++)
			mt7530_rmw(priv, MT7530_TRGMII_RD(i),
				   RD_TAP_MASK, RD_TAP(16));
	else
		mt7623_trgmii_set(priv, GSW_INTF_MODE, INTF_MODE_TRGMII);

	return 0;
}

static int
mt7623_pad_clk_setup(struct dsa_switch *ds)
{
	struct mt7530_priv *priv = ds->priv;
	int i;

	for (i = 0 ; i < NUM_TRGMII_CTRL; i++)
		mt7623_trgmii_write(priv, GSW_TRGMII_TD_ODT(i),
				    TD_DM_DRVP(8) | TD_DM_DRVN(8));

	mt7623_trgmii_set(priv, GSW_TRGMII_RCK_CTRL, RX_RST | RXC_DQSISEL);
	mt7623_trgmii_clear(priv, GSW_TRGMII_RCK_CTRL, RX_RST);

	return 0;
}

static void
mt7530_mib_reset(struct dsa_switch *ds)
{
	struct mt7530_priv *priv = ds->priv;

	mt7530_write(priv, MT7530_MIB_CCR, CCR_MIB_FLUSH);
	mt7530_write(priv, MT7530_MIB_CCR, CCR_MIB_ACTIVATE);
}

static void
mt7530_port_set_status(struct mt7530_priv *priv, int port, int enable)
{
	u32 mask = PMCR_TX_EN | PMCR_RX_EN;

	if (enable)
		mt7530_set(priv, MT7530_PMCR_P(port), mask);
	else
		mt7530_clear(priv, MT7530_PMCR_P(port), mask);
}

static int mt7530_phy_read(struct dsa_switch *ds, int port, int regnum)
{
	struct mt7530_priv *priv = ds->priv;

	return mdiobus_read_nested(priv->bus, port, regnum);
}

static int mt7530_phy_write(struct dsa_switch *ds, int port, int regnum,
			    u16 val)
{
	struct mt7530_priv *priv = ds->priv;

	return mdiobus_write_nested(priv->bus, port, regnum, val);
}

static void
mt7530_get_strings(struct dsa_switch *ds, int port, uint8_t *data)
{
	int i;

	for (i = 0; i < ARRAY_SIZE(mt7530_mib); i++)
		strncpy(data + i * ETH_GSTRING_LEN, mt7530_mib[i].name,
			ETH_GSTRING_LEN);
}

static void
mt7530_get_ethtool_stats(struct dsa_switch *ds, int port,
			 uint64_t *data)
{
	struct mt7530_priv *priv = ds->priv;
	const struct mt7530_mib_desc *mib;
	u32 reg, i;
	u64 hi;

	for (i = 0; i < ARRAY_SIZE(mt7530_mib); i++) {
		mib = &mt7530_mib[i];
		reg = MT7530_PORT_MIB_COUNTER(port) + mib->offset;

		data[i] = mt7530_read(priv, reg);
		if (mib->size == 2) {
			hi = mt7530_read(priv, reg + 4);
			data[i] |= hi << 32;
		}
	}
}

static int
mt7530_get_sset_count(struct dsa_switch *ds)
{
	return ARRAY_SIZE(mt7530_mib);
}

static void mt7530_adjust_link(struct dsa_switch *ds, int port,
			       struct phy_device *phydev)
{
	struct mt7530_priv *priv = ds->priv;

	if (phy_is_pseudo_fixed_link(phydev)) {
		dev_dbg(priv->dev, "phy-mode for master device = %x\n",
			phydev->interface);

		/* Setup TX circuit incluing relevant PAD and driving */
		mt7530_pad_clk_setup(ds, phydev->interface);

		/* Setup RX circuit, relevant PAD and driving on the host
		 * which must be placed after the setup on the device side is
		 * all finished.
		 */
		mt7623_pad_clk_setup(ds);
	} else {
		u16 lcl_adv = 0, rmt_adv = 0;
		u8 flowctrl;
		u32 mcr = PMCR_USERP_LINK | PMCR_FORCE_MODE;

		switch (phydev->speed) {
		case SPEED_1000:
			mcr |= PMCR_FORCE_SPEED_1000;
			break;
		case SPEED_100:
			mcr |= PMCR_FORCE_SPEED_100;
			break;
		};

		if (phydev->link)
			mcr |= PMCR_FORCE_LNK;

		if (phydev->duplex) {
			mcr |= PMCR_FORCE_FDX;

			if (phydev->pause)
				rmt_adv = LPA_PAUSE_CAP;
			if (phydev->asym_pause)
				rmt_adv |= LPA_PAUSE_ASYM;

			if (phydev->advertising & ADVERTISED_Pause)
				lcl_adv |= ADVERTISE_PAUSE_CAP;
			if (phydev->advertising & ADVERTISED_Asym_Pause)
				lcl_adv |= ADVERTISE_PAUSE_ASYM;

			flowctrl = mii_resolve_flowctrl_fdx(lcl_adv, rmt_adv);

			if (flowctrl & FLOW_CTRL_TX)
				mcr |= PMCR_TX_FC_EN;
			if (flowctrl & FLOW_CTRL_RX)
				mcr |= PMCR_RX_FC_EN;
		}
		mt7530_write(priv, MT7530_PMCR_P(port), mcr);
	}
}

static int
mt7530_cpu_port_enable(struct mt7530_priv *priv,
		       int port)
{
	/* Enable Mediatek header mode on the cpu port */
	mt7530_write(priv, MT7530_PVC_P(port),
		     PORT_SPEC_TAG);

	/* Setup the MAC by default for the cpu port */
	mt7530_write(priv, MT7530_PMCR_P(port), PMCR_CPUP_LINK);

	/* Disable auto learning on the cpu port */
	mt7530_set(priv, MT7530_PSC_P(port), SA_DIS);

	/* Unknown unicast frame fordwarding to the cpu port */
	mt7530_set(priv, MT7530_MFC, UNU_FFP(BIT(port)));

	/* CPU port gets connected to all user ports of
	 * the switch
	 */
	mt7530_write(priv, MT7530_PCR_P(port),
		     PCR_MATRIX(dsa_user_ports(priv->ds)));

	return 0;
}

static int
mt7530_port_enable(struct dsa_switch *ds, int port,
		   struct phy_device *phy)
{
	struct mt7530_priv *priv = ds->priv;

	mutex_lock(&priv->reg_mutex);

	/* Setup the MAC for the user port */
	mt7530_write(priv, MT7530_PMCR_P(port), PMCR_USERP_LINK);

	/* Allow the user port gets connected to the cpu port and also
	 * restore the port matrix if the port is the member of a certain
	 * bridge.
	 */
	priv->ports[port].pm |= PCR_MATRIX(BIT(MT7530_CPU_PORT));
	priv->ports[port].enable = true;
	mt7530_rmw(priv, MT7530_PCR_P(port), PCR_MATRIX_MASK,
		   priv->ports[port].pm);
	mt7530_port_set_status(priv, port, 1);

	mutex_unlock(&priv->reg_mutex);

	return 0;
}

static void
mt7530_port_disable(struct dsa_switch *ds, int port,
		    struct phy_device *phy)
{
	struct mt7530_priv *priv = ds->priv;

	mutex_lock(&priv->reg_mutex);

	/* Clear up all port matrix which could be restored in the next
	 * enablement for the port.
	 */
	priv->ports[port].enable = false;
	mt7530_rmw(priv, MT7530_PCR_P(port), PCR_MATRIX_MASK,
		   PCR_MATRIX_CLR);
	mt7530_port_set_status(priv, port, 0);

	mutex_unlock(&priv->reg_mutex);
}

static void
mt7530_stp_state_set(struct dsa_switch *ds, int port, u8 state)
{
	struct mt7530_priv *priv = ds->priv;
	u32 stp_state;

	switch (state) {
	case BR_STATE_DISABLED:
		stp_state = MT7530_STP_DISABLED;
		break;
	case BR_STATE_BLOCKING:
		stp_state = MT7530_STP_BLOCKING;
		break;
	case BR_STATE_LISTENING:
		stp_state = MT7530_STP_LISTENING;
		break;
	case BR_STATE_LEARNING:
		stp_state = MT7530_STP_LEARNING;
		break;
	case BR_STATE_FORWARDING:
	default:
		stp_state = MT7530_STP_FORWARDING;
		break;
	}

	mt7530_rmw(priv, MT7530_SSP_P(port), FID_PST_MASK, stp_state);
}

static int
mt7530_port_bridge_join(struct dsa_switch *ds, int port,
			struct net_device *bridge)
{
	struct mt7530_priv *priv = ds->priv;
	u32 port_bitmap = BIT(MT7530_CPU_PORT);
	int i;

	mutex_lock(&priv->reg_mutex);

	for (i = 0; i < MT7530_NUM_PORTS; i++) {
		/* Add this port to the port matrix of the other ports in the
		 * same bridge. If the port is disabled, port matrix is kept
		 * and not being setup until the port becomes enabled.
		 */
		if (dsa_is_user_port(ds, i) && i != port) {
			if (dsa_to_port(ds, i)->bridge_dev != bridge)
				continue;
			if (priv->ports[i].enable)
				mt7530_set(priv, MT7530_PCR_P(i),
					   PCR_MATRIX(BIT(port)));
			priv->ports[i].pm |= PCR_MATRIX(BIT(port));

			port_bitmap |= BIT(i);
		}
	}

	/* Add the all other ports to this port matrix. */
	if (priv->ports[port].enable)
		mt7530_rmw(priv, MT7530_PCR_P(port),
			   PCR_MATRIX_MASK, PCR_MATRIX(port_bitmap));
	priv->ports[port].pm |= PCR_MATRIX(port_bitmap);

	mutex_unlock(&priv->reg_mutex);

	return 0;
}

static void
mt7530_port_set_vlan_unaware(struct dsa_switch *ds, int port)
{
	struct mt7530_priv *priv = ds->priv;
	bool all_user_ports_removed = true;
	int i;

	/* When a port is removed from the bridge, the port would be set up
	 * back to the default as is at initial boot which is a VLAN-unaware
	 * port.
	 */
	mt7530_rmw(priv, MT7530_PCR_P(port), PCR_PORT_VLAN_MASK,
		   MT7530_PORT_MATRIX_MODE);
	mt7530_rmw(priv, MT7530_PVC_P(port), VLAN_ATTR_MASK,
		   VLAN_ATTR(MT7530_VLAN_TRANSPARENT));

	priv->ports[port].vlan_filtering = false;

	for (i = 0; i < MT7530_NUM_PORTS; i++) {
		if (dsa_is_user_port(ds, i) &&
		    priv->ports[i].vlan_filtering) {
			all_user_ports_removed = false;
			break;
		}
	}

	/* CPU port also does the same thing until all user ports belonging to
	 * the CPU port get out of VLAN filtering mode.
	 */
	if (all_user_ports_removed) {
		mt7530_write(priv, MT7530_PCR_P(MT7530_CPU_PORT),
			     PCR_MATRIX(dsa_user_ports(priv->ds)));
		mt7530_write(priv, MT7530_PVC_P(MT7530_CPU_PORT),
			     PORT_SPEC_TAG);
	}
}

static void
mt7530_port_set_vlan_aware(struct dsa_switch *ds, int port)
{
	struct mt7530_priv *priv = ds->priv;

	/* The real fabric path would be decided on the membership in the
	 * entry of VLAN table. PCR_MATRIX set up here with ALL_MEMBERS
	 * means potential VLAN can be consisting of certain subset of all
	 * ports.
	 */
	mt7530_rmw(priv, MT7530_PCR_P(port),
		   PCR_MATRIX_MASK, PCR_MATRIX(MT7530_ALL_MEMBERS));

	/* Trapped into security mode allows packet forwarding through VLAN
	 * table lookup.
	 */
	mt7530_rmw(priv, MT7530_PCR_P(port), PCR_PORT_VLAN_MASK,
		   MT7530_PORT_SECURITY_MODE);

	/* Set the port as a user port which is to be able to recognize VID
	 * from incoming packets before fetching entry within the VLAN table.
	 */
	mt7530_rmw(priv, MT7530_PVC_P(port), VLAN_ATTR_MASK,
		   VLAN_ATTR(MT7530_VLAN_USER));
}

static void
mt7530_port_bridge_leave(struct dsa_switch *ds, int port,
			 struct net_device *bridge)
{
	struct mt7530_priv *priv = ds->priv;
	int i;

	mutex_lock(&priv->reg_mutex);

	for (i = 0; i < MT7530_NUM_PORTS; i++) {
		/* Remove this port from the port matrix of the other ports
		 * in the same bridge. If the port is disabled, port matrix
		 * is kept and not being setup until the port becomes enabled.
		 * And the other port's port matrix cannot be broken when the
		 * other port is still a VLAN-aware port.
		 */
<<<<<<< HEAD
		if (dsa_is_user_port(ds, i) && i != port) {
=======
		if (!priv->ports[i].vlan_filtering &&
		    dsa_is_user_port(ds, i) && i != port) {
>>>>>>> 661e50bc
			if (dsa_to_port(ds, i)->bridge_dev != bridge)
				continue;
			if (priv->ports[i].enable)
				mt7530_clear(priv, MT7530_PCR_P(i),
					     PCR_MATRIX(BIT(port)));
			priv->ports[i].pm &= ~PCR_MATRIX(BIT(port));
		}
	}

	/* Set the cpu port to be the only one in the port matrix of
	 * this port.
	 */
	if (priv->ports[port].enable)
		mt7530_rmw(priv, MT7530_PCR_P(port), PCR_MATRIX_MASK,
			   PCR_MATRIX(BIT(MT7530_CPU_PORT)));
	priv->ports[port].pm = PCR_MATRIX(BIT(MT7530_CPU_PORT));

	mt7530_port_set_vlan_unaware(ds, port);

	mutex_unlock(&priv->reg_mutex);
}

static int
mt7530_port_fdb_add(struct dsa_switch *ds, int port,
		    const unsigned char *addr, u16 vid)
{
	struct mt7530_priv *priv = ds->priv;
	int ret;
	u8 port_mask = BIT(port);

	mutex_lock(&priv->reg_mutex);
	mt7530_fdb_write(priv, vid, port_mask, addr, -1, STATIC_ENT);
	ret = mt7530_fdb_cmd(priv, MT7530_FDB_WRITE, 0);
	mutex_unlock(&priv->reg_mutex);

	return ret;
}

static int
mt7530_port_fdb_del(struct dsa_switch *ds, int port,
		    const unsigned char *addr, u16 vid)
{
	struct mt7530_priv *priv = ds->priv;
	int ret;
	u8 port_mask = BIT(port);

	mutex_lock(&priv->reg_mutex);
	mt7530_fdb_write(priv, vid, port_mask, addr, -1, STATIC_EMP);
	ret = mt7530_fdb_cmd(priv, MT7530_FDB_WRITE, 0);
	mutex_unlock(&priv->reg_mutex);

	return ret;
}

static int
mt7530_port_fdb_dump(struct dsa_switch *ds, int port,
		     dsa_fdb_dump_cb_t *cb, void *data)
{
	struct mt7530_priv *priv = ds->priv;
	struct mt7530_fdb _fdb = { 0 };
	int cnt = MT7530_NUM_FDB_RECORDS;
	int ret = 0;
	u32 rsp = 0;

	mutex_lock(&priv->reg_mutex);

	ret = mt7530_fdb_cmd(priv, MT7530_FDB_START, &rsp);
	if (ret < 0)
		goto err;

	do {
		if (rsp & ATC_SRCH_HIT) {
			mt7530_fdb_read(priv, &_fdb);
			if (_fdb.port_mask & BIT(port)) {
				ret = cb(_fdb.mac, _fdb.vid, _fdb.noarp,
					 data);
				if (ret < 0)
					break;
			}
		}
	} while (--cnt &&
		 !(rsp & ATC_SRCH_END) &&
		 !mt7530_fdb_cmd(priv, MT7530_FDB_NEXT, &rsp));
err:
	mutex_unlock(&priv->reg_mutex);

	return 0;
}

static int
mt7530_vlan_cmd(struct mt7530_priv *priv, enum mt7530_vlan_cmd cmd, u16 vid)
{
	struct mt7530_dummy_poll p;
	u32 val;
	int ret;

	val = VTCR_BUSY | VTCR_FUNC(cmd) | vid;
	mt7530_write(priv, MT7530_VTCR, val);

	INIT_MT7530_DUMMY_POLL(&p, priv, MT7530_VTCR);
	ret = readx_poll_timeout(_mt7530_read, &p, val,
				 !(val & VTCR_BUSY), 20, 20000);
	if (ret < 0) {
		dev_err(priv->dev, "poll timeout\n");
		return ret;
	}

	val = mt7530_read(priv, MT7530_VTCR);
	if (val & VTCR_INVALID) {
		dev_err(priv->dev, "read VTCR invalid\n");
		return -EINVAL;
	}

	return 0;
}

static int
mt7530_port_vlan_filtering(struct dsa_switch *ds, int port,
			   bool vlan_filtering)
{
	struct mt7530_priv *priv = ds->priv;

	priv->ports[port].vlan_filtering = vlan_filtering;

	if (vlan_filtering) {
		/* The port is being kept as VLAN-unaware port when bridge is
		 * set up with vlan_filtering not being set, Otherwise, the
		 * port and the corresponding CPU port is required the setup
		 * for becoming a VLAN-aware port.
		 */
		mt7530_port_set_vlan_aware(ds, port);
		mt7530_port_set_vlan_aware(ds, MT7530_CPU_PORT);
	}

	return 0;
}

static int
mt7530_port_vlan_prepare(struct dsa_switch *ds, int port,
			 const struct switchdev_obj_port_vlan *vlan)
{
	/* nothing needed */

	return 0;
}

static void
mt7530_hw_vlan_add(struct mt7530_priv *priv,
		   struct mt7530_hw_vlan_entry *entry)
{
	u8 new_members;
	u32 val;

	new_members = entry->old_members | BIT(entry->port) |
		      BIT(MT7530_CPU_PORT);

	/* Validate the entry with independent learning, create egress tag per
	 * VLAN and joining the port as one of the port members.
	 */
	val = IVL_MAC | VTAG_EN | PORT_MEM(new_members) | VLAN_VALID;
	mt7530_write(priv, MT7530_VAWD1, val);

	/* Decide whether adding tag or not for those outgoing packets from the
	 * port inside the VLAN.
	 */
	val = entry->untagged ? MT7530_VLAN_EGRESS_UNTAG :
				MT7530_VLAN_EGRESS_TAG;
	mt7530_rmw(priv, MT7530_VAWD2,
		   ETAG_CTRL_P_MASK(entry->port),
		   ETAG_CTRL_P(entry->port, val));

	/* CPU port is always taken as a tagged port for serving more than one
	 * VLANs across and also being applied with egress type stack mode for
	 * that VLAN tags would be appended after hardware special tag used as
	 * DSA tag.
	 */
	mt7530_rmw(priv, MT7530_VAWD2,
		   ETAG_CTRL_P_MASK(MT7530_CPU_PORT),
		   ETAG_CTRL_P(MT7530_CPU_PORT,
			       MT7530_VLAN_EGRESS_STACK));
}

static void
mt7530_hw_vlan_del(struct mt7530_priv *priv,
		   struct mt7530_hw_vlan_entry *entry)
{
	u8 new_members;
	u32 val;

	new_members = entry->old_members & ~BIT(entry->port);

	val = mt7530_read(priv, MT7530_VAWD1);
	if (!(val & VLAN_VALID)) {
		dev_err(priv->dev,
			"Cannot be deleted due to invalid entry\n");
		return;
	}

	/* If certain member apart from CPU port is still alive in the VLAN,
	 * the entry would be kept valid. Otherwise, the entry is got to be
	 * disabled.
	 */
	if (new_members && new_members != BIT(MT7530_CPU_PORT)) {
		val = IVL_MAC | VTAG_EN | PORT_MEM(new_members) |
		      VLAN_VALID;
		mt7530_write(priv, MT7530_VAWD1, val);
	} else {
		mt7530_write(priv, MT7530_VAWD1, 0);
		mt7530_write(priv, MT7530_VAWD2, 0);
	}
}

static void
mt7530_hw_vlan_update(struct mt7530_priv *priv, u16 vid,
		      struct mt7530_hw_vlan_entry *entry,
		      mt7530_vlan_op vlan_op)
{
	u32 val;

	/* Fetch entry */
	mt7530_vlan_cmd(priv, MT7530_VTCR_RD_VID, vid);

	val = mt7530_read(priv, MT7530_VAWD1);

	entry->old_members = (val >> PORT_MEM_SHFT) & PORT_MEM_MASK;

	/* Manipulate entry */
	vlan_op(priv, entry);

	/* Flush result to hardware */
	mt7530_vlan_cmd(priv, MT7530_VTCR_WR_VID, vid);
}

static void
mt7530_port_vlan_add(struct dsa_switch *ds, int port,
		     const struct switchdev_obj_port_vlan *vlan)
{
	bool untagged = vlan->flags & BRIDGE_VLAN_INFO_UNTAGGED;
	bool pvid = vlan->flags & BRIDGE_VLAN_INFO_PVID;
	struct mt7530_hw_vlan_entry new_entry;
	struct mt7530_priv *priv = ds->priv;
	u16 vid;

	/* The port is kept as VLAN-unaware if bridge with vlan_filtering not
	 * being set.
	 */
	if (!priv->ports[port].vlan_filtering)
		return;

	mutex_lock(&priv->reg_mutex);

	for (vid = vlan->vid_begin; vid <= vlan->vid_end; ++vid) {
		mt7530_hw_vlan_entry_init(&new_entry, port, untagged);
		mt7530_hw_vlan_update(priv, vid, &new_entry,
				      mt7530_hw_vlan_add);
	}

	if (pvid) {
		mt7530_rmw(priv, MT7530_PPBV1_P(port), G0_PORT_VID_MASK,
			   G0_PORT_VID(vlan->vid_end));
		priv->ports[port].pvid = vlan->vid_end;
	}

	mutex_unlock(&priv->reg_mutex);
}

static int
mt7530_port_vlan_del(struct dsa_switch *ds, int port,
		     const struct switchdev_obj_port_vlan *vlan)
{
	struct mt7530_hw_vlan_entry target_entry;
	struct mt7530_priv *priv = ds->priv;
	u16 vid, pvid;

	/* The port is kept as VLAN-unaware if bridge with vlan_filtering not
	 * being set.
	 */
	if (!priv->ports[port].vlan_filtering)
		return 0;

	mutex_lock(&priv->reg_mutex);

	pvid = priv->ports[port].pvid;
	for (vid = vlan->vid_begin; vid <= vlan->vid_end; ++vid) {
		mt7530_hw_vlan_entry_init(&target_entry, port, 0);
		mt7530_hw_vlan_update(priv, vid, &target_entry,
				      mt7530_hw_vlan_del);

		/* PVID is being restored to the default whenever the PVID port
		 * is being removed from the VLAN.
		 */
		if (pvid == vid)
			pvid = G0_PORT_VID_DEF;
	}

	mt7530_rmw(priv, MT7530_PPBV1_P(port), G0_PORT_VID_MASK, pvid);
	priv->ports[port].pvid = pvid;

	mutex_unlock(&priv->reg_mutex);

	return 0;
}

static enum dsa_tag_protocol
mtk_get_tag_protocol(struct dsa_switch *ds, int port)
{
	struct mt7530_priv *priv = ds->priv;

	if (port != MT7530_CPU_PORT) {
		dev_warn(priv->dev,
			 "port not matched with tagging CPU port\n");
		return DSA_TAG_PROTO_NONE;
	} else {
		return DSA_TAG_PROTO_MTK;
	}
}

static int
mt7530_setup(struct dsa_switch *ds)
{
	struct mt7530_priv *priv = ds->priv;
	int ret, i;
	u32 id, val;
	struct device_node *dn;
	struct mt7530_dummy_poll p;

	/* The parent node of master netdev which holds the common system
	 * controller also is the container for two GMACs nodes representing
	 * as two netdev instances.
	 */
	dn = ds->ports[MT7530_CPU_PORT].master->dev.of_node->parent;
	priv->ethernet = syscon_node_to_regmap(dn);
	if (IS_ERR(priv->ethernet))
		return PTR_ERR(priv->ethernet);

	regulator_set_voltage(priv->core_pwr, 1000000, 1000000);
	ret = regulator_enable(priv->core_pwr);
	if (ret < 0) {
		dev_err(priv->dev,
			"Failed to enable core power: %d\n", ret);
		return ret;
	}

	regulator_set_voltage(priv->io_pwr, 3300000, 3300000);
	ret = regulator_enable(priv->io_pwr);
	if (ret < 0) {
		dev_err(priv->dev, "Failed to enable io pwr: %d\n",
			ret);
		return ret;
	}

	/* Reset whole chip through gpio pin or memory-mapped registers for
	 * different type of hardware
	 */
	if (priv->mcm) {
		reset_control_assert(priv->rstc);
		usleep_range(1000, 1100);
		reset_control_deassert(priv->rstc);
	} else {
		gpiod_set_value_cansleep(priv->reset, 0);
		usleep_range(1000, 1100);
		gpiod_set_value_cansleep(priv->reset, 1);
	}

	/* Waiting for MT7530 got to stable */
	INIT_MT7530_DUMMY_POLL(&p, priv, MT7530_HWTRAP);
	ret = readx_poll_timeout(_mt7530_read, &p, val, val != 0,
				 20, 1000000);
	if (ret < 0) {
		dev_err(priv->dev, "reset timeout\n");
		return ret;
	}

	id = mt7530_read(priv, MT7530_CREV);
	id >>= CHIP_NAME_SHIFT;
	if (id != MT7530_ID) {
		dev_err(priv->dev, "chip %x can't be supported\n", id);
		return -ENODEV;
	}

	/* Reset the switch through internal reset */
	mt7530_write(priv, MT7530_SYS_CTRL,
		     SYS_CTRL_PHY_RST | SYS_CTRL_SW_RST |
		     SYS_CTRL_REG_RST);

	/* Enable Port 6 only; P5 as GMAC5 which currently is not supported */
	val = mt7530_read(priv, MT7530_MHWTRAP);
	val &= ~MHWTRAP_P6_DIS & ~MHWTRAP_PHY_ACCESS;
	val |= MHWTRAP_MANUAL;
	mt7530_write(priv, MT7530_MHWTRAP, val);

	/* Enable and reset MIB counters */
	mt7530_mib_reset(ds);

	mt7530_clear(priv, MT7530_MFC, UNU_FFP_MASK);

	for (i = 0; i < MT7530_NUM_PORTS; i++) {
		/* Disable forwarding by default on all ports */
		mt7530_rmw(priv, MT7530_PCR_P(i), PCR_MATRIX_MASK,
			   PCR_MATRIX_CLR);

		if (dsa_is_cpu_port(ds, i))
			mt7530_cpu_port_enable(priv, i);
		else
			mt7530_port_disable(ds, i, NULL);
	}

	/* Flush the FDB table */
	ret = mt7530_fdb_cmd(priv, MT7530_FDB_FLUSH, 0);
	if (ret < 0)
		return ret;

	return 0;
}

static const struct dsa_switch_ops mt7530_switch_ops = {
	.get_tag_protocol	= mtk_get_tag_protocol,
	.setup			= mt7530_setup,
	.get_strings		= mt7530_get_strings,
	.phy_read		= mt7530_phy_read,
	.phy_write		= mt7530_phy_write,
	.get_ethtool_stats	= mt7530_get_ethtool_stats,
	.get_sset_count		= mt7530_get_sset_count,
	.adjust_link		= mt7530_adjust_link,
	.port_enable		= mt7530_port_enable,
	.port_disable		= mt7530_port_disable,
	.port_stp_state_set	= mt7530_stp_state_set,
	.port_bridge_join	= mt7530_port_bridge_join,
	.port_bridge_leave	= mt7530_port_bridge_leave,
	.port_fdb_add		= mt7530_port_fdb_add,
	.port_fdb_del		= mt7530_port_fdb_del,
	.port_fdb_dump		= mt7530_port_fdb_dump,
	.port_vlan_filtering	= mt7530_port_vlan_filtering,
	.port_vlan_prepare	= mt7530_port_vlan_prepare,
	.port_vlan_add		= mt7530_port_vlan_add,
	.port_vlan_del		= mt7530_port_vlan_del,
};

static int
mt7530_probe(struct mdio_device *mdiodev)
{
	struct mt7530_priv *priv;
	struct device_node *dn;

	dn = mdiodev->dev.of_node;

	priv = devm_kzalloc(&mdiodev->dev, sizeof(*priv), GFP_KERNEL);
	if (!priv)
		return -ENOMEM;

	priv->ds = dsa_switch_alloc(&mdiodev->dev, DSA_MAX_PORTS);
	if (!priv->ds)
		return -ENOMEM;

	/* Use medatek,mcm property to distinguish hardware type that would
	 * casues a little bit differences on power-on sequence.
	 */
	priv->mcm = of_property_read_bool(dn, "mediatek,mcm");
	if (priv->mcm) {
		dev_info(&mdiodev->dev, "MT7530 adapts as multi-chip module\n");

		priv->rstc = devm_reset_control_get(&mdiodev->dev, "mcm");
		if (IS_ERR(priv->rstc)) {
			dev_err(&mdiodev->dev, "Couldn't get our reset line\n");
			return PTR_ERR(priv->rstc);
		}
	}

	priv->core_pwr = devm_regulator_get(&mdiodev->dev, "core");
	if (IS_ERR(priv->core_pwr))
		return PTR_ERR(priv->core_pwr);

	priv->io_pwr = devm_regulator_get(&mdiodev->dev, "io");
	if (IS_ERR(priv->io_pwr))
		return PTR_ERR(priv->io_pwr);

	/* Not MCM that indicates switch works as the remote standalone
	 * integrated circuit so the GPIO pin would be used to complete
	 * the reset, otherwise memory-mapped register accessing used
	 * through syscon provides in the case of MCM.
	 */
	if (!priv->mcm) {
		priv->reset = devm_gpiod_get_optional(&mdiodev->dev, "reset",
						      GPIOD_OUT_LOW);
		if (IS_ERR(priv->reset)) {
			dev_err(&mdiodev->dev, "Couldn't get our reset line\n");
			return PTR_ERR(priv->reset);
		}
	}

	priv->bus = mdiodev->bus;
	priv->dev = &mdiodev->dev;
	priv->ds->priv = priv;
	priv->ds->ops = &mt7530_switch_ops;
	mutex_init(&priv->reg_mutex);
	dev_set_drvdata(&mdiodev->dev, priv);

	return dsa_register_switch(priv->ds);
}

static void
mt7530_remove(struct mdio_device *mdiodev)
{
	struct mt7530_priv *priv = dev_get_drvdata(&mdiodev->dev);
	int ret = 0;

	ret = regulator_disable(priv->core_pwr);
	if (ret < 0)
		dev_err(priv->dev,
			"Failed to disable core power: %d\n", ret);

	ret = regulator_disable(priv->io_pwr);
	if (ret < 0)
		dev_err(priv->dev, "Failed to disable io pwr: %d\n",
			ret);

	dsa_unregister_switch(priv->ds);
	mutex_destroy(&priv->reg_mutex);
}

static const struct of_device_id mt7530_of_match[] = {
	{ .compatible = "mediatek,mt7530" },
	{ /* sentinel */ },
};

static struct mdio_driver mt7530_mdio_driver = {
	.probe  = mt7530_probe,
	.remove = mt7530_remove,
	.mdiodrv.driver = {
		.name = "mt7530",
		.of_match_table = mt7530_of_match,
	},
};

mdio_module_driver(mt7530_mdio_driver);

MODULE_AUTHOR("Sean Wang <sean.wang@mediatek.com>");
MODULE_DESCRIPTION("Driver for Mediatek MT7530 Switch");
MODULE_LICENSE("GPL");
MODULE_ALIAS("platform:mediatek-mt7530");<|MERGE_RESOLUTION|>--- conflicted
+++ resolved
@@ -883,12 +883,8 @@
 		 * And the other port's port matrix cannot be broken when the
 		 * other port is still a VLAN-aware port.
 		 */
-<<<<<<< HEAD
-		if (dsa_is_user_port(ds, i) && i != port) {
-=======
 		if (!priv->ports[i].vlan_filtering &&
 		    dsa_is_user_port(ds, i) && i != port) {
->>>>>>> 661e50bc
 			if (dsa_to_port(ds, i)->bridge_dev != bridge)
 				continue;
 			if (priv->ports[i].enable)
