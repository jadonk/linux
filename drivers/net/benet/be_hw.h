--- conflicted
+++ resolved
@@ -167,16 +167,11 @@
 #define FLASH_FCoE_BIOS_START_g3           (13631488)
 #define FLASH_REDBOOT_START_g3             (262144)
 
-<<<<<<< HEAD
-
-
-=======
 /************* Rx Packet Type Encoding **************/
 #define BE_UNICAST_PACKET		0
 #define BE_MULTICAST_PACKET		1
 #define BE_BROADCAST_PACKET		2
 #define BE_RSVD_PACKET			3
->>>>>>> 062c1825
 
 /*
  * BE descriptors: host memory data structures whose formats
