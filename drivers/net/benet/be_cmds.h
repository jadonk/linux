/*
 * Copyright (C) 2005 - 2010 ServerEngines
 * All rights reserved.
 *
 * This program is free software; you can redistribute it and/or
 * modify it under the terms of the GNU General Public License version 2
 * as published by the Free Software Foundation.  The full GNU General
 * Public License is included in this distribution in the file called COPYING.
 *
 * Contact Information:
 * linux-drivers@serverengines.com
 *
 * ServerEngines
 * 209 N. Fair Oaks Ave
 * Sunnyvale, CA 94085
 */

/*
 * The driver sends configuration and managements command requests to the
 * firmware in the BE. These requests are communicated to the processor
 * using Work Request Blocks (WRBs) submitted to the MCC-WRB ring or via one
 * WRB inside a MAILBOX.
 * The commands are serviced by the ARM processor in the BladeEngine's MPU.
 */

struct be_sge {
	u32 pa_lo;
	u32 pa_hi;
	u32 len;
};

#define MCC_WRB_EMBEDDED_MASK	1 	/* bit 0 of dword 0*/
#define MCC_WRB_SGE_CNT_SHIFT	3	/* bits 3 - 7 of dword 0 */
#define MCC_WRB_SGE_CNT_MASK	0x1F	/* bits 3 - 7 of dword 0 */
struct be_mcc_wrb {
	u32 embedded;		/* dword 0 */
	u32 payload_length;	/* dword 1 */
	u32 tag0;		/* dword 2 */
	u32 tag1;		/* dword 3 */
	u32 rsvd;		/* dword 4 */
	union {
		u8 embedded_payload[236]; /* used by embedded cmds */
		struct be_sge sgl[19];    /* used by non-embedded cmds */
	} payload;
};

#define CQE_FLAGS_VALID_MASK 		(1 << 31)
#define CQE_FLAGS_ASYNC_MASK 		(1 << 30)
#define CQE_FLAGS_COMPLETED_MASK 	(1 << 28)
#define CQE_FLAGS_CONSUMED_MASK 	(1 << 27)

/* Completion Status */
enum {
	MCC_STATUS_SUCCESS = 0x0,
/* The client does not have sufficient privileges to execute the command */
	MCC_STATUS_INSUFFICIENT_PRIVILEGES = 0x1,
/* A parameter in the command was invalid. */
	MCC_STATUS_INVALID_PARAMETER = 0x2,
/* There are insufficient chip resources to execute the command */
	MCC_STATUS_INSUFFICIENT_RESOURCES = 0x3,
/* The command is completing because the queue was getting flushed */
	MCC_STATUS_QUEUE_FLUSHING = 0x4,
/* The command is completing with a DMA error */
	MCC_STATUS_DMA_FAILED = 0x5,
	MCC_STATUS_NOT_SUPPORTED = 66
};

#define CQE_STATUS_COMPL_MASK		0xFFFF
#define CQE_STATUS_COMPL_SHIFT		0	/* bits 0 - 15 */
#define CQE_STATUS_EXTD_MASK		0xFFFF
#define CQE_STATUS_EXTD_SHIFT		16	/* bits 16 - 31 */

struct be_mcc_compl {
	u32 status;		/* dword 0 */
	u32 tag0;		/* dword 1 */
	u32 tag1;		/* dword 2 */
	u32 flags;		/* dword 3 */
};

/* When the async bit of mcc_compl is set, the last 4 bytes of
 * mcc_compl is interpreted as follows:
 */
#define ASYNC_TRAILER_EVENT_CODE_SHIFT	8	/* bits 8 - 15 */
#define ASYNC_TRAILER_EVENT_CODE_MASK	0xFF
#define ASYNC_TRAILER_EVENT_TYPE_SHIFT	16
#define ASYNC_TRAILER_EVENT_TYPE_MASK	0xFF
#define ASYNC_EVENT_CODE_LINK_STATE	0x1
#define ASYNC_EVENT_CODE_GRP_5		0x5
#define ASYNC_EVENT_QOS_SPEED		0x1
#define ASYNC_EVENT_COS_PRIORITY	0x2
struct be_async_event_trailer {
	u32 code;
};

enum {
	ASYNC_EVENT_LINK_DOWN 	= 0x0,
	ASYNC_EVENT_LINK_UP 	= 0x1
};

/* When the event code of an async trailer is link-state, the mcc_compl
 * must be interpreted as follows
 */
struct be_async_event_link_state {
	u8 physical_port;
	u8 port_link_status;
	u8 port_duplex;
	u8 port_speed;
	u8 port_fault;
	u8 rsvd0[7];
	struct be_async_event_trailer trailer;
} __packed;

/* When the event code of an async trailer is GRP-5 and event_type is QOS_SPEED
 * the mcc_compl must be interpreted as follows
 */
struct be_async_event_grp5_qos_link_speed {
	u8 physical_port;
	u8 rsvd[5];
	u16 qos_link_speed;
	u32 event_tag;
	struct be_async_event_trailer trailer;
} __packed;

/* When the event code of an async trailer is GRP5 and event type is
 * CoS-Priority, the mcc_compl must be interpreted as follows
 */
struct be_async_event_grp5_cos_priority {
	u8 physical_port;
	u8 available_priority_bmap;
	u8 reco_default_priority;
	u8 valid;
	u8 rsvd0;
	u8 event_tag;
	struct be_async_event_trailer trailer;
} __packed;

struct be_mcc_mailbox {
	struct be_mcc_wrb wrb;
	struct be_mcc_compl compl;
};

#define CMD_SUBSYSTEM_COMMON	0x1
#define CMD_SUBSYSTEM_ETH 	0x3
#define CMD_SUBSYSTEM_LOWLEVEL  0xb

#define OPCODE_COMMON_NTWK_MAC_QUERY			1
#define OPCODE_COMMON_NTWK_MAC_SET			2
#define OPCODE_COMMON_NTWK_MULTICAST_SET		3
#define OPCODE_COMMON_NTWK_VLAN_CONFIG  		4
#define OPCODE_COMMON_NTWK_LINK_STATUS_QUERY		5
#define OPCODE_COMMON_READ_FLASHROM			6
#define OPCODE_COMMON_WRITE_FLASHROM			7
#define OPCODE_COMMON_CQ_CREATE				12
#define OPCODE_COMMON_EQ_CREATE				13
<<<<<<< HEAD
#define OPCODE_COMMON_MCC_CREATE        		21
#define OPCODE_COMMON_SET_QOS				28
=======
#define OPCODE_COMMON_MCC_CREATE			21
#define OPCODE_COMMON_SET_QOS				28
#define OPCODE_COMMON_MCC_CREATE_EXT			90
>>>>>>> 45f53cc9
#define OPCODE_COMMON_SEEPROM_READ			30
#define OPCODE_COMMON_NTWK_RX_FILTER    		34
#define OPCODE_COMMON_GET_FW_VERSION			35
#define OPCODE_COMMON_SET_FLOW_CONTROL			36
#define OPCODE_COMMON_GET_FLOW_CONTROL			37
#define OPCODE_COMMON_SET_FRAME_SIZE			39
#define OPCODE_COMMON_MODIFY_EQ_DELAY			41
#define OPCODE_COMMON_FIRMWARE_CONFIG			42
#define OPCODE_COMMON_NTWK_INTERFACE_CREATE 		50
#define OPCODE_COMMON_NTWK_INTERFACE_DESTROY 		51
#define OPCODE_COMMON_MCC_DESTROY        		53
#define OPCODE_COMMON_CQ_DESTROY        		54
#define OPCODE_COMMON_EQ_DESTROY        		55
#define OPCODE_COMMON_QUERY_FIRMWARE_CONFIG		58
#define OPCODE_COMMON_NTWK_PMAC_ADD			59
#define OPCODE_COMMON_NTWK_PMAC_DEL			60
#define OPCODE_COMMON_FUNCTION_RESET			61
#define OPCODE_COMMON_ENABLE_DISABLE_BEACON		69
#define OPCODE_COMMON_GET_BEACON_STATE			70
#define OPCODE_COMMON_READ_TRANSRECV_DATA		73
#define OPCODE_COMMON_GET_PHY_DETAILS			102

#define OPCODE_ETH_RSS_CONFIG				1
#define OPCODE_ETH_ACPI_CONFIG				2
#define OPCODE_ETH_PROMISCUOUS				3
#define OPCODE_ETH_GET_STATISTICS			4
#define OPCODE_ETH_TX_CREATE				7
#define OPCODE_ETH_RX_CREATE            		8
#define OPCODE_ETH_TX_DESTROY           		9
#define OPCODE_ETH_RX_DESTROY           		10
#define OPCODE_ETH_ACPI_WOL_MAGIC_CONFIG		12

#define OPCODE_LOWLEVEL_HOST_DDR_DMA                    17
#define OPCODE_LOWLEVEL_LOOPBACK_TEST                   18
#define OPCODE_LOWLEVEL_SET_LOOPBACK_MODE		19

struct be_cmd_req_hdr {
	u8 opcode;		/* dword 0 */
	u8 subsystem;		/* dword 0 */
	u8 port_number;		/* dword 0 */
	u8 domain;		/* dword 0 */
	u32 timeout;		/* dword 1 */
	u32 request_length;	/* dword 2 */
	u8 version;		/* dword 3 */
	u8 rsvd[3];		/* dword 3 */
};

#define RESP_HDR_INFO_OPCODE_SHIFT	0	/* bits 0 - 7 */
#define RESP_HDR_INFO_SUBSYS_SHIFT	8 	/* bits 8 - 15 */
struct be_cmd_resp_hdr {
	u32 info;		/* dword 0 */
	u32 status;		/* dword 1 */
	u32 response_length;	/* dword 2 */
	u32 actual_resp_len;	/* dword 3 */
};

struct phys_addr {
	u32 lo;
	u32 hi;
};

/**************************
 * BE Command definitions *
 **************************/

/* Pseudo amap definition in which each bit of the actual structure is defined
 * as a byte: used to calculate offset/shift/mask of each field */
struct amap_eq_context {
	u8 cidx[13];		/* dword 0*/
	u8 rsvd0[3];		/* dword 0*/
	u8 epidx[13];		/* dword 0*/
	u8 valid;		/* dword 0*/
	u8 rsvd1;		/* dword 0*/
	u8 size;		/* dword 0*/
	u8 pidx[13];		/* dword 1*/
	u8 rsvd2[3];		/* dword 1*/
	u8 pd[10];		/* dword 1*/
	u8 count[3];		/* dword 1*/
	u8 solevent;		/* dword 1*/
	u8 stalled;		/* dword 1*/
	u8 armed;		/* dword 1*/
	u8 rsvd3[4];		/* dword 2*/
	u8 func[8];		/* dword 2*/
	u8 rsvd4;		/* dword 2*/
	u8 delaymult[10];	/* dword 2*/
	u8 rsvd5[2];		/* dword 2*/
	u8 phase[2];		/* dword 2*/
	u8 nodelay;		/* dword 2*/
	u8 rsvd6[4];		/* dword 2*/
	u8 rsvd7[32];		/* dword 3*/
} __packed;

struct be_cmd_req_eq_create {
	struct be_cmd_req_hdr hdr;
	u16 num_pages;		/* sword */
	u16 rsvd0;		/* sword */
	u8 context[sizeof(struct amap_eq_context) / 8];
	struct phys_addr pages[8];
} __packed;

struct be_cmd_resp_eq_create {
	struct be_cmd_resp_hdr resp_hdr;
	u16 eq_id;		/* sword */
	u16 rsvd0;		/* sword */
} __packed;

/******************** Mac query ***************************/
enum {
	MAC_ADDRESS_TYPE_STORAGE = 0x0,
	MAC_ADDRESS_TYPE_NETWORK = 0x1,
	MAC_ADDRESS_TYPE_PD = 0x2,
	MAC_ADDRESS_TYPE_MANAGEMENT = 0x3
};

struct mac_addr {
	u16 size_of_struct;
	u8 addr[ETH_ALEN];
} __packed;

struct be_cmd_req_mac_query {
	struct be_cmd_req_hdr hdr;
	u8 type;
	u8 permanent;
	u16 if_id;
} __packed;

struct be_cmd_resp_mac_query {
	struct be_cmd_resp_hdr hdr;
	struct mac_addr mac;
};

/******************** PMac Add ***************************/
struct be_cmd_req_pmac_add {
	struct be_cmd_req_hdr hdr;
	u32 if_id;
	u8 mac_address[ETH_ALEN];
	u8 rsvd0[2];
} __packed;

struct be_cmd_resp_pmac_add {
	struct be_cmd_resp_hdr hdr;
	u32 pmac_id;
};

/******************** PMac Del ***************************/
struct be_cmd_req_pmac_del {
	struct be_cmd_req_hdr hdr;
	u32 if_id;
	u32 pmac_id;
};

/******************** Create CQ ***************************/
/* Pseudo amap definition in which each bit of the actual structure is defined
 * as a byte: used to calculate offset/shift/mask of each field */
struct amap_cq_context {
	u8 cidx[11];		/* dword 0*/
	u8 rsvd0;		/* dword 0*/
	u8 coalescwm[2];	/* dword 0*/
	u8 nodelay;		/* dword 0*/
	u8 epidx[11];		/* dword 0*/
	u8 rsvd1;		/* dword 0*/
	u8 count[2];		/* dword 0*/
	u8 valid;		/* dword 0*/
	u8 solevent;		/* dword 0*/
	u8 eventable;		/* dword 0*/
	u8 pidx[11];		/* dword 1*/
	u8 rsvd2;		/* dword 1*/
	u8 pd[10];		/* dword 1*/
	u8 eqid[8];		/* dword 1*/
	u8 stalled;		/* dword 1*/
	u8 armed;		/* dword 1*/
	u8 rsvd3[4];		/* dword 2*/
	u8 func[8];		/* dword 2*/
	u8 rsvd4[20];		/* dword 2*/
	u8 rsvd5[32];		/* dword 3*/
} __packed;

struct be_cmd_req_cq_create {
	struct be_cmd_req_hdr hdr;
	u16 num_pages;
	u16 rsvd0;
	u8 context[sizeof(struct amap_cq_context) / 8];
	struct phys_addr pages[8];
} __packed;

struct be_cmd_resp_cq_create {
	struct be_cmd_resp_hdr hdr;
	u16 cq_id;
	u16 rsvd0;
} __packed;

/******************** Create MCCQ ***************************/
/* Pseudo amap definition in which each bit of the actual structure is defined
 * as a byte: used to calculate offset/shift/mask of each field */
struct amap_mcc_context {
	u8 con_index[14];
	u8 rsvd0[2];
	u8 ring_size[4];
	u8 fetch_wrb;
	u8 fetch_r2t;
	u8 cq_id[10];
	u8 prod_index[14];
	u8 fid[8];
	u8 pdid[9];
	u8 valid;
	u8 rsvd1[32];
	u8 rsvd2[32];
} __packed;

struct be_cmd_req_mcc_create {
	struct be_cmd_req_hdr hdr;
	u16 num_pages;
	u16 rsvd0;
	u32 async_event_bitmap[1];
	u8 context[sizeof(struct amap_mcc_context) / 8];
	struct phys_addr pages[8];
} __packed;

struct be_cmd_resp_mcc_create {
	struct be_cmd_resp_hdr hdr;
	u16 id;
	u16 rsvd0;
} __packed;

/******************** Create TxQ ***************************/
#define BE_ETH_TX_RING_TYPE_STANDARD    	2
#define BE_ULP1_NUM				1

/* Pseudo amap definition in which each bit of the actual structure is defined
 * as a byte: used to calculate offset/shift/mask of each field */
struct amap_tx_context {
	u8 rsvd0[16];		/* dword 0 */
	u8 tx_ring_size[4];	/* dword 0 */
	u8 rsvd1[26];		/* dword 0 */
	u8 pci_func_id[8];	/* dword 1 */
	u8 rsvd2[9];		/* dword 1 */
	u8 ctx_valid;		/* dword 1 */
	u8 cq_id_send[16];	/* dword 2 */
	u8 rsvd3[16];		/* dword 2 */
	u8 rsvd4[32];		/* dword 3 */
	u8 rsvd5[32];		/* dword 4 */
	u8 rsvd6[32];		/* dword 5 */
	u8 rsvd7[32];		/* dword 6 */
	u8 rsvd8[32];		/* dword 7 */
	u8 rsvd9[32];		/* dword 8 */
	u8 rsvd10[32];		/* dword 9 */
	u8 rsvd11[32];		/* dword 10 */
	u8 rsvd12[32];		/* dword 11 */
	u8 rsvd13[32];		/* dword 12 */
	u8 rsvd14[32];		/* dword 13 */
	u8 rsvd15[32];		/* dword 14 */
	u8 rsvd16[32];		/* dword 15 */
} __packed;

struct be_cmd_req_eth_tx_create {
	struct be_cmd_req_hdr hdr;
	u8 num_pages;
	u8 ulp_num;
	u8 type;
	u8 bound_port;
	u8 context[sizeof(struct amap_tx_context) / 8];
	struct phys_addr pages[8];
} __packed;

struct be_cmd_resp_eth_tx_create {
	struct be_cmd_resp_hdr hdr;
	u16 cid;
	u16 rsvd0;
} __packed;

/******************** Create RxQ ***************************/
struct be_cmd_req_eth_rx_create {
	struct be_cmd_req_hdr hdr;
	u16 cq_id;
	u8 frag_size;
	u8 num_pages;
	struct phys_addr pages[2];
	u32 interface_id;
	u16 max_frame_size;
	u16 rsvd0;
	u32 rss_queue;
} __packed;

struct be_cmd_resp_eth_rx_create {
	struct be_cmd_resp_hdr hdr;
	u16 id;
	u8 rss_id;
	u8 rsvd0;
} __packed;

/******************** Q Destroy  ***************************/
/* Type of Queue to be destroyed */
enum {
	QTYPE_EQ = 1,
	QTYPE_CQ,
	QTYPE_TXQ,
	QTYPE_RXQ,
	QTYPE_MCCQ
};

struct be_cmd_req_q_destroy {
	struct be_cmd_req_hdr hdr;
	u16 id;
	u16 bypass_flush;	/* valid only for rx q destroy */
} __packed;

/************ I/f Create (it's actually I/f Config Create)**********/

/* Capability flags for the i/f */
enum be_if_flags {
	BE_IF_FLAGS_RSS = 0x4,
	BE_IF_FLAGS_PROMISCUOUS = 0x8,
	BE_IF_FLAGS_BROADCAST = 0x10,
	BE_IF_FLAGS_UNTAGGED = 0x20,
	BE_IF_FLAGS_ULP = 0x40,
	BE_IF_FLAGS_VLAN_PROMISCUOUS = 0x80,
	BE_IF_FLAGS_VLAN = 0x100,
	BE_IF_FLAGS_MCAST_PROMISCUOUS = 0x200,
	BE_IF_FLAGS_PASS_L2_ERRORS = 0x400,
	BE_IF_FLAGS_PASS_L3L4_ERRORS = 0x800
};

/* An RX interface is an object with one or more MAC addresses and
 * filtering capabilities. */
struct be_cmd_req_if_create {
	struct be_cmd_req_hdr hdr;
	u32 version;		/* ignore currently */
	u32 capability_flags;
	u32 enable_flags;
	u8 mac_addr[ETH_ALEN];
	u8 rsvd0;
	u8 pmac_invalid; /* if set, don't attach the mac addr to the i/f */
	u32 vlan_tag;	 /* not used currently */
} __packed;

struct be_cmd_resp_if_create {
	struct be_cmd_resp_hdr hdr;
	u32 interface_id;
	u32 pmac_id;
};

/****** I/f Destroy(it's actually I/f Config Destroy )**********/
struct be_cmd_req_if_destroy {
	struct be_cmd_req_hdr hdr;
	u32 interface_id;
};

/*************** HW Stats Get **********************************/
struct be_port_rxf_stats {
	u32 rx_bytes_lsd;	/* dword 0*/
	u32 rx_bytes_msd;	/* dword 1*/
	u32 rx_total_frames;	/* dword 2*/
	u32 rx_unicast_frames;	/* dword 3*/
	u32 rx_multicast_frames;	/* dword 4*/
	u32 rx_broadcast_frames;	/* dword 5*/
	u32 rx_crc_errors;	/* dword 6*/
	u32 rx_alignment_symbol_errors;	/* dword 7*/
	u32 rx_pause_frames;	/* dword 8*/
	u32 rx_control_frames;	/* dword 9*/
	u32 rx_in_range_errors;	/* dword 10*/
	u32 rx_out_range_errors;	/* dword 11*/
	u32 rx_frame_too_long;	/* dword 12*/
	u32 rx_address_match_errors;	/* dword 13*/
	u32 rx_vlan_mismatch;	/* dword 14*/
	u32 rx_dropped_too_small;	/* dword 15*/
	u32 rx_dropped_too_short;	/* dword 16*/
	u32 rx_dropped_header_too_small;	/* dword 17*/
	u32 rx_dropped_tcp_length;	/* dword 18*/
	u32 rx_dropped_runt;	/* dword 19*/
	u32 rx_64_byte_packets;	/* dword 20*/
	u32 rx_65_127_byte_packets;	/* dword 21*/
	u32 rx_128_256_byte_packets;	/* dword 22*/
	u32 rx_256_511_byte_packets;	/* dword 23*/
	u32 rx_512_1023_byte_packets;	/* dword 24*/
	u32 rx_1024_1518_byte_packets;	/* dword 25*/
	u32 rx_1519_2047_byte_packets;	/* dword 26*/
	u32 rx_2048_4095_byte_packets;	/* dword 27*/
	u32 rx_4096_8191_byte_packets;	/* dword 28*/
	u32 rx_8192_9216_byte_packets;	/* dword 29*/
	u32 rx_ip_checksum_errs;	/* dword 30*/
	u32 rx_tcp_checksum_errs;	/* dword 31*/
	u32 rx_udp_checksum_errs;	/* dword 32*/
	u32 rx_non_rss_packets;	/* dword 33*/
	u32 rx_ipv4_packets;	/* dword 34*/
	u32 rx_ipv6_packets;	/* dword 35*/
	u32 rx_ipv4_bytes_lsd;	/* dword 36*/
	u32 rx_ipv4_bytes_msd;	/* dword 37*/
	u32 rx_ipv6_bytes_lsd;	/* dword 38*/
	u32 rx_ipv6_bytes_msd;	/* dword 39*/
	u32 rx_chute1_packets;	/* dword 40*/
	u32 rx_chute2_packets;	/* dword 41*/
	u32 rx_chute3_packets;	/* dword 42*/
	u32 rx_management_packets;	/* dword 43*/
	u32 rx_switched_unicast_packets;	/* dword 44*/
	u32 rx_switched_multicast_packets;	/* dword 45*/
	u32 rx_switched_broadcast_packets;	/* dword 46*/
	u32 tx_bytes_lsd;	/* dword 47*/
	u32 tx_bytes_msd;	/* dword 48*/
	u32 tx_unicastframes;	/* dword 49*/
	u32 tx_multicastframes;	/* dword 50*/
	u32 tx_broadcastframes;	/* dword 51*/
	u32 tx_pauseframes;	/* dword 52*/
	u32 tx_controlframes;	/* dword 53*/
	u32 tx_64_byte_packets;	/* dword 54*/
	u32 tx_65_127_byte_packets;	/* dword 55*/
	u32 tx_128_256_byte_packets;	/* dword 56*/
	u32 tx_256_511_byte_packets;	/* dword 57*/
	u32 tx_512_1023_byte_packets;	/* dword 58*/
	u32 tx_1024_1518_byte_packets;	/* dword 59*/
	u32 tx_1519_2047_byte_packets;	/* dword 60*/
	u32 tx_2048_4095_byte_packets;	/* dword 61*/
	u32 tx_4096_8191_byte_packets;	/* dword 62*/
	u32 tx_8192_9216_byte_packets;	/* dword 63*/
	u32 rx_fifo_overflow;	/* dword 64*/
	u32 rx_input_fifo_overflow;	/* dword 65*/
};

struct be_rxf_stats {
	struct be_port_rxf_stats port[2];
	u32 rx_drops_no_pbuf;	/* dword 132*/
	u32 rx_drops_no_txpb;	/* dword 133*/
	u32 rx_drops_no_erx_descr;	/* dword 134*/
	u32 rx_drops_no_tpre_descr;	/* dword 135*/
	u32 management_rx_port_packets;	/* dword 136*/
	u32 management_rx_port_bytes;	/* dword 137*/
	u32 management_rx_port_pause_frames;	/* dword 138*/
	u32 management_rx_port_errors;	/* dword 139*/
	u32 management_tx_port_packets;	/* dword 140*/
	u32 management_tx_port_bytes;	/* dword 141*/
	u32 management_tx_port_pause;	/* dword 142*/
	u32 management_rx_port_rxfifo_overflow;	/* dword 143*/
	u32 rx_drops_too_many_frags;	/* dword 144*/
	u32 rx_drops_invalid_ring;	/* dword 145*/
	u32 forwarded_packets;	/* dword 146*/
	u32 rx_drops_mtu;	/* dword 147*/
	u32 rsvd0[15];
};

struct be_erx_stats {
	u32 rx_drops_no_fragments[44];     /* dwordS 0 to 43*/
	u32 debug_wdma_sent_hold;          /* dword 44*/
	u32 debug_wdma_pbfree_sent_hold;   /* dword 45*/
	u32 debug_wdma_zerobyte_pbfree_sent_hold; /* dword 46*/
	u32 debug_pmem_pbuf_dealloc;       /* dword 47*/
};

struct be_hw_stats {
	struct be_rxf_stats rxf;
	u32 rsvd[48];
	struct be_erx_stats erx;
};

struct be_cmd_req_get_stats {
	struct be_cmd_req_hdr hdr;
	u8 rsvd[sizeof(struct be_hw_stats)];
};

struct be_cmd_resp_get_stats {
	struct be_cmd_resp_hdr hdr;
	struct be_hw_stats hw_stats;
};

struct be_cmd_req_vlan_config {
	struct be_cmd_req_hdr hdr;
	u8 interface_id;
	u8 promiscuous;
	u8 untagged;
	u8 num_vlan;
	u16 normal_vlan[64];
} __packed;

struct be_cmd_req_promiscuous_config {
	struct be_cmd_req_hdr hdr;
	u8 port0_promiscuous;
	u8 port1_promiscuous;
	u16 rsvd0;
} __packed;

/******************** Multicast MAC Config *******************/
#define BE_MAX_MC		64 /* set mcast promisc if > 64 */
struct macaddr {
	u8 byte[ETH_ALEN];
};

struct be_cmd_req_mcast_mac_config {
	struct be_cmd_req_hdr hdr;
	u16 num_mac;
	u8 promiscuous;
	u8 interface_id;
	struct macaddr mac[BE_MAX_MC];
} __packed;

static inline struct be_hw_stats *
hw_stats_from_cmd(struct be_cmd_resp_get_stats *cmd)
{
	return &cmd->hw_stats;
}

/******************** Link Status Query *******************/
struct be_cmd_req_link_status {
	struct be_cmd_req_hdr hdr;
	u32 rsvd;
};

enum {
	PHY_LINK_DUPLEX_NONE = 0x0,
	PHY_LINK_DUPLEX_HALF = 0x1,
	PHY_LINK_DUPLEX_FULL = 0x2
};

enum {
	PHY_LINK_SPEED_ZERO = 0x0, 	/* => No link */
	PHY_LINK_SPEED_10MBPS = 0x1,
	PHY_LINK_SPEED_100MBPS = 0x2,
	PHY_LINK_SPEED_1GBPS = 0x3,
	PHY_LINK_SPEED_10GBPS = 0x4
};

struct be_cmd_resp_link_status {
	struct be_cmd_resp_hdr hdr;
	u8 physical_port;
	u8 mac_duplex;
	u8 mac_speed;
	u8 mac_fault;
	u8 mgmt_mac_duplex;
	u8 mgmt_mac_speed;
	u16 link_speed;
	u32 rsvd0;
} __packed;

/******************** Port Identification ***************************/
/*    Identifies the type of port attached to NIC     */
struct be_cmd_req_port_type {
	struct be_cmd_req_hdr hdr;
	u32 page_num;
	u32 port;
};

enum {
	TR_PAGE_A0 = 0xa0,
	TR_PAGE_A2 = 0xa2
};

struct be_cmd_resp_port_type {
	struct be_cmd_resp_hdr hdr;
	u32 page_num;
	u32 port;
	struct data {
		u8 identifier;
		u8 identifier_ext;
		u8 connector;
		u8 transceiver[8];
		u8 rsvd0[3];
		u8 length_km;
		u8 length_hm;
		u8 length_om1;
		u8 length_om2;
		u8 length_cu;
		u8 length_cu_m;
		u8 vendor_name[16];
		u8 rsvd;
		u8 vendor_oui[3];
		u8 vendor_pn[16];
		u8 vendor_rev[4];
	} data;
};

/******************** Get FW Version *******************/
struct be_cmd_req_get_fw_version {
	struct be_cmd_req_hdr hdr;
	u8 rsvd0[FW_VER_LEN];
	u8 rsvd1[FW_VER_LEN];
} __packed;

struct be_cmd_resp_get_fw_version {
	struct be_cmd_resp_hdr hdr;
	u8 firmware_version_string[FW_VER_LEN];
	u8 fw_on_flash_version_string[FW_VER_LEN];
} __packed;

/******************** Set Flow Contrl *******************/
struct be_cmd_req_set_flow_control {
	struct be_cmd_req_hdr hdr;
	u16 tx_flow_control;
	u16 rx_flow_control;
} __packed;

/******************** Get Flow Contrl *******************/
struct be_cmd_req_get_flow_control {
	struct be_cmd_req_hdr hdr;
	u32 rsvd;
};

struct be_cmd_resp_get_flow_control {
	struct be_cmd_resp_hdr hdr;
	u16 tx_flow_control;
	u16 rx_flow_control;
} __packed;

/******************** Modify EQ Delay *******************/
struct be_cmd_req_modify_eq_delay {
	struct be_cmd_req_hdr hdr;
	u32 num_eq;
	struct {
		u32 eq_id;
		u32 phase;
		u32 delay_multiplier;
	} delay[8];
} __packed;

struct be_cmd_resp_modify_eq_delay {
	struct be_cmd_resp_hdr hdr;
	u32 rsvd0;
} __packed;

/******************** Get FW Config *******************/
#define BE_FUNCTION_CAPS_RSS			0x2
struct be_cmd_req_query_fw_cfg {
	struct be_cmd_req_hdr hdr;
	u32 rsvd[31];
};

struct be_cmd_resp_query_fw_cfg {
	struct be_cmd_resp_hdr hdr;
	u32 be_config_number;
	u32 asic_revision;
	u32 phys_port;
	u32 function_mode;
	u32 rsvd[26];
	u32 function_caps;
};

/******************** RSS Config *******************/
/* RSS types */
#define RSS_ENABLE_NONE				0x0
#define RSS_ENABLE_IPV4				0x1
#define RSS_ENABLE_TCP_IPV4			0x2
#define RSS_ENABLE_IPV6				0x4
#define RSS_ENABLE_TCP_IPV6			0x8

struct be_cmd_req_rss_config {
	struct be_cmd_req_hdr hdr;
	u32 if_id;
	u16 enable_rss;
	u16 cpu_table_size_log2;
	u32 hash[10];
	u8 cpu_table[128];
	u8 flush;
	u8 rsvd0[3];
};

/******************** Port Beacon ***************************/

#define BEACON_STATE_ENABLED		0x1
#define BEACON_STATE_DISABLED		0x0

struct be_cmd_req_enable_disable_beacon {
	struct be_cmd_req_hdr hdr;
	u8  port_num;
	u8  beacon_state;
	u8  beacon_duration;
	u8  status_duration;
} __packed;

struct be_cmd_resp_enable_disable_beacon {
	struct be_cmd_resp_hdr resp_hdr;
	u32 rsvd0;
} __packed;

struct be_cmd_req_get_beacon_state {
	struct be_cmd_req_hdr hdr;
	u8  port_num;
	u8  rsvd0;
	u16 rsvd1;
} __packed;

struct be_cmd_resp_get_beacon_state {
	struct be_cmd_resp_hdr resp_hdr;
	u8 beacon_state;
	u8 rsvd0[3];
} __packed;

/****************** Firmware Flash ******************/
struct flashrom_params {
	u32 op_code;
	u32 op_type;
	u32 data_buf_size;
	u32 offset;
	u8 data_buf[4];
};

struct be_cmd_write_flashrom {
	struct be_cmd_req_hdr hdr;
	struct flashrom_params params;
};

/************************ WOL *******************************/
struct be_cmd_req_acpi_wol_magic_config{
	struct be_cmd_req_hdr hdr;
	u32 rsvd0[145];
	u8 magic_mac[6];
	u8 rsvd2[2];
} __packed;

/********************** LoopBack test *********************/
struct be_cmd_req_loopback_test {
	struct be_cmd_req_hdr hdr;
	u32 loopback_type;
	u32 num_pkts;
	u64 pattern;
	u32 src_port;
	u32 dest_port;
	u32 pkt_size;
};

struct be_cmd_resp_loopback_test {
	struct be_cmd_resp_hdr resp_hdr;
	u32    status;
	u32    num_txfer;
	u32    num_rx;
	u32    miscomp_off;
	u32    ticks_compl;
};

struct be_cmd_req_set_lmode {
	struct be_cmd_req_hdr hdr;
	u8 src_port;
	u8 dest_port;
	u8 loopback_type;
	u8 loopback_state;
};

struct be_cmd_resp_set_lmode {
	struct be_cmd_resp_hdr resp_hdr;
	u8 rsvd0[4];
};

/********************** DDR DMA test *********************/
struct be_cmd_req_ddrdma_test {
	struct be_cmd_req_hdr hdr;
	u64 pattern;
	u32 byte_count;
	u32 rsvd0;
	u8  snd_buff[4096];
	u8  rsvd1[4096];
};

struct be_cmd_resp_ddrdma_test {
	struct be_cmd_resp_hdr hdr;
	u64 pattern;
	u32 byte_cnt;
	u32 snd_err;
	u8  rsvd0[4096];
	u8  rcv_buff[4096];
};

/*********************** SEEPROM Read ***********************/

#define BE_READ_SEEPROM_LEN 1024
struct be_cmd_req_seeprom_read {
	struct be_cmd_req_hdr hdr;
	u8 rsvd0[BE_READ_SEEPROM_LEN];
};

struct be_cmd_resp_seeprom_read {
	struct be_cmd_req_hdr hdr;
	u8 seeprom_data[BE_READ_SEEPROM_LEN];
};

enum {
	PHY_TYPE_CX4_10GB = 0,
	PHY_TYPE_XFP_10GB,
	PHY_TYPE_SFP_1GB,
	PHY_TYPE_SFP_PLUS_10GB,
	PHY_TYPE_KR_10GB,
	PHY_TYPE_KX4_10GB,
	PHY_TYPE_BASET_10GB,
	PHY_TYPE_BASET_1GB,
	PHY_TYPE_DISABLED = 255
};

struct be_cmd_req_get_phy_info {
	struct be_cmd_req_hdr hdr;
	u8 rsvd0[24];
};
struct be_cmd_resp_get_phy_info {
	struct be_cmd_req_hdr hdr;
	u16 phy_type;
	u16 interface_type;
	u32 misc_params;
	u32 future_use[4];
};

/*********************** Set QOS ***********************/

#define BE_QOS_BITS_NIC				1

struct be_cmd_req_set_qos {
	struct be_cmd_req_hdr hdr;
	u32 valid_bits;
	u32 max_bps_nic;
	u32 rsvd[7];
};

struct be_cmd_resp_set_qos {
	struct be_cmd_resp_hdr hdr;
	u32 rsvd;
};

extern int be_pci_fnum_get(struct be_adapter *adapter);
extern int be_cmd_POST(struct be_adapter *adapter);
extern int be_cmd_mac_addr_query(struct be_adapter *adapter, u8 *mac_addr,
			u8 type, bool permanent, u32 if_handle);
extern int be_cmd_pmac_add(struct be_adapter *adapter, u8 *mac_addr,
			u32 if_id, u32 *pmac_id);
extern int be_cmd_pmac_del(struct be_adapter *adapter, u32 if_id, u32 pmac_id);
extern int be_cmd_if_create(struct be_adapter *adapter, u32 cap_flags,
			u32 en_flags, u8 *mac, bool pmac_invalid,
			u32 *if_handle, u32 *pmac_id, u32 domain);
extern int be_cmd_if_destroy(struct be_adapter *adapter, u32 if_handle);
extern int be_cmd_eq_create(struct be_adapter *adapter,
			struct be_queue_info *eq, int eq_delay);
extern int be_cmd_cq_create(struct be_adapter *adapter,
			struct be_queue_info *cq, struct be_queue_info *eq,
			bool sol_evts, bool no_delay,
			int num_cqe_dma_coalesce);
extern int be_cmd_mccq_create(struct be_adapter *adapter,
			struct be_queue_info *mccq,
			struct be_queue_info *cq);
extern int be_cmd_txq_create(struct be_adapter *adapter,
			struct be_queue_info *txq,
			struct be_queue_info *cq);
extern int be_cmd_rxq_create(struct be_adapter *adapter,
			struct be_queue_info *rxq, u16 cq_id,
			u16 frag_size, u16 max_frame_size, u32 if_id,
			u32 rss, u8 *rss_id);
extern int be_cmd_q_destroy(struct be_adapter *adapter, struct be_queue_info *q,
			int type);
extern int be_cmd_link_status_query(struct be_adapter *adapter,
			bool *link_up, u8 *mac_speed, u16 *link_speed);
extern int be_cmd_reset(struct be_adapter *adapter);
extern int be_cmd_get_stats(struct be_adapter *adapter,
			struct be_dma_mem *nonemb_cmd);
extern int be_cmd_get_fw_ver(struct be_adapter *adapter, char *fw_ver);

extern int be_cmd_modify_eqd(struct be_adapter *adapter, u32 eq_id, u32 eqd);
extern int be_cmd_vlan_config(struct be_adapter *adapter, u32 if_id,
			u16 *vtag_array, u32 num, bool untagged,
			bool promiscuous);
extern int be_cmd_promiscuous_config(struct be_adapter *adapter,
			u8 port_num, bool en);
extern int be_cmd_multicast_set(struct be_adapter *adapter, u32 if_id,
			struct net_device *netdev, struct be_dma_mem *mem);
extern int be_cmd_set_flow_control(struct be_adapter *adapter,
			u32 tx_fc, u32 rx_fc);
extern int be_cmd_get_flow_control(struct be_adapter *adapter,
			u32 *tx_fc, u32 *rx_fc);
extern int be_cmd_query_fw_cfg(struct be_adapter *adapter,
			u32 *port_num, u32 *function_mode, u32 *function_caps);
extern int be_cmd_reset_function(struct be_adapter *adapter);
extern int be_cmd_rss_config(struct be_adapter *adapter, u8 *rsstable,
			u16 table_size);
extern int be_process_mcc(struct be_adapter *adapter, int *status);
extern int be_cmd_set_beacon_state(struct be_adapter *adapter,
			u8 port_num, u8 beacon, u8 status, u8 state);
extern int be_cmd_get_beacon_state(struct be_adapter *adapter,
			u8 port_num, u32 *state);
extern int be_cmd_write_flashrom(struct be_adapter *adapter,
			struct be_dma_mem *cmd, u32 flash_oper,
			u32 flash_opcode, u32 buf_size);
int be_cmd_get_flash_crc(struct be_adapter *adapter, u8 *flashed_crc,
				int offset);
extern int be_cmd_enable_magic_wol(struct be_adapter *adapter, u8 *mac,
				struct be_dma_mem *nonemb_cmd);
extern int be_cmd_fw_init(struct be_adapter *adapter);
extern int be_cmd_fw_clean(struct be_adapter *adapter);
extern void be_async_mcc_enable(struct be_adapter *adapter);
extern void be_async_mcc_disable(struct be_adapter *adapter);
extern int be_cmd_loopback_test(struct be_adapter *adapter, u32 port_num,
				u32 loopback_type, u32 pkt_size,
				u32 num_pkts, u64 pattern);
extern int be_cmd_ddr_dma_test(struct be_adapter *adapter, u64 pattern,
			u32 byte_cnt, struct be_dma_mem *cmd);
extern int be_cmd_get_seeprom_data(struct be_adapter *adapter,
				struct be_dma_mem *nonemb_cmd);
extern int be_cmd_set_loopback(struct be_adapter *adapter, u8 port_num,
				u8 loopback_type, u8 enable);
extern int be_cmd_get_phy_info(struct be_adapter *adapter,
		struct be_dma_mem *cmd);
extern int be_cmd_set_qos(struct be_adapter *adapter, u32 bps, u32 domain);
extern void be_detect_dump_ue(struct be_adapter *adapter);
<|MERGE_RESOLUTION|>--- conflicted
+++ resolved
@@ -152,14 +152,9 @@
 #define OPCODE_COMMON_WRITE_FLASHROM			7
 #define OPCODE_COMMON_CQ_CREATE				12
 #define OPCODE_COMMON_EQ_CREATE				13
-<<<<<<< HEAD
-#define OPCODE_COMMON_MCC_CREATE        		21
-#define OPCODE_COMMON_SET_QOS				28
-=======
 #define OPCODE_COMMON_MCC_CREATE			21
 #define OPCODE_COMMON_SET_QOS				28
 #define OPCODE_COMMON_MCC_CREATE_EXT			90
->>>>>>> 45f53cc9
 #define OPCODE_COMMON_SEEPROM_READ			30
 #define OPCODE_COMMON_NTWK_RX_FILTER    		34
 #define OPCODE_COMMON_GET_FW_VERSION			35
