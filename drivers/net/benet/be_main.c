--- conflicted
+++ resolved
@@ -1488,7 +1488,6 @@
 				wrb_index, txcp);
 		be_tx_compl_process(adapter, end_idx);
 		tx_compl++;
-<<<<<<< HEAD
 	}
 
 	mcc_compl = be_process_mcc(adapter, &status);
@@ -1500,19 +1499,6 @@
 		be_cq_notify(adapter, mcc_obj->cq.id, true, mcc_compl);
 	}
 
-=======
-	}
-
-	mcc_compl = be_process_mcc(adapter, &status);
-
-	napi_complete(napi);
-
-	if (mcc_compl) {
-		struct be_mcc_obj *mcc_obj = &adapter->mcc_obj;
-		be_cq_notify(adapter, mcc_obj->cq.id, true, mcc_compl);
-	}
-
->>>>>>> 93929ebc
 	if (tx_compl) {
 		be_cq_notify(adapter, adapter->tx_obj.cq.id, true, tx_compl);
 
@@ -1894,14 +1880,9 @@
 	const u8 *p = fw->data;
 	struct be_cmd_write_flashrom *req = flash_cmd->va;
 	struct flash_comp *pflashcomp;
-<<<<<<< HEAD
-
-	struct flash_comp gen3_flash_types[8] = {
-=======
 	int num_comp;
 
 	struct flash_comp gen3_flash_types[9] = {
->>>>>>> 93929ebc
 		{ FLASH_iSCSI_PRIMARY_IMAGE_START_g3, IMG_TYPE_ISCSI_ACTIVE,
 			FLASH_IMAGE_MAX_SIZE_g3},
 		{ FLASH_REDBOOT_START_g3, IMG_TYPE_REDBOOT,
@@ -1917,13 +1898,9 @@
 		{ FLASH_FCoE_PRIMARY_IMAGE_START_g3, IMG_TYPE_FCOE_FW_ACTIVE,
 			FLASH_IMAGE_MAX_SIZE_g3},
 		{ FLASH_FCoE_BACKUP_IMAGE_START_g3, IMG_TYPE_FCOE_FW_BACKUP,
-<<<<<<< HEAD
-			FLASH_IMAGE_MAX_SIZE_g3}
-=======
 			FLASH_IMAGE_MAX_SIZE_g3},
 		{ FLASH_NCSI_START_g3, IMG_TYPE_NCSI_FW,
 			FLASH_NCSI_IMAGE_MAX_SIZE_g3}
->>>>>>> 93929ebc
 	};
 	struct flash_comp gen2_flash_types[8] = {
 		{ FLASH_iSCSI_PRIMARY_IMAGE_START_g2, IMG_TYPE_ISCSI_ACTIVE,
@@ -1947,13 +1924,6 @@
 	if (adapter->generation == BE_GEN3) {
 		pflashcomp = gen3_flash_types;
 		filehdr_size = sizeof(struct flash_file_hdr_g3);
-<<<<<<< HEAD
-	} else {
-		pflashcomp = gen2_flash_types;
-		filehdr_size = sizeof(struct flash_file_hdr_g2);
-	}
-	for (i = 0; i < 8; i++) {
-=======
 		num_comp = 9;
 	} else {
 		pflashcomp = gen2_flash_types;
@@ -1964,7 +1934,6 @@
 		if ((pflashcomp[i].optype == IMG_TYPE_NCSI_FW) &&
 				memcmp(adapter->fw_ver, "3.102.148.0", 11) < 0)
 			continue;
->>>>>>> 93929ebc
 		if ((pflashcomp[i].optype == IMG_TYPE_REDBOOT) &&
 			(!be_flash_redboot(adapter, fw->data,
 			 pflashcomp[i].offset, pflashcomp[i].size,
@@ -2024,15 +1993,6 @@
 	struct be_dma_mem flash_cmd;
 	int status, i = 0;
 	const u8 *p;
-<<<<<<< HEAD
-	char fw_ver[FW_VER_LEN];
-	char fw_cfg;
-
-	status = be_cmd_get_fw_ver(adapter, fw_ver);
-	if (status)
-		return status;
-=======
->>>>>>> 93929ebc
 
 	strcpy(fw_file, func);
 
