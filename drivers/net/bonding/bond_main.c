--- conflicted
+++ resolved
@@ -165,11 +165,8 @@
 MODULE_PARM_DESC(all_slaves_active, "Keep all frames received on an interface"
 				     "by setting active flag for all slaves.  "
 				     "0 for never (default), 1 for always.");
-<<<<<<< HEAD
-=======
 module_param(resend_igmp, int, 0);
 MODULE_PARM_DESC(resend_igmp, "Number of IGMP membership reports to send on link failure");
->>>>>>> 45f53cc9
 
 /*----------------------------- Global variables ----------------------------*/
 
@@ -187,12 +184,6 @@
 static int bond_mode	= BOND_MODE_ROUNDROBIN;
 static int xmit_hashtype = BOND_XMIT_POLICY_LAYER2;
 static int lacp_fast;
-<<<<<<< HEAD
-#ifdef CONFIG_NET_POLL_CONTROLLER
-static int disable_netpoll = 1;
-#endif
-=======
->>>>>>> 45f53cc9
 
 const struct bond_parm_tbl bond_lacp_tbl[] = {
 {	"slow",		AD_LACP_SLOW},
@@ -502,15 +493,9 @@
 	struct slave *slave;
 	int i;
 
-<<<<<<< HEAD
-	write_lock(&bond->lock);
-	bond->vlgrp = grp;
-	write_unlock(&bond->lock);
-=======
 	write_lock_bh(&bond->lock);
 	bond->vlgrp = grp;
 	write_unlock_bh(&bond->lock);
->>>>>>> 45f53cc9
 
 	bond_for_each_slave(bond, slave, i) {
 		struct net_device *slave_dev = slave->dev;
@@ -4583,8 +4568,6 @@
 {
 	struct bonding *bond = netdev_priv(dev);
 
-<<<<<<< HEAD
-=======
 	/*
 	 * If we risk deadlock from transmitting this in the
 	 * netpoll path, tell netpoll to queue the frame for later tx
@@ -4592,7 +4575,6 @@
 	if (is_netpoll_tx_blocked(dev))
 		return NETDEV_TX_BUSY;
 
->>>>>>> 45f53cc9
 	if (TX_QUEUE_OVERRIDE(bond->params.mode)) {
 		if (!bond_slave_override(bond, skb))
 			return NETDEV_TX_OK;
@@ -4977,8 +4959,6 @@
 		all_slaves_active = 0;
 	}
 
-<<<<<<< HEAD
-=======
 	if (resend_igmp < 0 || resend_igmp > 255) {
 		pr_warning("Warning: resend_igmp (%d) should be between "
 			   "0 and 255, resetting to %d\n",
@@ -4986,7 +4966,6 @@
 		resend_igmp = BOND_DEFAULT_RESEND_IGMP;
 	}
 
->>>>>>> 45f53cc9
 	/* reset values for TLB/ALB */
 	if ((bond_mode == BOND_MODE_TLB) ||
 	    (bond_mode == BOND_MODE_ALB)) {
@@ -5159,10 +5138,7 @@
 	params->fail_over_mac = fail_over_mac_value;
 	params->tx_queues = tx_queues;
 	params->all_slaves_active = all_slaves_active;
-<<<<<<< HEAD
-=======
 	params->resend_igmp = resend_igmp;
->>>>>>> 45f53cc9
 
 	if (primary) {
 		strncpy(params->primary, primary, IFNAMSIZ);
