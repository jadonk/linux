/*
 * Bond several ethernet interfaces into a Cisco, running 'Etherchannel'.
 *
 * Portions are (c) Copyright 1995 Simon "Guru Aleph-Null" Janes
 * NCM: Network and Communications Management, Inc.
 *
 * BUT, I'm the one who modified it for ethernet, so:
 * (c) Copyright 1999, Thomas Davis, tadavis@lbl.gov
 *
 *	This software may be used and distributed according to the terms
 *	of the GNU Public License, incorporated herein by reference.
 *
 */

#ifndef _LINUX_BONDING_H
#define _LINUX_BONDING_H

#include <linux/timer.h>
#include <linux/proc_fs.h>
#include <linux/if_bonding.h>
#include <linux/cpumask.h>
#include <linux/in6.h>
#include <linux/netpoll.h>
#include "bond_3ad.h"
#include "bond_alb.h"

#define DRV_VERSION	"3.7.0"
#define DRV_RELDATE	"June 2, 2010"
#define DRV_NAME	"bonding"
#define DRV_DESCRIPTION	"Ethernet Channel Bonding Driver"

#define bond_version DRV_DESCRIPTION ": v" DRV_VERSION " (" DRV_RELDATE ")\n"

#define BOND_MAX_ARP_TARGETS	16

#define IS_UP(dev)					   \
	      ((((dev)->flags & IFF_UP) == IFF_UP)	&& \
	       netif_running(dev)			&& \
	       netif_carrier_ok(dev))

/*
 * Checks whether bond is ready for transmit.
 *
 * Caller must hold bond->lock
 */
#define BOND_IS_OK(bond)			     \
		   (((bond)->dev->flags & IFF_UP) && \
		    netif_running((bond)->dev)	  && \
		    ((bond)->slave_cnt > 0))

/*
 * Checks whether slave is ready for transmit.
 */
#define SLAVE_IS_OK(slave)			        \
		    (((slave)->dev->flags & IFF_UP)  && \
		     netif_running((slave)->dev)     && \
		     ((slave)->link == BOND_LINK_UP) && \
		     bond_is_active_slave(slave))


#define USES_PRIMARY(mode)				\
		(((mode) == BOND_MODE_ACTIVEBACKUP) ||	\
		 ((mode) == BOND_MODE_TLB)          ||	\
		 ((mode) == BOND_MODE_ALB))

#define TX_QUEUE_OVERRIDE(mode)				\
			(((mode) == BOND_MODE_ACTIVEBACKUP) ||	\
			 ((mode) == BOND_MODE_ROUNDROBIN))
/*
 * Less bad way to call ioctl from within the kernel; this needs to be
 * done some other way to get the call out of interrupt context.
 * Needs "ioctl" variable to be supplied by calling context.
 */
#define IOCTL(dev, arg, cmd) ({		\
	int res = 0;			\
	mm_segment_t fs = get_fs();	\
	set_fs(get_ds());		\
	res = ioctl(dev, arg, cmd);	\
	set_fs(fs);			\
	res; })

/**
 * bond_for_each_slave_from - iterate the slaves list from a starting point
 * @bond:	the bond holding this list.
 * @pos:	current slave.
 * @cnt:	counter for max number of moves
 * @start:	starting point.
 *
 * Caller must hold bond->lock
 */
#define bond_for_each_slave_from(bond, pos, cnt, start)	\
	for (cnt = 0, pos = start;				\
	     cnt < (bond)->slave_cnt;				\
             cnt++, pos = (pos)->next)

/**
 * bond_for_each_slave_from_to - iterate the slaves list from start point to stop point
 * @bond:	the bond holding this list.
 * @pos:	current slave.
 * @cnt:	counter for number max of moves
 * @start:	start point.
 * @stop:	stop point.
 *
 * Caller must hold bond->lock
 */
#define bond_for_each_slave_from_to(bond, pos, cnt, start, stop)	\
	for (cnt = 0, pos = start;					\
	     ((cnt < (bond)->slave_cnt) && (pos != (stop)->next));	\
             cnt++, pos = (pos)->next)

/**
 * bond_for_each_slave - iterate the slaves list from head
 * @bond:	the bond holding this list.
 * @pos:	current slave.
 * @cnt:	counter for max number of moves
 *
 * Caller must hold bond->lock
 */
#define bond_for_each_slave(bond, pos, cnt)	\
		bond_for_each_slave_from(bond, pos, cnt, (bond)->first_slave)


#ifdef CONFIG_NET_POLL_CONTROLLER
extern atomic_t netpoll_block_tx;

static inline void block_netpoll_tx(void)
{
	atomic_inc(&netpoll_block_tx);
}

static inline void unblock_netpoll_tx(void)
{
	atomic_dec(&netpoll_block_tx);
}

static inline int is_netpoll_tx_blocked(struct net_device *dev)
{
<<<<<<< HEAD
	if (unlikely(dev->priv_flags & IFF_IN_NETPOLL))
=======
	if (unlikely(netpoll_tx_running(dev)))
>>>>>>> 105e53f8
		return atomic_read(&netpoll_block_tx);
	return 0;
}
#else
#define block_netpoll_tx()
#define unblock_netpoll_tx()
#define is_netpoll_tx_blocked(dev) (0)
#endif

struct bond_params {
	int mode;
	int xmit_policy;
	int miimon;
	int num_grat_arp;
	int num_unsol_na;
	int arp_interval;
	int arp_validate;
	int use_carrier;
	int fail_over_mac;
	int updelay;
	int downdelay;
	int lacp_fast;
	int ad_select;
	char primary[IFNAMSIZ];
	int primary_reselect;
	__be32 arp_targets[BOND_MAX_ARP_TARGETS];
	int tx_queues;
	int all_slaves_active;
	int resend_igmp;
};

struct bond_parm_tbl {
	char *modename;
	int mode;
};

#define BOND_MAX_MODENAME_LEN 20

struct vlan_entry {
	struct list_head vlan_list;
	__be32 vlan_ip;
	unsigned short vlan_id;
#if defined(CONFIG_IPV6) || defined(CONFIG_IPV6_MODULE)
	struct in6_addr vlan_ipv6;
#endif
};

struct slave {
	struct net_device *dev; /* first - useful for panic debug */
	struct slave *next;
	struct slave *prev;
	struct bonding *bond; /* our master */
	int    delay;
	unsigned long jiffies;
	unsigned long last_arp_rx;
	s8     link;    /* one of BOND_LINK_XXXX */
	s8     new_link;
	u8     backup:1,   /* indicates backup slave. Value corresponds with
			      BOND_STATE_ACTIVE and BOND_STATE_BACKUP */
	       inactive:1; /* indicates inactive slave */
	u32    original_mtu;
	u32    link_failure_count;
	u8     perm_hwaddr[ETH_ALEN];
	u16    speed;
	u8     duplex;
	u16    queue_id;
	struct ad_slave_info ad_info; /* HUGE - better to dynamically alloc */
	struct tlb_slave_info tlb_info;
#ifdef CONFIG_NET_POLL_CONTROLLER
	struct netpoll *np;
#endif
};

/*
 * Link pseudo-state only used internally by monitors
 */
#define BOND_LINK_NOCHANGE -1

/*
 * Here are the locking policies for the two bonding locks:
 *
 * 1) Get bond->lock when reading/writing slave list.
 * 2) Get bond->curr_slave_lock when reading/writing bond->curr_active_slave.
 *    (It is unnecessary when the write-lock is put with bond->lock.)
 * 3) When we lock with bond->curr_slave_lock, we must lock with bond->lock
 *    beforehand.
 */
struct bonding {
	struct   net_device *dev; /* first - useful for panic debug */
	struct   slave *first_slave;
	struct   slave *curr_active_slave;
	struct   slave *current_arp_slave;
	struct   slave *primary_slave;
	bool     force_primary;
	s32      slave_cnt; /* never change this value outside the attach/detach wrappers */
	rwlock_t lock;
	rwlock_t curr_slave_lock;
	s8       kill_timers;
	s8	 send_grat_arp;
	s8	 send_unsol_na;
	s8	 setup_by_slave;
	s8       igmp_retrans;
#ifdef CONFIG_PROC_FS
	struct   proc_dir_entry *proc_entry;
	char     proc_file_name[IFNAMSIZ];
#endif /* CONFIG_PROC_FS */
	struct   list_head bond_list;
	struct   netdev_hw_addr_list mc_list;
	int      (*xmit_hash_policy)(struct sk_buff *, int);
	__be32   master_ip;
	u16      flags;
	u16      rr_tx_counter;
	struct   ad_bond_info ad_info;
	struct   alb_bond_info alb_info;
	struct   bond_params params;
	struct   list_head vlan_list;
	struct   vlan_group *vlgrp;
	struct   packet_type arp_mon_pt;
	struct   workqueue_struct *wq;
	struct   delayed_work mii_work;
	struct   delayed_work arp_work;
	struct   delayed_work alb_work;
	struct   delayed_work ad_work;
	struct   delayed_work mcast_work;
#if defined(CONFIG_IPV6) || defined(CONFIG_IPV6_MODULE)
	struct   in6_addr master_ipv6;
#endif
#ifdef CONFIG_DEBUG_FS
	/* debugging suport via debugfs */
	struct	 dentry *debug_dir;
#endif /* CONFIG_DEBUG_FS */
};

#define bond_slave_get_rcu(dev) \
	((struct slave *) rcu_dereference(dev->rx_handler_data))

/**
 * Returns NULL if the net_device does not belong to any of the bond's slaves
 *
 * Caller must hold bond lock for read
 */
static inline struct slave *bond_get_slave_by_dev(struct bonding *bond,
						  struct net_device *slave_dev)
{
	struct slave *slave = NULL;
	int i;

	bond_for_each_slave(bond, slave, i) {
		if (slave->dev == slave_dev) {
			return slave;
		}
	}

<<<<<<< HEAD
	return 0;
=======
	return NULL;
>>>>>>> 105e53f8
}

static inline struct bonding *bond_get_bond_by_slave(struct slave *slave)
{
	if (!slave || !slave->dev->master) {
		return NULL;
	}

	return netdev_priv(slave->dev->master);
}

static inline bool bond_is_lb(const struct bonding *bond)
{
	return (bond->params.mode == BOND_MODE_TLB ||
		bond->params.mode == BOND_MODE_ALB);
}

static inline void bond_set_active_slave(struct slave *slave)
{
	slave->backup = 0;
}

static inline void bond_set_backup_slave(struct slave *slave)
{
	slave->backup = 1;
}

static inline int bond_slave_state(struct slave *slave)
{
	return slave->backup;
}

static inline bool bond_is_active_slave(struct slave *slave)
{
	return !bond_slave_state(slave);
}

#define BOND_PRI_RESELECT_ALWAYS	0
#define BOND_PRI_RESELECT_BETTER	1
#define BOND_PRI_RESELECT_FAILURE	2

#define BOND_FOM_NONE			0
#define BOND_FOM_ACTIVE			1
#define BOND_FOM_FOLLOW			2

#define BOND_ARP_VALIDATE_NONE		0
#define BOND_ARP_VALIDATE_ACTIVE	(1 << BOND_STATE_ACTIVE)
#define BOND_ARP_VALIDATE_BACKUP	(1 << BOND_STATE_BACKUP)
#define BOND_ARP_VALIDATE_ALL		(BOND_ARP_VALIDATE_ACTIVE | \
					 BOND_ARP_VALIDATE_BACKUP)

static inline int slave_do_arp_validate(struct bonding *bond,
					struct slave *slave)
{
	return bond->params.arp_validate & (1 << bond_slave_state(slave));
}

static inline unsigned long slave_last_rx(struct bonding *bond,
					struct slave *slave)
{
	if (slave_do_arp_validate(bond, slave))
		return slave->last_arp_rx;

	return slave->dev->last_rx;
}

#ifdef CONFIG_NET_POLL_CONTROLLER
static inline void bond_netpoll_send_skb(const struct slave *slave,
					 struct sk_buff *skb)
{
	struct netpoll *np = slave->np;

	if (np)
		netpoll_send_skb(np, skb);
}
#else
static inline void bond_netpoll_send_skb(const struct slave *slave,
					 struct sk_buff *skb)
{
}
#endif

static inline void bond_set_slave_inactive_flags(struct slave *slave)
{
	struct bonding *bond = netdev_priv(slave->dev->master);
	if (!bond_is_lb(bond))
		bond_set_backup_slave(slave);
	if (!bond->params.all_slaves_active)
		slave->inactive = 1;
}

static inline void bond_set_slave_active_flags(struct slave *slave)
{
	bond_set_active_slave(slave);
	slave->inactive = 0;
}

static inline bool bond_is_slave_inactive(struct slave *slave)
{
	return slave->inactive;
}

struct vlan_entry *bond_next_vlan(struct bonding *bond, struct vlan_entry *curr);
int bond_dev_queue_xmit(struct bonding *bond, struct sk_buff *skb, struct net_device *slave_dev);
int bond_create(struct net *net, const char *name);
int bond_create_sysfs(void);
void bond_destroy_sysfs(void);
void bond_prepare_sysfs_group(struct bonding *bond);
int bond_create_slave_symlinks(struct net_device *master, struct net_device *slave);
void bond_destroy_slave_symlinks(struct net_device *master, struct net_device *slave);
int bond_enslave(struct net_device *bond_dev, struct net_device *slave_dev);
int bond_release(struct net_device *bond_dev, struct net_device *slave_dev);
void bond_mii_monitor(struct work_struct *);
void bond_loadbalance_arp_mon(struct work_struct *);
void bond_activebackup_arp_mon(struct work_struct *);
void bond_set_mode_ops(struct bonding *bond, int mode);
int bond_parse_parm(const char *mode_arg, const struct bond_parm_tbl *tbl);
void bond_select_active_slave(struct bonding *bond);
void bond_change_active_slave(struct bonding *bond, struct slave *new_active);
void bond_register_arp(struct bonding *);
void bond_unregister_arp(struct bonding *);
void bond_create_debugfs(void);
void bond_destroy_debugfs(void);
void bond_debug_register(struct bonding *bond);
void bond_debug_unregister(struct bonding *bond);
void bond_debug_reregister(struct bonding *bond);

struct bond_net {
	struct net *		net;	/* Associated network namespace */
	struct list_head	dev_list;
#ifdef CONFIG_PROC_FS
	struct proc_dir_entry *	proc_dir;
#endif
};

#ifdef CONFIG_PROC_FS
void bond_create_proc_entry(struct bonding *bond);
void bond_remove_proc_entry(struct bonding *bond);
void bond_create_proc_dir(struct bond_net *bn);
void bond_destroy_proc_dir(struct bond_net *bn);
#else
static inline void bond_create_proc_entry(struct bonding *bond)
{
}

static inline void bond_remove_proc_entry(struct bonding *bond)
{
}

static inline void bond_create_proc_dir(struct bond_net *bn)
{
}

static inline void bond_destroy_proc_dir(struct bond_net *bn)
{
}
#endif


/* exported from bond_main.c */
extern int bond_net_id;
extern const struct bond_parm_tbl bond_lacp_tbl[];
extern const struct bond_parm_tbl bond_mode_tbl[];
extern const struct bond_parm_tbl xmit_hashtype_tbl[];
extern const struct bond_parm_tbl arp_validate_tbl[];
extern const struct bond_parm_tbl fail_over_mac_tbl[];
extern const struct bond_parm_tbl pri_reselect_tbl[];
extern struct bond_parm_tbl ad_select_tbl[];

#if defined(CONFIG_IPV6) || defined(CONFIG_IPV6_MODULE)
void bond_send_unsolicited_na(struct bonding *bond);
void bond_register_ipv6_notifier(void);
void bond_unregister_ipv6_notifier(void);
#else
static inline void bond_send_unsolicited_na(struct bonding *bond)
{
	return;
}
static inline void bond_register_ipv6_notifier(void)
{
	return;
}
static inline void bond_unregister_ipv6_notifier(void)
{
	return;
}
#endif

#endif /* _LINUX_BONDING_H */<|MERGE_RESOLUTION|>--- conflicted
+++ resolved
@@ -135,11 +135,7 @@
 
 static inline int is_netpoll_tx_blocked(struct net_device *dev)
 {
-<<<<<<< HEAD
-	if (unlikely(dev->priv_flags & IFF_IN_NETPOLL))
-=======
 	if (unlikely(netpoll_tx_running(dev)))
->>>>>>> 105e53f8
 		return atomic_read(&netpoll_block_tx);
 	return 0;
 }
@@ -293,11 +289,7 @@
 		}
 	}
 
-<<<<<<< HEAD
-	return 0;
-=======
 	return NULL;
->>>>>>> 105e53f8
 }
 
 static inline struct bonding *bond_get_bond_by_slave(struct slave *slave)
