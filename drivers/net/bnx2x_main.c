--- conflicted
+++ resolved
@@ -962,11 +962,7 @@
 	 * start_xmit() will miss it and cause the queue to be stopped
 	 * forever.
 	 */
-<<<<<<< HEAD
-	smp_wmb();
-=======
 	smp_mb();
->>>>>>> 93929ebc
 
 	/* TBD need a thresh? */
 	if (unlikely(netif_tx_queue_stopped(txq))) {
