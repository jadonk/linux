/*******************************************************************************

  Intel(R) 82576 Virtual Function Linux driver
  Copyright(c) 2009 - 2010 Intel Corporation.

  This program is free software; you can redistribute it and/or modify it
  under the terms and conditions of the GNU General Public License,
  version 2, as published by the Free Software Foundation.

  This program is distributed in the hope it will be useful, but WITHOUT
  ANY WARRANTY; without even the implied warranty of MERCHANTABILITY or
  FITNESS FOR A PARTICULAR PURPOSE.  See the GNU General Public License for
  more details.

  You should have received a copy of the GNU General Public License along with
  this program; if not, write to the Free Software Foundation, Inc.,
  51 Franklin St - Fifth Floor, Boston, MA 02110-1301 USA.

  The full GNU General Public License is included in this distribution in
  the file called "COPYING".

  Contact Information:
  e1000-devel Mailing List <e1000-devel@lists.sourceforge.net>
  Intel Corporation, 5200 N.E. Elam Young Parkway, Hillsboro, OR 97124-6497

*******************************************************************************/

#include <linux/module.h>
#include <linux/types.h>
#include <linux/init.h>
#include <linux/pci.h>
#include <linux/vmalloc.h>
#include <linux/pagemap.h>
#include <linux/delay.h>
#include <linux/netdevice.h>
#include <linux/tcp.h>
#include <linux/ipv6.h>
#include <linux/slab.h>
#include <net/checksum.h>
#include <net/ip6_checksum.h>
#include <linux/mii.h>
#include <linux/ethtool.h>
#include <linux/if_vlan.h>

#include "igbvf.h"

#define DRV_VERSION "1.0.8-k0"
char igbvf_driver_name[] = "igbvf";
const char igbvf_driver_version[] = DRV_VERSION;
static const char igbvf_driver_string[] =
				"Intel(R) Virtual Function Network Driver";
static const char igbvf_copyright[] =
				"Copyright (c) 2009 - 2010 Intel Corporation.";

static int igbvf_poll(struct napi_struct *napi, int budget);
static void igbvf_reset(struct igbvf_adapter *);
static void igbvf_set_interrupt_capability(struct igbvf_adapter *);
static void igbvf_reset_interrupt_capability(struct igbvf_adapter *);

static struct igbvf_info igbvf_vf_info = {
	.mac                    = e1000_vfadapt,
	.flags                  = 0,
	.pba                    = 10,
	.init_ops               = e1000_init_function_pointers_vf,
};

static struct igbvf_info igbvf_i350_vf_info = {
	.mac			= e1000_vfadapt_i350,
	.flags			= 0,
	.pba			= 10,
	.init_ops		= e1000_init_function_pointers_vf,
};

static const struct igbvf_info *igbvf_info_tbl[] = {
	[board_vf]              = &igbvf_vf_info,
	[board_i350_vf]		= &igbvf_i350_vf_info,
};

/**
 * igbvf_desc_unused - calculate if we have unused descriptors
 **/
static int igbvf_desc_unused(struct igbvf_ring *ring)
{
	if (ring->next_to_clean > ring->next_to_use)
		return ring->next_to_clean - ring->next_to_use - 1;

	return ring->count + ring->next_to_clean - ring->next_to_use - 1;
}

/**
 * igbvf_receive_skb - helper function to handle Rx indications
 * @adapter: board private structure
 * @status: descriptor status field as written by hardware
 * @vlan: descriptor vlan field as written by hardware (no le/be conversion)
 * @skb: pointer to sk_buff to be indicated to stack
 **/
static void igbvf_receive_skb(struct igbvf_adapter *adapter,
                              struct net_device *netdev,
                              struct sk_buff *skb,
                              u32 status, u16 vlan)
{
	if (adapter->vlgrp && (status & E1000_RXD_STAT_VP))
		vlan_hwaccel_receive_skb(skb, adapter->vlgrp,
		                         le16_to_cpu(vlan) &
		                         E1000_RXD_SPC_VLAN_MASK);
	else
		netif_receive_skb(skb);
}

static inline void igbvf_rx_checksum_adv(struct igbvf_adapter *adapter,
                                         u32 status_err, struct sk_buff *skb)
{
	skb_checksum_none_assert(skb);

	/* Ignore Checksum bit is set or checksum is disabled through ethtool */
	if ((status_err & E1000_RXD_STAT_IXSM) ||
	    (adapter->flags & IGBVF_FLAG_RX_CSUM_DISABLED))
		return;

	/* TCP/UDP checksum error bit is set */
	if (status_err &
	    (E1000_RXDEXT_STATERR_TCPE | E1000_RXDEXT_STATERR_IPE)) {
		/* let the stack verify checksum errors */
		adapter->hw_csum_err++;
		return;
	}

	/* It must be a TCP or UDP packet with a valid checksum */
	if (status_err & (E1000_RXD_STAT_TCPCS | E1000_RXD_STAT_UDPCS))
		skb->ip_summed = CHECKSUM_UNNECESSARY;

	adapter->hw_csum_good++;
}

/**
 * igbvf_alloc_rx_buffers - Replace used receive buffers; packet split
 * @rx_ring: address of ring structure to repopulate
 * @cleaned_count: number of buffers to repopulate
 **/
static void igbvf_alloc_rx_buffers(struct igbvf_ring *rx_ring,
                                   int cleaned_count)
{
	struct igbvf_adapter *adapter = rx_ring->adapter;
	struct net_device *netdev = adapter->netdev;
	struct pci_dev *pdev = adapter->pdev;
	union e1000_adv_rx_desc *rx_desc;
	struct igbvf_buffer *buffer_info;
	struct sk_buff *skb;
	unsigned int i;
	int bufsz;

	i = rx_ring->next_to_use;
	buffer_info = &rx_ring->buffer_info[i];

	if (adapter->rx_ps_hdr_size)
		bufsz = adapter->rx_ps_hdr_size;
	else
		bufsz = adapter->rx_buffer_len;

	while (cleaned_count--) {
		rx_desc = IGBVF_RX_DESC_ADV(*rx_ring, i);

		if (adapter->rx_ps_hdr_size && !buffer_info->page_dma) {
			if (!buffer_info->page) {
				buffer_info->page = alloc_page(GFP_ATOMIC);
				if (!buffer_info->page) {
					adapter->alloc_rx_buff_failed++;
					goto no_buffers;
				}
				buffer_info->page_offset = 0;
			} else {
				buffer_info->page_offset ^= PAGE_SIZE / 2;
			}
			buffer_info->page_dma =
				dma_map_page(&pdev->dev, buffer_info->page,
				             buffer_info->page_offset,
				             PAGE_SIZE / 2,
					     DMA_FROM_DEVICE);
		}

		if (!buffer_info->skb) {
			skb = netdev_alloc_skb_ip_align(netdev, bufsz);
			if (!skb) {
				adapter->alloc_rx_buff_failed++;
				goto no_buffers;
			}

			buffer_info->skb = skb;
			buffer_info->dma = dma_map_single(&pdev->dev, skb->data,
			                                  bufsz,
							  DMA_FROM_DEVICE);
		}
		/* Refresh the desc even if buffer_addrs didn't change because
		 * each write-back erases this info. */
		if (adapter->rx_ps_hdr_size) {
			rx_desc->read.pkt_addr =
			     cpu_to_le64(buffer_info->page_dma);
			rx_desc->read.hdr_addr = cpu_to_le64(buffer_info->dma);
		} else {
			rx_desc->read.pkt_addr =
			     cpu_to_le64(buffer_info->dma);
			rx_desc->read.hdr_addr = 0;
		}

		i++;
		if (i == rx_ring->count)
			i = 0;
		buffer_info = &rx_ring->buffer_info[i];
	}

no_buffers:
	if (rx_ring->next_to_use != i) {
		rx_ring->next_to_use = i;
		if (i == 0)
			i = (rx_ring->count - 1);
		else
			i--;

		/* Force memory writes to complete before letting h/w
		 * know there are new descriptors to fetch.  (Only
		 * applicable for weak-ordered memory model archs,
		 * such as IA-64). */
		wmb();
		writel(i, adapter->hw.hw_addr + rx_ring->tail);
	}
}

/**
 * igbvf_clean_rx_irq - Send received data up the network stack; legacy
 * @adapter: board private structure
 *
 * the return value indicates whether actual cleaning was done, there
 * is no guarantee that everything was cleaned
 **/
static bool igbvf_clean_rx_irq(struct igbvf_adapter *adapter,
                               int *work_done, int work_to_do)
{
	struct igbvf_ring *rx_ring = adapter->rx_ring;
	struct net_device *netdev = adapter->netdev;
	struct pci_dev *pdev = adapter->pdev;
	union e1000_adv_rx_desc *rx_desc, *next_rxd;
	struct igbvf_buffer *buffer_info, *next_buffer;
	struct sk_buff *skb;
	bool cleaned = false;
	int cleaned_count = 0;
	unsigned int total_bytes = 0, total_packets = 0;
	unsigned int i;
	u32 length, hlen, staterr;

	i = rx_ring->next_to_clean;
	rx_desc = IGBVF_RX_DESC_ADV(*rx_ring, i);
	staterr = le32_to_cpu(rx_desc->wb.upper.status_error);

	while (staterr & E1000_RXD_STAT_DD) {
		if (*work_done >= work_to_do)
			break;
		(*work_done)++;
		rmb(); /* read descriptor and rx_buffer_info after status DD */

		buffer_info = &rx_ring->buffer_info[i];

		/* HW will not DMA in data larger than the given buffer, even
		 * if it parses the (NFS, of course) header to be larger.  In
		 * that case, it fills the header buffer and spills the rest
		 * into the page.
		 */
		hlen = (le16_to_cpu(rx_desc->wb.lower.lo_dword.hs_rss.hdr_info) &
		  E1000_RXDADV_HDRBUFLEN_MASK) >> E1000_RXDADV_HDRBUFLEN_SHIFT;
		if (hlen > adapter->rx_ps_hdr_size)
			hlen = adapter->rx_ps_hdr_size;

		length = le16_to_cpu(rx_desc->wb.upper.length);
		cleaned = true;
		cleaned_count++;

		skb = buffer_info->skb;
		prefetch(skb->data - NET_IP_ALIGN);
		buffer_info->skb = NULL;
		if (!adapter->rx_ps_hdr_size) {
			dma_unmap_single(&pdev->dev, buffer_info->dma,
			                 adapter->rx_buffer_len,
					 DMA_FROM_DEVICE);
			buffer_info->dma = 0;
			skb_put(skb, length);
			goto send_up;
		}

		if (!skb_shinfo(skb)->nr_frags) {
			dma_unmap_single(&pdev->dev, buffer_info->dma,
			                 adapter->rx_ps_hdr_size,
					 DMA_FROM_DEVICE);
			skb_put(skb, hlen);
		}

		if (length) {
			dma_unmap_page(&pdev->dev, buffer_info->page_dma,
			               PAGE_SIZE / 2,
				       DMA_FROM_DEVICE);
			buffer_info->page_dma = 0;

			skb_fill_page_desc(skb, skb_shinfo(skb)->nr_frags,
			                   buffer_info->page,
			                   buffer_info->page_offset,
			                   length);

			if ((adapter->rx_buffer_len > (PAGE_SIZE / 2)) ||
			    (page_count(buffer_info->page) != 1))
				buffer_info->page = NULL;
			else
				get_page(buffer_info->page);

			skb->len += length;
			skb->data_len += length;
			skb->truesize += length;
		}
send_up:
		i++;
		if (i == rx_ring->count)
			i = 0;
		next_rxd = IGBVF_RX_DESC_ADV(*rx_ring, i);
		prefetch(next_rxd);
		next_buffer = &rx_ring->buffer_info[i];

		if (!(staterr & E1000_RXD_STAT_EOP)) {
			buffer_info->skb = next_buffer->skb;
			buffer_info->dma = next_buffer->dma;
			next_buffer->skb = skb;
			next_buffer->dma = 0;
			goto next_desc;
		}

		if (staterr & E1000_RXDEXT_ERR_FRAME_ERR_MASK) {
			dev_kfree_skb_irq(skb);
			goto next_desc;
		}

		total_bytes += skb->len;
		total_packets++;

		igbvf_rx_checksum_adv(adapter, staterr, skb);

		skb->protocol = eth_type_trans(skb, netdev);

		igbvf_receive_skb(adapter, netdev, skb, staterr,
		                  rx_desc->wb.upper.vlan);

next_desc:
		rx_desc->wb.upper.status_error = 0;

		/* return some buffers to hardware, one at a time is too slow */
		if (cleaned_count >= IGBVF_RX_BUFFER_WRITE) {
			igbvf_alloc_rx_buffers(rx_ring, cleaned_count);
			cleaned_count = 0;
		}

		/* use prefetched values */
		rx_desc = next_rxd;
		buffer_info = next_buffer;

		staterr = le32_to_cpu(rx_desc->wb.upper.status_error);
	}

	rx_ring->next_to_clean = i;
	cleaned_count = igbvf_desc_unused(rx_ring);

	if (cleaned_count)
		igbvf_alloc_rx_buffers(rx_ring, cleaned_count);

	adapter->total_rx_packets += total_packets;
	adapter->total_rx_bytes += total_bytes;
	adapter->net_stats.rx_bytes += total_bytes;
	adapter->net_stats.rx_packets += total_packets;
	return cleaned;
}

static void igbvf_put_txbuf(struct igbvf_adapter *adapter,
                            struct igbvf_buffer *buffer_info)
{
	if (buffer_info->dma) {
		if (buffer_info->mapped_as_page)
			dma_unmap_page(&adapter->pdev->dev,
				       buffer_info->dma,
				       buffer_info->length,
				       DMA_TO_DEVICE);
		else
			dma_unmap_single(&adapter->pdev->dev,
					 buffer_info->dma,
					 buffer_info->length,
					 DMA_TO_DEVICE);
		buffer_info->dma = 0;
	}
	if (buffer_info->skb) {
		dev_kfree_skb_any(buffer_info->skb);
		buffer_info->skb = NULL;
	}
	buffer_info->time_stamp = 0;
}

/**
 * igbvf_setup_tx_resources - allocate Tx resources (Descriptors)
 * @adapter: board private structure
 *
 * Return 0 on success, negative on failure
 **/
int igbvf_setup_tx_resources(struct igbvf_adapter *adapter,
                             struct igbvf_ring *tx_ring)
{
	struct pci_dev *pdev = adapter->pdev;
	int size;

	size = sizeof(struct igbvf_buffer) * tx_ring->count;
	tx_ring->buffer_info = vzalloc(size);
	if (!tx_ring->buffer_info)
		goto err;

	/* round up to nearest 4K */
	tx_ring->size = tx_ring->count * sizeof(union e1000_adv_tx_desc);
	tx_ring->size = ALIGN(tx_ring->size, 4096);

	tx_ring->desc = dma_alloc_coherent(&pdev->dev, tx_ring->size,
					   &tx_ring->dma, GFP_KERNEL);

	if (!tx_ring->desc)
		goto err;

	tx_ring->adapter = adapter;
	tx_ring->next_to_use = 0;
	tx_ring->next_to_clean = 0;

	return 0;
err:
	vfree(tx_ring->buffer_info);
	dev_err(&adapter->pdev->dev,
	        "Unable to allocate memory for the transmit descriptor ring\n");
	return -ENOMEM;
}

/**
 * igbvf_setup_rx_resources - allocate Rx resources (Descriptors)
 * @adapter: board private structure
 *
 * Returns 0 on success, negative on failure
 **/
int igbvf_setup_rx_resources(struct igbvf_adapter *adapter,
			     struct igbvf_ring *rx_ring)
{
	struct pci_dev *pdev = adapter->pdev;
	int size, desc_len;

	size = sizeof(struct igbvf_buffer) * rx_ring->count;
	rx_ring->buffer_info = vzalloc(size);
	if (!rx_ring->buffer_info)
		goto err;

	desc_len = sizeof(union e1000_adv_rx_desc);

	/* Round up to nearest 4K */
	rx_ring->size = rx_ring->count * desc_len;
	rx_ring->size = ALIGN(rx_ring->size, 4096);

	rx_ring->desc = dma_alloc_coherent(&pdev->dev, rx_ring->size,
					   &rx_ring->dma, GFP_KERNEL);

	if (!rx_ring->desc)
		goto err;

	rx_ring->next_to_clean = 0;
	rx_ring->next_to_use = 0;

	rx_ring->adapter = adapter;

	return 0;

err:
	vfree(rx_ring->buffer_info);
	rx_ring->buffer_info = NULL;
	dev_err(&adapter->pdev->dev,
	        "Unable to allocate memory for the receive descriptor ring\n");
	return -ENOMEM;
}

/**
 * igbvf_clean_tx_ring - Free Tx Buffers
 * @tx_ring: ring to be cleaned
 **/
static void igbvf_clean_tx_ring(struct igbvf_ring *tx_ring)
{
	struct igbvf_adapter *adapter = tx_ring->adapter;
	struct igbvf_buffer *buffer_info;
	unsigned long size;
	unsigned int i;

	if (!tx_ring->buffer_info)
		return;

	/* Free all the Tx ring sk_buffs */
	for (i = 0; i < tx_ring->count; i++) {
		buffer_info = &tx_ring->buffer_info[i];
		igbvf_put_txbuf(adapter, buffer_info);
	}

	size = sizeof(struct igbvf_buffer) * tx_ring->count;
	memset(tx_ring->buffer_info, 0, size);

	/* Zero out the descriptor ring */
	memset(tx_ring->desc, 0, tx_ring->size);

	tx_ring->next_to_use = 0;
	tx_ring->next_to_clean = 0;

	writel(0, adapter->hw.hw_addr + tx_ring->head);
	writel(0, adapter->hw.hw_addr + tx_ring->tail);
}

/**
 * igbvf_free_tx_resources - Free Tx Resources per Queue
 * @tx_ring: ring to free resources from
 *
 * Free all transmit software resources
 **/
void igbvf_free_tx_resources(struct igbvf_ring *tx_ring)
{
	struct pci_dev *pdev = tx_ring->adapter->pdev;

	igbvf_clean_tx_ring(tx_ring);

	vfree(tx_ring->buffer_info);
	tx_ring->buffer_info = NULL;

	dma_free_coherent(&pdev->dev, tx_ring->size, tx_ring->desc,
			  tx_ring->dma);

	tx_ring->desc = NULL;
}

/**
 * igbvf_clean_rx_ring - Free Rx Buffers per Queue
 * @adapter: board private structure
 **/
static void igbvf_clean_rx_ring(struct igbvf_ring *rx_ring)
{
	struct igbvf_adapter *adapter = rx_ring->adapter;
	struct igbvf_buffer *buffer_info;
	struct pci_dev *pdev = adapter->pdev;
	unsigned long size;
	unsigned int i;

	if (!rx_ring->buffer_info)
		return;

	/* Free all the Rx ring sk_buffs */
	for (i = 0; i < rx_ring->count; i++) {
		buffer_info = &rx_ring->buffer_info[i];
		if (buffer_info->dma) {
			if (adapter->rx_ps_hdr_size){
				dma_unmap_single(&pdev->dev, buffer_info->dma,
				                 adapter->rx_ps_hdr_size,
						 DMA_FROM_DEVICE);
			} else {
				dma_unmap_single(&pdev->dev, buffer_info->dma,
				                 adapter->rx_buffer_len,
						 DMA_FROM_DEVICE);
			}
			buffer_info->dma = 0;
		}

		if (buffer_info->skb) {
			dev_kfree_skb(buffer_info->skb);
			buffer_info->skb = NULL;
		}

		if (buffer_info->page) {
			if (buffer_info->page_dma)
				dma_unmap_page(&pdev->dev,
					       buffer_info->page_dma,
				               PAGE_SIZE / 2,
					       DMA_FROM_DEVICE);
			put_page(buffer_info->page);
			buffer_info->page = NULL;
			buffer_info->page_dma = 0;
			buffer_info->page_offset = 0;
		}
	}

	size = sizeof(struct igbvf_buffer) * rx_ring->count;
	memset(rx_ring->buffer_info, 0, size);

	/* Zero out the descriptor ring */
	memset(rx_ring->desc, 0, rx_ring->size);

	rx_ring->next_to_clean = 0;
	rx_ring->next_to_use = 0;

	writel(0, adapter->hw.hw_addr + rx_ring->head);
	writel(0, adapter->hw.hw_addr + rx_ring->tail);
}

/**
 * igbvf_free_rx_resources - Free Rx Resources
 * @rx_ring: ring to clean the resources from
 *
 * Free all receive software resources
 **/

void igbvf_free_rx_resources(struct igbvf_ring *rx_ring)
{
	struct pci_dev *pdev = rx_ring->adapter->pdev;

	igbvf_clean_rx_ring(rx_ring);

	vfree(rx_ring->buffer_info);
	rx_ring->buffer_info = NULL;

	dma_free_coherent(&pdev->dev, rx_ring->size, rx_ring->desc,
	                  rx_ring->dma);
	rx_ring->desc = NULL;
}

/**
 * igbvf_update_itr - update the dynamic ITR value based on statistics
 * @adapter: pointer to adapter
 * @itr_setting: current adapter->itr
 * @packets: the number of packets during this measurement interval
 * @bytes: the number of bytes during this measurement interval
 *
 *      Stores a new ITR value based on packets and byte
 *      counts during the last interrupt.  The advantage of per interrupt
 *      computation is faster updates and more accurate ITR for the current
 *      traffic pattern.  Constants in this function were computed
 *      based on theoretical maximum wire speed and thresholds were set based
 *      on testing data as well as attempting to minimize response time
 *      while increasing bulk throughput.  This functionality is controlled
 *      by the InterruptThrottleRate module parameter.
 **/
static unsigned int igbvf_update_itr(struct igbvf_adapter *adapter,
                                     u16 itr_setting, int packets,
                                     int bytes)
{
	unsigned int retval = itr_setting;

	if (packets == 0)
		goto update_itr_done;

	switch (itr_setting) {
	case lowest_latency:
		/* handle TSO and jumbo frames */
		if (bytes/packets > 8000)
			retval = bulk_latency;
		else if ((packets < 5) && (bytes > 512))
			retval = low_latency;
		break;
	case low_latency:  /* 50 usec aka 20000 ints/s */
		if (bytes > 10000) {
			/* this if handles the TSO accounting */
			if (bytes/packets > 8000)
				retval = bulk_latency;
			else if ((packets < 10) || ((bytes/packets) > 1200))
				retval = bulk_latency;
			else if ((packets > 35))
				retval = lowest_latency;
		} else if (bytes/packets > 2000) {
			retval = bulk_latency;
		} else if (packets <= 2 && bytes < 512) {
			retval = lowest_latency;
		}
		break;
	case bulk_latency: /* 250 usec aka 4000 ints/s */
		if (bytes > 25000) {
			if (packets > 35)
				retval = low_latency;
		} else if (bytes < 6000) {
			retval = low_latency;
		}
		break;
	}

update_itr_done:
	return retval;
}

static void igbvf_set_itr(struct igbvf_adapter *adapter)
{
	struct e1000_hw *hw = &adapter->hw;
	u16 current_itr;
	u32 new_itr = adapter->itr;

	adapter->tx_itr = igbvf_update_itr(adapter, adapter->tx_itr,
	                                   adapter->total_tx_packets,
	                                   adapter->total_tx_bytes);
	/* conservative mode (itr 3) eliminates the lowest_latency setting */
	if (adapter->itr_setting == 3 && adapter->tx_itr == lowest_latency)
		adapter->tx_itr = low_latency;

	adapter->rx_itr = igbvf_update_itr(adapter, adapter->rx_itr,
	                                   adapter->total_rx_packets,
	                                   adapter->total_rx_bytes);
	/* conservative mode (itr 3) eliminates the lowest_latency setting */
	if (adapter->itr_setting == 3 && adapter->rx_itr == lowest_latency)
		adapter->rx_itr = low_latency;

	current_itr = max(adapter->rx_itr, adapter->tx_itr);

	switch (current_itr) {
	/* counts and packets in update_itr are dependent on these numbers */
	case lowest_latency:
		new_itr = 70000;
		break;
	case low_latency:
		new_itr = 20000; /* aka hwitr = ~200 */
		break;
	case bulk_latency:
		new_itr = 4000;
		break;
	default:
		break;
	}

	if (new_itr != adapter->itr) {
		/*
		 * this attempts to bias the interrupt rate towards Bulk
		 * by adding intermediate steps when interrupt rate is
		 * increasing
		 */
		new_itr = new_itr > adapter->itr ?
		             min(adapter->itr + (new_itr >> 2), new_itr) :
		             new_itr;
		adapter->itr = new_itr;
		adapter->rx_ring->itr_val = 1952;

		if (adapter->msix_entries)
			adapter->rx_ring->set_itr = 1;
		else
			ew32(ITR, 1952);
	}
}

/**
 * igbvf_clean_tx_irq - Reclaim resources after transmit completes
 * @adapter: board private structure
 * returns true if ring is completely cleaned
 **/
static bool igbvf_clean_tx_irq(struct igbvf_ring *tx_ring)
{
	struct igbvf_adapter *adapter = tx_ring->adapter;
	struct net_device *netdev = adapter->netdev;
	struct igbvf_buffer *buffer_info;
	struct sk_buff *skb;
	union e1000_adv_tx_desc *tx_desc, *eop_desc;
	unsigned int total_bytes = 0, total_packets = 0;
	unsigned int i, eop, count = 0;
	bool cleaned = false;

	i = tx_ring->next_to_clean;
	eop = tx_ring->buffer_info[i].next_to_watch;
	eop_desc = IGBVF_TX_DESC_ADV(*tx_ring, eop);

	while ((eop_desc->wb.status & cpu_to_le32(E1000_TXD_STAT_DD)) &&
	       (count < tx_ring->count)) {
		rmb();	/* read buffer_info after eop_desc status */
		for (cleaned = false; !cleaned; count++) {
			tx_desc = IGBVF_TX_DESC_ADV(*tx_ring, i);
			buffer_info = &tx_ring->buffer_info[i];
			cleaned = (i == eop);
			skb = buffer_info->skb;

			if (skb) {
				unsigned int segs, bytecount;

				/* gso_segs is currently only valid for tcp */
				segs = skb_shinfo(skb)->gso_segs ?: 1;
				/* multiply data chunks by size of headers */
				bytecount = ((segs - 1) * skb_headlen(skb)) +
				            skb->len;
				total_packets += segs;
				total_bytes += bytecount;
			}

			igbvf_put_txbuf(adapter, buffer_info);
			tx_desc->wb.status = 0;

			i++;
			if (i == tx_ring->count)
				i = 0;
		}
		eop = tx_ring->buffer_info[i].next_to_watch;
		eop_desc = IGBVF_TX_DESC_ADV(*tx_ring, eop);
	}

	tx_ring->next_to_clean = i;

	if (unlikely(count &&
	             netif_carrier_ok(netdev) &&
	             igbvf_desc_unused(tx_ring) >= IGBVF_TX_QUEUE_WAKE)) {
		/* Make sure that anybody stopping the queue after this
		 * sees the new next_to_clean.
		 */
		smp_mb();
		if (netif_queue_stopped(netdev) &&
		    !(test_bit(__IGBVF_DOWN, &adapter->state))) {
			netif_wake_queue(netdev);
			++adapter->restart_queue;
		}
	}

	adapter->net_stats.tx_bytes += total_bytes;
	adapter->net_stats.tx_packets += total_packets;
	return count < tx_ring->count;
}

static irqreturn_t igbvf_msix_other(int irq, void *data)
{
	struct net_device *netdev = data;
	struct igbvf_adapter *adapter = netdev_priv(netdev);
	struct e1000_hw *hw = &adapter->hw;

	adapter->int_counter1++;

	netif_carrier_off(netdev);
	hw->mac.get_link_status = 1;
	if (!test_bit(__IGBVF_DOWN, &adapter->state))
		mod_timer(&adapter->watchdog_timer, jiffies + 1);

	ew32(EIMS, adapter->eims_other);

	return IRQ_HANDLED;
}

static irqreturn_t igbvf_intr_msix_tx(int irq, void *data)
{
	struct net_device *netdev = data;
	struct igbvf_adapter *adapter = netdev_priv(netdev);
	struct e1000_hw *hw = &adapter->hw;
	struct igbvf_ring *tx_ring = adapter->tx_ring;


	adapter->total_tx_bytes = 0;
	adapter->total_tx_packets = 0;

	/* auto mask will automatically reenable the interrupt when we write
	 * EICS */
	if (!igbvf_clean_tx_irq(tx_ring))
		/* Ring was not completely cleaned, so fire another interrupt */
		ew32(EICS, tx_ring->eims_value);
	else
		ew32(EIMS, tx_ring->eims_value);

	return IRQ_HANDLED;
}

static irqreturn_t igbvf_intr_msix_rx(int irq, void *data)
{
	struct net_device *netdev = data;
	struct igbvf_adapter *adapter = netdev_priv(netdev);

	adapter->int_counter0++;

	/* Write the ITR value calculated at the end of the
	 * previous interrupt.
	 */
	if (adapter->rx_ring->set_itr) {
		writel(adapter->rx_ring->itr_val,
		       adapter->hw.hw_addr + adapter->rx_ring->itr_register);
		adapter->rx_ring->set_itr = 0;
	}

	if (napi_schedule_prep(&adapter->rx_ring->napi)) {
		adapter->total_rx_bytes = 0;
		adapter->total_rx_packets = 0;
		__napi_schedule(&adapter->rx_ring->napi);
	}

	return IRQ_HANDLED;
}

#define IGBVF_NO_QUEUE -1

static void igbvf_assign_vector(struct igbvf_adapter *adapter, int rx_queue,
                                int tx_queue, int msix_vector)
{
	struct e1000_hw *hw = &adapter->hw;
	u32 ivar, index;

	/* 82576 uses a table-based method for assigning vectors.
	   Each queue has a single entry in the table to which we write
	   a vector number along with a "valid" bit.  Sadly, the layout
	   of the table is somewhat counterintuitive. */
	if (rx_queue > IGBVF_NO_QUEUE) {
		index = (rx_queue >> 1);
		ivar = array_er32(IVAR0, index);
		if (rx_queue & 0x1) {
			/* vector goes into third byte of register */
			ivar = ivar & 0xFF00FFFF;
			ivar |= (msix_vector | E1000_IVAR_VALID) << 16;
		} else {
			/* vector goes into low byte of register */
			ivar = ivar & 0xFFFFFF00;
			ivar |= msix_vector | E1000_IVAR_VALID;
		}
		adapter->rx_ring[rx_queue].eims_value = 1 << msix_vector;
		array_ew32(IVAR0, index, ivar);
	}
	if (tx_queue > IGBVF_NO_QUEUE) {
		index = (tx_queue >> 1);
		ivar = array_er32(IVAR0, index);
		if (tx_queue & 0x1) {
			/* vector goes into high byte of register */
			ivar = ivar & 0x00FFFFFF;
			ivar |= (msix_vector | E1000_IVAR_VALID) << 24;
		} else {
			/* vector goes into second byte of register */
			ivar = ivar & 0xFFFF00FF;
			ivar |= (msix_vector | E1000_IVAR_VALID) << 8;
		}
		adapter->tx_ring[tx_queue].eims_value = 1 << msix_vector;
		array_ew32(IVAR0, index, ivar);
	}
}

/**
 * igbvf_configure_msix - Configure MSI-X hardware
 *
 * igbvf_configure_msix sets up the hardware to properly
 * generate MSI-X interrupts.
 **/
static void igbvf_configure_msix(struct igbvf_adapter *adapter)
{
	u32 tmp;
	struct e1000_hw *hw = &adapter->hw;
	struct igbvf_ring *tx_ring = adapter->tx_ring;
	struct igbvf_ring *rx_ring = adapter->rx_ring;
	int vector = 0;

	adapter->eims_enable_mask = 0;

	igbvf_assign_vector(adapter, IGBVF_NO_QUEUE, 0, vector++);
	adapter->eims_enable_mask |= tx_ring->eims_value;
	if (tx_ring->itr_val)
		writel(tx_ring->itr_val,
		       hw->hw_addr + tx_ring->itr_register);
	else
		writel(1952, hw->hw_addr + tx_ring->itr_register);

	igbvf_assign_vector(adapter, 0, IGBVF_NO_QUEUE, vector++);
	adapter->eims_enable_mask |= rx_ring->eims_value;
	if (rx_ring->itr_val)
		writel(rx_ring->itr_val,
		       hw->hw_addr + rx_ring->itr_register);
	else
		writel(1952, hw->hw_addr + rx_ring->itr_register);

	/* set vector for other causes, i.e. link changes */

	tmp = (vector++ | E1000_IVAR_VALID);

	ew32(IVAR_MISC, tmp);

	adapter->eims_enable_mask = (1 << (vector)) - 1;
	adapter->eims_other = 1 << (vector - 1);
	e1e_flush();
}

static void igbvf_reset_interrupt_capability(struct igbvf_adapter *adapter)
{
	if (adapter->msix_entries) {
		pci_disable_msix(adapter->pdev);
		kfree(adapter->msix_entries);
		adapter->msix_entries = NULL;
	}
}

/**
 * igbvf_set_interrupt_capability - set MSI or MSI-X if supported
 *
 * Attempt to configure interrupts using the best available
 * capabilities of the hardware and kernel.
 **/
static void igbvf_set_interrupt_capability(struct igbvf_adapter *adapter)
{
	int err = -ENOMEM;
	int i;

	/* we allocate 3 vectors, 1 for tx, 1 for rx, one for pf messages */
	adapter->msix_entries = kcalloc(3, sizeof(struct msix_entry),
	                                GFP_KERNEL);
	if (adapter->msix_entries) {
		for (i = 0; i < 3; i++)
			adapter->msix_entries[i].entry = i;

		err = pci_enable_msix(adapter->pdev,
		                      adapter->msix_entries, 3);
	}

	if (err) {
		/* MSI-X failed */
		dev_err(&adapter->pdev->dev,
		        "Failed to initialize MSI-X interrupts.\n");
		igbvf_reset_interrupt_capability(adapter);
	}
}

/**
 * igbvf_request_msix - Initialize MSI-X interrupts
 *
 * igbvf_request_msix allocates MSI-X vectors and requests interrupts from the
 * kernel.
 **/
static int igbvf_request_msix(struct igbvf_adapter *adapter)
{
	struct net_device *netdev = adapter->netdev;
	int err = 0, vector = 0;

	if (strlen(netdev->name) < (IFNAMSIZ - 5)) {
		sprintf(adapter->tx_ring->name, "%s-tx-0", netdev->name);
		sprintf(adapter->rx_ring->name, "%s-rx-0", netdev->name);
	} else {
		memcpy(adapter->tx_ring->name, netdev->name, IFNAMSIZ);
		memcpy(adapter->rx_ring->name, netdev->name, IFNAMSIZ);
	}

	err = request_irq(adapter->msix_entries[vector].vector,
	                  igbvf_intr_msix_tx, 0, adapter->tx_ring->name,
	                  netdev);
	if (err)
		goto out;

	adapter->tx_ring->itr_register = E1000_EITR(vector);
	adapter->tx_ring->itr_val = 1952;
	vector++;

	err = request_irq(adapter->msix_entries[vector].vector,
	                  igbvf_intr_msix_rx, 0, adapter->rx_ring->name,
	                  netdev);
	if (err)
		goto out;

	adapter->rx_ring->itr_register = E1000_EITR(vector);
	adapter->rx_ring->itr_val = 1952;
	vector++;

	err = request_irq(adapter->msix_entries[vector].vector,
	                  igbvf_msix_other, 0, netdev->name, netdev);
	if (err)
		goto out;

	igbvf_configure_msix(adapter);
	return 0;
out:
	return err;
}

/**
 * igbvf_alloc_queues - Allocate memory for all rings
 * @adapter: board private structure to initialize
 **/
static int __devinit igbvf_alloc_queues(struct igbvf_adapter *adapter)
{
	struct net_device *netdev = adapter->netdev;

	adapter->tx_ring = kzalloc(sizeof(struct igbvf_ring), GFP_KERNEL);
	if (!adapter->tx_ring)
		return -ENOMEM;

	adapter->rx_ring = kzalloc(sizeof(struct igbvf_ring), GFP_KERNEL);
	if (!adapter->rx_ring) {
		kfree(adapter->tx_ring);
		return -ENOMEM;
	}

	netif_napi_add(netdev, &adapter->rx_ring->napi, igbvf_poll, 64);

	return 0;
}

/**
 * igbvf_request_irq - initialize interrupts
 *
 * Attempts to configure interrupts using the best available
 * capabilities of the hardware and kernel.
 **/
static int igbvf_request_irq(struct igbvf_adapter *adapter)
{
	int err = -1;

	/* igbvf supports msi-x only */
	if (adapter->msix_entries)
		err = igbvf_request_msix(adapter);

	if (!err)
		return err;

	dev_err(&adapter->pdev->dev,
	        "Unable to allocate interrupt, Error: %d\n", err);

	return err;
}

static void igbvf_free_irq(struct igbvf_adapter *adapter)
{
	struct net_device *netdev = adapter->netdev;
	int vector;

	if (adapter->msix_entries) {
		for (vector = 0; vector < 3; vector++)
			free_irq(adapter->msix_entries[vector].vector, netdev);
	}
}

/**
 * igbvf_irq_disable - Mask off interrupt generation on the NIC
 **/
static void igbvf_irq_disable(struct igbvf_adapter *adapter)
{
	struct e1000_hw *hw = &adapter->hw;

	ew32(EIMC, ~0);

	if (adapter->msix_entries)
		ew32(EIAC, 0);
}

/**
 * igbvf_irq_enable - Enable default interrupt generation settings
 **/
static void igbvf_irq_enable(struct igbvf_adapter *adapter)
{
	struct e1000_hw *hw = &adapter->hw;

	ew32(EIAC, adapter->eims_enable_mask);
	ew32(EIAM, adapter->eims_enable_mask);
	ew32(EIMS, adapter->eims_enable_mask);
}

/**
 * igbvf_poll - NAPI Rx polling callback
 * @napi: struct associated with this polling callback
 * @budget: amount of packets driver is allowed to process this poll
 **/
static int igbvf_poll(struct napi_struct *napi, int budget)
{
	struct igbvf_ring *rx_ring = container_of(napi, struct igbvf_ring, napi);
	struct igbvf_adapter *adapter = rx_ring->adapter;
	struct e1000_hw *hw = &adapter->hw;
	int work_done = 0;

	igbvf_clean_rx_irq(adapter, &work_done, budget);

	/* If not enough Rx work done, exit the polling mode */
	if (work_done < budget) {
		napi_complete(napi);

		if (adapter->itr_setting & 3)
			igbvf_set_itr(adapter);

		if (!test_bit(__IGBVF_DOWN, &adapter->state))
			ew32(EIMS, adapter->rx_ring->eims_value);
	}

	return work_done;
}

/**
 * igbvf_set_rlpml - set receive large packet maximum length
 * @adapter: board private structure
 *
 * Configure the maximum size of packets that will be received
 */
static void igbvf_set_rlpml(struct igbvf_adapter *adapter)
{
	int max_frame_size = adapter->max_frame_size;
	struct e1000_hw *hw = &adapter->hw;

	if (adapter->vlgrp)
		max_frame_size += VLAN_TAG_SIZE;

	e1000_rlpml_set_vf(hw, max_frame_size);
}

static void igbvf_vlan_rx_add_vid(struct net_device *netdev, u16 vid)
{
	struct igbvf_adapter *adapter = netdev_priv(netdev);
	struct e1000_hw *hw = &adapter->hw;

	if (hw->mac.ops.set_vfta(hw, vid, true))
		dev_err(&adapter->pdev->dev, "Failed to add vlan id %d\n", vid);
}

static void igbvf_vlan_rx_kill_vid(struct net_device *netdev, u16 vid)
{
	struct igbvf_adapter *adapter = netdev_priv(netdev);
	struct e1000_hw *hw = &adapter->hw;

	igbvf_irq_disable(adapter);
	vlan_group_set_device(adapter->vlgrp, vid, NULL);

	if (!test_bit(__IGBVF_DOWN, &adapter->state))
		igbvf_irq_enable(adapter);

	if (hw->mac.ops.set_vfta(hw, vid, false))
		dev_err(&adapter->pdev->dev,
		        "Failed to remove vlan id %d\n", vid);
}

static void igbvf_vlan_rx_register(struct net_device *netdev,
                                   struct vlan_group *grp)
{
	struct igbvf_adapter *adapter = netdev_priv(netdev);

	adapter->vlgrp = grp;
}

static void igbvf_restore_vlan(struct igbvf_adapter *adapter)
{
	u16 vid;

	if (!adapter->vlgrp)
		return;

	for (vid = 0; vid < VLAN_N_VID; vid++) {
		if (!vlan_group_get_device(adapter->vlgrp, vid))
			continue;
		igbvf_vlan_rx_add_vid(adapter->netdev, vid);
	}

	igbvf_set_rlpml(adapter);
}

/**
 * igbvf_configure_tx - Configure Transmit Unit after Reset
 * @adapter: board private structure
 *
 * Configure the Tx unit of the MAC after a reset.
 **/
static void igbvf_configure_tx(struct igbvf_adapter *adapter)
{
	struct e1000_hw *hw = &adapter->hw;
	struct igbvf_ring *tx_ring = adapter->tx_ring;
	u64 tdba;
	u32 txdctl, dca_txctrl;

	/* disable transmits */
	txdctl = er32(TXDCTL(0));
	ew32(TXDCTL(0), txdctl & ~E1000_TXDCTL_QUEUE_ENABLE);
	msleep(10);

	/* Setup the HW Tx Head and Tail descriptor pointers */
	ew32(TDLEN(0), tx_ring->count * sizeof(union e1000_adv_tx_desc));
	tdba = tx_ring->dma;
	ew32(TDBAL(0), (tdba & DMA_BIT_MASK(32)));
	ew32(TDBAH(0), (tdba >> 32));
	ew32(TDH(0), 0);
	ew32(TDT(0), 0);
	tx_ring->head = E1000_TDH(0);
	tx_ring->tail = E1000_TDT(0);

	/* Turn off Relaxed Ordering on head write-backs.  The writebacks
	 * MUST be delivered in order or it will completely screw up
	 * our bookeeping.
	 */
	dca_txctrl = er32(DCA_TXCTRL(0));
	dca_txctrl &= ~E1000_DCA_TXCTRL_TX_WB_RO_EN;
	ew32(DCA_TXCTRL(0), dca_txctrl);

	/* enable transmits */
	txdctl |= E1000_TXDCTL_QUEUE_ENABLE;
	ew32(TXDCTL(0), txdctl);

	/* Setup Transmit Descriptor Settings for eop descriptor */
	adapter->txd_cmd = E1000_ADVTXD_DCMD_EOP | E1000_ADVTXD_DCMD_IFCS;

	/* enable Report Status bit */
	adapter->txd_cmd |= E1000_ADVTXD_DCMD_RS;
}

/**
 * igbvf_setup_srrctl - configure the receive control registers
 * @adapter: Board private structure
 **/
static void igbvf_setup_srrctl(struct igbvf_adapter *adapter)
{
	struct e1000_hw *hw = &adapter->hw;
	u32 srrctl = 0;

	srrctl &= ~(E1000_SRRCTL_DESCTYPE_MASK |
	            E1000_SRRCTL_BSIZEHDR_MASK |
	            E1000_SRRCTL_BSIZEPKT_MASK);

	/* Enable queue drop to avoid head of line blocking */
	srrctl |= E1000_SRRCTL_DROP_EN;

	/* Setup buffer sizes */
	srrctl |= ALIGN(adapter->rx_buffer_len, 1024) >>
	          E1000_SRRCTL_BSIZEPKT_SHIFT;

	if (adapter->rx_buffer_len < 2048) {
		adapter->rx_ps_hdr_size = 0;
		srrctl |= E1000_SRRCTL_DESCTYPE_ADV_ONEBUF;
	} else {
		adapter->rx_ps_hdr_size = 128;
		srrctl |= adapter->rx_ps_hdr_size <<
		          E1000_SRRCTL_BSIZEHDRSIZE_SHIFT;
		srrctl |= E1000_SRRCTL_DESCTYPE_HDR_SPLIT_ALWAYS;
	}

	ew32(SRRCTL(0), srrctl);
}

/**
 * igbvf_configure_rx - Configure Receive Unit after Reset
 * @adapter: board private structure
 *
 * Configure the Rx unit of the MAC after a reset.
 **/
static void igbvf_configure_rx(struct igbvf_adapter *adapter)
{
	struct e1000_hw *hw = &adapter->hw;
	struct igbvf_ring *rx_ring = adapter->rx_ring;
	u64 rdba;
	u32 rdlen, rxdctl;

	/* disable receives */
	rxdctl = er32(RXDCTL(0));
	ew32(RXDCTL(0), rxdctl & ~E1000_RXDCTL_QUEUE_ENABLE);
	msleep(10);

	rdlen = rx_ring->count * sizeof(union e1000_adv_rx_desc);

	/*
	 * Setup the HW Rx Head and Tail Descriptor Pointers and
	 * the Base and Length of the Rx Descriptor Ring
	 */
	rdba = rx_ring->dma;
	ew32(RDBAL(0), (rdba & DMA_BIT_MASK(32)));
	ew32(RDBAH(0), (rdba >> 32));
	ew32(RDLEN(0), rx_ring->count * sizeof(union e1000_adv_rx_desc));
	rx_ring->head = E1000_RDH(0);
	rx_ring->tail = E1000_RDT(0);
	ew32(RDH(0), 0);
	ew32(RDT(0), 0);

	rxdctl |= E1000_RXDCTL_QUEUE_ENABLE;
	rxdctl &= 0xFFF00000;
	rxdctl |= IGBVF_RX_PTHRESH;
	rxdctl |= IGBVF_RX_HTHRESH << 8;
	rxdctl |= IGBVF_RX_WTHRESH << 16;

	igbvf_set_rlpml(adapter);

	/* enable receives */
	ew32(RXDCTL(0), rxdctl);
}

/**
 * igbvf_set_multi - Multicast and Promiscuous mode set
 * @netdev: network interface device structure
 *
 * The set_multi entry point is called whenever the multicast address
 * list or the network interface flags are updated.  This routine is
 * responsible for configuring the hardware for proper multicast,
 * promiscuous mode, and all-multi behavior.
 **/
static void igbvf_set_multi(struct net_device *netdev)
{
	struct igbvf_adapter *adapter = netdev_priv(netdev);
	struct e1000_hw *hw = &adapter->hw;
	struct netdev_hw_addr *ha;
	u8  *mta_list = NULL;
	int i;

	if (!netdev_mc_empty(netdev)) {
		mta_list = kmalloc(netdev_mc_count(netdev) * 6, GFP_ATOMIC);
		if (!mta_list) {
			dev_err(&adapter->pdev->dev,
			        "failed to allocate multicast filter list\n");
			return;
		}
	}

	/* prepare a packed array of only addresses. */
	i = 0;
	netdev_for_each_mc_addr(ha, netdev)
		memcpy(mta_list + (i++ * ETH_ALEN), ha->addr, ETH_ALEN);

	hw->mac.ops.update_mc_addr_list(hw, mta_list, i, 0, 0);
	kfree(mta_list);
}

/**
 * igbvf_configure - configure the hardware for Rx and Tx
 * @adapter: private board structure
 **/
static void igbvf_configure(struct igbvf_adapter *adapter)
{
	igbvf_set_multi(adapter->netdev);

	igbvf_restore_vlan(adapter);

	igbvf_configure_tx(adapter);
	igbvf_setup_srrctl(adapter);
	igbvf_configure_rx(adapter);
	igbvf_alloc_rx_buffers(adapter->rx_ring,
	                       igbvf_desc_unused(adapter->rx_ring));
}

/* igbvf_reset - bring the hardware into a known good state
 *
 * This function boots the hardware and enables some settings that
 * require a configuration cycle of the hardware - those cannot be
 * set/changed during runtime. After reset the device needs to be
 * properly configured for Rx, Tx etc.
 */
static void igbvf_reset(struct igbvf_adapter *adapter)
{
	struct e1000_mac_info *mac = &adapter->hw.mac;
	struct net_device *netdev = adapter->netdev;
	struct e1000_hw *hw = &adapter->hw;

	/* Allow time for pending master requests to run */
	if (mac->ops.reset_hw(hw))
		dev_err(&adapter->pdev->dev, "PF still resetting\n");

	mac->ops.init_hw(hw);

	if (is_valid_ether_addr(adapter->hw.mac.addr)) {
		memcpy(netdev->dev_addr, adapter->hw.mac.addr,
		       netdev->addr_len);
		memcpy(netdev->perm_addr, adapter->hw.mac.addr,
		       netdev->addr_len);
	}

	adapter->last_reset = jiffies;
}

int igbvf_up(struct igbvf_adapter *adapter)
{
	struct e1000_hw *hw = &adapter->hw;

	/* hardware has been reset, we need to reload some things */
	igbvf_configure(adapter);

	clear_bit(__IGBVF_DOWN, &adapter->state);

	napi_enable(&adapter->rx_ring->napi);
	if (adapter->msix_entries)
		igbvf_configure_msix(adapter);

	/* Clear any pending interrupts. */
	er32(EICR);
	igbvf_irq_enable(adapter);

	/* start the watchdog */
	hw->mac.get_link_status = 1;
	mod_timer(&adapter->watchdog_timer, jiffies + 1);


	return 0;
}

void igbvf_down(struct igbvf_adapter *adapter)
{
	struct net_device *netdev = adapter->netdev;
	struct e1000_hw *hw = &adapter->hw;
	u32 rxdctl, txdctl;

	/*
	 * signal that we're down so the interrupt handler does not
	 * reschedule our watchdog timer
	 */
	set_bit(__IGBVF_DOWN, &adapter->state);

	/* disable receives in the hardware */
	rxdctl = er32(RXDCTL(0));
	ew32(RXDCTL(0), rxdctl & ~E1000_RXDCTL_QUEUE_ENABLE);

	netif_stop_queue(netdev);

	/* disable transmits in the hardware */
	txdctl = er32(TXDCTL(0));
	ew32(TXDCTL(0), txdctl & ~E1000_TXDCTL_QUEUE_ENABLE);

	/* flush both disables and wait for them to finish */
	e1e_flush();
	msleep(10);

	napi_disable(&adapter->rx_ring->napi);

	igbvf_irq_disable(adapter);

	del_timer_sync(&adapter->watchdog_timer);

	netif_carrier_off(netdev);

	/* record the stats before reset*/
	igbvf_update_stats(adapter);

	adapter->link_speed = 0;
	adapter->link_duplex = 0;

	igbvf_reset(adapter);
	igbvf_clean_tx_ring(adapter->tx_ring);
	igbvf_clean_rx_ring(adapter->rx_ring);
}

void igbvf_reinit_locked(struct igbvf_adapter *adapter)
{
	might_sleep();
	while (test_and_set_bit(__IGBVF_RESETTING, &adapter->state))
		msleep(1);
	igbvf_down(adapter);
	igbvf_up(adapter);
	clear_bit(__IGBVF_RESETTING, &adapter->state);
}

/**
 * igbvf_sw_init - Initialize general software structures (struct igbvf_adapter)
 * @adapter: board private structure to initialize
 *
 * igbvf_sw_init initializes the Adapter private data structure.
 * Fields are initialized based on PCI device information and
 * OS network device settings (MTU size).
 **/
static int __devinit igbvf_sw_init(struct igbvf_adapter *adapter)
{
	struct net_device *netdev = adapter->netdev;
	s32 rc;

	adapter->rx_buffer_len = ETH_FRAME_LEN + VLAN_HLEN + ETH_FCS_LEN;
	adapter->rx_ps_hdr_size = 0;
	adapter->max_frame_size = netdev->mtu + ETH_HLEN + ETH_FCS_LEN;
	adapter->min_frame_size = ETH_ZLEN + ETH_FCS_LEN;

	adapter->tx_int_delay = 8;
	adapter->tx_abs_int_delay = 32;
	adapter->rx_int_delay = 0;
	adapter->rx_abs_int_delay = 8;
	adapter->itr_setting = 3;
	adapter->itr = 20000;

	/* Set various function pointers */
	adapter->ei->init_ops(&adapter->hw);

	rc = adapter->hw.mac.ops.init_params(&adapter->hw);
	if (rc)
		return rc;

	rc = adapter->hw.mbx.ops.init_params(&adapter->hw);
	if (rc)
		return rc;

	igbvf_set_interrupt_capability(adapter);

	if (igbvf_alloc_queues(adapter))
		return -ENOMEM;

	spin_lock_init(&adapter->tx_queue_lock);

	/* Explicitly disable IRQ since the NIC can be in any state. */
	igbvf_irq_disable(adapter);

	spin_lock_init(&adapter->stats_lock);

	set_bit(__IGBVF_DOWN, &adapter->state);
	return 0;
}

static void igbvf_initialize_last_counter_stats(struct igbvf_adapter *adapter)
{
	struct e1000_hw *hw = &adapter->hw;

	adapter->stats.last_gprc = er32(VFGPRC);
	adapter->stats.last_gorc = er32(VFGORC);
	adapter->stats.last_gptc = er32(VFGPTC);
	adapter->stats.last_gotc = er32(VFGOTC);
	adapter->stats.last_mprc = er32(VFMPRC);
	adapter->stats.last_gotlbc = er32(VFGOTLBC);
	adapter->stats.last_gptlbc = er32(VFGPTLBC);
	adapter->stats.last_gorlbc = er32(VFGORLBC);
	adapter->stats.last_gprlbc = er32(VFGPRLBC);

	adapter->stats.base_gprc = er32(VFGPRC);
	adapter->stats.base_gorc = er32(VFGORC);
	adapter->stats.base_gptc = er32(VFGPTC);
	adapter->stats.base_gotc = er32(VFGOTC);
	adapter->stats.base_mprc = er32(VFMPRC);
	adapter->stats.base_gotlbc = er32(VFGOTLBC);
	adapter->stats.base_gptlbc = er32(VFGPTLBC);
	adapter->stats.base_gorlbc = er32(VFGORLBC);
	adapter->stats.base_gprlbc = er32(VFGPRLBC);
}

/**
 * igbvf_open - Called when a network interface is made active
 * @netdev: network interface device structure
 *
 * Returns 0 on success, negative value on failure
 *
 * The open entry point is called when a network interface is made
 * active by the system (IFF_UP).  At this point all resources needed
 * for transmit and receive operations are allocated, the interrupt
 * handler is registered with the OS, the watchdog timer is started,
 * and the stack is notified that the interface is ready.
 **/
static int igbvf_open(struct net_device *netdev)
{
	struct igbvf_adapter *adapter = netdev_priv(netdev);
	struct e1000_hw *hw = &adapter->hw;
	int err;

	/* disallow open during test */
	if (test_bit(__IGBVF_TESTING, &adapter->state))
		return -EBUSY;

	/* allocate transmit descriptors */
	err = igbvf_setup_tx_resources(adapter, adapter->tx_ring);
	if (err)
		goto err_setup_tx;

	/* allocate receive descriptors */
	err = igbvf_setup_rx_resources(adapter, adapter->rx_ring);
	if (err)
		goto err_setup_rx;

	/*
	 * before we allocate an interrupt, we must be ready to handle it.
	 * Setting DEBUG_SHIRQ in the kernel makes it fire an interrupt
	 * as soon as we call pci_request_irq, so we have to setup our
	 * clean_rx handler before we do so.
	 */
	igbvf_configure(adapter);

	err = igbvf_request_irq(adapter);
	if (err)
		goto err_req_irq;

	/* From here on the code is the same as igbvf_up() */
	clear_bit(__IGBVF_DOWN, &adapter->state);

	napi_enable(&adapter->rx_ring->napi);

	/* clear any pending interrupts */
	er32(EICR);

	igbvf_irq_enable(adapter);

	/* start the watchdog */
	hw->mac.get_link_status = 1;
	mod_timer(&adapter->watchdog_timer, jiffies + 1);

	return 0;

err_req_irq:
	igbvf_free_rx_resources(adapter->rx_ring);
err_setup_rx:
	igbvf_free_tx_resources(adapter->tx_ring);
err_setup_tx:
	igbvf_reset(adapter);

	return err;
}

/**
 * igbvf_close - Disables a network interface
 * @netdev: network interface device structure
 *
 * Returns 0, this is not allowed to fail
 *
 * The close entry point is called when an interface is de-activated
 * by the OS.  The hardware is still under the drivers control, but
 * needs to be disabled.  A global MAC reset is issued to stop the
 * hardware, and all transmit and receive resources are freed.
 **/
static int igbvf_close(struct net_device *netdev)
{
	struct igbvf_adapter *adapter = netdev_priv(netdev);

	WARN_ON(test_bit(__IGBVF_RESETTING, &adapter->state));
	igbvf_down(adapter);

	igbvf_free_irq(adapter);

	igbvf_free_tx_resources(adapter->tx_ring);
	igbvf_free_rx_resources(adapter->rx_ring);

	return 0;
}
/**
 * igbvf_set_mac - Change the Ethernet Address of the NIC
 * @netdev: network interface device structure
 * @p: pointer to an address structure
 *
 * Returns 0 on success, negative on failure
 **/
static int igbvf_set_mac(struct net_device *netdev, void *p)
{
	struct igbvf_adapter *adapter = netdev_priv(netdev);
	struct e1000_hw *hw = &adapter->hw;
	struct sockaddr *addr = p;

	if (!is_valid_ether_addr(addr->sa_data))
		return -EADDRNOTAVAIL;

	memcpy(hw->mac.addr, addr->sa_data, netdev->addr_len);

	hw->mac.ops.rar_set(hw, hw->mac.addr, 0);

	if (memcmp(addr->sa_data, hw->mac.addr, 6))
		return -EADDRNOTAVAIL;

	memcpy(netdev->dev_addr, addr->sa_data, netdev->addr_len);

	return 0;
}

#define UPDATE_VF_COUNTER(reg, name)                                    \
	{                                                               \
		u32 current_counter = er32(reg);                        \
		if (current_counter < adapter->stats.last_##name)       \
			adapter->stats.name += 0x100000000LL;           \
		adapter->stats.last_##name = current_counter;           \
		adapter->stats.name &= 0xFFFFFFFF00000000LL;            \
		adapter->stats.name |= current_counter;                 \
	}

/**
 * igbvf_update_stats - Update the board statistics counters
 * @adapter: board private structure
**/
void igbvf_update_stats(struct igbvf_adapter *adapter)
{
	struct e1000_hw *hw = &adapter->hw;
	struct pci_dev *pdev = adapter->pdev;

	/*
	 * Prevent stats update while adapter is being reset, link is down
	 * or if the pci connection is down.
	 */
	if (adapter->link_speed == 0)
		return;

	if (test_bit(__IGBVF_RESETTING, &adapter->state))
		return;

	if (pci_channel_offline(pdev))
		return;

	UPDATE_VF_COUNTER(VFGPRC, gprc);
	UPDATE_VF_COUNTER(VFGORC, gorc);
	UPDATE_VF_COUNTER(VFGPTC, gptc);
	UPDATE_VF_COUNTER(VFGOTC, gotc);
	UPDATE_VF_COUNTER(VFMPRC, mprc);
	UPDATE_VF_COUNTER(VFGOTLBC, gotlbc);
	UPDATE_VF_COUNTER(VFGPTLBC, gptlbc);
	UPDATE_VF_COUNTER(VFGORLBC, gorlbc);
	UPDATE_VF_COUNTER(VFGPRLBC, gprlbc);

	/* Fill out the OS statistics structure */
	adapter->net_stats.multicast = adapter->stats.mprc;
}

static void igbvf_print_link_info(struct igbvf_adapter *adapter)
{
	dev_info(&adapter->pdev->dev, "Link is Up %d Mbps %s\n",
	         adapter->link_speed,
	         ((adapter->link_duplex == FULL_DUPLEX) ?
	          "Full Duplex" : "Half Duplex"));
}

static bool igbvf_has_link(struct igbvf_adapter *adapter)
{
	struct e1000_hw *hw = &adapter->hw;
	s32 ret_val = E1000_SUCCESS;
	bool link_active;

	/* If interface is down, stay link down */
	if (test_bit(__IGBVF_DOWN, &adapter->state))
		return false;

	ret_val = hw->mac.ops.check_for_link(hw);
	link_active = !hw->mac.get_link_status;

	/* if check for link returns error we will need to reset */
	if (ret_val && time_after(jiffies, adapter->last_reset + (10 * HZ)))
		schedule_work(&adapter->reset_task);

	return link_active;
}

/**
 * igbvf_watchdog - Timer Call-back
 * @data: pointer to adapter cast into an unsigned long
 **/
static void igbvf_watchdog(unsigned long data)
{
	struct igbvf_adapter *adapter = (struct igbvf_adapter *) data;

	/* Do the rest outside of interrupt context */
	schedule_work(&adapter->watchdog_task);
}

static void igbvf_watchdog_task(struct work_struct *work)
{
	struct igbvf_adapter *adapter = container_of(work,
	                                             struct igbvf_adapter,
	                                             watchdog_task);
	struct net_device *netdev = adapter->netdev;
	struct e1000_mac_info *mac = &adapter->hw.mac;
	struct igbvf_ring *tx_ring = adapter->tx_ring;
	struct e1000_hw *hw = &adapter->hw;
	u32 link;
	int tx_pending = 0;

	link = igbvf_has_link(adapter);

	if (link) {
		if (!netif_carrier_ok(netdev)) {
			mac->ops.get_link_up_info(&adapter->hw,
			                          &adapter->link_speed,
			                          &adapter->link_duplex);
			igbvf_print_link_info(adapter);

<<<<<<< HEAD
			/* adjust timeout factor according to speed/duplex */
			adapter->tx_timeout_factor = 1;
			switch (adapter->link_speed) {
			case SPEED_10:
				adapter->tx_timeout_factor = 16;
				break;
			case SPEED_100:
				/* maybe add some timeout factor ? */
				break;
			}

=======
>>>>>>> 105e53f8
			netif_carrier_on(netdev);
			netif_wake_queue(netdev);
		}
	} else {
		if (netif_carrier_ok(netdev)) {
			adapter->link_speed = 0;
			adapter->link_duplex = 0;
			dev_info(&adapter->pdev->dev, "Link is Down\n");
			netif_carrier_off(netdev);
			netif_stop_queue(netdev);
		}
	}

	if (netif_carrier_ok(netdev)) {
		igbvf_update_stats(adapter);
	} else {
		tx_pending = (igbvf_desc_unused(tx_ring) + 1 <
		              tx_ring->count);
		if (tx_pending) {
			/*
			 * We've lost link, so the controller stops DMA,
			 * but we've got queued Tx work that's never going
			 * to get done, so reset controller to flush Tx.
			 * (Do the reset outside of interrupt context).
			 */
			adapter->tx_timeout_count++;
			schedule_work(&adapter->reset_task);
		}
	}

	/* Cause software interrupt to ensure Rx ring is cleaned */
	ew32(EICS, adapter->rx_ring->eims_value);

	/* Reset the timer */
	if (!test_bit(__IGBVF_DOWN, &adapter->state))
		mod_timer(&adapter->watchdog_timer,
			  round_jiffies(jiffies + (2 * HZ)));
}

#define IGBVF_TX_FLAGS_CSUM             0x00000001
#define IGBVF_TX_FLAGS_VLAN             0x00000002
#define IGBVF_TX_FLAGS_TSO              0x00000004
#define IGBVF_TX_FLAGS_IPV4             0x00000008
#define IGBVF_TX_FLAGS_VLAN_MASK        0xffff0000
#define IGBVF_TX_FLAGS_VLAN_SHIFT       16

static int igbvf_tso(struct igbvf_adapter *adapter,
                     struct igbvf_ring *tx_ring,
                     struct sk_buff *skb, u32 tx_flags, u8 *hdr_len)
{
	struct e1000_adv_tx_context_desc *context_desc;
	unsigned int i;
	int err;
	struct igbvf_buffer *buffer_info;
	u32 info = 0, tu_cmd = 0;
	u32 mss_l4len_idx, l4len;
	*hdr_len = 0;

	if (skb_header_cloned(skb)) {
		err = pskb_expand_head(skb, 0, 0, GFP_ATOMIC);
		if (err) {
			dev_err(&adapter->pdev->dev,
			        "igbvf_tso returning an error\n");
			return err;
		}
	}

	l4len = tcp_hdrlen(skb);
	*hdr_len += l4len;

	if (skb->protocol == htons(ETH_P_IP)) {
		struct iphdr *iph = ip_hdr(skb);
		iph->tot_len = 0;
		iph->check = 0;
		tcp_hdr(skb)->check = ~csum_tcpudp_magic(iph->saddr,
		                                         iph->daddr, 0,
		                                         IPPROTO_TCP,
		                                         0);
	} else if (skb_is_gso_v6(skb)) {
		ipv6_hdr(skb)->payload_len = 0;
		tcp_hdr(skb)->check = ~csum_ipv6_magic(&ipv6_hdr(skb)->saddr,
		                                       &ipv6_hdr(skb)->daddr,
		                                       0, IPPROTO_TCP, 0);
	}

	i = tx_ring->next_to_use;

	buffer_info = &tx_ring->buffer_info[i];
	context_desc = IGBVF_TX_CTXTDESC_ADV(*tx_ring, i);
	/* VLAN MACLEN IPLEN */
	if (tx_flags & IGBVF_TX_FLAGS_VLAN)
		info |= (tx_flags & IGBVF_TX_FLAGS_VLAN_MASK);
	info |= (skb_network_offset(skb) << E1000_ADVTXD_MACLEN_SHIFT);
	*hdr_len += skb_network_offset(skb);
	info |= (skb_transport_header(skb) - skb_network_header(skb));
	*hdr_len += (skb_transport_header(skb) - skb_network_header(skb));
	context_desc->vlan_macip_lens = cpu_to_le32(info);

	/* ADV DTYP TUCMD MKRLOC/ISCSIHEDLEN */
	tu_cmd |= (E1000_TXD_CMD_DEXT | E1000_ADVTXD_DTYP_CTXT);

	if (skb->protocol == htons(ETH_P_IP))
		tu_cmd |= E1000_ADVTXD_TUCMD_IPV4;
	tu_cmd |= E1000_ADVTXD_TUCMD_L4T_TCP;

	context_desc->type_tucmd_mlhl = cpu_to_le32(tu_cmd);

	/* MSS L4LEN IDX */
	mss_l4len_idx = (skb_shinfo(skb)->gso_size << E1000_ADVTXD_MSS_SHIFT);
	mss_l4len_idx |= (l4len << E1000_ADVTXD_L4LEN_SHIFT);

	context_desc->mss_l4len_idx = cpu_to_le32(mss_l4len_idx);
	context_desc->seqnum_seed = 0;

	buffer_info->time_stamp = jiffies;
	buffer_info->next_to_watch = i;
	buffer_info->dma = 0;
	i++;
	if (i == tx_ring->count)
		i = 0;

	tx_ring->next_to_use = i;

	return true;
}

static inline bool igbvf_tx_csum(struct igbvf_adapter *adapter,
                                 struct igbvf_ring *tx_ring,
                                 struct sk_buff *skb, u32 tx_flags)
{
	struct e1000_adv_tx_context_desc *context_desc;
	unsigned int i;
	struct igbvf_buffer *buffer_info;
	u32 info = 0, tu_cmd = 0;

	if ((skb->ip_summed == CHECKSUM_PARTIAL) ||
	    (tx_flags & IGBVF_TX_FLAGS_VLAN)) {
		i = tx_ring->next_to_use;
		buffer_info = &tx_ring->buffer_info[i];
		context_desc = IGBVF_TX_CTXTDESC_ADV(*tx_ring, i);

		if (tx_flags & IGBVF_TX_FLAGS_VLAN)
			info |= (tx_flags & IGBVF_TX_FLAGS_VLAN_MASK);

		info |= (skb_network_offset(skb) << E1000_ADVTXD_MACLEN_SHIFT);
		if (skb->ip_summed == CHECKSUM_PARTIAL)
			info |= (skb_transport_header(skb) -
			         skb_network_header(skb));


		context_desc->vlan_macip_lens = cpu_to_le32(info);

		tu_cmd |= (E1000_TXD_CMD_DEXT | E1000_ADVTXD_DTYP_CTXT);

		if (skb->ip_summed == CHECKSUM_PARTIAL) {
			switch (skb->protocol) {
			case __constant_htons(ETH_P_IP):
				tu_cmd |= E1000_ADVTXD_TUCMD_IPV4;
				if (ip_hdr(skb)->protocol == IPPROTO_TCP)
					tu_cmd |= E1000_ADVTXD_TUCMD_L4T_TCP;
				break;
			case __constant_htons(ETH_P_IPV6):
				if (ipv6_hdr(skb)->nexthdr == IPPROTO_TCP)
					tu_cmd |= E1000_ADVTXD_TUCMD_L4T_TCP;
				break;
			default:
				break;
			}
		}

		context_desc->type_tucmd_mlhl = cpu_to_le32(tu_cmd);
		context_desc->seqnum_seed = 0;
		context_desc->mss_l4len_idx = 0;

		buffer_info->time_stamp = jiffies;
		buffer_info->next_to_watch = i;
		buffer_info->dma = 0;
		i++;
		if (i == tx_ring->count)
			i = 0;
		tx_ring->next_to_use = i;

		return true;
	}

	return false;
}

static int igbvf_maybe_stop_tx(struct net_device *netdev, int size)
{
	struct igbvf_adapter *adapter = netdev_priv(netdev);

	/* there is enough descriptors then we don't need to worry  */
	if (igbvf_desc_unused(adapter->tx_ring) >= size)
		return 0;

	netif_stop_queue(netdev);

	smp_mb();

	/* We need to check again just in case room has been made available */
	if (igbvf_desc_unused(adapter->tx_ring) < size)
		return -EBUSY;

	netif_wake_queue(netdev);

	++adapter->restart_queue;
	return 0;
}

#define IGBVF_MAX_TXD_PWR       16
#define IGBVF_MAX_DATA_PER_TXD  (1 << IGBVF_MAX_TXD_PWR)

static inline int igbvf_tx_map_adv(struct igbvf_adapter *adapter,
                                   struct igbvf_ring *tx_ring,
                                   struct sk_buff *skb,
                                   unsigned int first)
{
	struct igbvf_buffer *buffer_info;
	struct pci_dev *pdev = adapter->pdev;
	unsigned int len = skb_headlen(skb);
	unsigned int count = 0, i;
	unsigned int f;

	i = tx_ring->next_to_use;

	buffer_info = &tx_ring->buffer_info[i];
	BUG_ON(len >= IGBVF_MAX_DATA_PER_TXD);
	buffer_info->length = len;
	/* set time_stamp *before* dma to help avoid a possible race */
	buffer_info->time_stamp = jiffies;
	buffer_info->next_to_watch = i;
	buffer_info->mapped_as_page = false;
	buffer_info->dma = dma_map_single(&pdev->dev, skb->data, len,
					  DMA_TO_DEVICE);
	if (dma_mapping_error(&pdev->dev, buffer_info->dma))
		goto dma_error;


	for (f = 0; f < skb_shinfo(skb)->nr_frags; f++) {
		struct skb_frag_struct *frag;

		count++;
		i++;
		if (i == tx_ring->count)
			i = 0;

		frag = &skb_shinfo(skb)->frags[f];
		len = frag->size;

		buffer_info = &tx_ring->buffer_info[i];
		BUG_ON(len >= IGBVF_MAX_DATA_PER_TXD);
		buffer_info->length = len;
		buffer_info->time_stamp = jiffies;
		buffer_info->next_to_watch = i;
		buffer_info->mapped_as_page = true;
		buffer_info->dma = dma_map_page(&pdev->dev,
						frag->page,
						frag->page_offset,
						len,
						DMA_TO_DEVICE);
		if (dma_mapping_error(&pdev->dev, buffer_info->dma))
			goto dma_error;
	}

	tx_ring->buffer_info[i].skb = skb;
	tx_ring->buffer_info[first].next_to_watch = i;

	return ++count;

dma_error:
	dev_err(&pdev->dev, "TX DMA map failed\n");

	/* clear timestamp and dma mappings for failed buffer_info mapping */
	buffer_info->dma = 0;
	buffer_info->time_stamp = 0;
	buffer_info->length = 0;
	buffer_info->next_to_watch = 0;
	buffer_info->mapped_as_page = false;
	if (count)
		count--;

	/* clear timestamp and dma mappings for remaining portion of packet */
	while (count--) {
		if (i==0)
			i += tx_ring->count;
		i--;
		buffer_info = &tx_ring->buffer_info[i];
		igbvf_put_txbuf(adapter, buffer_info);
	}

	return 0;
}

static inline void igbvf_tx_queue_adv(struct igbvf_adapter *adapter,
                                      struct igbvf_ring *tx_ring,
                                      int tx_flags, int count, u32 paylen,
                                      u8 hdr_len)
{
	union e1000_adv_tx_desc *tx_desc = NULL;
	struct igbvf_buffer *buffer_info;
	u32 olinfo_status = 0, cmd_type_len;
	unsigned int i;

	cmd_type_len = (E1000_ADVTXD_DTYP_DATA | E1000_ADVTXD_DCMD_IFCS |
	                E1000_ADVTXD_DCMD_DEXT);

	if (tx_flags & IGBVF_TX_FLAGS_VLAN)
		cmd_type_len |= E1000_ADVTXD_DCMD_VLE;

	if (tx_flags & IGBVF_TX_FLAGS_TSO) {
		cmd_type_len |= E1000_ADVTXD_DCMD_TSE;

		/* insert tcp checksum */
		olinfo_status |= E1000_TXD_POPTS_TXSM << 8;

		/* insert ip checksum */
		if (tx_flags & IGBVF_TX_FLAGS_IPV4)
			olinfo_status |= E1000_TXD_POPTS_IXSM << 8;

	} else if (tx_flags & IGBVF_TX_FLAGS_CSUM) {
		olinfo_status |= E1000_TXD_POPTS_TXSM << 8;
	}

	olinfo_status |= ((paylen - hdr_len) << E1000_ADVTXD_PAYLEN_SHIFT);

	i = tx_ring->next_to_use;
	while (count--) {
		buffer_info = &tx_ring->buffer_info[i];
		tx_desc = IGBVF_TX_DESC_ADV(*tx_ring, i);
		tx_desc->read.buffer_addr = cpu_to_le64(buffer_info->dma);
		tx_desc->read.cmd_type_len =
		         cpu_to_le32(cmd_type_len | buffer_info->length);
		tx_desc->read.olinfo_status = cpu_to_le32(olinfo_status);
		i++;
		if (i == tx_ring->count)
			i = 0;
	}

	tx_desc->read.cmd_type_len |= cpu_to_le32(adapter->txd_cmd);
	/* Force memory writes to complete before letting h/w
	 * know there are new descriptors to fetch.  (Only
	 * applicable for weak-ordered memory model archs,
	 * such as IA-64). */
	wmb();

	tx_ring->next_to_use = i;
	writel(i, adapter->hw.hw_addr + tx_ring->tail);
	/* we need this if more than one processor can write to our tail
	 * at a time, it syncronizes IO on IA64/Altix systems */
	mmiowb();
}

static netdev_tx_t igbvf_xmit_frame_ring_adv(struct sk_buff *skb,
					     struct net_device *netdev,
					     struct igbvf_ring *tx_ring)
{
	struct igbvf_adapter *adapter = netdev_priv(netdev);
	unsigned int first, tx_flags = 0;
	u8 hdr_len = 0;
	int count = 0;
	int tso = 0;

	if (test_bit(__IGBVF_DOWN, &adapter->state)) {
		dev_kfree_skb_any(skb);
		return NETDEV_TX_OK;
	}

	if (skb->len <= 0) {
		dev_kfree_skb_any(skb);
		return NETDEV_TX_OK;
	}

	/*
	 * need: count + 4 desc gap to keep tail from touching
         *       + 2 desc gap to keep tail from touching head,
         *       + 1 desc for skb->data,
         *       + 1 desc for context descriptor,
	 * head, otherwise try next time
	 */
	if (igbvf_maybe_stop_tx(netdev, skb_shinfo(skb)->nr_frags + 4)) {
		/* this is a hard error */
		return NETDEV_TX_BUSY;
	}

	if (adapter->vlgrp && vlan_tx_tag_present(skb)) {
		tx_flags |= IGBVF_TX_FLAGS_VLAN;
		tx_flags |= (vlan_tx_tag_get(skb) << IGBVF_TX_FLAGS_VLAN_SHIFT);
	}

	if (skb->protocol == htons(ETH_P_IP))
		tx_flags |= IGBVF_TX_FLAGS_IPV4;

	first = tx_ring->next_to_use;

	tso = skb_is_gso(skb) ?
		igbvf_tso(adapter, tx_ring, skb, tx_flags, &hdr_len) : 0;
	if (unlikely(tso < 0)) {
		dev_kfree_skb_any(skb);
		return NETDEV_TX_OK;
	}

	if (tso)
		tx_flags |= IGBVF_TX_FLAGS_TSO;
	else if (igbvf_tx_csum(adapter, tx_ring, skb, tx_flags) &&
	         (skb->ip_summed == CHECKSUM_PARTIAL))
		tx_flags |= IGBVF_TX_FLAGS_CSUM;

	/*
	 * count reflects descriptors mapped, if 0 then mapping error
	 * has occurred and we need to rewind the descriptor queue
	 */
	count = igbvf_tx_map_adv(adapter, tx_ring, skb, first);

	if (count) {
		igbvf_tx_queue_adv(adapter, tx_ring, tx_flags, count,
		                   skb->len, hdr_len);
		/* Make sure there is space in the ring for the next send. */
		igbvf_maybe_stop_tx(netdev, MAX_SKB_FRAGS + 4);
	} else {
		dev_kfree_skb_any(skb);
		tx_ring->buffer_info[first].time_stamp = 0;
		tx_ring->next_to_use = first;
	}

	return NETDEV_TX_OK;
}

static netdev_tx_t igbvf_xmit_frame(struct sk_buff *skb,
				    struct net_device *netdev)
{
	struct igbvf_adapter *adapter = netdev_priv(netdev);
	struct igbvf_ring *tx_ring;

	if (test_bit(__IGBVF_DOWN, &adapter->state)) {
		dev_kfree_skb_any(skb);
		return NETDEV_TX_OK;
	}

	tx_ring = &adapter->tx_ring[0];

	return igbvf_xmit_frame_ring_adv(skb, netdev, tx_ring);
}

/**
 * igbvf_tx_timeout - Respond to a Tx Hang
 * @netdev: network interface device structure
 **/
static void igbvf_tx_timeout(struct net_device *netdev)
{
	struct igbvf_adapter *adapter = netdev_priv(netdev);

	/* Do the reset outside of interrupt context */
	adapter->tx_timeout_count++;
	schedule_work(&adapter->reset_task);
}

static void igbvf_reset_task(struct work_struct *work)
{
	struct igbvf_adapter *adapter;
	adapter = container_of(work, struct igbvf_adapter, reset_task);

	igbvf_reinit_locked(adapter);
}

/**
 * igbvf_get_stats - Get System Network Statistics
 * @netdev: network interface device structure
 *
 * Returns the address of the device statistics structure.
 * The statistics are actually updated from the timer callback.
 **/
static struct net_device_stats *igbvf_get_stats(struct net_device *netdev)
{
	struct igbvf_adapter *adapter = netdev_priv(netdev);

	/* only return the current stats */
	return &adapter->net_stats;
}

/**
 * igbvf_change_mtu - Change the Maximum Transfer Unit
 * @netdev: network interface device structure
 * @new_mtu: new value for maximum frame size
 *
 * Returns 0 on success, negative on failure
 **/
static int igbvf_change_mtu(struct net_device *netdev, int new_mtu)
{
	struct igbvf_adapter *adapter = netdev_priv(netdev);
	int max_frame = new_mtu + ETH_HLEN + ETH_FCS_LEN;

	if ((new_mtu < 68) || (max_frame > MAX_JUMBO_FRAME_SIZE)) {
		dev_err(&adapter->pdev->dev, "Invalid MTU setting\n");
		return -EINVAL;
	}

#define MAX_STD_JUMBO_FRAME_SIZE 9234
	if (max_frame > MAX_STD_JUMBO_FRAME_SIZE) {
		dev_err(&adapter->pdev->dev, "MTU > 9216 not supported.\n");
		return -EINVAL;
	}

	while (test_and_set_bit(__IGBVF_RESETTING, &adapter->state))
		msleep(1);
	/* igbvf_down has a dependency on max_frame_size */
	adapter->max_frame_size = max_frame;
	if (netif_running(netdev))
		igbvf_down(adapter);

	/*
	 * NOTE: netdev_alloc_skb reserves 16 bytes, and typically NET_IP_ALIGN
	 * means we reserve 2 more, this pushes us to allocate from the next
	 * larger slab size.
	 * i.e. RXBUFFER_2048 --> size-4096 slab
	 * However with the new *_jumbo_rx* routines, jumbo receives will use
	 * fragmented skbs
	 */

	if (max_frame <= 1024)
		adapter->rx_buffer_len = 1024;
	else if (max_frame <= 2048)
		adapter->rx_buffer_len = 2048;
	else
#if (PAGE_SIZE / 2) > 16384
		adapter->rx_buffer_len = 16384;
#else
		adapter->rx_buffer_len = PAGE_SIZE / 2;
#endif


	/* adjust allocation if LPE protects us, and we aren't using SBP */
	if ((max_frame == ETH_FRAME_LEN + ETH_FCS_LEN) ||
	     (max_frame == ETH_FRAME_LEN + VLAN_HLEN + ETH_FCS_LEN))
		adapter->rx_buffer_len = ETH_FRAME_LEN + VLAN_HLEN +
		                         ETH_FCS_LEN;

	dev_info(&adapter->pdev->dev, "changing MTU from %d to %d\n",
	         netdev->mtu, new_mtu);
	netdev->mtu = new_mtu;

	if (netif_running(netdev))
		igbvf_up(adapter);
	else
		igbvf_reset(adapter);

	clear_bit(__IGBVF_RESETTING, &adapter->state);

	return 0;
}

static int igbvf_ioctl(struct net_device *netdev, struct ifreq *ifr, int cmd)
{
	switch (cmd) {
	default:
		return -EOPNOTSUPP;
	}
}

static int igbvf_suspend(struct pci_dev *pdev, pm_message_t state)
{
	struct net_device *netdev = pci_get_drvdata(pdev);
	struct igbvf_adapter *adapter = netdev_priv(netdev);
#ifdef CONFIG_PM
	int retval = 0;
#endif

	netif_device_detach(netdev);

	if (netif_running(netdev)) {
		WARN_ON(test_bit(__IGBVF_RESETTING, &adapter->state));
		igbvf_down(adapter);
		igbvf_free_irq(adapter);
	}

#ifdef CONFIG_PM
	retval = pci_save_state(pdev);
	if (retval)
		return retval;
#endif

	pci_disable_device(pdev);

	return 0;
}

#ifdef CONFIG_PM
static int igbvf_resume(struct pci_dev *pdev)
{
	struct net_device *netdev = pci_get_drvdata(pdev);
	struct igbvf_adapter *adapter = netdev_priv(netdev);
	u32 err;

	pci_restore_state(pdev);
	err = pci_enable_device_mem(pdev);
	if (err) {
		dev_err(&pdev->dev, "Cannot enable PCI device from suspend\n");
		return err;
	}

	pci_set_master(pdev);

	if (netif_running(netdev)) {
		err = igbvf_request_irq(adapter);
		if (err)
			return err;
	}

	igbvf_reset(adapter);

	if (netif_running(netdev))
		igbvf_up(adapter);

	netif_device_attach(netdev);

	return 0;
}
#endif

static void igbvf_shutdown(struct pci_dev *pdev)
{
	igbvf_suspend(pdev, PMSG_SUSPEND);
}

#ifdef CONFIG_NET_POLL_CONTROLLER
/*
 * Polling 'interrupt' - used by things like netconsole to send skbs
 * without having to re-enable interrupts. It's not called while
 * the interrupt routine is executing.
 */
static void igbvf_netpoll(struct net_device *netdev)
{
	struct igbvf_adapter *adapter = netdev_priv(netdev);

	disable_irq(adapter->pdev->irq);

	igbvf_clean_tx_irq(adapter->tx_ring);

	enable_irq(adapter->pdev->irq);
}
#endif

/**
 * igbvf_io_error_detected - called when PCI error is detected
 * @pdev: Pointer to PCI device
 * @state: The current pci connection state
 *
 * This function is called after a PCI bus error affecting
 * this device has been detected.
 */
static pci_ers_result_t igbvf_io_error_detected(struct pci_dev *pdev,
                                                pci_channel_state_t state)
{
	struct net_device *netdev = pci_get_drvdata(pdev);
	struct igbvf_adapter *adapter = netdev_priv(netdev);

	netif_device_detach(netdev);

	if (state == pci_channel_io_perm_failure)
		return PCI_ERS_RESULT_DISCONNECT;

	if (netif_running(netdev))
		igbvf_down(adapter);
	pci_disable_device(pdev);

	/* Request a slot slot reset. */
	return PCI_ERS_RESULT_NEED_RESET;
}

/**
 * igbvf_io_slot_reset - called after the pci bus has been reset.
 * @pdev: Pointer to PCI device
 *
 * Restart the card from scratch, as if from a cold-boot. Implementation
 * resembles the first-half of the igbvf_resume routine.
 */
static pci_ers_result_t igbvf_io_slot_reset(struct pci_dev *pdev)
{
	struct net_device *netdev = pci_get_drvdata(pdev);
	struct igbvf_adapter *adapter = netdev_priv(netdev);

	if (pci_enable_device_mem(pdev)) {
		dev_err(&pdev->dev,
			"Cannot re-enable PCI device after reset.\n");
		return PCI_ERS_RESULT_DISCONNECT;
	}
	pci_set_master(pdev);

	igbvf_reset(adapter);

	return PCI_ERS_RESULT_RECOVERED;
}

/**
 * igbvf_io_resume - called when traffic can start flowing again.
 * @pdev: Pointer to PCI device
 *
 * This callback is called when the error recovery driver tells us that
 * its OK to resume normal operation. Implementation resembles the
 * second-half of the igbvf_resume routine.
 */
static void igbvf_io_resume(struct pci_dev *pdev)
{
	struct net_device *netdev = pci_get_drvdata(pdev);
	struct igbvf_adapter *adapter = netdev_priv(netdev);

	if (netif_running(netdev)) {
		if (igbvf_up(adapter)) {
			dev_err(&pdev->dev,
				"can't bring device back up after reset\n");
			return;
		}
	}

	netif_device_attach(netdev);
}

static void igbvf_print_device_info(struct igbvf_adapter *adapter)
{
	struct e1000_hw *hw = &adapter->hw;
	struct net_device *netdev = adapter->netdev;
	struct pci_dev *pdev = adapter->pdev;

	dev_info(&pdev->dev, "Intel(R) 82576 Virtual Function\n");
	dev_info(&pdev->dev, "Address: %pM\n", netdev->dev_addr);
	dev_info(&pdev->dev, "MAC: %d\n", hw->mac.type);
}

static const struct net_device_ops igbvf_netdev_ops = {
	.ndo_open                       = igbvf_open,
	.ndo_stop                       = igbvf_close,
	.ndo_start_xmit                 = igbvf_xmit_frame,
	.ndo_get_stats                  = igbvf_get_stats,
	.ndo_set_multicast_list         = igbvf_set_multi,
	.ndo_set_mac_address            = igbvf_set_mac,
	.ndo_change_mtu                 = igbvf_change_mtu,
	.ndo_do_ioctl                   = igbvf_ioctl,
	.ndo_tx_timeout                 = igbvf_tx_timeout,
	.ndo_vlan_rx_register           = igbvf_vlan_rx_register,
	.ndo_vlan_rx_add_vid            = igbvf_vlan_rx_add_vid,
	.ndo_vlan_rx_kill_vid           = igbvf_vlan_rx_kill_vid,
#ifdef CONFIG_NET_POLL_CONTROLLER
	.ndo_poll_controller            = igbvf_netpoll,
#endif
};

/**
 * igbvf_probe - Device Initialization Routine
 * @pdev: PCI device information struct
 * @ent: entry in igbvf_pci_tbl
 *
 * Returns 0 on success, negative on failure
 *
 * igbvf_probe initializes an adapter identified by a pci_dev structure.
 * The OS initialization, configuring of the adapter private structure,
 * and a hardware reset occur.
 **/
static int __devinit igbvf_probe(struct pci_dev *pdev,
                                 const struct pci_device_id *ent)
{
	struct net_device *netdev;
	struct igbvf_adapter *adapter;
	struct e1000_hw *hw;
	const struct igbvf_info *ei = igbvf_info_tbl[ent->driver_data];

	static int cards_found;
	int err, pci_using_dac;

	err = pci_enable_device_mem(pdev);
	if (err)
		return err;

	pci_using_dac = 0;
	err = dma_set_mask(&pdev->dev, DMA_BIT_MASK(64));
	if (!err) {
		err = dma_set_coherent_mask(&pdev->dev, DMA_BIT_MASK(64));
		if (!err)
			pci_using_dac = 1;
	} else {
		err = dma_set_mask(&pdev->dev, DMA_BIT_MASK(32));
		if (err) {
			err = dma_set_coherent_mask(&pdev->dev,
						    DMA_BIT_MASK(32));
			if (err) {
				dev_err(&pdev->dev, "No usable DMA "
				        "configuration, aborting\n");
				goto err_dma;
			}
		}
	}

	err = pci_request_regions(pdev, igbvf_driver_name);
	if (err)
		goto err_pci_reg;

	pci_set_master(pdev);

	err = -ENOMEM;
	netdev = alloc_etherdev(sizeof(struct igbvf_adapter));
	if (!netdev)
		goto err_alloc_etherdev;

	SET_NETDEV_DEV(netdev, &pdev->dev);

	pci_set_drvdata(pdev, netdev);
	adapter = netdev_priv(netdev);
	hw = &adapter->hw;
	adapter->netdev = netdev;
	adapter->pdev = pdev;
	adapter->ei = ei;
	adapter->pba = ei->pba;
	adapter->flags = ei->flags;
	adapter->hw.back = adapter;
	adapter->hw.mac.type = ei->mac;
	adapter->msg_enable = (1 << NETIF_MSG_DRV | NETIF_MSG_PROBE) - 1;

	/* PCI config space info */

	hw->vendor_id = pdev->vendor;
	hw->device_id = pdev->device;
	hw->subsystem_vendor_id = pdev->subsystem_vendor;
	hw->subsystem_device_id = pdev->subsystem_device;
	hw->revision_id = pdev->revision;

	err = -EIO;
	adapter->hw.hw_addr = ioremap(pci_resource_start(pdev, 0),
	                              pci_resource_len(pdev, 0));

	if (!adapter->hw.hw_addr)
		goto err_ioremap;

	if (ei->get_variants) {
		err = ei->get_variants(adapter);
		if (err)
			goto err_ioremap;
	}

	/* setup adapter struct */
	err = igbvf_sw_init(adapter);
	if (err)
		goto err_sw_init;

	/* construct the net_device struct */
	netdev->netdev_ops = &igbvf_netdev_ops;

	igbvf_set_ethtool_ops(netdev);
	netdev->watchdog_timeo = 5 * HZ;
	strncpy(netdev->name, pci_name(pdev), sizeof(netdev->name) - 1);

	adapter->bd_number = cards_found++;

	netdev->features = NETIF_F_SG |
	                   NETIF_F_IP_CSUM |
	                   NETIF_F_HW_VLAN_TX |
	                   NETIF_F_HW_VLAN_RX |
	                   NETIF_F_HW_VLAN_FILTER;

	netdev->features |= NETIF_F_IPV6_CSUM;
	netdev->features |= NETIF_F_TSO;
	netdev->features |= NETIF_F_TSO6;

	if (pci_using_dac)
		netdev->features |= NETIF_F_HIGHDMA;

	netdev->vlan_features |= NETIF_F_TSO;
	netdev->vlan_features |= NETIF_F_TSO6;
	netdev->vlan_features |= NETIF_F_IP_CSUM;
	netdev->vlan_features |= NETIF_F_IPV6_CSUM;
	netdev->vlan_features |= NETIF_F_SG;

	/*reset the controller to put the device in a known good state */
	err = hw->mac.ops.reset_hw(hw);
	if (err) {
		dev_info(&pdev->dev,
			 "PF still in reset state, assigning new address."
			 " Is the PF interface up?\n");
		dev_hw_addr_random(adapter->netdev, hw->mac.addr);
	} else {
		err = hw->mac.ops.read_mac_addr(hw);
		if (err) {
			dev_err(&pdev->dev, "Error reading MAC address\n");
			goto err_hw_init;
		}
	}

	memcpy(netdev->dev_addr, adapter->hw.mac.addr, netdev->addr_len);
	memcpy(netdev->perm_addr, adapter->hw.mac.addr, netdev->addr_len);

	if (!is_valid_ether_addr(netdev->perm_addr)) {
		dev_err(&pdev->dev, "Invalid MAC Address: %pM\n",
		        netdev->dev_addr);
		err = -EIO;
		goto err_hw_init;
	}

	setup_timer(&adapter->watchdog_timer, &igbvf_watchdog,
	            (unsigned long) adapter);

	INIT_WORK(&adapter->reset_task, igbvf_reset_task);
	INIT_WORK(&adapter->watchdog_task, igbvf_watchdog_task);

	/* ring size defaults */
	adapter->rx_ring->count = 1024;
	adapter->tx_ring->count = 1024;

	/* reset the hardware with the new settings */
	igbvf_reset(adapter);

	strcpy(netdev->name, "eth%d");
	err = register_netdev(netdev);
	if (err)
		goto err_hw_init;

	/* tell the stack to leave us alone until igbvf_open() is called */
	netif_carrier_off(netdev);
	netif_stop_queue(netdev);

	igbvf_print_device_info(adapter);

	igbvf_initialize_last_counter_stats(adapter);

	return 0;

err_hw_init:
	kfree(adapter->tx_ring);
	kfree(adapter->rx_ring);
err_sw_init:
	igbvf_reset_interrupt_capability(adapter);
	iounmap(adapter->hw.hw_addr);
err_ioremap:
	free_netdev(netdev);
err_alloc_etherdev:
	pci_release_regions(pdev);
err_pci_reg:
err_dma:
	pci_disable_device(pdev);
	return err;
}

/**
 * igbvf_remove - Device Removal Routine
 * @pdev: PCI device information struct
 *
 * igbvf_remove is called by the PCI subsystem to alert the driver
 * that it should release a PCI device.  The could be caused by a
 * Hot-Plug event, or because the driver is going to be removed from
 * memory.
 **/
static void __devexit igbvf_remove(struct pci_dev *pdev)
{
	struct net_device *netdev = pci_get_drvdata(pdev);
	struct igbvf_adapter *adapter = netdev_priv(netdev);
	struct e1000_hw *hw = &adapter->hw;

	/*
	 * The watchdog timer may be rescheduled, so explicitly
	 * disable it from being rescheduled.
	 */
	set_bit(__IGBVF_DOWN, &adapter->state);
	del_timer_sync(&adapter->watchdog_timer);

	cancel_work_sync(&adapter->reset_task);
	cancel_work_sync(&adapter->watchdog_task);

	unregister_netdev(netdev);

	igbvf_reset_interrupt_capability(adapter);

	/*
	 * it is important to delete the napi struct prior to freeing the
	 * rx ring so that you do not end up with null pointer refs
	 */
	netif_napi_del(&adapter->rx_ring->napi);
	kfree(adapter->tx_ring);
	kfree(adapter->rx_ring);

	iounmap(hw->hw_addr);
	if (hw->flash_address)
		iounmap(hw->flash_address);
	pci_release_regions(pdev);

	free_netdev(netdev);

	pci_disable_device(pdev);
}

/* PCI Error Recovery (ERS) */
static struct pci_error_handlers igbvf_err_handler = {
	.error_detected = igbvf_io_error_detected,
	.slot_reset = igbvf_io_slot_reset,
	.resume = igbvf_io_resume,
};

static DEFINE_PCI_DEVICE_TABLE(igbvf_pci_tbl) = {
	{ PCI_VDEVICE(INTEL, E1000_DEV_ID_82576_VF), board_vf },
	{ PCI_VDEVICE(INTEL, E1000_DEV_ID_I350_VF), board_i350_vf },
	{ } /* terminate list */
};
MODULE_DEVICE_TABLE(pci, igbvf_pci_tbl);

/* PCI Device API Driver */
static struct pci_driver igbvf_driver = {
	.name     = igbvf_driver_name,
	.id_table = igbvf_pci_tbl,
	.probe    = igbvf_probe,
	.remove   = __devexit_p(igbvf_remove),
#ifdef CONFIG_PM
	/* Power Management Hooks */
	.suspend  = igbvf_suspend,
	.resume   = igbvf_resume,
#endif
	.shutdown = igbvf_shutdown,
	.err_handler = &igbvf_err_handler
};

/**
 * igbvf_init_module - Driver Registration Routine
 *
 * igbvf_init_module is the first routine called when the driver is
 * loaded. All it does is register with the PCI subsystem.
 **/
static int __init igbvf_init_module(void)
{
	int ret;
	printk(KERN_INFO "%s - version %s\n",
	       igbvf_driver_string, igbvf_driver_version);
	printk(KERN_INFO "%s\n", igbvf_copyright);

	ret = pci_register_driver(&igbvf_driver);

	return ret;
}
module_init(igbvf_init_module);

/**
 * igbvf_exit_module - Driver Exit Cleanup Routine
 *
 * igbvf_exit_module is called just before the driver is removed
 * from memory.
 **/
static void __exit igbvf_exit_module(void)
{
	pci_unregister_driver(&igbvf_driver);
}
module_exit(igbvf_exit_module);


MODULE_AUTHOR("Intel Corporation, <e1000-devel@lists.sourceforge.net>");
MODULE_DESCRIPTION("Intel(R) 82576 Virtual Function Network Driver");
MODULE_LICENSE("GPL");
MODULE_VERSION(DRV_VERSION);

/* netdev.c */<|MERGE_RESOLUTION|>--- conflicted
+++ resolved
@@ -1817,20 +1817,6 @@
 			                          &adapter->link_duplex);
 			igbvf_print_link_info(adapter);
 
-<<<<<<< HEAD
-			/* adjust timeout factor according to speed/duplex */
-			adapter->tx_timeout_factor = 1;
-			switch (adapter->link_speed) {
-			case SPEED_10:
-				adapter->tx_timeout_factor = 16;
-				break;
-			case SPEED_100:
-				/* maybe add some timeout factor ? */
-				break;
-			}
-
-=======
->>>>>>> 105e53f8
 			netif_carrier_on(netdev);
 			netif_wake_queue(netdev);
 		}
