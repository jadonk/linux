--- conflicted
+++ resolved
@@ -320,30 +320,9 @@
 
 static void ax_handle_link_change(struct net_device *dev)
 {
-<<<<<<< HEAD
-	struct ei_device *ei_local = netdev_priv(dev);
-	void __iomem *memr_addr = (void __iomem *)dev->base_addr + AX_MEMR;
-	unsigned int memr;
-
-	/* clock low, data to output mode */
-	memr = ei_inb(memr_addr);
-	memr &= ~(AX_MEMR_MDC | AX_MEMR_MDIR);
-	ei_outb(memr, memr_addr);
-
-	for (len--; len >= 0; len--) {
-		if (bits & (1 << len))
-			memr |= AX_MEMR_MDO;
-		else
-			memr &= ~AX_MEMR_MDO;
-
-		ei_outb(memr, memr_addr);
-
-		/* clock high */
-=======
 	struct ax_device  *ax = to_ax_dev(dev);
 	struct phy_device *phy_dev = ax->phy_dev;
 	int status_change = 0;
->>>>>>> 105e53f8
 
 	if (phy_dev->link && ((ax->speed != phy_dev->speed) ||
 			     (ax->duplex != phy_dev->duplex))) {
@@ -353,46 +332,12 @@
 		status_change = 1;
 	}
 
-<<<<<<< HEAD
-	/* leaves the clock line low, mdir input */
-	memr |= AX_MEMR_MDIR;
-	ei_outb(memr, (void __iomem *)dev->base_addr + AX_MEMR);
-}
-
-/* ax_phy_ei_inbits
- *
- * read a specified number of bits from the phy
-*/
-
-static unsigned int
-ax_phy_ei_inbits(struct net_device *dev, int no)
-{
-	struct ei_device *ei_local = netdev_priv(dev);
-	void __iomem *memr_addr = (void __iomem *)dev->base_addr + AX_MEMR;
-	unsigned int memr;
-	unsigned int result = 0;
-
-	/* clock low, data to input mode */
-	memr = ei_inb(memr_addr);
-	memr &= ~AX_MEMR_MDC;
-	memr |= AX_MEMR_MDIR;
-	ei_outb(memr, memr_addr);
-
-	for (no--; no >= 0; no--) {
-		ei_outb(memr | AX_MEMR_MDC, memr_addr);
-
-		udelay(1);
-
-		if (ei_inb(memr_addr) & AX_MEMR_MDI)
-			result |= (1<<no);
-=======
 	if (phy_dev->link != ax->link) {
 		if (!phy_dev->link) {
 			ax->speed = 0;
 			ax->duplex = -1;
 		}
 		ax->link = phy_dev->link;
->>>>>>> 105e53f8
 
 		status_change = 1;
 	}
@@ -403,15 +348,9 @@
 
 static int ax_mii_probe(struct net_device *dev)
 {
-<<<<<<< HEAD
-	struct ei_device *ei_local = netdev_priv(dev);
-	unsigned long flags;
- 	unsigned int result;
-=======
 	struct ax_device  *ax = to_ax_dev(dev);
 	struct phy_device *phy_dev = NULL;
 	int ret;
->>>>>>> 105e53f8
 
 	/* find the first phy */
 	phy_dev = phy_find_first(ax->mii_bus);
@@ -441,26 +380,8 @@
 
 static void ax_phy_switch(struct net_device *dev, int on)
 {
-<<<<<<< HEAD
-	struct ei_device *ei = netdev_priv(dev);
-	struct ax_device  *ax = to_ax_dev(dev);
-	unsigned long flags;
-
-	dev_dbg(&ax->dev->dev, "%s: %p, %04x, %04x %04x\n",
-		__func__, dev, phy_addr, reg, value);
-
-      	spin_lock_irqsave(&ei->page_lock, flags);
-
-	ax_phy_issueaddr(dev, phy_addr, reg, 1);
-	ax_mii_ei_outbits(dev, 2, 2);		/* send TA */
-	ax_mii_ei_outbits(dev, value, 16);
-
-      	spin_unlock_irqrestore(&ei->page_lock, flags);
-}
-=======
 	struct ei_device *ei_local = netdev_priv(dev);
 	struct ax_device *ax = to_ax_dev(dev);
->>>>>>> 105e53f8
 
 	u8 reg_gpoc =  ax->plat->gpoc_val;
 
