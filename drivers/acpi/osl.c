--- conflicted
+++ resolved
@@ -110,12 +110,6 @@
 static LIST_HEAD(acpi_ioremaps);
 static DEFINE_SPINLOCK(acpi_ioremap_lock);
 
-<<<<<<< HEAD
-#define	OSI_STRING_LENGTH_MAX 64	/* arbitrary */
-static char osi_setup_string[OSI_STRING_LENGTH_MAX];
-
-=======
->>>>>>> b0c3844d
 static void __init acpi_osi_setup_late(void);
 
 /*
@@ -156,20 +150,6 @@
 	unsigned int	dmi:1;
 	unsigned int	cmdline:1;
 } osi_linux = {0, 0, 0};
-
-static u32 acpi_osi_handler(acpi_string interface, u32 supported)
-{
-	if (!strcmp("Linux", interface)) {
-
-		printk(KERN_NOTICE FW_BUG PREFIX
-			"BIOS _OSI(Linux) query %s%s\n",
-			osi_linux.enable ? "honored" : "ignored",
-			osi_linux.cmdline ? " via cmdline" :
-			osi_linux.dmi ? " via DMI" : "");
-	}
-
-	return supported;
-}
 
 static u32 acpi_osi_handler(acpi_string interface, u32 supported)
 {
@@ -1118,12 +1098,6 @@
 {
 	if (osi_linux.enable != enable)
 		osi_linux.enable = enable;
-<<<<<<< HEAD
-		printk(KERN_NOTICE PREFIX "%sed _OSI(Linux)\n",
-			enable ? "Add": "Delet");
-	}
-=======
->>>>>>> b0c3844d
 
 	if (osi_linux.enable)
 		acpi_osi_setup("Linux");
@@ -1164,33 +1138,6 @@
  */
 static void __init acpi_osi_setup_late(void)
 {
-<<<<<<< HEAD
-	char *str = osi_setup_string;
-
-	if (*str == '\0')
-		return;
-
-	if (!strcmp("!Linux", str)) {
-		acpi_cmdline_osi_linux(0);	/* !enable */
-	} else if (*str == '!') {
-		if (acpi_remove_interface(++str) == AE_OK)
-			printk(KERN_INFO PREFIX "Deleted _OSI(%s)\n", str);
-	} else if (!strcmp("Linux", str)) {
-		acpi_cmdline_osi_linux(1);	/* enable */
-	} else {
-		if (acpi_install_interface(str) == AE_OK)
-			printk(KERN_INFO PREFIX "Added _OSI(%s)\n", str);
-	}
-}
-
-int __init acpi_osi_setup(char *str)
-{
-	if (str == NULL || *str == '\0') {
-		printk(KERN_INFO PREFIX "_OSI method disabled\n");
-		acpi_gbl_create_osi_method = FALSE;
-	} else {
-		strncpy(osi_setup_string, str, OSI_STRING_LENGTH_MAX);
-=======
 	struct osi_setup_entry *osi;
 	char *str;
 	int i;
@@ -1213,7 +1160,6 @@
 			if (ACPI_SUCCESS(status))
 				printk(KERN_INFO PREFIX "Deleted _OSI(%s)\n", str);
 		}
->>>>>>> b0c3844d
 	}
 }
 
@@ -1625,11 +1571,7 @@
 	return AE_OK;
 }
 
-<<<<<<< HEAD
-acpi_status acpi_os_initialize1(void)
-=======
 acpi_status __init acpi_os_initialize1(void)
->>>>>>> b0c3844d
 {
 	kacpid_wq = create_workqueue("kacpid");
 	kacpi_notify_wq = create_workqueue("kacpi_notify");
