--- conflicted
+++ resolved
@@ -215,37 +215,6 @@
 	}
 
 	flags = acpi_os_acquire_lock(acpi_gbl_gpe_lock);
-<<<<<<< HEAD
-
-	/* Ensure that we have a valid GPE number */
-
-	gpe_event_info = acpi_ev_get_gpe_event_info(gpe_device, gpe_number);
-	if (!gpe_event_info) {
-		goto unlock_and_exit;
-	}
-
-	/*
-	 * If there is no method or handler for this GPE, then the
-	 * wake_device will be notified whenever this GPE fires (aka
-	 * "implicit notify") Note: The GPE is assumed to be
-	 * level-triggered (for windows compatibility).
-	 */
-	if (((gpe_event_info->flags & ACPI_GPE_DISPATCH_MASK) ==
-	      ACPI_GPE_DISPATCH_NONE) && (wake_device != ACPI_ROOT_OBJECT)) {
-
-		/* Validate wake_device is of type Device */
-
-		device_node = ACPI_CAST_PTR(struct acpi_namespace_node,
-					    wake_device);
-		if (device_node->type != ACPI_TYPE_DEVICE) {
-			goto unlock_and_exit;
-		}
-		gpe_event_info->flags = (ACPI_GPE_DISPATCH_NOTIFY |
-					 ACPI_GPE_LEVEL_TRIGGERED);
-		gpe_event_info->dispatch.device_node = device_node;
-	}
-
-=======
 
 	/* Ensure that we have a valid GPE number */
 
@@ -297,7 +266,6 @@
 	}
 
  out:
->>>>>>> 826faea9
 	gpe_event_info->flags |= ACPI_GPE_CAN_WAKE;
 	status = AE_OK;
 
