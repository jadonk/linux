--- conflicted
+++ resolved
@@ -26,11 +26,6 @@
 #include "sleep.h"
 
 static u8 sleep_states[ACPI_S_STATE_COUNT];
-<<<<<<< HEAD
-
-static u32 acpi_target_sleep_state = ACPI_STATE_S0;
-=======
->>>>>>> b0c3844d
 
 static void acpi_sleep_tts_switch(u32 acpi_state)
 {
@@ -84,6 +79,8 @@
 }
 
 #ifdef CONFIG_ACPI_SLEEP
+static u32 acpi_target_sleep_state = ACPI_STATE_S0;
+
 /*
  * The ACPI specification wants us to save NVS memory regions during hibernation
  * and to restore them during the subsequent resume.  Windows does that also for
@@ -430,8 +427,6 @@
 		DMI_MATCH(DMI_PRODUCT_NAME, "VPCEB1Z1E"),
 		},
 	},
-<<<<<<< HEAD
-=======
 	{
 	.callback = init_nvs_nosave,
 	.ident = "Sony Vaio VGN-NW130D",
@@ -440,7 +435,6 @@
 		DMI_MATCH(DMI_PRODUCT_NAME, "VGN-NW130D"),
 		},
 	},
->>>>>>> b0c3844d
 	{},
 };
 #endif /* CONFIG_SUSPEND */
