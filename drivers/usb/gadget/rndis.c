--- conflicted
+++ resolved
@@ -292,18 +292,10 @@
 	/* mandatory */
 	case OID_GEN_VENDOR_DESCRIPTION:
 		pr_debug("%s: OID_GEN_VENDOR_DESCRIPTION\n", __func__);
-<<<<<<< HEAD
-		if (rndis_per_dev_params[configNr].vendorDescr) {
-			length = strlen(rndis_per_dev_params[configNr].vendorDescr);
-			memcpy(outbuf,
-				rndis_per_dev_params[configNr].vendorDescr,
-				length);
-=======
 		if ( rndis_per_dev_params [configNr].vendorDescr ) {
 			length = strlen (rndis_per_dev_params [configNr].vendorDescr);
 			memcpy (outbuf,
 				rndis_per_dev_params [configNr].vendorDescr, length);
->>>>>>> 3c9e01ba
 		} else {
 			outbuf[0] = 0;
 		}
