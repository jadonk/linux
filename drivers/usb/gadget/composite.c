--- conflicted
+++ resolved
@@ -1084,16 +1084,16 @@
 	spin_lock_irqsave(&cdev->lock, flags);
 	if (cdev->config)
 		reset_config(cdev);
-<<<<<<< HEAD
+	/* REVISIT: why did google do this !! */
+#if 0
 	if (composite->disconnect)
 		composite->disconnect(cdev);
-=======
-
+#else
 	if (cdev->mute_switch)
 		cdev->mute_switch = 0;
 	else
 		schedule_work(&cdev->switch_work);
->>>>>>> 8ffcd44d
+#endif
 	spin_unlock_irqrestore(&cdev->lock, flags);
 }
 
