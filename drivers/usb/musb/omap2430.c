/*
 * Copyright (C) 2005-2007 by Texas Instruments
 * Some code has been taken from tusb6010.c
 * Copyrights for that are attributable to:
 * Copyright (C) 2006 Nokia Corporation
 * Jarkko Nikula <jarkko.nikula@nokia.com>
 * Tony Lindgren <tony@atomide.com>
 *
 * This file is part of the Inventra Controller Driver for Linux.
 *
 * The Inventra Controller Driver for Linux is free software; you
 * can redistribute it and/or modify it under the terms of the GNU
 * General Public License version 2 as published by the Free Software
 * Foundation.
 *
 * The Inventra Controller Driver for Linux is distributed in
 * the hope that it will be useful, but WITHOUT ANY WARRANTY;
 * without even the implied warranty of MERCHANTABILITY or
 * FITNESS FOR A PARTICULAR PURPOSE.  See the GNU General Public
 * License for more details.
 *
 * You should have received a copy of the GNU General Public License
 * along with The Inventra Controller Driver for Linux ; if not,
 * write to the Free Software Foundation, Inc., 59 Temple Place,
 * Suite 330, Boston, MA  02111-1307  USA
 *
 */
#include <linux/module.h>
#include <linux/kernel.h>
#include <linux/sched.h>
#include <linux/slab.h>
#include <linux/init.h>
#include <linux/list.h>
#include <linux/clk.h>
#include <linux/io.h>

#include <asm/mach-types.h>
#include <mach/hardware.h>
#include <mach/mux.h>

#include "musb_core.h"
#include "omap2430.h"

#ifdef CONFIG_ARCH_OMAP3430
#define	get_cpu_rev()	2
#endif

#define MUSB_TIMEOUT_A_WAIT_BCON	1100

static struct timer_list musb_idle_timer;

static void musb_do_idle(unsigned long _musb)
{
	struct musb	*musb = (void *)_musb;
	unsigned long	flags;
	u8	power;
	u8	devctl;

	devctl = musb_readb(musb->mregs, MUSB_DEVCTL);

	spin_lock_irqsave(&musb->lock, flags);

	switch (musb->xceiv.state) {
	case OTG_STATE_A_WAIT_BCON:
		devctl &= ~MUSB_DEVCTL_SESSION;
		musb_writeb(musb->mregs, MUSB_DEVCTL, devctl);

		devctl = musb_readb(musb->mregs, MUSB_DEVCTL);
		if (devctl & MUSB_DEVCTL_BDEVICE) {
			musb->xceiv.state = OTG_STATE_B_IDLE;
			MUSB_DEV_MODE(musb);
		} else {
			musb->xceiv.state = OTG_STATE_A_IDLE;
			MUSB_HST_MODE(musb);
		}
		break;
#ifdef CONFIG_USB_MUSB_HDRC_HCD
	case OTG_STATE_A_SUSPEND:
		/* finish RESUME signaling? */
		if (musb->port1_status & MUSB_PORT_STAT_RESUME) {
			power = musb_readb(musb->mregs, MUSB_POWER);
			power &= ~MUSB_POWER_RESUME;
			DBG(1, "root port resume stopped, power %02x\n", power);
			musb_writeb(musb->mregs, MUSB_POWER, power);
			musb->is_active = 1;
			musb->port1_status &= ~(USB_PORT_STAT_SUSPEND
						| MUSB_PORT_STAT_RESUME);
			musb->port1_status |= USB_PORT_STAT_C_SUSPEND << 16;
			usb_hcd_poll_rh_status(musb_to_hcd(musb));
			/* NOTE: it might really be A_WAIT_BCON ... */
			musb->xceiv.state = OTG_STATE_A_HOST;
		}
		break;
#endif
#ifdef CONFIG_USB_MUSB_HDRC_HCD
	case OTG_STATE_A_HOST:
		devctl = musb_readb(musb->mregs, MUSB_DEVCTL);
		if (devctl &  MUSB_DEVCTL_BDEVICE)
			musb->xceiv.state = OTG_STATE_B_IDLE;
		else
			musb->xceiv.state = OTG_STATE_A_WAIT_BCON;
#endif
	default:
		break;
	}
	spin_unlock_irqrestore(&musb->lock, flags);
}


void musb_platform_try_idle(struct musb *musb, unsigned long timeout)
{
	unsigned long		default_timeout = jiffies + msecs_to_jiffies(3);
	static unsigned long	last_timer;

	if (timeout == 0)
		timeout = default_timeout;

	/* Never idle if active, or when VBUS timeout is not set as host */
	if (musb->is_active || ((musb->a_wait_bcon == 0)
			&& (musb->xceiv.state == OTG_STATE_A_WAIT_BCON))) {
		DBG(4, "%s active, deleting timer\n", otg_state_string(musb));
		del_timer(&musb_idle_timer);
		last_timer = jiffies;
		return;
	}

	if (time_after(last_timer, timeout)) {
		if (!timer_pending(&musb_idle_timer))
			last_timer = timeout;
		else {
			DBG(4, "Longer idle timer already pending, ignoring\n");
			return;
		}
	}
	last_timer = timeout;

	DBG(4, "%s inactive, for idle timer for %lu ms\n",
		otg_state_string(musb),
		(unsigned long)jiffies_to_msecs(timeout - jiffies));
	mod_timer(&musb_idle_timer, timeout);
}

void musb_platform_enable(struct musb *musb)
{
}
void musb_platform_disable(struct musb *musb)
{
}
static void omap_vbus_power(struct musb *musb, int is_on, int sleeping)
{
}

static void omap_set_vbus(struct musb *musb, int is_on)
{
	u8		devctl;
	/* HDRC controls CPEN, but beware current surges during device
	 * connect.  They can trigger transient overcurrent conditions
	 * that must be ignored.
	 */

	devctl = musb_readb(musb->mregs, MUSB_DEVCTL);

	if (is_on) {
		musb->is_active = 1;
		musb->xceiv.default_a = 1;
		musb->xceiv.state = OTG_STATE_A_WAIT_VRISE;
		devctl |= MUSB_DEVCTL_SESSION;

		MUSB_HST_MODE(musb);
	} else {
		musb->is_active = 0;

		/* NOTE:  we're skipping A_WAIT_VFALL -> A_IDLE and
		 * jumping right to B_IDLE...
		 */

		musb->xceiv.default_a = 0;
		musb->xceiv.state = OTG_STATE_B_IDLE;
		devctl &= ~MUSB_DEVCTL_SESSION;

		MUSB_DEV_MODE(musb);
	}
	musb_writeb(musb->mregs, MUSB_DEVCTL, devctl);

	DBG(1, "VBUS %s, devctl %02x "
		/* otg %3x conf %08x prcm %08x */ "\n",
		otg_state_string(musb),
		musb_readb(musb->mregs, MUSB_DEVCTL));
}
static int omap_set_power(struct otg_transceiver *x, unsigned mA)
{
	return 0;
}

static int musb_platform_resume(struct musb *musb);

void musb_platform_set_mode(struct musb *musb, u8 musb_mode)
{
	u8	devctl = musb_readb(musb->mregs, MUSB_DEVCTL);

	devctl |= MUSB_DEVCTL_SESSION;
	musb_writeb(musb->mregs, MUSB_DEVCTL, devctl);

	switch (musb_mode) {
	case MUSB_HOST:
		otg_set_host(&musb->xceiv, musb->xceiv.host);
		break;
	case MUSB_PERIPHERAL:
		otg_set_peripheral(&musb->xceiv, musb->xceiv.gadget);
		break;
	case MUSB_OTG:
		break;
	}
}

int __init musb_platform_init(struct musb *musb)
{
<<<<<<< HEAD
	struct otg_transceiver *xceiv = otg_get_transceiver();
=======
	struct otg_transceiver *x = otg_get_transceiver();
>>>>>>> 189f0e76
	u32 l;

#if defined(CONFIG_ARCH_OMAP2430)
	omap_cfg_reg(AE5_2430_USB0HS_STP);
#endif

<<<<<<< HEAD
	musb->xceiv = *xceiv;
=======
	musb->xceiv = *x;
>>>>>>> 189f0e76
	musb_platform_resume(musb);

	l = omap_readl(OTG_SYSCONFIG);
	l &= ~ENABLEWAKEUP;	/* disable wakeup */
	l &= ~NOSTDBY;		/* remove possible nostdby */
	l |= SMARTSTDBY;	/* enable smart standby */
	l &= ~AUTOIDLE;		/* disable auto idle */
	l &= ~NOIDLE;		/* remove possible noidle */
	l |= SMARTIDLE;		/* enable smart idle */
	l |= AUTOIDLE;		/* enable auto idle */
	omap_writel(l, OTG_SYSCONFIG);

	l = omap_readl(OTG_INTERFSEL);
	l |= ULPI_12PIN;
	omap_writel(l, OTG_INTERFSEL);

	pr_debug("HS USB OTG: revision 0x%x, sysconfig 0x%02x, "
			"sysstatus 0x%x, intrfsel 0x%x, simenable  0x%x\n",
			omap_readl(OTG_REVISION), omap_readl(OTG_SYSCONFIG),
			omap_readl(OTG_SYSSTATUS), omap_readl(OTG_INTERFSEL),
			omap_readl(OTG_SIMENABLE));

	omap_vbus_power(musb, musb->board_mode == MUSB_HOST, 1);

	if (is_host_enabled(musb))
		musb->board_set_vbus = omap_set_vbus;
	if (is_peripheral_enabled(musb))
		musb->xceiv.set_power = omap_set_power;
	musb->a_wait_bcon = MUSB_TIMEOUT_A_WAIT_BCON;

	setup_timer(&musb_idle_timer, musb_do_idle, (unsigned long) musb);

	return 0;
}

int musb_platform_suspend(struct musb *musb)
{
	u32 l;

	if (!musb->clock)
		return 0;

	/* in any role */
	l = omap_readl(OTG_FORCESTDBY);
	l |= ENABLEFORCE;	/* enable MSTANDBY */
	omap_writel(l, OTG_FORCESTDBY);

	l = omap_readl(OTG_SYSCONFIG);
	l |= ENABLEWAKEUP;	/* enable wakeup */
	omap_writel(l, OTG_SYSCONFIG);

	if (musb->xceiv.set_suspend)
		musb->xceiv.set_suspend(&musb->xceiv, 1);

	if (musb->set_clock)
		musb->set_clock(musb->clock, 0);
	else
		clk_disable(musb->clock);

	return 0;
}

static int musb_platform_resume(struct musb *musb)
{
	u32 l;

	if (!musb->clock)
		return 0;

	if (musb->xceiv.set_suspend)
		musb->xceiv.set_suspend(&musb->xceiv, 0);

	if (musb->set_clock)
		musb->set_clock(musb->clock, 1);
	else
		clk_enable(musb->clock);

	l = omap_readl(OTG_SYSCONFIG);
	l &= ~ENABLEWAKEUP;	/* disable wakeup */
	omap_writel(l, OTG_SYSCONFIG);

	l = omap_readl(OTG_FORCESTDBY);
	l &= ~ENABLEFORCE;	/* disable MSTANDBY */
	omap_writel(l, OTG_FORCESTDBY);

	return 0;
}


int musb_platform_exit(struct musb *musb)
{

	omap_vbus_power(musb, 0 /*off*/, 1);

	musb_platform_suspend(musb);

	clk_put(musb->clock);
	musb->clock = 0;

	return 0;
}<|MERGE_RESOLUTION|>--- conflicted
+++ resolved
@@ -215,22 +215,14 @@
 
 int __init musb_platform_init(struct musb *musb)
 {
-<<<<<<< HEAD
-	struct otg_transceiver *xceiv = otg_get_transceiver();
-=======
 	struct otg_transceiver *x = otg_get_transceiver();
->>>>>>> 189f0e76
 	u32 l;
 
 #if defined(CONFIG_ARCH_OMAP2430)
 	omap_cfg_reg(AE5_2430_USB0HS_STP);
 #endif
 
-<<<<<<< HEAD
-	musb->xceiv = *xceiv;
-=======
 	musb->xceiv = *x;
->>>>>>> 189f0e76
 	musb_platform_resume(musb);
 
 	l = omap_readl(OTG_SYSCONFIG);
