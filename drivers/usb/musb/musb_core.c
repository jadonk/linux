--- conflicted
+++ resolved
@@ -541,8 +541,7 @@
 	if (int_usb & MUSB_INTR_SESSREQ) {
 		void __iomem *mbase = musb->mregs;
 
-		if ((devctl & MUSB_DEVCTL_VBUS) == MUSB_DEVCTL_VBUS
-				&& (devctl & MUSB_DEVCTL_BDEVICE)) {
+		if (devctl & MUSB_DEVCTL_BDEVICE) {
 			DBG(3, "SessReq while on B state\n");
 			return IRQ_HANDLED;
 		}
@@ -1040,11 +1039,6 @@
 	musb_generic_disable(musb);
 	spin_unlock_irqrestore(&musb->lock, flags);
 
-	if (!is_otg_enabled(musb) && is_host_enabled(musb))
-		usb_remove_hcd(musb_to_hcd(musb));
-	musb_writeb(musb->mregs, MUSB_DEVCTL, 0);
-	musb_platform_exit(musb);
-
 	/* FIXME power down */
 }
 
@@ -2090,15 +2084,12 @@
 	 * Otherwise, wait till the gadget driver hooks up.
 	 */
 	if (!is_otg_enabled(musb) && is_host_enabled(musb)) {
-		struct usb_hcd	*hcd = musb_to_hcd(musb);
-
 		MUSB_HST_MODE(musb);
 		musb->xceiv->default_a = 1;
 		musb->xceiv->state = OTG_STATE_A_IDLE;
 
 		status = usb_add_hcd(musb_to_hcd(musb), -1, 0);
 
-		hcd->self.uses_pio_for_control = 1;
 		DBG(1, "%s mode, status %d, devctl %02x %c\n",
 			"HOST", status,
 			musb_readb(musb->mregs, MUSB_DEVCTL),
@@ -2223,6 +2214,13 @@
 	 */
 	musb_exit_debugfs(musb);
 	musb_shutdown(pdev);
+#ifdef CONFIG_USB_MUSB_HDRC_HCD
+	if (musb->board_mode == MUSB_HOST)
+		usb_remove_hcd(musb_to_hcd(musb));
+#endif
+	musb_writeb(musb->mregs, MUSB_DEVCTL, 0);
+	musb_platform_exit(musb);
+	musb_writeb(musb->mregs, MUSB_DEVCTL, 0);
 
 	musb_free(musb);
 	iounmap(ctrl_base);
@@ -2391,15 +2389,6 @@
 
 	musb_save_context(musb);
 
-<<<<<<< HEAD
-	if (musb->clock) {
-		if (musb->set_clock)
-			musb->set_clock(musb->clock, 0);
-		else
-			clk_disable(musb->clock);
-	}
-=======
->>>>>>> e4a2b356
 	spin_unlock_irqrestore(&musb->lock, flags);
 	return 0;
 }
@@ -2409,16 +2398,6 @@
 	struct platform_device *pdev = to_platform_device(dev);
 	struct musb	*musb = dev_to_musb(&pdev->dev);
 
-<<<<<<< HEAD
-	if (musb->clock) {
-		if (musb->set_clock)
-			musb->set_clock(musb->clock, 1);
-		else
-			clk_enable(musb->clock);
-	}
-
-=======
->>>>>>> e4a2b356
 	musb_restore_context(musb);
 
 	/* for static cmos like DaVinci, register values were preserved
