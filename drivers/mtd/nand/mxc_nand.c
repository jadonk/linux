--- conflicted
+++ resolved
@@ -69,13 +69,9 @@
 #define NFC_V1_V2_CONFIG1_BIG		(1 << 5)
 #define NFC_V1_V2_CONFIG1_RST		(1 << 6)
 #define NFC_V1_V2_CONFIG1_CE		(1 << 7)
-<<<<<<< HEAD
-#define NFC_V1_V2_CONFIG1_ONE_CYCLE	(1 << 8)
-=======
 #define NFC_V2_CONFIG1_ONE_CYCLE	(1 << 8)
 #define NFC_V2_CONFIG1_PPB(x)		(((x) & 0x3) << 9)
 #define NFC_V2_CONFIG1_FP_INT		(1 << 11)
->>>>>>> 062c1825
 
 #define NFC_V1_V2_CONFIG2_INT		(1 << 15)
 
@@ -170,10 +166,7 @@
 	void			(*send_read_id)(struct mxc_nand_host *);
 	uint16_t		(*get_dev_status)(struct mxc_nand_host *);
 	int			(*check_int)(struct mxc_nand_host *);
-<<<<<<< HEAD
-=======
 	void			(*irq_control)(struct mxc_nand_host *, int);
->>>>>>> 062c1825
 };
 
 /* OOB placement block for use with hardware ecc generation */
@@ -226,14 +219,10 @@
 {
 	struct mxc_nand_host *host = dev_id;
 
-<<<<<<< HEAD
-	disable_irq_nosync(irq);
-=======
 	if (!host->check_int(host))
 		return IRQ_NONE;
 
 	host->irq_control(host, 0);
->>>>>>> 062c1825
 
 	complete(&host->op_completion);
 
@@ -262,26 +251,17 @@
 	if (!(tmp & NFC_V1_V2_CONFIG2_INT))
 		return 0;
 
-<<<<<<< HEAD
-	writew(tmp & ~NFC_V1_V2_CONFIG2_INT, NFC_V1_V2_CONFIG2);
-=======
 	if (!cpu_is_mx21())
 		writew(tmp & ~NFC_V1_V2_CONFIG2_INT, NFC_V1_V2_CONFIG2);
->>>>>>> 062c1825
 
 	return 1;
 }
 
-<<<<<<< HEAD
-/* This function polls the NANDFC to wait for the basic operation to
- * complete by checking the INT bit of config2 register.
-=======
 /*
  * It has been observed that the i.MX21 cannot read the CONFIG2:INT bit
  * if interrupts are masked (CONFIG1:INT_MSK is set). To handle this, the
  * driver can enable/disable the irq line rather than simply masking the
  * interrupts.
->>>>>>> 062c1825
  */
 static void irq_control_mx21(struct mxc_nand_host *host, int activate)
 {
@@ -307,16 +287,6 @@
 
 static void irq_control_v3(struct mxc_nand_host *host, int activate)
 {
-<<<<<<< HEAD
-	int max_retries = 8000;
-
-	if (useirq) {
-		if (!host->check_int(host)) {
-
-			enable_irq(host->irq);
-
-			wait_event(host->irq_waitq, host->check_int(host));
-=======
 	uint32_t tmp;
 
 	tmp = readl(NFC_V3_CONFIG2);
@@ -341,7 +311,6 @@
 			INIT_COMPLETION(host->op_completion);
 			host->irq_control(host, 1);
 			wait_for_completion(&host->op_completion);
->>>>>>> 062c1825
 		}
 	} else {
 		while (max_retries-- > 0) {
@@ -493,14 +462,6 @@
 		host->data_buf[4] = host->data_buf[8];
 		host->data_buf[5] = host->data_buf[10];
 	}
-}
-
-static uint16_t get_dev_status_v3(struct mxc_nand_host *host)
-{
-	writew(NFC_STATUS, NFC_V3_LAUNCH);
-	wait_op_done(host, true);
-
-	return readl(NFC_V3_CONFIG1) >> 16;
 }
 
 static uint16_t get_dev_status_v3(struct mxc_nand_host *host)
@@ -818,24 +779,6 @@
 {
 	struct nand_chip *nand_chip = mtd->priv;
 	struct mxc_nand_host *host = nand_chip->priv;
-<<<<<<< HEAD
-	uint16_t tmp;
-
-	/* enable interrupt, disable spare enable */
-	tmp = readw(NFC_V1_V2_CONFIG1);
-	tmp &= ~NFC_V1_V2_CONFIG1_INT_MSK;
-	tmp &= ~NFC_V1_V2_CONFIG1_SP_EN;
-	if (nand_chip->ecc.mode == NAND_ECC_HW) {
-		tmp |= NFC_V1_V2_CONFIG1_ECC_EN;
-	} else {
-		tmp &= ~NFC_V1_V2_CONFIG1_ECC_EN;
-	}
-
-	if (nfc_is_v21() && mtd->writesize) {
-		host->eccsize = get_eccsize(mtd);
-		if (host->eccsize == 4)
-			tmp |= NFC_V2_CONFIG1_ECC_MODE_4;
-=======
 	uint16_t config1 = 0;
 
 	if (nand_chip->ecc.mode == NAND_ECC_HW)
@@ -855,16 +798,11 @@
 			config1 |= NFC_V2_CONFIG1_ECC_MODE_4;
 
 		config1 |= NFC_V2_CONFIG1_PPB(ffs(pages_per_block) - 6);
->>>>>>> 062c1825
 	} else {
 		host->eccsize = 1;
 	}
 
-<<<<<<< HEAD
-	writew(tmp, NFC_V1_V2_CONFIG1);
-=======
 	writew(config1, NFC_V1_V2_CONFIG1);
->>>>>>> 062c1825
 	/* preset operation */
 
 	/* Unlock the internal RAM Buffer */
@@ -909,10 +847,7 @@
 		NFC_V3_CONFIG2_2CMD_PHASES |
 		NFC_V3_CONFIG2_SPAS(mtd->oobsize >> 1) |
 		NFC_V3_CONFIG2_ST_CMD(0x70) |
-<<<<<<< HEAD
-=======
 		NFC_V3_CONFIG2_INT_MSK |
->>>>>>> 062c1825
 		NFC_V3_CONFIG2_NUM_ADDR_PHASE0;
 
 	if (chip->ecc.mode == NAND_ECC_HW)
@@ -1138,13 +1073,10 @@
 		host->send_read_id = send_read_id_v1_v2;
 		host->get_dev_status = get_dev_status_v1_v2;
 		host->check_int = check_int_v1_v2;
-<<<<<<< HEAD
-=======
 		if (cpu_is_mx21())
 			host->irq_control = irq_control_mx21;
 		else
 			host->irq_control = irq_control_v1_v2;
->>>>>>> 062c1825
 	}
 
 	if (nfc_is_v21()) {
@@ -1183,10 +1115,7 @@
 		host->send_read_id = send_read_id_v3;
 		host->check_int = check_int_v3;
 		host->get_dev_status = get_dev_status_v3;
-<<<<<<< HEAD
-=======
 		host->irq_control = irq_control_v3;
->>>>>>> 062c1825
 		oob_smallpage = &nandv2_hw_eccoob_smallpage;
 		oob_largepage = &nandv2_hw_eccoob_largepage;
 	} else
@@ -1218,12 +1147,6 @@
 		this->options |= NAND_USE_FLASH_BBT;
 	}
 
-<<<<<<< HEAD
-	init_waitqueue_head(&host->irq_waitq);
-
-	host->irq = platform_get_irq(pdev, 0);
-
-=======
 	init_completion(&host->op_completion);
 
 	host->irq = platform_get_irq(pdev, 0);
@@ -1238,13 +1161,10 @@
 	else
 		host->irq_control(host, 0);
 
->>>>>>> 062c1825
 	err = request_irq(host->irq, mxc_nfc_irq, IRQF_DISABLED, DRIVER_NAME, host);
 	if (err)
 		goto eirq;
 
-<<<<<<< HEAD
-=======
 	host->irq_control(host, 0);
 
 	/*
@@ -1255,7 +1175,6 @@
 	if (cpu_is_mx21())
 		irq_control_v1_v2(host, 1);
 
->>>>>>> 062c1825
 	/* first scan to find the device and get the page size */
 	if (nand_scan_ident(mtd, 1, NULL)) {
 		err = -ENXIO;
