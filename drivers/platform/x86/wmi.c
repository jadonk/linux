--- conflicted
+++ resolved
@@ -755,11 +755,7 @@
 	struct wmi_block *wblock;
 
 	list_for_each_entry(wblock, &wmi_block_list, list)
-<<<<<<< HEAD
-		if (strncmp(wblock->gblock.guid, guid_string, 16) == 0)
-=======
 		if (memcmp(wblock->gblock.guid, guid_string, 16) == 0)
->>>>>>> b0c3844d
 			return true;
 
 	return false;
