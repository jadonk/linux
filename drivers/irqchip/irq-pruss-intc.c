--- conflicted
+++ resolved
@@ -484,16 +484,6 @@
 	}
 
 	/* find programmed channel */
-<<<<<<< HEAD
-	ch = pruss_intc_read_reg(intc, PRU_INTC_CMR(data->hwirq / 4));
-	ch >>= (data->hwirq % 4) * 8;
-	ch &= 0xf;
-
-	/* find programmed host interrupt */
-	host = pruss_intc_read_reg(intc, PRU_INTC_HMR(ch / 4));
-	host >>= (ch % 4) * 8;
-	host &= 0xf;
-=======
 	ch = pruss_intc_read_reg(intc,
 				 PRU_INTC_CMR(data->hwirq / CMR_EVT_PER_REG));
 	ch >>= (data->hwirq % CMR_EVT_PER_REG) * CMR_EVT_MAP_BITS;
@@ -503,7 +493,6 @@
 	host = pruss_intc_read_reg(intc, PRU_INTC_HMR(ch / HMR_CH_MAP_BITS));
 	host >>= (ch % HMR_CH_PER_REG) * HMR_CH_MAP_BITS;
 	host &= HMR_CH_MAP_MASK;
->>>>>>> f97f5e60
 
 	/* check programmed configuration for sanity */
 	if (ch != sch || host != shost) {
