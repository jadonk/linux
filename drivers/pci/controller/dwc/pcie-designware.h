/* SPDX-License-Identifier: GPL-2.0 */
/*
 * Synopsys DesignWare PCIe host controller driver
 *
 * Copyright (C) 2013 Samsung Electronics Co., Ltd.
 *		http://www.samsung.com
 *
 * Author: Jingoo Han <jg1.han@samsung.com>
 */

#ifndef _PCIE_DESIGNWARE_H
#define _PCIE_DESIGNWARE_H

#include <linux/dma-mapping.h>
#include <linux/irq.h>
#include <linux/msi.h>
#include <linux/pci.h>

#include <linux/pci-epc.h>
#include <linux/pci-epf.h>

/* Parameters for the waiting for link up routine */
#define LINK_WAIT_MAX_RETRIES		10
#define LINK_WAIT_USLEEP_MIN		90000
#define LINK_WAIT_USLEEP_MAX		100000

/* Parameters for the waiting for iATU enabled routine */
#define LINK_WAIT_MAX_IATU_RETRIES	5
#define LINK_WAIT_IATU			9

/* Synopsys-specific PCIe configuration registers */
#define PCIE_PORT_LINK_CONTROL		0x710
#define PORT_LINK_MODE_MASK		(0x3f << 16)
#define PORT_LINK_MODE_1_LANES		(0x1 << 16)
#define PORT_LINK_MODE_2_LANES		(0x3 << 16)
#define PORT_LINK_MODE_4_LANES		(0x7 << 16)
#define PORT_LINK_MODE_8_LANES		(0xf << 16)

#define PCIE_PORT_DEBUG0		0x728
#define PORT_LOGIC_LTSSM_STATE_MASK	0x1f
#define PORT_LOGIC_LTSSM_STATE_L0	0x11

#define PCIE_LINK_WIDTH_SPEED_CONTROL	0x80C
#define PORT_LOGIC_SPEED_CHANGE		(0x1 << 17)
#define PORT_LOGIC_LINK_WIDTH_MASK	(0x1f << 8)
#define PORT_LOGIC_LINK_WIDTH_1_LANES	(0x1 << 8)
#define PORT_LOGIC_LINK_WIDTH_2_LANES	(0x2 << 8)
#define PORT_LOGIC_LINK_WIDTH_4_LANES	(0x4 << 8)
#define PORT_LOGIC_LINK_WIDTH_8_LANES	(0x8 << 8)

#define PCIE_MSI_ADDR_LO		0x820
#define PCIE_MSI_ADDR_HI		0x824
#define PCIE_MSI_INTR0_ENABLE		0x828
#define PCIE_MSI_INTR0_MASK		0x82C
#define PCIE_MSI_INTR0_STATUS		0x830

#define PCIE_ATU_VIEWPORT		0x900
#define PCIE_ATU_REGION_INBOUND		(0x1 << 31)
#define PCIE_ATU_REGION_OUTBOUND	(0x0 << 31)
#define PCIE_ATU_REGION_INDEX2		(0x2 << 0)
#define PCIE_ATU_REGION_INDEX1		(0x1 << 0)
#define PCIE_ATU_REGION_INDEX0		(0x0 << 0)
#define PCIE_ATU_CR1			0x904
#define PCIE_ATU_TYPE_MEM		(0x0 << 0)
#define PCIE_ATU_TYPE_IO		(0x2 << 0)
#define PCIE_ATU_TYPE_CFG0		(0x4 << 0)
#define PCIE_ATU_TYPE_CFG1		(0x5 << 0)
#define PCIE_ATU_CR2			0x908
#define PCIE_ATU_ENABLE			(0x1 << 31)
#define PCIE_ATU_BAR_MODE_ENABLE	(0x1 << 30)
#define PCIE_ATU_LOWER_BASE		0x90C
#define PCIE_ATU_UPPER_BASE		0x910
#define PCIE_ATU_LIMIT			0x914
#define PCIE_ATU_LOWER_TARGET		0x918
#define PCIE_ATU_BUS(x)			(((x) & 0xff) << 24)
#define PCIE_ATU_DEV(x)			(((x) & 0x1f) << 19)
#define PCIE_ATU_FUNC(x)		(((x) & 0x7) << 16)
#define PCIE_ATU_UPPER_TARGET		0x91C

#define PCIE_MISC_CONTROL_1_OFF		0x8BC
#define PCIE_DBI_RO_WR_EN		(0x1 << 0)

/*
 * iATU Unroll-specific register definitions
 * From 4.80 core version the address translation will be made by unroll
 */
#define PCIE_ATU_UNR_REGION_CTRL1	0x00
#define PCIE_ATU_UNR_REGION_CTRL2	0x04
#define PCIE_ATU_UNR_LOWER_BASE		0x08
#define PCIE_ATU_UNR_UPPER_BASE		0x0C
#define PCIE_ATU_UNR_LIMIT		0x10
#define PCIE_ATU_UNR_LOWER_TARGET	0x14
#define PCIE_ATU_UNR_UPPER_TARGET	0x18

/*
 * The default address offset between dbi_base and atu_base. Root controller
 * drivers are not required to initialize atu_base if the offset matches this
 * default; the driver core automatically derives atu_base from dbi_base using
 * this offset, if atu_base not set.
 */
#define DEFAULT_DBI_ATU_OFFSET (0x3 << 20)

/* Register address builder */
#define PCIE_GET_ATU_OUTB_UNR_REG_OFFSET(region) \
		((region) << 9)

#define PCIE_GET_ATU_INB_UNR_REG_OFFSET(region) \
		(((region) << 9) | (0x1 << 8))

#define MAX_MSI_IRQS			256
#define MAX_MSI_IRQS_PER_CTRL		32
#define MAX_MSI_CTRLS			(MAX_MSI_IRQS / MAX_MSI_IRQS_PER_CTRL)
#define MSI_REG_CTRL_BLOCK_SIZE		12
#define MSI_DEF_NUM_VECTORS		32

/* Maximum number of inbound/outbound iATUs */
#define MAX_IATU_IN			256
#define MAX_IATU_OUT			256

struct pcie_port;
struct dw_pcie;
struct dw_pcie_ep;

enum dw_pcie_region_type {
	DW_PCIE_REGION_UNKNOWN,
	DW_PCIE_REGION_INBOUND,
	DW_PCIE_REGION_OUTBOUND,
};

enum dw_pcie_device_mode {
	DW_PCIE_UNKNOWN_TYPE,
	DW_PCIE_EP_TYPE,
	DW_PCIE_LEG_EP_TYPE,
	DW_PCIE_RC_TYPE,
};

struct dw_pcie_host_ops {
	int (*rd_own_conf)(struct pcie_port *pp, int where, int size, u32 *val);
	int (*wr_own_conf)(struct pcie_port *pp, int where, int size, u32 val);
	int (*rd_other_conf)(struct pcie_port *pp, struct pci_bus *bus,
			     unsigned int devfn, int where, int size, u32 *val);
	int (*wr_other_conf)(struct pcie_port *pp, struct pci_bus *bus,
			     unsigned int devfn, int where, int size, u32 val);
	int (*host_init)(struct pcie_port *pp);
	void (*scan_bus)(struct pcie_port *pp);
	void (*set_num_vectors)(struct pcie_port *pp);
	int (*msi_host_init)(struct pcie_port *pp);
};

struct pcie_port {
	u8			root_bus_nr;
	u64			cfg0_base;
	void __iomem		*va_cfg0_base;
	u32			cfg0_size;
	u64			cfg1_base;
	void __iomem		*va_cfg1_base;
	u32			cfg1_size;
	resource_size_t		io_base;
	phys_addr_t		io_bus_addr;
	u32			io_size;
	u64			mem_base;
	phys_addr_t		mem_bus_addr;
	u32			mem_size;
	struct resource		*cfg;
	struct resource		*io;
	struct resource		*mem;
	struct resource		*busn;
	int			irq;
	const struct dw_pcie_host_ops *ops;
	int			msi_irq;
	struct irq_domain	*irq_domain;
	struct irq_domain	*msi_domain;
	dma_addr_t		msi_data;
<<<<<<< HEAD
	struct irq_chip		*msi_irq_chip;
=======
	struct page		*msi_page;
>>>>>>> 3bd837bf
	u32			num_vectors;
	u32			irq_status[MAX_MSI_CTRLS];
	raw_spinlock_t		lock;
	DECLARE_BITMAP(msi_irq_in_use, MAX_MSI_IRQS);
};

enum dw_pcie_as_type {
	DW_PCIE_AS_UNKNOWN,
	DW_PCIE_AS_MEM,
	DW_PCIE_AS_IO,
};

struct dw_pcie_ep_ops {
	void	(*ep_init)(struct dw_pcie_ep *ep);
	int	(*raise_irq)(struct dw_pcie_ep *ep, u8 func_no,
			     enum pci_epc_irq_type type, u16 interrupt_num);
	const struct pci_epc_features* (*get_features)(struct dw_pcie_ep *ep);
};

struct dw_pcie_ep {
	struct pci_epc		*epc;
	const struct dw_pcie_ep_ops *ops;
	phys_addr_t		phys_base;
	size_t			addr_size;
	size_t			page_size;
	u8			bar_to_atu[6];
	phys_addr_t		*outbound_addr;
	unsigned long		*ib_window_map;
	unsigned long		*ob_window_map;
	u32			num_ib_windows;
	u32			num_ob_windows;
	void __iomem		*msi_mem;
	phys_addr_t		msi_mem_phys;
	u8			msi_cap;	/* MSI capability offset */
	u8			msix_cap;	/* MSI-X capability offset */
};

struct dw_pcie_ops {
	u64	(*cpu_addr_fixup)(struct dw_pcie *pcie, u64 cpu_addr);
	u32	(*read_dbi)(struct dw_pcie *pcie, void __iomem *base, u32 reg,
			    size_t size);
	void	(*write_dbi)(struct dw_pcie *pcie, void __iomem *base, u32 reg,
			     size_t size, u32 val);
	u32     (*read_dbi2)(struct dw_pcie *pcie, void __iomem *base, u32 reg,
			     size_t size);
	void    (*write_dbi2)(struct dw_pcie *pcie, void __iomem *base, u32 reg,
			      size_t size, u32 val);
	int	(*link_up)(struct dw_pcie *pcie);
	int	(*start_link)(struct dw_pcie *pcie);
	void	(*stop_link)(struct dw_pcie *pcie);
	int	(*inbound_atu)(struct dw_pcie *pci, u32 index,
			       enum pci_barno bar, dma_addr_t cpu_addr);
	int	(*outbound_atu)(struct dw_pcie *pci, u64 cpu_addr,
				u64 pci_addr, size_t size);
	void	(*disable_atu)(struct dw_pcie *pci, phys_addr_t addr, int index,
			       enum dw_pcie_region_type type);
};

struct dw_pcie {
	struct device		*dev;
	void __iomem		*dbi_base;
	void __iomem		*dbi_base2;
	/* Used when iatu_unroll_enabled is true */
	void __iomem		*atu_base;
	u32			num_viewport;
	u8			iatu_unroll_enabled;
	struct pcie_port	pp;
	struct dw_pcie_ep	ep;
	const struct dw_pcie_ops *ops;
	unsigned int		version;
};

#define to_dw_pcie_from_pp(port) container_of((port), struct dw_pcie, pp)

#define to_dw_pcie_from_ep(endpoint)   \
		container_of((endpoint), struct dw_pcie, ep)

int dw_pcie_read(void __iomem *addr, int size, u32 *val);
int dw_pcie_write(void __iomem *addr, int size, u32 val);

u32 __dw_pcie_read_dbi(struct dw_pcie *pci, void __iomem *base, u32 reg,
		       size_t size);
void __dw_pcie_write_dbi(struct dw_pcie *pci, void __iomem *base, u32 reg,
			 size_t size, u32 val);
u32 __dw_pcie_read_dbi2(struct dw_pcie *pci, void __iomem *base, u32 reg,
			size_t size);
void __dw_pcie_write_dbi2(struct dw_pcie *pci, void __iomem *base, u32 reg,
			  size_t size, u32 val);
int dw_pcie_link_up(struct dw_pcie *pci);
int dw_pcie_wait_for_link(struct dw_pcie *pci);
int dw_pcie_prog_outbound_atu(struct dw_pcie *pci, int index,
			      int type, u64 cpu_addr, u64 pci_addr,
			      u32 size);
int dw_pcie_prog_inbound_atu(struct dw_pcie *pci, int index, int bar,
			     u64 cpu_addr, enum dw_pcie_as_type as_type);
void dw_pcie_disable_atu(struct dw_pcie *pci, int index,
			 enum dw_pcie_region_type type);
void dw_pcie_setup(struct dw_pcie *pci);

static inline void dw_pcie_writel_dbi(struct dw_pcie *pci, u32 reg, u32 val)
{
	__dw_pcie_write_dbi(pci, pci->dbi_base, reg, 0x4, val);
}

static inline u32 dw_pcie_readl_dbi(struct dw_pcie *pci, u32 reg)
{
	return __dw_pcie_read_dbi(pci, pci->dbi_base, reg, 0x4);
}

static inline void dw_pcie_writew_dbi(struct dw_pcie *pci, u32 reg, u16 val)
{
	__dw_pcie_write_dbi(pci, pci->dbi_base, reg, 0x2, val);
}

static inline u16 dw_pcie_readw_dbi(struct dw_pcie *pci, u32 reg)
{
	return __dw_pcie_read_dbi(pci, pci->dbi_base, reg, 0x2);
}

static inline void dw_pcie_writeb_dbi(struct dw_pcie *pci, u32 reg, u8 val)
{
	__dw_pcie_write_dbi(pci, pci->dbi_base, reg, 0x1, val);
}

static inline u8 dw_pcie_readb_dbi(struct dw_pcie *pci, u32 reg)
{
	return __dw_pcie_read_dbi(pci, pci->dbi_base, reg, 0x1);
}

static inline void dw_pcie_writel_dbi2(struct dw_pcie *pci, u32 reg, u32 val)
{
	__dw_pcie_write_dbi2(pci, pci->dbi_base2, reg, 0x4, val);
}

static inline u32 dw_pcie_readl_dbi2(struct dw_pcie *pci, u32 reg)
{
	return __dw_pcie_read_dbi2(pci, pci->dbi_base2, reg, 0x4);
}

static inline void dw_pcie_writel_atu(struct dw_pcie *pci, u32 reg, u32 val)
{
	__dw_pcie_write_dbi(pci, pci->atu_base, reg, 0x4, val);
}

static inline u32 dw_pcie_readl_atu(struct dw_pcie *pci, u32 reg)
{
	return __dw_pcie_read_dbi(pci, pci->atu_base, reg, 0x4);
}

static inline void dw_pcie_dbi_ro_wr_en(struct dw_pcie *pci)
{
	u32 reg;
	u32 val;

	reg = PCIE_MISC_CONTROL_1_OFF;
	val = dw_pcie_readl_dbi(pci, reg);
	val |= PCIE_DBI_RO_WR_EN;
	dw_pcie_writel_dbi(pci, reg, val);
}

static inline void dw_pcie_dbi_ro_wr_dis(struct dw_pcie *pci)
{
	u32 reg;
	u32 val;

	reg = PCIE_MISC_CONTROL_1_OFF;
	val = dw_pcie_readl_dbi(pci, reg);
	val &= ~PCIE_DBI_RO_WR_EN;
	dw_pcie_writel_dbi(pci, reg, val);
}

#ifdef CONFIG_PCIE_DW_HOST
irqreturn_t dw_handle_msi_irq(struct pcie_port *pp);
void dw_pcie_msi_init(struct pcie_port *pp);
void dw_pcie_free_msi(struct pcie_port *pp);
void dw_pcie_setup_rc(struct pcie_port *pp);
int dw_pcie_host_init(struct pcie_port *pp);
int dw_pcie_allocate_domains(struct pcie_port *pp);
#else
static inline irqreturn_t dw_handle_msi_irq(struct pcie_port *pp)
{
	return IRQ_NONE;
}

static inline void dw_pcie_msi_init(struct pcie_port *pp)
{
}

static inline void dw_pcie_free_msi(struct pcie_port *pp)
{
}

static inline void dw_pcie_setup_rc(struct pcie_port *pp)
{
}

static inline int dw_pcie_host_init(struct pcie_port *pp)
{
	return 0;
}

static inline int dw_pcie_allocate_domains(struct pcie_port *pp)
{
	return 0;
}
#endif

#ifdef CONFIG_PCIE_DW_EP
void dw_pcie_ep_linkup(struct dw_pcie_ep *ep);
int dw_pcie_ep_init(struct dw_pcie_ep *ep);
void dw_pcie_ep_exit(struct dw_pcie_ep *ep);
int dw_pcie_ep_raise_legacy_irq(struct dw_pcie_ep *ep, u8 func_no);
int dw_pcie_ep_raise_msi_irq(struct dw_pcie_ep *ep, u8 func_no,
			     u8 interrupt_num);
int dw_pcie_ep_raise_msix_irq(struct dw_pcie_ep *ep, u8 func_no,
			     u16 interrupt_num);
void dw_pcie_ep_reset_bar(struct dw_pcie *pci, enum pci_barno bar);
#else
static inline void dw_pcie_ep_linkup(struct dw_pcie_ep *ep)
{
}

static inline int dw_pcie_ep_init(struct dw_pcie_ep *ep)
{
	return 0;
}

static inline void dw_pcie_ep_exit(struct dw_pcie_ep *ep)
{
}

static inline int dw_pcie_ep_raise_legacy_irq(struct dw_pcie_ep *ep, u8 func_no)
{
	return 0;
}

static inline int dw_pcie_ep_raise_msi_irq(struct dw_pcie_ep *ep, u8 func_no,
					   u8 interrupt_num)
{
	return 0;
}

static inline int dw_pcie_ep_raise_msix_irq(struct dw_pcie_ep *ep, u8 func_no,
					   u16 interrupt_num)
{
	return 0;
}

static inline void dw_pcie_ep_reset_bar(struct dw_pcie *pci, enum pci_barno bar)
{
}
#endif
#endif /* _PCIE_DESIGNWARE_H */<|MERGE_RESOLUTION|>--- conflicted
+++ resolved
@@ -171,11 +171,8 @@
 	struct irq_domain	*irq_domain;
 	struct irq_domain	*msi_domain;
 	dma_addr_t		msi_data;
-<<<<<<< HEAD
 	struct irq_chip		*msi_irq_chip;
-=======
 	struct page		*msi_page;
->>>>>>> 3bd837bf
 	u32			num_vectors;
 	u32			irq_status[MAX_MSI_CTRLS];
 	raw_spinlock_t		lock;
