--- conflicted
+++ resolved
@@ -1297,25 +1297,6 @@
 	return ret;
 }
 
-<<<<<<< HEAD
-/*
- * Time to wait before the system can be put into a sleep state after reporting
- * a wakeup event signaled by a PCI device.
- */
-#define PCI_WAKEUP_COOLDOWN	100
-
-/**
- * pci_wakeup_event - Report a wakeup event related to a given PCI device.
- * @dev: Device to report the wakeup event for.
- */
-void pci_wakeup_event(struct pci_dev *dev)
-{
-	if (device_may_wakeup(&dev->dev))
-		pm_wakeup_event(&dev->dev, PCI_WAKEUP_COOLDOWN);
-}
-
-=======
->>>>>>> 3cbea436
 /**
  * pci_pme_wakeup - Wake up a PCI device if its PME Status bit is set.
  * @dev: Device to handle.
@@ -1327,13 +1308,8 @@
 static int pci_pme_wakeup(struct pci_dev *dev, void *ign)
 {
 	if (pci_check_pme_status(dev)) {
-<<<<<<< HEAD
-		pm_request_resume(&dev->dev);
-		pci_wakeup_event(dev);
-=======
 		pci_wakeup_event(dev);
 		pm_request_resume(&dev->dev);
->>>>>>> 3cbea436
 	}
 	return 0;
 }
