--- conflicted
+++ resolved
@@ -199,11 +199,7 @@
 	if (res->flags & IORESOURCE_PREFETCH) {
 		l = (region.start >> 16) & 0xfff0;
 		l |= region.end & 0xfff00000;
-<<<<<<< HEAD
-		if (bus->resource[2]->flags & IORESOURCE_MEM_64) {
-=======
 		if (res->flags & IORESOURCE_MEM_64) {
->>>>>>> 1f1d16a8
 			bu = upper_32_bits(region.start);
 			lu = upper_32_bits(region.end);
 		}
