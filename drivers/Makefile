--- conflicted
+++ resolved
@@ -110,14 +110,11 @@
 obj-$(CONFIG_VLYNQ)		+= vlynq/
 obj-$(CONFIG_STAGING)		+= staging/
 obj-y				+= platform/
-<<<<<<< HEAD
 obj-y				+= ieee802154/
 obj-$(CONFIG_DMM_OMAP)		+= media/
-obj-$(CONFIG_TILER_OMAP)		+= media/
-=======
+obj-$(CONFIG_TILER_OMAP)	+= media/
 obj-$(CONFIG_MPU_SYSLINK_IPC)   += dsp/syslink/multicore_ipc/
 obj-$(CONFIG_MPU_BRIDGE_NOTIFY) += dsp/syslink/omap_notify/
 obj-$(CONFIG_NOTIFY_DUCATI)     += dsp/syslink/notify_ducatidriver/
 obj-$(CONFIG_SYSLINK_PROC)      += dsp/syslink/procmgr/
-obj-$(CONFIG_SYSLINK_PROC4430)  += dsp/syslink/procmgr/proc4430/
->>>>>>> 368e009e
+obj-$(CONFIG_SYSLINK_PROC4430)  += dsp/syslink/procmgr/proc4430/