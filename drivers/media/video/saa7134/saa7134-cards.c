/*
 *
 * device driver for philips saa7134 based TV cards
 * card-specific stuff.
 *
 * (c) 2001-04 Gerd Knorr <kraxel@bytesex.org> [SuSE Labs]
 *
 *  This program is free software; you can redistribute it and/or modify
 *  it under the terms of the GNU General Public License as published by
 *  the Free Software Foundation; either version 2 of the License, or
 *  (at your option) any later version.
 *
 *  This program is distributed in the hope that it will be useful,
 *  but WITHOUT ANY WARRANTY; without even the implied warranty of
 *  MERCHANTABILITY or FITNESS FOR A PARTICULAR PURPOSE.  See the
 *  GNU General Public License for more details.
 *
 *  You should have received a copy of the GNU General Public License
 *  along with this program; if not, write to the Free Software
 *  Foundation, Inc., 675 Mass Ave, Cambridge, MA 02139, USA.
 */

#include <linux/init.h>
#include <linux/module.h>
#include <linux/i2c.h>
#include <linux/i2c-algo-bit.h>

#include "saa7134-reg.h"
#include "saa7134.h"
#include "tuner-xc2028.h"
#include <media/v4l2-common.h>
#include <media/tveeprom.h>
#include "tea5767.h"
#include "tda18271.h"
#include "xc5000.h"

/* commly used strings */
static char name_mute[]    = "mute";
static char name_radio[]   = "Radio";
static char name_tv[]      = "Television";
static char name_tv_mono[] = "TV (mono only)";
static char name_comp[]    = "Composite";
static char name_comp1[]   = "Composite1";
static char name_comp2[]   = "Composite2";
static char name_comp3[]   = "Composite3";
static char name_comp4[]   = "Composite4";
static char name_svideo[]  = "S-Video";

/* ------------------------------------------------------------------ */
/* board config info                                                  */

/* If radio_type !=UNSET, radio_addr should be specified
 */

struct saa7134_board saa7134_boards[] = {
	[SAA7134_BOARD_UNKNOWN] = {
		.name		= "UNKNOWN/GENERIC",
		.audio_clock	= 0x00187de7,
		.tuner_type	= TUNER_ABSENT,
		.radio_type     = UNSET,
		.tuner_addr	= ADDR_UNSET,
		.radio_addr	= ADDR_UNSET,

		.inputs         = {{
			.name = "default",
			.vmux = 0,
			.amux = LINE1,
		}},
	},
	[SAA7134_BOARD_PROTEUS_PRO] = {
		/* /me */
		.name		= "Proteus Pro [philips reference design]",
		.audio_clock	= 0x00187de7,
		.tuner_type	= TUNER_PHILIPS_PAL,
		.radio_type     = UNSET,
		.tuner_addr	= ADDR_UNSET,
		.radio_addr	= ADDR_UNSET,

		.inputs         = {{
			.name = name_comp1,
			.vmux = 0,
			.amux = LINE1,
		},{
			.name = name_tv,
			.vmux = 1,
			.amux = TV,
			.tv   = 1,
		},{
			.name = name_tv_mono,
			.vmux = 1,
			.amux = LINE2,
			.tv   = 1,
		}},
		.radio = {
			.name = name_radio,
			.amux = LINE2,
		},
	},
	[SAA7134_BOARD_FLYVIDEO3000] = {
		/* "Marco d'Itri" <md@Linux.IT> */
		.name		= "LifeView FlyVIDEO3000",
		.audio_clock	= 0x00200000,
		.tuner_type	= TUNER_PHILIPS_PAL,
		.radio_type     = UNSET,
		.tuner_addr	= ADDR_UNSET,
		.radio_addr	= ADDR_UNSET,

		.gpiomask       = 0xe000,
		.inputs         = {{
			.name = name_tv,
			.vmux = 1,
			.amux = TV,
			.gpio = 0x8000,
			.tv   = 1,
		},{
			.name = name_tv_mono,
			.vmux = 1,
			.amux = LINE2,
			.gpio = 0x0000,
			.tv   = 1,
		},{
			.name = name_comp1,
			.vmux = 0,
			.amux = LINE2,
			.gpio = 0x4000,
		},{
			.name = name_comp2,
			.vmux = 3,
			.amux = LINE2,
			.gpio = 0x4000,
		},{
			.name = name_svideo,
			.vmux = 8,
			.amux = LINE2,
			.gpio = 0x4000,
		}},
		.radio = {
			.name = name_radio,
			.amux = LINE2,
			.gpio = 0x2000,
		},
		.mute = {
			.name = name_mute,
			.amux = TV,
			.gpio = 0x8000,
		},
	},
	[SAA7134_BOARD_FLYVIDEO2000] = {
		/* "TC Wan" <tcwan@cs.usm.my> */
		.name           = "LifeView/Typhoon FlyVIDEO2000",
		.audio_clock    = 0x00200000,
		.tuner_type     = TUNER_LG_PAL_NEW_TAPC,
		.radio_type     = UNSET,
		.tuner_addr	= ADDR_UNSET,
		.radio_addr	= ADDR_UNSET,

		.gpiomask       = 0xe000,
		.inputs         = {{
			.name = name_tv,
			.vmux = 1,
			.amux = LINE2,
			.gpio = 0x0000,
			.tv   = 1,
		},{
			.name = name_comp1,
			.vmux = 0,
			.amux = LINE2,
			.gpio = 0x4000,
		},{
			.name = name_comp2,
			.vmux = 3,
			.amux = LINE2,
			.gpio = 0x4000,
		},{
			.name = name_svideo,
			.vmux = 8,
			.amux = LINE2,
			.gpio = 0x4000,
		}},
		.radio = {
			.name = name_radio,
			.amux = LINE2,
			.gpio = 0x2000,
		},
		.mute = {
			.name = name_mute,
			.amux = LINE2,
			.gpio = 0x8000,
		},
	},
	[SAA7134_BOARD_FLYTVPLATINUM_MINI] = {
		/* "Arnaud Quette" <aquette@free.fr> */
		.name           = "LifeView FlyTV Platinum Mini",
		.audio_clock    = 0x00200000,
		.tuner_type     = TUNER_PHILIPS_TDA8290,
		.radio_type     = UNSET,
		.tuner_addr	= ADDR_UNSET,
		.radio_addr	= ADDR_UNSET,

		.inputs         = {{
			.name = name_tv,
			.vmux = 1,
			.amux = TV,
			.tv   = 1,
		},{
			.name = name_comp1,     /* Composite signal on S-Video input */
			.vmux = 0,
			.amux = LINE2,
		},{
			.name = name_comp2,	/* Composite input */
			.vmux = 3,
			.amux = LINE2,
		},{
			.name = name_svideo,
			.vmux = 8,
			.amux = LINE2,
		}},
	},
	[SAA7134_BOARD_FLYTVPLATINUM_FM] = {
		/* LifeView FlyTV Platinum FM (LR214WF) */
		/* "Peter Missel <peter.missel@onlinehome.de> */
		.name           = "LifeView FlyTV Platinum FM / Gold",
		.audio_clock    = 0x00200000,
		.tuner_type     = TUNER_PHILIPS_TDA8290,
		.radio_type     = UNSET,
		.tuner_addr	= ADDR_UNSET,
		.radio_addr	= ADDR_UNSET,

		.gpiomask       = 0x1E000,	/* Set GP16 and unused 15,14,13 to Output */
		.inputs         = {{
			.name = name_tv,
			.vmux = 1,
			.amux = TV,
			.gpio = 0x10000,	/* GP16=1 selects TV input */
			.tv   = 1,
		},{
/*			.name = name_tv_mono,
			.vmux = 1,
			.amux = LINE2,
			.gpio = 0x0000,
			.tv   = 1,
		},{
*/			.name = name_comp1,	/* Composite signal on S-Video input */
			.vmux = 0,
			.amux = LINE2,
/*			.gpio = 0x4000,         */
		},{
			.name = name_comp2,	/* Composite input */
			.vmux = 3,
			.amux = LINE2,
/*			.gpio = 0x4000,         */
		},{
			.name = name_svideo,	/* S-Video signal on S-Video input */
			.vmux = 8,
			.amux = LINE2,
/*			.gpio = 0x4000,         */
		}},
		.radio = {
			.name = name_radio,
			.amux = TV,
			.gpio = 0x00000,	/* GP16=0 selects FM radio antenna */
		},
		.mute = {
			.name = name_mute,
			.amux = TV,
			.gpio = 0x10000,
		},
	},
	[SAA7134_BOARD_ROVERMEDIA_LINK_PRO_FM] = {
		/* RoverMedia TV Link Pro FM (LR138 REV:I) */
		/* Eugene Yudin <Eugene.Yudin@gmail.com> */
		.name		= "RoverMedia TV Link Pro FM",
		.audio_clock	= 0x00200000,
		.tuner_type	= TUNER_PHILIPS_FM1216ME_MK3, /* TCL MFPE05 2 */
		.radio_type     = UNSET,
		.tuner_addr	= ADDR_UNSET,
		.radio_addr	= ADDR_UNSET,
		.tda9887_conf   = TDA9887_PRESENT,
		.gpiomask       = 0xe000,
		.inputs         = { {
			.name = name_tv,
			.vmux = 1,
			.amux = TV,
			.gpio = 0x8000,
			.tv   = 1,
		}, {
			.name = name_tv_mono,
			.vmux = 1,
			.amux = LINE2,
			.gpio = 0x0000,
			.tv   = 1,
		}, {
			.name = name_comp1,
			.vmux = 0,
			.amux = LINE2,
			.gpio = 0x4000,
		}, {
			.name = name_comp2,
			.vmux = 3,
			.amux = LINE2,
			.gpio = 0x4000,
		}, {
			.name = name_svideo,
			.vmux = 8,
			.amux = LINE2,
			.gpio = 0x4000,
		} },
		.radio = {
			.name = name_radio,
			.amux = LINE2,
			.gpio = 0x2000,
		},
		.mute = {
			.name = name_mute,
			.amux = TV,
			.gpio = 0x8000,
		},
	},
	[SAA7134_BOARD_EMPRESS] = {
		/* "Gert Vervoort" <gert.vervoort@philips.com> */
		.name		= "EMPRESS",
		.audio_clock	= 0x00187de7,
		.tuner_type	= TUNER_PHILIPS_PAL,
		.radio_type     = UNSET,
		.tuner_addr	= ADDR_UNSET,
		.radio_addr	= ADDR_UNSET,
		.empress_addr 	= 0x20,

		.inputs         = {{
			.name = name_comp1,
			.vmux = 0,
			.amux = LINE1,
		},{
			.name = name_svideo,
			.vmux = 8,
			.amux = LINE1,
		},{
			.name = name_tv,
			.vmux = 1,
			.amux = LINE2,
			.tv   = 1,
		}},
		.radio = {
			.name = name_radio,
			.amux = LINE2,
		},
		.mpeg      = SAA7134_MPEG_EMPRESS,
		.video_out = CCIR656,
	},
	[SAA7134_BOARD_MONSTERTV] = {
		/* "K.Ohta" <alpha292@bremen.or.jp> */
		.name           = "SKNet Monster TV",
		.audio_clock    = 0x00187de7,
		.tuner_type     = TUNER_PHILIPS_NTSC_M,
		.radio_type     = UNSET,
		.tuner_addr	= ADDR_UNSET,
		.radio_addr	= ADDR_UNSET,

		.inputs         = {{
			.name = name_tv,
			.vmux = 1,
			.amux = TV,
			.tv   = 1,
		},{
			.name = name_comp1,
			.vmux = 0,
			.amux = LINE1,
		},{
			.name = name_svideo,
			.vmux = 8,
			.amux = LINE1,
		}},
		.radio = {
			.name = name_radio,
			.amux = LINE2,
		},
	},
	[SAA7134_BOARD_MD9717] = {
		.name		= "Tevion MD 9717",
		.audio_clock	= 0x00200000,
		.tuner_type	= TUNER_PHILIPS_PAL,
		.radio_type     = UNSET,
		.tuner_addr	= ADDR_UNSET,
		.radio_addr	= ADDR_UNSET,
		.inputs         = {{
			.name = name_tv,
			.vmux = 1,
			.amux = TV,
			.tv   = 1,
		},{
			/* workaround for problems with normal TV sound */
			.name = name_tv_mono,
			.vmux = 1,
			.amux = LINE2,
			.tv   = 1,
		},{
			.name = name_comp1,
			.vmux = 0,
			.amux = LINE1,
		},{
			.name = name_comp2,
			.vmux = 3,
			.amux = LINE1,
		},{
			.name = name_svideo,
			.vmux = 8,
			.amux = LINE1,
		}},
		.radio = {
			.name = name_radio,
			.amux = LINE2,
		},
	       .mute = {
		       .name = name_mute,
		       .amux = TV,
	       },
	},
	[SAA7134_BOARD_TVSTATION_RDS] = {
		/* Typhoon TV Tuner RDS: Art.Nr. 50694 */
		.name		= "KNC One TV-Station RDS / Typhoon TV Tuner RDS",
		.audio_clock	= 0x00200000,
		.tuner_type	= TUNER_PHILIPS_FM1216ME_MK3,
		.radio_type     = UNSET,
		.tuner_addr	= ADDR_UNSET,
		.radio_addr	= ADDR_UNSET,
		.tda9887_conf   = TDA9887_PRESENT,
		.inputs         = {{
			.name = name_tv,
			.vmux = 1,
			.amux = TV,
			.tv   = 1,
		},{
			.name = name_tv_mono,
			.vmux = 1,
			.amux   = LINE2,
			.tv   = 1,
		},{

			.name = name_svideo,
			.vmux = 8,
			.amux = LINE1,
		},{
			.name = name_comp1,
			.vmux = 3,
			.amux = LINE1,
		},{

			.name = "CVid over SVid",
			.vmux = 0,
			.amux = LINE1,
		}},
		.radio = {
			.name = name_radio,
			.amux = LINE2,
		},
	},
	[SAA7134_BOARD_TVSTATION_DVR] = {
		.name		= "KNC One TV-Station DVR",
		.audio_clock	= 0x00200000,
		.tuner_type	= TUNER_PHILIPS_FM1216ME_MK3,
		.radio_type     = UNSET,
		.tuner_addr	= ADDR_UNSET,
		.radio_addr	= ADDR_UNSET,
		.empress_addr 	= 0x20,
		.tda9887_conf	= TDA9887_PRESENT,
		.gpiomask	= 0x820000,
		.inputs		= {{
			.name = name_tv,
			.vmux = 1,
			.amux = TV,
			.tv   = 1,
			.gpio = 0x20000,
		},{
			.name = name_svideo,
			.vmux = 8,
			.amux = LINE1,
			.gpio = 0x20000,
		},{
			.name = name_comp1,
			.vmux = 3,
			.amux = LINE1,
			.gpio = 0x20000,
		}},
		.radio		= {
			.name = name_radio,
			.amux = LINE2,
			.gpio = 0x20000,
		},
		.mpeg           = SAA7134_MPEG_EMPRESS,
		.video_out	= CCIR656,
	},
	[SAA7134_BOARD_CINERGY400] = {
		.name           = "Terratec Cinergy 400 TV",
		.audio_clock    = 0x00200000,
		.tuner_type     = TUNER_PHILIPS_PAL,
		.radio_type     = UNSET,
		.tuner_addr	= ADDR_UNSET,
		.radio_addr	= ADDR_UNSET,
		.inputs         = {{
			.name = name_tv,
			.vmux = 1,
			.amux = TV,
			.tv   = 1,
		},{
			.name = name_comp1,
			.vmux = 4,
			.amux = LINE1,
		},{
			.name = name_svideo,
			.vmux = 8,
			.amux = LINE1,
		},{
			.name = name_comp2, /* CVideo over SVideo Connector */
			.vmux = 0,
			.amux = LINE1,
		}}
	},
	[SAA7134_BOARD_MD5044] = {
		.name           = "Medion 5044",
		.audio_clock    = 0x00187de7, /* was: 0x00200000, */
		.tuner_type     = TUNER_PHILIPS_FM1216ME_MK3,
		.radio_type     = UNSET,
		.tuner_addr	= ADDR_UNSET,
		.radio_addr	= ADDR_UNSET,
		.tda9887_conf   = TDA9887_PRESENT,
		.inputs         = {{
			.name = name_tv,
			.vmux = 1,
			.amux = TV,
			.tv   = 1,
		},{
			/* workaround for problems with normal TV sound */
			.name = name_tv_mono,
			.vmux = 1,
			.amux = LINE2,
			.tv   = 1,
		},{
			.name = name_comp1,
			.vmux = 0,
			.amux = LINE2,
		},{
			.name = name_comp2,
			.vmux = 3,
			.amux = LINE2,
		},{
			.name = name_svideo,
			.vmux = 8,
			.amux = LINE2,
		}},
		.radio = {
			.name = name_radio,
			.amux = LINE2,
		},
	},
	[SAA7134_BOARD_KWORLD] = {
		.name           = "Kworld/KuroutoShikou SAA7130-TVPCI",
		.audio_clock    = 0x00187de7,
		.tuner_type     = TUNER_PHILIPS_NTSC_M,
		.radio_type     = UNSET,
		.tuner_addr	= ADDR_UNSET,
		.radio_addr	= ADDR_UNSET,
		.inputs         = {{
			.name = name_svideo,
			.vmux = 8,
			.amux = LINE1,
		},{
			.name = name_comp1,
			.vmux = 3,
			.amux = LINE1,
		},{
			.name = name_tv,
			.vmux = 1,
			.amux = LINE2,
			.tv   = 1,
		}},
	},
	[SAA7134_BOARD_CINERGY600] = {
		.name           = "Terratec Cinergy 600 TV",
		.audio_clock    = 0x00200000,
		.tuner_type     = TUNER_PHILIPS_PAL,
		.radio_type     = UNSET,
		.tuner_addr	= ADDR_UNSET,
		.radio_addr	= ADDR_UNSET,
		.tda9887_conf   = TDA9887_PRESENT,
		.inputs         = {{
			.name = name_tv,
			.vmux = 1,
			.amux = TV,
			.tv   = 1,
		},{
			.name = name_comp1,
			.vmux = 4,
			.amux = LINE1,
		},{
			.name = name_svideo,
			.vmux = 8,
			.amux = LINE1,
		},{
			.name = name_comp2, /* CVideo over SVideo Connector */
			.vmux = 0,
			.amux = LINE1,
		}},
		.radio = {
			.name = name_radio,
			.amux = LINE2,
		},
	},
	[SAA7134_BOARD_MD7134] = {
		.name           = "Medion 7134",
		.audio_clock    = 0x00187de7,
		.tuner_type     = TUNER_PHILIPS_FMD1216ME_MK3,
		.radio_type     = UNSET,
		.tuner_addr	= ADDR_UNSET,
		.radio_addr	= ADDR_UNSET,
		.tda9887_conf   = TDA9887_PRESENT,
		.mpeg           = SAA7134_MPEG_DVB,
		.inputs = {{
			.name   = name_tv,
			.vmux   = 1,
			.amux   = TV,
			.tv     = 1,
		},{
			.name   = name_comp1,
			.vmux   = 0,
			.amux   = LINE1,
		},{
			.name   = name_svideo,
			.vmux   = 8,
			.amux   = LINE1,
		}},
		.radio = {
			.name   = name_radio,
			.amux   = LINE2,
	       },
	       .mute = {
		       .name = name_mute,
		       .amux = TV,
		},
	},
	[SAA7134_BOARD_TYPHOON_90031] = {
		/* aka Typhoon "TV+Radio", Art.Nr 90031 */
		/* Tom Zoerner <tomzo at users sourceforge net> */
		.name           = "Typhoon TV+Radio 90031",
		.audio_clock    = 0x00200000,
		.tuner_type     = TUNER_PHILIPS_PAL,
		.radio_type     = UNSET,
		.tuner_addr	= ADDR_UNSET,
		.radio_addr	= ADDR_UNSET,
		.tda9887_conf   = TDA9887_PRESENT,
		.inputs         = {{
			.name   = name_tv,
			.vmux   = 1,
			.amux   = TV,
			.tv     = 1,
		},{
			.name   = name_comp1,
			.vmux   = 3,
			.amux   = LINE1,
		},{
			.name   = name_svideo,
			.vmux   = 8,
			.amux   = LINE1,
		}},
		.radio = {
			.name   = name_radio,
			.amux   = LINE2,
		},
	},
	[SAA7134_BOARD_ELSA] = {
		.name           = "ELSA EX-VISION 300TV",
		.audio_clock    = 0x00187de7,
		.tuner_type     = TUNER_HITACHI_NTSC,
		.radio_type     = UNSET,
		.tuner_addr	= ADDR_UNSET,
		.radio_addr	= ADDR_UNSET,
		.inputs         = {{
			.name = name_svideo,
			.vmux = 8,
			.amux = LINE1,
		},{
			.name   = name_comp1,
			.vmux   = 0,
			.amux   = LINE1,
		},{
			.name = name_tv,
			.vmux = 4,
			.amux = LINE2,
			.tv   = 1,
		}},
	},
	[SAA7134_BOARD_ELSA_500TV] = {
		.name           = "ELSA EX-VISION 500TV",
		.audio_clock    = 0x00187de7,
		.tuner_type     = TUNER_HITACHI_NTSC,
		.radio_type     = UNSET,
		.tuner_addr	= ADDR_UNSET,
		.radio_addr	= ADDR_UNSET,
		.inputs         = {{
			.name = name_svideo,
			.vmux = 7,
			.amux = LINE1,
		},{
			.name = name_tv,
			.vmux = 8,
			.amux = TV,
			.tv   = 1,
		},{
			.name = name_tv_mono,
			.vmux = 8,
			.amux = LINE2,
			.tv   = 1,
		}},
	},
	[SAA7134_BOARD_ELSA_700TV] = {
		.name           = "ELSA EX-VISION 700TV",
		.audio_clock    = 0x00187de7,
		.tuner_type     = TUNER_HITACHI_NTSC,
		.radio_type     = UNSET,
		.tuner_addr	= ADDR_UNSET,
		.radio_addr	= ADDR_UNSET,
		.inputs         = {{
			.name = name_tv,
			.vmux = 4,
			.amux = LINE2,
			.tv   = 1,
		},{
			.name = name_comp1,
			.vmux = 6,
			.amux = LINE1,
		},{
			.name = name_svideo,
			.vmux = 7,
			.amux = LINE1,
		}},
		.mute           = {
			.name = name_mute,
			.amux = TV,
		},
	},
	[SAA7134_BOARD_ASUSTeK_TVFM7134] = {
		.name           = "ASUS TV-FM 7134",
		.audio_clock    = 0x00187de7,
		.tuner_type     = TUNER_PHILIPS_FM1216ME_MK3,
		.radio_type     = UNSET,
		.tuner_addr	= ADDR_UNSET,
		.radio_addr	= ADDR_UNSET,
		.tda9887_conf   = TDA9887_PRESENT,
		.inputs         = {{
			.name = name_tv,
			.vmux = 1,
			.amux = TV,
			.tv   = 1,
		},{
			.name = name_comp1,
			.vmux = 4,
			.amux = LINE2,
		},{
			.name = name_svideo,
			.vmux = 6,
			.amux = LINE2,
		}},
		.radio = {
			.name = name_radio,
			.amux = LINE1,
		},
	},
	[SAA7134_BOARD_ASUSTeK_TVFM7135] = {
		.name           = "ASUS TV-FM 7135",
		.audio_clock    = 0x00187de7,
		.tuner_type     = TUNER_PHILIPS_TDA8290,
		.radio_type     = UNSET,
		.tuner_addr	= ADDR_UNSET,
		.radio_addr	= ADDR_UNSET,
		.gpiomask       = 0x200000,
		.inputs         = {{
			.name = name_tv,
			.vmux = 1,
			.amux = TV,
			.gpio = 0x0000,
			.tv   = 1,
		},{
			.name = name_comp1,
			.vmux = 4,
			.amux = LINE2,
			.gpio = 0x0000,
		},{
			.name = name_svideo,
			.vmux = 6,
			.amux = LINE2,
			.gpio = 0x0000,
		}},
		.radio = {
			.name = name_radio,
			.amux = TV,
			.gpio = 0x200000,
		},
		.mute  = {
			.name = name_mute,
			.gpio = 0x0000,
		},

	},
	[SAA7134_BOARD_VA1000POWER] = {
		.name           = "AOPEN VA1000 POWER",
		.audio_clock    = 0x00187de7,
		.tuner_type     = TUNER_PHILIPS_NTSC,
		.radio_type     = UNSET,
		.tuner_addr	= ADDR_UNSET,
		.radio_addr	= ADDR_UNSET,
		.inputs         = {{
			.name = name_svideo,
			.vmux = 8,
			.amux = LINE1,
		},{
			.name = name_comp1,
			.vmux = 3,
			.amux = LINE1,
		},{
			.name = name_tv,
			.vmux = 1,
			.amux = LINE2,
			.tv   = 1,
		}},
	},
	[SAA7134_BOARD_10MOONSTVMASTER] = {
		/* "lilicheng" <llc@linuxfans.org> */
		.name           = "10MOONS PCI TV CAPTURE CARD",
		.audio_clock    = 0x00200000,
		.tuner_type     = TUNER_LG_PAL_NEW_TAPC,
		.radio_type     = UNSET,
		.tuner_addr	= ADDR_UNSET,
		.radio_addr	= ADDR_UNSET,
		.gpiomask       = 0xe000,
		.inputs         = {{
			.name = name_tv,
			.vmux = 1,
			.amux = LINE2,
			.gpio = 0x0000,
			.tv   = 1,
		},{
			.name = name_comp1,
			.vmux = 0,
			.amux = LINE2,
			.gpio = 0x4000,
		},{
			.name = name_comp2,
			.vmux = 3,
			.amux = LINE2,
			.gpio = 0x4000,
		},{
			.name = name_svideo,
			.vmux = 8,
			.amux = LINE2,
			.gpio = 0x4000,
		}},
		.radio = {
			.name = name_radio,
			.amux = LINE2,
			.gpio = 0x2000,
		},
		.mute = {
			.name = name_mute,
			.amux = LINE2,
			.gpio = 0x8000,
		},
	},
	[SAA7134_BOARD_BMK_MPEX_NOTUNER] = {
		/* "Andrew de Quincey" <adq@lidskialf.net> */
		.name		= "BMK MPEX No Tuner",
		.audio_clock	= 0x200000,
		.tuner_type	= TUNER_ABSENT,
		.radio_type     = UNSET,
		.tuner_addr	= ADDR_UNSET,
		.radio_addr	= ADDR_UNSET,
		.empress_addr 	= 0x20,
		.inputs         = {{
			.name = name_comp1,
			.vmux = 4,
			.amux = LINE1,
		},{
			.name = name_comp2,
			.vmux = 3,
			.amux = LINE1,
		},{
			.name = name_comp3,
			.vmux = 0,
			.amux = LINE1,
		},{
			.name = name_comp4,
			.vmux = 1,
			.amux = LINE1,
		},{
			.name = name_svideo,
			.vmux = 8,
			.amux = LINE1,
		}},
		.mpeg      = SAA7134_MPEG_EMPRESS,
		.video_out = CCIR656,
	},
	[SAA7134_BOARD_VIDEOMATE_TV] = {
		.name           = "Compro VideoMate TV",
		.audio_clock    = 0x00187de7,
		.tuner_type     = TUNER_PHILIPS_NTSC_M,
		.radio_type     = UNSET,
		.tuner_addr	= ADDR_UNSET,
		.radio_addr	= ADDR_UNSET,
		.inputs         = {{
			.name = name_svideo,
			.vmux = 8,
			.amux = LINE1,
		},{
			.name = name_comp1,
			.vmux = 3,
			.amux = LINE1,
		},{
			.name = name_tv,
			.vmux = 1,
			.amux = LINE2,
			.tv   = 1,
		}},
	},
	[SAA7134_BOARD_VIDEOMATE_TV_GOLD_PLUS] = {
		.name           = "Compro VideoMate TV Gold+",
		.audio_clock    = 0x00187de7,
		.tuner_type     = TUNER_PHILIPS_NTSC_M,
		.gpiomask       = 0x800c0000,
		.radio_type     = UNSET,
		.tuner_addr	= ADDR_UNSET,
		.radio_addr	= ADDR_UNSET,
		.inputs         = {{
			.name = name_svideo,
			.vmux = 8,
			.amux = LINE1,
			.gpio = 0x06c00012,
		},{
			.name = name_comp1,
			.vmux = 3,
			.amux = LINE1,
			.gpio = 0x0ac20012,
		},{
			.name = name_tv,
			.vmux = 1,
			.amux = LINE2,
			.gpio = 0x08c20012,
			.tv   = 1,
		}},				/* radio and probably mute is missing */
	},
	[SAA7134_BOARD_CRONOS_PLUS] = {
		/*
		gpio pins:
			0  .. 3   BASE_ID
			4  .. 7   PROTECT_ID
			8  .. 11  USER_OUT
			12 .. 13  USER_IN
			14 .. 15  VIDIN_SEL
		*/
		.name           = "Matrox CronosPlus",
		.tuner_type     = TUNER_ABSENT,
		.radio_type     = UNSET,
		.tuner_addr	= ADDR_UNSET,
		.radio_addr	= ADDR_UNSET,
		.gpiomask       = 0xcf00,
		.inputs         = {{
			.name = name_comp1,
			.vmux = 0,
			.gpio = 2 << 14,
		},{
			.name = name_comp2,
			.vmux = 0,
			.gpio = 1 << 14,
		},{
			.name = name_comp3,
			.vmux = 0,
			.gpio = 0 << 14,
		},{
			.name = name_comp4,
			.vmux = 0,
			.gpio = 3 << 14,
		},{
			.name = name_svideo,
			.vmux = 8,
			.gpio = 2 << 14,
		}},
	},
	[SAA7134_BOARD_MD2819] = {
		.name           = "AverMedia M156 / Medion 2819",
		.audio_clock    = 0x00187de7,
		.tuner_type     = TUNER_PHILIPS_FM1216ME_MK3,
		.radio_type     = UNSET,
		.tuner_addr	= ADDR_UNSET,
		.radio_addr	= ADDR_UNSET,
		.tda9887_conf   = TDA9887_PRESENT,
		.gpiomask	= 0x03,
		.inputs         = {{
			.name = name_tv,
			.vmux = 1,
			.amux = TV,
			.tv   = 1,
			.gpio = 0x00,
		}, {
			.name = name_comp1,
			.vmux = 3,
			.amux = LINE1,
			.gpio = 0x02,
		}, {
			.name = name_comp2,
			.vmux = 0,
			.amux = LINE1,
			.gpio = 0x02,
		}, {
			.name = name_svideo,
			.vmux = 8,
			.amux = LINE1,
			.gpio = 0x02,
		} },
		.radio = {
			.name = name_radio,
			.amux = LINE1,
			.gpio = 0x01,
		},
		.mute  = {
			.name = name_mute,
			.amux = TV,
			.gpio = 0x00,
		},
	},
	[SAA7134_BOARD_BMK_MPEX_TUNER] = {
		/* "Greg Wickham <greg.wickham@grangenet.net> */
		.name           = "BMK MPEX Tuner",
		.audio_clock    = 0x200000,
		.tuner_type     = TUNER_PHILIPS_PAL,
		.radio_type     = UNSET,
		.tuner_addr	= ADDR_UNSET,
		.radio_addr	= ADDR_UNSET,
		.empress_addr 	= 0x20,
		.inputs         = {{
			.name = name_comp1,
			.vmux = 1,
			.amux = LINE1,
		},{
			.name = name_svideo,
			.vmux = 8,
			.amux = LINE1,
		},{
			.name = name_tv,
			.vmux = 3,
			.amux = TV,
			.tv   = 1,
		}},
		.mpeg      = SAA7134_MPEG_EMPRESS,
		.video_out = CCIR656,
	},
	[SAA7134_BOARD_ASUSTEK_TVFM7133] = {
		.name           = "ASUS TV-FM 7133",
		.audio_clock    = 0x00187de7,
		/* probably wrong, the 7133 one is the NTSC version ...
		* .tuner_type  = TUNER_PHILIPS_FM1236_MK3 */
		.tuner_type     = TUNER_LG_NTSC_NEW_TAPC,
		.radio_type     = UNSET,
		.tuner_addr	= ADDR_UNSET,
		.radio_addr	= ADDR_UNSET,
		.tda9887_conf   = TDA9887_PRESENT,
		.inputs         = {{
			.name = name_tv,
			.vmux = 1,
			.amux = TV,
			.tv   = 1,

		},{
			.name = name_comp1,
			.vmux = 4,
			.amux = LINE2,
		},{
			.name = name_svideo,
			.vmux = 6,
			.amux = LINE2,
		}},
		.radio = {
			.name = name_radio,
			.amux = LINE1,
		},
	},
	[SAA7134_BOARD_PINNACLE_PCTV_STEREO] = {
		.name           = "Pinnacle PCTV Stereo (saa7134)",
		.audio_clock    = 0x00187de7,
		.tuner_type     = TUNER_MT2032,
		.radio_type     = UNSET,
		.tuner_addr	= ADDR_UNSET,
		.radio_addr	= ADDR_UNSET,
		.tda9887_conf   = TDA9887_PRESENT | TDA9887_INTERCARRIER | TDA9887_PORT2_INACTIVE,
		.inputs         = {{
			.name = name_tv,
			.vmux = 3,
			.amux = TV,
			.tv   = 1,
		},{
			.name = name_comp1,
			.vmux = 0,
			.amux = LINE2,
		},{
			.name = name_comp2,
			.vmux = 1,
			.amux = LINE2,
		},{
			.name = name_svideo,
			.vmux = 8,
			.amux = LINE2,
		}},
	},
	[SAA7134_BOARD_MANLI_MTV002] = {
		/* Ognjen Nastic <ognjen@logosoft.ba> */
		.name           = "Manli MuchTV M-TV002",
		.audio_clock    = 0x00200000,
		.tuner_type     = TUNER_PHILIPS_PAL,
		.radio_type     = UNSET,
		.tuner_addr	= ADDR_UNSET,
		.radio_addr	= ADDR_UNSET,
		.inputs         = {{
			.name = name_svideo,
			.vmux = 8,
			.amux = LINE1,
		},{
			.name   = name_comp1,
			.vmux   = 1,
			.amux   = LINE1,
		},{
			.name = name_tv,
			.vmux = 3,
			.amux = LINE2,
			.tv   = 1,
		}},
		.radio = {
			.name = name_radio,
			.amux = LINE2,
		},
	},
	[SAA7134_BOARD_MANLI_MTV001] = {
		/* Ognjen Nastic <ognjen@logosoft.ba> UNTESTED */
		.name           = "Manli MuchTV M-TV001",
		.audio_clock    = 0x00200000,
		.tuner_type     = TUNER_PHILIPS_PAL,
		.radio_type     = UNSET,
		.tuner_addr	= ADDR_UNSET,
		.radio_addr	= ADDR_UNSET,
		.inputs         = {{
			.name = name_svideo,
			.vmux = 8,
			.amux = LINE1,
		},{
			.name = name_comp1,
			.vmux = 1,
			.amux = LINE1,
		},{
			.name = name_tv,
			.vmux = 3,
			.amux = LINE2,
			.tv   = 1,
		}},
		.mute = {
			.name = name_mute,
			.amux = LINE1,
		},
	},
	[SAA7134_BOARD_TG3000TV] = {
		/* TransGear 3000TV */
		.name           = "Nagase Sangyo TransGear 3000TV",
		.audio_clock    = 0x00187de7,
		.tuner_type     = TUNER_PHILIPS_NTSC_M,
		.radio_type     = UNSET,
		.tuner_addr	= ADDR_UNSET,
		.radio_addr	= ADDR_UNSET,
		.inputs         = {{
			.name = name_tv,
			.vmux = 1,
			.amux = LINE2,
			.tv   = 1,
		},{
			.name = name_comp1,
			.vmux = 3,
			.amux = LINE2,
		},{
			.name = name_svideo,
			.vmux = 8,
			.amux = LINE2,
		}},
	},
	[SAA7134_BOARD_ECS_TVP3XP] = {
		.name           = "Elitegroup ECS TVP3XP FM1216 Tuner Card(PAL-BG,FM) ",
		.audio_clock    = 0x187de7,  /* xtal 32.1 MHz */
		.tuner_type     = TUNER_PHILIPS_PAL,
		.radio_type     = UNSET,
		.tuner_addr	= ADDR_UNSET,
		.radio_addr	= ADDR_UNSET,
		.inputs         = {{
			.name   = name_tv,
			.vmux   = 1,
			.amux   = TV,
			.tv     = 1,
		},{
			.name   = name_tv_mono,
			.vmux   = 1,
			.amux   = LINE2,
			.tv     = 1,
		},{
			.name   = name_comp1,
			.vmux   = 3,
			.amux   = LINE1,
		},{
			.name   = name_svideo,
			.vmux   = 8,
			.amux   = LINE1,
		},{
			.name   = "CVid over SVid",
			.vmux   = 0,
			.amux   = LINE1,
		}},
		.radio = {
			.name   = name_radio,
			.amux   = LINE2,
		},
	},
	[SAA7134_BOARD_ECS_TVP3XP_4CB5] = {
		.name           = "Elitegroup ECS TVP3XP FM1236 Tuner Card (NTSC,FM)",
		.audio_clock    = 0x187de7,
		.tuner_type     = TUNER_PHILIPS_NTSC,
		.radio_type     = UNSET,
		.tuner_addr	= ADDR_UNSET,
		.radio_addr	= ADDR_UNSET,
		.inputs         = {{
			.name   = name_tv,
			.vmux   = 1,
			.amux   = TV,
			.tv     = 1,
		},{
			.name   = name_tv_mono,
			.vmux   = 1,
			.amux   = LINE2,
			.tv     = 1,
		},{
			.name   = name_comp1,
			.vmux   = 3,
			.amux   = LINE1,
		},{
			.name   = name_svideo,
			.vmux   = 8,
			.amux   = LINE1,
		},{
			.name   = "CVid over SVid",
			.vmux   = 0,
			.amux   = LINE1,
		}},
		.radio = {
			.name   = name_radio,
			.amux   = LINE2,
		},
	},
    [SAA7134_BOARD_ECS_TVP3XP_4CB6] = {
		/* Barry Scott <barry.scott@onelan.co.uk> */
		.name		= "Elitegroup ECS TVP3XP FM1246 Tuner Card (PAL,FM)",
		.audio_clock    = 0x187de7,
		.tuner_type     = TUNER_PHILIPS_PAL_I,
		.radio_type     = UNSET,
		.tuner_addr	= ADDR_UNSET,
		.radio_addr	= ADDR_UNSET,
		.inputs         = {{
			.name   = name_tv,
			.vmux   = 1,
			.amux   = TV,
			.tv     = 1,
		},{
			.name   = name_tv_mono,
			.vmux   = 1,
			.amux   = LINE2,
			.tv     = 1,
		},{
			.name   = name_comp1,
			.vmux   = 3,
			.amux   = LINE1,
		},{
			.name   = name_svideo,
			.vmux   = 8,
			.amux   = LINE1,
		},{
			.name   = "CVid over SVid",
			.vmux   = 0,
			.amux   = LINE1,
		}},
		.radio = {
			.name   = name_radio,
			.amux   = LINE2,
		},
	},
	[SAA7134_BOARD_AVACSSMARTTV] = {
		/* Roman Pszonczenko <romka@kolos.math.uni.lodz.pl> */
		.name           = "AVACS SmartTV",
		.audio_clock    = 0x00187de7,
		.tuner_type     = TUNER_PHILIPS_PAL,
		.radio_type     = UNSET,
		.tuner_addr	= ADDR_UNSET,
		.radio_addr	= ADDR_UNSET,
		.inputs         = {{
			.name = name_tv,
			.vmux = 1,
			.amux = TV,
			.tv   = 1,
		},{
			.name = name_tv_mono,
			.vmux = 1,
			.amux = LINE2,
			.tv   = 1,
		},{
			.name = name_comp1,
			.vmux = 0,
			.amux = LINE2,
		},{
			.name = name_comp2,
			.vmux = 3,
			.amux = LINE2,
		},{
			.name = name_svideo,
			.vmux = 8,
			.amux = LINE2,
		}},
		.radio = {
			.name = name_radio,
			.amux = LINE2,
			.gpio = 0x200000,
		},
	},
	[SAA7134_BOARD_AVERMEDIA_DVD_EZMAKER] = {
		/* Michael Smith <msmith@cbnco.com> */
		.name           = "AVerMedia DVD EZMaker",
		.audio_clock    = 0x00187de7,
		.tuner_type     = TUNER_ABSENT,
		.radio_type     = UNSET,
		.tuner_addr	= ADDR_UNSET,
		.radio_addr	= ADDR_UNSET,
		.inputs         = {{
			.name = name_comp1,
			.vmux = 3,
		},{
			.name = name_svideo,
			.vmux = 8,
		}},
	},
	[SAA7134_BOARD_AVERMEDIA_M103] = {
		/* Massimo Piccioni <dafastidio@libero.it> */
		.name           = "AVerMedia MiniPCI DVB-T Hybrid M103",
		.audio_clock    = 0x187de7,
		.tuner_type     = TUNER_XC2028,
		.radio_type     = UNSET,
		.tuner_addr     = ADDR_UNSET,
		.radio_addr     = ADDR_UNSET,
		 .mpeg           = SAA7134_MPEG_DVB,
		 .inputs         = {{
			 .name = name_tv,
			 .vmux = 1,
			 .amux = TV,
			 .tv   = 1,
		 } },
	},
	[SAA7134_BOARD_NOVAC_PRIMETV7133] = {
		/* toshii@netbsd.org */
		.name           = "Noval Prime TV 7133",
		.audio_clock    = 0x00200000,
		.tuner_type     = TUNER_ALPS_TSBH1_NTSC,
		.radio_type     = UNSET,
		.tuner_addr	= ADDR_UNSET,
		.radio_addr	= ADDR_UNSET,
		.inputs         = {{
			.name = name_comp1,
			.vmux = 3,
		},{
			.name = name_tv,
			.vmux = 1,
			.amux = TV,
			.tv   = 1,
		},{
			.name = name_svideo,
			.vmux = 8,
		}},
	},
	[SAA7134_BOARD_AVERMEDIA_STUDIO_305] = {
		.name           = "AverMedia AverTV Studio 305",
		.audio_clock    = 0x00187de7,
		.tuner_type     = TUNER_PHILIPS_FM1256_IH3,
		.radio_type     = UNSET,
		.tuner_addr	= ADDR_UNSET,
		.radio_addr	= ADDR_UNSET,
		.tda9887_conf   = TDA9887_PRESENT,
		.inputs         = {{
			.name = name_tv,
			.vmux = 1,
			.amux = LINE2,
			.tv   = 1,
		},{
			.name = name_comp1,
			.vmux = 0,
			.amux = LINE2,
		},{
			.name = name_comp2,
			.vmux = 3,
			.amux = LINE2,
		},{
			.name = name_svideo,
			.vmux = 8,
			.amux = LINE2,
		}},
		.radio = {
			.name = name_radio,
			.amux = LINE2,
		},
		.mute = {
			.name = name_mute,
			.amux = LINE1,
		},
	},
	[SAA7134_BOARD_AVERMEDIA_STUDIO_505] = {
		/* Vasiliy Temnikov <vaka@newmail.ru> */
		.name           = "AverMedia AverTV Studio 505",
		.audio_clock    = 0x00187de7,
		.tuner_type     = TUNER_PHILIPS_FM1216ME_MK3,
		.radio_type     = UNSET,
		.tuner_addr	= ADDR_UNSET,
		.radio_addr	= ADDR_UNSET,
		.tda9887_conf   = TDA9887_PRESENT,
		.inputs         = { {
			.name = name_tv,
			.vmux = 1,
			.amux = LINE2,
			.tv   = 1,
		}, {
			.name = name_comp1,
			.vmux = 0,
			.amux = LINE2,
		}, {
			.name = name_comp2,
			.vmux = 3,
			.amux = LINE2,
		},{
			.name = name_svideo,
			.vmux = 8,
			.amux = LINE2,
		} },
		.radio = {
			.name = name_radio,
			.amux = LINE2,
		},
		.mute = {
			.name = name_mute,
			.amux = LINE1,
		},
	},
	[SAA7134_BOARD_UPMOST_PURPLE_TV] = {
		.name           = "UPMOST PURPLE TV",
		.audio_clock    = 0x00187de7,
		.tuner_type     = TUNER_PHILIPS_FM1236_MK3,
		.radio_type     = UNSET,
		.tuner_addr	= ADDR_UNSET,
		.radio_addr	= ADDR_UNSET,
		.tda9887_conf   = TDA9887_PRESENT,
		.inputs         = {{
			.name = name_tv,
			.vmux = 7,
			.amux = TV,
			.tv   = 1,
		},{
			.name = name_svideo,
			.vmux = 7,
			.amux = LINE1,
		}},
	},
	[SAA7134_BOARD_ITEMS_MTV005] = {
		/* Norman Jonas <normanjonas@arcor.de> */
		.name           = "Items MuchTV Plus / IT-005",
		.audio_clock    = 0x00187de7,
		.tuner_type     = TUNER_PHILIPS_PAL,
		.radio_type     = UNSET,
		.tuner_addr	= ADDR_UNSET,
		.radio_addr	= ADDR_UNSET,
		.inputs         = {{
			.name = name_tv,
			.vmux = 3,
			.amux = TV,
			.tv   = 1,
		},{
			.name   = name_comp1,
			.vmux   = 1,
			.amux   = LINE1,
		},{
			.name = name_svideo,
			.vmux = 8,
			.amux = LINE1,
		}},
		.radio = {
			.name = name_radio,
			.amux = LINE2,
		},
	},
	[SAA7134_BOARD_CINERGY200] = {
		.name           = "Terratec Cinergy 200 TV",
		.audio_clock    = 0x00200000,
		.tuner_type     = TUNER_PHILIPS_PAL,
		.radio_type     = UNSET,
		.tuner_addr	= ADDR_UNSET,
		.radio_addr	= ADDR_UNSET,
		.inputs         = {{
			.name = name_tv,
			.vmux = 1,
			.amux = LINE2,
			.tv   = 1,
		},{
			.name = name_comp1,
			.vmux = 4,
			.amux = LINE1,
		},{
			.name = name_svideo,
			.vmux = 8,
			.amux = LINE1,
		},{
			.name = name_comp2, /* CVideo over SVideo Connector */
			.vmux = 0,
			.amux = LINE1,
		}},
		.mute = {
			.name = name_mute,
			.amux = LINE2,
		},
	},
	[SAA7134_BOARD_VIDEOMATE_TV_PVR] = {
		/* Alain St-Denis <alain@topaze.homeip.net> */
		.name           = "Compro VideoMate TV PVR/FM",
		.audio_clock    = 0x00187de7,
		.tuner_type     = TUNER_PHILIPS_NTSC_M,
		.radio_type     = UNSET,
		.tuner_addr	= ADDR_UNSET,
		.radio_addr	= ADDR_UNSET,
		.gpiomask	= 0x808c0080,
		.inputs         = {{
			.name = name_svideo,
			.vmux = 8,
			.amux = LINE1,
			.gpio = 0x00080,
		},{
			.name = name_comp1,
			.vmux = 3,
			.amux = LINE1,
			.gpio = 0x00080,
		},{
			.name = name_tv,
			.vmux = 1,
			.amux = LINE2_LEFT,
			.tv   = 1,
			.gpio = 0x00080,
		}},
		.radio = {
			.name = name_radio,
			.amux = LINE2,
			.gpio = 0x80000,
		},
		.mute = {
			.name = name_mute,
			.amux = LINE2,
			.gpio = 0x40000,
		},
	},
	[SAA7134_BOARD_SABRENT_SBTTVFM] = {
		/* Michael Rodriguez-Torrent <mrtorrent@asu.edu> */
		.name           = "Sabrent SBT-TVFM (saa7130)",
		.audio_clock    = 0x00187de7,
		.tuner_type     = TUNER_PHILIPS_NTSC_M,
		.radio_type     = UNSET,
		.tuner_addr	= ADDR_UNSET,
		.radio_addr	= ADDR_UNSET,
		.inputs         = {{
			.name = name_comp1,
			.vmux = 1,
			.amux = LINE1,
		},{
			.name = name_tv,
			.vmux = 3,
			.amux = LINE2,
			.tv   = 1,
		},{
			.name = name_svideo,
			.vmux = 8,
			.amux = LINE1,
		}},
		.radio = {
			.name   = name_radio,
			.amux   = LINE2,
		},
	},
	[SAA7134_BOARD_ZOLID_XPERT_TV7134] = {
		/* Helge Jensen <helge.jensen@slog.dk> */
		.name           = ":Zolid Xpert TV7134",
		.audio_clock    = 0x00187de7,
		.tuner_type     = TUNER_PHILIPS_NTSC,
		.radio_type     = UNSET,
		.tuner_addr	= ADDR_UNSET,
		.radio_addr	= ADDR_UNSET,
		.inputs         = {{
			.name = name_svideo,
			.vmux = 8,
			.amux = LINE1,
		},{
			.name = name_comp1,
			.vmux = 3,
			.amux = LINE1,
		},{
			.name = name_tv,
			.vmux = 1,
			.amux = LINE2,
			.tv   = 1,
		}},
	},
	[SAA7134_BOARD_EMPIRE_PCI_TV_RADIO_LE] = {
		/* "Matteo Az" <matte.az@nospam.libero.it> ;-) */
		.name           = "Empire PCI TV-Radio LE",
		.audio_clock    = 0x00187de7,
		.tuner_type     = TUNER_PHILIPS_PAL,
		.radio_type     = UNSET,
		.tuner_addr	= ADDR_UNSET,
		.radio_addr	= ADDR_UNSET,
		.gpiomask       = 0x4000,
		.inputs         = {{
			.name = name_tv_mono,
			.vmux = 1,
			.amux = LINE2,
			.gpio = 0x8000,
			.tv   = 1,
		},{
			.name = name_comp1,
			.vmux = 3,
			.amux = LINE1,
			.gpio = 0x8000,
		},{
			.name = name_svideo,
			.vmux = 6,
			.amux = LINE1,
			.gpio = 0x8000,
		}},
		.radio = {
			.name = name_radio,
			.amux = LINE1,
			.gpio = 0x8000,
		},
		.mute = {
			.name = name_mute,
			.amux = TV,
			.gpio =0x8000,
		}
	},
	[SAA7134_BOARD_AVERMEDIA_STUDIO_307] = {
		/*
		Nickolay V. Shmyrev <nshmyrev@yandex.ru>
		Lots of thanks to Andrey Zolotarev <zolotarev_andrey@mail.ru>
		*/
		.name           = "Avermedia AVerTV Studio 307",
		.audio_clock    = 0x00187de7,
		.tuner_type     = TUNER_PHILIPS_FM1256_IH3,
		.radio_type     = UNSET,
		.tuner_addr	= ADDR_UNSET,
		.radio_addr	= ADDR_UNSET,
		.tda9887_conf   = TDA9887_PRESENT,
		.gpiomask       = 0x03,
		.inputs         = {{
			.name = name_tv,
			.vmux = 1,
			.amux = TV,
			.tv   = 1,
			.gpio = 0x00,
		},{
			.name = name_comp,
			.vmux = 3,
			.amux = LINE1,
			.gpio = 0x02,
		},{
			.name = name_svideo,
			.vmux = 8,
			.amux = LINE1,
			.gpio = 0x02,
		}},
		.radio = {
			.name = name_radio,
			.amux = LINE1,
			.gpio = 0x01,
		},
		.mute  = {
			.name = name_mute,
			.amux = LINE1,
			.gpio = 0x00,
		},
	},
	[SAA7134_BOARD_AVERMEDIA_GO_007_FM] = {
		.name           = "Avermedia AVerTV GO 007 FM",
		.audio_clock    = 0x00187de7,
		.tuner_type     = TUNER_PHILIPS_TDA8290,
		.radio_type     = UNSET,
		.tuner_addr	= ADDR_UNSET,
		.radio_addr	= ADDR_UNSET,
		.gpiomask       = 0x00300003,
		/* .gpiomask       = 0x8c240003, */
		.inputs         = {{
			.name = name_tv,
			.vmux = 1,
			.amux = TV,
			.tv   = 1,
			.gpio = 0x01,
		},{
			.name = name_comp1,
			.vmux = 0,
			.amux = LINE1,
			.gpio = 0x02,
		},{
			.name = name_svideo,
			.vmux = 6,
			.amux = LINE1,
			.gpio = 0x02,
		}},
		.radio = {
			.name = name_radio,
			.amux = TV,
			.gpio = 0x00300001,
		},
		.mute = {
			.name = name_mute,
			.amux = TV,
			.gpio = 0x01,
		},
	},
	[SAA7134_BOARD_AVERMEDIA_CARDBUS] = {
		/* Kees.Blom@cwi.nl */
		.name           = "AVerMedia Cardbus TV/Radio (E500)",
		.audio_clock    = 0x187de7,
		.tuner_type     = TUNER_PHILIPS_TDA8290,
		.radio_type     = UNSET,
		.tuner_addr	= ADDR_UNSET,
		.radio_addr	= ADDR_UNSET,
		.inputs         = {{
			.name = name_tv,
			.vmux = 1,
			.amux = TV,
			.tv   = 1,
		},{
			.name = name_comp1,
			.vmux = 3,
			.amux = LINE2,
		},{
			.name = name_svideo,
			.vmux = 8,
			.amux = LINE1,
		}},
		.radio = {
			.name = name_radio,
			.amux = LINE1,
		},
	},
	[SAA7134_BOARD_AVERMEDIA_CARDBUS_501] = {
		/* Oldrich Jedlicka <oldium.pro@seznam.cz> */
		.name           = "AVerMedia Cardbus TV/Radio (E501R)",
		.audio_clock    = 0x187de7,
		.tuner_type     = TUNER_ALPS_TSBE5_PAL,
		.radio_type     = TUNER_TEA5767,
		.tuner_addr	= 0x61,
		.radio_addr	= 0x60,
		.tda9887_conf   = TDA9887_PRESENT,
		.gpiomask       = 0x08000000,
		.inputs         = { {
			.name = name_tv,
			.vmux = 1,
			.amux = TV,
			.tv   = 1,
			.gpio = 0x08000000,
		}, {
			.name = name_comp1,
			.vmux = 3,
			.amux = LINE1,
			.gpio = 0x08000000,
		}, {
			.name = name_svideo,
			.vmux = 8,
			.amux = LINE1,
			.gpio = 0x08000000,
		} },
		.radio = {
			.name = name_radio,
			.amux = LINE2,
			.gpio = 0x00000000,
		},
	},
	[SAA7134_BOARD_CINERGY400_CARDBUS] = {
		.name           = "Terratec Cinergy 400 mobile",
		.audio_clock    = 0x187de7,
		.tuner_type     = TUNER_ALPS_TSBE5_PAL,
		.radio_type     = UNSET,
		.tuner_addr	= ADDR_UNSET,
		.radio_addr	= ADDR_UNSET,
		.tda9887_conf   = TDA9887_PRESENT,
		.inputs         = {{
			.name = name_tv,
			.vmux = 1,
			.amux = TV,
			.tv   = 1,
		},{
			.name = name_tv_mono,
			.vmux = 1,
			.amux = LINE2,
			.tv   = 1,
		},{
			.name = name_comp1,
			.vmux = 3,
			.amux = LINE1,
		},{
			.name = name_svideo,
			.vmux = 8,
			.amux = LINE1,
		}},
	},
	[SAA7134_BOARD_CINERGY600_MK3] = {
		.name           = "Terratec Cinergy 600 TV MK3",
		.audio_clock    = 0x00200000,
		.tuner_type	= TUNER_PHILIPS_FM1216ME_MK3,
		.radio_type     = UNSET,
		.tuner_addr	= ADDR_UNSET,
		.radio_addr	= ADDR_UNSET,
		.rds_addr 	= 0x10,
		.tda9887_conf   = TDA9887_PRESENT,
		.inputs         = {{
			.name = name_tv,
			.vmux = 1,
			.amux = TV,
			.tv   = 1,
		},{
			.name = name_comp1,
			.vmux = 4,
			.amux = LINE1,
		},{
			.name = name_svideo,
			.vmux = 8,
			.amux = LINE1,
		},{
			.name = name_comp2, /* CVideo over SVideo Connector */
			.vmux = 0,
			.amux = LINE1,
		}},
		.radio = {
			.name = name_radio,
			.amux = LINE2,
		},
	},
	[SAA7134_BOARD_VIDEOMATE_GOLD_PLUS] = {
		/* Dylan Walkden <dylan_walkden@hotmail.com> */
		.name		= "Compro VideoMate Gold+ Pal",
		.audio_clock	= 0x00187de7,
		.tuner_type     = TUNER_PHILIPS_PAL,
		.radio_type     = UNSET,
		.tuner_addr	= ADDR_UNSET,
		.radio_addr	= ADDR_UNSET,
		.gpiomask	= 0x1ce780,
		.inputs		= {{
			.name = name_svideo,
			.vmux = 0,		/* CVideo over SVideo Connector - ok? */
			.amux = LINE1,
			.gpio = 0x008080,
		},{
			.name = name_comp1,
			.vmux = 3,
			.amux = LINE1,
			.gpio = 0x008080,
		},{
			.name = name_tv,
			.vmux = 1,
			.amux = TV,
			.tv   = 1,
			.gpio = 0x008080,
		}},
		.radio = {
			.name = name_radio,
			.amux = LINE2,
			.gpio = 0x80000,
		},
		.mute = {
			.name = name_mute,
			.amux = LINE2,
			.gpio = 0x0c8000,
		},
	},
	[SAA7134_BOARD_PINNACLE_300I_DVBT_PAL] = {
		.name           = "Pinnacle PCTV 300i DVB-T + PAL",
		.audio_clock    = 0x00187de7,
		.tuner_type     = TUNER_MT2032,
		.radio_type     = UNSET,
		.tuner_addr	= ADDR_UNSET,
		.radio_addr	= ADDR_UNSET,
		.tda9887_conf   = TDA9887_PRESENT | TDA9887_INTERCARRIER | TDA9887_PORT2_INACTIVE,
		.mpeg           = SAA7134_MPEG_DVB,
		.inputs         = {{
			.name = name_tv,
			.vmux = 3,
			.amux = TV,
			.tv   = 1,
		},{
			.name = name_comp1,
			.vmux = 0,
			.amux = LINE2,
		},{
			.name = name_comp2,
			.vmux = 1,
			.amux = LINE2,
		},{
			.name = name_svideo,
			.vmux = 8,
			.amux = LINE2,
		}},
	},
	[SAA7134_BOARD_PROVIDEO_PV952] = {
		/* andreas.kretschmer@web.de */
		.name		= "ProVideo PV952",
		.audio_clock	= 0x00187de7,
		.tuner_type	= TUNER_PHILIPS_FM1216ME_MK3,
		.radio_type     = UNSET,
		.tuner_addr	= ADDR_UNSET,
		.radio_addr	= ADDR_UNSET,
		.tda9887_conf   = TDA9887_PRESENT,
		.inputs         = {{
			.name = name_comp1,
			.vmux = 0,
			.amux = LINE1,
		},{
			.name = name_tv,
			.vmux = 1,
			.amux = TV,
			.tv   = 1,
		},{
			.name = name_tv_mono,
			.vmux = 1,
			.amux = LINE2,
			.tv   = 1,
		}},
		.radio = {
			.name = name_radio,
			.amux = LINE2,
		},
	},
	[SAA7134_BOARD_AVERMEDIA_305] = {
		/* much like the "studio" version but without radio
		* and another tuner (sirspiritus@yandex.ru) */
		.name           = "AverMedia AverTV/305",
		.audio_clock    = 0x00187de7,
		.tuner_type     = TUNER_PHILIPS_FQ1216ME,
		.radio_type     = UNSET,
		.tuner_addr	= ADDR_UNSET,
		.radio_addr	= ADDR_UNSET,
		.tda9887_conf   = TDA9887_PRESENT,
		.inputs         = {{
			.name = name_tv,
			.vmux = 1,
			.amux = LINE2,
			.tv   = 1,
		},{
			.name = name_comp1,
			.vmux = 0,
			.amux = LINE2,
		},{
			.name = name_comp2,
			.vmux = 3,
			.amux = LINE2,
		},{
			.name = name_svideo,
			.vmux = 8,
			.amux = LINE2,
		}},
		.mute = {
			.name = name_mute,
			.amux = LINE1,
		},
	},
	[SAA7134_BOARD_FLYDVBTDUO] = {
		/* LifeView FlyDVB-T DUO */
		/* "Nico Sabbi <nsabbi@tiscali.it>  Hartmut Hackmann hartmut.hackmann@t-online.de*/
		.name           = "LifeView FlyDVB-T DUO / MSI TV@nywhere Duo",
		.audio_clock    = 0x00200000,
		.tuner_type     = TUNER_PHILIPS_TDA8290,
		.radio_type     = UNSET,
		.tuner_addr	= ADDR_UNSET,
		.radio_addr	= ADDR_UNSET,
		.gpiomask	= 0x00200000,
		.mpeg           = SAA7134_MPEG_DVB,
		.inputs         = {{
			.name = name_tv,
			.vmux = 1,
			.amux = TV,
			.gpio = 0x200000,	/* GPIO21=High for TV input */
			.tv   = 1,
		},{
			.name = name_comp1,	/* Composite signal on S-Video input */
			.vmux = 0,
			.amux = LINE2,
		},{
			.name = name_comp2,	/* Composite input */
			.vmux = 3,
			.amux = LINE2,
		},{
			.name = name_svideo,	/* S-Video signal on S-Video input */
			.vmux = 8,
			.amux = LINE2,
		}},
		.radio = {
			.name = name_radio,
			.amux = TV,
			.gpio = 0x000000,	/* GPIO21=Low for FM radio antenna */
		},
	},
	[SAA7134_BOARD_PHILIPS_TOUGH] = {
		.name           = "Philips TOUGH DVB-T reference design",
		.tuner_type	= TUNER_ABSENT,
		.audio_clock    = 0x00187de7,
		.radio_type     = UNSET,
		.tuner_addr	= ADDR_UNSET,
		.radio_addr	= ADDR_UNSET,
		.mpeg           = SAA7134_MPEG_DVB,
		.inputs = {{
			.name   = name_comp1,
			.vmux   = 0,
			.amux   = LINE1,
		},{
			.name   = name_svideo,
			.vmux   = 8,
			.amux   = LINE1,
		}},
	},
	[SAA7134_BOARD_AVERMEDIA_307] = {
		/*
		Davydov Vladimir <vladimir@iqmedia.com>
		*/
		.name           = "Avermedia AVerTV 307",
		.audio_clock    = 0x00187de7,
		.tuner_type     = TUNER_PHILIPS_FQ1216ME,
		.radio_type     = UNSET,
		.tuner_addr	= ADDR_UNSET,
		.radio_addr	= ADDR_UNSET,
		.tda9887_conf   = TDA9887_PRESENT,
		.inputs         = {{
			.name = name_tv,
			.vmux = 1,
			.amux = TV,
			.tv   = 1,
		},{
			.name = name_comp1,
			.vmux = 0,
			.amux = LINE1,
		},{
			.name = name_comp2,
			.vmux = 3,
			.amux = LINE1,
		},{
			.name = name_svideo,
			.vmux = 8,
			.amux = LINE1,
		}},
	},
	[SAA7134_BOARD_ADS_INSTANT_TV] = {
		.name           = "ADS Tech Instant TV (saa7135)",
		.audio_clock    = 0x00187de7,
		.tuner_type     = TUNER_PHILIPS_TDA8290,
		.radio_type     = UNSET,
		.tuner_addr	= ADDR_UNSET,
		.radio_addr	= ADDR_UNSET,
		.inputs         = {{
			.name = name_tv,
			.vmux = 1,
			.amux = TV,
			.tv   = 1,
		},{
			.name = name_comp1,
			.vmux = 3,
			.amux = LINE2,
		},{
			.name = name_svideo,
			.vmux = 8,
			.amux = LINE2,
		}},
	},
	[SAA7134_BOARD_KWORLD_VSTREAM_XPERT] = {
		.name           = "Kworld/Tevion V-Stream Xpert TV PVR7134",
		.audio_clock    = 0x00187de7,
		.tuner_type     = TUNER_PHILIPS_PAL_I,
		.radio_type     = UNSET,
		.tuner_addr	= ADDR_UNSET,
		.radio_addr	= ADDR_UNSET,
		.gpiomask	= 0x0700,
		.inputs = {{
			.name   = name_tv,
			.vmux   = 1,
			.amux   = TV,
			.tv     = 1,
			.gpio   = 0x000,
		},{
			.name   = name_comp1,
			.vmux   = 3,
			.amux   = LINE1,
			.gpio   = 0x200,		/* gpio by DScaler */
		},{
			.name   = name_svideo,
			.vmux   = 0,
			.amux   = LINE1,
			.gpio   = 0x200,
		}},
		.radio = {
			.name   = name_radio,
			.amux   = LINE1,
			.gpio   = 0x100,
		},
		.mute  = {
			.name = name_mute,
			.amux = TV,
			.gpio = 0x000,
		},
	},
	[SAA7134_BOARD_FLYDVBT_DUO_CARDBUS] = {
		.name		= "LifeView/Typhoon/Genius FlyDVB-T Duo Cardbus",
		.audio_clock    = 0x00200000,
		.tuner_type     = TUNER_PHILIPS_TDA8290,
		.radio_type     = UNSET,
		.tuner_addr	= ADDR_UNSET,
		.radio_addr	= ADDR_UNSET,
		.mpeg           = SAA7134_MPEG_DVB,
		.gpiomask	= 0x00200000,
		.inputs         = {{
			.name = name_tv,
			.vmux = 1,
			.amux = TV,
			.gpio = 0x200000,	/* GPIO21=High for TV input */
			.tv   = 1,
		},{
			.name = name_svideo,	/* S-Video signal on S-Video input */
			.vmux = 8,
			.amux = LINE2,
		},{
			.name = name_comp1,	/* Composite signal on S-Video input */
			.vmux = 0,
			.amux = LINE2,
		},{
			.name = name_comp2,	/* Composite input */
			.vmux = 3,
			.amux = LINE2,
		}},
		.radio = {
			.name = name_radio,
			.amux = TV,
			.gpio = 0x000000,	/* GPIO21=Low for FM radio antenna */
		},
	},
	[SAA7134_BOARD_VIDEOMATE_TV_GOLD_PLUSII] = {
		.name           = "Compro VideoMate TV Gold+II",
		.audio_clock    = 0x002187de7,
		.tuner_type     = TUNER_LG_PAL_NEW_TAPC,
		.radio_type     = TUNER_TEA5767,
		.tuner_addr     = 0x63,
		.radio_addr     = 0x60,
		.gpiomask       = 0x8c1880,
		.inputs         = {{
			.name = name_svideo,
			.vmux = 0,
			.amux = LINE1,
			.gpio = 0x800800,
		},{
			.name = name_comp1,
			.vmux = 3,
			.amux = LINE1,
			.gpio = 0x801000,
		},{
			.name = name_tv,
			.vmux = 1,
			.amux = TV,
			.tv   = 1,
			.gpio = 0x800000,
		}},
		.radio = {
			.name = name_radio,
			.amux = TV,
			.gpio = 0x880000,
		},
		.mute = {
			.name = name_mute,
			.amux = LINE2,
			.gpio = 0x840000,
		},
	},
	[SAA7134_BOARD_KWORLD_XPERT] = {
		/*
		FIXME:
		- Remote control doesn't initialize properly.
		- Audio volume starts muted,
		then gradually increases after channel change.
		- Overlay scaling problems (application error?)
		- Composite S-Video untested.
		From: Konrad Rzepecki <hannibal@megapolis.pl>
		*/
		.name           = "Kworld Xpert TV PVR7134",
		.audio_clock    = 0x00187de7,
		.tuner_type     = TUNER_TENA_9533_DI,
		.radio_type     = TUNER_TEA5767,
		.tuner_addr	= 0x61,
		.radio_addr	= 0x60,
		.gpiomask	= 0x0700,
		.inputs = {{
			.name   = name_tv,
			.vmux   = 1,
			.amux   = TV,
			.tv     = 1,
			.gpio   = 0x000,
		},{
			.name   = name_comp1,
			.vmux   = 3,
			.amux   = LINE1,
			.gpio   = 0x200,		/* gpio by DScaler */
		},{
			.name   = name_svideo,
			.vmux   = 0,
			.amux   = LINE1,
			.gpio   = 0x200,
		}},
		.radio = {
			.name   = name_radio,
			.amux   = LINE1,
			.gpio   = 0x100,
		},
		.mute = {
			.name = name_mute,
			.amux = TV,
			.gpio = 0x000,
		},
	},
	[SAA7134_BOARD_FLYTV_DIGIMATRIX] = {
		.name		= "FlyTV mini Asus Digimatrix",
		.audio_clock	= 0x00200000,
		.tuner_type	= TUNER_LG_TALN,
		.radio_type     = UNSET,
		.tuner_addr	= ADDR_UNSET,
		.radio_addr	= ADDR_UNSET,
		.inputs         = {{
			.name = name_tv,
			.vmux = 1,
			.amux = TV,
			.tv   = 1,
		},{
			.name = name_tv_mono,
			.vmux = 1,
			.amux = LINE2,
			.tv   = 1,
		},{
			.name = name_comp1,
			.vmux = 0,
			.amux = LINE2,
		},{
			.name = name_comp2,
			.vmux = 3,
			.amux = LINE2,
		},{
			.name = name_svideo,
			.vmux = 8,
			.amux = LINE2,
		}},
		.radio = {
			.name = name_radio,		/* radio unconfirmed */
			.amux = LINE2,
		},
	},
	[SAA7134_BOARD_KWORLD_TERMINATOR] = {
		/* Kworld V-Stream Studio TV Terminator */
		/* "James Webb <jrwebb@qwest.net> */
		.name           = "V-Stream Studio TV Terminator",
		.audio_clock    = 0x00187de7,
		.tuner_type     = TUNER_PHILIPS_TDA8290,
		.radio_type     = UNSET,
		.tuner_addr     = ADDR_UNSET,
		.radio_addr     = ADDR_UNSET,
		.gpiomask       = 1 << 21,
		.inputs         = {{
			.name = name_tv,
			.vmux = 1,
			.amux = TV,
			.gpio = 0x0000000,
			.tv   = 1,
		},{
			.name = name_comp1,     /* Composite input */
			.vmux = 3,
			.amux = LINE2,
			.gpio = 0x0000000,
		},{
			.name = name_svideo,    /* S-Video input */
			.vmux = 8,
			.amux = LINE2,
			.gpio = 0x0000000,
		}},
		.radio = {
			.name = name_radio,
			.amux = TV,
			.gpio = 0x0200000,
		},
	},
	[SAA7134_BOARD_YUAN_TUN900] = {
		/* FIXME:
		 * S-Video and composite sources untested.
		 * Radio not working.
		 * Remote control not yet implemented.
		 * From : codemaster@webgeeks.be */
		.name           = "Yuan TUN-900 (saa7135)",
		.audio_clock    = 0x00187de7,
		.tuner_type     = TUNER_PHILIPS_TDA8290,
		.radio_type     = UNSET,
		.tuner_addr= ADDR_UNSET,
		.radio_addr= ADDR_UNSET,
		.gpiomask       = 0x00010003,
		.inputs         = {{
			.name = name_tv,
			.vmux = 1,
			.amux = TV,
			.tv   = 1,
			.gpio = 0x01,
		},{
			.name = name_comp1,
			.vmux = 0,
			.amux = LINE2,
			.gpio = 0x02,
		},{
			.name = name_svideo,
			.vmux = 6,
			.amux = LINE2,
			.gpio = 0x02,
		}},
		.radio = {
			.name = name_radio,
			.amux = LINE1,
			.gpio = 0x00010003,
		},
		.mute = {
			.name = name_mute,
			.amux = TV,
			.gpio = 0x01,
		},
	},
	[SAA7134_BOARD_BEHOLD_409FM] = {
		/* <http://tuner.beholder.ru>, Sergey <skiv@orel.ru> */
		/*       Beholder Intl. Ltd. 2008      */
		/*Dmitry Belimov <d.belimov@gmail.com> */
		.name           = "Beholder BeholdTV 409 FM",
		.audio_clock    = 0x00187de7,
		.tuner_type     = TUNER_PHILIPS_FM1216ME_MK3,
		.radio_type     = UNSET,
		.tuner_addr     = ADDR_UNSET,
		.radio_addr     = ADDR_UNSET,
		.tda9887_conf   = TDA9887_PRESENT,
		.gpiomask       = 0x00008000,
		.inputs         = {{
			  .name = name_tv,
			  .vmux = 3,
			  .amux = TV,
			  .tv   = 1,
		},{
			  .name = name_comp1,
			  .vmux = 1,
			  .amux = LINE1,
		},{
			  .name = name_svideo,
			  .vmux = 8,
			  .amux = LINE1,
		}},
		.radio = {
			  .name = name_radio,
			  .amux = LINE2,
		},
	},
	[SAA7134_BOARD_GOTVIEW_7135] = {
		/* Mike Baikov <mike@baikov.com> */
		/* Andrey Cvetcov <ays14@yandex.ru> */
		.name            = "GoTView 7135 PCI",
		.audio_clock     = 0x00187de7,
		.tuner_type      = TUNER_PHILIPS_FM1216ME_MK3,
		.radio_type      = UNSET,
		.tuner_addr      = ADDR_UNSET,
		.radio_addr      = ADDR_UNSET,
		.tda9887_conf    = TDA9887_PRESENT,
		.gpiomask        = 0x00200003,
		.inputs          = {{
			.name = name_tv,
			.vmux = 1,
			.amux = TV,
			.tv   = 1,
			.gpio = 0x00200003,
		},{
			.name = name_tv_mono,
			.vmux = 1,
			.amux = LINE2,
			.gpio = 0x00200003,
		},{
			.name = name_comp1,
			.vmux = 3,
			.amux = LINE1,
			.gpio = 0x00200003,
		},{
			.name = name_svideo,
			.vmux = 8,
			.amux = LINE1,
			.gpio = 0x00200003,
		}},
		.radio = {
			.name = name_radio,
			.amux = LINE2,
			.gpio = 0x00200003,
		},
		.mute = {
			.name = name_mute,
			.amux = TV,
			.gpio = 0x00200003,
		},
	},
	[SAA7134_BOARD_PHILIPS_EUROPA] = {
		.name           = "Philips EUROPA V3 reference design",
		.audio_clock    = 0x00187de7,
		.tuner_type     = TUNER_PHILIPS_TD1316,
		.radio_type     = UNSET,
		.tuner_addr	= 0x61,
		.radio_addr	= ADDR_UNSET,
		.tda9887_conf   = TDA9887_PRESENT | TDA9887_PORT1_ACTIVE,
		.mpeg           = SAA7134_MPEG_DVB,
		.inputs = {{
			.name   = name_tv,
			.vmux   = 3,
			.amux   = TV,
			.tv     = 1,
		},{
			.name   = name_comp1,
			.vmux   = 0,
			.amux   = LINE2,
		},{
			.name   = name_svideo,
			.vmux   = 8,
			.amux   = LINE2,
		}},
	},
	[SAA7134_BOARD_VIDEOMATE_DVBT_300] = {
		.name           = "Compro Videomate DVB-T300",
		.audio_clock    = 0x00187de7,
		.tuner_type     = TUNER_PHILIPS_TD1316,
		.radio_type     = UNSET,
		.tuner_addr	= 0x61,
		.radio_addr	= ADDR_UNSET,
		.tda9887_conf   = TDA9887_PRESENT | TDA9887_PORT1_ACTIVE,
		.mpeg           = SAA7134_MPEG_DVB,
		.inputs = {{
			.name   = name_tv,
			.vmux   = 3,
			.amux   = TV,
			.tv     = 1,
		},{
			.name   = name_comp1,
			.vmux   = 1,
			.amux   = LINE2,
		},{
			.name   = name_svideo,
			.vmux   = 8,
			.amux   = LINE2,
		}},
	},
	[SAA7134_BOARD_VIDEOMATE_DVBT_200] = {
		.name           = "Compro Videomate DVB-T200",
		.tuner_type	= TUNER_ABSENT,
		.audio_clock    = 0x00187de7,
		.radio_type     = UNSET,
		.tuner_addr	= ADDR_UNSET,
		.radio_addr	= ADDR_UNSET,
		.mpeg           = SAA7134_MPEG_DVB,
		.inputs = {{
			.name   = name_comp1,
			.vmux   = 0,
			.amux   = LINE1,
		},{
			.name   = name_svideo,
			.vmux   = 8,
			.amux   = LINE1,
		}},
	},
	[SAA7134_BOARD_RTD_VFG7350] = {
		.name		= "RTD Embedded Technologies VFG7350",
		.audio_clock	= 0x00200000,
		.tuner_type	= TUNER_ABSENT,
		.radio_type	= UNSET,
		.tuner_addr	= ADDR_UNSET,
		.radio_addr	= ADDR_UNSET,
		.empress_addr 	= 0x21,
		.inputs		= {{
			.name   = "Composite 0",
			.vmux   = 0,
			.amux   = LINE1,
		},{
			.name   = "Composite 1",
			.vmux   = 1,
			.amux   = LINE2,
		},{
			.name   = "Composite 2",
			.vmux   = 2,
			.amux   = LINE1,
		},{
			.name   = "Composite 3",
			.vmux   = 3,
			.amux   = LINE2,
		},{
			.name   = "S-Video 0",
			.vmux   = 8,
			.amux   = LINE1,
		},{
			.name   = "S-Video 1",
			.vmux   = 9,
			.amux   = LINE2,
		}},
		.mpeg           = SAA7134_MPEG_EMPRESS,
		.video_out      = CCIR656,
		.vid_port_opts  = ( SET_T_CODE_POLARITY_NON_INVERTED |
				    SET_CLOCK_NOT_DELAYED |
				    SET_CLOCK_INVERTED |
				    SET_VSYNC_OFF ),
	},
	[SAA7134_BOARD_RTD_VFG7330] = {
		.name		= "RTD Embedded Technologies VFG7330",
		.audio_clock	= 0x00200000,
		.tuner_type	= TUNER_ABSENT,
		.radio_type	= UNSET,
		.tuner_addr	= ADDR_UNSET,
		.radio_addr	= ADDR_UNSET,
		.inputs		= {{
			.name   = "Composite 0",
			.vmux   = 0,
			.amux   = LINE1,
		},{
			.name   = "Composite 1",
			.vmux   = 1,
			.amux   = LINE2,
		},{
			.name   = "Composite 2",
			.vmux   = 2,
			.amux   = LINE1,
		},{
			.name   = "Composite 3",
			.vmux   = 3,
			.amux   = LINE2,
		},{
			.name   = "S-Video 0",
			.vmux   = 8,
			.amux   = LINE1,
		},{
			.name   = "S-Video 1",
			.vmux   = 9,
			.amux   = LINE2,
		}},
	},
	[SAA7134_BOARD_FLYTVPLATINUM_MINI2] = {
		.name           = "LifeView FlyTV Platinum Mini2",
		.audio_clock    = 0x00200000,
		.tuner_type     = TUNER_PHILIPS_TDA8290,
		.radio_type     = UNSET,
		.tuner_addr	= ADDR_UNSET,
		.radio_addr	= ADDR_UNSET,

		.inputs         = {{
			.name = name_tv,
			.vmux = 1,
			.amux = TV,
			.tv   = 1,
		},{
			.name = name_comp1,     /* Composite signal on S-Video input */
			.vmux = 0,
			.amux = LINE2,
		},{
			.name = name_comp2,	/* Composite input */
			.vmux = 3,
			.amux = LINE2,
		},{
			.name = name_svideo,
			.vmux = 8,
			.amux = LINE2,
		}},
	},
	[SAA7134_BOARD_AVERMEDIA_AVERTVHD_A180] = {
		/* Michael Krufky <mkrufky@m1k.net>
		 * Uses Alps Electric TDHU2, containing NXT2004 ATSC Decoder
		 * AFAIK, there is no analog demod, thus,
		 * no support for analog television.
		 */
		.name           = "AVerMedia AVerTVHD MCE A180",
		.audio_clock    = 0x00187de7,
		.tuner_type     = TUNER_ABSENT,
		.radio_type     = UNSET,
		.tuner_addr     = ADDR_UNSET,
		.radio_addr     = ADDR_UNSET,
		.mpeg           = SAA7134_MPEG_DVB,
		.inputs         = {{
			.name = name_comp1,
			.vmux = 3,
			.amux = LINE2,
		},{
			.name = name_svideo,
			.vmux = 8,
			.amux = LINE2,
		}},
	},
	[SAA7134_BOARD_MONSTERTV_MOBILE] = {
		.name           = "SKNet MonsterTV Mobile",
		.audio_clock    = 0x00187de7,
		.tuner_type     = TUNER_PHILIPS_TDA8290,
		.radio_type     = UNSET,
		.tuner_addr	= ADDR_UNSET,
		.radio_addr	= ADDR_UNSET,

		.inputs         = {{
			  .name = name_tv,
			  .vmux = 1,
			  .amux = TV,
			  .tv   = 1,
		},{
			  .name = name_comp1,
			  .vmux = 3,
			  .amux = LINE1,
		},{
			  .name = name_svideo,
			  .vmux = 6,
			  .amux = LINE1,
		}},
	},
	[SAA7134_BOARD_PINNACLE_PCTV_110i] = {
	       .name           = "Pinnacle PCTV 40i/50i/110i (saa7133)",
		.audio_clock    = 0x00187de7,
		.tuner_type     = TUNER_PHILIPS_TDA8290,
		.radio_type     = UNSET,
		.tuner_addr     = ADDR_UNSET,
		.radio_addr     = ADDR_UNSET,
		.gpiomask       = 0x080200000,
		.inputs         = { {
			.name = name_tv,
			.vmux = 4,
			.amux = TV,
			.tv   = 1,
		}, {
			.name = name_comp1,
			.vmux = 1,
			.amux = LINE2,
		}, {
			.name = name_comp2,
			.vmux = 0,
			.amux = LINE2,
		}, {
			.name = name_svideo,
			.vmux = 8,
			.amux = LINE2,
		} },
		.radio = {
			.name = name_radio,
			.amux = TV,
			.gpio = 0x0200000,
		},
	},
	[SAA7134_BOARD_ASUSTeK_P7131_DUAL] = {
		.name           = "ASUSTeK P7131 Dual",
		.audio_clock    = 0x00187de7,
		.tuner_type     = TUNER_PHILIPS_TDA8290,
		.radio_type     = UNSET,
		.tuner_addr	= ADDR_UNSET,
		.radio_addr	= ADDR_UNSET,
		.gpiomask	= 1 << 21,
		.mpeg           = SAA7134_MPEG_DVB,
		.inputs         = {{
			.name = name_tv,
			.vmux = 1,
			.amux = TV,
			.tv   = 1,
			.gpio = 0x0000000,
		},{
			.name = name_comp1,
			.vmux = 3,
			.amux = LINE2,
			.gpio = 0x0200000,
		},{
			.name = name_comp2,
			.vmux = 0,
			.amux = LINE2,
			.gpio = 0x0200000,
		},{
			.name = name_svideo,
			.vmux = 8,
			.amux = LINE2,
			.gpio = 0x0200000,
		}},
		.radio = {
			.name = name_radio,
			.amux = TV,
			.gpio = 0x0200000,
		},
	},
	[SAA7134_BOARD_SEDNA_PC_TV_CARDBUS] = {
		/* Paul Tom Zalac <pzalac@gmail.com> */
		/* Pavel Mihaylov <bin@bash.info> */
		.name           = "Sedna/MuchTV PC TV Cardbus TV/Radio (ITO25 Rev:2B)",
				/* Sedna/MuchTV (OEM) Cardbus TV Tuner */
		.audio_clock    = 0x00187de7,
		.tuner_type     = TUNER_PHILIPS_TDA8290,
		.radio_type     = UNSET,
		.tuner_addr     = ADDR_UNSET,
		.radio_addr     = ADDR_UNSET,
		.gpiomask       = 0xe880c0,
		.inputs         = {{
			.name = name_tv,
			.vmux = 3,
			.amux = TV,
			.tv   = 1,
		},{
			.name = name_comp1,
			.vmux = 1,
			.amux = LINE1,
		},{
			.name = name_svideo,
			.vmux = 6,
			.amux = LINE1,
		}},
		.radio = {
			.name = name_radio,
			.amux = LINE2,
		},
	},
	[SAA7134_BOARD_ASUSTEK_DIGIMATRIX_TV] = {
		/* "Cyril Lacoux (Yack)" <clacoux@ifeelgood.org> */
		.name           = "ASUS Digimatrix TV",
		.audio_clock    = 0x00200000,
		.tuner_type     = TUNER_PHILIPS_FQ1216ME,
		.tda9887_conf   = TDA9887_PRESENT,
		.radio_type     = UNSET,
		.tuner_addr     = ADDR_UNSET,
		.radio_addr     = ADDR_UNSET,
		.inputs         = {{
			.name = name_tv,
			.vmux = 1,
			.amux = TV,
			.tv   = 1,
		},{
			.name = name_comp1,
			.vmux = 3,
			.amux = LINE1,
		},{
			.name = name_svideo,
			.vmux = 8,
			.amux = LINE1,
		}},
	},
	[SAA7134_BOARD_PHILIPS_TIGER] = {
		.name           = "Philips Tiger reference design",
		.audio_clock    = 0x00187de7,
		.tuner_type     = TUNER_PHILIPS_TDA8290,
		.radio_type     = UNSET,
		.tuner_addr	= ADDR_UNSET,
		.radio_addr	= ADDR_UNSET,
		.tuner_config   = 0,
		.mpeg           = SAA7134_MPEG_DVB,
		.gpiomask       = 0x0200000,
		.inputs = {{
			.name   = name_tv,
			.vmux   = 1,
			.amux   = TV,
			.tv     = 1,
		},{
			.name   = name_comp1,
			.vmux   = 3,
			.amux   = LINE1,
		},{
			.name   = name_svideo,
			.vmux   = 8,
			.amux   = LINE1,
		}},
		.radio = {
			.name   = name_radio,
			.amux   = TV,
			.gpio   = 0x0200000,
		},
	},
	[SAA7134_BOARD_MSI_TVATANYWHERE_PLUS] = {
		.name           = "MSI TV@Anywhere plus",
		.audio_clock    = 0x00187de7,
		.tuner_type     = TUNER_PHILIPS_TDA8290,
		.radio_type     = UNSET,
		.tuner_addr	= ADDR_UNSET,
		.radio_addr	= ADDR_UNSET,
		.gpiomask       = 1 << 21,
		.inputs = {{
			.name   = name_tv,
			.vmux   = 1,
			.amux   = TV,
			.tv     = 1,
		},{
			.name   = name_comp1,
			.vmux   = 3,
			.amux   = LINE2,	/* unconfirmed, taken from Philips driver */
		},{
			.name   = name_comp2,
			.vmux   = 0,		/* untested, Composite over S-Video */
			.amux   = LINE2,
		},{
			.name   = name_svideo,
			.vmux   = 8,
			.amux   = LINE2,
		}},
		.radio = {
			.name   = name_radio,
			.amux   = TV,
			.gpio   = 0x0200000,
		},
	},
	[SAA7134_BOARD_CINERGY250PCI] = {
		/* remote-control does not work. The signal about a
		   key press comes in via gpio, but the key code
		   doesn't. Neither does it have an i2c remote control
		   interface. */
		.name           = "Terratec Cinergy 250 PCI TV",
		.audio_clock    = 0x00187de7,
		.tuner_type     = TUNER_PHILIPS_TDA8290,
		.radio_type     = UNSET,
		.tuner_addr	= ADDR_UNSET,
		.radio_addr	= ADDR_UNSET,
		.gpiomask       = 0x80200000,
		.inputs         = {{
			.name = name_tv,
			.vmux = 1,
			.amux = TV,
			.tv   = 1,
		},{
			.name = name_svideo,  /* NOT tested */
			.vmux = 8,
			.amux = LINE1,
		}},
		.radio = {
			.name   = name_radio,
			.amux   = TV,
			.gpio   = 0x0200000,
		},
	},
	[SAA7134_BOARD_FLYDVB_TRIO] = {
		/* LifeView LR319 FlyDVB Trio */
		/* Peter Missel <peter.missel@onlinehome.de> */
		.name           = "LifeView FlyDVB Trio",
		.audio_clock    = 0x00200000,
		.tuner_type     = TUNER_PHILIPS_TDA8290,
		.radio_type     = UNSET,
		.tuner_addr	= ADDR_UNSET,
		.radio_addr	= ADDR_UNSET,
		.gpiomask	= 0x00200000,
		.mpeg           = SAA7134_MPEG_DVB,
		.inputs         = {{
			.name = name_tv,	/* Analog broadcast/cable TV */
			.vmux = 1,
			.amux = TV,
			.gpio = 0x200000,	/* GPIO21=High for TV input */
			.tv   = 1,
		},{
			.name = name_svideo,	/* S-Video signal on S-Video input */
			.vmux = 8,
			.amux = LINE2,
		},{
			.name = name_comp1,	/* Composite signal on S-Video input */
			.vmux = 0,
			.amux = LINE2,
		},{
			.name = name_comp2,	/* Composite input */
			.vmux = 3,
			.amux = LINE2,
		}},
		.radio = {
			.name = name_radio,
			.amux = TV,
			.gpio = 0x000000,	/* GPIO21=Low for FM radio antenna */
		},
	},
	[SAA7134_BOARD_AVERMEDIA_777] = {
		.name           = "AverTV DVB-T 777",
		.audio_clock    = 0x00187de7,
		.tuner_type     = TUNER_ABSENT,
		.radio_type     = UNSET,
		.tuner_addr	= ADDR_UNSET,
		.radio_addr	= ADDR_UNSET,
		.mpeg           = SAA7134_MPEG_DVB,
		.inputs = {{
			.name   = name_comp1,
			.vmux   = 1,
			.amux   = LINE1,
		},{
			.name   = name_svideo,
			.vmux   = 8,
			.amux   = LINE1,
		}},
	},
	[SAA7134_BOARD_FLYDVBT_LR301] = {
		/* LifeView FlyDVB-T */
		/* Giampiero Giancipoli <gianci@libero.it> */
		.name           = "LifeView FlyDVB-T / Genius VideoWonder DVB-T",
		.audio_clock    = 0x00200000,
		.tuner_type     = TUNER_ABSENT,
		.radio_type     = UNSET,
		.tuner_addr	= ADDR_UNSET,
		.radio_addr	= ADDR_UNSET,
		.mpeg           = SAA7134_MPEG_DVB,
		.inputs         = {{
			.name = name_comp1,	/* Composite input */
			.vmux = 3,
			.amux = LINE2,
		},{
			.name = name_svideo,	/* S-Video signal on S-Video input */
			.vmux = 8,
			.amux = LINE2,
		}},
	},
	[SAA7134_BOARD_ADS_DUO_CARDBUS_PTV331] = {
		.name           = "ADS Instant TV Duo Cardbus PTV331",
		.audio_clock    = 0x00200000,
		.tuner_type     = TUNER_PHILIPS_TDA8290,
		.radio_type     = UNSET,
		.tuner_addr	= ADDR_UNSET,
		.radio_addr	= ADDR_UNSET,
		.mpeg           = SAA7134_MPEG_DVB,
		.gpiomask       = 0x00600000, /* Bit 21 0=Radio, Bit 22 0=TV */
		.inputs = {{
			.name   = name_tv,
			.vmux   = 1,
			.amux   = TV,
			.tv     = 1,
			.gpio   = 0x00200000,
		}},
	},
	[SAA7134_BOARD_TEVION_DVBT_220RF] = {
		.name           = "Tevion/KWorld DVB-T 220RF",
		.audio_clock    = 0x00187de7,
		.tuner_type     = TUNER_PHILIPS_TDA8290,
		.radio_type     = UNSET,
		.tuner_addr     = ADDR_UNSET,
		.radio_addr     = ADDR_UNSET,
		.mpeg           = SAA7134_MPEG_DVB,
		.gpiomask       = 1 << 21,
		.inputs = {{
			.name   = name_tv,
			.vmux   = 1,
			.amux   = TV,
			.tv     = 1,
		},{
			.name   = name_comp1,
			.vmux   = 3,
			.amux   = LINE1,
		},{
			.name   = name_comp2,
			.vmux   = 0,
			.amux   = LINE1,
		},{
			.name   = name_svideo,
			.vmux   = 8,
			.amux   = LINE1,
		}},
		.radio = {
			.name   = name_radio,
			.amux   = TV,
			.gpio   = 0x0200000,
		},
	},
	[SAA7134_BOARD_KWORLD_DVBT_210] = {
		.name           = "KWorld DVB-T 210",
		.audio_clock    = 0x00187de7,
		.tuner_type     = TUNER_PHILIPS_TDA8290,
		.radio_type     = UNSET,
		.tuner_addr	= ADDR_UNSET,
		.radio_addr	= ADDR_UNSET,
		.mpeg           = SAA7134_MPEG_DVB,
		.gpiomask       = 1 << 21,
		.inputs = {{
			.name   = name_tv,
			.vmux   = 1,
			.amux   = TV,
			.tv     = 1,
		},{
			.name   = name_comp1,
			.vmux   = 3,
			.amux   = LINE1,
		},{
			.name   = name_svideo,
			.vmux   = 8,
			.amux   = LINE1,
		}},
		.radio = {
			.name   = name_radio,
			.amux   = TV,
			.gpio   = 0x0200000,
		},
	},
	[SAA7134_BOARD_KWORLD_ATSC110] = {
		.name           = "Kworld ATSC110/115",
		.audio_clock    = 0x00187de7,
		.tuner_type     = TUNER_PHILIPS_TUV1236D,
		.radio_type     = UNSET,
		.tuner_addr     = ADDR_UNSET,
		.radio_addr     = ADDR_UNSET,
		.tda9887_conf   = TDA9887_PRESENT,
		.mpeg           = SAA7134_MPEG_DVB,
		.inputs         = {{
			.name = name_tv,
			.vmux = 1,
			.amux = TV,
			.tv   = 1,
		},{
			.name = name_comp1,
			.vmux = 3,
			.amux = LINE2,
		},{
			.name = name_svideo,
			.vmux = 8,
			.amux = LINE2,
		}},
	},
	[SAA7134_BOARD_AVERMEDIA_A169_B] = {
		/* AVerMedia A169  */
		/* Rickard Osser <ricky@osser.se>  */
		/* This card has two saa7134 chips on it,
		   but only one of them is currently working. */
		.name		= "AVerMedia A169 B",
		.audio_clock    = 0x02187de7,
		.tuner_type	= TUNER_LG_TALN,
		.radio_type     = UNSET,
		.tuner_addr	= ADDR_UNSET,
		.radio_addr	= ADDR_UNSET,
		.tda9887_conf   = TDA9887_PRESENT,
		.gpiomask       = 0x0a60000,
	},
	[SAA7134_BOARD_AVERMEDIA_A169_B1] = {
		/* AVerMedia A169 */
		/* Rickard Osser <ricky@osser.se> */
		.name		= "AVerMedia A169 B1",
		.audio_clock    = 0x02187de7,
		.tuner_type	= TUNER_LG_TALN,
		.radio_type     = UNSET,
		.tuner_addr	= ADDR_UNSET,
		.radio_addr	= ADDR_UNSET,
		.tda9887_conf   = TDA9887_PRESENT,
		.gpiomask       = 0xca60000,
		.inputs         = {{
			.name = name_tv,
			.vmux = 4,
			.amux = TV,
			.tv   = 1,
			.gpio = 0x04a61000,
		},{
			.name = name_comp2,  /*  Composite SVIDEO (B/W if signal is carried with SVIDEO) */
			.vmux = 1,
			.amux = LINE2,
		},{
			.name = name_svideo,
			.vmux = 9,           /* 9 is correct as S-VIDEO1 according to a169.inf! */
			.amux = LINE1,
		}},
	},
	[SAA7134_BOARD_MD7134_BRIDGE_2] = {
		/* The second saa7134 on this card only serves as DVB-S host bridge */
		.name           = "Medion 7134 Bridge #2",
		.audio_clock    = 0x00187de7,
		.radio_type     = UNSET,
		.tuner_addr	= ADDR_UNSET,
		.radio_addr	= ADDR_UNSET,
		.mpeg           = SAA7134_MPEG_DVB,
	},
	[SAA7134_BOARD_FLYDVBT_HYBRID_CARDBUS] = {
		.name		= "LifeView FlyDVB-T Hybrid Cardbus/MSI TV @nywhere A/D NB",
		.audio_clock    = 0x00200000,
		.tuner_type     = TUNER_PHILIPS_TDA8290,
		.radio_type     = UNSET,
		.tuner_addr	= ADDR_UNSET,
		.radio_addr	= ADDR_UNSET,
		.mpeg           = SAA7134_MPEG_DVB,
		.gpiomask       = 0x00600000, /* Bit 21 0=Radio, Bit 22 0=TV */
		.inputs         = {{
			.name = name_tv,
			.vmux = 1,
			.amux = TV,
			.gpio = 0x200000,	/* GPIO21=High for TV input */
			.tv   = 1,
		},{
			.name = name_svideo,	/* S-Video signal on S-Video input */
			.vmux = 8,
			.amux = LINE2,
		},{
			.name = name_comp1,	/* Composite signal on S-Video input */
			.vmux = 0,
			.amux = LINE2,
		},{
			.name = name_comp2,	/* Composite input */
			.vmux = 3,
			.amux = LINE2,
		}},
		.radio = {
			.name = name_radio,
			.amux = TV,
			.gpio = 0x000000,	/* GPIO21=Low for FM radio antenna */
		},
	},
	[SAA7134_BOARD_FLYVIDEO3000_NTSC] = {
		/* "Zac Bowling" <zac@zacbowling.com> */
		.name           = "LifeView FlyVIDEO3000 (NTSC)",
		.audio_clock    = 0x00200000,
		.tuner_type     = TUNER_PHILIPS_NTSC,
		.radio_type     = UNSET,
		.tuner_addr     = ADDR_UNSET,
		.radio_addr     = ADDR_UNSET,

		.gpiomask       = 0xe000,
		.inputs         = {{
			.name = name_tv,
			.vmux = 1,
			.amux = TV,
			.gpio = 0x8000,
			.tv   = 1,
		},{
			.name = name_tv_mono,
			.vmux = 1,
			.amux = LINE2,
			.gpio = 0x0000,
			.tv   = 1,
		},{
			.name = name_comp1,
			.vmux = 0,
			.amux = LINE2,
			.gpio = 0x4000,
		},{
			.name = name_comp2,
			.vmux = 3,
			.amux = LINE2,
			.gpio = 0x4000,
		},{
			.name = name_svideo,
			.vmux = 8,
			.amux = LINE2,
			.gpio = 0x4000,
		}},
		.radio = {
			.name = name_radio,
			.amux = LINE2,
			.gpio = 0x2000,
		},
			.mute = {
			.name = name_mute,
			.amux = TV,
			.gpio = 0x8000,
		},
	},
	[SAA7134_BOARD_MEDION_MD8800_QUADRO] = {
		.name           = "Medion Md8800 Quadro",
		.audio_clock    = 0x00187de7,
		.tuner_type     = TUNER_PHILIPS_TDA8290,
		.radio_type     = UNSET,
		.tuner_addr     = ADDR_UNSET,
		.radio_addr     = ADDR_UNSET,
		.mpeg           = SAA7134_MPEG_DVB,
		.inputs = {{
			.name   = name_tv,
			.vmux   = 1,
			.amux   = TV,
			.tv     = 1,
		},{
			.name   = name_comp1,
			.vmux   = 0,
			.amux   = LINE1,
		},{
			.name   = name_svideo,
			.vmux   = 8,
			.amux   = LINE1,
		}},
	},
	[SAA7134_BOARD_FLYDVBS_LR300] = {
		/* LifeView FlyDVB-s */
		/* Igor M. Liplianin <liplianin@tut.by> */
		.name           = "LifeView FlyDVB-S /Acorp TV134DS",
		.audio_clock    = 0x00200000,
		.tuner_type     = TUNER_ABSENT,
		.radio_type     = UNSET,
		.tuner_addr	= ADDR_UNSET,
		.radio_addr	= ADDR_UNSET,
		.mpeg           = SAA7134_MPEG_DVB,
		.inputs         = {{
			.name = name_comp1,	/* Composite input */
			.vmux = 3,
			.amux = LINE1,
		},{
			.name = name_svideo,	/* S-Video signal on S-Video input */
			.vmux = 8,
			.amux = LINE1,
		}},
	},
	[SAA7134_BOARD_PROTEUS_2309] = {
		.name           = "Proteus Pro 2309",
		.audio_clock    = 0x00187de7,
		.tuner_type	= TUNER_PHILIPS_FM1216ME_MK3,
		.radio_type     = UNSET,
		.tuner_addr	= ADDR_UNSET,
		.radio_addr	= ADDR_UNSET,
		.tda9887_conf   = TDA9887_PRESENT,
		.inputs         = {{
			.name = name_tv,
			.vmux = 1,
			.amux = LINE2,
			.tv   = 1,
		},{
			.name = name_comp1,
			.vmux = 0,
			.amux = LINE2,
		},{
			.name = name_comp2,
			.vmux = 3,
			.amux = LINE2,
		},{
			.name = name_svideo,
			.vmux = 8,
			.amux = LINE2,
		}},
		.mute = {
			.name = name_mute,
			.amux = LINE1,
		},
	},
	[SAA7134_BOARD_AVERMEDIA_A16AR] = {
		/* Petr Baudis <pasky@ucw.cz> */
		.name           = "AVerMedia TV Hybrid A16AR",
		.audio_clock    = 0x187de7,
		.tuner_type     = TUNER_PHILIPS_TD1316, /* untested */
		.radio_type     = TUNER_TEA5767, /* untested */
		.tuner_addr     = ADDR_UNSET,
		.radio_addr     = 0x60,
		.tda9887_conf   = TDA9887_PRESENT,
		.mpeg           = SAA7134_MPEG_DVB,
		.inputs         = {{
			.name = name_tv,
			.vmux = 1,
			.amux = TV,
			.tv   = 1,
		},{
			.name = name_comp1,
			.vmux = 3,
			.amux = LINE2,
		},{
			.name = name_svideo,
			.vmux = 8,
			.amux = LINE1,
		}},
		.radio = {
			.name = name_radio,
			.amux = LINE1,
		},
	},
	[SAA7134_BOARD_ASUS_EUROPA2_HYBRID] = {
		.name           = "Asus Europa2 OEM",
		.audio_clock    = 0x00187de7,
		.tuner_type     = TUNER_PHILIPS_FMD1216ME_MK3,
		.radio_type     = UNSET,
		.tuner_addr	= ADDR_UNSET,
		.radio_addr	= ADDR_UNSET,
		.tda9887_conf   = TDA9887_PRESENT| TDA9887_PORT1_ACTIVE | TDA9887_PORT2_ACTIVE,
		.mpeg           = SAA7134_MPEG_DVB,
		.inputs = {{
			.name   = name_tv,
			.vmux   = 3,
			.amux   = TV,
			.tv     = 1,
		},{
			.name   = name_comp1,
			.vmux   = 4,
			.amux   = LINE2,
		},{
			.name   = name_svideo,
			.vmux   = 8,
			.amux   = LINE2,
		}},
		.radio = {
			.name   = name_radio,
			.amux   = LINE1,
		},
	},
	[SAA7134_BOARD_PINNACLE_PCTV_310i] = {
		.name           = "Pinnacle PCTV 310i",
		.audio_clock    = 0x00187de7,
		.tuner_type     = TUNER_PHILIPS_TDA8290,
		.radio_type     = UNSET,
		.tuner_addr     = ADDR_UNSET,
		.radio_addr     = ADDR_UNSET,
		.tuner_config   = 1,
		.mpeg           = SAA7134_MPEG_DVB,
		.gpiomask       = 0x000200000,
		.inputs         = {{
			.name = name_tv,
			.vmux = 4,
			.amux = TV,
			.tv   = 1,
		},{
			.name = name_comp1,
			.vmux = 1,
			.amux = LINE2,
		},{
			.name = name_comp2,
			.vmux = 0,
			.amux = LINE2,
		},{
			.name = name_svideo,
			.vmux = 8,
			.amux = LINE2,
		}},
		.radio = {
			.name = name_radio,
			.amux   = TV,
			.gpio   = 0x0200000,
		},
	},
	[SAA7134_BOARD_AVERMEDIA_STUDIO_507] = {
		/* Mikhail Fedotov <mo_fedotov@mail.ru> */
		.name           = "Avermedia AVerTV Studio 507",
		.audio_clock    = 0x00187de7,
		.tuner_type     = TUNER_PHILIPS_FM1256_IH3,
		.radio_type     = UNSET,
		.tuner_addr	= ADDR_UNSET,
		.radio_addr	= ADDR_UNSET,
		.tda9887_conf   = TDA9887_PRESENT,
		.gpiomask       = 0x03,
		.inputs         = {{
			.name = name_tv,
			.vmux = 1,
			.amux = TV,
			.tv   = 1,
			.gpio = 0x00,
		},{
			.name = name_comp1,
			.vmux = 0,
			.amux = LINE2,
			.gpio = 0x00,
		},{
			.name = name_comp2,
			.vmux = 3,
			.amux = LINE2,
			.gpio = 0x00,
		},{
			.name = name_svideo,
			.vmux = 8,
			.amux = LINE2,
			.gpio = 0x00,
		}},
		.radio = {
			.name = name_radio,
			.amux = LINE2,
			.gpio = 0x01,
		},
		.mute  = {
			.name = name_mute,
			.amux = LINE1,
			.gpio = 0x00,
		},
	},
	[SAA7134_BOARD_VIDEOMATE_DVBT_200A] = {
		/* Francis Barber <fedora@barber-family.id.au> */
		.name           = "Compro Videomate DVB-T200A",
		.audio_clock    = 0x00187de7,
		.tuner_type     = TUNER_ABSENT,
		.radio_type     = UNSET,
		.tuner_addr	= ADDR_UNSET,
		.radio_addr	= ADDR_UNSET,
		.tda9887_conf   = TDA9887_PRESENT | TDA9887_PORT1_ACTIVE,
		.mpeg           = SAA7134_MPEG_DVB,
		.inputs = {{
			.name   = name_tv,
			.vmux   = 3,
			.amux   = TV,
			.tv     = 1,
		},{
			.name   = name_comp1,
			.vmux   = 1,
			.amux   = LINE2,
		},{
			.name   = name_svideo,
			.vmux   = 8,
			.amux   = LINE2,
		}},
	},
	[SAA7134_BOARD_HAUPPAUGE_HVR1110] = {
		/* Thomas Genty <tomlohave@gmail.com> */
		/* David Bentham <db260179@hotmail.com> */
		.name           = "Hauppauge WinTV-HVR1110 DVB-T/Hybrid",
		.audio_clock    = 0x00187de7,
		.tuner_type     = TUNER_PHILIPS_TDA8290,
		.radio_type     = UNSET,
		.tuner_addr     = ADDR_UNSET,
		.radio_addr     = ADDR_UNSET,
		.tuner_config   = 1,
		.mpeg           = SAA7134_MPEG_DVB,
		.gpiomask       = 0x0200100,
		.inputs         = {{
			.name = name_tv,
			.vmux = 1,
			.amux = TV,
			.tv   = 1,
			.gpio = 0x0000100,
		}, {
			.name = name_comp1,
			.vmux = 3,
			.amux = LINE1,
		}, {
			.name = name_svideo,
			.vmux = 8,
			.amux = LINE1,
		} },
		.radio = {
			.name = name_radio,
			.amux = TV,
			.gpio = 0x0200100,
		},
	},
	[SAA7134_BOARD_HAUPPAUGE_HVR1150] = {
		.name           = "Hauppauge WinTV-HVR1150 ATSC/QAM-Hybrid",
		.audio_clock    = 0x00187de7,
		.tuner_type     = TUNER_PHILIPS_TDA8290,
		.radio_type     = UNSET,
		.tuner_addr     = ADDR_UNSET,
		.radio_addr     = ADDR_UNSET,
		.tuner_config   = 3,
		.mpeg           = SAA7134_MPEG_DVB,
		.ts_type	= SAA7134_MPEG_TS_SERIAL,
		.ts_force_val   = 1,
		.gpiomask       = 0x0800100, /* GPIO 21 is an INPUT */
		.inputs         = {{
			.name = name_tv,
			.vmux = 1,
			.amux = TV,
			.tv   = 1,
			.gpio = 0x0000100,
		}, {
			.name = name_comp1,
			.vmux = 3,
			.amux = LINE1,
		}, {
			.name = name_svideo,
			.vmux = 8,
			.amux = LINE1,
		} },
		.radio = {
			.name = name_radio,
			.amux = TV,
			.gpio = 0x0800100, /* GPIO 23 HI for FM */
		},
	},
	[SAA7134_BOARD_HAUPPAUGE_HVR1120] = {
		.name           = "Hauppauge WinTV-HVR1120 DVB-T/Hybrid",
		.audio_clock    = 0x00187de7,
		.tuner_type     = TUNER_PHILIPS_TDA8290,
		.radio_type     = UNSET,
		.tuner_addr     = ADDR_UNSET,
		.radio_addr     = ADDR_UNSET,
		.tuner_config   = 3,
		.mpeg           = SAA7134_MPEG_DVB,
		.ts_type	= SAA7134_MPEG_TS_SERIAL,
		.gpiomask       = 0x0800100, /* GPIO 21 is an INPUT */
		.inputs         = {{
			.name = name_tv,
			.vmux = 1,
			.amux = TV,
			.tv   = 1,
			.gpio = 0x0000100,
		}, {
			.name = name_comp1,
			.vmux = 3,
			.amux = LINE1,
		}, {
			.name = name_svideo,
			.vmux = 8,
			.amux = LINE1,
		} },
		.radio = {
			.name = name_radio,
			.amux = TV,
			.gpio = 0x0800100, /* GPIO 23 HI for FM */
		},
	},
	[SAA7134_BOARD_CINERGY_HT_PCMCIA] = {
		.name           = "Terratec Cinergy HT PCMCIA",
		.audio_clock    = 0x00187de7,
		.tuner_type     = TUNER_PHILIPS_TDA8290,
		.radio_type     = UNSET,
		.tuner_addr	= ADDR_UNSET,
		.radio_addr	= ADDR_UNSET,
		.mpeg           = SAA7134_MPEG_DVB,
		.inputs = {{
			.name   = name_tv,
			.vmux   = 1,
			.amux   = TV,
			.tv     = 1,
		},{
			.name   = name_comp1,
			.vmux   = 0,
			.amux   = LINE1,
		},{
			.name   = name_svideo,
			.vmux   = 6,
			.amux   = LINE1,
		}},
	},
	[SAA7134_BOARD_ENCORE_ENLTV] = {
	/* Steven Walter <stevenrwalter@gmail.com>
	   Juan Pablo Sormani <sorman@gmail.com> */
		.name           = "Encore ENLTV",
		.audio_clock    = 0x00200000,
		.tuner_type     = TUNER_TNF_5335MF,
		.radio_type     = UNSET,
		.tuner_addr	= ADDR_UNSET,
		.radio_addr	= ADDR_UNSET,
		.inputs         = {{
			.name = name_tv,
			.vmux = 1,
			.amux = 3,
			.tv   = 1,
		},{
			.name = name_tv_mono,
			.vmux = 7,
			.amux = 4,
			.tv   = 1,
		},{
			.name = name_comp1,
			.vmux = 3,
			.amux = 2,
		},{
			.name = name_svideo,
			.vmux = 0,
			.amux = 2,
		}},
		.radio = {
			.name = name_radio,
			.amux = LINE2,
/*			.gpio = 0x00300001,*/
			.gpio = 0x20000,

		},
		.mute = {
			.name = name_mute,
			.amux = 0,
		},
	},
	[SAA7134_BOARD_ENCORE_ENLTV_FM] = {
  /*	Juan Pablo Sormani <sorman@gmail.com> */
		.name           = "Encore ENLTV-FM",
		.audio_clock    = 0x00200000,
		.tuner_type     = TUNER_PHILIPS_FCV1236D,
		.radio_type     = UNSET,
		.tuner_addr	= ADDR_UNSET,
		.radio_addr	= ADDR_UNSET,
		.inputs         = {{
			.name = name_tv,
			.vmux = 1,
			.amux = 3,
			.tv   = 1,
		},{
			.name = name_tv_mono,
			.vmux = 7,
			.amux = 4,
			.tv   = 1,
		},{
			.name = name_comp1,
			.vmux = 3,
			.amux = 2,
		},{
			.name = name_svideo,
			.vmux = 0,
			.amux = 2,
		}},
		.radio = {
			.name = name_radio,
			.amux = LINE2,
			.gpio = 0x20000,

		},
		.mute = {
			.name = name_mute,
			.amux = 0,
		},
	},
	[SAA7134_BOARD_ENCORE_ENLTV_FM53] = {
		.name           = "Encore ENLTV-FM v5.3",
		.audio_clock    = 0x00200000,
		.tuner_type     = TUNER_TNF_5335MF,
		.radio_type     = UNSET,
		.tuner_addr	= ADDR_UNSET,
		.radio_addr	= ADDR_UNSET,
		.gpiomask	= 0x7000,
		.inputs         = { {
			.name = name_tv,
			.vmux = 1,
			.amux = 1,
			.tv   = 1,
			.gpio = 0x50000,
		}, {
			.name = name_comp1,
			.vmux = 3,
			.amux = 2,
			.gpio = 0x2000,
		}, {
			.name = name_svideo,
			.vmux = 8,
			.amux = 2,
			.gpio = 0x2000,
		} },
		.radio = {
			.name = name_radio,
			.vmux = 1,
			.amux = 1,
		},
		.mute = {
			.name = name_mute,
			.gpio = 0xf000,
			.amux = 0,
		},
	},
	[SAA7134_BOARD_CINERGY_HT_PCI] = {
		.name           = "Terratec Cinergy HT PCI",
		.audio_clock    = 0x00187de7,
		.tuner_type     = TUNER_PHILIPS_TDA8290,
		.radio_type     = UNSET,
		.tuner_addr	= ADDR_UNSET,
		.radio_addr	= ADDR_UNSET,
		.mpeg           = SAA7134_MPEG_DVB,
		.inputs = {{
			.name   = name_tv,
			.vmux   = 1,
			.amux   = TV,
			.tv     = 1,
		},{
			.name   = name_comp1,
			.vmux   = 0,
			.amux   = LINE1,
		},{
			.name   = name_svideo,
			.vmux   = 6,
			.amux   = LINE1,
		}},
	},
	[SAA7134_BOARD_PHILIPS_TIGER_S] = {
		.name           = "Philips Tiger - S Reference design",
		.audio_clock    = 0x00187de7,
		.tuner_type     = TUNER_PHILIPS_TDA8290,
		.radio_type     = UNSET,
		.tuner_addr	= ADDR_UNSET,
		.radio_addr	= ADDR_UNSET,
		.tuner_config   = 2,
		.mpeg           = SAA7134_MPEG_DVB,
		.gpiomask       = 0x0200000,
		.inputs = {{
			.name   = name_tv,
			.vmux   = 1,
			.amux   = TV,
			.tv     = 1,
		},{
			.name   = name_comp1,
			.vmux   = 3,
			.amux   = LINE1,
		},{
			.name   = name_svideo,
			.vmux   = 8,
			.amux   = LINE1,
		}},
		.radio = {
			.name   = name_radio,
			.amux   = TV,
			.gpio   = 0x0200000,
		},
	},
	[SAA7134_BOARD_AVERMEDIA_M102] = {
		.name           = "Avermedia M102",
		.audio_clock    = 0x00187de7,
		.tuner_type     = TUNER_PHILIPS_TDA8290,
		.radio_type     = UNSET,
		.tuner_addr	= ADDR_UNSET,
		.radio_addr	= ADDR_UNSET,
		.gpiomask       = 1<<21,
		.inputs         = {{
			.name = name_tv,
			.vmux = 1,
			.amux = TV,
			.tv   = 1,
		},{
			.name = name_comp1,
			.vmux = 0,
			.amux = LINE2,
		},{
			.name = name_svideo,
			.vmux = 6,
			.amux = LINE2,
		}},
	},
	[SAA7134_BOARD_ASUS_P7131_4871] = {
		.name           = "ASUS P7131 4871",
		.audio_clock    = 0x00187de7,
		.tuner_type     = TUNER_PHILIPS_TDA8290,
		.radio_type     = UNSET,
		.tuner_addr	= ADDR_UNSET,
		.radio_addr	= ADDR_UNSET,
		.tuner_config   = 2,
		.mpeg           = SAA7134_MPEG_DVB,
		.gpiomask       = 0x0200000,
		.inputs = {{
			.name   = name_tv,
			.vmux   = 1,
			.amux   = TV,
			.tv     = 1,
			.gpio   = 0x0200000,
		}},
	},
	[SAA7134_BOARD_ASUSTeK_P7131_HYBRID_LNA] = {
		.name           = "ASUSTeK P7131 Hybrid",
		.audio_clock    = 0x00187de7,
		.tuner_type     = TUNER_PHILIPS_TDA8290,
		.radio_type     = UNSET,
		.tuner_addr	= ADDR_UNSET,
		.radio_addr	= ADDR_UNSET,
		.tuner_config   = 2,
		.gpiomask	= 1 << 21,
		.mpeg           = SAA7134_MPEG_DVB,
		.inputs         = {{
			.name = name_tv,
			.vmux = 1,
			.amux = TV,
			.tv   = 1,
			.gpio = 0x0000000,
		},{
			.name = name_comp1,
			.vmux = 3,
			.amux = LINE2,
			.gpio = 0x0200000,
		},{
			.name = name_comp2,
			.vmux = 0,
			.amux = LINE2,
			.gpio = 0x0200000,
		},{
			.name = name_svideo,
			.vmux = 8,
			.amux = LINE2,
			.gpio = 0x0200000,
		}},
		.radio = {
			.name = name_radio,
			.amux = TV,
			.gpio = 0x0200000,
		},
	},
	[SAA7134_BOARD_ASUSTeK_P7131_ANALOG] = {
	       .name           = "ASUSTeK P7131 Analog",
	       .audio_clock    = 0x00187de7,
	       .tuner_type     = TUNER_PHILIPS_TDA8290,
	       .radio_type     = UNSET,
	       .tuner_addr     = ADDR_UNSET,
	       .radio_addr     = ADDR_UNSET,
	       .gpiomask       = 1 << 21,
	       .inputs         = {{
		       .name = name_tv,
		       .vmux = 1,
		       .amux = TV,
		       .tv   = 1,
		       .gpio = 0x0000000,
	       }, {
		       .name = name_comp1,
		       .vmux = 3,
		       .amux = LINE2,
	       }, {
		       .name = name_comp2,
		       .vmux = 0,
		       .amux = LINE2,
	       }, {
		       .name = name_svideo,
		       .vmux = 8,
		       .amux = LINE2,
	       } },
	       .radio = {
		       .name = name_radio,
		       .amux = TV,
		       .gpio = 0x0200000,
	       },
	},
	[SAA7134_BOARD_SABRENT_TV_PCB05] = {
		.name           = "Sabrent PCMCIA TV-PCB05",
		.audio_clock    = 0x00187de7,
		.tuner_type     = TUNER_PHILIPS_TDA8290,
		.radio_type     = UNSET,
		.tuner_addr     = ADDR_UNSET,
		.radio_addr     = ADDR_UNSET,
		.inputs         = {{
			.name = name_tv,
			.vmux = 1,
			.amux = TV,
			.tv   = 1,
		},{
			.name = name_comp1,
			.vmux = 3,
			.amux = LINE1,
		},{
			.name = name_comp2,
			.vmux = 0,
			.amux = LINE1,
		},{
			.name = name_svideo,
			.vmux = 8,
			.amux = LINE1,
		}},
		.mute = {
			.name = name_mute,
			.amux = TV,
		},
	},
	[SAA7134_BOARD_10MOONSTVMASTER3] = {
		/* Tony Wan <aloha_cn@hotmail.com> */
		.name           = "10MOONS TM300 TV Card",
		.audio_clock    = 0x00200000,
		.tuner_type     = TUNER_LG_PAL_NEW_TAPC,
		.radio_type     = UNSET,
		.tuner_addr     = ADDR_UNSET,
		.radio_addr     = ADDR_UNSET,
		.gpiomask       = 0x7000,
		.inputs         = {{
			.name = name_tv,
			.vmux = 1,
			.amux = LINE2,
			.gpio = 0x0000,
			.tv   = 1,
		},{
			.name = name_comp1,
			.vmux = 3,
			.amux = LINE1,
			.gpio = 0x2000,
		},{
			.name = name_svideo,
			.vmux = 8,
			.amux = LINE1,
			.gpio = 0x2000,
		}},
		.mute = {
			.name = name_mute,
			.amux = LINE2,
			.gpio = 0x3000,
		},
	},
	[SAA7134_BOARD_AVERMEDIA_SUPER_007] = {
		.name           = "Avermedia Super 007",
		.audio_clock    = 0x00187de7,
		.tuner_type     = TUNER_PHILIPS_TDA8290,
		.radio_type     = UNSET,
		.tuner_addr     = ADDR_UNSET,
		.radio_addr     = ADDR_UNSET,
		.tuner_config   = 0,
		.mpeg           = SAA7134_MPEG_DVB,
		.inputs = {{
			.name   = name_tv, /* FIXME: analog tv untested */
			.vmux   = 1,
			.amux   = TV,
			.tv     = 1,
		}},
	},
	[SAA7134_BOARD_AVERMEDIA_M135A] = {
		.name           = "Avermedia PCI pure analog (M135A)",
		.audio_clock    = 0x00187de7,
		.tuner_type     = TUNER_PHILIPS_TDA8290,
		.radio_type     = UNSET,
		.tuner_addr     = ADDR_UNSET,
		.radio_addr     = ADDR_UNSET,
		.tuner_config   = 2,
		.gpiomask       = 0x020200000,
		.inputs         = {{
			.name = name_tv,
			.vmux = 1,
			.amux = TV,
			.tv   = 1,
		}, {
			.name = name_comp1,
			.vmux = 3,
			.amux = LINE1,
		}, {
			.name = name_svideo,
			.vmux = 8,
			.amux = LINE1,
		} },
		.radio = {
			.name = name_radio,
			.amux = TV,
			.gpio = 0x00200000,
		},
		.mute = {
			.name = name_mute,
			.amux = TV,
			.gpio = 0x01,
		},
	},
	[SAA7134_BOARD_BEHOLD_401] = {
		/*       Beholder Intl. Ltd. 2008      */
		/*Dmitry Belimov <d.belimov@gmail.com> */
		.name           = "Beholder BeholdTV 401",
		.audio_clock    = 0x00187de7,
		.tuner_type     = TUNER_PHILIPS_FQ1216ME,
		.radio_type     = UNSET,
		.tuner_addr	= ADDR_UNSET,
		.radio_addr	= ADDR_UNSET,
		.gpiomask       = 0x00008000,
		.inputs         = {{
			.name = name_svideo,
			.vmux = 8,
			.amux = LINE1,
		},{
			.name = name_comp1,
			.vmux = 1,
			.amux = LINE1,
		},{
			.name = name_tv,
			.vmux = 3,
			.amux = LINE2,
			.tv   = 1,
		}},
		.mute = {
			.name = name_mute,
			.amux = LINE1,
		},
	},
	[SAA7134_BOARD_BEHOLD_403] = {
		/*       Beholder Intl. Ltd. 2008      */
		/*Dmitry Belimov <d.belimov@gmail.com> */
		.name           = "Beholder BeholdTV 403",
		.audio_clock    = 0x00187de7,
		.tuner_type     = TUNER_PHILIPS_FQ1216ME,
		.radio_type     = UNSET,
		.tuner_addr	= ADDR_UNSET,
		.radio_addr	= ADDR_UNSET,
		.gpiomask       = 0x00008000,
		.inputs         = {{
			.name = name_svideo,
			.vmux = 8,
			.amux = LINE1,
		},{
			.name   = name_comp1,
			.vmux   = 1,
			.amux   = LINE1,
		},{
			.name = name_tv,
			.vmux = 3,
			.amux = LINE2,
			.tv   = 1,
		}},
	},
	[SAA7134_BOARD_BEHOLD_403FM] = {
		/*       Beholder Intl. Ltd. 2008      */
		/*Dmitry Belimov <d.belimov@gmail.com> */
		.name           = "Beholder BeholdTV 403 FM",
		.audio_clock    = 0x00187de7,
		.tuner_type     = TUNER_PHILIPS_FQ1216ME,
		.radio_type     = UNSET,
		.tuner_addr	= ADDR_UNSET,
		.radio_addr	= ADDR_UNSET,
		.gpiomask       = 0x00008000,
		.inputs         = {{
			.name = name_svideo,
			.vmux = 8,
			.amux = LINE1,
		},{
			.name   = name_comp1,
			.vmux   = 1,
			.amux   = LINE1,
		},{
			.name = name_tv,
			.vmux = 3,
			.amux = LINE2,
			.tv   = 1,
		}},
		.radio = {
			.name = name_radio,
			.amux = LINE2,
		},
	},
	[SAA7134_BOARD_BEHOLD_405] = {
		/*       Beholder Intl. Ltd. 2008      */
		/*Dmitry Belimov <d.belimov@gmail.com> */
		.name           = "Beholder BeholdTV 405",
		.audio_clock    = 0x00187de7,
		.tuner_type     = TUNER_PHILIPS_FM1216ME_MK3,
		.radio_type     = UNSET,
		.tuner_addr     = ADDR_UNSET,
		.radio_addr     = ADDR_UNSET,
		.tda9887_conf   = TDA9887_PRESENT,
		.gpiomask       = 0x00008000,
		.inputs         = {{
			.name = name_svideo,
			.vmux = 8,
			.amux = LINE1,
		},{
			.name = name_comp1,
			.vmux = 3,
			.amux = LINE1,
		},{
			.name = name_tv,
			.vmux = 3,
			.amux = LINE2,
			.tv   = 1,
		}},
	},
	[SAA7134_BOARD_BEHOLD_405FM] = {
		/* Sergey <skiv@orel.ru> */
		/*       Beholder Intl. Ltd. 2008      */
		/*Dmitry Belimov <d.belimov@gmail.com> */
		.name           = "Beholder BeholdTV 405 FM",
		.audio_clock    = 0x00187de7,
		.tuner_type     = TUNER_PHILIPS_FM1216ME_MK3,
		.radio_type     = UNSET,
		.tuner_addr     = ADDR_UNSET,
		.radio_addr     = ADDR_UNSET,
		.tda9887_conf   = TDA9887_PRESENT,
		.gpiomask       = 0x00008000,
		.inputs         = {{
			.name = name_svideo,
			.vmux = 8,
			.amux = LINE1,
		},{
			.name = name_comp1,
			.vmux = 3,
			.amux = LINE1,
		},{
			.name = name_tv,
			.vmux = 3,
			.amux = LINE2,
			.tv   = 1,
		}},
		.radio = {
			.name = name_radio,
			.amux = LINE2,
		},
	},
	[SAA7134_BOARD_BEHOLD_407] = {
		/*       Beholder Intl. Ltd. 2008      */
		/*Dmitry Belimov <d.belimov@gmail.com> */
		.name 		= "Beholder BeholdTV 407",
		.audio_clock 	= 0x00187de7,
		.tuner_type 	= TUNER_PHILIPS_FM1216ME_MK3,
		.radio_type 	= UNSET,
		.tuner_addr 	= ADDR_UNSET,
		.radio_addr 	= ADDR_UNSET,
		.tda9887_conf 	= TDA9887_PRESENT,
		.gpiomask       = 0x00008000,
		.inputs = {{
			.name = name_svideo,
			.vmux = 8,
			.amux = LINE1,
			.gpio = 0xc0c000,
		},{
			.name = name_comp1,
			.vmux = 1,
			.amux = LINE1,
			.gpio = 0xc0c000,
		},{
			.name = name_tv,
			.vmux = 3,
			.amux = TV,
			.tv = 1,
			.gpio = 0xc0c000,
		}},
	},
	[SAA7134_BOARD_BEHOLD_407FM] = {
		/*       Beholder Intl. Ltd. 2008      */
		/*Dmitry Belimov <d.belimov@gmail.com> */
		.name 		= "Beholder BeholdTV 407 FM",
		.audio_clock 	= 0x00187de7,
		.tuner_type 	= TUNER_PHILIPS_FM1216ME_MK3,
		.radio_type 	= UNSET,
		.tuner_addr 	= ADDR_UNSET,
		.radio_addr 	= ADDR_UNSET,
		.tda9887_conf 	= TDA9887_PRESENT,
		.gpiomask       = 0x00008000,
		.inputs = {{
			.name = name_svideo,
			.vmux = 8,
			.amux = LINE1,
			.gpio = 0xc0c000,
		},{
			.name = name_comp1,
			.vmux = 1,
			.amux = LINE1,
			.gpio = 0xc0c000,
		},{
			.name = name_tv,
			.vmux = 3,
			.amux = TV,
			.tv = 1,
			.gpio = 0xc0c000,
		}},
		.radio = {
			.name = name_radio,
			.amux = LINE2,
			.gpio = 0xc0c000,
		},
	},
	[SAA7134_BOARD_BEHOLD_409] = {
		/*       Beholder Intl. Ltd. 2008      */
		/*Dmitry Belimov <d.belimov@gmail.com> */
		.name           = "Beholder BeholdTV 409",
		.audio_clock    = 0x00187de7,
		.tuner_type     = TUNER_PHILIPS_FM1216ME_MK3,
		.radio_type     = UNSET,
		.tuner_addr     = ADDR_UNSET,
		.radio_addr     = ADDR_UNSET,
		.tda9887_conf   = TDA9887_PRESENT,
		.gpiomask       = 0x00008000,
		.inputs         = {{
			.name = name_tv,
			.vmux = 3,
			.amux = TV,
			.tv   = 1,
		},{
			.name = name_comp1,
			.vmux = 1,
			.amux = LINE1,
		},{
			.name = name_svideo,
			.vmux = 8,
			.amux = LINE1,
		}},
	},
	[SAA7134_BOARD_BEHOLD_505FM] = {
		/*       Beholder Intl. Ltd. 2008      */
		/*Dmitry Belimov <d.belimov@gmail.com> */
		.name           = "Beholder BeholdTV 505 FM",
		.audio_clock    = 0x00200000,
		.tuner_type     = TUNER_PHILIPS_FM1216ME_MK3,
		.radio_type     = UNSET,
		.tuner_addr     = ADDR_UNSET,
		.radio_addr     = ADDR_UNSET,
		.tda9887_conf   = TDA9887_PRESENT,
		.gpiomask       = 0x00008000,
		.inputs         = {{
			.name = name_tv,
			.vmux = 3,
			.amux = LINE2,
			.tv   = 1,
		}, {
			.name = name_comp1,
			.vmux = 1,
			.amux = LINE1,
		}, {
			.name = name_svideo,
			.vmux = 8,
			.amux = LINE1,
		} },
		.mute = {
			.name = name_mute,
			.amux = LINE1,
		},
		.radio = {
			.name = name_radio,
			.amux = LINE2,
		},
	},
	[SAA7134_BOARD_BEHOLD_505RDS] = {
		/*       Beholder Intl. Ltd. 2008      */
		/*Dmitry Belimov <d.belimov@gmail.com> */
		.name           = "Beholder BeholdTV 505 RDS",
		.audio_clock    = 0x00200000,
		.tuner_type     = TUNER_PHILIPS_FM1216MK5,
		.radio_type     = UNSET,
		.tuner_addr     = ADDR_UNSET,
		.radio_addr     = ADDR_UNSET,
		.rds_addr 	= 0x10,
		.tda9887_conf   = TDA9887_PRESENT,
		.gpiomask       = 0x00008000,
		.inputs         = {{
			.name = name_tv,
			.vmux = 3,
			.amux = LINE2,
			.tv   = 1,
		},{
			.name = name_comp1,
			.vmux = 1,
			.amux = LINE1,
		},{
			.name = name_svideo,
			.vmux = 8,
			.amux = LINE1,
		}},
		.mute = {
			.name = name_mute,
			.amux = LINE1,
		},
		.radio = {
			.name = name_radio,
			.amux = LINE2,
		},
	},
	[SAA7134_BOARD_BEHOLD_507_9FM] = {
		/*       Beholder Intl. Ltd. 2008      */
		/*Dmitry Belimov <d.belimov@gmail.com> */
		.name           = "Beholder BeholdTV 507 FM / BeholdTV 509 FM",
		.audio_clock    = 0x00187de7,
		.tuner_type     = TUNER_PHILIPS_FM1216ME_MK3,
		.radio_type     = UNSET,
		.tuner_addr     = ADDR_UNSET,
		.radio_addr     = ADDR_UNSET,
		.tda9887_conf   = TDA9887_PRESENT,
		.gpiomask       = 0x00008000,
		.inputs         = {{
			.name = name_tv,
			.vmux = 3,
			.amux = TV,
			.tv   = 1,
		},{
			.name = name_comp1,
			.vmux = 1,
			.amux = LINE1,
		},{
			.name = name_svideo,
			.vmux = 8,
			.amux = LINE1,
		}},
			.radio = {
			.name = name_radio,
			.amux = LINE2,
		},
	},
	[SAA7134_BOARD_BEHOLD_507RDS_MK5] = {
		/*       Beholder Intl. Ltd. 2008      */
		/*Dmitry Belimov <d.belimov@gmail.com> */
		.name           = "Beholder BeholdTV 507 RDS",
		.audio_clock    = 0x00187de7,
		.tuner_type     = TUNER_PHILIPS_FM1216MK5,
		.radio_type     = UNSET,
		.tuner_addr     = ADDR_UNSET,
		.radio_addr     = ADDR_UNSET,
		.rds_addr 	= 0x10,
		.tda9887_conf   = TDA9887_PRESENT,
		.gpiomask       = 0x00008000,
		.inputs         = {{
			.name = name_tv,
			.vmux = 3,
			.amux = TV,
			.tv   = 1,
		}, {
			.name = name_comp1,
			.vmux = 1,
			.amux = LINE1,
		}, {
			.name = name_svideo,
			.vmux = 8,
			.amux = LINE1,
		} },
			.radio = {
			.name = name_radio,
			.amux = LINE2,
		},
	},
	[SAA7134_BOARD_BEHOLD_507RDS_MK3] = {
		/*       Beholder Intl. Ltd. 2008      */
		/*Dmitry Belimov <d.belimov@gmail.com> */
		.name           = "Beholder BeholdTV 507 RDS",
		.audio_clock    = 0x00187de7,
		.tuner_type     = TUNER_PHILIPS_FM1216ME_MK3,
		.radio_type     = UNSET,
		.tuner_addr     = ADDR_UNSET,
		.radio_addr     = ADDR_UNSET,
		.rds_addr 	= 0x10,
		.tda9887_conf   = TDA9887_PRESENT,
		.gpiomask       = 0x00008000,
		.inputs         = {{
			.name = name_tv,
			.vmux = 3,
			.amux = TV,
			.tv   = 1,
		}, {
			.name = name_comp1,
			.vmux = 1,
			.amux = LINE1,
		}, {
			.name = name_svideo,
			.vmux = 8,
			.amux = LINE1,
		} },
			.radio = {
			.name = name_radio,
			.amux = LINE2,
		},
	},
	[SAA7134_BOARD_BEHOLD_COLUMBUS_TVFM] = {
		/*       Beholder Intl. Ltd. 2008      */
		/*Dmitry Belimov <d.belimov@gmail.com> */
		.name           = "Beholder BeholdTV Columbus TVFM",
		.audio_clock    = 0x00187de7,
		.tuner_type     = TUNER_ALPS_TSBE5_PAL,
		.radio_type     = UNSET,
		.tuner_addr     = ADDR_UNSET,
		.radio_addr     = ADDR_UNSET,
		.tda9887_conf   = TDA9887_PRESENT,
		.gpiomask       = 0x000A8004,
		.inputs         = {{
			.name = name_tv,
			.vmux = 3,
			.amux = TV,
			.tv   = 1,
			.gpio = 0x000A8004,
		}, {
			.name = name_comp1,
			.vmux = 1,
			.amux = LINE1,
			.gpio = 0x000A8000,
		}, {
			.name = name_svideo,
			.vmux = 8,
			.amux = LINE1,
			.gpio = 0x000A8000,
		} },
		.radio = {
			.name = name_radio,
			.amux = LINE2,
			.gpio = 0x000A8000,
		},
	},
	[SAA7134_BOARD_BEHOLD_607FM_MK3] = {
		/* Andrey Melnikoff <temnota@kmv.ru> */
		.name           = "Beholder BeholdTV 607 FM",
		.audio_clock    = 0x00187de7,
		.tuner_type     = TUNER_PHILIPS_FM1216ME_MK3,
		.radio_type     = UNSET,
		.tuner_addr     = ADDR_UNSET,
		.radio_addr     = ADDR_UNSET,
		.tda9887_conf   = TDA9887_PRESENT,
		.inputs         = {{
			.name = name_tv,
			.vmux = 3,
			.amux = TV,
			.tv   = 1,
		}, {
			.name = name_comp1,
			.vmux = 1,
			.amux = LINE1,
		}, {
			.name = name_svideo,
			.vmux = 8,
			.amux = LINE1,
		} },
		.radio = {
			.name = name_radio,
			.amux = LINE2,
		},
	},
	[SAA7134_BOARD_BEHOLD_609FM_MK3] = {
		/* Andrey Melnikoff <temnota@kmv.ru> */
		.name           = "Beholder BeholdTV 609 FM",
		.audio_clock    = 0x00187de7,
		.tuner_type     = TUNER_PHILIPS_FM1216ME_MK3,
		.radio_type     = UNSET,
		.tuner_addr     = ADDR_UNSET,
		.radio_addr     = ADDR_UNSET,
		.tda9887_conf   = TDA9887_PRESENT,
		.inputs         = {{
			.name = name_tv,
			.vmux = 3,
			.amux = TV,
			.tv   = 1,
		}, {
			.name = name_comp1,
			.vmux = 1,
			.amux = LINE1,
		}, {
			.name = name_svideo,
			.vmux = 8,
			.amux = LINE1,
		} },
		.radio = {
			.name = name_radio,
			.amux = LINE2,
		},
	},
	[SAA7134_BOARD_BEHOLD_607FM_MK5] = {
		/* Andrey Melnikoff <temnota@kmv.ru> */
		.name           = "Beholder BeholdTV 607 FM",
		.audio_clock    = 0x00187de7,
		.tuner_type     = TUNER_PHILIPS_FM1216MK5,
		.radio_type     = UNSET,
		.tuner_addr     = ADDR_UNSET,
		.radio_addr     = ADDR_UNSET,
		.tda9887_conf   = TDA9887_PRESENT,
		.inputs         = {{
			.name = name_tv,
			.vmux = 3,
			.amux = TV,
			.tv   = 1,
		}, {
			.name = name_comp1,
			.vmux = 1,
			.amux = LINE1,
		}, {
			.name = name_svideo,
			.vmux = 8,
			.amux = LINE1,
		} },
		.radio = {
			.name = name_radio,
			.amux = LINE2,
		},
	},
	[SAA7134_BOARD_BEHOLD_609FM_MK5] = {
		/* Andrey Melnikoff <temnota@kmv.ru> */
		.name           = "Beholder BeholdTV 609 FM",
		.audio_clock    = 0x00187de7,
		.tuner_type     = TUNER_PHILIPS_FM1216MK5,
		.radio_type     = UNSET,
		.tuner_addr     = ADDR_UNSET,
		.radio_addr     = ADDR_UNSET,
		.tda9887_conf   = TDA9887_PRESENT,
		.inputs         = {{
			.name = name_tv,
			.vmux = 3,
			.amux = TV,
			.tv   = 1,
		}, {
			.name = name_comp1,
			.vmux = 1,
			.amux = LINE1,
		}, {
			.name = name_svideo,
			.vmux = 8,
			.amux = LINE1,
		} },
		.radio = {
			.name = name_radio,
			.amux = LINE2,
		},
	},
	[SAA7134_BOARD_BEHOLD_607RDS_MK3] = {
		/* Andrey Melnikoff <temnota@kmv.ru> */
		.name           = "Beholder BeholdTV 607 RDS",
		.audio_clock    = 0x00187de7,
		.tuner_type     = TUNER_PHILIPS_FM1216ME_MK3,
		.radio_type     = UNSET,
		.tuner_addr     = ADDR_UNSET,
		.radio_addr     = ADDR_UNSET,
		.rds_addr 	= 0x10,
		.tda9887_conf   = TDA9887_PRESENT,
		.inputs         = {{
			.name = name_tv,
			.vmux = 3,
			.amux = TV,
			.tv   = 1,
		}, {
			.name = name_comp1,
			.vmux = 1,
			.amux = LINE1,
		}, {
			.name = name_svideo,
			.vmux = 8,
			.amux = LINE1,
		} },
		.radio = {
			.name = name_radio,
			.amux = LINE2,
		},
	},
	[SAA7134_BOARD_BEHOLD_609RDS_MK3] = {
		/* Andrey Melnikoff <temnota@kmv.ru> */
		.name           = "Beholder BeholdTV 609 RDS",
		.audio_clock    = 0x00187de7,
		.tuner_type     = TUNER_PHILIPS_FM1216ME_MK3,
		.radio_type     = UNSET,
		.tuner_addr     = ADDR_UNSET,
		.radio_addr     = ADDR_UNSET,
		.rds_addr 	= 0x10,
		.tda9887_conf   = TDA9887_PRESENT,
		.inputs         = {{
			.name = name_tv,
			.vmux = 3,
			.amux = TV,
			.tv   = 1,
		}, {
			.name = name_comp1,
			.vmux = 1,
			.amux = LINE1,
		}, {
			.name = name_svideo,
			.vmux = 8,
			.amux = LINE1,
		} },
		.radio = {
			.name = name_radio,
			.amux = LINE2,
		},
	},
	[SAA7134_BOARD_BEHOLD_607RDS_MK5] = {
		/* Andrey Melnikoff <temnota@kmv.ru> */
		.name           = "Beholder BeholdTV 607 RDS",
		.audio_clock    = 0x00187de7,
		.tuner_type     = TUNER_PHILIPS_FM1216MK5,
		.radio_type     = UNSET,
		.tuner_addr     = ADDR_UNSET,
		.radio_addr     = ADDR_UNSET,
		.rds_addr 	= 0x10,
		.tda9887_conf   = TDA9887_PRESENT,
		.inputs         = {{
			.name = name_tv,
			.vmux = 3,
			.amux = TV,
			.tv   = 1,
		}, {
			.name = name_comp1,
			.vmux = 1,
			.amux = LINE1,
		}, {
			.name = name_svideo,
			.vmux = 8,
			.amux = LINE1,
		} },
		.radio = {
			.name = name_radio,
			.amux = LINE2,
		},
	},
	[SAA7134_BOARD_BEHOLD_609RDS_MK5] = {
		/* Andrey Melnikoff <temnota@kmv.ru> */
		.name           = "Beholder BeholdTV 609 RDS",
		.audio_clock    = 0x00187de7,
		.tuner_type     = TUNER_PHILIPS_FM1216MK5,
		.radio_type     = UNSET,
		.tuner_addr     = ADDR_UNSET,
		.radio_addr     = ADDR_UNSET,
		.rds_addr 	= 0x10,
		.tda9887_conf   = TDA9887_PRESENT,
		.inputs         = {{
			.name = name_tv,
			.vmux = 3,
			.amux = TV,
			.tv   = 1,
		},{
			.name = name_comp1,
			.vmux = 1,
			.amux = LINE1,
		},{
			.name = name_svideo,
			.vmux = 8,
			.amux = LINE1,
		}},
		.radio = {
			.name = name_radio,
			.amux = LINE2,
		},
	},
	[SAA7134_BOARD_BEHOLD_M6] = {
		/* Igor Kuznetsov <igk@igk.ru> */
		/* Andrey Melnikoff <temnota@kmv.ru> */
		/* Beholder Intl. Ltd. Dmitry Belimov <d.belimov@gmail.com> */
		/* Alexey Osipov <lion-simba@pridelands.ru> */
		.name           = "Beholder BeholdTV M6",
		.audio_clock    = 0x00187de7,
		.tuner_type     = TUNER_PHILIPS_FM1216ME_MK3,
		.radio_type     = UNSET,
		.tuner_addr     = ADDR_UNSET,
		.radio_addr     = ADDR_UNSET,
		.empress_addr 	= 0x20,
		.tda9887_conf   = TDA9887_PRESENT,
		.inputs         = { {
			.name = name_tv,
			.vmux = 3,
			.amux = TV,
			.tv   = 1,
		}, {
			.name = name_comp1,
			.vmux = 1,
			.amux = LINE1,
		}, {
			.name = name_svideo,
			.vmux = 8,
			.amux = LINE1,
		} },
		.radio = {
			.name = name_radio,
			.amux = LINE2,
		},
		.mpeg  = SAA7134_MPEG_EMPRESS,
		.video_out = CCIR656,
		.vid_port_opts  = (SET_T_CODE_POLARITY_NON_INVERTED |
					SET_CLOCK_NOT_DELAYED |
					SET_CLOCK_INVERTED |
					SET_VSYNC_OFF),
	},
	[SAA7134_BOARD_BEHOLD_M63] = {
		/* Igor Kuznetsov <igk@igk.ru> */
		/* Andrey Melnikoff <temnota@kmv.ru> */
		/* Beholder Intl. Ltd. Dmitry Belimov <d.belimov@gmail.com> */
		.name           = "Beholder BeholdTV M63",
		.audio_clock    = 0x00187de7,
		.tuner_type     = TUNER_PHILIPS_FM1216ME_MK3,
		.radio_type     = UNSET,
		.tuner_addr     = ADDR_UNSET,
		.radio_addr     = ADDR_UNSET,
		.empress_addr 	= 0x20,
		.tda9887_conf   = TDA9887_PRESENT,
		.inputs         = { {
			.name = name_tv,
			.vmux = 3,
			.amux = TV,
			.tv   = 1,
		}, {
			.name = name_comp1,
			.vmux = 1,
			.amux = LINE1,
		}, {
			.name = name_svideo,
			.vmux = 8,
			.amux = LINE1,
		} },
		.radio = {
			.name = name_radio,
			.amux = LINE2,
		},
		.mpeg  = SAA7134_MPEG_EMPRESS,
		.video_out = CCIR656,
		.vid_port_opts  = (SET_T_CODE_POLARITY_NON_INVERTED |
					SET_CLOCK_NOT_DELAYED |
					SET_CLOCK_INVERTED |
					SET_VSYNC_OFF),
	},
	[SAA7134_BOARD_BEHOLD_M6_EXTRA] = {
		/* Igor Kuznetsov <igk@igk.ru> */
		/* Andrey Melnikoff <temnota@kmv.ru> */
		/* Beholder Intl. Ltd. Dmitry Belimov <d.belimov@gmail.com> */
		/* Alexey Osipov <lion-simba@pridelands.ru> */
		.name           = "Beholder BeholdTV M6 Extra",
		.audio_clock    = 0x00187de7,
		.tuner_type     = TUNER_PHILIPS_FM1216MK5,
		.radio_type     = UNSET,
		.tuner_addr     = ADDR_UNSET,
		.radio_addr     = ADDR_UNSET,
		.rds_addr 	= 0x10,
		.empress_addr 	= 0x20,
		.tda9887_conf   = TDA9887_PRESENT,
		.inputs         = { {
			.name = name_tv,
			.vmux = 3,
			.amux = TV,
			.tv   = 1,
		}, {
			.name = name_comp1,
			.vmux = 1,
			.amux = LINE1,
		}, {
			.name = name_svideo,
			.vmux = 8,
			.amux = LINE1,
		} },
		.radio = {
			.name = name_radio,
			.amux = LINE2,
		},
		.mpeg  = SAA7134_MPEG_EMPRESS,
		.video_out = CCIR656,
		.vid_port_opts  = (SET_T_CODE_POLARITY_NON_INVERTED |
					SET_CLOCK_NOT_DELAYED |
					SET_CLOCK_INVERTED |
					SET_VSYNC_OFF),
	},
	[SAA7134_BOARD_TWINHAN_DTV_DVB_3056] = {
		.name           = "Twinhan Hybrid DTV-DVB 3056 PCI",
		.audio_clock    = 0x00187de7,
		.tuner_type     = TUNER_PHILIPS_TDA8290,
		.radio_type     = UNSET,
		.tuner_addr	= ADDR_UNSET,
		.radio_addr	= ADDR_UNSET,
		.tuner_config   = 2,
		.mpeg           = SAA7134_MPEG_DVB,
		.gpiomask       = 0x0200000,
		.inputs = {{
			.name   = name_tv,
			.vmux   = 1,
			.amux   = TV,
			.tv     = 1,
		}, {
			.name   = name_comp1,
			.vmux   = 3,
			.amux   = LINE1,
		}, {
			.name   = name_svideo,
			.vmux   = 8,		/* untested */
			.amux   = LINE1,
		} },
		.radio = {
			.name   = name_radio,
			.amux   = TV,
			.gpio   = 0x0200000,
		},
	},
	[SAA7134_BOARD_GENIUS_TVGO_A11MCE] = {
		/* Adrian Pardini <pardo.bsso@gmail.com> */
		.name		= "Genius TVGO AM11MCE",
		.audio_clock	= 0x00200000,
		.tuner_type	= TUNER_TNF_5335MF,
		.radio_type     = UNSET,
		.tuner_addr	= ADDR_UNSET,
		.radio_addr	= ADDR_UNSET,
		.gpiomask       = 0xf000,
		.inputs         = {{
			.name = name_tv_mono,
			.vmux = 1,
			.amux = LINE2,
			.gpio = 0x0000,
			.tv   = 1,
		}, {
			.name = name_comp1,
			.vmux = 3,
			.amux = LINE1,
			.gpio = 0x2000,
			.tv = 1
		}, {
			.name = name_svideo,
			.vmux = 8,
			.amux = LINE1,
			.gpio = 0x2000,
	} },
		.radio = {
			.name = name_radio,
			.amux = LINE2,
			.gpio = 0x1000,
		},
		.mute = {
			.name = name_mute,
			.amux = LINE2,
			.gpio = 0x6000,
		},
	},
	[SAA7134_BOARD_PHILIPS_SNAKE] = {
		.name           = "NXP Snake DVB-S reference design",
		.audio_clock    = 0x00200000,
		.tuner_type     = TUNER_ABSENT,
		.radio_type     = UNSET,
		.tuner_addr     = ADDR_UNSET,
		.radio_addr     = ADDR_UNSET,
		.mpeg           = SAA7134_MPEG_DVB,
		.inputs = {{
			.name   = name_comp1,
			.vmux   = 3,
			.amux   = LINE1,
		}, {
			.name   = name_svideo,
			.vmux   = 8,
			.amux   = LINE1,
		} },
	},
	[SAA7134_BOARD_CREATIX_CTX953] = {
		.name         = "Medion/Creatix CTX953 Hybrid",
		.audio_clock  = 0x00187de7,
		.tuner_type   = TUNER_PHILIPS_TDA8290,
		.radio_type   = UNSET,
		.tuner_addr   = ADDR_UNSET,
		.radio_addr   = ADDR_UNSET,
		.tuner_config = 0,
		.mpeg         = SAA7134_MPEG_DVB,
		.inputs       = {{
			.name = name_tv,
			.vmux = 1,
			.amux = TV,
			.tv   = 1,
		}, {
			.name = name_comp1,
			.vmux = 0,
			.amux = LINE1,
		}, {
			.name = name_svideo,
			.vmux = 8,
			.amux = LINE1,
		} },
	},
	[SAA7134_BOARD_MSI_TVANYWHERE_AD11] = {
		.name           = "MSI TV@nywhere A/D v1.1",
		.audio_clock    = 0x00187de7,
		.tuner_type     = TUNER_PHILIPS_TDA8290,
		.radio_type     = UNSET,
		.tuner_addr	= ADDR_UNSET,
		.radio_addr	= ADDR_UNSET,
		.tuner_config   = 2,
		.mpeg           = SAA7134_MPEG_DVB,
		.gpiomask       = 0x0200000,
		.inputs = { {
			.name   = name_tv,
			.vmux   = 1,
			.amux   = TV,
			.tv     = 1,
		}, {
			.name   = name_comp1,
			.vmux   = 3,
			.amux   = LINE1,
		}, {
			.name   = name_svideo,
			.vmux   = 8,
			.amux   = LINE1,
		} },
		.radio = {
			.name   = name_radio,
			.amux   = TV,
			.gpio   = 0x0200000,
		},
	},
	[SAA7134_BOARD_AVERMEDIA_CARDBUS_506] = {
		.name           = "AVerMedia Cardbus TV/Radio (E506R)",
		.audio_clock    = 0x187de7,
		.tuner_type     = TUNER_XC2028,
		.radio_type     = UNSET,
		.tuner_addr	= ADDR_UNSET,
		.radio_addr	= ADDR_UNSET,
		 .mpeg           = SAA7134_MPEG_DVB,
		 .inputs         = {{
			 .name = name_tv,
			 .vmux = 1,
			 .amux = TV,
			 .tv   = 1,
		 }, {
			 .name = name_comp1,
			 .vmux = 3,
			 .amux = LINE1,
		 }, {
			 .name = name_svideo,
			 .vmux = 8,
			 .amux = LINE2,
		 } },
		 .radio = {
			 .name = name_radio,
			 .amux = TV,
		 },
	},
	[SAA7134_BOARD_AVERMEDIA_A16D] = {
		.name           = "AVerMedia Hybrid TV/Radio (A16D)",
		.audio_clock    = 0x187de7,
		.tuner_type     = TUNER_XC2028,
		.radio_type     = UNSET,
		.tuner_addr	= ADDR_UNSET,
		.radio_addr	= ADDR_UNSET,
		.mpeg           = SAA7134_MPEG_DVB,
		.inputs         = {{
			.name = name_tv,
			.vmux = 1,
			.amux = TV,
			.tv   = 1,
		}, {
			.name = name_svideo,
			.vmux = 8,
			.amux = LINE1,
		}, {
			.name = name_comp,
			.vmux = 0,
			.amux = LINE1,
		} },
		.radio = {
			.name = name_radio,
			.amux = TV,
		},
	},
	[SAA7134_BOARD_AVERMEDIA_M115] = {
		.name           = "Avermedia M115",
		.audio_clock    = 0x187de7,
		.tuner_type     = TUNER_XC2028,
		.radio_type     = UNSET,
		.tuner_addr	= ADDR_UNSET,
		.radio_addr	= ADDR_UNSET,
		.inputs         = {{
			.name = name_tv,
			.vmux = 1,
			.amux = TV,
			.tv   = 1,
		}, {
			.name = name_comp1,
			.vmux = 3,
			.amux = LINE1,
		}, {
			.name = name_svideo,
			.vmux = 8,
			.amux = LINE2,
		} },
	},
	[SAA7134_BOARD_VIDEOMATE_T750] = {
		/* John Newbigin <jn@it.swin.edu.au> */
		.name           = "Compro VideoMate T750",
		.audio_clock    = 0x00187de7,
		.tuner_type     = TUNER_XC2028,
		.radio_type     = UNSET,
		.tuner_addr	= ADDR_UNSET,
		.radio_addr	= ADDR_UNSET,
		.inputs = {{
			.name   = name_tv,
			.vmux   = 3,
			.amux   = TV,
			.tv     = 1,
		}, {
			.name   = name_comp1,
			.vmux   = 1,
			.amux   = LINE2,
		}, {
			.name   = name_svideo,
			.vmux   = 8,
			.amux   = LINE2,
		} },
		.radio = {
			.name = name_radio,
			.amux = TV,
		}
	},
	[SAA7134_BOARD_AVERMEDIA_A700_PRO] = {
		/* Matthias Schwarzott <zzam@gentoo.org> */
		.name           = "Avermedia DVB-S Pro A700",
		.audio_clock    = 0x00187de7,
		.tuner_type     = TUNER_ABSENT,
		.radio_type     = UNSET,
		.tuner_addr     = ADDR_UNSET,
		.radio_addr     = ADDR_UNSET,
		.mpeg           = SAA7134_MPEG_DVB,
		.inputs         = { {
			.name = name_comp,
			.vmux = 1,
			.amux = LINE1,
		}, {
			.name = name_svideo,
			.vmux = 6,
			.amux = LINE1,
		} },
	},
	[SAA7134_BOARD_AVERMEDIA_A700_HYBRID] = {
		/* Matthias Schwarzott <zzam@gentoo.org> */
		.name           = "Avermedia DVB-S Hybrid+FM A700",
		.audio_clock    = 0x00187de7,
		.tuner_type     = TUNER_XC2028,
		.radio_type     = UNSET,
		.tuner_addr     = ADDR_UNSET,
		.radio_addr     = ADDR_UNSET,
		.mpeg           = SAA7134_MPEG_DVB,
		.inputs         = { {
			.name   = name_tv,
			.vmux   = 4,
			.amux   = TV,
			.tv     = 1,
		}, {
			.name = name_comp,
			.vmux = 1,
			.amux = LINE1,
		}, {
			.name = name_svideo,
			.vmux = 6,
			.amux = LINE1,
		} },
		.radio = {
			.name = name_radio,
			.amux = TV,
		},
	},
	[SAA7134_BOARD_BEHOLD_H6] = {
		/* Igor Kuznetsov <igk@igk.ru> */
		.name           = "Beholder BeholdTV H6",
		.audio_clock    = 0x00187de7,
		.tuner_type     = TUNER_PHILIPS_FMD1216MEX_MK3,
		.radio_type     = UNSET,
		.tuner_addr     = ADDR_UNSET,
		.radio_addr     = ADDR_UNSET,
		.tda9887_conf   = TDA9887_PRESENT,
		.mpeg           = SAA7134_MPEG_DVB,
		.inputs         = {{
			.name = name_tv,
			.vmux = 3,
			.amux = TV,
			.tv   = 1,
		}, {
			.name = name_comp1,
			.vmux = 1,
			.amux = LINE1,
		}, {
			.name = name_svideo,
			.vmux = 8,
			.amux = LINE1,
		} },
		.radio = {
			.name = name_radio,
			.amux = LINE2,
		},
	},
	[SAA7134_BOARD_ASUSTeK_TIGER_3IN1] = {
		.name           = "Asus Tiger 3in1",
		.audio_clock    = 0x00187de7,
		.tuner_type     = TUNER_PHILIPS_TDA8290,
		.radio_type     = UNSET,
		.tuner_addr     = ADDR_UNSET,
		.radio_addr     = ADDR_UNSET,
		.tuner_config   = 2,
		.gpiomask       = 1 << 21,
		.mpeg           = SAA7134_MPEG_DVB,
		.inputs         = {{
			.name = name_tv,
			.vmux = 1,
			.amux = TV,
			.tv   = 1,
		}, {
			.name = name_comp,
			.vmux = 0,
			.amux = LINE2,
		}, {
			.name = name_svideo,
			.vmux = 8,
			.amux = LINE2,
		} },
		.radio = {
			.name = name_radio,
			.amux = TV,
			.gpio = 0x0200000,
		},
	},
	[SAA7134_BOARD_REAL_ANGEL_220] = {
		.name           = "Zogis Real Angel 220",
		.audio_clock    = 0x00187de7,
		.tuner_type     = TUNER_TNF_5335MF,
		.radio_type     = UNSET,
		.tuner_addr     = ADDR_UNSET,
		.radio_addr     = ADDR_UNSET,
		.gpiomask       = 0x801a8087,
		.inputs = { {
			.name   = name_tv,
			.vmux   = 3,
			.amux   = LINE2,
			.tv     = 1,
			.gpio   = 0x624000,
		}, {
			.name   = name_comp1,
			.vmux   = 1,
			.amux   = LINE1,
			.gpio   = 0x624000,
		}, {
			.name   = name_svideo,
			.vmux   = 1,
			.amux   = LINE1,
			.gpio   = 0x624000,
		} },
		.radio = {
			.name   = name_radio,
			.amux   = LINE2,
			.gpio   = 0x624001,
		},
		.mute = {
			.name = name_mute,
			.amux = TV,
		},
	},
	[SAA7134_BOARD_ADS_INSTANT_HDTV_PCI] = {
		.name           = "ADS Tech Instant HDTV",
		.audio_clock    = 0x00187de7,
		.tuner_type     = TUNER_PHILIPS_TUV1236D,
		.radio_type     = UNSET,
		.tuner_addr     = ADDR_UNSET,
		.radio_addr     = ADDR_UNSET,
		.tda9887_conf   = TDA9887_PRESENT,
		.mpeg           = SAA7134_MPEG_DVB,
		.inputs         = { {
			.name = name_tv,
			.vmux = 1,
			.amux = TV,
			.tv   = 1,
		}, {
			.name = name_comp,
			.vmux = 4,
			.amux = LINE1,
		}, {
			.name = name_svideo,
			.vmux = 8,
			.amux = LINE1,
		} },
	},
	[SAA7134_BOARD_ASUSTeK_TIGER] = {
		.name           = "Asus Tiger Rev:1.00",
		.audio_clock    = 0x00187de7,
		.tuner_type     = TUNER_PHILIPS_TDA8290,
		.radio_type     = UNSET,
		.tuner_addr	= ADDR_UNSET,
		.radio_addr	= ADDR_UNSET,
		.tuner_config   = 0,
		.mpeg           = SAA7134_MPEG_DVB,
		.gpiomask       = 0x0200000,
		.inputs = { {
			.name   = name_tv,
			.vmux   = 1,
			.amux   = TV,
			.tv     = 1,
		}, {
			.name   = name_comp1,
			.vmux   = 3,
			.amux   = LINE2,
		}, {
			.name   = name_comp2,
			.vmux   = 0,
			.amux   = LINE2,
		}, {
			.name   = name_svideo,
			.vmux   = 8,
			.amux   = LINE2,
		} },
		.radio = {
			.name   = name_radio,
			.amux   = TV,
			.gpio   = 0x0200000,
		},
	},
	[SAA7134_BOARD_KWORLD_PLUS_TV_ANALOG] = {
		.name           = "Kworld Plus TV Analog Lite PCI",
		.audio_clock    = 0x00187de7,
		.tuner_type     = TUNER_YMEC_TVF_5533MF,
		.radio_type     = TUNER_TEA5767,
		.tuner_addr     = ADDR_UNSET,
		.radio_addr     = 0x60,
		.gpiomask       = 0x80000700,
		.inputs = { {
			.name   = name_tv,
			.vmux   = 1,
			.amux   = LINE2,
			.tv     = 1,
			.gpio   = 0x100,
		}, {
			.name   = name_comp1,
			.vmux   = 3,
			.amux   = LINE1,
			.gpio   = 0x200,
		}, {
			.name   = name_svideo,
			.vmux   = 8,
			.amux   = LINE1,
			.gpio   = 0x200,
		} },
		.radio = {
			.name   = name_radio,
			.vmux   = 1,
			.amux   = LINE1,
			.gpio   = 0x100,
		},
		.mute = {
			.name = name_mute,
			.vmux = 8,
			.amux = 2,
		},
	},
	[SAA7134_BOARD_AVERMEDIA_GO_007_FM_PLUS] = {
		.name           = "Avermedia AVerTV GO 007 FM Plus",
		.audio_clock    = 0x00187de7,
		.tuner_type     = TUNER_PHILIPS_TDA8290,
		.radio_type     = UNSET,
		.tuner_addr	= ADDR_UNSET,
		.radio_addr	= ADDR_UNSET,
		.gpiomask       = 0x00300003,
		/* .gpiomask       = 0x8c240003, */
		.inputs         = { {
			.name = name_tv,
			.vmux = 1,
			.amux = TV,
			.tv   = 1,
			.gpio = 0x01,
		}, {
			.name = name_svideo,
			.vmux = 6,
			.amux = LINE1,
			.gpio = 0x02,
		} },
		.radio = {
			.name = name_radio,
			.amux = TV,
			.gpio = 0x00300001,
		},
		.mute = {
			.name = name_mute,
			.amux = TV,
			.gpio = 0x01,
		},
	},
	[SAA7134_BOARD_AVERMEDIA_STUDIO_507UA] = {
		/* Andy Shevchenko <andy@smile.org.ua> */
		.name           = "Avermedia AVerTV Studio 507UA",
		.audio_clock    = 0x00187de7,
		.tuner_type     = TUNER_PHILIPS_FM1216ME_MK3, /* Should be MK5 */
		.radio_type     = UNSET,
		.tuner_addr     = ADDR_UNSET,
		.radio_addr     = ADDR_UNSET,
		.tda9887_conf   = TDA9887_PRESENT,
		.gpiomask       = 0x03,
		.inputs         = { {
			.name = name_tv,
			.vmux = 1,
			.amux = TV,
			.tv   = 1,
			.gpio = 0x00,
		}, {
			.name = name_comp1,
			.vmux = 3,
			.amux = LINE1,
			.gpio = 0x00,
		}, {
			.name = name_svideo,
			.vmux = 8,
			.amux = LINE1,
			.gpio = 0x00,
		} },
		.radio = {
			.name = name_radio,
			.amux = LINE2,
			.gpio = 0x01,
		},
		.mute  = {
			.name = name_mute,
			.amux = LINE1,
			.gpio = 0x00,
		},
	},
	[SAA7134_BOARD_VIDEOMATE_S350] = {
		/* Jan D. Louw <jd.louw@mweb.co.za */
		.name		= "Compro VideoMate S350/S300",
		.audio_clock	= 0x00187de7,
		.tuner_type	= TUNER_ABSENT,
		.radio_type	= UNSET,
		.tuner_addr	= ADDR_UNSET,
		.radio_addr	= ADDR_UNSET,
		.mpeg		= SAA7134_MPEG_DVB,
		.inputs = { {
			.name	= name_comp1,
			.vmux	= 0,
			.amux	= LINE1,
		}, {
			.name	= name_svideo,
			.vmux	= 8, /* Not tested */
			.amux	= LINE1
		} },
	},
	[SAA7134_BOARD_BEHOLD_X7] = {
		/* Beholder Intl. Ltd. Dmitry Belimov <d.belimov@gmail.com> */
		.name           = "Beholder BeholdTV X7",
		.audio_clock    = 0x00187de7,
		.tuner_type     = TUNER_XC5000,
		.radio_type     = UNSET,
		.tuner_addr     = ADDR_UNSET,
		.radio_addr     = ADDR_UNSET,
		.mpeg           = SAA7134_MPEG_DVB,
		.inputs         = { {
			.name = name_tv,
			.vmux = 2,
			.amux = TV,
			.tv   = 1,
		}, {
			.name = name_comp1,
			.vmux = 0,
			.amux = LINE1,
		}, {
			.name = name_svideo,
			.vmux = 9,
			.amux = LINE1,
		} },
		.radio = {
			.name = name_radio,
			.amux = TV,
		},
	},
	[SAA7134_BOARD_ZOLID_HYBRID_PCI] = {
		.name           = "Zolid Hybrid TV Tuner PCI",
		.audio_clock    = 0x00187de7,
		.tuner_type     = TUNER_PHILIPS_TDA8290,
		.radio_type     = UNSET,
		.tuner_addr     = ADDR_UNSET,
		.radio_addr     = ADDR_UNSET,
		.tuner_config   = 0,
		.mpeg           = SAA7134_MPEG_DVB,
		.ts_type	= SAA7134_MPEG_TS_PARALLEL,
		.inputs         = {{
			.name = name_tv,
			.vmux = 1,
			.amux = TV,
			.tv   = 1,
		} },
		.radio = {	/* untested */
			.name = name_radio,
			.amux = TV,
		},
	},
	[SAA7134_BOARD_ASUS_EUROPA_HYBRID] = {
		.name           = "Asus Europa Hybrid OEM",
		.audio_clock    = 0x00187de7,
		.tuner_type     = TUNER_PHILIPS_TD1316,
		.radio_type     = UNSET,
		.tuner_addr	= 0x61,
		.radio_addr	= ADDR_UNSET,
		.tda9887_conf   = TDA9887_PRESENT | TDA9887_PORT1_ACTIVE,
		.mpeg           = SAA7134_MPEG_DVB,
		.inputs = { {
			.name   = name_tv,
			.vmux   = 3,
			.amux   = TV,
			.tv     = 1,
		}, {
			.name   = name_comp1,
			.vmux   = 4,
			.amux   = LINE2,
		}, {
			.name   = name_svideo,
			.vmux   = 8,
			.amux   = LINE2,
		} },
	},
<<<<<<< HEAD
=======
	[SAA7134_BOARD_LEADTEK_WINFAST_DTV1000S] = {
		.name           = "Leadtek Winfast DTV1000S",
		.audio_clock    = 0x00187de7,
		.tuner_type     = TUNER_PHILIPS_TDA8290,
		.radio_type     = UNSET,
		.tuner_addr     = ADDR_UNSET,
		.radio_addr     = ADDR_UNSET,
		.mpeg           = SAA7134_MPEG_DVB,
		.inputs         = { {
			.name = name_comp1,
			.vmux = 3,
		}, {
			.name = name_svideo,
			.vmux = 8,
		} },
	},
>>>>>>> 1f1d16a8

};

const unsigned int saa7134_bcount = ARRAY_SIZE(saa7134_boards);

/* ------------------------------------------------------------------ */
/* PCI ids + subsystem IDs                                            */

struct pci_device_id saa7134_pci_tbl[] = {
	{
		.vendor       = PCI_VENDOR_ID_PHILIPS,
		.device       = PCI_DEVICE_ID_PHILIPS_SAA7134,
		.subvendor    = PCI_VENDOR_ID_PHILIPS,
		.subdevice    = 0x2001,
		.driver_data  = SAA7134_BOARD_PROTEUS_PRO,
	},{
		.vendor       = PCI_VENDOR_ID_PHILIPS,
		.device       = PCI_DEVICE_ID_PHILIPS_SAA7133,
		.subvendor    = PCI_VENDOR_ID_PHILIPS,
		.subdevice    = 0x2001,
		.driver_data  = SAA7134_BOARD_PROTEUS_PRO,
	},{
		.vendor       = PCI_VENDOR_ID_PHILIPS,
		.device       = PCI_DEVICE_ID_PHILIPS_SAA7134,
		.subvendor    = PCI_VENDOR_ID_PHILIPS,
		.subdevice    = 0x6752,
		.driver_data  = SAA7134_BOARD_EMPRESS,
	},{
		.vendor       = PCI_VENDOR_ID_PHILIPS,
		.device       = PCI_DEVICE_ID_PHILIPS_SAA7134,
		.subvendor    = 0x1131,
		.subdevice    = 0x4e85,
		.driver_data  = SAA7134_BOARD_MONSTERTV,
	},{
		.vendor       = PCI_VENDOR_ID_PHILIPS,
		.device       = PCI_DEVICE_ID_PHILIPS_SAA7134,
		.subvendor    = 0x153b,
		.subdevice    = 0x1142,
		.driver_data  = SAA7134_BOARD_CINERGY400,
	},{
		.vendor       = PCI_VENDOR_ID_PHILIPS,
		.device       = PCI_DEVICE_ID_PHILIPS_SAA7134,
		.subvendor    = 0x153b,
		.subdevice    = 0x1143,
		.driver_data  = SAA7134_BOARD_CINERGY600,
	},{
		.vendor       = PCI_VENDOR_ID_PHILIPS,
		.device       = PCI_DEVICE_ID_PHILIPS_SAA7134,
		.subvendor    = 0x153b,
		.subdevice    = 0x1158,
		.driver_data  = SAA7134_BOARD_CINERGY600_MK3,
	},{
		.vendor       = PCI_VENDOR_ID_PHILIPS,
		.device       = PCI_DEVICE_ID_PHILIPS_SAA7133,
		.subvendor    = 0x153b,
		.subdevice    = 0x1162,
		.driver_data  = SAA7134_BOARD_CINERGY400_CARDBUS,
	},{
		.vendor       = PCI_VENDOR_ID_PHILIPS,
		.device       = PCI_DEVICE_ID_PHILIPS_SAA7134,
		.subvendor    = 0x5169,
		.subdevice    = 0x0138,
		.driver_data  = SAA7134_BOARD_FLYVIDEO3000_NTSC,
	},{
		.vendor       = PCI_VENDOR_ID_PHILIPS,
		.device       = PCI_DEVICE_ID_PHILIPS_SAA7134,
		.subvendor    = 0x5168,
		.subdevice    = 0x0138,
		.driver_data  = SAA7134_BOARD_FLYVIDEO3000,
	},{
		.vendor       = PCI_VENDOR_ID_PHILIPS,
		.device       = PCI_DEVICE_ID_PHILIPS_SAA7134,
		.subvendor    = 0x4e42,				/* "Typhoon PCI Capture TV Card" Art.No. 50673 */
		.subdevice    = 0x0138,
		.driver_data  = SAA7134_BOARD_FLYVIDEO3000,
	},{
		.vendor       = PCI_VENDOR_ID_PHILIPS,
		.device       = PCI_DEVICE_ID_PHILIPS_SAA7130,
		.subvendor    = 0x5168,
		.subdevice    = 0x0138,
		.driver_data  = SAA7134_BOARD_FLYVIDEO2000,
	},{
		.vendor       = PCI_VENDOR_ID_PHILIPS,
		.device       = PCI_DEVICE_ID_PHILIPS_SAA7130,
		.subvendor    = 0x4e42,		/* Typhoon */
		.subdevice    = 0x0138,		/* LifeView FlyTV Prime30 OEM */
		.driver_data  = SAA7134_BOARD_FLYVIDEO2000,
	},{
		.vendor       = PCI_VENDOR_ID_PHILIPS,
		.device       = PCI_DEVICE_ID_PHILIPS_SAA7133,
		.subvendor    = 0x5168,
		.subdevice    = 0x0212, /* minipci, LR212 */
		.driver_data  = SAA7134_BOARD_FLYTVPLATINUM_MINI,
	},{
		.vendor       = PCI_VENDOR_ID_PHILIPS,
		.device       = PCI_DEVICE_ID_PHILIPS_SAA7133,
		.subvendor    = 0x14c0,
		.subdevice    = 0x1212, /* minipci, LR1212 */
		.driver_data  = SAA7134_BOARD_FLYTVPLATINUM_MINI2,
	},{
		.vendor       = PCI_VENDOR_ID_PHILIPS,
		.device       = PCI_DEVICE_ID_PHILIPS_SAA7133,
		.subvendor    = 0x4e42,
		.subdevice    = 0x0212, /* OEM minipci, LR212 */
		.driver_data  = SAA7134_BOARD_FLYTVPLATINUM_MINI,
	},{
		.vendor       = PCI_VENDOR_ID_PHILIPS,
		.device       = PCI_DEVICE_ID_PHILIPS_SAA7133,
		.subvendor    = 0x5168,	/* Animation Technologies (LifeView) */
		.subdevice    = 0x0214, /* Standard PCI, LR214 Rev E and earlier (SAA7135) */
		.driver_data  = SAA7134_BOARD_FLYTVPLATINUM_FM,
	},{
		.vendor       = PCI_VENDOR_ID_PHILIPS,
		.device       = PCI_DEVICE_ID_PHILIPS_SAA7133,
		.subvendor    = 0x5168,	/* Animation Technologies (LifeView) */
		.subdevice    = 0x5214, /* Standard PCI, LR214 Rev F onwards (SAA7131) */
		.driver_data  = SAA7134_BOARD_FLYTVPLATINUM_FM,
	},{
		.vendor       = PCI_VENDOR_ID_PHILIPS,
		.device       = PCI_DEVICE_ID_PHILIPS_SAA7133,
		.subvendor    = 0x1489, /* KYE */
		.subdevice    = 0x0214, /* Genius VideoWonder ProTV */
		.driver_data  = SAA7134_BOARD_FLYTVPLATINUM_FM, /* is an LR214WF actually */
	},{
		.vendor       = PCI_VENDOR_ID_PHILIPS,
		.device       = PCI_DEVICE_ID_PHILIPS_SAA7134,
		.subvendor    = 0x16be,
		.subdevice    = 0x0003,
		.driver_data  = SAA7134_BOARD_MD7134,
	},{
		.vendor       = PCI_VENDOR_ID_PHILIPS,
		.device       = PCI_DEVICE_ID_PHILIPS_SAA7134,
		.subvendor    = 0x16be, /* CTX946 analog TV, HW mpeg, DVB-T */
		.subdevice    = 0x5000, /* only analog TV and DVB-T for now */
		.driver_data  = SAA7134_BOARD_MD7134,
	}, {
		.vendor       = PCI_VENDOR_ID_PHILIPS,
		.device       = PCI_DEVICE_ID_PHILIPS_SAA7130,
		.subvendor    = 0x1048,
		.subdevice    = 0x226b,
		.driver_data  = SAA7134_BOARD_ELSA,
	},{
		.vendor       = PCI_VENDOR_ID_PHILIPS,
		.device       = PCI_DEVICE_ID_PHILIPS_SAA7130,
		.subvendor    = 0x1048,
		.subdevice    = 0x226a,
		.driver_data  = SAA7134_BOARD_ELSA_500TV,
	},{
		.vendor       = PCI_VENDOR_ID_PHILIPS,
		.device       = PCI_DEVICE_ID_PHILIPS_SAA7130,
		.subvendor    = 0x1048,
		.subdevice    = 0x226c,
		.driver_data  = SAA7134_BOARD_ELSA_700TV,
	},{
		.vendor       = PCI_VENDOR_ID_PHILIPS,
		.device       = PCI_DEVICE_ID_PHILIPS_SAA7134,
		.subvendor    = PCI_VENDOR_ID_ASUSTEK,
		.subdevice    = 0x4842,
		.driver_data  = SAA7134_BOARD_ASUSTeK_TVFM7134,
	},{
		.vendor       = PCI_VENDOR_ID_PHILIPS,
		.device       = PCI_DEVICE_ID_PHILIPS_SAA7133,
		.subvendor    = PCI_VENDOR_ID_ASUSTEK,
		.subdevice    = 0x4845,
		.driver_data  = SAA7134_BOARD_ASUSTeK_TVFM7135,
	},{
		.vendor       = PCI_VENDOR_ID_PHILIPS,
		.device       = PCI_DEVICE_ID_PHILIPS_SAA7134,
		.subvendor    = PCI_VENDOR_ID_ASUSTEK,
		.subdevice    = 0x4830,
		.driver_data  = SAA7134_BOARD_ASUSTeK_TVFM7134,
	},{
		.vendor       = PCI_VENDOR_ID_PHILIPS,
		.device       = PCI_DEVICE_ID_PHILIPS_SAA7133,
		.subvendor    = PCI_VENDOR_ID_ASUSTEK,
		.subdevice    = 0x4843,
		.driver_data  = SAA7134_BOARD_ASUSTEK_TVFM7133,
	},{
		.vendor       = PCI_VENDOR_ID_PHILIPS,
		.device       = PCI_DEVICE_ID_PHILIPS_SAA7134,
		.subvendor    = PCI_VENDOR_ID_ASUSTEK,
		.subdevice    = 0x4840,
		.driver_data  = SAA7134_BOARD_ASUSTeK_TVFM7134,
	},{
		.vendor       = PCI_VENDOR_ID_PHILIPS,
		.device       = PCI_DEVICE_ID_PHILIPS_SAA7134,
		.subvendor    = PCI_VENDOR_ID_PHILIPS,
		.subdevice    = 0xfe01,
		.driver_data  = SAA7134_BOARD_TVSTATION_RDS,
	},{
		.vendor       = PCI_VENDOR_ID_PHILIPS,
		.device       = PCI_DEVICE_ID_PHILIPS_SAA7134,
		.subvendor    = 0x1894,
		.subdevice    = 0xfe01,
		.driver_data  = SAA7134_BOARD_TVSTATION_RDS,
	},{
		.vendor       = PCI_VENDOR_ID_PHILIPS,
		.device       = PCI_DEVICE_ID_PHILIPS_SAA7134,
		.subvendor    = 0x1894,
		.subdevice    = 0xa006,
		.driver_data  = SAA7134_BOARD_TVSTATION_DVR,
	},{
		.vendor       = PCI_VENDOR_ID_PHILIPS,
		.device       = PCI_DEVICE_ID_PHILIPS_SAA7134,
		.subvendor    = 0x1131,
		.subdevice    = 0x7133,
		.driver_data  = SAA7134_BOARD_VA1000POWER,
	},{
		.vendor       = PCI_VENDOR_ID_PHILIPS,
		.device       = PCI_DEVICE_ID_PHILIPS_SAA7130,
		.subvendor    = PCI_VENDOR_ID_PHILIPS,
		.subdevice    = 0x2001,
		.driver_data  = SAA7134_BOARD_10MOONSTVMASTER,
	},{
		.vendor       = PCI_VENDOR_ID_PHILIPS,
		.device       = PCI_DEVICE_ID_PHILIPS_SAA7133,
		.subvendor    = 0x185b,
		.subdevice    = 0xc100,
		.driver_data  = SAA7134_BOARD_VIDEOMATE_TV,
	},{
		.vendor       = PCI_VENDOR_ID_PHILIPS,
		.device       = PCI_DEVICE_ID_PHILIPS_SAA7133,
		.subvendor    = 0x185b,
		.subdevice    = 0xc100,
		.driver_data  = SAA7134_BOARD_VIDEOMATE_TV_GOLD_PLUS,
	},{
		.vendor       = PCI_VENDOR_ID_PHILIPS,
		.device       = PCI_DEVICE_ID_PHILIPS_SAA7130,
		.subvendor    = PCI_VENDOR_ID_MATROX,
		.subdevice    = 0x48d0,
		.driver_data  = SAA7134_BOARD_CRONOS_PLUS,
	},{
		.vendor       = PCI_VENDOR_ID_PHILIPS,
		.device       = PCI_DEVICE_ID_PHILIPS_SAA7134,
		.subvendor    = 0x1461, /* Avermedia Technologies Inc */
		.subdevice    = 0xa70b,
		.driver_data  = SAA7134_BOARD_MD2819,
	},{
		.vendor       = PCI_VENDOR_ID_PHILIPS,
		.device       = PCI_DEVICE_ID_PHILIPS_SAA7133,
		.subvendor    = 0x1461, /* Avermedia Technologies Inc */
		.subdevice    = 0xa7a1,
		.driver_data  = SAA7134_BOARD_AVERMEDIA_A700_PRO,
	}, {
		.vendor       = PCI_VENDOR_ID_PHILIPS,
		.device       = PCI_DEVICE_ID_PHILIPS_SAA7133,
		.subvendor    = 0x1461, /* Avermedia Technologies Inc */
		.subdevice    = 0xa7a2,
		.driver_data  = SAA7134_BOARD_AVERMEDIA_A700_HYBRID,
	}, {
		.vendor       = PCI_VENDOR_ID_PHILIPS,
		.device       = PCI_DEVICE_ID_PHILIPS_SAA7130,
		.subvendor    = 0x1461, /* Avermedia Technologies Inc */
		.subdevice    = 0x2115,
		.driver_data  = SAA7134_BOARD_AVERMEDIA_STUDIO_305,
	},{
		.vendor       = PCI_VENDOR_ID_PHILIPS,
		.device       = PCI_DEVICE_ID_PHILIPS_SAA7130,
		.subvendor    = 0x1461, /* Avermedia Technologies Inc */
		.subdevice    = 0xa115,
		.driver_data  = SAA7134_BOARD_AVERMEDIA_STUDIO_505,
	}, {
		.vendor       = PCI_VENDOR_ID_PHILIPS,
		.device       = PCI_DEVICE_ID_PHILIPS_SAA7130,
		.subvendor    = 0x1461, /* Avermedia Technologies Inc */
		.subdevice    = 0x2108,
		.driver_data  = SAA7134_BOARD_AVERMEDIA_305,
	},{
		.vendor       = PCI_VENDOR_ID_PHILIPS,
		.device       = PCI_DEVICE_ID_PHILIPS_SAA7130,
		.subvendor    = 0x1461, /* Avermedia Technologies Inc */
		.subdevice    = 0x10ff,
		.driver_data  = SAA7134_BOARD_AVERMEDIA_DVD_EZMAKER,
	},{
		/* AVerMedia CardBus */
		.vendor       = PCI_VENDOR_ID_PHILIPS,
		.device       = PCI_DEVICE_ID_PHILIPS_SAA7134,
		.subvendor    = 0x1461, /* Avermedia Technologies Inc */
		.subdevice    = 0xd6ee,
		.driver_data  = SAA7134_BOARD_AVERMEDIA_CARDBUS,
	},{
		/* AVerMedia CardBus */
		.vendor       = PCI_VENDOR_ID_PHILIPS,
		.device       = PCI_DEVICE_ID_PHILIPS_SAA7134,
		.subvendor    = 0x1461, /* Avermedia Technologies Inc */
		.subdevice    = 0xb7e9,
		.driver_data  = SAA7134_BOARD_AVERMEDIA_CARDBUS_501,
	}, {
		/* TransGear 3000TV */
		.vendor       = PCI_VENDOR_ID_PHILIPS,
		.device       = PCI_DEVICE_ID_PHILIPS_SAA7130,
		.subvendor    = 0x1461, /* Avermedia Technologies Inc */
		.subdevice    = 0x050c,
		.driver_data  = SAA7134_BOARD_TG3000TV,
	},{
		.vendor       = PCI_VENDOR_ID_PHILIPS,
		.device       = PCI_DEVICE_ID_PHILIPS_SAA7134,
		.subvendor    = 0x11bd,
		.subdevice    = 0x002b,
		.driver_data  = SAA7134_BOARD_PINNACLE_PCTV_STEREO,
	},{
		.vendor       = PCI_VENDOR_ID_PHILIPS,
		.device       = PCI_DEVICE_ID_PHILIPS_SAA7134,
		.subvendor    = 0x11bd,
		.subdevice    = 0x002d,
		.driver_data  = SAA7134_BOARD_PINNACLE_300I_DVBT_PAL,
	},{
		.vendor       = PCI_VENDOR_ID_PHILIPS,
		.device       = PCI_DEVICE_ID_PHILIPS_SAA7134,
		.subvendor    = 0x1019,
		.subdevice    = 0x4cb4,
		.driver_data  = SAA7134_BOARD_ECS_TVP3XP,
	},{
		.vendor       = PCI_VENDOR_ID_PHILIPS,
		.device       = PCI_DEVICE_ID_PHILIPS_SAA7133,
		.subvendor    = 0x1019,
		.subdevice    = 0x4cb5,
		.driver_data  = SAA7134_BOARD_ECS_TVP3XP_4CB5,
	},{
		.vendor       = PCI_VENDOR_ID_PHILIPS,
		.device       = PCI_DEVICE_ID_PHILIPS_SAA7134,
		.subvendor    = 0x1019,
		.subdevice    = 0x4cb6,
		.driver_data  = SAA7134_BOARD_ECS_TVP3XP_4CB6,
	},{
		.vendor       = PCI_VENDOR_ID_PHILIPS,
		.device       = PCI_DEVICE_ID_PHILIPS_SAA7133,
		.subvendor    = 0x12ab,
		.subdevice    = 0x0800,
		.driver_data  = SAA7134_BOARD_UPMOST_PURPLE_TV,
	},{
		.vendor       = PCI_VENDOR_ID_PHILIPS,
		.device       = PCI_DEVICE_ID_PHILIPS_SAA7130,
		.subvendor    = 0x153b,
		.subdevice    = 0x1152,
		.driver_data  = SAA7134_BOARD_CINERGY200,
	},{
		.vendor       = PCI_VENDOR_ID_PHILIPS,
		.device       = PCI_DEVICE_ID_PHILIPS_SAA7130,
		.subvendor    = 0x185b,
		.subdevice    = 0xc100,
		.driver_data  = SAA7134_BOARD_VIDEOMATE_TV_PVR,
	},{
		.vendor       = PCI_VENDOR_ID_PHILIPS,
		.device       = PCI_DEVICE_ID_PHILIPS_SAA7134,
		.subvendor    = 0x1461, /* Avermedia Technologies Inc */
		.subdevice    = 0x9715,
		.driver_data  = SAA7134_BOARD_AVERMEDIA_STUDIO_307,
	},{
		.vendor       = PCI_VENDOR_ID_PHILIPS,
		.device       = PCI_DEVICE_ID_PHILIPS_SAA7134,
		.subvendor    = 0x1461, /* Avermedia Technologies Inc */
		.subdevice    = 0xa70a,
		.driver_data  = SAA7134_BOARD_AVERMEDIA_307,
	},{
		.vendor       = PCI_VENDOR_ID_PHILIPS,
		.device       = PCI_DEVICE_ID_PHILIPS_SAA7134,
		.subvendor    = 0x185b,
		.subdevice    = 0xc200,
		.driver_data  = SAA7134_BOARD_VIDEOMATE_GOLD_PLUS,
	},{
		.vendor       = PCI_VENDOR_ID_PHILIPS,
		.device       = PCI_DEVICE_ID_PHILIPS_SAA7134,
		.subvendor    = 0x1540,
		.subdevice    = 0x9524,
		.driver_data  = SAA7134_BOARD_PROVIDEO_PV952,

	},{
		.vendor       = PCI_VENDOR_ID_PHILIPS,
		.device       = PCI_DEVICE_ID_PHILIPS_SAA7133,
		.subvendor    = 0x5168,
		.subdevice    = 0x0502,                /* Cardbus version */
		.driver_data  = SAA7134_BOARD_FLYDVBT_DUO_CARDBUS,
	},{
		.vendor       = PCI_VENDOR_ID_PHILIPS,
		.device       = PCI_DEVICE_ID_PHILIPS_SAA7133,
		.subvendor    = 0x5168,
		.subdevice    = 0x0306,                /* PCI version */
		.driver_data  = SAA7134_BOARD_FLYDVBTDUO,
	},{
		.vendor       = PCI_VENDOR_ID_PHILIPS,
		.device       = PCI_DEVICE_ID_PHILIPS_SAA7133,
		.subvendor    = 0x1461, /* Avermedia Technologies Inc */
		.subdevice    = 0xf31f,
		.driver_data  = SAA7134_BOARD_AVERMEDIA_GO_007_FM,

	},{
		.vendor       = PCI_VENDOR_ID_PHILIPS,
		.device       = PCI_DEVICE_ID_PHILIPS_SAA7133,
		.subvendor    = 0x1461, /* Avermedia Technologies Inc */
		.subdevice    = 0xf11d,
		.driver_data  = SAA7134_BOARD_AVERMEDIA_M135A,
	}, {
		.vendor       = PCI_VENDOR_ID_PHILIPS,
		.device       = PCI_DEVICE_ID_PHILIPS_SAA7130,
		.subvendor    = PCI_VENDOR_ID_PHILIPS,
		.subdevice    = 0x2004,
		.driver_data  = SAA7134_BOARD_PHILIPS_TOUGH,
	},{
		.vendor       = PCI_VENDOR_ID_PHILIPS,
		.device       = PCI_DEVICE_ID_PHILIPS_SAA7133,
		.subvendor    = 0x1421,
		.subdevice    = 0x0350,		/* PCI version */
		.driver_data  = SAA7134_BOARD_ADS_INSTANT_TV,
	},{
		.vendor       = PCI_VENDOR_ID_PHILIPS,
		.device       = PCI_DEVICE_ID_PHILIPS_SAA7133,
		.subvendor    = 0x1421,
		.subdevice    = 0x0351,		/* PCI version, new revision */
		.driver_data  = SAA7134_BOARD_ADS_INSTANT_TV,
	},{
		.vendor       = PCI_VENDOR_ID_PHILIPS,
		.device       = PCI_DEVICE_ID_PHILIPS_SAA7133,
		.subvendor    = 0x1421,
		.subdevice    = 0x0370,		/* cardbus version */
		.driver_data  = SAA7134_BOARD_ADS_INSTANT_TV,
	},{
		.vendor       = PCI_VENDOR_ID_PHILIPS,
		.device       = PCI_DEVICE_ID_PHILIPS_SAA7133,
		.subvendor    = 0x1421,
		.subdevice    = 0x1370,        /* cardbus version */
		.driver_data  = SAA7134_BOARD_ADS_INSTANT_TV,

	},{
		.vendor       = PCI_VENDOR_ID_PHILIPS,
		.device       = PCI_DEVICE_ID_PHILIPS_SAA7133,
		.subvendor    = 0x4e42,		/* Typhoon */
		.subdevice    = 0x0502,		/* LifeView LR502 OEM */
		.driver_data  = SAA7134_BOARD_FLYDVBT_DUO_CARDBUS,
	},{
		.vendor       = PCI_VENDOR_ID_PHILIPS,
		.device       = PCI_DEVICE_ID_PHILIPS_SAA7133,
		.subvendor    = 0x1043,
		.subdevice    = 0x0210,		/* mini pci NTSC version */
		.driver_data  = SAA7134_BOARD_FLYTV_DIGIMATRIX,
	},{
		.vendor       = PCI_VENDOR_ID_PHILIPS,
		.device       = PCI_DEVICE_ID_PHILIPS_SAA7134,
		.subvendor    = 0x1043,
		.subdevice    = 0x0210,		/* mini pci PAL/SECAM version */
		.driver_data  = SAA7134_BOARD_ASUSTEK_DIGIMATRIX_TV,

	},{
		.vendor       = PCI_VENDOR_ID_PHILIPS,
		.device       = PCI_DEVICE_ID_PHILIPS_SAA7133,
		.subvendor    = 0x0000, /* It shouldn't break anything, since subdevice id seems unique */
		.subdevice    = 0x4091,
		.driver_data  = SAA7134_BOARD_BEHOLD_409FM,
	},{
		.vendor       = PCI_VENDOR_ID_PHILIPS,
		.device       = PCI_DEVICE_ID_PHILIPS_SAA7133,
		.subvendor    = 0x5456, /* GoTView */
		.subdevice    = 0x7135,
		.driver_data  = SAA7134_BOARD_GOTVIEW_7135,
	},{
		.vendor       = PCI_VENDOR_ID_PHILIPS,
		.device       = PCI_DEVICE_ID_PHILIPS_SAA7134,
		.subvendor    = PCI_VENDOR_ID_PHILIPS,
		.subdevice    = 0x2004,
		.driver_data  = SAA7134_BOARD_PHILIPS_EUROPA,
	},{
		.vendor       = PCI_VENDOR_ID_PHILIPS,
		.device       = PCI_DEVICE_ID_PHILIPS_SAA7134,
		.subvendor    = 0x185b,
		.subdevice    = 0xc900,
		.driver_data  = SAA7134_BOARD_VIDEOMATE_DVBT_300,
	},{
		.vendor       = PCI_VENDOR_ID_PHILIPS,
		.device       = PCI_DEVICE_ID_PHILIPS_SAA7130,
		.subvendor    = 0x185b,
		.subdevice    = 0xc901,
		.driver_data  = SAA7134_BOARD_VIDEOMATE_DVBT_200,
	},{
		.vendor       = PCI_VENDOR_ID_PHILIPS,
		.device       = PCI_DEVICE_ID_PHILIPS_SAA7133,
		.subvendor    = 0x1435,
		.subdevice    = 0x7350,
		.driver_data  = SAA7134_BOARD_RTD_VFG7350,
	},{
		.vendor       = PCI_VENDOR_ID_PHILIPS,
		.device       = PCI_DEVICE_ID_PHILIPS_SAA7133,
		.subvendor    = 0x1435,
		.subdevice    = 0x7330,
		.driver_data  = SAA7134_BOARD_RTD_VFG7330,
	},{
		.vendor       = PCI_VENDOR_ID_PHILIPS,
		.device       = PCI_DEVICE_ID_PHILIPS_SAA7133,
		.subvendor    = 0x1461,
		.subdevice    = 0x1044,
		.driver_data  = SAA7134_BOARD_AVERMEDIA_AVERTVHD_A180,
	},{
		.vendor       = PCI_VENDOR_ID_PHILIPS,
		.device       = PCI_DEVICE_ID_PHILIPS_SAA7133,
		.subvendor    = 0x1131,
		.subdevice    = 0x4ee9,
		.driver_data  = SAA7134_BOARD_MONSTERTV_MOBILE,
	},{
		.vendor       = PCI_VENDOR_ID_PHILIPS,
		.device       = PCI_DEVICE_ID_PHILIPS_SAA7133,
		.subvendor    = 0x11bd,
		.subdevice    = 0x002e,
		.driver_data  = SAA7134_BOARD_PINNACLE_PCTV_110i,
	},{
		.vendor       = PCI_VENDOR_ID_PHILIPS,
		.device       = PCI_DEVICE_ID_PHILIPS_SAA7133,
		.subvendor    = 0x1043,
		.subdevice    = 0x4862,
		.driver_data  = SAA7134_BOARD_ASUSTeK_P7131_DUAL,
	},{
		.vendor       = PCI_VENDOR_ID_PHILIPS,
		.device       = PCI_DEVICE_ID_PHILIPS_SAA7133,
		.subvendor    = PCI_VENDOR_ID_PHILIPS,
		.subdevice    = 0x2018,
		.driver_data  = SAA7134_BOARD_PHILIPS_TIGER,
	},{
		.vendor       = PCI_VENDOR_ID_PHILIPS,
		.device       = PCI_DEVICE_ID_PHILIPS_SAA7133,
		.subvendor    = 0x1462,
		.subdevice    = 0x6231, /* tda8275a, ks003 IR */
		.driver_data  = SAA7134_BOARD_MSI_TVATANYWHERE_PLUS,
	},{
		.vendor       = PCI_VENDOR_ID_PHILIPS,
		.device       = PCI_DEVICE_ID_PHILIPS_SAA7133,
		.subvendor    = 0x1462,
		.subdevice    = 0x8624, /* tda8275, ks003 IR */
		.driver_data  = SAA7134_BOARD_MSI_TVATANYWHERE_PLUS,
	},{
		.vendor       = PCI_VENDOR_ID_PHILIPS,
		.device       = PCI_DEVICE_ID_PHILIPS_SAA7133,
		.subvendor    = 0x153b,
		.subdevice    = 0x1160,
		.driver_data  = SAA7134_BOARD_CINERGY250PCI,
	},{
		.vendor       = PCI_VENDOR_ID_PHILIPS,
		.device       = PCI_DEVICE_ID_PHILIPS_SAA7133,	/* SAA 7131E */
		.subvendor    = 0x5168,
		.subdevice    = 0x0319,
		.driver_data  = SAA7134_BOARD_FLYDVB_TRIO,
	},{
		.vendor       = PCI_VENDOR_ID_PHILIPS,
		.device       = PCI_DEVICE_ID_PHILIPS_SAA7134,
		.subvendor    = 0x1461,
		.subdevice    = 0x2c05,
		.driver_data  = SAA7134_BOARD_AVERMEDIA_777,
	},{
		.vendor       = PCI_VENDOR_ID_PHILIPS,
		.device       = PCI_DEVICE_ID_PHILIPS_SAA7134,
		.subvendor    = 0x5168,
		.subdevice    = 0x0301,
		.driver_data  = SAA7134_BOARD_FLYDVBT_LR301,
	},{
		.vendor       = PCI_VENDOR_ID_PHILIPS,
		.device       = PCI_DEVICE_ID_PHILIPS_SAA7133,
		.subvendor    = 0x0331,
		.subdevice    = 0x1421,
		.driver_data  = SAA7134_BOARD_ADS_DUO_CARDBUS_PTV331,
	},{
		.vendor       = PCI_VENDOR_ID_PHILIPS,
		.device       = PCI_DEVICE_ID_PHILIPS_SAA7133,
		.subvendor    = 0x17de,
		.subdevice    = 0x7201,
		.driver_data  = SAA7134_BOARD_TEVION_DVBT_220RF,
	},{
		.vendor       = PCI_VENDOR_ID_PHILIPS,
		.device       = PCI_DEVICE_ID_PHILIPS_SAA7133,
		.subvendor    = 0x17de,
		.subdevice    = 0x7250,
		.driver_data  = SAA7134_BOARD_KWORLD_DVBT_210,
	},{
		.vendor       = PCI_VENDOR_ID_PHILIPS,
		.device       = PCI_DEVICE_ID_PHILIPS_SAA7133, /* SAA7135HL */
		.subvendor    = 0x17de,
		.subdevice    = 0x7350,
		.driver_data  = SAA7134_BOARD_KWORLD_ATSC110,
	},{
		.vendor       = PCI_VENDOR_ID_PHILIPS,
		.device       = PCI_DEVICE_ID_PHILIPS_SAA7133, /* SAA7135HL */
		.subvendor    = 0x17de,
		.subdevice    = 0x7352,
		.driver_data  = SAA7134_BOARD_KWORLD_ATSC110, /* ATSC 115 */
	},{
		.vendor       = PCI_VENDOR_ID_PHILIPS,
		.device       = PCI_DEVICE_ID_PHILIPS_SAA7134,
		.subvendor    = 0x1461,
		.subdevice    = 0x7360,
		.driver_data  = SAA7134_BOARD_AVERMEDIA_A169_B,
	},{
		.vendor       = PCI_VENDOR_ID_PHILIPS,
		.device       = PCI_DEVICE_ID_PHILIPS_SAA7134,
		.subvendor    = 0x1461,
		.subdevice    = 0x6360,
		.driver_data  = SAA7134_BOARD_AVERMEDIA_A169_B1,
	},{
		.vendor       = PCI_VENDOR_ID_PHILIPS,
		.device       = PCI_DEVICE_ID_PHILIPS_SAA7134,
		.subvendor    = 0x16be,
		.subdevice    = 0x0005,
		.driver_data  = SAA7134_BOARD_MD7134_BRIDGE_2,
	},{
		.vendor       = PCI_VENDOR_ID_PHILIPS,
		.device       = PCI_DEVICE_ID_PHILIPS_SAA7134,
		.subvendor    = 0x5168,
		.subdevice    = 0x0300,
		.driver_data  = SAA7134_BOARD_FLYDVBS_LR300,
	},{
		.vendor       = PCI_VENDOR_ID_PHILIPS,
		.device       = PCI_DEVICE_ID_PHILIPS_SAA7134,
		.subvendor    = 0x4e42,
		.subdevice    = 0x0300,/* LR300 */
		.driver_data  = SAA7134_BOARD_FLYDVBS_LR300,
	},{
		.vendor = PCI_VENDOR_ID_PHILIPS,
		.device = PCI_DEVICE_ID_PHILIPS_SAA7134,
		.subvendor = 0x1489,
		.subdevice = 0x0301,
		.driver_data = SAA7134_BOARD_FLYDVBT_LR301,
	},{
		.vendor = PCI_VENDOR_ID_PHILIPS,
		.device = PCI_DEVICE_ID_PHILIPS_SAA7133,
		.subvendor = 0x5168, /* Animation Technologies (LifeView) */
		.subdevice = 0x0304,
		.driver_data = SAA7134_BOARD_FLYTVPLATINUM_FM,
	},{
		.vendor       = PCI_VENDOR_ID_PHILIPS,
		.device       = PCI_DEVICE_ID_PHILIPS_SAA7133,
		.subvendor    = 0x5168,
		.subdevice    = 0x3306,
		.driver_data  = SAA7134_BOARD_FLYDVBT_HYBRID_CARDBUS,
	},{
		.vendor       = PCI_VENDOR_ID_PHILIPS,
		.device       = PCI_DEVICE_ID_PHILIPS_SAA7133,
		.subvendor    = 0x5168,
		.subdevice    = 0x3502,  /* whats the difference to 0x3306 ?*/
		.driver_data  = SAA7134_BOARD_FLYDVBT_HYBRID_CARDBUS,
	},{
		.vendor       = PCI_VENDOR_ID_PHILIPS,
		.device       = PCI_DEVICE_ID_PHILIPS_SAA7133,
		.subvendor    = 0x5168,
		.subdevice    = 0x3307, /* FlyDVB-T Hybrid Mini PCI */
		.driver_data  = SAA7134_BOARD_FLYDVBT_HYBRID_CARDBUS,
	}, {
		.vendor       = PCI_VENDOR_ID_PHILIPS,
		.device       = PCI_DEVICE_ID_PHILIPS_SAA7133,
		.subvendor    = 0x16be,
		.subdevice    = 0x0007,
		.driver_data  = SAA7134_BOARD_MEDION_MD8800_QUADRO,
	},{
		.vendor       = PCI_VENDOR_ID_PHILIPS,
		.device       = PCI_DEVICE_ID_PHILIPS_SAA7133,
		.subvendor    = 0x16be,
		.subdevice    = 0x0008,
		.driver_data  = SAA7134_BOARD_MEDION_MD8800_QUADRO,
	},{
		.vendor       = PCI_VENDOR_ID_PHILIPS,
		.device       = PCI_DEVICE_ID_PHILIPS_SAA7133,
		.subvendor    = 0x16be,
		.subdevice    = 0x000d, /* triple CTX948_V1.1.1 */
		.driver_data  = SAA7134_BOARD_MEDION_MD8800_QUADRO,
	}, {
		.vendor       = PCI_VENDOR_ID_PHILIPS,
		.device       = PCI_DEVICE_ID_PHILIPS_SAA7133,
		.subvendor    = 0x1461,
		.subdevice    = 0x2c05,
		.driver_data  = SAA7134_BOARD_AVERMEDIA_777,
	},{
		.vendor       = PCI_VENDOR_ID_PHILIPS,
		.device       = PCI_DEVICE_ID_PHILIPS_SAA7133,
		.subvendor    = 0x1489,
		.subdevice    = 0x0502,                /* Cardbus version */
		.driver_data  = SAA7134_BOARD_FLYDVBT_DUO_CARDBUS,
	},{
		.vendor       = PCI_VENDOR_ID_PHILIPS,
		.device       = PCI_DEVICE_ID_PHILIPS_SAA7130,
		.subvendor    = 0x0919, /* Philips Proteus PRO 2309 */
		.subdevice    = 0x2003,
		.driver_data  = SAA7134_BOARD_PROTEUS_2309,
	},{
		.vendor       = PCI_VENDOR_ID_PHILIPS,
		.device       = PCI_DEVICE_ID_PHILIPS_SAA7134,
		.subvendor    = 0x1461,
		.subdevice    = 0x2c00,
		.driver_data  = SAA7134_BOARD_AVERMEDIA_A16AR,
	},{
		.vendor       = PCI_VENDOR_ID_PHILIPS,
		.device       = PCI_DEVICE_ID_PHILIPS_SAA7134,
		.subvendor    = 0x1043,
		.subdevice    = 0x4860,
		.driver_data  = SAA7134_BOARD_ASUS_EUROPA2_HYBRID,
	},{
		.vendor       = PCI_VENDOR_ID_PHILIPS,
		.device       = PCI_DEVICE_ID_PHILIPS_SAA7133,
		.subvendor    = 0x11bd,
		.subdevice    = 0x002f,
		.driver_data  = SAA7134_BOARD_PINNACLE_PCTV_310i,
	},{
		.vendor       = PCI_VENDOR_ID_PHILIPS,
		.device       = PCI_DEVICE_ID_PHILIPS_SAA7133,
		.subvendor    = 0x1461, /* Avermedia Technologies Inc */
		.subdevice    = 0x9715,
		.driver_data  = SAA7134_BOARD_AVERMEDIA_STUDIO_507,
	},{
		.vendor       = PCI_VENDOR_ID_PHILIPS,
		.device       = PCI_DEVICE_ID_PHILIPS_SAA7134,
		.subvendor    = 0x1461, /* Avermedia Technologies Inc */
		.subdevice    = 0xa11b,
		.driver_data  = SAA7134_BOARD_AVERMEDIA_STUDIO_507UA,
	}, {
		.vendor       = PCI_VENDOR_ID_PHILIPS,
		.device       = PCI_DEVICE_ID_PHILIPS_SAA7133,
		.subvendor    = 0x1043,
		.subdevice    = 0x4876,
		.driver_data  = SAA7134_BOARD_ASUSTeK_P7131_HYBRID_LNA,
	},{
		.vendor       = PCI_VENDOR_ID_PHILIPS,
		.device       = PCI_DEVICE_ID_PHILIPS_SAA7133,
		.subvendor    = 0x0070,
		.subdevice    = 0x6700,
		.driver_data  = SAA7134_BOARD_HAUPPAUGE_HVR1110,
	},{
		.vendor       = PCI_VENDOR_ID_PHILIPS,
		.device       = PCI_DEVICE_ID_PHILIPS_SAA7133,
		.subvendor    = 0x0070,
		.subdevice    = 0x6701,
		.driver_data  = SAA7134_BOARD_HAUPPAUGE_HVR1110,
	},{
		.vendor       = PCI_VENDOR_ID_PHILIPS,
		.device       = PCI_DEVICE_ID_PHILIPS_SAA7133,
		.subvendor    = 0x0070,
		.subdevice    = 0x6702,
		.driver_data  = SAA7134_BOARD_HAUPPAUGE_HVR1110,
	},{
		.vendor       = PCI_VENDOR_ID_PHILIPS,
		.device       = PCI_DEVICE_ID_PHILIPS_SAA7133,
		.subvendor    = 0x0070,
		.subdevice    = 0x6703,
		.driver_data  = SAA7134_BOARD_HAUPPAUGE_HVR1110,
	},{
		.vendor       = PCI_VENDOR_ID_PHILIPS,
		.device       = PCI_DEVICE_ID_PHILIPS_SAA7133,
		.subvendor    = 0x0070,
		.subdevice    = 0x6704,
		.driver_data  = SAA7134_BOARD_HAUPPAUGE_HVR1110,
	},{
		.vendor       = PCI_VENDOR_ID_PHILIPS,
		.device       = PCI_DEVICE_ID_PHILIPS_SAA7133,
		.subvendor    = 0x0070,
		.subdevice    = 0x6705,
		.driver_data  = SAA7134_BOARD_HAUPPAUGE_HVR1110,
	},{
		.vendor       = PCI_VENDOR_ID_PHILIPS,
		.device       = PCI_DEVICE_ID_PHILIPS_SAA7133,
		.subvendor    = 0x0070,
		.subdevice    = 0x6706,
		.driver_data  = SAA7134_BOARD_HAUPPAUGE_HVR1150,
	},{
		.vendor       = PCI_VENDOR_ID_PHILIPS,
		.device       = PCI_DEVICE_ID_PHILIPS_SAA7133,
		.subvendor    = 0x0070,
		.subdevice    = 0x6707,
		.driver_data  = SAA7134_BOARD_HAUPPAUGE_HVR1120,
	},{
		.vendor       = PCI_VENDOR_ID_PHILIPS,
		.device       = PCI_DEVICE_ID_PHILIPS_SAA7133,
		.subvendor    = 0x0070,
		.subdevice    = 0x6708,
		.driver_data  = SAA7134_BOARD_HAUPPAUGE_HVR1150,
	},{
		.vendor       = PCI_VENDOR_ID_PHILIPS,
		.device       = PCI_DEVICE_ID_PHILIPS_SAA7133,
		.subvendor    = 0x0070,
		.subdevice    = 0x6709,
		.driver_data  = SAA7134_BOARD_HAUPPAUGE_HVR1120,
	},{
		.vendor       = PCI_VENDOR_ID_PHILIPS,
		.device       = PCI_DEVICE_ID_PHILIPS_SAA7133,
		.subvendor    = 0x0070,
		.subdevice    = 0x670a,
		.driver_data  = SAA7134_BOARD_HAUPPAUGE_HVR1120,
	},{
		.vendor       = PCI_VENDOR_ID_PHILIPS,
		.device       = PCI_DEVICE_ID_PHILIPS_SAA7133,
		.subvendor    = 0x153b,
		.subdevice    = 0x1172,
		.driver_data  = SAA7134_BOARD_CINERGY_HT_PCMCIA,
	},{
		.vendor       = PCI_VENDOR_ID_PHILIPS,
		.device       = PCI_DEVICE_ID_PHILIPS_SAA7130,
		.subvendor    = PCI_VENDOR_ID_PHILIPS,
		.subdevice    = 0x2342,
		.driver_data  = SAA7134_BOARD_ENCORE_ENLTV,
	},{
		.vendor       = PCI_VENDOR_ID_PHILIPS,
		.device       = PCI_DEVICE_ID_PHILIPS_SAA7130,
		.subvendor    = 0x1131,
		.subdevice    = 0x2341,
		.driver_data  = SAA7134_BOARD_ENCORE_ENLTV,
	},{
		.vendor       = PCI_VENDOR_ID_PHILIPS,
		.device       = PCI_DEVICE_ID_PHILIPS_SAA7130,
		.subvendor    = 0x3016,
		.subdevice    = 0x2344,
		.driver_data  = SAA7134_BOARD_ENCORE_ENLTV,
	},{
		.vendor       = PCI_VENDOR_ID_PHILIPS,
		.device       = PCI_DEVICE_ID_PHILIPS_SAA7130,
		.subvendor    = 0x1131,
		.subdevice    = 0x230f,
		.driver_data  = SAA7134_BOARD_ENCORE_ENLTV_FM,
	},{
		.vendor       = PCI_VENDOR_ID_PHILIPS,
		.device       = PCI_DEVICE_ID_PHILIPS_SAA7130,
		.subvendor    = 0x1a7f,
		.subdevice    = 0x2008,
		.driver_data  = SAA7134_BOARD_ENCORE_ENLTV_FM53,
	}, {
		.vendor       = PCI_VENDOR_ID_PHILIPS,
		.device       = PCI_DEVICE_ID_PHILIPS_SAA7133,
		.subvendor    = 0x153b,
		.subdevice    = 0x1175,
		.driver_data  = SAA7134_BOARD_CINERGY_HT_PCI,
	},{
		.vendor       = PCI_VENDOR_ID_PHILIPS,
		.device       = PCI_DEVICE_ID_PHILIPS_SAA7133,
		.subvendor    = 0x1461, /* Avermedia Technologies Inc */
		.subdevice    = 0xf31e,
		.driver_data  = SAA7134_BOARD_AVERMEDIA_M102,
	},{
		.vendor       = PCI_VENDOR_ID_PHILIPS,
		.device       = PCI_DEVICE_ID_PHILIPS_SAA7133,
		.subvendor    = 0x4E42,         /* MSI */
		.subdevice    = 0x0306,         /* TV@nywhere DUO */
		.driver_data  = SAA7134_BOARD_FLYDVBTDUO,
	},{
		.vendor       = PCI_VENDOR_ID_PHILIPS,
		.device       = PCI_DEVICE_ID_PHILIPS_SAA7133,
		.subvendor    = 0x1043,
		.subdevice    = 0x4871,
		.driver_data  = SAA7134_BOARD_ASUS_P7131_4871,
	},{
		.vendor       = PCI_VENDOR_ID_PHILIPS,
		.device       = PCI_DEVICE_ID_PHILIPS_SAA7133,
		.subvendor    = 0x1043,
		.subdevice    = 0x4857,		/* REV:1.00 */
		.driver_data  = SAA7134_BOARD_ASUSTeK_TIGER,
	},{
		.vendor       = PCI_VENDOR_ID_PHILIPS,
		.device       = PCI_DEVICE_ID_PHILIPS_SAA7134,
		.subvendor    = 0x0919, /* SinoVideo PCI 2309 Proteus (7134) */
		.subdevice    = 0x2003, /* OEM cardbus */
		.driver_data  = SAA7134_BOARD_SABRENT_TV_PCB05,
	},{
		.vendor       = PCI_VENDOR_ID_PHILIPS,
		.device       = PCI_DEVICE_ID_PHILIPS_SAA7130,
		.subvendor    = PCI_VENDOR_ID_PHILIPS,
		.subdevice    = 0x2304,
		.driver_data  = SAA7134_BOARD_10MOONSTVMASTER3,
	},{
		.vendor       = PCI_VENDOR_ID_PHILIPS,
		.device       = PCI_DEVICE_ID_PHILIPS_SAA7133,
		.subvendor    = 0x1461, /* Avermedia Technologies Inc */
		.subdevice    = 0xf01d, /* AVerTV DVB-T Super 007 */
		.driver_data  = SAA7134_BOARD_AVERMEDIA_SUPER_007,
	},{
		.vendor       = PCI_VENDOR_ID_PHILIPS,
		.device       = PCI_DEVICE_ID_PHILIPS_SAA7130,
		.subvendor    = 0x0000,
		.subdevice    = 0x4016,
		.driver_data  = SAA7134_BOARD_BEHOLD_401,
	},{
		.vendor       = PCI_VENDOR_ID_PHILIPS,
		.device       = PCI_DEVICE_ID_PHILIPS_SAA7134,
		.subvendor    = 0x0000,
		.subdevice    = 0x4036,
		.driver_data  = SAA7134_BOARD_BEHOLD_403,
	},{
		.vendor       = PCI_VENDOR_ID_PHILIPS,
		.device       = PCI_DEVICE_ID_PHILIPS_SAA7134,
		.subvendor    = 0x0000,
		.subdevice    = 0x4037,
		.driver_data  = SAA7134_BOARD_BEHOLD_403FM,
	},{
		.vendor       = PCI_VENDOR_ID_PHILIPS,
		.device       = PCI_DEVICE_ID_PHILIPS_SAA7130,
		.subvendor    = 0x0000,
		.subdevice    = 0x4050,
		.driver_data  = SAA7134_BOARD_BEHOLD_405,
	},{
		.vendor       = PCI_VENDOR_ID_PHILIPS,
		.device       = PCI_DEVICE_ID_PHILIPS_SAA7130,
		.subvendor    = 0x0000,
		.subdevice    = 0x4051,
		.driver_data  = SAA7134_BOARD_BEHOLD_405FM,
	},{
		.vendor       = PCI_VENDOR_ID_PHILIPS,
		.device       = PCI_DEVICE_ID_PHILIPS_SAA7134,
		.subvendor    = 0x0000,
		.subdevice    = 0x4070,
		.driver_data  = SAA7134_BOARD_BEHOLD_407,
	},{
		.vendor       = PCI_VENDOR_ID_PHILIPS,
		.device       = PCI_DEVICE_ID_PHILIPS_SAA7134,
		.subvendor    = 0x0000,
		.subdevice    = 0x4071,
		.driver_data  = SAA7134_BOARD_BEHOLD_407FM,
	},{
		.vendor       = PCI_VENDOR_ID_PHILIPS,
		.device       = PCI_DEVICE_ID_PHILIPS_SAA7133,
		.subvendor    = 0x0000,
		.subdevice    = 0x4090,
		.driver_data  = SAA7134_BOARD_BEHOLD_409,
	},{
		.vendor       = PCI_VENDOR_ID_PHILIPS,
		.device       = PCI_DEVICE_ID_PHILIPS_SAA7130,
		.subvendor    = 0x0000,
		.subdevice    = 0x505B,
		.driver_data  = SAA7134_BOARD_BEHOLD_505RDS,
	},{
		.vendor       = PCI_VENDOR_ID_PHILIPS,
		.device       = PCI_DEVICE_ID_PHILIPS_SAA7130,
		.subvendor    = 0x5ace,
		.subdevice    = 0x5050,
		.driver_data  = SAA7134_BOARD_BEHOLD_505FM,
	},{
		.vendor       = PCI_VENDOR_ID_PHILIPS,
		.device       = PCI_DEVICE_ID_PHILIPS_SAA7133,
		.subvendor    = 0x0000,
		.subdevice    = 0x5071,
		.driver_data  = SAA7134_BOARD_BEHOLD_507RDS_MK3,
	},{
		.vendor       = PCI_VENDOR_ID_PHILIPS,
		.device       = PCI_DEVICE_ID_PHILIPS_SAA7133,
		.subvendor    = 0x0000,
		.subdevice    = 0x507B,
		.driver_data  = SAA7134_BOARD_BEHOLD_507RDS_MK5,
	},{
		.vendor       = PCI_VENDOR_ID_PHILIPS,
		.device       = PCI_DEVICE_ID_PHILIPS_SAA7134,
		.subvendor    = 0x5ace,
		.subdevice    = 0x5070,
		.driver_data  = SAA7134_BOARD_BEHOLD_507_9FM,
	},{
		.vendor       = PCI_VENDOR_ID_PHILIPS,
		.device       = PCI_DEVICE_ID_PHILIPS_SAA7133,
		.subvendor    = 0x5ace,
		.subdevice    = 0x5090,
		.driver_data  = SAA7134_BOARD_BEHOLD_507_9FM,
	},{
		.vendor       = PCI_VENDOR_ID_PHILIPS,
		.device       = PCI_DEVICE_ID_PHILIPS_SAA7133,
		.subvendor    = 0x0000,
		.subdevice    = 0x5201,
		.driver_data  = SAA7134_BOARD_BEHOLD_COLUMBUS_TVFM,
	},{
		.vendor       = PCI_VENDOR_ID_PHILIPS,
		.device       = PCI_DEVICE_ID_PHILIPS_SAA7134,
		.subvendor    = 0x5ace,
		.subdevice    = 0x6070,
		.driver_data  = SAA7134_BOARD_BEHOLD_607FM_MK3,
	},{
		.vendor       = PCI_VENDOR_ID_PHILIPS,
		.device       = PCI_DEVICE_ID_PHILIPS_SAA7134,
		.subvendor    = 0x5ace,
		.subdevice    = 0x6071,
		.driver_data  = SAA7134_BOARD_BEHOLD_607FM_MK5,
	},{
		.vendor       = PCI_VENDOR_ID_PHILIPS,
		.device       = PCI_DEVICE_ID_PHILIPS_SAA7134,
		.subvendor    = 0x5ace,
		.subdevice    = 0x6072,
		.driver_data  = SAA7134_BOARD_BEHOLD_607RDS_MK3,
	},{
		.vendor       = PCI_VENDOR_ID_PHILIPS,
		.device       = PCI_DEVICE_ID_PHILIPS_SAA7134,
		.subvendor    = 0x5ace,
		.subdevice    = 0x6073,
		.driver_data  = SAA7134_BOARD_BEHOLD_607RDS_MK5,
	},{
		.vendor       = PCI_VENDOR_ID_PHILIPS,
		.device       = PCI_DEVICE_ID_PHILIPS_SAA7133,
		.subvendor    = 0x5ace,
		.subdevice    = 0x6090,
		.driver_data  = SAA7134_BOARD_BEHOLD_609FM_MK3,
	},{
		.vendor       = PCI_VENDOR_ID_PHILIPS,
		.device       = PCI_DEVICE_ID_PHILIPS_SAA7133,
		.subvendor    = 0x5ace,
		.subdevice    = 0x6091,
		.driver_data  = SAA7134_BOARD_BEHOLD_609FM_MK5,
	},{
		.vendor       = PCI_VENDOR_ID_PHILIPS,
		.device       = PCI_DEVICE_ID_PHILIPS_SAA7133,
		.subvendor    = 0x5ace,
		.subdevice    = 0x6092,
		.driver_data  = SAA7134_BOARD_BEHOLD_609RDS_MK3,
	},{
		.vendor       = PCI_VENDOR_ID_PHILIPS,
		.device       = PCI_DEVICE_ID_PHILIPS_SAA7133,
		.subvendor    = 0x5ace,
		.subdevice    = 0x6093,
		.driver_data  = SAA7134_BOARD_BEHOLD_609RDS_MK5,
	},{
		.vendor       = PCI_VENDOR_ID_PHILIPS,
		.device       = PCI_DEVICE_ID_PHILIPS_SAA7133,
		.subvendor    = 0x5ace,
		.subdevice    = 0x6190,
		.driver_data  = SAA7134_BOARD_BEHOLD_M6,
	},{
		.vendor       = PCI_VENDOR_ID_PHILIPS,
		.device       = PCI_DEVICE_ID_PHILIPS_SAA7133,
		.subvendor    = 0x5ace,
		.subdevice    = 0x6193,
		.driver_data  = SAA7134_BOARD_BEHOLD_M6_EXTRA,
	}, {
		.vendor       = PCI_VENDOR_ID_PHILIPS,
		.device       = PCI_DEVICE_ID_PHILIPS_SAA7133,
		.subvendor    = 0x5ace,
		.subdevice    = 0x6191,
		.driver_data  = SAA7134_BOARD_BEHOLD_M63,
	},{
		.vendor       = PCI_VENDOR_ID_PHILIPS,
		.device       = PCI_DEVICE_ID_PHILIPS_SAA7133,
		.subvendor    = 0x4e42,
		.subdevice    = 0x3502,
		.driver_data  = SAA7134_BOARD_FLYDVBT_HYBRID_CARDBUS,
	}, {
		.vendor       = PCI_VENDOR_ID_PHILIPS,
		.device       = PCI_DEVICE_ID_PHILIPS_SAA7133,
		.subvendor    = 0x1822, /*Twinhan Technology Co. Ltd*/
		.subdevice    = 0x0022,
		.driver_data  = SAA7134_BOARD_TWINHAN_DTV_DVB_3056,
	}, {
		.vendor       = PCI_VENDOR_ID_PHILIPS,
		.device       = PCI_DEVICE_ID_PHILIPS_SAA7133,
		.subvendor    = 0x16be,
		.subdevice    = 0x0010, /* Medion version CTX953_V.1.4.3 */
		.driver_data  = SAA7134_BOARD_CREATIX_CTX953,
	}, {
		.vendor       = PCI_VENDOR_ID_PHILIPS,
		.device       = PCI_DEVICE_ID_PHILIPS_SAA7133,
		.subvendor    = 0x1462, /* MSI */
		.subdevice    = 0x8625, /* TV@nywhere A/D v1.1 */
		.driver_data  = SAA7134_BOARD_MSI_TVANYWHERE_AD11,
	},{
		.vendor       = PCI_VENDOR_ID_PHILIPS,
		.device       = PCI_DEVICE_ID_PHILIPS_SAA7133,
		.subvendor    = 0x1461, /* Avermedia Technologies Inc */
		.subdevice    = 0xf436,
		.driver_data  = SAA7134_BOARD_AVERMEDIA_CARDBUS_506,
	}, {
		.vendor       = PCI_VENDOR_ID_PHILIPS,
		.device       = PCI_DEVICE_ID_PHILIPS_SAA7133,
		.subvendor    = 0x1461, /* Avermedia Technologies Inc */
		.subdevice    = 0xf936,
		.driver_data  = SAA7134_BOARD_AVERMEDIA_A16D,
	}, {
		.vendor       = PCI_VENDOR_ID_PHILIPS,
		.device       = PCI_DEVICE_ID_PHILIPS_SAA7133,
		.subvendor    = 0x1461, /* Avermedia Technologies Inc */
		.subdevice    = 0xa836,
		.driver_data  = SAA7134_BOARD_AVERMEDIA_M115,
	}, {
		.vendor       = PCI_VENDOR_ID_PHILIPS,
		.device       = PCI_DEVICE_ID_PHILIPS_SAA7133,
		.subvendor    = 0x185b,
		.subdevice    = 0xc900,
		.driver_data  = SAA7134_BOARD_VIDEOMATE_T750,
	}, {
		.vendor       = PCI_VENDOR_ID_PHILIPS,
		.device       = PCI_DEVICE_ID_PHILIPS_SAA7133, /* SAA7135HL */
		.subvendor    = 0x1421,
		.subdevice    = 0x0380,
		.driver_data  = SAA7134_BOARD_ADS_INSTANT_HDTV_PCI,
	}, {
		.vendor       = PCI_VENDOR_ID_PHILIPS,
		.device       = PCI_DEVICE_ID_PHILIPS_SAA7133,
		.subvendor    = 0x5169,
		.subdevice    = 0x1502,
		.driver_data  = SAA7134_BOARD_FLYTVPLATINUM_MINI,
	}, {
		.vendor       = PCI_VENDOR_ID_PHILIPS,
		.device       = PCI_DEVICE_ID_PHILIPS_SAA7133,
		.subvendor    = 0x5ace,
		.subdevice    = 0x6290,
		.driver_data  = SAA7134_BOARD_BEHOLD_H6,
	}, {
		.vendor       = PCI_VENDOR_ID_PHILIPS,
		.device       = PCI_DEVICE_ID_PHILIPS_SAA7133,
		.subvendor    = 0x1461, /* Avermedia Technologies Inc */
		.subdevice    = 0xf636,
		.driver_data  = SAA7134_BOARD_AVERMEDIA_M103,
	}, {
		.vendor       = PCI_VENDOR_ID_PHILIPS,
		.device       = PCI_DEVICE_ID_PHILIPS_SAA7133,
		.subvendor    = 0x1461, /* Avermedia Technologies Inc */
		.subdevice    = 0xf736,
		.driver_data  = SAA7134_BOARD_AVERMEDIA_M103,
	}, {
		.vendor       = PCI_VENDOR_ID_PHILIPS,
		.device       = PCI_DEVICE_ID_PHILIPS_SAA7133,
		.subvendor    = 0x1043,
		.subdevice    = 0x4878, /* REV:1.02G */
		.driver_data  = SAA7134_BOARD_ASUSTeK_TIGER_3IN1,
	}, {
		.vendor       = PCI_VENDOR_ID_PHILIPS,
		.device       = PCI_DEVICE_ID_PHILIPS_SAA7134,
		.subvendor    = 0x17de,
		.subdevice    = 0x7128,
		.driver_data  = SAA7134_BOARD_KWORLD_PLUS_TV_ANALOG,
	}, {
		.vendor       = PCI_VENDOR_ID_PHILIPS,
		.device       = PCI_DEVICE_ID_PHILIPS_SAA7133,
		.subvendor    = 0x1461, /* Avermedia Technologies Inc */
		.subdevice    = 0xf31d,
		.driver_data  = SAA7134_BOARD_AVERMEDIA_GO_007_FM_PLUS,
	}, {
		.vendor       = PCI_VENDOR_ID_PHILIPS,
		.device       = PCI_DEVICE_ID_PHILIPS_SAA7130,
		.subvendor    = 0x185b,
		.subdevice    = 0xc900,
		.driver_data  = SAA7134_BOARD_VIDEOMATE_S350,
	}, {
		.vendor       = PCI_VENDOR_ID_PHILIPS,
		.device       = PCI_DEVICE_ID_PHILIPS_SAA7133,
		.subvendor    = 0x5ace, /* Beholder Intl. Ltd. */
		.subdevice    = 0x7595,
		.driver_data  = SAA7134_BOARD_BEHOLD_X7,
	}, {
		.vendor       = PCI_VENDOR_ID_PHILIPS,
		.device       = PCI_DEVICE_ID_PHILIPS_SAA7134,
		.subvendor    = 0x19d1, /* RoverMedia */
		.subdevice    = 0x0138, /* LifeView FlyTV Prime30 OEM */
		.driver_data  = SAA7134_BOARD_ROVERMEDIA_LINK_PRO_FM,
	}, {
		.vendor       = PCI_VENDOR_ID_PHILIPS,
		.device       = PCI_DEVICE_ID_PHILIPS_SAA7133,
		.subvendor    = PCI_VENDOR_ID_PHILIPS,
		.subdevice    = 0x2004,
		.driver_data  = SAA7134_BOARD_ZOLID_HYBRID_PCI,
	}, {
		.vendor       = PCI_VENDOR_ID_PHILIPS,
		.device       = PCI_DEVICE_ID_PHILIPS_SAA7134,
		.subvendor    = 0x1043,
		.subdevice    = 0x4847,
		.driver_data  = SAA7134_BOARD_ASUS_EUROPA_HYBRID,
	}, {
<<<<<<< HEAD
=======
		.vendor       = PCI_VENDOR_ID_PHILIPS,
		.device       = PCI_DEVICE_ID_PHILIPS_SAA7130,
		.subvendor    = 0x107d,
		.subdevice    = 0x6655,
		.driver_data  = SAA7134_BOARD_LEADTEK_WINFAST_DTV1000S,
	}, {
>>>>>>> 1f1d16a8
		/* --- boards without eeprom + subsystem ID --- */
		.vendor       = PCI_VENDOR_ID_PHILIPS,
		.device       = PCI_DEVICE_ID_PHILIPS_SAA7134,
		.subvendor    = PCI_VENDOR_ID_PHILIPS,
		.subdevice    = 0,
		.driver_data  = SAA7134_BOARD_NOAUTO,
	},{
		.vendor       = PCI_VENDOR_ID_PHILIPS,
		.device       = PCI_DEVICE_ID_PHILIPS_SAA7130,
		.subvendor    = PCI_VENDOR_ID_PHILIPS,
		.subdevice    = 0,
		.driver_data  = SAA7134_BOARD_NOAUTO,
	},{
		/* --- default catch --- */
		.vendor       = PCI_VENDOR_ID_PHILIPS,
		.device       = PCI_DEVICE_ID_PHILIPS_SAA7130,
		.subvendor    = PCI_ANY_ID,
		.subdevice    = PCI_ANY_ID,
		.driver_data  = SAA7134_BOARD_UNKNOWN,
	},{
		.vendor       = PCI_VENDOR_ID_PHILIPS,
		.device       = PCI_DEVICE_ID_PHILIPS_SAA7133,
		.subvendor    = PCI_ANY_ID,
		.subdevice    = PCI_ANY_ID,
		.driver_data  = SAA7134_BOARD_UNKNOWN,
	},{
		.vendor       = PCI_VENDOR_ID_PHILIPS,
		.device       = PCI_DEVICE_ID_PHILIPS_SAA7134,
		.subvendor    = PCI_ANY_ID,
		.subdevice    = PCI_ANY_ID,
		.driver_data  = SAA7134_BOARD_UNKNOWN,
	},{
		.vendor       = PCI_VENDOR_ID_PHILIPS,
		.device       = PCI_DEVICE_ID_PHILIPS_SAA7135,
		.subvendor    = PCI_ANY_ID,
		.subdevice    = PCI_ANY_ID,
		.driver_data  = SAA7134_BOARD_UNKNOWN,
	},{
		/* --- end of list --- */
	}
};
MODULE_DEVICE_TABLE(pci, saa7134_pci_tbl);

/* ----------------------------------------------------------- */
/* flyvideo tweaks                                             */


static void board_flyvideo(struct saa7134_dev *dev)
{
	printk("%s: there are different flyvideo cards with different tuners\n"
	       "%s: out there, you might have to use the tuner=<nr> insmod\n"
	       "%s: option to override the default value.\n",
	       dev->name, dev->name, dev->name);
}

static int saa7134_xc2028_callback(struct saa7134_dev *dev,
				   int command, int arg)
{
	switch (command) {
	case XC2028_TUNER_RESET:
		saa_andorl(SAA7134_GPIO_GPSTATUS0 >> 2, 0x00008000, 0x00000000);
		saa_andorl(SAA7134_GPIO_GPSTATUS0 >> 2, 0x00008000, 0x00008000);
		switch (dev->board) {
		case SAA7134_BOARD_AVERMEDIA_CARDBUS_506:
		case SAA7134_BOARD_AVERMEDIA_M103:
			saa7134_set_gpio(dev, 23, 0);
			msleep(10);
			saa7134_set_gpio(dev, 23, 1);
		break;
		case SAA7134_BOARD_AVERMEDIA_A16D:
			saa7134_set_gpio(dev, 21, 0);
			msleep(10);
			saa7134_set_gpio(dev, 21, 1);
		break;
		case SAA7134_BOARD_AVERMEDIA_A700_HYBRID:
			saa7134_set_gpio(dev, 18, 0);
			msleep(10);
			saa7134_set_gpio(dev, 18, 1);
		break;
		}
	return 0;
	}
	return -EINVAL;
}

static int saa7134_xc5000_callback(struct saa7134_dev *dev,
				   int command, int arg)
{
	switch (dev->board) {
	case SAA7134_BOARD_BEHOLD_X7:
		if (command == XC5000_TUNER_RESET) {
		/* Down and UP pheripherial RESET pin for reset all chips */
			saa_writeb(SAA7134_SPECIAL_MODE, 0x00);
			msleep(10);
			saa_writeb(SAA7134_SPECIAL_MODE, 0x01);
			msleep(10);
		}
		break;
	default:
		saa_andorl(SAA7134_GPIO_GPMODE0 >> 2, 0x06e20000, 0x06e20000);
		saa_andorl(SAA7134_GPIO_GPSTATUS0 >> 2, 0x06a20000, 0x06a20000);
		saa_andorl(SAA7133_ANALOG_IO_SELECT >> 2, 0x02, 0x02);
		saa_andorl(SAA7134_ANALOG_IN_CTRL1 >> 2, 0x81, 0x81);
		saa_andorl(SAA7134_AUDIO_CLOCK0 >> 2, 0x03187de7, 0x03187de7);
		saa_andorl(SAA7134_AUDIO_PLL_CTRL >> 2, 0x03, 0x03);
		saa_andorl(SAA7134_AUDIO_CLOCKS_PER_FIELD0 >> 2,
			   0x0001e000, 0x0001e000);
		break;
	}
	return 0;
}

static int saa7134_tda8290_827x_callback(struct saa7134_dev *dev,
					 int command, int arg)
{
	u8 sync_control;

	switch (command) {
	case 0: /* switch LNA gain through GPIO 22*/
		saa7134_set_gpio(dev, 22, arg) ;
		break;
	case 1: /* vsync output at GPIO22. 50 / 60Hz */
		saa_andorb(SAA7134_VIDEO_PORT_CTRL3, 0x80, 0x80);
		saa_andorb(SAA7134_VIDEO_PORT_CTRL6, 0x0f, 0x03);
		if (arg == 1)
			sync_control = 11;
		else
			sync_control = 17;
		saa_writeb(SAA7134_VGATE_START, sync_control);
		saa_writeb(SAA7134_VGATE_STOP, sync_control + 1);
		saa_andorb(SAA7134_MISC_VGATE_MSB, 0x03, 0x00);
		break;
	default:
		return -EINVAL;
	}

	return 0;
}

static inline int saa7134_tda18271_hvr11x0_toggle_agc(struct saa7134_dev *dev,
						      enum tda18271_mode mode)
{
	/* toggle AGC switch through GPIO 26 */
	switch (mode) {
	case TDA18271_ANALOG:
		saa7134_set_gpio(dev, 26, 0);
		break;
	case TDA18271_DIGITAL:
		saa7134_set_gpio(dev, 26, 1);
		break;
	default:
		return -EINVAL;
	}
	return 0;
}

static int saa7134_tda8290_18271_callback(struct saa7134_dev *dev,
					  int command, int arg)
{
	int ret = 0;

	switch (command) {
	case TDA18271_CALLBACK_CMD_AGC_ENABLE: /* 0 */
		switch (dev->board) {
		case SAA7134_BOARD_HAUPPAUGE_HVR1150:
		case SAA7134_BOARD_HAUPPAUGE_HVR1120:
			ret = saa7134_tda18271_hvr11x0_toggle_agc(dev, arg);
			break;
		default:
			break;
		}
		break;
	default:
		ret = -EINVAL;
		break;
	}
	return ret;
}

static int saa7134_tda8290_callback(struct saa7134_dev *dev,
				    int command, int arg)
{
	int ret;

	switch (dev->board) {
	case SAA7134_BOARD_HAUPPAUGE_HVR1150:
	case SAA7134_BOARD_HAUPPAUGE_HVR1120:
		/* tda8290 + tda18271 */
		ret = saa7134_tda8290_18271_callback(dev, command, arg);
		break;
	default:
		/* tda8290 + tda827x */
		ret = saa7134_tda8290_827x_callback(dev, command, arg);
		break;
	}
	return ret;
}

int saa7134_tuner_callback(void *priv, int component, int command, int arg)
{
	struct saa7134_dev *dev = priv;
	if (dev != NULL) {
		switch (dev->tuner_type) {
		case TUNER_PHILIPS_TDA8290:
			return saa7134_tda8290_callback(dev, command, arg);
		case TUNER_XC2028:
			return saa7134_xc2028_callback(dev, command, arg);
		case TUNER_XC5000:
			return saa7134_xc5000_callback(dev, command, arg);
		}
	} else {
		printk(KERN_ERR "saa7134: Error - device struct undefined.\n");
		return -EINVAL;
	}
	return -EINVAL;
}
EXPORT_SYMBOL(saa7134_tuner_callback);

/* ----------------------------------------------------------- */

static void hauppauge_eeprom(struct saa7134_dev *dev, u8 *eeprom_data)
{
	struct tveeprom tv;

	tveeprom_hauppauge_analog(&dev->i2c_client, &tv, eeprom_data);

	/* Make sure we support the board model */
	switch (tv.model) {
	case 67019: /* WinTV-HVR1110 (Retail, IR Blaster, hybrid, FM, SVid/Comp, 3.5mm audio in) */
	case 67109: /* WinTV-HVR1000 (Retail, IR Receive, analog, no FM, SVid/Comp, 3.5mm audio in) */
	case 67201: /* WinTV-HVR1150 (Retail, IR Receive, hybrid, FM, SVid/Comp, 3.5mm audio in) */
	case 67301: /* WinTV-HVR1000 (Retail, IR Receive, analog, no FM, SVid/Comp, 3.5mm audio in) */
	case 67209: /* WinTV-HVR1110 (Retail, IR Receive, hybrid, FM, SVid/Comp, 3.5mm audio in) */
	case 67559: /* WinTV-HVR1110 (OEM, no IR, hybrid, FM, SVid/Comp, RCA aud) */
	case 67569: /* WinTV-HVR1110 (OEM, no IR, hybrid, FM) */
	case 67579: /* WinTV-HVR1110 (OEM, no IR, hybrid, no FM) */
	case 67589: /* WinTV-HVR1110 (OEM, no IR, hybrid, no FM, SVid/Comp, RCA aud) */
	case 67599: /* WinTV-HVR1110 (OEM, no IR, hybrid, no FM, SVid/Comp, RCA aud) */
	case 67651: /* WinTV-HVR1150 (OEM, no IR, hybrid, FM, SVid/Comp, RCA aud) */
	case 67659: /* WinTV-HVR1110 (OEM, no IR, hybrid, FM, SVid/Comp, RCA aud) */
		break;
	default:
		printk(KERN_WARNING "%s: warning: "
		       "unknown hauppauge model #%d\n", dev->name, tv.model);
		break;
	}

	printk(KERN_INFO "%s: hauppauge eeprom: model=%d\n",
	       dev->name, tv.model);
}

/* ----------------------------------------------------------- */

int saa7134_board_init1(struct saa7134_dev *dev)
{
	/* Always print gpio, often manufacturers encode tuner type and other info. */
	saa_writel(SAA7134_GPIO_GPMODE0 >> 2, 0);
	dev->gpio_value = saa_readl(SAA7134_GPIO_GPSTATUS0 >> 2);
	printk(KERN_INFO "%s: board init: gpio is %x\n", dev->name, dev->gpio_value);

	switch (dev->board) {
	case SAA7134_BOARD_FLYVIDEO2000:
	case SAA7134_BOARD_FLYVIDEO3000:
	case SAA7134_BOARD_FLYVIDEO3000_NTSC:
		dev->has_remote = SAA7134_REMOTE_GPIO;
		board_flyvideo(dev);
		break;
	case SAA7134_BOARD_FLYTVPLATINUM_MINI2:
	case SAA7134_BOARD_FLYTVPLATINUM_FM:
	case SAA7134_BOARD_CINERGY400:
	case SAA7134_BOARD_CINERGY600:
	case SAA7134_BOARD_CINERGY600_MK3:
	case SAA7134_BOARD_ECS_TVP3XP:
	case SAA7134_BOARD_ECS_TVP3XP_4CB5:
	case SAA7134_BOARD_ECS_TVP3XP_4CB6:
	case SAA7134_BOARD_MD2819:
	case SAA7134_BOARD_KWORLD_VSTREAM_XPERT:
	case SAA7134_BOARD_KWORLD_XPERT:
	case SAA7134_BOARD_AVERMEDIA_STUDIO_305:
	case SAA7134_BOARD_AVERMEDIA_STUDIO_505:
	case SAA7134_BOARD_AVERMEDIA_305:
	case SAA7134_BOARD_AVERMEDIA_STUDIO_307:
	case SAA7134_BOARD_AVERMEDIA_307:
	case SAA7134_BOARD_AVERMEDIA_STUDIO_507:
	case SAA7134_BOARD_AVERMEDIA_GO_007_FM:
	case SAA7134_BOARD_AVERMEDIA_777:
	case SAA7134_BOARD_AVERMEDIA_M135A:
/*      case SAA7134_BOARD_SABRENT_SBTTVFM:  */ /* not finished yet */
	case SAA7134_BOARD_VIDEOMATE_TV_PVR:
	case SAA7134_BOARD_VIDEOMATE_GOLD_PLUS:
	case SAA7134_BOARD_VIDEOMATE_TV_GOLD_PLUSII:
	case SAA7134_BOARD_VIDEOMATE_DVBT_300:
	case SAA7134_BOARD_VIDEOMATE_DVBT_200:
	case SAA7134_BOARD_VIDEOMATE_DVBT_200A:
	case SAA7134_BOARD_MANLI_MTV001:
	case SAA7134_BOARD_MANLI_MTV002:
	case SAA7134_BOARD_BEHOLD_409FM:
	case SAA7134_BOARD_AVACSSMARTTV:
	case SAA7134_BOARD_GOTVIEW_7135:
	case SAA7134_BOARD_KWORLD_TERMINATOR:
	case SAA7134_BOARD_SEDNA_PC_TV_CARDBUS:
	case SAA7134_BOARD_FLYDVBT_LR301:
	case SAA7134_BOARD_ASUSTeK_P7131_DUAL:
	case SAA7134_BOARD_ASUSTeK_P7131_HYBRID_LNA:
	case SAA7134_BOARD_ASUSTeK_P7131_ANALOG:
	case SAA7134_BOARD_FLYDVBTDUO:
	case SAA7134_BOARD_PROTEUS_2309:
	case SAA7134_BOARD_AVERMEDIA_A16AR:
	case SAA7134_BOARD_ENCORE_ENLTV:
	case SAA7134_BOARD_ENCORE_ENLTV_FM:
	case SAA7134_BOARD_ENCORE_ENLTV_FM53:
	case SAA7134_BOARD_10MOONSTVMASTER3:
	case SAA7134_BOARD_BEHOLD_401:
	case SAA7134_BOARD_BEHOLD_403:
	case SAA7134_BOARD_BEHOLD_403FM:
	case SAA7134_BOARD_BEHOLD_405:
	case SAA7134_BOARD_BEHOLD_405FM:
	case SAA7134_BOARD_BEHOLD_407:
	case SAA7134_BOARD_BEHOLD_407FM:
	case SAA7134_BOARD_BEHOLD_409:
	case SAA7134_BOARD_BEHOLD_505FM:
	case SAA7134_BOARD_BEHOLD_505RDS:
	case SAA7134_BOARD_BEHOLD_507_9FM:
	case SAA7134_BOARD_BEHOLD_507RDS_MK3:
	case SAA7134_BOARD_BEHOLD_507RDS_MK5:
	case SAA7134_BOARD_GENIUS_TVGO_A11MCE:
	case SAA7134_BOARD_REAL_ANGEL_220:
	case SAA7134_BOARD_KWORLD_PLUS_TV_ANALOG:
	case SAA7134_BOARD_AVERMEDIA_GO_007_FM_PLUS:
	case SAA7134_BOARD_ROVERMEDIA_LINK_PRO_FM:
	case SAA7134_BOARD_LEADTEK_WINFAST_DTV1000S:
		dev->has_remote = SAA7134_REMOTE_GPIO;
		break;
	case SAA7134_BOARD_FLYDVBS_LR300:
		saa_writeb(SAA7134_GPIO_GPMODE3, 0x80);
		saa_writeb(SAA7134_GPIO_GPSTATUS2, 0x40);
		dev->has_remote = SAA7134_REMOTE_GPIO;
		break;
	case SAA7134_BOARD_MD5044:
		printk("%s: seems there are two different versions of the MD5044\n"
		       "%s: (with the same ID) out there.  If sound doesn't work for\n"
		       "%s: you try the audio_clock_override=0x200000 insmod option.\n",
		       dev->name,dev->name,dev->name);
		break;
	case SAA7134_BOARD_CINERGY400_CARDBUS:
		/* power-up tuner chip */
		saa_andorl(SAA7134_GPIO_GPMODE0 >> 2,   0x00040000, 0x00040000);
		saa_andorl(SAA7134_GPIO_GPSTATUS0 >> 2, 0x00040000, 0x00000000);
		break;
	case SAA7134_BOARD_PINNACLE_300I_DVBT_PAL:
		/* this turns the remote control chip off to work around a bug in it */
		saa_writeb(SAA7134_GPIO_GPMODE1, 0x80);
		saa_writeb(SAA7134_GPIO_GPSTATUS1, 0x80);
		break;
	case SAA7134_BOARD_MONSTERTV_MOBILE:
		/* power-up tuner chip */
		saa_andorl(SAA7134_GPIO_GPMODE0 >> 2,   0x00040000, 0x00040000);
		saa_andorl(SAA7134_GPIO_GPSTATUS0 >> 2, 0x00040000, 0x00000004);
		break;
	case SAA7134_BOARD_FLYDVBT_DUO_CARDBUS:
		/* turn the fan on */
		saa_writeb(SAA7134_GPIO_GPMODE3, 0x08);
		saa_writeb(SAA7134_GPIO_GPSTATUS3, 0x06);
		break;
	case SAA7134_BOARD_ADS_DUO_CARDBUS_PTV331:
	case SAA7134_BOARD_FLYDVBT_HYBRID_CARDBUS:
		saa_andorl(SAA7134_GPIO_GPMODE0 >> 2, 0x08000000, 0x08000000);
		saa_andorl(SAA7134_GPIO_GPSTATUS0 >> 2, 0x08000000, 0x00000000);
		break;
	case SAA7134_BOARD_AVERMEDIA_CARDBUS:
	case SAA7134_BOARD_AVERMEDIA_M115:
		/* power-down tuner chip */
		saa_andorl(SAA7134_GPIO_GPMODE0 >> 2,   0xffffffff, 0);
		saa_andorl(SAA7134_GPIO_GPSTATUS0 >> 2, 0xffffffff, 0);
		msleep(10);
		/* power-up tuner chip */
		saa_andorl(SAA7134_GPIO_GPMODE0 >> 2,   0xffffffff, 0xffffffff);
		saa_andorl(SAA7134_GPIO_GPSTATUS0 >> 2, 0xffffffff, 0xffffffff);
		msleep(10);
		break;
	case SAA7134_BOARD_AVERMEDIA_CARDBUS_501:
		/* power-down tuner chip */
		saa_andorl(SAA7134_GPIO_GPMODE0 >> 2,   0x08400000, 0x08400000);
		saa_andorl(SAA7134_GPIO_GPSTATUS0 >> 2, 0x08400000, 0);
		msleep(10);
		saa_andorl(SAA7134_GPIO_GPMODE0 >> 2,   0x08400000, 0x08400000);
		saa_andorl(SAA7134_GPIO_GPSTATUS0 >> 2, 0x08400000, 0x08400000);
		msleep(10);
		dev->has_remote = SAA7134_REMOTE_I2C;
		break;
	case SAA7134_BOARD_AVERMEDIA_CARDBUS_506:
		saa7134_set_gpio(dev, 23, 0);
		msleep(10);
		saa7134_set_gpio(dev, 23, 1);
		dev->has_remote = SAA7134_REMOTE_I2C;
		break;
	case SAA7134_BOARD_AVERMEDIA_M103:
		saa7134_set_gpio(dev, 23, 0);
		msleep(10);
		saa7134_set_gpio(dev, 23, 1);
		break;
	case SAA7134_BOARD_AVERMEDIA_A16D:
		saa7134_set_gpio(dev, 21, 0);
		msleep(10);
		saa7134_set_gpio(dev, 21, 1);
		msleep(1);
		dev->has_remote = SAA7134_REMOTE_GPIO;
		break;
	case SAA7134_BOARD_BEHOLD_COLUMBUS_TVFM:
		/* power-down tuner chip */
		saa_andorl(SAA7134_GPIO_GPMODE0 >> 2,   0x000A8004, 0x000A8004);
		saa_andorl(SAA7134_GPIO_GPSTATUS0 >> 2, 0x000A8004, 0);
		msleep(10);
		/* power-up tuner chip */
		saa_andorl(SAA7134_GPIO_GPMODE0 >> 2,   0x000A8004, 0x000A8004);
		saa_andorl(SAA7134_GPIO_GPSTATUS0 >> 2, 0x000A8004, 0x000A8004);
		msleep(10);
		/* remote via GPIO */
		dev->has_remote = SAA7134_REMOTE_GPIO;
		break;
	case SAA7134_BOARD_RTD_VFG7350:

		/*
		 * Make sure Production Test Register at offset 0x1D1 is cleared
		 * to take chip out of test mode.  Clearing bit 4 (TST_EN_AOUT)
		 * prevents pin 105 from remaining low; keeping pin 105 low
		 * continually resets the SAA6752 chip.
		 */

		saa_writeb (SAA7134_PRODUCTION_TEST_MODE, 0x00);
		break;
	case SAA7134_BOARD_HAUPPAUGE_HVR1150:
	case SAA7134_BOARD_HAUPPAUGE_HVR1120:
		/* GPIO 26 high for digital, low for analog */
		saa7134_set_gpio(dev, 26, 0);
		msleep(1);

		saa7134_set_gpio(dev, 22, 0);
		msleep(10);
		saa7134_set_gpio(dev, 22, 1);
		break;
	/* i2c remotes */
	case SAA7134_BOARD_PINNACLE_PCTV_110i:
	case SAA7134_BOARD_PINNACLE_PCTV_310i:
	case SAA7134_BOARD_UPMOST_PURPLE_TV:
	case SAA7134_BOARD_MSI_TVATANYWHERE_PLUS:
	case SAA7134_BOARD_HAUPPAUGE_HVR1110:
	case SAA7134_BOARD_BEHOLD_607FM_MK3:
	case SAA7134_BOARD_BEHOLD_607FM_MK5:
	case SAA7134_BOARD_BEHOLD_609FM_MK3:
	case SAA7134_BOARD_BEHOLD_609FM_MK5:
	case SAA7134_BOARD_BEHOLD_607RDS_MK3:
	case SAA7134_BOARD_BEHOLD_607RDS_MK5:
	case SAA7134_BOARD_BEHOLD_609RDS_MK3:
	case SAA7134_BOARD_BEHOLD_609RDS_MK5:
	case SAA7134_BOARD_BEHOLD_M6:
	case SAA7134_BOARD_BEHOLD_M63:
	case SAA7134_BOARD_BEHOLD_M6_EXTRA:
	case SAA7134_BOARD_BEHOLD_H6:
	case SAA7134_BOARD_BEHOLD_X7:
		dev->has_remote = SAA7134_REMOTE_I2C;
		break;
	case SAA7134_BOARD_AVERMEDIA_A169_B:
		printk("%s: %s: dual saa713x broadcast decoders\n"
		       "%s: Sorry, none of the inputs to this chip are supported yet.\n"
		       "%s: Dual decoder functionality is disabled for now, use the other chip.\n",
		       dev->name,card(dev).name,dev->name,dev->name);
		break;
	case SAA7134_BOARD_AVERMEDIA_M102:
		/* enable tuner */
	       dev->has_remote = SAA7134_REMOTE_GPIO;
		saa_andorl(SAA7134_GPIO_GPMODE0 >> 2,   0x8c040007, 0x8c040007);
		saa_andorl(SAA7134_GPIO_GPSTATUS0 >> 2, 0x0c0007cd, 0x0c0007cd);
		break;
	case SAA7134_BOARD_AVERMEDIA_A700_HYBRID:
	case SAA7134_BOARD_AVERMEDIA_A700_PRO:
		/* write windows gpio values */
		saa_andorl(SAA7134_GPIO_GPMODE0 >> 2,   0x80040100, 0x80040100);
		saa_andorl(SAA7134_GPIO_GPSTATUS0 >> 2, 0x80040100, 0x00040100);
		break;
	case SAA7134_BOARD_VIDEOMATE_S350:
		dev->has_remote = SAA7134_REMOTE_GPIO;
		saa_andorl(SAA7134_GPIO_GPMODE0 >> 2,   0x00008000, 0x00008000);
		saa_andorl(SAA7134_GPIO_GPSTATUS0 >> 2, 0x00008000, 0x00008000);
		break;
	}
	return 0;
}

static void saa7134_tuner_setup(struct saa7134_dev *dev)
{
	struct tuner_setup tun_setup;
	unsigned int mode_mask = T_RADIO     |
				 T_ANALOG_TV |
				 T_DIGITAL_TV;

	memset(&tun_setup, 0, sizeof(tun_setup));
	tun_setup.tuner_callback = saa7134_tuner_callback;

	if (saa7134_boards[dev->board].radio_type != UNSET) {
		tun_setup.type = saa7134_boards[dev->board].radio_type;
		tun_setup.addr = saa7134_boards[dev->board].radio_addr;

		tun_setup.mode_mask = T_RADIO;

		saa_call_all(dev, tuner, s_type_addr, &tun_setup);
		mode_mask &= ~T_RADIO;
	}

	if ((dev->tuner_type != TUNER_ABSENT) && (dev->tuner_type != UNSET)) {
		tun_setup.type = dev->tuner_type;
		tun_setup.addr = dev->tuner_addr;
		tun_setup.config = saa7134_boards[dev->board].tuner_config;
		tun_setup.tuner_callback = saa7134_tuner_callback;

		tun_setup.mode_mask = mode_mask;

		saa_call_all(dev, tuner, s_type_addr, &tun_setup);
	}

	if (dev->tda9887_conf) {
		struct v4l2_priv_tun_config tda9887_cfg;

		tda9887_cfg.tuner = TUNER_TDA9887;
		tda9887_cfg.priv = &dev->tda9887_conf;

		saa_call_all(dev, tuner, s_config, &tda9887_cfg);
	}

	if (dev->tuner_type == TUNER_XC2028) {
		struct v4l2_priv_tun_config  xc2028_cfg;
		struct xc2028_ctrl           ctl;

		memset(&xc2028_cfg, 0, sizeof(xc2028_cfg));
		memset(&ctl, 0, sizeof(ctl));

		ctl.fname   = XC2028_DEFAULT_FIRMWARE;
		ctl.max_len = 64;

		switch (dev->board) {
		case SAA7134_BOARD_AVERMEDIA_A16D:
		case SAA7134_BOARD_AVERMEDIA_CARDBUS_506:
		case SAA7134_BOARD_AVERMEDIA_M103:
		case SAA7134_BOARD_AVERMEDIA_A700_HYBRID:
			ctl.demod = XC3028_FE_ZARLINK456;
			break;
		default:
			ctl.demod = XC3028_FE_OREN538;
			ctl.mts = 1;
		}

		xc2028_cfg.tuner = TUNER_XC2028;
		xc2028_cfg.priv  = &ctl;

		saa_call_all(dev, tuner, s_config, &xc2028_cfg);
	}
}

/* stuff which needs working i2c */
int saa7134_board_init2(struct saa7134_dev *dev)
{
	unsigned char buf;
	int board;

	/* Put here the code that enables the chips that are needed
	   for analog mode and doesn't depend on the tuner attachment.
	   It is also a good idea to get tuner type from eeprom, etc before
	   initializing tuner, since we can avoid loading tuner driver
	   on devices that has TUNER_ABSENT
	 */
	switch (dev->board) {
	case SAA7134_BOARD_BMK_MPEX_NOTUNER:
	case SAA7134_BOARD_BMK_MPEX_TUNER:
		/* Checks if the device has a tuner at 0x60 addr
		   If the device doesn't have a tuner, TUNER_ABSENT
		   will be used at tuner_type, avoiding loading tuner
		   without needing it
		 */
		dev->i2c_client.addr = 0x60;
		board = (i2c_master_recv(&dev->i2c_client, &buf, 0) < 0)
			? SAA7134_BOARD_BMK_MPEX_NOTUNER
			: SAA7134_BOARD_BMK_MPEX_TUNER;
		if (board == dev->board)
			break;
		dev->board = board;
		printk("%s: board type fixup: %s\n", dev->name,
		saa7134_boards[dev->board].name);
		dev->tuner_type = saa7134_boards[dev->board].tuner_type;

		break;
	case SAA7134_BOARD_MD7134:
	{
		u8 subaddr;
		u8 data[3];
		int ret, tuner_t;
		struct i2c_msg msg[] = {{.addr=0x50, .flags=0, .buf=&subaddr, .len = 1},
					{.addr=0x50, .flags=I2C_M_RD, .buf=data, .len = 3}};

		subaddr= 0x14;
		tuner_t = 0;

		/* Retrieve device data from eeprom, checking for the
		   proper tuner_type.
		 */
		ret = i2c_transfer(&dev->i2c_adap, msg, 2);
		if (ret != 2) {
			printk(KERN_ERR "EEPROM read failure\n");
		} else if ((data[0] != 0) && (data[0] != 0xff)) {
			/* old config structure */
			subaddr = data[0] + 2;
			msg[1].len = 2;
			i2c_transfer(&dev->i2c_adap, msg, 2);
			tuner_t = (data[0] << 8) + data[1];
			switch (tuner_t){
			case 0x0103:
				dev->tuner_type = TUNER_PHILIPS_PAL;
				break;
			case 0x010C:
				dev->tuner_type = TUNER_PHILIPS_FM1216ME_MK3;
				break;
			default:
				printk(KERN_ERR "%s Cant determine tuner type %x from EEPROM\n", dev->name, tuner_t);
			}
		} else if ((data[1] != 0) && (data[1] != 0xff)) {
			/* new config structure */
			subaddr = data[1] + 1;
			msg[1].len = 1;
			i2c_transfer(&dev->i2c_adap, msg, 2);
			subaddr = data[0] + 1;
			msg[1].len = 2;
			i2c_transfer(&dev->i2c_adap, msg, 2);
			tuner_t = (data[1] << 8) + data[0];
			switch (tuner_t) {
			case 0x0005:
				dev->tuner_type = TUNER_PHILIPS_FM1216ME_MK3;
				break;
			case 0x001d:
				dev->tuner_type = TUNER_PHILIPS_FMD1216ME_MK3;
					printk(KERN_INFO "%s Board has DVB-T\n", dev->name);
				break;
			default:
				printk(KERN_ERR "%s Cant determine tuner type %x from EEPROM\n", dev->name, tuner_t);
			}
		} else {
			printk(KERN_ERR "%s unexpected config structure\n", dev->name);
		}

		printk(KERN_INFO "%s Tuner type is %d\n", dev->name, dev->tuner_type);
		break;
	}
	case SAA7134_BOARD_PHILIPS_EUROPA:
		if (dev->autodetected && (dev->eedata[0x41] == 0x1c)) {
			/* Reconfigure board as Snake reference design */
			dev->board = SAA7134_BOARD_PHILIPS_SNAKE;
			dev->tuner_type = saa7134_boards[dev->board].tuner_type;
			printk(KERN_INFO "%s: Reconfigured board as %s\n",
				dev->name, saa7134_boards[dev->board].name);
			break;
		}
		/* break intentionally omitted */
	case SAA7134_BOARD_VIDEOMATE_DVBT_300:
	case SAA7134_BOARD_ASUS_EUROPA2_HYBRID:
	case SAA7134_BOARD_ASUS_EUROPA_HYBRID:
	{

		/* The Philips EUROPA based hybrid boards have the tuner
		   connected through the channel decoder. We have to make it
		   transparent to find it
		 */
		u8 data[] = { 0x07, 0x02};
		struct i2c_msg msg = {.addr=0x08, .flags=0, .buf=data, .len = sizeof(data)};
		i2c_transfer(&dev->i2c_adap, &msg, 1);

		break;
	}
	case SAA7134_BOARD_PHILIPS_TIGER:
	case SAA7134_BOARD_PHILIPS_TIGER_S:
	{
		u8 data[] = { 0x3c, 0x33, 0x60};
		struct i2c_msg msg = {.addr=0x08, .flags=0, .buf=data, .len = sizeof(data)};
		if (dev->autodetected && (dev->eedata[0x49] == 0x50)) {
			dev->board = SAA7134_BOARD_PHILIPS_TIGER_S;
			printk(KERN_INFO "%s: Reconfigured board as %s\n",
				dev->name, saa7134_boards[dev->board].name);
		}
		if (dev->board == SAA7134_BOARD_PHILIPS_TIGER_S) {
			dev->tuner_type = TUNER_PHILIPS_TDA8290;

			data[2] = 0x68;
			i2c_transfer(&dev->i2c_adap, &msg, 1);
			break;
		}
		i2c_transfer(&dev->i2c_adap, &msg, 1);
		break;
	}
	case SAA7134_BOARD_ASUSTeK_TVFM7135:
	/* The card below is detected as card=53, but is different */
	       if (dev->autodetected && (dev->eedata[0x27] == 0x03)) {
		       dev->board = SAA7134_BOARD_ASUSTeK_P7131_ANALOG;
		       printk(KERN_INFO "%s: P7131 analog only, using "
						       "entry of %s\n",
		       dev->name, saa7134_boards[dev->board].name);
	       }
	       break;
	case SAA7134_BOARD_HAUPPAUGE_HVR1150:
	case SAA7134_BOARD_HAUPPAUGE_HVR1120:
		hauppauge_eeprom(dev, dev->eedata+0x80);
		break;
	case SAA7134_BOARD_HAUPPAUGE_HVR1110:
		hauppauge_eeprom(dev, dev->eedata+0x80);
		/* break intentionally omitted */
	case SAA7134_BOARD_PINNACLE_PCTV_310i:
	case SAA7134_BOARD_KWORLD_DVBT_210:
	case SAA7134_BOARD_TEVION_DVBT_220RF:
	case SAA7134_BOARD_ASUSTeK_TIGER:
	case SAA7134_BOARD_ASUSTeK_P7131_DUAL:
	case SAA7134_BOARD_ASUSTeK_P7131_HYBRID_LNA:
	case SAA7134_BOARD_MEDION_MD8800_QUADRO:
	case SAA7134_BOARD_AVERMEDIA_SUPER_007:
	case SAA7134_BOARD_TWINHAN_DTV_DVB_3056:
	case SAA7134_BOARD_CREATIX_CTX953:
	{
		/* this is a hybrid board, initialize to analog mode
		 * and configure firmware eeprom address
		 */
		u8 data[] = { 0x3c, 0x33, 0x60};
		struct i2c_msg msg = {.addr=0x08, .flags=0, .buf=data, .len = sizeof(data)};
		i2c_transfer(&dev->i2c_adap, &msg, 1);
		break;
	}
	case SAA7134_BOARD_ASUSTeK_TIGER_3IN1:
	{
		u8 data[] = { 0x3c, 0x33, 0x60};
		struct i2c_msg msg = {.addr = 0x0b, .flags = 0, .buf = data,
							.len = sizeof(data)};
		i2c_transfer(&dev->i2c_adap, &msg, 1);
		break;
	}
	case SAA7134_BOARD_FLYDVB_TRIO:
	{
		u8 data[] = { 0x3c, 0x33, 0x62};
		struct i2c_msg msg = {.addr=0x09, .flags=0, .buf=data, .len = sizeof(data)};
		i2c_transfer(&dev->i2c_adap, &msg, 1);
		break;
	}
	case SAA7134_BOARD_ADS_DUO_CARDBUS_PTV331:
	case SAA7134_BOARD_FLYDVBT_HYBRID_CARDBUS:
	{
		/* initialize analog mode  */
		u8 data[] = { 0x3c, 0x33, 0x6a};
		struct i2c_msg msg = {.addr=0x08, .flags=0, .buf=data, .len = sizeof(data)};
		i2c_transfer(&dev->i2c_adap, &msg, 1);
		break;
	}
	case SAA7134_BOARD_CINERGY_HT_PCMCIA:
	case SAA7134_BOARD_CINERGY_HT_PCI:
	{
		/* initialize analog mode */
		u8 data[] = { 0x3c, 0x33, 0x68};
		struct i2c_msg msg = {.addr=0x08, .flags=0, .buf=data, .len = sizeof(data)};
		i2c_transfer(&dev->i2c_adap, &msg, 1);
		break;
	}
	case SAA7134_BOARD_VIDEOMATE_DVBT_200:
	case SAA7134_BOARD_VIDEOMATE_DVBT_200A:
		/* The T200 and the T200A share the same pci id.  Consequently,
		 * we are going to query eeprom to try to find out which one we
		 * are actually looking at. */

		/* Don't do this if the board was specifically selected with an
		 * insmod option or if we have the default configuration T200*/
		if (!dev->autodetected || (dev->eedata[0x41] == 0xd0))
			break;
		if (dev->eedata[0x41] == 0x02) {
			/* Reconfigure board  as T200A */
			dev->board = SAA7134_BOARD_VIDEOMATE_DVBT_200A;
			dev->tuner_type   = saa7134_boards[dev->board].tuner_type;
			dev->tda9887_conf = saa7134_boards[dev->board].tda9887_conf;
			printk(KERN_INFO "%s: Reconfigured board as %s\n",
				dev->name, saa7134_boards[dev->board].name);
		} else {
			printk(KERN_WARNING "%s: Unexpected tuner type info: %x in eeprom\n",
				dev->name, dev->eedata[0x41]);
			break;
		}
		break;
	case SAA7134_BOARD_ADS_INSTANT_HDTV_PCI:
	case SAA7134_BOARD_KWORLD_ATSC110:
	{
		struct i2c_msg msg = { .addr = 0x0a, .flags = 0 };
		int i;
		static u8 buffer[][2] = {
			{ 0x10, 0x12 },
			{ 0x13, 0x04 },
			{ 0x16, 0x00 },
			{ 0x14, 0x04 },
			{ 0x17, 0x00 },
		};

		for (i = 0; i < ARRAY_SIZE(buffer); i++) {
			msg.buf = &buffer[i][0];
			msg.len = ARRAY_SIZE(buffer[0]);
			if (i2c_transfer(&dev->i2c_adap, &msg, 1) != 1)
				printk(KERN_WARNING
				       "%s: Unable to enable tuner(%i).\n",
				       dev->name, i);
		}
		break;
	}
	} /* switch() */

	/* initialize tuner */
	if (TUNER_ABSENT != dev->tuner_type) {
		int has_demod = (dev->tda9887_conf & TDA9887_PRESENT);

		/* Note: radio tuner address is always filled in,
		   so we do not need to probe for a radio tuner device. */
		if (dev->radio_type != UNSET)
			v4l2_i2c_new_subdev(&dev->v4l2_dev,
				&dev->i2c_adap, "tuner", "tuner",
				dev->radio_addr, NULL);
		if (has_demod)
			v4l2_i2c_new_subdev(&dev->v4l2_dev,
				&dev->i2c_adap, "tuner", "tuner",
				0, v4l2_i2c_tuner_addrs(ADDRS_DEMOD));
		if (dev->tuner_addr == ADDR_UNSET) {
			enum v4l2_i2c_tuner_type type =
				has_demod ? ADDRS_TV_WITH_DEMOD : ADDRS_TV;

			v4l2_i2c_new_subdev(&dev->v4l2_dev,
				&dev->i2c_adap, "tuner", "tuner",
				0, v4l2_i2c_tuner_addrs(type));
		} else {
			v4l2_i2c_new_subdev(&dev->v4l2_dev,
				&dev->i2c_adap, "tuner", "tuner",
				dev->tuner_addr, NULL);
		}
	}

	saa7134_tuner_setup(dev);

	switch (dev->board) {
	case SAA7134_BOARD_BEHOLD_COLUMBUS_TVFM:
	case SAA7134_BOARD_AVERMEDIA_CARDBUS_501:
	{
		struct v4l2_priv_tun_config tea5767_cfg;
		struct tea5767_ctrl ctl;

		dev->i2c_client.addr = 0xC0;
		/* set TEA5767(analog FM) defines */
		memset(&ctl, 0, sizeof(ctl));
		ctl.xtal_freq = TEA5767_HIGH_LO_13MHz;
		tea5767_cfg.tuner = TUNER_TEA5767;
		tea5767_cfg.priv  = &ctl;
		saa_call_all(dev, tuner, s_config, &tea5767_cfg);
		break;
	}
	} /* switch() */

	return 0;
}<|MERGE_RESOLUTION|>--- conflicted
+++ resolved
@@ -5304,8 +5304,6 @@
 			.amux   = LINE2,
 		} },
 	},
-<<<<<<< HEAD
-=======
 	[SAA7134_BOARD_LEADTEK_WINFAST_DTV1000S] = {
 		.name           = "Leadtek Winfast DTV1000S",
 		.audio_clock    = 0x00187de7,
@@ -5322,7 +5320,6 @@
 			.vmux = 8,
 		} },
 	},
->>>>>>> 1f1d16a8
 
 };
 
@@ -6468,15 +6465,12 @@
 		.subdevice    = 0x4847,
 		.driver_data  = SAA7134_BOARD_ASUS_EUROPA_HYBRID,
 	}, {
-<<<<<<< HEAD
-=======
 		.vendor       = PCI_VENDOR_ID_PHILIPS,
 		.device       = PCI_DEVICE_ID_PHILIPS_SAA7130,
 		.subvendor    = 0x107d,
 		.subdevice    = 0x6655,
 		.driver_data  = SAA7134_BOARD_LEADTEK_WINFAST_DTV1000S,
 	}, {
->>>>>>> 1f1d16a8
 		/* --- boards without eeprom + subsystem ID --- */
 		.vendor       = PCI_VENDOR_ID_PHILIPS,
 		.device       = PCI_DEVICE_ID_PHILIPS_SAA7134,
