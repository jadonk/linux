--- conflicted
+++ resolved
@@ -121,9 +121,7 @@
 
 obj-$(CONFIG_VIDEO_CAFE_CCIC) += cafe_ccic.o
 
-<<<<<<< HEAD
 obj-$(CONFIG_VIDEO_OMAP3_OUT) += omap/
-=======
 obj-y				+= isp/
 
 obj-$(CONFIG_VIDEO_OMAP3) += omap34xxcam.o
@@ -134,7 +132,6 @@
 obj-$(CONFIG_VIDEO_OV3640)	+= ov3640.o
 obj-$(CONFIG_VIDEO_IMX046)      += imx046.o
 obj-$(CONFIG_VIDEO_LV8093)      += lv8093.o
->>>>>>> 01113c47
 
 obj-$(CONFIG_USB_DABUSB)        += dabusb.o
 obj-$(CONFIG_USB_OV511)         += ov511.o
