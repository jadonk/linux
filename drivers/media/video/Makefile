#
# Makefile for the video capture/playback device drivers.
#

tuner-objs	:=	tuner-core.o

msp3400-objs	:=	msp3400-driver.o msp3400-kthreads.o

stkwebcam-objs	:=	stk-webcam.o stk-sensor.o

omap2cam-objs	:=	omap24xxcam.o omap24xxcam-dma.o

videodev-objs	:=	v4l2-dev.o v4l2-ioctl.o v4l2-device.o

# V4L2 core modules

obj-$(CONFIG_VIDEO_DEV) += videodev.o v4l2-int-device.o
ifeq ($(CONFIG_COMPAT),y)
  obj-$(CONFIG_VIDEO_DEV) += v4l2-compat-ioctl32.o
endif

obj-$(CONFIG_VIDEO_V4L2_COMMON) += v4l2-common.o

ifeq ($(CONFIG_VIDEO_V4L1_COMPAT),y)
  obj-$(CONFIG_VIDEO_DEV) += v4l1-compat.o
endif

# All i2c modules must come first:

obj-$(CONFIG_VIDEO_TUNER) += tuner.o
obj-$(CONFIG_VIDEO_TVAUDIO) += tvaudio.o
obj-$(CONFIG_VIDEO_TDA7432) += tda7432.o
obj-$(CONFIG_VIDEO_TDA9875) += tda9875.o
obj-$(CONFIG_VIDEO_SAA6588) += saa6588.o
obj-$(CONFIG_VIDEO_SAA5246A) += saa5246a.o
obj-$(CONFIG_VIDEO_SAA5249) += saa5249.o
obj-$(CONFIG_VIDEO_TDA9840) += tda9840.o
obj-$(CONFIG_VIDEO_TEA6415C) += tea6415c.o
obj-$(CONFIG_VIDEO_TEA6420) += tea6420.o
obj-$(CONFIG_VIDEO_SAA7110) += saa7110.o
obj-$(CONFIG_VIDEO_SAA711X) += saa7115.o
obj-$(CONFIG_VIDEO_SAA717X) += saa717x.o
obj-$(CONFIG_VIDEO_SAA7127) += saa7127.o
obj-$(CONFIG_VIDEO_SAA7185) += saa7185.o
obj-$(CONFIG_VIDEO_SAA7191) += saa7191.o
obj-$(CONFIG_VIDEO_ADV7170) += adv7170.o
obj-$(CONFIG_VIDEO_ADV7175) += adv7175.o
obj-$(CONFIG_VIDEO_ADV7180) += adv7180.o
obj-$(CONFIG_VIDEO_ADV7343) += adv7343.o
obj-$(CONFIG_VIDEO_VPX3220) += vpx3220.o
obj-$(CONFIG_VIDEO_SMIA_SENSOR)	+= smia-sensor.o
obj-$(CONFIG_VIDEO_BT819) += bt819.o
obj-$(CONFIG_VIDEO_BT856) += bt856.o
obj-$(CONFIG_VIDEO_BT866) += bt866.o
obj-$(CONFIG_VIDEO_KS0127) += ks0127.o
obj-$(CONFIG_VIDEO_THS7303) += ths7303.o
obj-$(CONFIG_VIDEO_VINO) += indycam.o
obj-$(CONFIG_VIDEO_TVP5150) += tvp5150.o
obj-$(CONFIG_VIDEO_TVP514X) += tvp514x.o
obj-$(CONFIG_VIDEO_MSP3400) += msp3400.o
obj-$(CONFIG_VIDEO_CS5345) += cs5345.o
obj-$(CONFIG_VIDEO_CS53L32A) += cs53l32a.o
obj-$(CONFIG_VIDEO_M52790) += m52790.o
obj-$(CONFIG_VIDEO_TLV320AIC23B) += tlv320aic23b.o
obj-$(CONFIG_VIDEO_WM8775) += wm8775.o
obj-$(CONFIG_VIDEO_WM8739) += wm8739.o
obj-$(CONFIG_VIDEO_VP27SMPX) += vp27smpx.o
obj-$(CONFIG_VIDEO_CX25840) += cx25840/
obj-$(CONFIG_VIDEO_UPD64031A) += upd64031a.o
obj-$(CONFIG_VIDEO_UPD64083) += upd64083.o
obj-$(CONFIG_VIDEO_OV7670) 	+= ov7670.o
obj-$(CONFIG_VIDEO_TCM825X) += tcm825x.o
obj-$(CONFIG_VIDEO_TVEEPROM) += tveeprom.o
obj-$(CONFIG_VIDEO_MT9V011) += mt9v011.o

obj-$(CONFIG_SOC_CAMERA_MT9M001)	+= mt9m001.o
obj-$(CONFIG_SOC_CAMERA_MT9M111)	+= mt9m111.o
obj-$(CONFIG_SOC_CAMERA_MT9T031)	+= mt9t031.o
obj-$(CONFIG_SOC_CAMERA_MT9V022)	+= mt9v022.o
obj-$(CONFIG_SOC_CAMERA_OV772X)		+= ov772x.o
obj-$(CONFIG_SOC_CAMERA_TW9910)		+= tw9910.o

# And now the v4l2 drivers:

obj-$(CONFIG_VIDEO_BT848) += bt8xx/
obj-$(CONFIG_VIDEO_ZORAN) += zoran/
obj-$(CONFIG_VIDEO_CQCAM) += c-qcam.o
obj-$(CONFIG_VIDEO_BWQCAM) += bw-qcam.o
obj-$(CONFIG_VIDEO_W9966) += w9966.o
obj-$(CONFIG_VIDEO_PMS) += pms.o
obj-$(CONFIG_VIDEO_VINO) += vino.o
obj-$(CONFIG_VIDEO_STRADIS) += stradis.o
obj-$(CONFIG_VIDEO_CPIA) += cpia.o
obj-$(CONFIG_VIDEO_CPIA_PP) += cpia_pp.o
obj-$(CONFIG_VIDEO_CPIA_USB) += cpia_usb.o
obj-$(CONFIG_VIDEO_MEYE) += meye.o
obj-$(CONFIG_VIDEO_SAA7134) += saa7134/
obj-$(CONFIG_VIDEO_CX88) += cx88/
obj-$(CONFIG_VIDEO_EM28XX) += em28xx/
obj-$(CONFIG_VIDEO_CX231XX) += cx231xx/
obj-$(CONFIG_VIDEO_USBVISION) += usbvision/
obj-$(CONFIG_VIDEO_PVRUSB2) += pvrusb2/
obj-$(CONFIG_VIDEO_OVCAMCHIP) += ovcamchip/
obj-$(CONFIG_VIDEO_CPIA2) += cpia2/
obj-$(CONFIG_VIDEO_MXB) += mxb.o
obj-$(CONFIG_VIDEO_HEXIUM_ORION) += hexium_orion.o
obj-$(CONFIG_VIDEO_HEXIUM_GEMINI) += hexium_gemini.o

obj-$(CONFIG_VIDEOBUF_GEN) += videobuf-core.o
obj-$(CONFIG_VIDEOBUF_DMA_SG) += videobuf-dma-sg.o
obj-$(CONFIG_VIDEOBUF_DMA_CONTIG) += videobuf-dma-contig.o
obj-$(CONFIG_VIDEOBUF_VMALLOC) += videobuf-vmalloc.o
obj-$(CONFIG_VIDEOBUF_DVB) += videobuf-dvb.o
obj-$(CONFIG_VIDEO_BTCX)  += btcx-risc.o

obj-$(CONFIG_VIDEO_M32R_AR_M64278) += arv.o

obj-$(CONFIG_VIDEO_CX2341X) += cx2341x.o

obj-$(CONFIG_VIDEO_CAFE_CCIC) += cafe_ccic.o

<<<<<<< HEAD
obj-$(CONFIG_VIDEO_OMAP3_OUT) += omap/
=======
obj-y				+= isp/

obj-$(CONFIG_VIDEO_OMAP3) += omap34xxcam.o

obj-$(CONFIG_VIDEO_SMIAREGS)  += smiaregs.o

obj-$(CONFIG_VIDEO_ET8EK8)    += et8ek8.o
obj-$(CONFIG_VIDEO_AD5820)	+= ad5820.o
obj-$(CONFIG_VIDEO_ADP1653)	+= adp1653.o

obj-$(CONFIG_VIDEO_MT9P012)     += mt9p012.o
obj-$(CONFIG_VIDEO_DW9710)	+= dw9710.o
obj-$(CONFIG_VIDEO_TPS61059)    += tps61059.o
obj-$(CONFIG_VIDEO_OV3640)	+= ov3640.o
obj-$(CONFIG_VIDEO_IMX046)      += imx046.o
obj-$(CONFIG_VIDEO_LV8093)      += lv8093.o
>>>>>>> d58d3ac5

obj-$(CONFIG_USB_DABUSB)        += dabusb.o
obj-$(CONFIG_USB_OV511)         += ov511.o
obj-$(CONFIG_USB_SE401)         += se401.o
obj-$(CONFIG_USB_STV680)        += stv680.o
obj-$(CONFIG_USB_W9968CF)       += w9968cf.o
obj-$(CONFIG_USB_ZR364XX)       += zr364xx.o
obj-$(CONFIG_USB_STKWEBCAM)     += stkwebcam.o

obj-$(CONFIG_USB_SN9C102)       += sn9c102/
obj-$(CONFIG_USB_ET61X251)      += et61x251/
obj-$(CONFIG_USB_PWC)           += pwc/
obj-$(CONFIG_USB_ZC0301)        += zc0301/
obj-$(CONFIG_USB_GSPCA)         += gspca/

obj-$(CONFIG_VIDEO_HDPVR)	+= hdpvr/

obj-$(CONFIG_USB_IBMCAM)        += usbvideo/
obj-$(CONFIG_USB_KONICAWC)      += usbvideo/
obj-$(CONFIG_USB_VICAM)         += usbvideo/
obj-$(CONFIG_USB_QUICKCAM_MESSENGER)	+= usbvideo/
obj-$(CONFIG_USB_S2255)		+= s2255drv.o

obj-$(CONFIG_VIDEO_IVTV) += ivtv/
obj-$(CONFIG_VIDEO_CX18) += cx18/

obj-$(CONFIG_VIDEO_VIVI) += vivi.o
obj-$(CONFIG_VIDEO_CX23885) += cx23885/

obj-$(CONFIG_VIDEO_OMAP2)		+= omap2cam.o
obj-$(CONFIG_SOC_CAMERA)		+= soc_camera.o
obj-$(CONFIG_SOC_CAMERA_PLATFORM)	+= soc_camera_platform.o
# soc-camera host drivers have to be linked after camera drivers
obj-$(CONFIG_VIDEO_MX1)			+= mx1_camera.o
obj-$(CONFIG_VIDEO_MX3)			+= mx3_camera.o
obj-$(CONFIG_VIDEO_PXA27x)		+= pxa_camera.o
obj-$(CONFIG_VIDEO_SH_MOBILE_CEU)	+= sh_mobile_ceu_camera.o

obj-$(CONFIG_ARCH_DAVINCI)		+= davinci/

obj-$(CONFIG_VIDEO_AU0828) += au0828/

obj-$(CONFIG_USB_VIDEO_CLASS)	+= uvc/
obj-$(CONFIG_VIDEO_SAA7164)     += saa7164/

obj-$(CONFIG_VIDEO_IR_I2C)  += ir-kbd-i2c.o

obj-$(CONFIG_ARCH_DAVINCI)	+= davinci/

EXTRA_CFLAGS += -Idrivers/media/dvb/dvb-core
EXTRA_CFLAGS += -Idrivers/media/dvb/frontends
EXTRA_CFLAGS += -Idrivers/media/common/tuners<|MERGE_RESOLUTION|>--- conflicted
+++ resolved
@@ -119,9 +119,7 @@
 
 obj-$(CONFIG_VIDEO_CAFE_CCIC) += cafe_ccic.o
 
-<<<<<<< HEAD
 obj-$(CONFIG_VIDEO_OMAP3_OUT) += omap/
-=======
 obj-y				+= isp/
 
 obj-$(CONFIG_VIDEO_OMAP3) += omap34xxcam.o
@@ -138,7 +136,6 @@
 obj-$(CONFIG_VIDEO_OV3640)	+= ov3640.o
 obj-$(CONFIG_VIDEO_IMX046)      += imx046.o
 obj-$(CONFIG_VIDEO_LV8093)      += lv8093.o
->>>>>>> d58d3ac5
 
 obj-$(CONFIG_USB_DABUSB)        += dabusb.o
 obj-$(CONFIG_USB_OV511)         += ov511.o
