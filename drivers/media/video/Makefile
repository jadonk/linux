#
# Makefile for the video capture/playback device drivers.
#

tuner-objs	:=	tuner-core.o

msp3400-objs	:=	msp3400-driver.o msp3400-kthreads.o

stkwebcam-objs	:=	stk-webcam.o stk-sensor.o

omap2cam-objs	:=	omap24xxcam.o omap24xxcam-dma.o

videodev-objs	:=	v4l2-dev.o v4l2-ioctl.o v4l2-device.o

# V4L2 core modules

obj-$(CONFIG_VIDEO_DEV) += videodev.o v4l2-int-device.o
ifeq ($(CONFIG_COMPAT),y)
  obj-$(CONFIG_VIDEO_DEV) += v4l2-compat-ioctl32.o
endif

obj-$(CONFIG_VIDEO_V4L2_COMMON) += v4l2-common.o

ifeq ($(CONFIG_VIDEO_V4L1_COMPAT),y)
  obj-$(CONFIG_VIDEO_DEV) += v4l1-compat.o
endif

# All i2c modules must come first:

obj-$(CONFIG_VIDEO_TUNER) += tuner.o
obj-$(CONFIG_VIDEO_TVAUDIO) += tvaudio.o
obj-$(CONFIG_VIDEO_TDA7432) += tda7432.o
obj-$(CONFIG_VIDEO_TDA9875) += tda9875.o
obj-$(CONFIG_VIDEO_SAA6588) += saa6588.o
obj-$(CONFIG_VIDEO_SAA5246A) += saa5246a.o
obj-$(CONFIG_VIDEO_SAA5249) += saa5249.o
obj-$(CONFIG_VIDEO_TDA9840) += tda9840.o
obj-$(CONFIG_VIDEO_TEA6415C) += tea6415c.o
obj-$(CONFIG_VIDEO_TEA6420) += tea6420.o
obj-$(CONFIG_VIDEO_SAA7110) += saa7110.o
obj-$(CONFIG_VIDEO_SAA711X) += saa7115.o
obj-$(CONFIG_VIDEO_SAA717X) += saa717x.o
obj-$(CONFIG_VIDEO_SAA7127) += saa7127.o
obj-$(CONFIG_VIDEO_SAA7185) += saa7185.o
obj-$(CONFIG_VIDEO_SAA7191) += saa7191.o
obj-$(CONFIG_VIDEO_ADV7170) += adv7170.o
obj-$(CONFIG_VIDEO_ADV7175) += adv7175.o
obj-$(CONFIG_VIDEO_ADV7343) += adv7343.o
obj-$(CONFIG_VIDEO_VPX3220) += vpx3220.o
obj-$(CONFIG_VIDEO_BT819) += bt819.o
obj-$(CONFIG_VIDEO_BT856) += bt856.o
obj-$(CONFIG_VIDEO_BT866) += bt866.o
obj-$(CONFIG_VIDEO_KS0127) += ks0127.o
obj-$(CONFIG_VIDEO_THS7303) += ths7303.o
obj-$(CONFIG_VIDEO_VINO) += indycam.o
obj-$(CONFIG_VIDEO_TVP5150) += tvp5150.o
obj-$(CONFIG_VIDEO_TVP514X) += tvp514x.o
obj-$(CONFIG_VIDEO_MSP3400) += msp3400.o
obj-$(CONFIG_VIDEO_CS5345) += cs5345.o
obj-$(CONFIG_VIDEO_CS53L32A) += cs53l32a.o
obj-$(CONFIG_VIDEO_M52790) += m52790.o
obj-$(CONFIG_VIDEO_TLV320AIC23B) += tlv320aic23b.o
obj-$(CONFIG_VIDEO_WM8775) += wm8775.o
obj-$(CONFIG_VIDEO_WM8739) += wm8739.o
obj-$(CONFIG_VIDEO_VP27SMPX) += vp27smpx.o
obj-$(CONFIG_VIDEO_CX25840) += cx25840/
obj-$(CONFIG_VIDEO_UPD64031A) += upd64031a.o
obj-$(CONFIG_VIDEO_UPD64083) += upd64083.o
obj-$(CONFIG_VIDEO_OV7670) 	+= ov7670.o
obj-$(CONFIG_VIDEO_TCM825X) += tcm825x.o
obj-$(CONFIG_VIDEO_TVEEPROM) += tveeprom.o
obj-$(CONFIG_VIDEO_MT9V011) += mt9v011.o

obj-$(CONFIG_SOC_CAMERA_MT9M001)	+= mt9m001.o
obj-$(CONFIG_SOC_CAMERA_MT9M111)	+= mt9m111.o
obj-$(CONFIG_SOC_CAMERA_MT9T031)	+= mt9t031.o
obj-$(CONFIG_SOC_CAMERA_MT9V022)	+= mt9v022.o
obj-$(CONFIG_SOC_CAMERA_OV772X)		+= ov772x.o
obj-$(CONFIG_SOC_CAMERA_TW9910)		+= tw9910.o

# And now the v4l2 drivers:

obj-$(CONFIG_VIDEO_BT848) += bt8xx/
obj-$(CONFIG_VIDEO_ZORAN) += zoran/
obj-$(CONFIG_VIDEO_CQCAM) += c-qcam.o
obj-$(CONFIG_VIDEO_BWQCAM) += bw-qcam.o
obj-$(CONFIG_VIDEO_W9966) += w9966.o
obj-$(CONFIG_VIDEO_PMS) += pms.o
obj-$(CONFIG_VIDEO_VINO) += vino.o
obj-$(CONFIG_VIDEO_STRADIS) += stradis.o
obj-$(CONFIG_VIDEO_CPIA) += cpia.o
obj-$(CONFIG_VIDEO_CPIA_PP) += cpia_pp.o
obj-$(CONFIG_VIDEO_CPIA_USB) += cpia_usb.o
obj-$(CONFIG_VIDEO_MEYE) += meye.o
obj-$(CONFIG_VIDEO_SAA7134) += saa7134/
obj-$(CONFIG_VIDEO_CX88) += cx88/
obj-$(CONFIG_VIDEO_EM28XX) += em28xx/
obj-$(CONFIG_VIDEO_CX231XX) += cx231xx/
obj-$(CONFIG_VIDEO_USBVISION) += usbvision/
obj-$(CONFIG_VIDEO_PVRUSB2) += pvrusb2/
obj-$(CONFIG_VIDEO_OVCAMCHIP) += ovcamchip/
obj-$(CONFIG_VIDEO_CPIA2) += cpia2/
obj-$(CONFIG_VIDEO_MXB) += mxb.o
obj-$(CONFIG_VIDEO_HEXIUM_ORION) += hexium_orion.o
obj-$(CONFIG_VIDEO_HEXIUM_GEMINI) += hexium_gemini.o

obj-$(CONFIG_VIDEOBUF_GEN) += videobuf-core.o
obj-$(CONFIG_VIDEOBUF_DMA_SG) += videobuf-dma-sg.o
obj-$(CONFIG_VIDEOBUF_DMA_CONTIG) += videobuf-dma-contig.o
obj-$(CONFIG_VIDEOBUF_VMALLOC) += videobuf-vmalloc.o
obj-$(CONFIG_VIDEOBUF_DVB) += videobuf-dvb.o
obj-$(CONFIG_VIDEO_BTCX)  += btcx-risc.o

obj-$(CONFIG_VIDEO_M32R_AR_M64278) += arv.o

obj-$(CONFIG_VIDEO_CX2341X) += cx2341x.o

obj-$(CONFIG_VIDEO_CAFE_CCIC) += cafe_ccic.o

obj-y				+= isp/
obj-$(CONFIG_VIDEO_OMAP3) += omap34xxcam.o

obj-$(CONFIG_VIDEO_MT9P012)     += mt9p012.o
obj-$(CONFIG_VIDEO_DW9710)	+= dw9710.o
obj-$(CONFIG_VIDEO_OV3640)	+= ov3640.o
<<<<<<< HEAD
obj-$(CONFIG_VIDEO_OMAP3) += omap/
=======
obj-$(CONFIG_VIDEO_IMX046)      += imx046.o
obj-$(CONFIG_VIDEO_LV8093)      += lv8093.o
>>>>>>> 5d59e7a0

obj-$(CONFIG_USB_DABUSB)        += dabusb.o
obj-$(CONFIG_USB_OV511)         += ov511.o
obj-$(CONFIG_USB_SE401)         += se401.o
obj-$(CONFIG_USB_STV680)        += stv680.o
obj-$(CONFIG_USB_W9968CF)       += w9968cf.o
obj-$(CONFIG_USB_ZR364XX)       += zr364xx.o
obj-$(CONFIG_USB_STKWEBCAM)     += stkwebcam.o

obj-$(CONFIG_USB_SN9C102)       += sn9c102/
obj-$(CONFIG_USB_ET61X251)      += et61x251/
obj-$(CONFIG_USB_PWC)           += pwc/
obj-$(CONFIG_USB_ZC0301)        += zc0301/
obj-$(CONFIG_USB_GSPCA)         += gspca/

obj-$(CONFIG_VIDEO_HDPVR)	+= hdpvr/

obj-$(CONFIG_USB_IBMCAM)        += usbvideo/
obj-$(CONFIG_USB_KONICAWC)      += usbvideo/
obj-$(CONFIG_USB_VICAM)         += usbvideo/
obj-$(CONFIG_USB_QUICKCAM_MESSENGER)	+= usbvideo/
obj-$(CONFIG_USB_S2255)		+= s2255drv.o

obj-$(CONFIG_VIDEO_IVTV) += ivtv/
obj-$(CONFIG_VIDEO_CX18) += cx18/

obj-$(CONFIG_VIDEO_VIVI) += vivi.o
obj-$(CONFIG_VIDEO_CX23885) += cx23885/

obj-$(CONFIG_VIDEO_OMAP2)		+= omap2cam.o
obj-$(CONFIG_SOC_CAMERA)		+= soc_camera.o
obj-$(CONFIG_SOC_CAMERA_PLATFORM)	+= soc_camera_platform.o
# soc-camera host drivers have to be linked after camera drivers
obj-$(CONFIG_VIDEO_MX1)			+= mx1_camera.o
obj-$(CONFIG_VIDEO_MX3)			+= mx3_camera.o
obj-$(CONFIG_VIDEO_PXA27x)		+= pxa_camera.o
obj-$(CONFIG_VIDEO_SH_MOBILE_CEU)	+= sh_mobile_ceu_camera.o

obj-$(CONFIG_VIDEO_AU0828) += au0828/

obj-$(CONFIG_USB_VIDEO_CLASS)	+= uvc/

obj-$(CONFIG_VIDEO_IR_I2C)  += ir-kbd-i2c.o

EXTRA_CFLAGS += -Idrivers/media/dvb/dvb-core
EXTRA_CFLAGS += -Idrivers/media/dvb/frontends
EXTRA_CFLAGS += -Idrivers/media/common/tuners<|MERGE_RESOLUTION|>--- conflicted
+++ resolved
@@ -123,12 +123,9 @@
 obj-$(CONFIG_VIDEO_MT9P012)     += mt9p012.o
 obj-$(CONFIG_VIDEO_DW9710)	+= dw9710.o
 obj-$(CONFIG_VIDEO_OV3640)	+= ov3640.o
-<<<<<<< HEAD
 obj-$(CONFIG_VIDEO_OMAP3) += omap/
-=======
 obj-$(CONFIG_VIDEO_IMX046)      += imx046.o
 obj-$(CONFIG_VIDEO_LV8093)      += lv8093.o
->>>>>>> 5d59e7a0
 
 obj-$(CONFIG_USB_DABUSB)        += dabusb.o
 obj-$(CONFIG_USB_OV511)         += ov511.o
