--- conflicted
+++ resolved
@@ -3,17 +3,6 @@
 isp-mod-objs += \
 	isp.o ispccdc.o ispmmu.o \
 	isppreview.o ispresizer.o isph3a.o isphist.o isp_af.o ispcsi2.o
-<<<<<<< HEAD
-
-obj-$(CONFIG_VIDEO_OMAP34XX_ISP_PREVIEWER) += \
-	omap_previewer.o
-
-obj-$(CONFIG_VIDEO_OMAP34XX_ISP_RESIZER) += \
-	omap_resizer.o
-
-endif
-=======
->>>>>>> fc1d3a3b
 
 obj-$(CONFIG_VIDEO_OMAP34XX_ISP_PREVIEWER) += \
 	omap_previewer.o
