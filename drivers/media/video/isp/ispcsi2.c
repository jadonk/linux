/*
 * ispcsi2.c
 *
 * Driver Library for ISP CSI Control module in TI's OMAP3 Camera ISP
 * ISP CSI interface and IRQ related APIs are defined here.
 *
 * Copyright (C) 2009 Texas Instruments.
 *
 * Contributors:
 * 	Sergio Aguirre <saaguirre@ti.com>
 * 	Dominic Curran <dcurran@ti.com>
 *
 * This package is free software; you can redistribute it and/or modify
 * it under the terms of the GNU General Public License version 2 as
 * published by the Free Software Foundation.
 *
 * THIS PACKAGE IS PROVIDED ``AS IS'' AND WITHOUT ANY EXPRESS OR
 * IMPLIED WARRANTIES, INCLUDING, WITHOUT LIMITATION, THE IMPLIED
 * WARRANTIES OF MERCHANTIBILITY AND FITNESS FOR A PARTICULAR PURPOSE.
 */

#include <linux/delay.h>
#include <media/v4l2-common.h>

#include "isp.h"
#include "ispreg.h"
#include "ispcsi2.h"

/* Structure for saving/restoring CSI2 module registers*/
static struct isp_reg ispcsi2_reg_list[] = {
	{OMAP3_ISP_IOMEM_CSI2A, ISPCSI2_SYSCONFIG, 0},
	{OMAP3_ISP_IOMEM_CSI2A, ISPCSI2_SYSSTATUS, 0},
	{OMAP3_ISP_IOMEM_CSI2A, ISPCSI2_IRQSTATUS, 0},
	{OMAP3_ISP_IOMEM_CSI2A, ISPCSI2_IRQENABLE, 0},
	{OMAP3_ISP_IOMEM_CSI2A, ISPCSI2_CTRL, 0},
	{OMAP3_ISP_IOMEM_CSI2A, ISPCSI2_DBG_H, 0},
	{OMAP3_ISP_IOMEM_CSI2A, ISPCSI2_GNQ, 0},
	{OMAP3_ISP_IOMEM_CSI2A, ISPCSI2_COMPLEXIO_CFG1, 0},
	{OMAP3_ISP_IOMEM_CSI2A, ISPCSI2_COMPLEXIO1_IRQSTATUS, 0},
	{OMAP3_ISP_IOMEM_CSI2A, ISPCSI2_SHORT_PACKET, 0},
	{OMAP3_ISP_IOMEM_CSI2A, ISPCSI2_COMPLEXIO1_IRQENABLE, 0},
	{OMAP3_ISP_IOMEM_CSI2A, ISPCSI2_CTX_CTRL1(0), 0},
	{OMAP3_ISP_IOMEM_CSI2A, ISPCSI2_CTX_CTRL2(0), 0},
	{OMAP3_ISP_IOMEM_CSI2A, ISPCSI2_CTX_DAT_OFST(0), 0},
	{OMAP3_ISP_IOMEM_CSI2A, ISPCSI2_CTX_DAT_PING_ADDR(0), 0},
	{OMAP3_ISP_IOMEM_CSI2A, ISPCSI2_CTX_DAT_PONG_ADDR(0), 0},
	{OMAP3_ISP_IOMEM_CSI2A, ISPCSI2_CTX_IRQENABLE(0), 0},
	{OMAP3_ISP_IOMEM_CSI2A, ISPCSI2_CTX_IRQSTATUS(0), 0},
	{OMAP3_ISP_IOMEM_CSI2A, ISPCSI2_CTX_CTRL3(0), 0},
	{OMAP3_ISP_IOMEM_CSI2PHY, ISPCSI2PHY_CFG0, 0},
	{OMAP3_ISP_IOMEM_CSI2PHY, ISPCSI2PHY_CFG1, 0},
	{0, ISP_TOK_TERM, 0}
};

/**
 * isp_csi2_complexio_lanes_config - Configuration of CSI2 ComplexIO lanes.
 * @reqcfg: Pointer to structure containing desired lane configuration
 *
 * Validates and saves to internal driver memory the passed configuration.
 * Returns 0 if successful, or -EINVAL if null pointer is passed, invalid
 * lane position or polarity is set, and if 2 lanes try to occupy the same
 * position. To apply this settings, use the isp_csi2_complexio_lanes_update()
 * function just after calling this function.
 **/
int isp_csi2_complexio_lanes_config(struct isp_csi2_device *isp_csi2,
				    struct isp_csi2_lanes_cfg *reqcfg)
{
	int i;
	bool pos_occupied[5] = {false, false, false, false, false};
	struct isp_csi2_lanes_cfg *currlanes = &isp_csi2->current_cfg.lanes;
	struct isp_csi2_lanes_cfg_update *currlanes_u =
		&isp_csi2->current_cfg_update.lanes;

	/* Validating parameters sent by driver */
	if (reqcfg == NULL) {
		printk(KERN_ERR "Invalid Complex IO Configuration sent by"
		       " sensor\n");
		goto err_einval;
	}

	/* Data lanes verification */
	for (i = 0; i < 4; i++) {
		if ((reqcfg->data[i].pol > 1) || (reqcfg->data[i].pos > 5)) {
			printk(KERN_ERR "Invalid CSI-2 Complex IO configuration"
			       " parameters for data lane #%d\n", i);
			goto err_einval;
		}
		if (pos_occupied[reqcfg->data[i].pos - 1] &&
		    reqcfg->data[i].pos > 0) {
			printk(KERN_ERR "Lane #%d already occupied\n",
			       reqcfg->data[i].pos);
			goto err_einval;
		} else
			pos_occupied[reqcfg->data[i].pos - 1] = true;
	}

	/* Clock lane verification */
	if ((reqcfg->clk.pol > 1) || (reqcfg->clk.pos > 5) ||
	    (reqcfg->clk.pos == 0)) {
		printk(KERN_ERR "Invalid CSI-2 Complex IO configuration"
		       " parameters for clock lane\n");
		goto err_einval;
	}
	if (pos_occupied[reqcfg->clk.pos - 1]) {
		printk(KERN_ERR "Lane #%d already occupied",
		       reqcfg->clk.pos);
		goto err_einval;
	} else
		pos_occupied[reqcfg->clk.pos - 1] = true;

	for (i = 0; i < 4; i++) {
		if (currlanes->data[i].pos != reqcfg->data[i].pos) {
			currlanes->data[i].pos = reqcfg->data[i].pos;
			currlanes_u->data[i] = true;
			isp_csi2->update_complexio_cfg1 = true;
		}
		if (currlanes->data[i].pol != reqcfg->data[i].pol) {
			currlanes->data[i].pol = reqcfg->data[i].pol;
			currlanes_u->data[i] = true;
			isp_csi2->update_complexio_cfg1 = true;
		}
		/* If the lane position is non zero then we can assume that
		 * the initial lane state is on.
		 */
		if (currlanes->data[i].pos)
			currlanes->data[i].state = ISP_CSI2_LANE_ON;
	}

	if (currlanes->clk.pos != reqcfg->clk.pos) {
		currlanes->clk.pos = reqcfg->clk.pos;
		currlanes_u->clk = true;
		isp_csi2->update_complexio_cfg1 = true;
	}
	if (currlanes->clk.pol != reqcfg->clk.pol) {
		currlanes->clk.pol = reqcfg->clk.pol;
		currlanes_u->clk = true;
		isp_csi2->update_complexio_cfg1 = true;
	}
	return 0;
err_einval:
	return -EINVAL;
}

/**
 * isp_csi2_complexio_lanes_update - Applies CSI2 ComplexIO lanes configuration.
 * @force_update: Flag to force rewrite of registers, even if they haven't been
 *                updated with the isp_csi2_complexio_lanes_config() function.
 *
 * It only saves settings when they were previously updated using the
 * isp_csi2_complexio_lanes_config() function, unless the force_update flag is
 * set to true.
 * Always returns 0.
 **/
int isp_csi2_complexio_lanes_update(struct isp_csi2_device *isp_csi2,
				    bool force_update)
{
	struct isp_csi2_lanes_cfg *currlanes = &isp_csi2->current_cfg.lanes;
	struct isp_csi2_lanes_cfg_update *currlanes_u =
		&isp_csi2->current_cfg_update.lanes;
	u32 reg;
	int i;

	if (!isp_csi2->update_complexio_cfg1 && !force_update)
		return 0;

	reg = isp_reg_readl(isp_csi2->dev, OMAP3_ISP_IOMEM_CSI2A,
			    ISPCSI2_COMPLEXIO_CFG1);
	for (i = 0; i < 4; i++) {
		if (currlanes_u->data[i] || force_update) {
			reg &= ~(ISPCSI2_COMPLEXIO_CFG1_DATA_POL_MASK(i + 1) |
				 ISPCSI2_COMPLEXIO_CFG1_DATA_POSITION_MASK(i +
									   1));
			reg |= (currlanes->data[i].pol <<
				ISPCSI2_COMPLEXIO_CFG1_DATA_POL_SHIFT(i + 1));
			if (currlanes->data[i].state == ISP_CSI2_LANE_ON)
				reg |= (currlanes->data[i].pos <<
				ISPCSI2_COMPLEXIO_CFG1_DATA_POSITION_SHIFT(i +
					1));
			currlanes_u->data[i] = false;
		}
	}

	if (currlanes_u->clk || force_update) {
		reg &= ~(ISPCSI2_COMPLEXIO_CFG1_CLOCK_POL_MASK |
			 ISPCSI2_COMPLEXIO_CFG1_CLOCK_POSITION_MASK);
		reg |= (currlanes->clk.pol <<
			ISPCSI2_COMPLEXIO_CFG1_CLOCK_POL_SHIFT);
		reg |= (currlanes->clk.pos <<
			ISPCSI2_COMPLEXIO_CFG1_CLOCK_POSITION_SHIFT);
		currlanes_u->clk = false;
	}
	isp_reg_writel(isp_csi2->dev, reg, OMAP3_ISP_IOMEM_CSI2A,
		       ISPCSI2_COMPLEXIO_CFG1);

	isp_csi2->update_complexio_cfg1 = false;
	return 0;
}

/**
 * isp_csi2_complexio_lanes_count - Turn data lanes on/off dynamically.
 * @ cnt: Number of data lanes to enable.
 *
 * Always returns 0.
 **/
int isp_csi2_complexio_lanes_count(struct isp_csi2_device *isp_csi2, int cnt)
{
	struct isp_csi2_lanes_cfg *currlanes = &isp_csi2->current_cfg.lanes;
	int i;

	for (i = 0; i < 4; i++) {
		if (i < cnt)
			currlanes->data[i].state = ISP_CSI2_LANE_ON;
		else
			currlanes->data[i].state = ISP_CSI2_LANE_OFF;
	}

	isp_csi2_complexio_lanes_update(isp_csi2, true);
	return 0;
}
EXPORT_SYMBOL(isp_csi2_complexio_lanes_count);

/**
 * isp_csi2_complexio_lanes_get - Gets CSI2 ComplexIO lanes configuration.
 *
 * Gets settings from HW registers and fills in the internal driver memory
 * Always returns 0.
 **/
int isp_csi2_complexio_lanes_get(struct isp_csi2_device *isp_csi2)
{
	struct isp_csi2_lanes_cfg *currlanes = &isp_csi2->current_cfg.lanes;
	struct isp_csi2_lanes_cfg_update *currlanes_u =
		&isp_csi2->current_cfg_update.lanes;
	u32 reg;
	int i;

	reg = isp_reg_readl(isp_csi2->dev, OMAP3_ISP_IOMEM_CSI2A,
			    ISPCSI2_COMPLEXIO_CFG1);
	for (i = 0; i < 4; i++) {
		currlanes->data[i].pol = (reg &
					  ISPCSI2_COMPLEXIO_CFG1_DATA_POL_MASK(i + 1)) >>
			ISPCSI2_COMPLEXIO_CFG1_DATA_POL_SHIFT(i + 1);
		currlanes->data[i].pos = (reg &
					  ISPCSI2_COMPLEXIO_CFG1_DATA_POSITION_MASK(i + 1)) >>
			ISPCSI2_COMPLEXIO_CFG1_DATA_POSITION_SHIFT(i + 1);
		currlanes_u->data[i] = false;
	}
	currlanes->clk.pol = (reg & ISPCSI2_COMPLEXIO_CFG1_CLOCK_POL_MASK) >>
		ISPCSI2_COMPLEXIO_CFG1_CLOCK_POL_SHIFT;
	currlanes->clk.pos = (reg &
			      ISPCSI2_COMPLEXIO_CFG1_CLOCK_POSITION_MASK) >>
		ISPCSI2_COMPLEXIO_CFG1_CLOCK_POSITION_SHIFT;
	currlanes_u->clk = false;

	isp_csi2->update_complexio_cfg1 = false;
	return 0;
}

/**
 * isp_csi2_complexio_power_status - Gets CSI2 ComplexIO power status.
 *
 * Returns 3 possible valid states: ISP_CSI2_POWER_OFF, ISP_CSI2_POWER_ON,
 * and ISP_CSI2_POWER_ULPW.
 **/
static enum isp_csi2_power_cmds isp_csi2_complexio_power_status(
					struct isp_csi2_device *isp_csi2)
{
	enum isp_csi2_power_cmds ret;
	u32 reg;

	reg = isp_reg_readl(isp_csi2->dev, OMAP3_ISP_IOMEM_CSI2A,
			    ISPCSI2_COMPLEXIO_CFG1) &
		ISPCSI2_COMPLEXIO_CFG1_PWR_STATUS_MASK;
	switch (reg) {
	case ISPCSI2_COMPLEXIO_CFG1_PWR_STATUS_OFF:
		ret = ISP_CSI2_POWER_OFF;
		break;
	case ISPCSI2_COMPLEXIO_CFG1_PWR_STATUS_ON:
		ret = ISP_CSI2_POWER_ON;
		break;
	case ISPCSI2_COMPLEXIO_CFG1_PWR_STATUS_ULPW:
		ret = ISP_CSI2_POWER_ULPW;
		break;
	default:
		return -EINVAL;
	}
	return ret;
}

/**
 * isp_csi2_complexio_power_autoswitch - Sets CSI2 ComplexIO power autoswitch.
 * @enable: Sets or clears the autoswitch function enable flag.
 *
 * Always returns 0.
 **/
int isp_csi2_complexio_power_autoswitch(struct isp_csi2_device *isp_csi2,
					bool enable)
{
	u32 reg;

	reg = isp_reg_readl(isp_csi2->dev, OMAP3_ISP_IOMEM_CSI2A,
			    ISPCSI2_COMPLEXIO_CFG1);
	reg &= ~ISPCSI2_COMPLEXIO_CFG1_PWR_AUTO_MASK;

	if (enable)
		reg |= ISPCSI2_COMPLEXIO_CFG1_PWR_AUTO_ENABLE;
	else
		reg |= ISPCSI2_COMPLEXIO_CFG1_PWR_AUTO_DISABLE;

	isp_reg_writel(isp_csi2->dev, reg, OMAP3_ISP_IOMEM_CSI2A,
		       ISPCSI2_COMPLEXIO_CFG1);
	return 0;
}

/**
 * isp_csi2_complexio_power - Sets the desired power command for CSI2 ComplexIO.
 * @power_cmd: Power command to be set.
 *
 * Returns 0 if successful, or -EBUSY if the retry count is exceeded.
 **/
int isp_csi2_complexio_power(struct isp_csi2_device *isp_csi2,
			     enum isp_csi2_power_cmds power_cmd)
{
	enum isp_csi2_power_cmds current_state;
	u32 reg;
	u8 retry_count;

	reg = isp_reg_readl(isp_csi2->dev, OMAP3_ISP_IOMEM_CSI2A,
			    ISPCSI2_COMPLEXIO_CFG1) &
		~ISPCSI2_COMPLEXIO_CFG1_PWR_CMD_MASK;
	switch (power_cmd) {
	case ISP_CSI2_POWER_OFF:
		reg |= ISPCSI2_COMPLEXIO_CFG1_PWR_CMD_OFF;
		break;
	case ISP_CSI2_POWER_ON:
		reg |= ISPCSI2_COMPLEXIO_CFG1_PWR_CMD_ON;
		break;
	case ISP_CSI2_POWER_ULPW:
		reg |= ISPCSI2_COMPLEXIO_CFG1_PWR_CMD_ULPW;
		break;
	default:
		printk(KERN_ERR "CSI2: ERROR - Wrong Power command!\n");
		return -EINVAL;
	}
	isp_reg_writel(isp_csi2->dev, reg, OMAP3_ISP_IOMEM_CSI2A,
		       ISPCSI2_COMPLEXIO_CFG1);

	retry_count = 0;
	do {
		udelay(50);
		current_state = isp_csi2_complexio_power_status(isp_csi2);

		if (current_state != power_cmd) {
			printk(KERN_DEBUG "CSI2: Complex IO power command not"
			       " yet taken.");
			if (++retry_count < 100) {
				printk(KERN_DEBUG " Retrying...\n");
				udelay(50);
			} else {
				printk(KERN_DEBUG " Retry count exceeded!\n");
			}
		}
	} while ((current_state != power_cmd) && (retry_count < 100));

	if (retry_count == 100)
		return -EBUSY;

	return 0;
}

/**
 * isp_csi2_ctrl_config_frame_mode - Configure if_en behaviour for CSI2
 * @frame_mode: Desired action for IF_EN switch off. 0 - disable IF immediately
 *              1 - disable after all Frame end Code is received in all
 *              contexts.
 *
 * Validates and saves to internal driver memory the passed configuration.
 * Always returns 0.
 **/
int isp_csi2_ctrl_config_frame_mode(struct isp_csi2_device *isp_csi2,
				    enum isp_csi2_frame_mode frame_mode)
{
	struct isp_csi2_ctrl_cfg *currctrl = &isp_csi2->current_cfg.ctrl;
	struct isp_csi2_ctrl_cfg_update *currctrl_u =
		&isp_csi2->current_cfg_update.ctrl;

	if (currctrl->frame_mode != frame_mode) {
		currctrl->frame_mode = frame_mode;
		currctrl_u->frame_mode = true;
		isp_csi2->update_ctrl = true;
	}
	return 0;
}

/**
 * isp_csi2_ctrl_config_vp_clk_enable - Enables/disables CSI2 Videoport clock.
 * @vp_clk_enable: Boolean value to specify the Videoport clock state.
 *
 * Validates and saves to internal driver memory the passed configuration.
 * Always returns 0.
 **/
int isp_csi2_ctrl_config_vp_clk_enable(struct isp_csi2_device *isp_csi2,
				       bool vp_clk_enable)
{
	struct isp_csi2_ctrl_cfg *currctrl = &isp_csi2->current_cfg.ctrl;
	struct isp_csi2_ctrl_cfg_update *currctrl_u =
		&isp_csi2->current_cfg_update.ctrl;

	if (currctrl->vp_clk_enable != vp_clk_enable) {
		currctrl->vp_clk_enable = vp_clk_enable;
		currctrl_u->vp_clk_enable = true;
		isp_csi2->update_ctrl = true;
	}
	return 0;
}

/**
 * isp_csi2_ctrl_config_vp_only_enable - Sets CSI2 Videoport clock as exclusive
 * @vp_only_enable: Boolean value to specify if the Videoport clock is
 *                  exclusive, setting the OCP port as disabled.
 *
 * Validates and saves to internal driver memory the passed configuration.
 * Always returns 0.
 **/
int isp_csi2_ctrl_config_vp_only_enable(struct isp_csi2_device *isp_csi2,
					bool vp_only_enable)
{
	struct isp_csi2_ctrl_cfg *currctrl = &isp_csi2->current_cfg.ctrl;
	struct isp_csi2_ctrl_cfg_update *currctrl_u =
		&isp_csi2->current_cfg_update.ctrl;

	if (currctrl->vp_only_enable != vp_only_enable) {
		currctrl->vp_only_enable = vp_only_enable;
		currctrl_u->vp_only_enable = true;
		isp_csi2->update_ctrl = true;
	}
	return 0;
}

/**
 * isp_csi2_ctrl_config_vp_out_ctrl - Sets CSI2 Videoport clock divider
 * @vp_out_ctrl: Divider value for setting videoport clock frequency based on
 *               OCP port frequency, valid dividers are between 1 and 4.
 *
 * Validates and saves to internal driver memory the passed configuration.
 * Returns 0 if successful, or -EINVAL if wrong divider value is passed.
 **/
int isp_csi2_ctrl_config_vp_out_ctrl(struct isp_csi2_device *isp_csi2,
				     u8 vp_out_ctrl)
{
	struct isp_csi2_ctrl_cfg *currctrl = &isp_csi2->current_cfg.ctrl;
	struct isp_csi2_ctrl_cfg_update *currctrl_u =
		&isp_csi2->current_cfg_update.ctrl;

	if ((vp_out_ctrl == 0) || (vp_out_ctrl > 4)) {
		printk(KERN_ERR "CSI2: Wrong divisor value. Must be between"
		       " 1 and 4");
		return -EINVAL;
	}

	if (currctrl->vp_out_ctrl != vp_out_ctrl) {
		currctrl->vp_out_ctrl = vp_out_ctrl;
		currctrl_u->vp_out_ctrl = true;
		isp_csi2->update_ctrl = true;
	}
	return 0;
}

/**
 * isp_csi2_ctrl_config_debug_enable - Sets CSI2 debug
 * @debug_enable: Boolean for setting debug configuration on CSI2.
 *
 * Always returns 0.
 **/
int isp_csi2_ctrl_config_debug_enable(struct isp_csi2_device *isp_csi2,
				      bool debug_enable)
{
	struct isp_csi2_ctrl_cfg *currctrl = &isp_csi2->current_cfg.ctrl;
	struct isp_csi2_ctrl_cfg_update *currctrl_u =
		&isp_csi2->current_cfg_update.ctrl;

	if (currctrl->debug_enable != debug_enable) {
		currctrl->debug_enable = debug_enable;
		currctrl_u->debug_enable = true;
		isp_csi2->update_ctrl = true;
	}
	return 0;
}

/**
 * isp_csi2_ctrl_config_burst_size - Sets CSI2 burst size.
 * @burst_size: Burst size of the memory saving capability of receiver.
 *
 * Returns 0 if successful, or -EINVAL if burst size is wrong.
 **/
int isp_csi2_ctrl_config_burst_size(struct isp_csi2_device *isp_csi2,
				    u8 burst_size)
{
	struct isp_csi2_ctrl_cfg *currctrl = &isp_csi2->current_cfg.ctrl;
	struct isp_csi2_ctrl_cfg_update *currctrl_u =
		&isp_csi2->current_cfg_update.ctrl;
	if (burst_size > 3) {
		printk(KERN_ERR "CSI2: Wrong burst size. Must be between"
		       " 0 and 3");
		return -EINVAL;
	}

	if (currctrl->burst_size != burst_size) {
		currctrl->burst_size = burst_size;
		currctrl_u->burst_size = true;
		isp_csi2->update_ctrl = true;
	}
	return 0;
}

/**
 * isp_csi2_ctrl_config_ecc_enable - Enables ECC on CSI2 Receiver
 * @ecc_enable: Boolean to enable/disable the CSI2 receiver ECC handling.
 *
 * Always returns 0.
 **/
int isp_csi2_ctrl_config_ecc_enable(struct isp_csi2_device *isp_csi2,
				    bool ecc_enable)
{
	struct isp_csi2_ctrl_cfg *currctrl = &isp_csi2->current_cfg.ctrl;
	struct isp_csi2_ctrl_cfg_update *currctrl_u =
		&isp_csi2->current_cfg_update.ctrl;

	if (currctrl->ecc_enable != ecc_enable) {
		currctrl->ecc_enable = ecc_enable;
		currctrl_u->ecc_enable = true;
		isp_csi2->update_ctrl = true;
	}
	return 0;
}

/**
 * isp_csi2_ctrl_config_ecc_enable - Enables ECC on CSI2 Receiver
 * @ecc_enable: Boolean to enable/disable the CSI2 receiver ECC handling.
 *
 * Always returns 0.
 **/
int isp_csi2_ctrl_config_secure_mode(struct isp_csi2_device *isp_csi2,
				     bool secure_mode)
{
	struct isp_csi2_ctrl_cfg *currctrl = &isp_csi2->current_cfg.ctrl;
	struct isp_csi2_ctrl_cfg_update *currctrl_u =
		&isp_csi2->current_cfg_update.ctrl;

	if (currctrl->secure_mode != secure_mode) {
		currctrl->secure_mode = secure_mode;
		currctrl_u->secure_mode = true;
		isp_csi2->update_ctrl = true;
	}
	return 0;
}

/**
 * isp_csi2_ctrl_config_if_enable - Enables CSI2 Receiver interface.
 * @if_enable: Boolean to enable/disable the CSI2 receiver interface.
 *
 * Always returns 0.
 **/
int isp_csi2_ctrl_config_if_enable(struct isp_csi2_device *isp_csi2,
				   bool if_enable)
{
	struct isp_csi2_ctrl_cfg *currctrl = &isp_csi2->current_cfg.ctrl;
	struct isp_csi2_ctrl_cfg_update *currctrl_u =
		&isp_csi2->current_cfg_update.ctrl;

	if (currctrl->if_enable != if_enable) {
		currctrl->if_enable = if_enable;
		currctrl_u->if_enable = true;
		isp_csi2->update_ctrl = true;
	}
	return 0;
}

/**
 * isp_csi2_ctrl_update - Applies CSI2 control configuration.
 * @force_update: Flag to force rewrite of registers, even if they haven't been
 *                updated with the isp_csi2_ctrl_config_*() functions.
 *
 * It only saves settings when they were previously updated using the
 * isp_csi2_ctrl_config_*() functions, unless the force_update flag is
 * set to true.
 * Always returns 0.
 **/
int isp_csi2_ctrl_update(struct isp_csi2_device *isp_csi2, bool force_update)
{
	struct isp_csi2_ctrl_cfg *currctrl = &isp_csi2->current_cfg.ctrl;
	struct isp_csi2_ctrl_cfg_update *currctrl_u =
		&isp_csi2->current_cfg_update.ctrl;
	u32 reg;

	if (isp_csi2->update_ctrl || force_update) {
		reg = isp_reg_readl(isp_csi2->dev, OMAP3_ISP_IOMEM_CSI2A,
				    ISPCSI2_CTRL);
		if (currctrl_u->frame_mode || force_update) {
			reg &= ~ISPCSI2_CTRL_FRAME_MASK;
			if (currctrl->frame_mode)
				reg |= ISPCSI2_CTRL_FRAME_DISABLE_FEC;
			else
				reg |= ISPCSI2_CTRL_FRAME_DISABLE_IMM;
			currctrl_u->frame_mode = false;
		}
		if (currctrl_u->vp_clk_enable || force_update) {
			reg &= ~ISPCSI2_CTRL_VP_CLK_EN_MASK;
			if (currctrl->vp_clk_enable)
				reg |= ISPCSI2_CTRL_VP_CLK_EN_ENABLE;
			else
				reg |= ISPCSI2_CTRL_VP_CLK_EN_DISABLE;
			currctrl_u->vp_clk_enable = false;
		}
		if (currctrl_u->vp_only_enable || force_update) {
			reg &= ~ISPCSI2_CTRL_VP_ONLY_EN_MASK;
			isp_csi2->uses_videoport = currctrl->vp_only_enable;
			if (currctrl->vp_only_enable)
				reg |= ISPCSI2_CTRL_VP_ONLY_EN_ENABLE;
			else
				reg |= ISPCSI2_CTRL_VP_ONLY_EN_DISABLE;
			currctrl_u->vp_only_enable = false;
		}
		if (currctrl_u->vp_out_ctrl || force_update) {
			reg &= ~ISPCSI2_CTRL_VP_OUT_CTRL_MASK;
			reg |= (currctrl->vp_out_ctrl - 1) <<
				ISPCSI2_CTRL_VP_OUT_CTRL_SHIFT;
			currctrl_u->vp_out_ctrl = false;
		}
		if (currctrl_u->debug_enable || force_update) {
			reg &= ~ISPCSI2_CTRL_DBG_EN_MASK;
			if (currctrl->debug_enable)
				reg |= ISPCSI2_CTRL_DBG_EN_ENABLE;
			else
				reg |= ISPCSI2_CTRL_DBG_EN_DISABLE;
			currctrl_u->debug_enable = false;
		}
		if (currctrl_u->burst_size || force_update) {
			reg &= ~ISPCSI2_CTRL_BURST_SIZE_MASK;
			reg |= currctrl->burst_size <<
				ISPCSI2_CTRL_BURST_SIZE_SHIFT;
			currctrl_u->burst_size = false;
		}
		if (currctrl_u->ecc_enable || force_update) {
			reg &= ~ISPCSI2_CTRL_ECC_EN_MASK;
			if (currctrl->ecc_enable)
				reg |= ISPCSI2_CTRL_ECC_EN_ENABLE;
			else
				reg |= ISPCSI2_CTRL_ECC_EN_DISABLE;
			currctrl_u->ecc_enable = false;
		}
		if (currctrl_u->secure_mode || force_update) {
			reg &= ~ISPCSI2_CTRL_SECURE_MASK;
			if (currctrl->secure_mode)
				reg |= ISPCSI2_CTRL_SECURE_ENABLE;
			else
				reg |= ISPCSI2_CTRL_SECURE_DISABLE;
			currctrl_u->secure_mode = false;
		}
		if (currctrl_u->if_enable || force_update) {
			reg &= ~ISPCSI2_CTRL_IF_EN_MASK;
			if (currctrl->if_enable)
				reg |= ISPCSI2_CTRL_IF_EN_ENABLE;
			else
				reg |= ISPCSI2_CTRL_IF_EN_DISABLE;
			currctrl_u->if_enable = false;
		}
		isp_reg_writel(isp_csi2->dev, reg, OMAP3_ISP_IOMEM_CSI2A,
			       ISPCSI2_CTRL);
		isp_csi2->update_ctrl = false;
	}
	return 0;
}

/**
 * isp_csi2_ctrl_get - Gets CSI2 control configuration
 *
 * Always returns 0.
 **/
int isp_csi2_ctrl_get(struct isp_csi2_device *isp_csi2)
{
	struct isp_csi2_ctrl_cfg *currctrl = &isp_csi2->current_cfg.ctrl;
	struct isp_csi2_ctrl_cfg_update *currctrl_u =
		&isp_csi2->current_cfg_update.ctrl;
	u32 reg;

	reg = isp_reg_readl(isp_csi2->dev, OMAP3_ISP_IOMEM_CSI2A,
			    ISPCSI2_CTRL);
	currctrl->frame_mode = (reg & ISPCSI2_CTRL_FRAME_MASK) >>
		ISPCSI2_CTRL_FRAME_SHIFT;
	currctrl_u->frame_mode = false;

	if ((reg & ISPCSI2_CTRL_VP_CLK_EN_MASK) ==
	    ISPCSI2_CTRL_VP_CLK_EN_ENABLE)
		currctrl->vp_clk_enable = true;
	else
		currctrl->vp_clk_enable = false;
	currctrl_u->vp_clk_enable = false;

	if ((reg & ISPCSI2_CTRL_VP_ONLY_EN_MASK) ==
	    ISPCSI2_CTRL_VP_ONLY_EN_ENABLE)
		currctrl->vp_only_enable = true;
	else
		currctrl->vp_only_enable = false;
	isp_csi2->uses_videoport = currctrl->vp_only_enable;
	currctrl_u->vp_only_enable = false;

	currctrl->vp_out_ctrl = ((reg & ISPCSI2_CTRL_VP_OUT_CTRL_MASK) >>
				 ISPCSI2_CTRL_VP_OUT_CTRL_SHIFT) + 1;
	currctrl_u->vp_out_ctrl = false;

	if ((reg & ISPCSI2_CTRL_DBG_EN_MASK) == ISPCSI2_CTRL_DBG_EN_ENABLE)
		currctrl->debug_enable = true;
	else
		currctrl->debug_enable = false;
	currctrl_u->debug_enable = false;

	currctrl->burst_size = (reg & ISPCSI2_CTRL_BURST_SIZE_MASK) >>
		ISPCSI2_CTRL_BURST_SIZE_SHIFT;
	currctrl_u->burst_size = false;

	if ((reg & ISPCSI2_CTRL_ECC_EN_MASK) == ISPCSI2_CTRL_ECC_EN_ENABLE)
		currctrl->ecc_enable = true;
	else
		currctrl->ecc_enable = false;
	currctrl_u->ecc_enable = false;

	if ((reg & ISPCSI2_CTRL_SECURE_MASK) == ISPCSI2_CTRL_SECURE_ENABLE)
		currctrl->secure_mode = true;
	else
		currctrl->secure_mode = false;
	currctrl_u->secure_mode = false;

	if ((reg & ISPCSI2_CTRL_IF_EN_MASK) == ISPCSI2_CTRL_IF_EN_ENABLE)
		currctrl->if_enable = true;
	else
		currctrl->if_enable = false;
	currctrl_u->if_enable = false;

	isp_csi2->update_ctrl = false;
	return 0;
}

/**
 * isp_csi2_ctx_validate - Validates the context number value
 * @ctxnum: Pointer to variable containing context number.
 *
 * If the value is not in range (3 bits), it is being ANDed with 0x7 to force
 * it to be on range.
 **/
static void isp_csi2_ctx_validate(u8 *ctxnum)
{
	if (*ctxnum > 7) {
		printk(KERN_ERR "Invalid context number. Forcing valid"
		       " value...\n");
		*ctxnum &= ~(0x7);
	}
}

/**
 * isp_csi2_ctx_config_virtual_id - Maps a virtual ID with a CSI2 Rx context
 * @ctxnum: Context number, valid between 0 and 7 values.
 * @virtual_id: CSI2 Virtual ID to associate with specified context number.
 *
 * Returns 0 if successful, or -EINVAL if Virtual ID is not in range (0-3).
 **/
int isp_csi2_ctx_config_virtual_id(struct isp_csi2_device *isp_csi2, u8 ctxnum,
				   u8 virtual_id)
{
	struct isp_csi2_ctx_cfg *selected_ctx;
	struct isp_csi2_ctx_cfg_update *selected_ctx_u;

	isp_csi2_ctx_validate(&ctxnum);

	if (virtual_id > 3) {
		printk(KERN_ERR "Wrong requested virtual_id\n");
		return -EINVAL;
	}

	selected_ctx = &isp_csi2->current_cfg.contexts[ctxnum];
	selected_ctx_u = &isp_csi2->current_cfg_update.contexts[ctxnum];

	if (selected_ctx->virtual_id != virtual_id) {
		selected_ctx->virtual_id = virtual_id;
		selected_ctx_u->virtual_id = true;
		isp_csi2->update_ctx_ctrl2[ctxnum] = true;
	}

	return 0;
}

/**
 * isp_csi2_ctx_config_frame_count - Sets frame count to be received in CSI2 Rx.
 * @ctxnum: Context number, valid between 0 and 7 values.
 * @frame_count: Number of frames to acquire.
 *
 * Always returns 0.
 **/
int isp_csi2_ctx_config_frame_count(struct isp_csi2_device *isp_csi2, u8 ctxnum,
				    u8 frame_count)
{
	struct isp_csi2_ctx_cfg *selected_ctx;
	struct isp_csi2_ctx_cfg_update *selected_ctx_u;

	isp_csi2_ctx_validate(&ctxnum);

	selected_ctx = &isp_csi2->current_cfg.contexts[ctxnum];
	selected_ctx_u = &isp_csi2->current_cfg_update.contexts[ctxnum];

	if (selected_ctx->frame_count != frame_count) {
		selected_ctx->frame_count = frame_count;
		selected_ctx_u->frame_count = true;
		isp_csi2->update_ctx_ctrl1[ctxnum] = true;
	}

	return 0;
}

/**
 * isp_csi2_ctx_config_format - Maps a pixel format to a specified context.
 * @ctxnum: Context number, valid between 0 and 7 values.
 * @pixformat: V4L2 structure for pixel format.
 *
 * Returns 0 if successful, or -EINVAL if the format is not supported by the
 * receiver.
 **/
int isp_csi2_ctx_config_format(struct isp_csi2_device *isp_csi2, u8 ctxnum,
			       u32 pixformat)
{
	struct isp_csi2_ctx_cfg *selected_ctx;
	struct isp_csi2_ctx_cfg_update *selected_ctx_u;
	struct v4l2_pix_format pix;

	isp_csi2_ctx_validate(&ctxnum);

	pix.pixelformat = pixformat;
	switch (pix.pixelformat) {
	case V4L2_PIX_FMT_RGB565:
	case V4L2_PIX_FMT_RGB565X:
	case V4L2_PIX_FMT_YUYV:
	case V4L2_PIX_FMT_UYVY:
	case V4L2_PIX_FMT_RGB555:
	case V4L2_PIX_FMT_RGB555X:
	case V4L2_PIX_FMT_SGRBG10:
		break;
	default:
		printk(KERN_ERR "Context config pixel format unsupported\n");
		return -EINVAL;
	}

	selected_ctx = &isp_csi2->current_cfg.contexts[ctxnum];
	selected_ctx_u = &isp_csi2->current_cfg_update.contexts[ctxnum];

	selected_ctx->format = pix;
	selected_ctx_u->format = true;
	isp_csi2->update_ctx_ctrl2[ctxnum] = true;

	return 0;
}

/**
 * isp_csi2_ctx_config_alpha - Sets the alpha value for pixel format
 * @ctxnum: Context number, valid between 0 and 7 values.
 * @alpha: Alpha value.
 *
 * Returns 0 if successful, or -EINVAL if the alpha value is bigger than 16383.
 **/
int isp_csi2_ctx_config_alpha(struct isp_csi2_device *isp_csi2, u8 ctxnum,
			      u16 alpha)
{
	struct isp_csi2_ctx_cfg *selected_ctx;
	struct isp_csi2_ctx_cfg_update *selected_ctx_u;

	isp_csi2_ctx_validate(&ctxnum);

	if (alpha > 0x3FFF) {
		printk(KERN_ERR "Wrong alpha value\n");
		return -EINVAL;
	}

	selected_ctx = &isp_csi2->current_cfg.contexts[ctxnum];
	selected_ctx_u = &isp_csi2->current_cfg_update.contexts[ctxnum];

	if (selected_ctx->alpha != alpha) {
		selected_ctx->alpha = alpha;
		selected_ctx_u->alpha = true;
		isp_csi2->update_ctx_ctrl3[ctxnum] = true;
	}
	return 0;
}

/**
 * isp_csi2_ctx_config_data_offset - Sets the offset between received lines
 * @ctxnum: Context number, valid between 0 and 7 values.
 * @data_offset: Offset between first pixel of each 2 contiguous lines.
 *
 * Returns 0 if successful, or -EINVAL if the line offset is bigger than 1023.
 **/
int isp_csi2_ctx_config_data_offset(struct isp_csi2_device *isp_csi2,
				    u8 ctxnum, u16 data_offset)
{
	struct isp_csi2_ctx_cfg *selected_ctx;
	struct isp_csi2_ctx_cfg_update *selected_ctx_u;

	isp_csi2_ctx_validate(&ctxnum);

	if (data_offset > 0x3FF) {
		printk(KERN_ERR "Wrong line offset\n");
		return -EINVAL;
	}

	selected_ctx = &isp_csi2->current_cfg.contexts[ctxnum];
	selected_ctx_u = &isp_csi2->current_cfg_update.contexts[ctxnum];

	if (selected_ctx->data_offset != data_offset) {
		selected_ctx->data_offset = data_offset;
		selected_ctx_u->data_offset = true;
	}
	return 0;
}

/**
 * isp_csi2_ctx_config_ping_addr - Sets Ping address for CSI2 Rx. buffer saving
 * @ctxnum: Context number, valid between 0 and 7 values.
 * @ping_addr: 32 bit ISP MMU mapped address.
 *
 * Always returns 0.
 **/
int isp_csi2_ctx_config_ping_addr(struct isp_csi2_device *isp_csi2,
				  u8 ctxnum, u32 ping_addr)
{
	struct isp_csi2_ctx_cfg *selected_ctx;
	struct isp_csi2_ctx_cfg_update *selected_ctx_u;

	isp_csi2_ctx_validate(&ctxnum);

	ping_addr &= ~(0x1F);

	selected_ctx = &isp_csi2->current_cfg.contexts[ctxnum];
	selected_ctx_u = &isp_csi2->current_cfg_update.contexts[ctxnum];

	if (selected_ctx->ping_addr != ping_addr) {
		selected_ctx->ping_addr = ping_addr;
		selected_ctx_u->ping_addr = true;
	}
	return 0;
}

/**
 * isp_csi2_ctx_config_pong_addr - Sets Pong address for CSI2 Rx. buffer saving
 * @ctxnum: Context number, valid between 0 and 7 values.
 * @pong_addr: 32 bit ISP MMU mapped address.
 *
 * Always returns 0.
 **/
int isp_csi2_ctx_config_pong_addr(struct isp_csi2_device *isp_csi2,
				  u8 ctxnum, u32 pong_addr)
{
	struct isp_csi2_ctx_cfg *selected_ctx;
	struct isp_csi2_ctx_cfg_update *selected_ctx_u;

	isp_csi2_ctx_validate(&ctxnum);

	pong_addr &= ~(0x1F);

	selected_ctx = &isp_csi2->current_cfg.contexts[ctxnum];
	selected_ctx_u = &isp_csi2->current_cfg_update.contexts[ctxnum];

	if (selected_ctx->pong_addr != pong_addr) {
		selected_ctx->pong_addr = pong_addr;
		selected_ctx_u->pong_addr = true;
	}
	return 0;
}

/**
 * isp_csi2_ctx_config_eof_enabled - Enables EOF signal assertion
 * @ctxnum: Context number, valid between 0 and 7 values.
 * @eof_enabled: Boolean to enable/disable EOF signal assertion on received
 *               packets.
 *
 * Always returns 0.
 **/
int isp_csi2_ctx_config_eof_enabled(struct isp_csi2_device *isp_csi2,
				    u8 ctxnum, bool eof_enabled)
{
	struct isp_csi2_ctx_cfg *selected_ctx;
	struct isp_csi2_ctx_cfg_update *selected_ctx_u;

	isp_csi2_ctx_validate(&ctxnum);

	selected_ctx = &isp_csi2->current_cfg.contexts[ctxnum];
	selected_ctx_u = &isp_csi2->current_cfg_update.contexts[ctxnum];

	if (selected_ctx->eof_enabled != eof_enabled) {
		selected_ctx->eof_enabled = eof_enabled;
		selected_ctx_u->eof_enabled = true;
		isp_csi2->update_ctx_ctrl1[ctxnum] = true;
	}
	return 0;
}

/**
 * isp_csi2_ctx_config_eol_enabled - Enables EOL signal assertion
 * @ctxnum: Context number, valid between 0 and 7 values.
 * @eol_enabled: Boolean to enable/disable EOL signal assertion on received
 *               packets.
 *
 * Always returns 0.
 **/
int isp_csi2_ctx_config_eol_enabled(struct isp_csi2_device *isp_csi2,
				    u8 ctxnum, bool eol_enabled)
{
	struct isp_csi2_ctx_cfg *selected_ctx;
	struct isp_csi2_ctx_cfg_update *selected_ctx_u;

	isp_csi2_ctx_validate(&ctxnum);

	selected_ctx = &isp_csi2->current_cfg.contexts[ctxnum];
	selected_ctx_u = &isp_csi2->current_cfg_update.contexts[ctxnum];

	if (selected_ctx->eol_enabled != eol_enabled) {
		selected_ctx->eol_enabled = eol_enabled;
		selected_ctx_u->eol_enabled = true;
		isp_csi2->update_ctx_ctrl1[ctxnum] = true;
	}
	return 0;
}

/**
 * isp_csi2_ctx_config_checksum_enabled - Enables Checksum check in rcvd packets
 * @ctxnum: Context number, valid between 0 and 7 values.
 * @checksum_enabled: Boolean to enable/disable Checksum check on received
 *                    packets
 *
 * Always returns 0.
 **/
int isp_csi2_ctx_config_checksum_enabled(struct isp_csi2_device *isp_csi2,
					 u8 ctxnum, bool checksum_enabled)
{
	struct isp_csi2_ctx_cfg *selected_ctx;
	struct isp_csi2_ctx_cfg_update *selected_ctx_u;

	isp_csi2_ctx_validate(&ctxnum);

	selected_ctx = &isp_csi2->current_cfg.contexts[ctxnum];
	selected_ctx_u = &isp_csi2->current_cfg_update.contexts[ctxnum];

	if (selected_ctx->checksum_enabled != checksum_enabled) {
		selected_ctx->checksum_enabled = checksum_enabled;
		selected_ctx_u->checksum_enabled = true;
		isp_csi2->update_ctx_ctrl1[ctxnum] = true;
	}
	return 0;
}

/**
 * isp_csi2_ctx_config_enabled - Enables specified CSI2 context
 * @ctxnum: Context number, valid between 0 and 7 values.
 * @enabled: Boolean to enable/disable specified context.
 *
 * Always returns 0.
 **/
int isp_csi2_ctx_config_enabled(struct isp_csi2_device *isp_csi2,
				u8 ctxnum, bool enabled)
{
	struct isp_csi2_ctx_cfg *selected_ctx;
	struct isp_csi2_ctx_cfg_update *selected_ctx_u;

	isp_csi2_ctx_validate(&ctxnum);

	selected_ctx = &isp_csi2->current_cfg.contexts[ctxnum];
	selected_ctx_u = &isp_csi2->current_cfg_update.contexts[ctxnum];

	if (selected_ctx->enabled != enabled) {
		selected_ctx->enabled = enabled;
		selected_ctx_u->enabled = true;
		isp_csi2->update_ctx_ctrl1[ctxnum] = true;
	}
	return 0;
}

/**
 * isp_csi2_ctx_update - Applies CSI2 context configuration.
 * @ctxnum: Context number, valid between 0 and 7 values.
 * @force_update: Flag to force rewrite of registers, even if they haven't been
 *                updated with the isp_csi2_ctx_config_*() functions.
 *
 * It only saves settings when they were previously updated using the
 * isp_csi2_ctx_config_*() functions, unless the force_update flag is
 * set to true.
 * Always returns 0.
 **/
int isp_csi2_ctx_update(struct isp_csi2_device *isp_csi2,
			u8 ctxnum, bool force_update)
{
	struct isp_csi2_ctx_cfg *selected_ctx;
	struct isp_csi2_ctx_cfg_update *selected_ctx_u;
	u32 reg;

	isp_csi2_ctx_validate(&ctxnum);

	selected_ctx = &isp_csi2->current_cfg.contexts[ctxnum];
	selected_ctx_u = &isp_csi2->current_cfg_update.contexts[ctxnum];

	if (isp_csi2->update_ctx_ctrl1[ctxnum] || force_update) {
		reg = isp_reg_readl(isp_csi2->dev, OMAP3_ISP_IOMEM_CSI2A,
				    ISPCSI2_CTX_CTRL1(ctxnum));
		if (selected_ctx_u->frame_count || force_update) {
			reg &= ~(ISPCSI2_CTX_CTRL1_COUNT_MASK);
			reg |= selected_ctx->frame_count <<
				ISPCSI2_CTX_CTRL1_COUNT_SHIFT;
			selected_ctx_u->frame_count = false;
		}
		if (selected_ctx_u->eof_enabled || force_update) {
			reg &= ~(ISPCSI2_CTX_CTRL1_EOF_EN_MASK);
			if (selected_ctx->eof_enabled)
				reg |= ISPCSI2_CTX_CTRL1_EOF_EN_ENABLE;
			else
				reg |= ISPCSI2_CTX_CTRL1_EOF_EN_DISABLE;
			selected_ctx_u->eof_enabled = false;
		}
		if (selected_ctx_u->eol_enabled || force_update) {
			reg &= ~(ISPCSI2_CTX_CTRL1_EOL_EN_MASK);
			if (selected_ctx->eol_enabled)
				reg |= ISPCSI2_CTX_CTRL1_EOL_EN_ENABLE;
			else
				reg |= ISPCSI2_CTX_CTRL1_EOL_EN_DISABLE;
			selected_ctx_u->eol_enabled = false;
		}
		if (selected_ctx_u->checksum_enabled || force_update) {
			reg &= ~(ISPCSI2_CTX_CTRL1_CS_EN_MASK);
			if (selected_ctx->checksum_enabled)
				reg |= ISPCSI2_CTX_CTRL1_CS_EN_ENABLE;
			else
				reg |= ISPCSI2_CTX_CTRL1_CS_EN_DISABLE;
			selected_ctx_u->checksum_enabled = false;
		}
		if (selected_ctx_u->enabled || force_update) {
			reg &= ~(ISPCSI2_CTX_CTRL1_CTX_EN_MASK);
			if (selected_ctx->enabled)
				reg |= ISPCSI2_CTX_CTRL1_CTX_EN_ENABLE;
			else
				reg |= ISPCSI2_CTX_CTRL1_CTX_EN_DISABLE;
			selected_ctx_u->enabled = false;
		}
		isp_reg_writel(isp_csi2->dev, reg, OMAP3_ISP_IOMEM_CSI2A,
			       ISPCSI2_CTX_CTRL1(ctxnum));
		isp_csi2->update_ctx_ctrl1[ctxnum] = false;
	}

	if (isp_csi2->update_ctx_ctrl2[ctxnum] || force_update) {
		reg = isp_reg_readl(isp_csi2->dev, OMAP3_ISP_IOMEM_CSI2A,
				    ISPCSI2_CTX_CTRL2(ctxnum));
		if (selected_ctx_u->virtual_id || force_update) {
			reg &= ~(ISPCSI2_CTX_CTRL2_VIRTUAL_ID_MASK);
			reg |= selected_ctx->virtual_id <<
				ISPCSI2_CTX_CTRL2_VIRTUAL_ID_SHIFT;
			selected_ctx_u->virtual_id = false;
		}

		if (selected_ctx_u->format || force_update) {
			struct v4l2_pix_format *pix;
			u16 new_format = 0;

			reg &= ~(ISPCSI2_CTX_CTRL2_FORMAT_MASK);
			pix = &selected_ctx->format;
			switch (pix->pixelformat) {
			case V4L2_PIX_FMT_RGB565:
			case V4L2_PIX_FMT_RGB565X:
				new_format = 0x22;
				break;
			case V4L2_PIX_FMT_YUYV:
			case V4L2_PIX_FMT_UYVY:
				if (isp_csi2->uses_videoport)
					new_format = 0x9E;
				else
					new_format = 0x1E;
				break;
			case V4L2_PIX_FMT_RGB555:
			case V4L2_PIX_FMT_RGB555X:
				new_format = 0xA1;
				break;
			case V4L2_PIX_FMT_SGRBG10:
				if (isp_csi2->uses_videoport)
					new_format = 0x12F;
				else
					new_format = 0xAB;
				break;
			}
			reg |= (new_format << ISPCSI2_CTX_CTRL2_FORMAT_SHIFT);
			selected_ctx_u->format = false;
		}
		isp_reg_writel(isp_csi2->dev, reg, OMAP3_ISP_IOMEM_CSI2A,
			       ISPCSI2_CTX_CTRL2(ctxnum));
		isp_csi2->update_ctx_ctrl2[ctxnum] = false;
	}

	if (isp_csi2->update_ctx_ctrl3[ctxnum] || force_update) {
		reg = isp_reg_readl(isp_csi2->dev, OMAP3_ISP_IOMEM_CSI2A,
				    ISPCSI2_CTX_CTRL3(ctxnum));
		if (selected_ctx_u->alpha || force_update) {
			reg &= ~(ISPCSI2_CTX_CTRL3_ALPHA_MASK);
			reg |= (selected_ctx->alpha <<
				ISPCSI2_CTX_CTRL3_ALPHA_SHIFT);
			selected_ctx_u->alpha = false;
		}
		isp_reg_writel(isp_csi2->dev, reg, OMAP3_ISP_IOMEM_CSI2A,
			       ISPCSI2_CTX_CTRL3(ctxnum));
		isp_csi2->update_ctx_ctrl3[ctxnum] = false;
	}

	if (selected_ctx_u->data_offset) {
		reg = isp_reg_readl(isp_csi2->dev, OMAP3_ISP_IOMEM_CSI2A,
				    ISPCSI2_CTX_DAT_OFST(ctxnum));
		reg &= ~ISPCSI2_CTX_DAT_OFST_OFST_MASK;
		reg |= selected_ctx->data_offset <<
			ISPCSI2_CTX_DAT_OFST_OFST_SHIFT;
		isp_reg_writel(isp_csi2->dev, reg, OMAP3_ISP_IOMEM_CSI2A,
			       ISPCSI2_CTX_DAT_OFST(ctxnum));
		selected_ctx_u->data_offset = false;
	}

	if (selected_ctx_u->ping_addr) {
		reg = selected_ctx->ping_addr;
		isp_reg_writel(isp_csi2->dev, reg, OMAP3_ISP_IOMEM_CSI2A,
			       ISPCSI2_CTX_DAT_PING_ADDR(ctxnum));
		selected_ctx_u->ping_addr = false;
	}

	if (selected_ctx_u->pong_addr) {
		reg = selected_ctx->pong_addr;
		isp_reg_writel(isp_csi2->dev, reg, OMAP3_ISP_IOMEM_CSI2A,
			       ISPCSI2_CTX_DAT_PONG_ADDR(ctxnum));
		selected_ctx_u->pong_addr = false;
	}
	return 0;
}

/**
 * isp_csi2_ctx_get - Gets specific CSI2 Context configuration
 * @ctxnum: Context number, valid between 0 and 7 values.
 *
 * Always returns 0.
 **/
int isp_csi2_ctx_get(struct isp_csi2_device *isp_csi2, u8 ctxnum)
{
	struct isp_csi2_ctx_cfg *selected_ctx;
	struct isp_csi2_ctx_cfg_update *selected_ctx_u;
	u32 reg;

	isp_csi2_ctx_validate(&ctxnum);

	selected_ctx = &isp_csi2->current_cfg.contexts[ctxnum];
	selected_ctx_u = &isp_csi2->current_cfg_update.contexts[ctxnum];

	reg = isp_reg_readl(isp_csi2->dev, OMAP3_ISP_IOMEM_CSI2A,
			    ISPCSI2_CTX_CTRL1(ctxnum));
	selected_ctx->frame_count = (reg & ISPCSI2_CTX_CTRL1_COUNT_MASK) >>
		ISPCSI2_CTX_CTRL1_COUNT_SHIFT;
	selected_ctx_u->frame_count = false;

	if ((reg & ISPCSI2_CTX_CTRL1_EOF_EN_MASK) ==
	    ISPCSI2_CTX_CTRL1_EOF_EN_ENABLE)
		selected_ctx->eof_enabled = true;
	else
		selected_ctx->eof_enabled = false;
	selected_ctx_u->eof_enabled = false;

	if ((reg & ISPCSI2_CTX_CTRL1_EOL_EN_MASK) ==
	    ISPCSI2_CTX_CTRL1_EOL_EN_ENABLE)
		selected_ctx->eol_enabled = true;
	else
		selected_ctx->eol_enabled = false;
	selected_ctx_u->eol_enabled = false;

	if ((reg & ISPCSI2_CTX_CTRL1_CS_EN_MASK) ==
	    ISPCSI2_CTX_CTRL1_CS_EN_ENABLE)
		selected_ctx->checksum_enabled = true;
	else
		selected_ctx->checksum_enabled = false;
	selected_ctx_u->checksum_enabled = false;

	if ((reg & ISPCSI2_CTX_CTRL1_CTX_EN_MASK) ==
	    ISPCSI2_CTX_CTRL1_CTX_EN_ENABLE)
		selected_ctx->enabled = true;
	else
		selected_ctx->enabled = false;
	selected_ctx_u->enabled = false;
	isp_csi2->update_ctx_ctrl1[ctxnum] = false;

	reg = isp_reg_readl(isp_csi2->dev, OMAP3_ISP_IOMEM_CSI2A,
			    ISPCSI2_CTX_CTRL2(ctxnum));

	selected_ctx->virtual_id = (reg & ISPCSI2_CTX_CTRL2_VIRTUAL_ID_MASK) >>
		ISPCSI2_CTX_CTRL2_VIRTUAL_ID_SHIFT;
	selected_ctx_u->virtual_id = false;

	switch ((reg & ISPCSI2_CTX_CTRL2_FORMAT_MASK) >>
		ISPCSI2_CTX_CTRL2_FORMAT_SHIFT) {
	case 0x22:
		selected_ctx->format.pixelformat = V4L2_PIX_FMT_RGB565;
		break;
	case 0x9E:
	case 0x1E:
		selected_ctx->format.pixelformat = V4L2_PIX_FMT_YUYV;
		break;
	case 0xA1:
		selected_ctx->format.pixelformat = V4L2_PIX_FMT_RGB555;
		break;
	case 0xAB:
	case 0x12F:
		selected_ctx->format.pixelformat = V4L2_PIX_FMT_SGRBG10;
		break;
	}
	selected_ctx_u->format = false;
	isp_csi2->update_ctx_ctrl2[ctxnum] = false;

	selected_ctx->alpha = (isp_reg_readl(isp_csi2->dev,
					     OMAP3_ISP_IOMEM_CSI2A,
					     ISPCSI2_CTX_CTRL3(ctxnum)) &
			       ISPCSI2_CTX_CTRL3_ALPHA_MASK) >>
		ISPCSI2_CTX_CTRL3_ALPHA_SHIFT;
	selected_ctx_u->alpha = false;
	isp_csi2->update_ctx_ctrl3[ctxnum] = false;

	selected_ctx->data_offset = (isp_reg_readl(isp_csi2->dev,
						   OMAP3_ISP_IOMEM_CSI2A,
						   ISPCSI2_CTX_DAT_OFST(ctxnum)) &
				     ISPCSI2_CTX_DAT_OFST_OFST_MASK) >>
		ISPCSI2_CTX_DAT_OFST_OFST_SHIFT;
	selected_ctx_u->data_offset = false;

	selected_ctx->ping_addr = isp_reg_readl(isp_csi2->dev,
						OMAP3_ISP_IOMEM_CSI2A,
						ISPCSI2_CTX_DAT_PING_ADDR(ctxnum));
	selected_ctx_u->ping_addr = false;

	selected_ctx->pong_addr = isp_reg_readl(isp_csi2->dev,
						OMAP3_ISP_IOMEM_CSI2A,
						ISPCSI2_CTX_DAT_PONG_ADDR(ctxnum));
	selected_ctx_u->pong_addr = false;
	return 0;
}

/**
 * isp_csi2_ctx_update_all - Applies all CSI2 context configuration.
 * @force_update: Flag to force rewrite of registers, even if they haven't been
 *                updated with the isp_csi2_ctx_config_*() functions.
 *
 * It only saves settings when they were previously updated using the
 * isp_csi2_ctx_config_*() functions, unless the force_update flag is
 * set to true.
 * Always returns 0.
 **/
int isp_csi2_ctx_update_all(struct isp_csi2_device *isp_csi2, bool force_update)
{
	u8 ctxnum;

	for (ctxnum = 0; ctxnum < 8; ctxnum++)
		isp_csi2_ctx_update(isp_csi2, ctxnum, force_update);

	return 0;
}

/**
 * isp_csi2_ctx_get_all - Gets all CSI2 Context configurations
 *
 * Always returns 0.
 **/
int isp_csi2_ctx_get_all(struct isp_csi2_device *isp_csi2)
{
	u8 ctxnum;

	for (ctxnum = 0; ctxnum < 8; ctxnum++)
		isp_csi2_ctx_get(isp_csi2, ctxnum);

	return 0;
}

int isp_csi2_phy_config(struct isp_csi2_device *isp_csi2,
			struct isp_csi2_phy_cfg *desiredphyconfig)
{
	struct isp_csi2_phy_cfg *currphy = &isp_csi2->current_cfg.phy;
	struct isp_csi2_phy_cfg_update *currphy_u =
						&isp_csi2->current_cfg_update.phy;

	if ((desiredphyconfig->tclk_term > 0x7f) ||
				(desiredphyconfig->tclk_miss > 0x3)) {
		printk(KERN_ERR "Invalid PHY configuration sent by the"
								" driver\n");
		return -EINVAL;
	}

	if (currphy->ths_term != desiredphyconfig->ths_term) {
		currphy->ths_term = desiredphyconfig->ths_term;
		currphy_u->ths_term = true;
		isp_csi2->update_phy_cfg0 = true;
	}
	if (currphy->ths_settle != desiredphyconfig->ths_settle) {
		currphy->ths_settle = desiredphyconfig->ths_settle;
		currphy_u->ths_settle = true;
		isp_csi2->update_phy_cfg0 = true;
	}
	if (currphy->tclk_term != desiredphyconfig->tclk_term) {
		currphy->tclk_term = desiredphyconfig->tclk_term;
		currphy_u->tclk_term = true;
		isp_csi2->update_phy_cfg1 = true;
	}
	if (currphy->tclk_miss != desiredphyconfig->tclk_miss) {
		currphy->tclk_miss = desiredphyconfig->tclk_miss;
		currphy_u->tclk_miss = true;
		isp_csi2->update_phy_cfg1 = true;
	}
	if (currphy->tclk_settle != desiredphyconfig->tclk_settle) {
		currphy->tclk_settle = desiredphyconfig->tclk_settle;
		currphy_u->tclk_settle = true;
		isp_csi2->update_phy_cfg1 = true;
	}
	return 0;
}

/**
 * isp_csi2_calc_phy_cfg0 - Calculates D-PHY config based on the MIPIClk speed.
 * @mipiclk: MIPI clock frequency being used with CSI2 sensor.
 * @lbound_hs_settle: Lower bound for CSI2 High Speed Settle transition.
 * @ubound_hs_settle: Upper bound for CSI2 High Speed Settle transition.
 *
 * From TRM, we have the same calculation for HS Termination signal.
 *  THS_TERM  = ceil( 12.5ns / DDRCLK period ) - 1
 * But for Settle, we use the mid value between the two passed boundaries from
 * sensor:
 *  THS_SETTLE = (Upper bound + Lower bound) / 2
 *
 * Always returns 0.
 */
int isp_csi2_calc_phy_cfg0(struct isp_csi2_device *isp_csi2,
			   u32 mipiclk, u32 lbound_hs_settle,
			   u32 ubound_hs_settle)
{
	struct isp_csi2_phy_cfg *currphy = &isp_csi2->current_cfg.phy;
	struct isp_csi2_phy_cfg_update *currphy_u =
						&isp_csi2->current_cfg_update.phy;
	u32 tmp, ddrclk = mipiclk >> 1;

	/* Calculate THS_TERM */
	tmp = ddrclk / 80000000;
	if ((ddrclk % 80000000) > 0)
		tmp++;
	currphy->ths_term = tmp - 1;
	currphy_u->ths_term = true;

	/* Calculate THS_SETTLE */
	currphy->ths_settle = (ubound_hs_settle + lbound_hs_settle) / 2;

	currphy_u->ths_settle = true;
	isp_csi2_phy_update(isp_csi2, true);
	return 0;
}
EXPORT_SYMBOL(isp_csi2_calc_phy_cfg0);

/**
 * isp_csi2_phy_update - Applies CSI2 D-PHY configuration.
 * @force_update: Flag to force rewrite of registers, even if they haven't been
 *                updated with the isp_csi2_phy_config_*() functions.
 *
 * It only saves settings when they were previously updated using the
 * isp_csi2_phy_config_*() functions, unless the force_update flag is
	* set to true.
	* Always returns 0.
	**/
int isp_csi2_phy_update(struct isp_csi2_device *isp_csi2, bool force_update)
{
	struct isp_csi2_phy_cfg *currphy = &isp_csi2->current_cfg.phy;
	struct isp_csi2_phy_cfg_update *currphy_u =
		&isp_csi2->current_cfg_update.phy;
	u32 reg;

	if (isp_csi2->update_phy_cfg0 || force_update) {
		reg = isp_reg_readl(isp_csi2->dev,
				    OMAP3_ISP_IOMEM_CSI2PHY,
				    ISPCSI2PHY_CFG0);
		if (currphy_u->ths_term || force_update) {
			reg &= ~ISPCSI2PHY_CFG0_THS_TERM_MASK;
			reg |= (currphy->ths_term <<
				ISPCSI2PHY_CFG0_THS_TERM_SHIFT);
			currphy_u->ths_term = false;
		}
		if (currphy_u->ths_settle || force_update) {
			reg &= ~ISPCSI2PHY_CFG0_THS_SETTLE_MASK;
			reg |= (currphy->ths_settle <<
				ISPCSI2PHY_CFG0_THS_SETTLE_SHIFT);
			currphy_u->ths_settle = false;
		}
		isp_reg_writel(isp_csi2->dev, reg,
			       OMAP3_ISP_IOMEM_CSI2PHY, ISPCSI2PHY_CFG0);
		isp_csi2->update_phy_cfg0 = false;
	}

	if (isp_csi2->update_phy_cfg1 || force_update) {
		reg = isp_reg_readl(isp_csi2->dev,
				    OMAP3_ISP_IOMEM_CSI2PHY, ISPCSI2PHY_CFG1);
		if (currphy_u->tclk_term || force_update) {
			reg &= ~ISPCSI2PHY_CFG1_TCLK_TERM_MASK;
			reg |= (currphy->tclk_term <<
				ISPCSI2PHY_CFG1_TCLK_TERM_SHIFT);
			currphy_u->tclk_term = false;
		}
		if (currphy_u->tclk_miss || force_update) {
			reg &= ~ISPCSI2PHY_CFG1_TCLK_MISS_MASK;
			reg |= (currphy->tclk_miss <<
				ISPCSI2PHY_CFG1_TCLK_MISS_SHIFT);
			currphy_u->tclk_miss = false;
		}
		if (currphy_u->tclk_settle || force_update) {
			reg &= ~ISPCSI2PHY_CFG1_TCLK_SETTLE_MASK;
			reg |= (currphy->tclk_settle <<
				ISPCSI2PHY_CFG1_TCLK_SETTLE_SHIFT);
			currphy_u->tclk_settle = false;
		}
		isp_reg_writel(isp_csi2->dev, reg,
			       OMAP3_ISP_IOMEM_CSI2PHY, ISPCSI2PHY_CFG1);
		isp_csi2->update_phy_cfg1 = false;
	}
	return 0;
}

/**
 * isp_csi2_phy_get - Gets CSI2 D-PHY configuration
 *
 * Gets settings from HW registers and fills in the internal driver memory
 * Always returns 0.
 **/
int isp_csi2_phy_get(struct isp_csi2_device *isp_csi2)
{
	struct isp_csi2_phy_cfg *currphy = &isp_csi2->current_cfg.phy;
	struct isp_csi2_phy_cfg_update *currphy_u =
		&isp_csi2->current_cfg_update.phy;
	u32 reg;

	reg = isp_reg_readl(isp_csi2->dev, OMAP3_ISP_IOMEM_CSI2PHY,
			    ISPCSI2PHY_CFG0);
	currphy->ths_term = (reg & ISPCSI2PHY_CFG0_THS_TERM_MASK) >>
		ISPCSI2PHY_CFG0_THS_TERM_SHIFT;
	currphy_u->ths_term = false;

	currphy->ths_settle = (reg & ISPCSI2PHY_CFG0_THS_SETTLE_MASK) >>
		ISPCSI2PHY_CFG0_THS_SETTLE_SHIFT;
	currphy_u->ths_settle = false;
	isp_csi2->update_phy_cfg0 = false;

	reg = isp_reg_readl(isp_csi2->dev, OMAP3_ISP_IOMEM_CSI2PHY,
			    ISPCSI2PHY_CFG1);

	currphy->tclk_term = (reg & ISPCSI2PHY_CFG1_TCLK_TERM_MASK) >>
		ISPCSI2PHY_CFG1_TCLK_TERM_SHIFT;
	currphy_u->tclk_term = false;

	currphy->tclk_miss = (reg & ISPCSI2PHY_CFG1_TCLK_MISS_MASK) >>
		ISPCSI2PHY_CFG1_TCLK_MISS_SHIFT;
	currphy_u->tclk_miss = false;

	currphy->tclk_settle = (reg & ISPCSI2PHY_CFG1_TCLK_SETTLE_MASK) >>
		ISPCSI2PHY_CFG1_TCLK_SETTLE_SHIFT;
	currphy_u->tclk_settle = false;

	isp_csi2->update_phy_cfg1 = false;
	return 0;
}

/**
 * isp_csi2_timings_config_forcerxmode - Sets Force Rx mode on stop state count
 * @force_rx_mode: Boolean to enable/disable forcing Rx mode in CSI2 receiver
 *
 * Returns 0 if successful, or -EINVAL if wrong ComplexIO number is selected.
 **/
int isp_csi2_timings_config_forcerxmode(struct isp_csi2_device *isp_csi2,
					u8 io, bool force_rx_mode)
{
	struct isp_csi2_timings_cfg *currtimings;
	struct isp_csi2_timings_cfg_update *currtimings_u;

	if (io < 1 || io > 2) {
		printk(KERN_ERR "CSI2 - Timings config: Invalid IO number\n");
		return -EINVAL;
	}

	currtimings = &isp_csi2->current_cfg.timings[io - 1];
	currtimings_u = &isp_csi2->current_cfg_update.timings[io - 1];
	if (currtimings->force_rx_mode != force_rx_mode) {
		currtimings->force_rx_mode = force_rx_mode;
		currtimings_u->force_rx_mode = true;
		isp_csi2->update_timing = true;
	}
	return 0;
}

/**
 * isp_csi2_timings_config_stopstate_16x - Sets 16x factor for L3 cycles
 * @stop_state_16x: Boolean to use or not use the 16x multiplier for stop count
 *
 * Returns 0 if successful, or -EINVAL if wrong ComplexIO number is selected.
 **/
int isp_csi2_timings_config_stopstate_16x(struct isp_csi2_device *isp_csi2,
					  u8 io, bool stop_state_16x)
{
	struct isp_csi2_timings_cfg *currtimings;
	struct isp_csi2_timings_cfg_update *currtimings_u;

	if (io < 1 || io > 2) {
		printk(KERN_ERR "CSI2 - Timings config: Invalid IO number\n");
		return -EINVAL;
	}

	currtimings = &isp_csi2->current_cfg.timings[io - 1];
	currtimings_u = &isp_csi2->current_cfg_update.timings[io - 1];
	if (currtimings->stop_state_16x != stop_state_16x) {
		currtimings->stop_state_16x = stop_state_16x;
		currtimings_u->stop_state_16x = true;
		isp_csi2->update_timing = true;
	}
	return 0;
}

/**
 * isp_csi2_timings_config_stopstate_4x - Sets 4x factor for L3 cycles
 * @stop_state_4x: Boolean to use or not use the 4x multiplier for stop count
 *
 * Returns 0 if successful, or -EINVAL if wrong ComplexIO number is selected.
 **/
int isp_csi2_timings_config_stopstate_4x(struct isp_csi2_device *isp_csi2,
					 u8 io, bool stop_state_4x)
{
	struct isp_csi2_timings_cfg *currtimings;
	struct isp_csi2_timings_cfg_update *currtimings_u;

	if (io < 1 || io > 2) {
		printk(KERN_ERR "CSI2 - Timings config: Invalid IO number\n");
		return -EINVAL;
	}

	currtimings = &isp_csi2->current_cfg.timings[io - 1];
	currtimings_u = &isp_csi2->current_cfg_update.timings[io - 1];
	if (currtimings->stop_state_4x != stop_state_4x) {
		currtimings->stop_state_4x = stop_state_4x;
		currtimings_u->stop_state_4x = true;
		isp_csi2->update_timing = true;
	}
	return 0;
}

/**
 * isp_csi2_timings_config_stopstate_cnt - Sets L3 cycles
 * @stop_state_counter: Stop state counter value for L3 cycles
 *
 * Returns 0 if successful, or -EINVAL if wrong ComplexIO number is selected.
 **/
int isp_csi2_timings_config_stopstate_cnt(struct isp_csi2_device *isp_csi2,
					  u8 io, u16 stop_state_counter)
{
	struct isp_csi2_timings_cfg *currtimings;
	struct isp_csi2_timings_cfg_update *currtimings_u;

	if (io < 1 || io > 2) {
		printk(KERN_ERR "CSI2 - Timings config: Invalid IO number\n");
		return -EINVAL;
	}

	currtimings = &isp_csi2->current_cfg.timings[io - 1];
	currtimings_u = &isp_csi2->current_cfg_update.timings[io - 1];
	if (currtimings->stop_state_counter != stop_state_counter) {
		currtimings->stop_state_counter = (stop_state_counter & 0x1FFF);
		currtimings_u->stop_state_counter = true;
		isp_csi2->update_timing = true;
	}
	return 0;
}

/**
 * isp_csi2_timings_update - Applies specified CSI2 timing configuration.
 * @io: IO number (1 or 2) which specifies which ComplexIO are we updating
 * @force_update: Flag to force rewrite of registers, even if they haven't been
 *                updated with the isp_csi2_timings_config_*() functions.
 *
 * It only saves settings when they were previously updated using the
 * isp_csi2_timings_config_*() functions, unless the force_update flag is
 * set to true.
 * Returns 0 if successful, or -EINVAL if invalid IO number is passed.
 **/
int isp_csi2_timings_update(struct isp_csi2_device *isp_csi2,
			    u8 io, bool force_update)
{
	struct isp_csi2_timings_cfg *currtimings;
	struct isp_csi2_timings_cfg_update *currtimings_u;
	u32 reg;

	if (io < 1 || io > 2) {
		printk(KERN_ERR "CSI2 - Timings config: Invalid IO number\n");
		return -EINVAL;
	}

	currtimings = &isp_csi2->current_cfg.timings[io - 1];
	currtimings_u = &isp_csi2->current_cfg_update.timings[io - 1];

	if (isp_csi2->update_timing || force_update) {
		reg = isp_reg_readl(isp_csi2->dev, OMAP3_ISP_IOMEM_CSI2A,
				    ISPCSI2_TIMING);
		if (currtimings_u->force_rx_mode || force_update) {
			reg &= ~ISPCSI2_TIMING_FORCE_RX_MODE_IO_MASK(io);
			if (currtimings->force_rx_mode)
				reg |= ISPCSI2_TIMING_FORCE_RX_MODE_IO_ENABLE
					(io);
			else
				reg |= ISPCSI2_TIMING_FORCE_RX_MODE_IO_DISABLE
					(io);
			currtimings_u->force_rx_mode = false;
		}
		if (currtimings_u->stop_state_16x || force_update) {
			reg &= ~ISPCSI2_TIMING_STOP_STATE_X16_IO_MASK(io);
			if (currtimings->stop_state_16x)
				reg |= ISPCSI2_TIMING_STOP_STATE_X16_IO_ENABLE
					(io);
			else
				reg |= ISPCSI2_TIMING_STOP_STATE_X16_IO_DISABLE
					(io);
			currtimings_u->stop_state_16x = false;
		}
		if (currtimings_u->stop_state_4x || force_update) {
			reg &= ~ISPCSI2_TIMING_STOP_STATE_X4_IO_MASK(io);
			if (currtimings->stop_state_4x) {
				reg |= ISPCSI2_TIMING_STOP_STATE_X4_IO_ENABLE
					(io);
			} else {
				reg |= ISPCSI2_TIMING_STOP_STATE_X4_IO_DISABLE
					(io);
			}
			currtimings_u->stop_state_4x = false;
		}
		if (currtimings_u->stop_state_counter || force_update) {
			reg &= ~ISPCSI2_TIMING_STOP_STATE_COUNTER_IO_MASK(io);
			reg |= currtimings->stop_state_counter <<
				ISPCSI2_TIMING_STOP_STATE_COUNTER_IO_SHIFT(io);
			currtimings_u->stop_state_counter = false;
		}
		isp_reg_writel(isp_csi2->dev, reg, OMAP3_ISP_IOMEM_CSI2A,
			       ISPCSI2_TIMING);
		isp_csi2->update_timing = false;
	}
	return 0;
}

/**
 * isp_csi2_timings_get - Gets specific CSI2 ComplexIO timing configuration
 * @io: IO number (1 or 2) which specifies which ComplexIO are we getting
 *
 * Gets settings from HW registers and fills in the internal driver memory
 * Returns 0 if successful, or -EINVAL if invalid IO number is passed.
 **/
int isp_csi2_timings_get(struct isp_csi2_device *isp_csi2, u8 io)
{
	struct isp_csi2_timings_cfg *currtimings;
	struct isp_csi2_timings_cfg_update *currtimings_u;
	u32 reg;

	if (io < 1 || io > 2) {
		printk(KERN_ERR "CSI2 - Timings config: Invalid IO number\n");
		return -EINVAL;
	}

	currtimings = &isp_csi2->current_cfg.timings[io - 1];
	currtimings_u = &isp_csi2->current_cfg_update.timings[io - 1];

	reg = isp_reg_readl(isp_csi2->dev, OMAP3_ISP_IOMEM_CSI2A,
			    ISPCSI2_TIMING);
	if ((reg & ISPCSI2_TIMING_FORCE_RX_MODE_IO_MASK(io)) ==
	    ISPCSI2_TIMING_FORCE_RX_MODE_IO_ENABLE(io))
		currtimings->force_rx_mode = true;
	else
		currtimings->force_rx_mode = false;
	currtimings_u->force_rx_mode = false;

	if ((reg & ISPCSI2_TIMING_STOP_STATE_X16_IO_MASK(io)) ==
	    ISPCSI2_TIMING_STOP_STATE_X16_IO_ENABLE(io))
		currtimings->stop_state_16x = true;
	else
		currtimings->stop_state_16x = false;
	currtimings_u->stop_state_16x = false;

	if ((reg & ISPCSI2_TIMING_STOP_STATE_X4_IO_MASK(io)) ==
	    ISPCSI2_TIMING_STOP_STATE_X4_IO_ENABLE(io))
		currtimings->stop_state_4x = true;
	else
		currtimings->stop_state_4x = false;
	currtimings_u->stop_state_4x = false;

	currtimings->stop_state_counter = (reg &
					   ISPCSI2_TIMING_STOP_STATE_COUNTER_IO_MASK(io)) >>
		ISPCSI2_TIMING_STOP_STATE_COUNTER_IO_SHIFT(io);
	currtimings_u->stop_state_counter = false;
	isp_csi2->update_timing = false;
	return 0;
}

/**
 * isp_csi2_timings_update_all - Applies specified CSI2 timing configuration.
 * @force_update: Flag to force rewrite of registers, even if they haven't been
 *                updated with the isp_csi2_timings_config_*() functions.
 *
 * It only saves settings when they were previously updated using the
 * isp_csi2_timings_config_*() functions, unless the force_update flag is
 * set to true.
 * Always returns 0.
 **/
int isp_csi2_timings_update_all(struct isp_csi2_device *isp_csi2,
				bool force_update)
{
	int i;

	for (i = 1; i < 3; i++)
		isp_csi2_timings_update(isp_csi2, i, force_update);
	return 0;
}

/**
 * isp_csi2_timings_get_all - Gets all CSI2 ComplexIO timing configurations
 *
 * Always returns 0.
 **/
int isp_csi2_timings_get_all(struct isp_csi2_device *isp_csi2)
{
	int i;

	for (i = 1; i < 3; i++)
		isp_csi2_timings_get(isp_csi2, i);
	return 0;
}

/**
 * isp_csi2_isr - CSI2 interrupt handling.
 *
 * Return -EIO on Transmission error
 **/
int isp_csi2_isr(struct isp_csi2_device *isp_csi2)
{
	int retval = 0;
	u32 csi2_irqstatus, cpxio1_irqstatus, ctxirqstatus;

	csi2_irqstatus = isp_reg_readl(isp_csi2->dev,
				       OMAP3_ISP_IOMEM_CSI2A,
				       ISPCSI2_IRQSTATUS);
	isp_reg_writel(isp_csi2->dev, csi2_irqstatus,
		       OMAP3_ISP_IOMEM_CSI2A, ISPCSI2_IRQSTATUS);

	/* Failure Cases */
	if (csi2_irqstatus & ISPCSI2_IRQSTATUS_COMPLEXIO1_ERR_IRQ) {
		cpxio1_irqstatus = isp_reg_readl(isp_csi2->dev,
						 OMAP3_ISP_IOMEM_CSI2A,
						 ISPCSI2_COMPLEXIO1_IRQSTATUS);
		isp_reg_writel(isp_csi2->dev, cpxio1_irqstatus,
			       OMAP3_ISP_IOMEM_CSI2A,
			       ISPCSI2_COMPLEXIO1_IRQSTATUS);
		dev_dbg(isp_csi2->dev, "CSI2: ComplexIO Error IRQ %x\n",
			cpxio1_irqstatus);
		retval = -EIO;
	}

	if (csi2_irqstatus & (ISPCSI2_IRQSTATUS_OCP_ERR_IRQ |
			      ISPCSI2_IRQSTATUS_SHORT_PACKET_IRQ |
			      ISPCSI2_IRQSTATUS_ECC_NO_CORRECTION_IRQ |
			      ISPCSI2_IRQSTATUS_COMPLEXIO2_ERR_IRQ |
			      ISPCSI2_IRQSTATUS_FIFO_OVF_IRQ)) {
		dev_dbg(isp_csi2->dev, "CSI2 Err:"
			" OCP:%d,"
			" Short_pack:%d,"
			" ECC:%d,"
			" CPXIO2:%d,"
			" FIFO_OVF:%d,"
			"\n",
			(csi2_irqstatus &
			 ISPCSI2_IRQSTATUS_OCP_ERR_IRQ) ? 1 : 0,
			(csi2_irqstatus &
			 ISPCSI2_IRQSTATUS_SHORT_PACKET_IRQ) ? 1 : 0,
			(csi2_irqstatus &
			 ISPCSI2_IRQSTATUS_ECC_NO_CORRECTION_IRQ) ? 1 : 0,
			(csi2_irqstatus &
			 ISPCSI2_IRQSTATUS_COMPLEXIO2_ERR_IRQ) ? 1 : 0,
			(csi2_irqstatus &
			 ISPCSI2_IRQSTATUS_FIFO_OVF_IRQ) ? 1 : 0);
		retval = -EIO;
	}

	/* Successful cases */
	if (csi2_irqstatus & ISPCSI2_IRQSTATUS_CONTEXT(0)) {
		ctxirqstatus = isp_reg_readl(isp_csi2->dev,
					     OMAP3_ISP_IOMEM_CSI2A,
					     ISPCSI2_CTX_IRQSTATUS(0));
		isp_reg_writel(isp_csi2->dev, ctxirqstatus,
			       OMAP3_ISP_IOMEM_CSI2A,
			       ISPCSI2_CTX_IRQSTATUS(0));
	}

	if (csi2_irqstatus & ISPCSI2_IRQSTATUS_ECC_CORRECTION_IRQ)
		dev_dbg(isp_csi2->dev, "CSI2: ECC correction done\n");

	return retval;
}
EXPORT_SYMBOL(isp_csi2_isr);

/**
 * isp_csi2_irq_complexio1_set - Enables CSI2 ComplexIO IRQs.
 * @enable: Enable/disable CSI2 ComplexIO #1 interrupts
 **/
void isp_csi2_irq_complexio1_set(struct isp_csi2_device *isp_csi2, int enable)
{
	u32 reg;
	reg = ISPCSI2_COMPLEXIO1_IRQENABLE_STATEALLULPMEXIT |
		ISPCSI2_COMPLEXIO1_IRQENABLE_STATEALLULPMENTER |
		ISPCSI2_COMPLEXIO1_IRQENABLE_STATEULPM5 |
		ISPCSI2_COMPLEXIO1_IRQENABLE_ERRCONTROL5 |
		ISPCSI2_COMPLEXIO1_IRQENABLE_ERRESC5 |
		ISPCSI2_COMPLEXIO1_IRQENABLE_ERRSOTSYNCHS5 |
		ISPCSI2_COMPLEXIO1_IRQENABLE_ERRSOTHS5 |
		ISPCSI2_COMPLEXIO1_IRQENABLE_STATEULPM4 |
		ISPCSI2_COMPLEXIO1_IRQENABLE_ERRCONTROL4 |
		ISPCSI2_COMPLEXIO1_IRQENABLE_ERRESC4 |
		ISPCSI2_COMPLEXIO1_IRQENABLE_ERRSOTSYNCHS4 |
		ISPCSI2_COMPLEXIO1_IRQENABLE_ERRSOTHS4 |
		ISPCSI2_COMPLEXIO1_IRQENABLE_STATEULPM3 |
		ISPCSI2_COMPLEXIO1_IRQENABLE_ERRCONTROL3 |
		ISPCSI2_COMPLEXIO1_IRQENABLE_ERRESC3 |
		ISPCSI2_COMPLEXIO1_IRQENABLE_ERRSOTSYNCHS3 |
		ISPCSI2_COMPLEXIO1_IRQENABLE_ERRSOTHS3 |
		ISPCSI2_COMPLEXIO1_IRQENABLE_STATEULPM2 |
		ISPCSI2_COMPLEXIO1_IRQENABLE_ERRCONTROL2 |
		ISPCSI2_COMPLEXIO1_IRQENABLE_ERRESC2 |
		ISPCSI2_COMPLEXIO1_IRQENABLE_ERRSOTSYNCHS2 |
		ISPCSI2_COMPLEXIO1_IRQENABLE_ERRSOTHS2 |
		ISPCSI2_COMPLEXIO1_IRQENABLE_STATEULPM1 |
		ISPCSI2_COMPLEXIO1_IRQENABLE_ERRCONTROL1 |
		ISPCSI2_COMPLEXIO1_IRQENABLE_ERRESC1 |
		ISPCSI2_COMPLEXIO1_IRQENABLE_ERRSOTSYNCHS1 |
		ISPCSI2_COMPLEXIO1_IRQENABLE_ERRSOTHS1;
	isp_reg_writel(isp_csi2->dev, reg, OMAP3_ISP_IOMEM_CSI2A,
		       ISPCSI2_COMPLEXIO1_IRQSTATUS);
	if (enable) {
		reg |= isp_reg_readl(isp_csi2->dev,
				     OMAP3_ISP_IOMEM_CSI2A,
				     ISPCSI2_COMPLEXIO1_IRQENABLE);
	} else
		reg = 0;
	isp_reg_writel(isp_csi2->dev, reg, OMAP3_ISP_IOMEM_CSI2A,
		       ISPCSI2_COMPLEXIO1_IRQENABLE);
}
EXPORT_SYMBOL(isp_csi2_irq_complexio1_set);

/**
 * isp_csi2_irq_ctx_set - Enables CSI2 Context IRQs.
 * @enable: Enable/disable CSI2 Context interrupts
 **/
void isp_csi2_irq_ctx_set(struct isp_csi2_device *isp_csi2, int enable)
{
	u32 reg;
	int i;

	reg = ISPCSI2_CTX_IRQSTATUS_FS_IRQ | ISPCSI2_CTX_IRQSTATUS_FE_IRQ;
	for (i = 0; i < 8; i++) {
		isp_reg_writel(isp_csi2->dev, reg, OMAP3_ISP_IOMEM_CSI2A,
			       ISPCSI2_CTX_IRQSTATUS(i));
		if (enable) {
			isp_reg_or(isp_csi2->dev, OMAP3_ISP_IOMEM_CSI2A,
				   ISPCSI2_CTX_IRQENABLE(i), reg);
		} else {
			isp_reg_writel(isp_csi2->dev, 0,
				       OMAP3_ISP_IOMEM_CSI2A,
				       ISPCSI2_CTX_IRQENABLE(i));
		}
	}

}
EXPORT_SYMBOL(isp_csi2_irq_ctx_set);

/**
 * isp_csi2_irq_status_set - Enables CSI2 Status IRQs.
 * @enable: Enable/disable CSI2 Status interrupts
 **/
void isp_csi2_irq_status_set(struct isp_csi2_device *isp_csi2, int enable)
{
	u32 reg;
	reg = ISPCSI2_IRQSTATUS_OCP_ERR_IRQ |
		ISPCSI2_IRQSTATUS_SHORT_PACKET_IRQ |
		ISPCSI2_IRQSTATUS_ECC_CORRECTION_IRQ |
		ISPCSI2_IRQSTATUS_ECC_NO_CORRECTION_IRQ |
		ISPCSI2_IRQSTATUS_COMPLEXIO2_ERR_IRQ |
		ISPCSI2_IRQSTATUS_COMPLEXIO1_ERR_IRQ |
		ISPCSI2_IRQSTATUS_FIFO_OVF_IRQ |
		ISPCSI2_IRQSTATUS_CONTEXT(0);
	isp_reg_writel(isp_csi2->dev, reg, OMAP3_ISP_IOMEM_CSI2A,
		       ISPCSI2_IRQSTATUS);
	if (enable)
		reg |= isp_reg_readl(isp_csi2->dev,
				     OMAP3_ISP_IOMEM_CSI2A,
				     ISPCSI2_IRQENABLE);
	else
		reg = 0;

	isp_reg_writel(isp_csi2->dev, reg, OMAP3_ISP_IOMEM_CSI2A,
		       ISPCSI2_IRQENABLE);
}
EXPORT_SYMBOL(isp_csi2_irq_status_set);

/**
 * isp_csi2_irq_all_set - Enable/disable CSI2 interrupts.
 * @enable: 0-Disable, 1-Enable.
 **/
void isp_csi2_irq_all_set(struct isp_csi2_device *isp_csi2, int enable)
{
	if (enable) {
		isp_csi2_irq_complexio1_set(isp_csi2, enable);
		isp_csi2_irq_ctx_set(isp_csi2, enable);
		isp_csi2_irq_status_set(isp_csi2, enable);
	} else {
		isp_csi2_irq_status_set(isp_csi2, enable);
		isp_csi2_irq_ctx_set(isp_csi2, enable);
		isp_csi2_irq_complexio1_set(isp_csi2, enable);
	}
	return;
}
EXPORT_SYMBOL(isp_csi2_irq_all_set);

/**
 * isp_csi2_reset - Resets the CSI2 module.
 *
 * Returns 0 if successful, or -EBUSY if power command didn't respond.
 **/
int isp_csi2_reset(struct isp_csi2_device *isp_csi2)
{
	struct isp_device *isp = dev_get_drvdata(isp_csi2->dev);
	u32 reg;
	u8 soft_reset_retries = 0;
	int i;

	memset(&isp_csi2->current_cfg, 0, sizeof(isp_csi2->current_cfg));
	memset(&isp_csi2->current_cfg_update, 0,
	       sizeof(isp_csi2->current_cfg_update));

	reg = isp_reg_readl(isp_csi2->dev, OMAP3_ISP_IOMEM_CSI2A,
			    ISPCSI2_SYSCONFIG);
	reg |= ISPCSI2_SYSCONFIG_SOFT_RESET_RESET;
	isp_reg_writel(isp_csi2->dev, reg, OMAP3_ISP_IOMEM_CSI2A,
		       ISPCSI2_SYSCONFIG);

<<<<<<< HEAD
	/* FIXME: Add proper revision check, since this is needed
	 *        only on ISP rev 2.1 onwards
	 */
	isp_reg_or(current_csi2_cfg.dev, OMAP3_ISP_IOMEM_CSI2A,
		   ISPCSI2_COMPLEXIO_CFG1,
		   ISPCSI2_COMPLEXIO_CFG1_RESET_CTRL_DEASSERTED);
=======
	if (isp->revision > ISP_REVISION_2_0)
		isp_reg_or(isp_csi2->dev, OMAP3_ISP_IOMEM_CSI2A,
			   ISPCSI2_COMPLEXIO_CFG1,
			   ISPCSI2_COMPLEXIO_CFG1_RESET_CTRL_DEASSERTED);
>>>>>>> 59416c3a

	do {
		reg = isp_reg_readl(isp_csi2->dev, OMAP3_ISP_IOMEM_CSI2A,
				    ISPCSI2_SYSSTATUS) &
			ISPCSI2_SYSSTATUS_RESET_DONE_MASK;
		if (reg == ISPCSI2_SYSSTATUS_RESET_DONE_DONE)
			break;
		soft_reset_retries++;
		if (soft_reset_retries < 5)
			udelay(100);
	} while (soft_reset_retries < 5);

	if (soft_reset_retries == 5) {
		printk(KERN_ERR "CSI2: Soft reset try count exceeded!\n");
		return -EBUSY;
	}

	i = 100;
	do {
		reg = isp_reg_readl(isp_csi2->dev,
				    OMAP3_ISP_IOMEM_CSI2PHY,
				    ISPCSI2PHY_CFG1) &
		      ISPCSI2PHY_CFG1_RESETDONECTRLCLK_MASK;
		if (reg == ISPCSI2PHY_CFG1_RESETDONECTRLCLK_MASK)
			break;
		udelay(100);
	} while (--i > 0);

	if (i == 0) {
		printk(KERN_ERR
			"CSI2: Reset for CSI2_96M_FCLK domain Failed!\n");
		return -EBUSY;
	}

	reg = isp_reg_readl(isp_csi2->dev, OMAP3_ISP_IOMEM_CSI2A,
			    ISPCSI2_SYSCONFIG);
	reg &= ~ISPCSI2_SYSCONFIG_MSTANDBY_MODE_MASK;
	reg |= ISPCSI2_SYSCONFIG_MSTANDBY_MODE_SMART;
	reg &= ~ISPCSI2_SYSCONFIG_AUTO_IDLE_MASK;
	reg |= ISPCSI2_SYSCONFIG_AUTO_IDLE_AUTO;
	isp_reg_writel(isp_csi2->dev, reg, OMAP3_ISP_IOMEM_CSI2A,
		       ISPCSI2_SYSCONFIG);

	isp_csi2->uses_videoport = false;
	isp_csi2->update_complexio_cfg1 = false;
	isp_csi2->update_phy_cfg0 = false;
	isp_csi2->update_phy_cfg1 = false;
	for (i = 0; i < 8; i++) {
		isp_csi2->update_ctx_ctrl1[i] = false;
		isp_csi2->update_ctx_ctrl2[i] = false;
		isp_csi2->update_ctx_ctrl3[i] = false;
	}
	isp_csi2->update_timing = false;
	isp_csi2->update_ctrl = false;

	isp_csi2_complexio_lanes_get(isp_csi2);
	isp_csi2_ctrl_get(isp_csi2);
	isp_csi2_ctx_get_all(isp_csi2);
	isp_csi2_phy_get(isp_csi2);
	isp_csi2_timings_get_all(isp_csi2);

	isp_csi2_complexio_power(isp_csi2, ISP_CSI2_POWER_ON);
	isp_csi2_complexio_power_autoswitch(isp_csi2, true);

	isp_csi2_timings_config_forcerxmode(isp_csi2, 1, true);
	isp_csi2_timings_config_stopstate_cnt(isp_csi2, 1, 0x1FF);
	isp_csi2_timings_update_all(isp_csi2, true);

	return 0;
}

/**
 * isp_csi2_enable - Enables the CSI2 module.
 * @enable: Enables/disables the CSI2 module.
 **/
void isp_csi2_enable(struct isp_csi2_device *isp_csi2, int enable)
{
	if (enable) {
		isp_csi2_ctx_config_enabled(isp_csi2, 0, true);
		isp_csi2_ctx_config_eof_enabled(isp_csi2, 0, true);
		isp_csi2_ctx_config_checksum_enabled(isp_csi2, 0, true);
		isp_csi2_ctx_update(isp_csi2, 0, false);

		isp_csi2_ctrl_config_ecc_enable(isp_csi2, true);
		isp_csi2_ctrl_config_if_enable(isp_csi2, true);
		isp_csi2_ctrl_update(isp_csi2, false);
	} else {
		isp_csi2_ctx_config_enabled(isp_csi2, 0, false);
		isp_csi2_ctx_config_eof_enabled(isp_csi2, 0, false);
		isp_csi2_ctx_config_checksum_enabled(isp_csi2, 0, false);
		isp_csi2_ctx_update(isp_csi2, 0, false);

		isp_csi2_ctrl_config_ecc_enable(isp_csi2, false);
		isp_csi2_ctrl_config_if_enable(isp_csi2, false);
		isp_csi2_ctrl_update(isp_csi2, false);
	}
}
EXPORT_SYMBOL(isp_csi2_enable);

/**
 * isp_csi2_regdump - Prints CSI2 debug information.
 **/
void isp_csi2_regdump(struct isp_csi2_device *isp_csi2)
{
	printk(KERN_DEBUG "-------------Register dump-------------\n");

	printk(KERN_DEBUG "ISP_CTRL: %x\n",
	       isp_reg_readl(isp_csi2->dev, OMAP3_ISP_IOMEM_MAIN,
			     ISP_CTRL));
	printk(KERN_DEBUG "ISP_TCTRL_CTRL: %x\n",
	       isp_reg_readl(isp_csi2->dev, OMAP3_ISP_IOMEM_MAIN,
			     ISP_TCTRL_CTRL));
	printk(KERN_DEBUG "ISPCCDC_SDR_ADDR: %x\n",
	       isp_reg_readl(isp_csi2->dev, OMAP3_ISP_IOMEM_CCDC,
			     ISPCCDC_SDR_ADDR));
	printk(KERN_DEBUG "ISPCCDC_SYN_MODE: %x\n",
	       isp_reg_readl(isp_csi2->dev, OMAP3_ISP_IOMEM_CCDC,
			     ISPCCDC_SYN_MODE));
	printk(KERN_DEBUG "ISPCCDC_CFG: %x\n",
	       isp_reg_readl(isp_csi2->dev, OMAP3_ISP_IOMEM_CCDC,
			     ISPCCDC_CFG));
	printk(KERN_DEBUG "ISPCCDC_FMTCFG: %x\n",
	       isp_reg_readl(isp_csi2->dev, OMAP3_ISP_IOMEM_CCDC,
			     ISPCCDC_FMTCFG));
	printk(KERN_DEBUG "ISPCCDC_HSIZE_OFF: %x\n",
	       isp_reg_readl(isp_csi2->dev, OMAP3_ISP_IOMEM_CCDC,
			     ISPCCDC_HSIZE_OFF));
	printk(KERN_DEBUG "ISPCCDC_HORZ_INFO: %x\n",
	       isp_reg_readl(isp_csi2->dev, OMAP3_ISP_IOMEM_CCDC,
			     ISPCCDC_HORZ_INFO));
	printk(KERN_DEBUG "ISPCCDC_VERT_START: %x\n",
	       isp_reg_readl(isp_csi2->dev, OMAP3_ISP_IOMEM_CCDC,
			     ISPCCDC_VERT_START));
	printk(KERN_DEBUG "ISPCCDC_VERT_LINES: %x\n",
	       isp_reg_readl(isp_csi2->dev, OMAP3_ISP_IOMEM_CCDC,
			     ISPCCDC_VERT_LINES));

	printk(KERN_DEBUG "ISPCSI2_COMPLEXIO_CFG1: %x\n",
	       isp_reg_readl(isp_csi2->dev, OMAP3_ISP_IOMEM_CSI2A,
			     ISPCSI2_COMPLEXIO_CFG1));
	printk(KERN_DEBUG "ISPCSI2_SYSSTATUS: %x\n",
	       isp_reg_readl(isp_csi2->dev, OMAP3_ISP_IOMEM_CSI2A,
			     ISPCSI2_SYSSTATUS));
	printk(KERN_DEBUG "ISPCSI2_SYSCONFIG: %x\n",
	       isp_reg_readl(isp_csi2->dev, OMAP3_ISP_IOMEM_CSI2A,
			     ISPCSI2_SYSCONFIG));
	printk(KERN_DEBUG "ISPCSI2_IRQENABLE: %x\n",
	       isp_reg_readl(isp_csi2->dev, OMAP3_ISP_IOMEM_CSI2A,
			     ISPCSI2_IRQENABLE));
	printk(KERN_DEBUG "ISPCSI2_IRQSTATUS: %x\n",
	       isp_reg_readl(isp_csi2->dev, OMAP3_ISP_IOMEM_CSI2A,
			     ISPCSI2_IRQSTATUS));

	printk(KERN_DEBUG "ISPCSI2_CTX_IRQENABLE(0): %x\n",
	       isp_reg_readl(isp_csi2->dev, OMAP3_ISP_IOMEM_CSI2A,
			     ISPCSI2_CTX_IRQENABLE(0)));
	printk(KERN_DEBUG "ISPCSI2_CTX_IRQSTATUS(0): %x\n",
	       isp_reg_readl(isp_csi2->dev, OMAP3_ISP_IOMEM_CSI2A,
			     ISPCSI2_CTX_IRQSTATUS(0)));
	printk(KERN_DEBUG "ISPCSI2_TIMING: %x\n",
	       isp_reg_readl(isp_csi2->dev, OMAP3_ISP_IOMEM_CSI2A,
			     ISPCSI2_TIMING));
	printk(KERN_DEBUG "ISPCSI2PHY_CFG0: %x\n",
	       isp_reg_readl(isp_csi2->dev, OMAP3_ISP_IOMEM_CSI2PHY,
			     ISPCSI2PHY_CFG0));
	printk(KERN_DEBUG "ISPCSI2PHY_CFG1: %x\n",
	       isp_reg_readl(isp_csi2->dev, OMAP3_ISP_IOMEM_CSI2PHY,
			     ISPCSI2PHY_CFG1));
	printk(KERN_DEBUG "ISPCSI2_CTX_CTRL1(0): %x\n",
	       isp_reg_readl(isp_csi2->dev, OMAP3_ISP_IOMEM_CSI2A,
			     ISPCSI2_CTX_CTRL1(0)));
	printk(KERN_DEBUG "ISPCSI2_CTX_CTRL2(0): %x\n",
	       isp_reg_readl(isp_csi2->dev, OMAP3_ISP_IOMEM_CSI2A,
			     ISPCSI2_CTX_CTRL2(0)));
	printk(KERN_DEBUG "ISPCSI2_CTX_CTRL3(0): %x\n",
	       isp_reg_readl(isp_csi2->dev, OMAP3_ISP_IOMEM_CSI2A,
			     ISPCSI2_CTX_CTRL3(0)));
	printk(KERN_DEBUG "ISPCSI2_CTX_DAT_OFST(0): %x\n",
	       isp_reg_readl(isp_csi2->dev, OMAP3_ISP_IOMEM_CSI2A,
			     ISPCSI2_CTX_DAT_OFST(0)));
	printk(KERN_DEBUG "ISPCSI2_CTX_DAT_PING_ADDR(0): %x\n",
	       isp_reg_readl(isp_csi2->dev, OMAP3_ISP_IOMEM_CSI2A,
			     ISPCSI2_CTX_DAT_PING_ADDR(0)));
	printk(KERN_DEBUG "ISPCSI2_CTX_DAT_PONG_ADDR(0): %x\n",
	       isp_reg_readl(isp_csi2->dev, OMAP3_ISP_IOMEM_CSI2A,
			     ISPCSI2_CTX_DAT_PONG_ADDR(0)));
	printk(KERN_DEBUG "ISPCSI2_CTRL: %x\n",
	       isp_reg_readl(isp_csi2->dev, OMAP3_ISP_IOMEM_CSI2A,
			     ISPCSI2_CTRL));
	printk(KERN_DEBUG "---------------------------------------\n");
}

/**
 * ispcsi2_save_context - Saves the values of the CSI1 module registers
 **/
void ispcsi2_save_context(struct device *dev)
{
	printk(KERN_DEBUG "Saving csi2 context\n");
	isp_save_context(dev, ispcsi2_reg_list);
}
EXPORT_SYMBOL(ispcsi2_save_context);

/**
 * ispcsi2_restore_context - Restores the values of the CSI2 module registers
 **/
void ispcsi2_restore_context(struct device *dev)
{
	printk(KERN_DEBUG "Restoring csi2 context\n");
	isp_restore_context(dev, ispcsi2_reg_list);
}
EXPORT_SYMBOL(ispcsi2_restore_context);

/**
 * isp_csi2_cleanup - Routine for module driver cleanup
 **/
void isp_csi2_cleanup(struct device *dev)
{
	return;
}

/**
 * isp_csi2_init - Routine for module driver init
 **/
int __init isp_csi2_init(struct device *dev)
{
	struct isp_device *isp = dev_get_drvdata(dev);
	struct isp_csi2_device *isp_csi2 = &isp->isp_csi2;
	int i;

	isp_csi2->dev = dev;
	isp_csi2->update_complexio_cfg1 = false;
	isp_csi2->update_phy_cfg0 = false;
	isp_csi2->update_phy_cfg1 = false;
	for (i = 0; i < 8; i++) {
		isp_csi2->update_ctx_ctrl1[i] = false;
		isp_csi2->update_ctx_ctrl2[i] = false;
		isp_csi2->update_ctx_ctrl3[i] = false;
	}
	isp_csi2->update_timing = false;
	isp_csi2->update_ctrl = false;

	memset(&isp_csi2->current_cfg, 0, sizeof(isp_csi2->current_cfg));
	memset(&isp_csi2->current_cfg_update, 0, sizeof(isp_csi2->current_cfg_update));
	return 0;
}

MODULE_AUTHOR("Texas Instruments");
MODULE_DESCRIPTION("ISP CSI2 Receiver Module");
MODULE_LICENSE("GPL");<|MERGE_RESOLUTION|>--- conflicted
+++ resolved
@@ -2048,19 +2048,10 @@
 	isp_reg_writel(isp_csi2->dev, reg, OMAP3_ISP_IOMEM_CSI2A,
 		       ISPCSI2_SYSCONFIG);
 
-<<<<<<< HEAD
-	/* FIXME: Add proper revision check, since this is needed
-	 *        only on ISP rev 2.1 onwards
-	 */
-	isp_reg_or(current_csi2_cfg.dev, OMAP3_ISP_IOMEM_CSI2A,
-		   ISPCSI2_COMPLEXIO_CFG1,
-		   ISPCSI2_COMPLEXIO_CFG1_RESET_CTRL_DEASSERTED);
-=======
 	if (isp->revision > ISP_REVISION_2_0)
 		isp_reg_or(isp_csi2->dev, OMAP3_ISP_IOMEM_CSI2A,
 			   ISPCSI2_COMPLEXIO_CFG1,
 			   ISPCSI2_COMPLEXIO_CFG1_RESET_CTRL_DEASSERTED);
->>>>>>> 59416c3a
 
 	do {
 		reg = isp_reg_readl(isp_csi2->dev, OMAP3_ISP_IOMEM_CSI2A,
