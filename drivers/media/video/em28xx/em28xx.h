/*
   em28xx.h - driver for Empia EM2800/EM2820/2840 USB video capture devices

   Copyright (C) 2005 Markus Rechberger <mrechberger@gmail.com>
		      Ludovico Cavedon <cavedon@sssup.it>
		      Mauro Carvalho Chehab <mchehab@infradead.org>

   Based on the em2800 driver from Sascha Sommer <saschasommer@freenet.de>

   This program is free software; you can redistribute it and/or modify
   it under the terms of the GNU General Public License as published by
   the Free Software Foundation; either version 2 of the License, or
   (at your option) any later version.

   This program is distributed in the hope that it will be useful,
   but WITHOUT ANY WARRANTY; without even the implied warranty of
   MERCHANTABILITY or FITNESS FOR A PARTICULAR PURPOSE.  See the
   GNU General Public License for more details.

   You should have received a copy of the GNU General Public License
   along with this program; if not, write to the Free Software
   Foundation, Inc., 675 Mass Ave, Cambridge, MA 02139, USA.
 */

#ifndef _EM28XX_H
#define _EM28XX_H

#include <linux/videodev2.h>
#include <media/videobuf-vmalloc.h>
#include <media/v4l2-device.h>

#include <linux/i2c.h>
#include <linux/mutex.h>
#include <media/ir-kbd-i2c.h>
#if defined(CONFIG_VIDEO_EM28XX_DVB) || defined(CONFIG_VIDEO_EM28XX_DVB_MODULE)
#include <media/videobuf-dvb.h>
#endif
#include "tuner-xc2028.h"
#include "em28xx-reg.h"

/* Boards supported by driver */
#define EM2800_BOARD_UNKNOWN			0
#define EM2820_BOARD_UNKNOWN			1
#define EM2820_BOARD_TERRATEC_CINERGY_250	2
#define EM2820_BOARD_PINNACLE_USB_2		3
#define EM2820_BOARD_HAUPPAUGE_WINTV_USB_2      4
#define EM2820_BOARD_MSI_VOX_USB_2              5
#define EM2800_BOARD_TERRATEC_CINERGY_200       6
#define EM2800_BOARD_LEADTEK_WINFAST_USBII      7
#define EM2800_BOARD_KWORLD_USB2800             8
#define EM2820_BOARD_PINNACLE_DVC_90		9
#define EM2880_BOARD_HAUPPAUGE_WINTV_HVR_900	10
#define EM2880_BOARD_TERRATEC_HYBRID_XS		11
#define EM2820_BOARD_KWORLD_PVRTV2800RF		12
#define EM2880_BOARD_TERRATEC_PRODIGY_XS	13
#define EM2820_BOARD_PROLINK_PLAYTV_USB2	14
#define EM2800_BOARD_VGEAR_POCKETTV             15
#define EM2883_BOARD_HAUPPAUGE_WINTV_HVR_950	16
#define EM2880_BOARD_PINNACLE_PCTV_HD_PRO	17
#define EM2880_BOARD_HAUPPAUGE_WINTV_HVR_900_R2	18
#define EM2860_BOARD_SAA711X_REFERENCE_DESIGN	19
#define EM2880_BOARD_AMD_ATI_TV_WONDER_HD_600   20
#define EM2800_BOARD_GRABBEEX_USB2800           21
#define EM2750_BOARD_UNKNOWN			  22
#define EM2750_BOARD_DLCW_130			  23
#define EM2820_BOARD_DLINK_USB_TV		  24
#define EM2820_BOARD_GADMEI_UTV310		  25
#define EM2820_BOARD_HERCULES_SMART_TV_USB2	  26
#define EM2820_BOARD_PINNACLE_USB_2_FM1216ME	  27
#define EM2820_BOARD_LEADTEK_WINFAST_USBII_DELUXE 28
#define EM2820_BOARD_VIDEOLOGY_20K14XUSB	  30
#define EM2821_BOARD_USBGEAR_VD204		  31
#define EM2821_BOARD_SUPERCOMP_USB_2		  32
#define EM2860_BOARD_TERRATEC_HYBRID_XS		  34
#define EM2860_BOARD_TYPHOON_DVD_MAKER		  35
#define EM2860_BOARD_NETGMBH_CAM		  36
#define EM2860_BOARD_GADMEI_UTV330		  37
#define EM2861_BOARD_YAKUMO_MOVIE_MIXER		  38
#define EM2861_BOARD_KWORLD_PVRTV_300U		  39
#define EM2861_BOARD_PLEXTOR_PX_TV100U		  40
#define EM2870_BOARD_KWORLD_350U		  41
#define EM2870_BOARD_KWORLD_355U		  42
#define EM2870_BOARD_TERRATEC_XS		  43
#define EM2870_BOARD_TERRATEC_XS_MT2060		  44
#define EM2870_BOARD_PINNACLE_PCTV_DVB		  45
#define EM2870_BOARD_COMPRO_VIDEOMATE		  46
#define EM2880_BOARD_KWORLD_DVB_305U		  47
#define EM2880_BOARD_KWORLD_DVB_310U		  48
#define EM2880_BOARD_MSI_DIGIVOX_AD		  49
#define EM2880_BOARD_MSI_DIGIVOX_AD_II		  50
#define EM2880_BOARD_TERRATEC_HYBRID_XS_FR	  51
#define EM2881_BOARD_DNT_DA2_HYBRID		  52
#define EM2881_BOARD_PINNACLE_HYBRID_PRO	  53
#define EM2882_BOARD_KWORLD_VS_DVBT		  54
#define EM2882_BOARD_TERRATEC_HYBRID_XS		  55
#define EM2882_BOARD_PINNACLE_HYBRID_PRO	  56
#define EM2883_BOARD_KWORLD_HYBRID_330U                  57
#define EM2820_BOARD_COMPRO_VIDEOMATE_FORYOU	  58
#define EM2883_BOARD_HAUPPAUGE_WINTV_HVR_850	  60
#define EM2820_BOARD_PROLINK_PLAYTV_BOX4_USB2	  61
#define EM2820_BOARD_GADMEI_TVR200		  62
#define EM2860_BOARD_KAIOMY_TVNPC_U2              63
#define EM2860_BOARD_EASYCAP                      64
#define EM2820_BOARD_IODATA_GVMVP_SZ		  65
#define EM2880_BOARD_EMPIRE_DUAL_TV		  66
#define EM2860_BOARD_TERRATEC_GRABBY		  67
#define EM2860_BOARD_TERRATEC_AV350		  68
#define EM2882_BOARD_KWORLD_ATSC_315U		  69
#define EM2882_BOARD_EVGA_INDTUBE		  70
#define EM2820_BOARD_SILVERCREST_WEBCAM           71

/* Limits minimum and default number of buffers */
#define EM28XX_MIN_BUF 4
#define EM28XX_DEF_BUF 8

/*Limits the max URB message size */
#define URB_MAX_CTRL_SIZE 80

/* Params for validated field */
#define EM28XX_BOARD_NOT_VALIDATED 1
#define EM28XX_BOARD_VALIDATED	   0

/* Params for em28xx_cmd() audio */
#define EM28XX_START_AUDIO      1
#define EM28XX_STOP_AUDIO       0

/* maximum number of em28xx boards */
#define EM28XX_MAXBOARDS 4 /*FIXME: should be bigger */

/* maximum number of frames that can be queued */
#define EM28XX_NUM_FRAMES 5
/* number of frames that get used for v4l2_read() */
#define EM28XX_NUM_READ_FRAMES 2

/* number of buffers for isoc transfers */
#define EM28XX_NUM_BUFS 5

/* number of packets for each buffer
   windows requests only 40 packets .. so we better do the same
   this is what I found out for all alternate numbers there!
 */
#define EM28XX_NUM_PACKETS 40

/* default alternate; 0 means choose the best */
#define EM28XX_PINOUT 0

#define EM28XX_INTERLACED_DEFAULT 1

/*
#define (use usbview if you want to get the other alternate number infos)
#define
#define alternate number 2
#define 			Endpoint Address: 82
			Direction: in
			Attribute: 1
			Type: Isoc
			Max Packet Size: 1448
			Interval: 125us

  alternate number 7

			Endpoint Address: 82
			Direction: in
			Attribute: 1
			Type: Isoc
			Max Packet Size: 3072
			Interval: 125us
*/

/* time to wait when stopping the isoc transfer */
#define EM28XX_URB_TIMEOUT \
			msecs_to_jiffies(EM28XX_NUM_BUFS * EM28XX_NUM_PACKETS)

/* time in msecs to wait for i2c writes to finish */
#define EM2800_I2C_WRITE_TIMEOUT 20

enum em28xx_mode {
	EM28XX_SUSPEND,
	EM28XX_ANALOG_MODE,
	EM28XX_DIGITAL_MODE,
};

enum em28xx_stream_state {
	STREAM_OFF,
	STREAM_INTERRUPT,
	STREAM_ON,
};

struct em28xx;

struct em28xx_usb_isoc_ctl {
		/* max packet size of isoc transaction */
	int				max_pkt_size;

		/* number of allocated urbs */
	int				num_bufs;

		/* urb for isoc transfers */
	struct urb			**urb;

		/* transfer buffers for isoc transfer */
	char				**transfer_buffer;

		/* Last buffer command and region */
	u8				cmd;
	int				pos, size, pktsize;

		/* Last field: ODD or EVEN? */
	int				field;

		/* Stores incomplete commands */
	u32				tmp_buf;
	int				tmp_buf_len;

		/* Stores already requested buffers */
	struct em28xx_buffer    	*buf;

		/* Stores the number of received fields */
	int				nfields;

		/* isoc urb callback */
	int (*isoc_copy) (struct em28xx *dev, struct urb *urb);

};

/* Struct to enumberate video formats */
struct em28xx_fmt {
	char  *name;
	u32   fourcc;          /* v4l2 format id */
	int   depth;
	int   reg;
};

/* buffer for one video frame */
struct em28xx_buffer {
	/* common v4l buffer stuff -- must be first */
	struct videobuf_buffer vb;

	struct list_head frame;
	int top_field;
	int receiving;
};

struct em28xx_dmaqueue {
	struct list_head       active;
	struct list_head       queued;

	wait_queue_head_t          wq;

	/* Counters to control buffer fill */
	int                        pos;
};

/* io methods */
enum em28xx_io_method {
	IO_NONE,
	IO_READ,
	IO_MMAP,
};

/* inputs */

#define MAX_EM28XX_INPUT 4
enum enum28xx_itype {
	EM28XX_VMUX_COMPOSITE1 = 1,
	EM28XX_VMUX_COMPOSITE2,
	EM28XX_VMUX_COMPOSITE3,
	EM28XX_VMUX_COMPOSITE4,
	EM28XX_VMUX_SVIDEO,
	EM28XX_VMUX_TELEVISION,
	EM28XX_VMUX_CABLE,
	EM28XX_VMUX_DVB,
	EM28XX_VMUX_DEBUG,
	EM28XX_RADIO,
};

enum em28xx_ac97_mode {
	EM28XX_NO_AC97 = 0,
	EM28XX_AC97_EM202,
	EM28XX_AC97_SIGMATEL,
	EM28XX_AC97_OTHER,
};

struct em28xx_audio_mode {
	enum em28xx_ac97_mode ac97;

	u16 ac97_feat;
	u32 ac97_vendor_id;

	unsigned int has_audio:1;

	unsigned int i2s_3rates:1;
	unsigned int i2s_5rates:1;
};

/* em28xx has two audio inputs: tuner and line in.
   However, on most devices, an auxiliary AC97 codec device is used.
   The AC97 device may have several different inputs and outputs,
   depending on their model. So, it is possible to use AC97 mixer to
   address more than two different entries.
 */
enum em28xx_amux {
	/* This is the only entry for em28xx tuner input */
	EM28XX_AMUX_VIDEO,	/* em28xx tuner, AC97 mixer Video */

	EM28XX_AMUX_LINE_IN,	/* AC97 mixer Line In */

	/* Some less-common mixer setups */
	EM28XX_AMUX_VIDEO2,	/* em28xx Line in, AC97 mixer Video */
	EM28XX_AMUX_PHONE,
	EM28XX_AMUX_MIC,
	EM28XX_AMUX_CD,
	EM28XX_AMUX_AUX,
	EM28XX_AMUX_PCM_OUT,
};

enum em28xx_aout {
	/* AC97 outputs */
	EM28XX_AOUT_MASTER = 1 << 0,
	EM28XX_AOUT_LINE   = 1 << 1,
	EM28XX_AOUT_MONO   = 1 << 2,
	EM28XX_AOUT_LFE    = 1 << 3,
	EM28XX_AOUT_SURR   = 1 << 4,

	/* PCM IN Mixer - used by AC97_RECORD_SELECT register */
	EM28XX_AOUT_PCM_IN = 1 << 7,

	/* Bits 10-8 are used to indicate the PCM IN record select */
	EM28XX_AOUT_PCM_MIC_PCM = 0 << 8,
	EM28XX_AOUT_PCM_CD	= 1 << 8,
	EM28XX_AOUT_PCM_VIDEO	= 2 << 8,
	EM28XX_AOUT_PCM_AUX	= 3 << 8,
	EM28XX_AOUT_PCM_LINE	= 4 << 8,
	EM28XX_AOUT_PCM_STEREO	= 5 << 8,
	EM28XX_AOUT_PCM_MONO	= 6 << 8,
	EM28XX_AOUT_PCM_PHONE	= 7 << 8,
};

static inline int ac97_return_record_select(int a_out)
{
	return (a_out & 0x700) >> 8;
}

struct em28xx_reg_seq {
	int reg;
	unsigned char val, mask;
	int sleep;
};

struct em28xx_input {
	enum enum28xx_itype type;
	unsigned int vmux;
	enum em28xx_amux amux;
	enum em28xx_aout aout;
	struct em28xx_reg_seq *gpio;
};

#define INPUT(nr) (&em28xx_boards[dev->model].input[nr])

enum em28xx_decoder {
	EM28XX_NODECODER = 0,
	EM28XX_TVP5150,
	EM28XX_SAA711X,
	EM28XX_MT9V011,
};

enum em28xx_sensor {
	EM28XX_NOSENSOR = 0,
	EM28XX_MT9V011,
	EM28XX_MT9M001,
};

enum em28xx_adecoder {
	EM28XX_NOADECODER = 0,
	EM28XX_TVAUDIO,
};

struct em28xx_board {
	char *name;
	int vchannels;
	int tuner_type;
	int tuner_addr;

	/* i2c flags */
	unsigned int tda9887_conf;

	/* GPIO sequences */
	struct em28xx_reg_seq *dvb_gpio;
	struct em28xx_reg_seq *suspend_gpio;
	struct em28xx_reg_seq *tuner_gpio;
	struct em28xx_reg_seq *mute_gpio;

	unsigned int is_em2800:1;
	unsigned int has_msp34xx:1;
	unsigned int mts_firmware:1;
	unsigned int max_range_640_480:1;
	unsigned int has_dvb:1;
	unsigned int has_snapshot_button:1;
<<<<<<< HEAD
	unsigned int is_27xx:1;
=======
	unsigned int is_webcam:1;
>>>>>>> ed680c4a
	unsigned int valid:1;

	unsigned char xclk, i2c_speed;
	unsigned char radio_addr;
	unsigned short tvaudio_addr;

	enum em28xx_decoder decoder;
	enum em28xx_adecoder adecoder;

	struct em28xx_input       input[MAX_EM28XX_INPUT];
	struct em28xx_input	  radio;
	IR_KEYTAB_TYPE            *ir_codes;
};

struct em28xx_eeprom {
	u32 id;			/* 0x9567eb1a */
	u16 vendor_ID;
	u16 product_ID;

	u16 chip_conf;

	u16 board_conf;

	u16 string1, string2, string3;

	u8 string_idx_table;
};

/* device states */
enum em28xx_dev_state {
	DEV_INITIALIZED = 0x01,
	DEV_DISCONNECTED = 0x02,
	DEV_MISCONFIGURED = 0x04,
};

#define EM28XX_AUDIO_BUFS 5
#define EM28XX_NUM_AUDIO_PACKETS 64
#define EM28XX_AUDIO_MAX_PACKET_SIZE 196 /* static value */
#define EM28XX_CAPTURE_STREAM_EN 1

/* em28xx extensions */
#define EM28XX_AUDIO   0x10
#define EM28XX_DVB     0x20

struct em28xx_audio {
	char name[50];
	char *transfer_buffer[EM28XX_AUDIO_BUFS];
	struct urb *urb[EM28XX_AUDIO_BUFS];
	struct usb_device *udev;
	unsigned int capture_transfer_done;
	struct snd_pcm_substream   *capture_pcm_substream;

	unsigned int hwptr_done_capture;
	struct snd_card            *sndcard;

	int users;
	enum em28xx_stream_state capture_stream;
	spinlock_t slock;
};

struct em28xx;

struct em28xx_fh {
	struct em28xx *dev;
	unsigned int  stream_on:1;	/* Locks streams */
	int           radio;

	struct videobuf_queue        vb_vidq;

	enum v4l2_buf_type           type;
};

/* main device struct */
struct em28xx {
	/* generic device properties */
	char name[30];		/* name (including minor) of the device */
	int model;		/* index in the device_data struct */
	int devno;		/* marks the number of this device */
	enum em28xx_chip_id chip_id;

	struct v4l2_device v4l2_dev;
	struct em28xx_board board;

	/* Webcam specific fields */
	enum em28xx_sensor em28xx_sensor;
	int sensor_xres, sensor_yres;
	int sensor_xtal;

	/* Vinmode/Vinctl used at the driver */
	int vinmode, vinctl;

	unsigned int stream_on:1;	/* Locks streams */
	unsigned int has_audio_class:1;
	unsigned int has_alsa_audio:1;

	struct em28xx_fmt *format;

	struct em28xx_IR *ir;

	/* Some older em28xx chips needs a waiting time after writing */
	unsigned int wait_after_write;

	struct list_head	devlist;

	u32 i2s_speed;		/* I2S speed for audio digital stream */

	struct em28xx_audio_mode audio_mode;

	int tuner_type;		/* type of the tuner */
	int tuner_addr;		/* tuner address */
	int tda9887_conf;
	/* i2c i/o */
	struct i2c_adapter i2c_adap;
	struct i2c_client i2c_client;
	/* video for linux */
	int users;		/* user count for exclusive use */
	struct video_device *vdev;	/* video for linux device struct */
	v4l2_std_id norm;	/* selected tv norm */
	int ctl_freq;		/* selected frequency */
	unsigned int ctl_input;	/* selected input */
	unsigned int ctl_ainput;/* selected audio input */
	unsigned int ctl_aoutput;/* selected audio output */
	int mute;
	int volume;
	/* frame properties */
	int width;		/* current frame width */
	int height;		/* current frame height */
	unsigned hscale;	/* horizontal scale factor (see datasheet) */
	unsigned vscale;	/* vertical scale factor (see datasheet) */
	int interlaced;		/* 1=interlace fileds, 0=just top fileds */
	unsigned int video_bytesread;	/* Number of bytes read */

	unsigned long hash;	/* eeprom hash - for boards with generic ID */
	unsigned long i2c_hash;	/* i2c devicelist hash -
				   for boards with generic ID */

	struct em28xx_audio adev;

	/* states */
	enum em28xx_dev_state state;
	enum em28xx_io_method io;

	struct work_struct         request_module_wk;

	/* locks */
	struct mutex lock;
	struct mutex ctrl_urb_lock;	/* protects urb_buf */
	/* spinlock_t queue_lock; */
	struct list_head inqueue, outqueue;
	wait_queue_head_t open, wait_frame, wait_stream;
	struct video_device *vbi_dev;
	struct video_device *radio_dev;

	unsigned char eedata[256];

	/* Isoc control struct */
	struct em28xx_dmaqueue vidq;
	struct em28xx_usb_isoc_ctl isoc_ctl;
	spinlock_t slock;

	/* usb transfer */
	struct usb_device *udev;	/* the usb device */
	int alt;		/* alternate */
	int max_pkt_size;	/* max packet size of isoc transaction */
	int num_alt;		/* Number of alternative settings */
	unsigned int *alt_max_pkt_size;	/* array of wMaxPacketSize */
	struct urb *urb[EM28XX_NUM_BUFS];	/* urb for isoc transfers */
	char *transfer_buffer[EM28XX_NUM_BUFS];	/* transfer buffers for isoc
						   transfer */
	char urb_buf[URB_MAX_CTRL_SIZE];	/* urb control msg buffer */

	/* helper funcs that call usb_control_msg */
	int (*em28xx_write_regs) (struct em28xx *dev, u16 reg,
					char *buf, int len);
	int (*em28xx_read_reg) (struct em28xx *dev, u16 reg);
	int (*em28xx_read_reg_req_len) (struct em28xx *dev, u8 req, u16 reg,
					char *buf, int len);
	int (*em28xx_write_regs_req) (struct em28xx *dev, u8 req, u16 reg,
				      char *buf, int len);
	int (*em28xx_read_reg_req) (struct em28xx *dev, u8 req, u16 reg);

	enum em28xx_mode mode;

	/* register numbers for GPO/GPIO registers */
	u16 reg_gpo_num, reg_gpio_num;

	/* Caches GPO and GPIO registers */
	unsigned char	reg_gpo, reg_gpio;

	/* Snapshot button */
	char snapshot_button_path[30];	/* path of the input dev */
	struct input_dev *sbutton_input_dev;
	struct delayed_work sbutton_query_work;

	struct em28xx_dvb *dvb;
};

struct em28xx_ops {
	struct list_head next;
	char *name;
	int id;
	int (*init)(struct em28xx *);
	int (*fini)(struct em28xx *);
};

/* Provided by em28xx-i2c.c */
void em28xx_do_i2c_scan(struct em28xx *dev);
int  em28xx_i2c_register(struct em28xx *dev);
int  em28xx_i2c_unregister(struct em28xx *dev);

/* Provided by em28xx-core.c */

u32 em28xx_request_buffers(struct em28xx *dev, u32 count);
void em28xx_queue_unusedframes(struct em28xx *dev);
void em28xx_release_buffers(struct em28xx *dev);

int em28xx_read_reg_req_len(struct em28xx *dev, u8 req, u16 reg,
			    char *buf, int len);
int em28xx_read_reg_req(struct em28xx *dev, u8 req, u16 reg);
int em28xx_read_reg(struct em28xx *dev, u16 reg);
int em28xx_write_regs_req(struct em28xx *dev, u8 req, u16 reg, char *buf,
			  int len);
int em28xx_write_regs(struct em28xx *dev, u16 reg, char *buf, int len);
int em28xx_write_reg(struct em28xx *dev, u16 reg, u8 val);

int em28xx_read_ac97(struct em28xx *dev, u8 reg);
int em28xx_write_ac97(struct em28xx *dev, u8 reg, u16 val);

int em28xx_audio_analog_set(struct em28xx *dev);
int em28xx_audio_setup(struct em28xx *dev);

int em28xx_colorlevels_set_default(struct em28xx *dev);
int em28xx_capture_start(struct em28xx *dev, int start);
int em28xx_set_outfmt(struct em28xx *dev);
int em28xx_resolution_set(struct em28xx *dev);
int em28xx_set_alternate(struct em28xx *dev);
int em28xx_init_isoc(struct em28xx *dev, int max_packets,
		     int num_bufs, int max_pkt_size,
		     int (*isoc_copy) (struct em28xx *dev, struct urb *urb));
void em28xx_uninit_isoc(struct em28xx *dev);
int em28xx_isoc_dvb_max_packetsize(struct em28xx *dev);
int em28xx_set_mode(struct em28xx *dev, enum em28xx_mode set_mode);
int em28xx_gpio_set(struct em28xx *dev, struct em28xx_reg_seq *gpio);
void em28xx_wake_i2c(struct em28xx *dev);
void em28xx_remove_from_devlist(struct em28xx *dev);
void em28xx_add_into_devlist(struct em28xx *dev);
struct em28xx *em28xx_get_device(int minor,
				 enum v4l2_buf_type *fh_type,
				 int *has_radio);
int em28xx_register_extension(struct em28xx_ops *dev);
void em28xx_unregister_extension(struct em28xx_ops *dev);
void em28xx_init_extension(struct em28xx *dev);
void em28xx_close_extension(struct em28xx *dev);

/* Provided by em28xx-video.c */
int em28xx_register_analog_devices(struct em28xx *dev);
void em28xx_release_analog_resources(struct em28xx *dev);

/* Provided by em28xx-cards.c */
extern int em2800_variant_detect(struct usb_device *udev, int model);
extern void em28xx_pre_card_setup(struct em28xx *dev);
extern void em28xx_card_setup(struct em28xx *dev);
extern struct em28xx_board em28xx_boards[];
extern struct usb_device_id em28xx_id_table[];
extern const unsigned int em28xx_bcount;
void em28xx_register_i2c_ir(struct em28xx *dev);
int em28xx_tuner_callback(void *ptr, int component, int command, int arg);
void em28xx_release_resources(struct em28xx *dev);

/* Provided by em28xx-input.c */
int em28xx_get_key_terratec(struct IR_i2c *ir, u32 *ir_key, u32 *ir_raw);
int em28xx_get_key_em_haup(struct IR_i2c *ir, u32 *ir_key, u32 *ir_raw);
int em28xx_get_key_pinnacle_usb_grey(struct IR_i2c *ir, u32 *ir_key,
				     u32 *ir_raw);
void em28xx_register_snapshot_button(struct em28xx *dev);
void em28xx_deregister_snapshot_button(struct em28xx *dev);

int em28xx_ir_init(struct em28xx *dev);
int em28xx_ir_fini(struct em28xx *dev);

/* printk macros */

#define em28xx_err(fmt, arg...) do {\
	printk(KERN_ERR fmt , ##arg); } while (0)

#define em28xx_errdev(fmt, arg...) do {\
	printk(KERN_ERR "%s: "fmt,\
			dev->name , ##arg); } while (0)

#define em28xx_info(fmt, arg...) do {\
	printk(KERN_INFO "%s: "fmt,\
			dev->name , ##arg); } while (0)
#define em28xx_warn(fmt, arg...) do {\
	printk(KERN_WARNING "%s: "fmt,\
			dev->name , ##arg); } while (0)

static inline int em28xx_compression_disable(struct em28xx *dev)
{
	/* side effect of disabling scaler and mixer */
	return em28xx_write_reg(dev, EM28XX_R26_COMPR, 0x00);
}

static inline int em28xx_contrast_get(struct em28xx *dev)
{
	return em28xx_read_reg(dev, EM28XX_R20_YGAIN) & 0x1f;
}

static inline int em28xx_brightness_get(struct em28xx *dev)
{
	return em28xx_read_reg(dev, EM28XX_R21_YOFFSET);
}

static inline int em28xx_saturation_get(struct em28xx *dev)
{
	return em28xx_read_reg(dev, EM28XX_R22_UVGAIN) & 0x1f;
}

static inline int em28xx_u_balance_get(struct em28xx *dev)
{
	return em28xx_read_reg(dev, EM28XX_R23_UOFFSET);
}

static inline int em28xx_v_balance_get(struct em28xx *dev)
{
	return em28xx_read_reg(dev, EM28XX_R24_VOFFSET);
}

static inline int em28xx_gamma_get(struct em28xx *dev)
{
	return em28xx_read_reg(dev, EM28XX_R14_GAMMA) & 0x3f;
}

static inline int em28xx_contrast_set(struct em28xx *dev, s32 val)
{
	u8 tmp = (u8) val;
	return em28xx_write_regs(dev, EM28XX_R20_YGAIN, &tmp, 1);
}

static inline int em28xx_brightness_set(struct em28xx *dev, s32 val)
{
	u8 tmp = (u8) val;
	return em28xx_write_regs(dev, EM28XX_R21_YOFFSET, &tmp, 1);
}

static inline int em28xx_saturation_set(struct em28xx *dev, s32 val)
{
	u8 tmp = (u8) val;
	return em28xx_write_regs(dev, EM28XX_R22_UVGAIN, &tmp, 1);
}

static inline int em28xx_u_balance_set(struct em28xx *dev, s32 val)
{
	u8 tmp = (u8) val;
	return em28xx_write_regs(dev, EM28XX_R23_UOFFSET, &tmp, 1);
}

static inline int em28xx_v_balance_set(struct em28xx *dev, s32 val)
{
	u8 tmp = (u8) val;
	return em28xx_write_regs(dev, EM28XX_R24_VOFFSET, &tmp, 1);
}

static inline int em28xx_gamma_set(struct em28xx *dev, s32 val)
{
	u8 tmp = (u8) val;
	return em28xx_write_regs(dev, EM28XX_R14_GAMMA, &tmp, 1);
}

/*FIXME: maxw should be dependent of alt mode */
static inline unsigned int norm_maxw(struct em28xx *dev)
{
	if (dev->board.is_webcam)
		return dev->sensor_xres;

	if (dev->board.max_range_640_480)
		return 640;

	return 720;
}

static inline unsigned int norm_maxh(struct em28xx *dev)
{
	if (dev->board.is_webcam)
		return dev->sensor_yres;

	if (dev->board.max_range_640_480)
		return 480;

	return (dev->norm & V4L2_STD_625_50) ? 576 : 480;
}
#endif<|MERGE_RESOLUTION|>--- conflicted
+++ resolved
@@ -361,7 +361,6 @@
 	EM28XX_NODECODER = 0,
 	EM28XX_TVP5150,
 	EM28XX_SAA711X,
-	EM28XX_MT9V011,
 };
 
 enum em28xx_sensor {
@@ -396,11 +395,7 @@
 	unsigned int max_range_640_480:1;
 	unsigned int has_dvb:1;
 	unsigned int has_snapshot_button:1;
-<<<<<<< HEAD
-	unsigned int is_27xx:1;
-=======
 	unsigned int is_webcam:1;
->>>>>>> ed680c4a
 	unsigned int valid:1;
 
 	unsigned char xclk, i2c_speed;
