--- conflicted
+++ resolved
@@ -35,11 +35,7 @@
 #include <media/v4l2-device.h>
 #include <media/v4l2-chip-ident.h>
 #include <media/v4l2-ctrls.h>
-<<<<<<< HEAD
-#include <media/v4l2-i2c-drv.h>
-=======
 #include <media/wm8775.h>
->>>>>>> 45f53cc9
 
 MODULE_DESCRIPTION("wm8775 driver");
 MODULE_AUTHOR("Ulf Eklund, Hans Verkuil");
@@ -62,12 +58,9 @@
 	struct v4l2_subdev sd;
 	struct v4l2_ctrl_handler hdl;
 	struct v4l2_ctrl *mute;
-<<<<<<< HEAD
-=======
 	struct v4l2_ctrl *vol;
 	struct v4l2_ctrl *bal;
 	struct v4l2_ctrl *loud;
->>>>>>> 45f53cc9
 	u8 input;		/* Last selected input (0-0xf) */
 };
 
@@ -140,35 +133,17 @@
 	state->input = input;
 	if (!v4l2_ctrl_g_ctrl(state->mute))
 		return 0;
-<<<<<<< HEAD
-	wm8775_write(sd, R21, 0x0c0);
-	wm8775_write(sd, R14, 0x1d4);
-	wm8775_write(sd, R15, 0x1d4);
-	wm8775_write(sd, R21, 0x100 + state->input);
-=======
 	if (!v4l2_ctrl_g_ctrl(state->vol))
 		return 0;
 	if (!v4l2_ctrl_g_ctrl(state->bal))
 		return 0;
 	wm8775_set_audio(sd, 1);
->>>>>>> 45f53cc9
 	return 0;
 }
 
 static int wm8775_s_ctrl(struct v4l2_ctrl *ctrl)
 {
 	struct v4l2_subdev *sd = to_sd(ctrl);
-<<<<<<< HEAD
-	struct wm8775_state *state = to_state(sd);
-
-	switch (ctrl->id) {
-	case V4L2_CID_AUDIO_MUTE:
-		wm8775_write(sd, R21, 0x0c0);
-		wm8775_write(sd, R14, 0x1d4);
-		wm8775_write(sd, R15, 0x1d4);
-		if (!ctrl->val)
-			wm8775_write(sd, R21, 0x100 + state->input);
-=======
 
 	switch (ctrl->id) {
 	case V4L2_CID_AUDIO_MUTE:
@@ -178,7 +153,6 @@
 		return 0;
 	case V4L2_CID_AUDIO_LOUDNESS:
 		wm8775_write(sd, R17, (ctrl->val ? ALC_EN : 0) | ALC_HOLD);
->>>>>>> 45f53cc9
 		return 0;
 	}
 	return -EINVAL;
@@ -269,15 +243,6 @@
 	sd->grp_id = WM8775_GID; /* subdev group id */
 	state->input = 2;
 
-<<<<<<< HEAD
-	v4l2_ctrl_handler_init(&state->hdl, 1);
-	state->mute = v4l2_ctrl_new_std(&state->hdl, &wm8775_ctrl_ops,
-			V4L2_CID_AUDIO_MUTE, 0, 1, 1, 0);
-	sd->ctrl_handler = &state->hdl;
-	if (state->hdl.error) {
-		int err = state->hdl.error;
-
-=======
 	v4l2_ctrl_handler_init(&state->hdl, 4);
 	state->mute = v4l2_ctrl_new_std(&state->hdl, &wm8775_ctrl_ops,
 			V4L2_CID_AUDIO_MUTE, 0, 1, 1, 0);
@@ -290,7 +255,6 @@
 	sd->ctrl_handler = &state->hdl;
 	err = state->hdl.error;
 	if (err) {
->>>>>>> 45f53cc9
 		v4l2_ctrl_handler_free(&state->hdl);
 		kfree(state);
 		return err;
