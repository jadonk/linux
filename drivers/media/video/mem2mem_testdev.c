--- conflicted
+++ resolved
@@ -531,11 +531,7 @@
 static int vidioc_s_fmt(struct m2mtest_ctx *ctx, struct v4l2_format *f)
 {
 	struct m2mtest_q_data *q_data;
-<<<<<<< HEAD
-	struct videobuf_queue *vq;
-=======
 	struct vb2_queue *vq;
->>>>>>> 105e53f8
 
 	vq = v4l2_m2m_get_vq(ctx->m2m_ctx, f->type);
 	if (!vq)
@@ -545,11 +541,7 @@
 	if (!q_data)
 		return -EINVAL;
 
-<<<<<<< HEAD
-	if (videobuf_queue_is_busy(vq)) {
-=======
 	if (vb2_is_busy(vq)) {
->>>>>>> 105e53f8
 		v4l2_err(&ctx->dev->v4l2_dev, "%s queue busy\n", __func__);
 		return -EBUSY;
 	}
@@ -812,15 +804,6 @@
 static int queue_init(void *priv, struct vb2_queue *src_vq, struct vb2_queue *dst_vq)
 {
 	struct m2mtest_ctx *ctx = priv;
-<<<<<<< HEAD
-	struct m2mtest_dev *dev = ctx->dev;
-
-	videobuf_queue_vmalloc_init(vq, &m2mtest_qops, dev->v4l2_dev.dev,
-				    &dev->irqlock, type, V4L2_FIELD_NONE,
-				    sizeof(struct m2mtest_buffer), priv,
-				    &dev->dev_mutex);
-}
-=======
 	int ret;
 
 	memset(src_vq, 0, sizeof(*src_vq));
@@ -830,7 +813,6 @@
 	src_vq->buf_struct_size = sizeof(struct v4l2_m2m_buffer);
 	src_vq->ops = &m2mtest_qops;
 	src_vq->mem_ops = &vb2_vmalloc_memops;
->>>>>>> 105e53f8
 
 	ret = vb2_queue_init(src_vq);
 	if (ret)
