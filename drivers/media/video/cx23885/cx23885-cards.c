--- conflicted
+++ resolved
@@ -1247,11 +1247,7 @@
 	case CX23885_BOARD_LEADTEK_WINFAST_PXTV1200:
 		dev->sd_cx25840 = v4l2_i2c_new_subdev(&dev->v4l2_dev,
 				&dev->i2c_bus[2].i2c_adap,
-<<<<<<< HEAD
-				"cx25840", "cx25840", 0x88 >> 1, NULL);
-=======
 				NULL, "cx25840", 0x88 >> 1, NULL);
->>>>>>> 45f53cc9
 		if (dev->sd_cx25840) {
 			dev->sd_cx25840->grp_id = CX23885_HW_AV_CORE;
 			v4l2_subdev_call(dev->sd_cx25840, core, load_fw);
