/*
 * drivers/media/video/omap/omap_vout.c
 *
 * Copyright (C) 2005-2009 Texas Instruments.
 *
 * This file is licensed under the terms of the GNU General Public License
 * version 2. This program is licensed "as is" without any warranty of any
 * kind, whether express or implied.
 *
 * Leveraged code from the OMAP2 camera driver
 * Video-for-Linux (Version 2) camera capture driver for
 * the OMAP24xx camera controller.
 *
 * Author: Andy Lowe (source@mvista.com)
 *
 * Copyright (C) 2004 MontaVista Software, Inc.
 * Copyright (C) 2009 Texas Instruments.
 *
 * History:
 * 20-APR-2006	Khasim		Modified VRFB based Rotation,
 *				The image data is always read from 0 degree
 *				view and written
 *				to the virtual space of desired rotation angle
 * 4-DEC-2006 Jian		Changed to support better memory management
 *
 * 17-Nov-2008 Hardik		Changed to used the new DSS paches by Tomi
 *				Changed driver to use video_ioctl2
 *
 */

#include <linux/init.h>
#include <linux/module.h>
#include <linux/errno.h>
#include <linux/fs.h>
#include <linux/kernel.h>
#include <linux/vmalloc.h>
#include <linux/interrupt.h>
#include <linux/sched.h>
#include <linux/kdev_t.h>
#include <linux/types.h>
#include <linux/wait.h>
#include <linux/videodev2.h>
#include <linux/platform_device.h>
#include <linux/dma-mapping.h>
#include <linux/irq.h>

#include <media/videobuf-dma-sg.h>
#include <media/v4l2-dev.h>
#include <media/v4l2-ioctl.h>
#include <media/v4l2-common.h>
#include <media/v4l2-device.h>

#include <asm/processor.h>
#include <plat/dma.h>
#include <plat/vram.h>
#include <plat/vrfb.h>
#include <plat/display.h>

#include "omap_voutlib.h"
#include "omap_voutdef.h"

#ifdef CONFIG_ARCH_OMAP4 /* TODO: correct this!*/
#include <mach/tiler.h>
#endif

#define TILER_ALLOCATE_V4L2

MODULE_AUTHOR("Texas Instruments.");
MODULE_DESCRIPTION("OMAP Video for Linux Video out driver");
MODULE_LICENSE("GPL");

#define OMAP_VIDEO1 0
#define OMAP_VIDEO2 1
#ifdef CONFIG_ARCH_OMAP4
#define OMAP_VIDEO3	2
#define OMAP4_MAX_OVERLAYS	4
#endif

/* configuration macros */
#define VOUT_NAME		"omap_vout"

#define QQVGA_WIDTH		160
#define QQVGA_HEIGHT		120

#ifdef CONFIG_ARCH_OMAP4
#define NUM_OF_VIDEO_CHANNELS	3
#else
#define NUM_OF_VIDEO_CHANNELS	2
#endif

#define VID_MAX_WIDTH		2048 /* Largest width */
#define VID_MAX_HEIGHT		2048 /* Largest height */

/* Mimimum requirement is 2x2 for DSS */
#define VID_MIN_WIDTH		2
#define VID_MIN_HEIGHT		2

/* 2048 x 2048 is max res supported by OMAP display controller */
#define DMA_CHAN_ALLOTED        1
#define DMA_CHAN_NOT_ALLOTED    0
#define MAX_PIXELS_PER_LINE     2048
#define VRFB_TX_TIMEOUT         1000

/* IRQ Bits mask of DSS */
#define OMAP_VOUT_MAX_BUF_SIZE (VID_MAX_WIDTH*VID_MAX_HEIGHT*4)

static struct videobuf_queue_ops video_vbq_ops;

static u32 video1_numbuffers = 3;
static u32 video2_numbuffers = 3;
static u32 video1_bufsize = OMAP_VOUT_MAX_BUF_SIZE;
static u32 video2_bufsize = OMAP_VOUT_MAX_BUF_SIZE;
#ifdef CONFIG_ARCH_OMAP4
static u32 video3_numbuffers = 3;
static u32 video3_bufsize = OMAP_VOUT_MAX_BUF_SIZE;
#endif
static u32 vid1_static_vrfb_alloc;
static u32 vid2_static_vrfb_alloc;
static int debug;

struct mutex my_lock;
/* Module parameters */
module_param(video1_numbuffers, uint, S_IRUGO);
MODULE_PARM_DESC(video1_numbuffers,
	"Number of buffers to be allocated at init time for Video1 device.");

module_param(video2_numbuffers, uint, S_IRUGO);
MODULE_PARM_DESC(video2_numbuffers,
	"Number of buffers to be allocated at init time for Video2 device.");

module_param(video1_bufsize, uint, S_IRUGO);
MODULE_PARM_DESC(video1_bufsize,
	"Size of the buffer to be allocated for video1 device");

module_param(video2_bufsize, uint, S_IRUGO);
MODULE_PARM_DESC(video2_bufsize,
	"Size of the buffer to be allocated for video2 device");

#ifdef CONFIG_ARCH_OMAP4
module_param(video3_numbuffers, uint, S_IRUGO);
MODULE_PARM_DESC(video3_numbuffers, "Number of buffers to be allocated at \
		init time for Video3 device.");

module_param(video3_bufsize, uint, S_IRUGO);
MODULE_PARM_DESC(video1_bufsize, "Size of the buffer to be allocated for \
		video3 device");
#endif

module_param(vid1_static_vrfb_alloc, bool, S_IRUGO);
MODULE_PARM_DESC(vid1_static_vrfb_alloc,
	"Static allocation of the VRFB buffer for video1 device");

module_param(vid2_static_vrfb_alloc, bool, S_IRUGO);
MODULE_PARM_DESC(vid2_static_vrfb_alloc,
	"Static allocation of the VRFB buffer for video2 device");

module_param(debug, bool, S_IRUGO);
MODULE_PARM_DESC(debug, "Debug level (0-1)");

/* Local Helper functions */
static int omap_vout_create_video_devices(struct platform_device *pdev);
static int omapvid_apply_changes(struct omap_vout_device *vout);
static int omapvid_init(struct omap_vout_device *vout, u32 addr, u32 uv_addr);
static int omapvid_setup_overlay(struct omap_vout_device *vout,
		struct omap_overlay *ovl, int posx, int posy,
		int outw, int outh, u32 addr, u32 uv_addr);
static enum omap_color_mode video_mode_to_dss_mode(
		struct v4l2_pix_format *pix);
static void omap_vout_isr(void *arg, unsigned int irqstatus);
static void omap_vout_cleanup_device(struct omap_vout_device *vout);
/*
 * Maximum amount of memory to use for rendering buffers.
 * Default is enough to four (RGB24) DVI 720P buffers.
 */
#define MAX_ALLOWED_VIDBUFFERS            4

/* list of image formats supported by OMAP2 video pipelines */
const static struct v4l2_fmtdesc omap_formats[] = {
	{
	 /* Note:  V4L2 defines RGB565 as:
	  *
	  *      Byte 0                    Byte 1
	  *      g2 g1 g0 r4 r3 r2 r1 r0   b4 b3 b2 b1 b0 g5 g4 g3
	  *
	  * We interpret RGB565 as:
	  *
	  *      Byte 0                    Byte 1
	  *      g2 g1 g0 b4 b3 b2 b1 b0   r4 r3 r2 r1 r0 g5 g4 g3
	  */
	 .description = "RGB565, le",
	 .pixelformat = V4L2_PIX_FMT_RGB565,
	 },
	{
	 /* Note:  V4L2 defines RGB32 as: RGB-8-8-8-8  we use
	  *  this for RGB24 unpack mode, the last 8 bits are ignored
	  * */
	 .description = "RGB32, le",
	 .pixelformat = V4L2_PIX_FMT_RGB32,
	 },
	{
	 /* Note:  V4L2 defines RGB24 as: RGB-8-8-8  we use
	  *        this for RGB24 packed mode
	  *
	  */
	 .description = "RGB24, le",
	 .pixelformat = V4L2_PIX_FMT_RGB24,
	 },
	{
	 .description = "YUYV (YUV 4:2:2), packed",
	 .pixelformat = V4L2_PIX_FMT_YUYV,
	 },
	{
	 .description = "UYVY, packed",
	 .pixelformat = V4L2_PIX_FMT_UYVY,
	 },
	{
	 .description = "NV12 - YUV420 format",
	 .pixelformat = V4L2_PIX_FMT_NV12,
	},

};

#define NUM_OUTPUT_FORMATS (ARRAY_SIZE(omap_formats))

#ifndef TILER_ALLOCATE_V4L2
/* Allocate buffers */
static unsigned long omap_vout_alloc_buffer(u32 buf_size, u32 *phys_addr)
{
	unsigned long virt_addr, addr;
	u32 size;

	size = PAGE_ALIGN(buf_size);
	virt_addr = (u32) alloc_pages_exact(size, GFP_KERNEL | GFP_DMA);
	addr = virt_addr;
	if (virt_addr) {
		while (size > 0) {
			SetPageReserved(virt_to_page(addr));
			addr += PAGE_SIZE;
			size -= PAGE_SIZE;
		}
	}
	*phys_addr = (u32) virt_to_phys((void *) virt_addr);
	return virt_addr;
}
#endif

/* Free buffers */
static void omap_vout_free_buffer(unsigned long virtaddr, u32 phys_addr,
			 u32 buf_size)
{
	unsigned long addr = virtaddr;
	u32 size;

	size = PAGE_ALIGN(buf_size);
	while (size > 0) {
		ClearPageReserved(virt_to_page(addr));
		addr += PAGE_SIZE;
		size -= PAGE_SIZE;
	}
	free_pages_exact((void *) virtaddr, size);
}

#ifndef CONFIG_ARCH_OMAP4
/* Function for allocating video buffers */
static int omap_vout_allocate_vrfb_buffers(struct omap_vout_device *vout,
		unsigned int *count, int startindex)
{
	int i, j;

	for (i = 0; i < *count; i++) {
		if (!vout->smsshado_virt_addr[i]) {
			vout->smsshado_virt_addr[i] =
				omap_vout_alloc_buffer(vout->smsshado_size,
						&vout->smsshado_phy_addr[i]);
		}
		if (!vout->smsshado_virt_addr[i] && startindex != -1) {
			if (V4L2_MEMORY_MMAP == vout->memory
				&& i >= startindex)
				break;
		}
		if (!vout->smsshado_virt_addr[i]) {
			for (j = 0; j < i; j++) {
				omap_vout_free_buffer(
						vout->smsshado_virt_addr[j],
						vout->smsshado_phy_addr[j],
						vout->smsshado_size);
				vout->smsshado_virt_addr[j] = 0;
				vout->smsshado_phy_addr[j] = 0;
			}
			*count = 0;
			return -ENOMEM;
		}
		memset((void *) vout->smsshado_virt_addr[i], 0,
				vout->smsshado_size);
	}
	return 0;
}
#endif

/* Try format */
static int omap_vout_try_format(struct v4l2_pix_format *pix)
{
	int ifmt, bpp = 0;

	pix->height = clamp(pix->height, (u32)VID_MIN_HEIGHT,
			(u32)VID_MAX_HEIGHT);
	pix->width = clamp(pix->width, (u32)VID_MIN_WIDTH, (u32)VID_MAX_WIDTH);

	for (ifmt = 0; ifmt < NUM_OUTPUT_FORMATS; ifmt++) {
		if (pix->pixelformat == omap_formats[ifmt].pixelformat)
			break;
	}

	if (ifmt == NUM_OUTPUT_FORMATS)
		ifmt = 0;

	pix->pixelformat = omap_formats[ifmt].pixelformat;
	pix->field = V4L2_FIELD_ANY;
	pix->priv = 0;

	switch (pix->pixelformat) {
	case V4L2_PIX_FMT_YUYV:
	case V4L2_PIX_FMT_UYVY:
	default:
		pix->colorspace = V4L2_COLORSPACE_JPEG;
		bpp = YUYV_BPP;
		break;
	case V4L2_PIX_FMT_RGB565:
	case V4L2_PIX_FMT_RGB565X:
		pix->colorspace = V4L2_COLORSPACE_SRGB;
		bpp = RGB565_BPP;
		break;
	case V4L2_PIX_FMT_RGB24:
		pix->colorspace = V4L2_COLORSPACE_SRGB;
		bpp = RGB24_BPP;
		break;
	case V4L2_PIX_FMT_RGB32:
	case V4L2_PIX_FMT_BGR32:
		pix->colorspace = V4L2_COLORSPACE_SRGB;
		bpp = RGB32_BPP;
		break;
	case V4L2_PIX_FMT_NV12:
		pix->colorspace = V4L2_COLORSPACE_JPEG;
		bpp = 1; /* TODO: check this? */
		break;
	}

	/* :NOTE: NV12 has width bytes per line in both Y and UV sections */
		pix->bytesperline = pix->width * bpp;

#ifdef TILER_ALLOCATE_V4L2
	pix->bytesperline = (pix->bytesperline + PAGE_SIZE - 1) &
		~(PAGE_SIZE - 1);
#endif

	/* :TODO: add 2-pixel round restrictions to YUYV and NV12 formats */
	pix->sizeimage = pix->bytesperline * pix->height;
	if (V4L2_PIX_FMT_NV12 == pix->pixelformat)
		pix->sizeimage += pix->sizeimage >> 1;

	return bpp;
}

/*
 * omap_vout_uservirt_to_phys: This inline function is used to convert user
 * space virtual address to physical address.
 */
static inline u32 omap_vout_uservirt_to_phys(u32 virtp)
{
	unsigned long physp = 0;
	struct mm_struct *mm = current->mm;
	struct vm_area_struct *vma;

	vma = find_vma(mm, virtp);
	/* For kernel direct-mapped memory, take the easy way */
	if (virtp >= PAGE_OFFSET) {
		physp = virt_to_phys((void *) virtp);
	} else if (vma && (vma->vm_flags & VM_IO)
			&& vma->vm_pgoff) {
		/* this will catch, kernel-allocated,
		   mmaped-to-usermode addresses */
		physp = (vma->vm_pgoff << PAGE_SHIFT) + (virtp - vma->vm_start);
	} else {
		/* otherwise, use get_user_pages() for general userland pages */
		int res, nr_pages = 1;
		struct page *pages;
		down_read(&current->mm->mmap_sem);

		res = get_user_pages(current, current->mm, virtp, nr_pages,
				1, 0, &pages, NULL);
		up_read(&current->mm->mmap_sem);

		if (res == nr_pages) {
			physp =  __pa(page_address(&pages[0]) +
					(virtp & ~PAGE_MASK));
		} else {
			printk(KERN_WARNING VOUT_NAME
				"get_user_pages failed\n");
			return 0;
		}
	}

	return physp;
}

#ifndef CONFIG_ARCH_OMAP4
/* This functions wakes up the application once
 * the DMA transfer to VRFB space is completed. */
static void omap_vout_vrfb_dma_tx_callback(int lch, u16 ch_status, void *data)
{
	struct vid_vrfb_dma *t = (struct vid_vrfb_dma *) data;

	t->tx_status = 1;
	wake_up_interruptible(&t->wait);
}

/* Release the VRFB context once the module exits */
static void omap_vout_release_vrfb(struct omap_vout_device *vout)
{
#ifndef CONFIG_ARCH_OMAP4
/* TODO: this is temporary disabling of vrfb to test V4L2: needs to be
   corrected for future
*/
	int i;
	for (i = 0; i < 4; i++)
		omap_vrfb_release_ctx(&vout->vrfb_context[i]);
#endif
	if (vout->vrfb_dma_tx.req_status == DMA_CHAN_ALLOTED) {
		vout->vrfb_dma_tx.req_status = DMA_CHAN_NOT_ALLOTED;
		omap_free_dma(vout->vrfb_dma_tx.dma_ch);
	}

}
#endif

/* Return true if rotation is 90 or 270 */
static inline int rotate_90_or_270(const struct omap_vout_device *vout)
{
	return (vout->rotation == dss_rotation_90_degree ||
		vout->rotation == dss_rotation_270_degree);
}

/* Return true if rotation is enabled */
static inline int rotation_enabled(const struct omap_vout_device *vout)
{
	return vout->rotation || vout->mirror;
}

/* Reverse the rotation degree if mirroring is enabled */
static inline int calc_rotation(const struct omap_vout_device *vout)
{
#ifndef CONFIG_ARCH_OMAP4
	if (!vout->mirror)
		return vout->rotation;
	switch (vout->rotation) {
	case dss_rotation_90_degree:
		return dss_rotation_270_degree;
	case dss_rotation_270_degree:
		return dss_rotation_90_degree;
	case dss_rotation_180_degree:
		return dss_rotation_0_degree;
	default:
		return dss_rotation_180_degree;
	}
#else
	return vout->rotation;
#endif
}

/* Free the V4L2 buffers */
static void omap_vout_free_buffers(struct omap_vout_device *vout)
{
	int i, numbuffers;

	/* Allocate memory for the buffers */
#ifdef CONFIG_ARCH_OMAP4
	if (OMAP_VIDEO3 == vout->vid) {
		numbuffers = video3_numbuffers;
		vout->buffer_size = video3_bufsize;
	} else
#endif
	{
		numbuffers = (vout->vid)	? video2_numbuffers
						: video1_numbuffers;
		vout->buffer_size = (vout->vid)	? video2_bufsize
						: video1_bufsize;
	}

	for (i = 0; i < numbuffers; i++) {
		omap_vout_free_buffer(vout->buf_virt_addr[i],
			 vout->buf_phy_addr[i], vout->buffer_size);
		vout->buf_phy_addr[i] = 0;
		vout->buf_virt_addr[i] = 0;
	}
}

#ifndef CONFIG_ARCH_OMAP4
/* Free VRFB buffers */
static void omap_vout_free_vrfb_buffers(struct omap_vout_device *vout)
{
	int j;

	for (j = 0; j < 4; j++) {
		omap_vout_free_buffer(vout->smsshado_virt_addr[j],
				vout->smsshado_phy_addr[j],
				vout->smsshado_size);
		vout->smsshado_virt_addr[j] = 0;
		vout->smsshado_phy_addr[j] = 0;
	}
}

/* Allocate the buffers for the VRFB space.  Data is copied from V4L2
 * buffers to the VRFB buffers using the DMA engine.*/
static int omap_vout_vrfb_buffer_setup(struct omap_vout_device *vout,
			  unsigned int *count, unsigned int startindex)
{
	int i;
	bool yuv_mode;

	/* Allocate the VRFB buffers only if the buffers are not
	 * allocated during init time.
	 */
	if ((rotation_enabled(vout)) &&
			!vout->vrfb_static_allocation)
		if (omap_vout_allocate_vrfb_buffers(vout, count, startindex))
			return -ENOMEM;

	if (vout->dss_mode == OMAP_DSS_COLOR_YUV2 ||
			vout->dss_mode == OMAP_DSS_COLOR_UYVY)
		yuv_mode = true;
	else
		yuv_mode = false;

/* TODO: this is temporary disabling of vrfb to test V4L2: needs to be
 corrected for future
*/
	for (i = 0; i < *count; i++) {
		omap_vrfb_setup(&vout->vrfb_context[i],
				vout->smsshado_phy_addr[i],
				vout->pix.width, vout->pix.height,
				vout->bpp, yuv_mode);
	}
	return 0;
}
#endif

static void omap_vout_tiler_buffer_free(struct omap_vout_device *vout,
					unsigned int count,
					unsigned int startindex)
{
	int i;

	if (startindex < 0)
		startindex = 0;
	if (startindex + count > VIDEO_MAX_FRAME)
		count = VIDEO_MAX_FRAME - startindex;

	for (i = startindex; i < startindex + count; i++) {
		if (vout->buf_phy_addr_alloced[i])
			tiler_free(vout->buf_phy_addr_alloced[i]);
		if (vout->buf_phy_uv_addr_alloced[i])
			tiler_free(vout->buf_phy_uv_addr_alloced[i]);
		vout->buf_phy_addr[i] = 0;
		vout->buf_phy_addr_alloced[i] = 0;
		vout->buf_phy_uv_addr[i] = 0;
		vout->buf_phy_uv_addr_alloced[i] = 0;
	}
}

/* Allocate the buffers for  TILER space.  Ideally, the buffers will be ONLY
 in tiler space, with different rotated views available by just a convert.
 */
static int omap_vout_tiler_buffer_setup(struct omap_vout_device *vout,
					unsigned int *count, unsigned int startindex,
					struct v4l2_pix_format *pix)
{
	int i, aligned = 1;
	enum tiler_fmt fmt;

	/* normalize buffers to allocate so we stay within bounds */
	int start = (startindex < 0) ? 0 : startindex;
	int n_alloc = (start + *count > VIDEO_MAX_FRAME)
		? VIDEO_MAX_FRAME - start : *count;
	int bpp = omap_vout_try_format(pix);

	v4l2_dbg(1, debug, &vout->vid_dev->v4l2_dev, "tiler buffer alloc:\n"
		"count - %d, start -%d :\n", *count, startindex);

	/* special allocation scheme for NV12 format */
	if (OMAP_DSS_COLOR_NV12 == video_mode_to_dss_mode(pix)) {
		tiler_alloc_packed_nv12(&n_alloc, pix->width,
			pix->height,
			(void **) vout->buf_phy_addr + start,
			(void **) vout->buf_phy_uv_addr + start,
			(void **) vout->buf_phy_addr_alloced + start,
			(void **) vout->buf_phy_uv_addr_alloced + start,
			aligned);
	} else {
		/* Only bpp of 1, 2, and 4 is supported by tiler */
		fmt = (bpp == 1 ? TILFMT_8BIT :
			bpp == 2 ? TILFMT_16BIT :
			bpp == 4 ? TILFMT_32BIT : TILFMT_INVALID);
		if (fmt == TILFMT_INVALID)
			return -ENOMEM;

		tiler_alloc_packed(&n_alloc, fmt, pix->width,
			pix->height,
			(void **) vout->buf_phy_addr + start,
			(void **) vout->buf_phy_addr_alloced + start,
			aligned);
	}

<<<<<<< HEAD
	printk(KERN_INFO VOUT_NAME "allocated %d buffers\n", n_alloc);
=======
	v4l2_dbg(1, debug, &vout->vid_dev->v4l2_dev,
			"allocated %d buffers\n", n_alloc);

>>>>>>> 394f9168
	if (n_alloc < *count) {
		if (n_alloc && (startindex == -1 ||
			V4L2_MEMORY_MMAP != vout->memory)) {
			/* TODO: check this condition's logic */
			omap_vout_tiler_buffer_free(vout, n_alloc, start);
			*count = 0;
			return -ENOMEM;
		}
	}

	for (i = start; i < start + n_alloc; i++) {
		v4l2_dbg(1, debug, &vout->vid_dev->v4l2_dev,
				"y=%08lx (%d) uv=%08lx (%d)\n",
				vout->buf_phy_addr[i],
				vout->buf_phy_addr_alloced[i] ? 1 : 0,
				vout->buf_phy_uv_addr[i],
				vout->buf_phy_uv_addr_alloced[i] ? 1 : 0);
	}

	*count = n_alloc;

	return 0;
}

#ifdef TILER_ALLOCATE_V4L2
/* Free tiler buffers */
static void omap_vout_free_tiler_buffers(struct omap_vout_device *vout)
{
	omap_vout_tiler_buffer_free(vout, vout->buffer_allocated, 0);
	vout->buffer_allocated = 0;
}
#endif

/* Convert V4L2 rotation to DSS rotation
 * V4L2 understand 0, 90, 180, 270.
 * convert to 0, 1, 2 and 3 repsectively for DSS */
static int v4l2_rot_to_dss_rot(int v4l2_rotation, enum dss_rotation *rotation,
		bool mirror)
{
	switch (v4l2_rotation) {
	case 90:
		*rotation = dss_rotation_90_degree;
		return 0;
	case 180:
		*rotation = dss_rotation_180_degree;
		return 0;
	case 270:
		*rotation = dss_rotation_270_degree;
		return 0;
	case 0:
		*rotation = dss_rotation_0_degree;
		return 0;
	default:
		return -EINVAL;
	}

}

/* Calculate the buffer offsets from which the streaming should
 * start.  This offset calculation is mainly required because of
 * the VRFB 32 pixels alignment with rotation.
 */
static int omap_vout_calculate_offset(struct omap_vout_device *vout)
{
	struct v4l2_pix_format *pix = &vout->pix;
	struct v4l2_rect *crop = &vout->crop;
	enum dss_rotation rotation;
	int vr_ps = 1, ps = 2;
#ifndef CONFIG_ARCH_OMAP4
	int offset = 0, temp_ps = 2;
	bool mirroring = vout->mirror;
#endif
	int ctop = 0, cleft = 0, line_length = 0;
	struct omapvideo_info *ovid;
	struct omap_overlay *ovl;
	struct omap_dss_device *cur_display;
	int *cropped_offset = &vout->cropped_offset;
#ifdef CONFIG_ARCH_OMAP4
	int *cropped_uv_offset = &(vout->cropped_uv_offset);
	unsigned long addr = 0, uv_addr = 0;
#endif

	ovid = &vout->vid_info;
	ovl = ovid->overlays[0];
	/* get the display device attached to the overlay */
	if (!ovl->manager || !ovl->manager->device)
		return -1;
	cur_display = ovl->manager->device;

	rotation = calc_rotation(vout);

	if (V4L2_PIX_FMT_YUYV == pix->pixelformat ||
	    V4L2_PIX_FMT_UYVY == pix->pixelformat) {
		if (rotation_enabled(vout)) {
			/*
			 * ps    - Actual pixel size for YUYV/UYVY for
			 *              VRFB/Mirroring is 4 bytes
			 * vr_ps - Virtually pixel size for YUYV/UYVY is
			 *              2 bytes
			 */
			ps = 4;
			vr_ps = 2;
		} else {
			ps = 2;	/* otherwise the pixel size is 2 byte */
		}
	} else if (V4L2_PIX_FMT_RGB32 == pix->pixelformat) {
		ps = 4;
	} else if (V4L2_PIX_FMT_RGB24 == pix->pixelformat) {
		ps = 3;
	}
	vout->ps = ps;
	vout->vr_ps = vr_ps;
	if (rotation_enabled(vout)) {
		line_length = MAX_PIXELS_PER_LINE;
		ctop = (pix->height - crop->height) - crop->top;
		cleft = (pix->width - crop->width) - crop->left;
	} else {
		line_length = pix->width;
	}
	vout->line_length = line_length;
#ifndef CONFIG_ARCH_OMAP4
	switch (rotation) {
	case dss_rotation_90_degree:
		offset = vout->vrfb_context[0].yoffset *
			vout->vrfb_context[0].bytespp;
		temp_ps = ps / vr_ps;
		if (mirroring == 0) {
			*cropped_offset = offset + line_length *
				temp_ps * cleft + crop->top * temp_ps;
		} else {
			*cropped_offset = offset + line_length * temp_ps *
				cleft + crop->top * temp_ps + (line_length *
				((crop->width / (vr_ps)) - 1) * ps);
		}
		break;
	case dss_rotation_180_degree:
		offset = ((MAX_PIXELS_PER_LINE * vout->vrfb_context[0].yoffset *
			vout->vrfb_context[0].bytespp) +
			(vout->vrfb_context[0].xoffset *
			vout->vrfb_context[0].bytespp));
		if (mirroring == 0) {
			*cropped_offset = offset + (line_length * ps * ctop) +
				(cleft / vr_ps) * ps;

		} else {
			*cropped_offset = offset + (line_length * ps * ctop) +
				(cleft / vr_ps) * ps + (line_length *
				(crop->height - 1) * ps);
		}
		break;
	case dss_rotation_270_degree:
		offset = MAX_PIXELS_PER_LINE * vout->vrfb_context[0].xoffset *
			vout->vrfb_context[0].bytespp;
		temp_ps = ps / vr_ps;
		if (mirroring == 0) {
			*cropped_offset = offset + line_length *
			    temp_ps * crop->left + ctop * ps;
		} else {
			*cropped_offset = offset + line_length *
				temp_ps * crop->left + ctop * ps +
				(line_length * ((crop->width / vr_ps) - 1) *
				 ps);
		}
		break;
	case dss_rotation_0_degree:
		if (mirroring == 0) {
			*cropped_offset = (line_length * ps) *
				crop->top + (crop->left / vr_ps) * ps;
		} else {
			*cropped_offset = (line_length * ps) *
				crop->top + (crop->left / vr_ps) * ps +
				(line_length * (crop->height - 1) * ps);
		}
		break;
	default:
		*cropped_offset = (line_length * ps * crop->top) /
			vr_ps + (crop->left * ps) / vr_ps +
			((crop->width / vr_ps) - 1) * ps;
		break;
	}
#else
	/* :TODO: change v4l2 to send TSPtr as tiled addresses to DSS2 */
	addr = tiler_get_natural_addr(vout->queued_buf_addr[vout->cur_frm->i]);

	if (OMAP_DSS_COLOR_NV12 == vout->dss_mode) {
		*cropped_offset = tiler_stride(addr) * crop->top + crop->left;
		uv_addr = tiler_get_natural_addr(
			vout->queued_buf_uv_addr[vout->cur_frm->i]);
		/* :TODO: only allow even crops for NV12 */
		*cropped_uv_offset = tiler_stride(uv_addr) * (crop->top >> 1)
			+ (crop->left & ~1);
	} else {
		*cropped_offset =
			tiler_stride(addr) * crop->top + crop->left * ps;
	}
#endif
	v4l2_dbg(1, debug, &vout->vid_dev->v4l2_dev,
	"%s Offset:%x\n", __func__, *cropped_offset);
	return 0;
}

/* convert V4L2 pixel format to DSS pixel format */
static enum omap_color_mode video_mode_to_dss_mode(
			struct v4l2_pix_format *pix)
{

	switch (pix->pixelformat) {
#ifdef CONFIG_ARCH_OMAP4
	case V4L2_PIX_FMT_NV12:
		return OMAP_DSS_COLOR_NV12;
#endif
	case 0:
		break;
	case V4L2_PIX_FMT_YUYV:
		return OMAP_DSS_COLOR_YUV2;

	case V4L2_PIX_FMT_UYVY:
		return OMAP_DSS_COLOR_UYVY;

	case V4L2_PIX_FMT_RGB565:
		return OMAP_DSS_COLOR_RGB16;

	case V4L2_PIX_FMT_RGB24:
		return OMAP_DSS_COLOR_RGB24P;

#ifdef CONFIG_ARCH_OMAP4
	case V4L2_PIX_FMT_RGB32:
		return OMAP_DSS_COLOR_ARGB32;
#endif
	case V4L2_PIX_FMT_BGR32:
		return OMAP_DSS_COLOR_RGBX32;

	default:
		return -EINVAL;
	}
	return -EINVAL;
}

/* helper function: for NV12, returns uv buffer address given single buffer
 * for yuv - y buffer will still be in the input.
 * used only for non-TILER case
*/
u32 omapvid_get_uvbase_nv12(u32 paddr, int height, int width)
{
	u32 puv_addr = 0;

	puv_addr = (paddr + (height * width));
	return puv_addr;
}

/* Setup the overlay */
int omapvid_setup_overlay(struct omap_vout_device *vout,
		struct omap_overlay *ovl, int posx, int posy, int outw,
		int outh, u32 addr, u32 uv_addr)
{
	int r = 0;
	enum dss_rotation rotation;
	bool mirror;
	int cropheight, cropwidth, pixheight, pixwidth;
	struct omap_overlay_info info;

	if ((ovl->caps & OMAP_DSS_OVL_CAP_SCALE) == 0 &&
			(outw != vout->pix.width || outh != vout->pix.height)) {
		r = -EINVAL;
		goto err;
	}

#ifndef CONFIG_ARCH_OMAP4
	if (vout->pix.pixelformat == V4L2_PIX_FMT_RGB32) {
		/* TODO: OMAP4: check this ??*/
		vout->dss_mode = (vout->vid == OMAP_VIDEO1) ?
				 OMAP_DSS_COLOR_RGB24U : OMAP_DSS_COLOR_ARGB32;
	} else
#endif
		vout->dss_mode = video_mode_to_dss_mode(&vout->pix);

	if (vout->dss_mode == -EINVAL) {
		r = -EINVAL;
		goto err;
	}

	rotation = vout->rotation;
	mirror = vout->mirror;

	/* Setup the input plane parameters according to
	 * rotation value selected.
	 */
	if (rotate_90_or_270(vout)) {
		cropheight = vout->crop.width;
		cropwidth = vout->crop.height;
		pixheight = vout->pix.width;
		pixwidth = vout->pix.height;
	} else {
		cropheight = vout->crop.height;
		cropwidth = vout->crop.width;
		pixheight = vout->pix.height;
		pixwidth = vout->pix.width;
	}

	ovl->get_overlay_info(ovl, &info);
	if (addr)
		info.paddr = addr;
#ifdef CONFIG_ARCH_OMAP4
	if (OMAP_DSS_COLOR_NV12 == vout->dss_mode)
		info.p_uv_addr = uv_addr;
	else
		info.p_uv_addr = (u32) NULL;
#endif
	info.vaddr = NULL;
	info.width = cropwidth;
	info.height = cropheight;
	info.color_mode = vout->dss_mode;
	info.mirror = mirror;
	info.pos_x = posx;
	info.pos_y = posy;
	info.out_width = outw;
	info.out_height = outh;
	info.global_alpha = vout->win.global_alpha;
#ifdef CONFIG_ARCH_OMAP4
	info.rotation_type = OMAP_DSS_ROT_TILER;
	info.screen_width = pixwidth;
	info.rotation = vout->rotation;
#else
	if (!rotation_enabled(vout)) {
		info.rotation = 0;
		info.rotation_type = OMAP_DSS_ROT_DMA;
		info.screen_width = pixwidth;
	} else {
		info.rotation = vout->rotation;
		info.rotation_type = OMAP_DSS_ROT_VRFB;
		info.screen_width = 2048;
	}
#endif

	v4l2_dbg(1, debug, &vout->vid_dev->v4l2_dev,
	"%s info.enable=%d info.addr=%x info.width=%d\n info.height=%d "
	"info.color_mode=%d info.rotation=%d info.mirror=%d\n "
	"info.posx=%d info.posy=%d info.out_width = %d info.out_height=%d\n "
	"info.rotation_type=%d info.screen_width=%d\n", __func__, info.enabled,
	info.paddr, info.width, info.height, info.color_mode, info.rotation,
	info.mirror, info.pos_x, info.pos_y, info.out_width, info.out_height,
	info.rotation_type, info.screen_width);

#ifdef CONFIG_ARCH_OMAP4
	v4l2_dbg(1, debug, &vout->vid_dev->v4l2_dev, "info.puvaddr=%x\n",
			info.p_uv_addr);
#endif
	r = ovl->set_overlay_info(ovl, &info);
	if (r)
		goto err;

	return 0;
err:
	printk(KERN_WARNING VOUT_NAME "setup_overlay failed\n");
	return r;
}

/* Initialize the overlay structure */
int omapvid_init(struct omap_vout_device *vout, u32 addr, u32 uv_addr)
{
	int r = 0;
	struct omapvideo_info *ovid = &vout->vid_info;
	struct omap_overlay *ovl;
	int posx, posy;
	int outw, outh, temp, rotation;
	int i;
	struct v4l2_window *win;
	struct omap_video_timings *timing;

	win = &vout->win;
	rotation = vout->rotation;
	for (i = 0; i < ovid->num_overlays; i++) {
		ovl = ovid->overlays[i];
		if (!ovl->manager || !ovl->manager->device)
			return -EINVAL;

		timing = &ovl->manager->device->panel.timings;

		outw = win->w.width;
		outh = win->w.height;
		posx = win->w.left;
		posy = win->w.top;
		switch (rotation) {
		case dss_rotation_90_degree:
			/* Invert the height and width for 90
			 * and 270 degree rotation
			 */
			temp = outw;
			outw = outh;
			outh = temp;
#ifndef CONFIG_ARCH_OMAP4
			posy = (timing->y_res - win->w.width)-
				win->w.left;
			posx = win->w.top;
#endif
			break;

		case dss_rotation_180_degree:
#ifndef CONFIG_ARCH_OMAP4
			posx = (timing->x_res - win->w.width) -
				win->w.left;
			posy = (timing->y_res - win->w.height) -
				win->w.top;
#endif
			break;

		case dss_rotation_270_degree:
			temp = outw;
			outw = outh;
			outh = temp;
#ifndef CONFIG_ARCH_OMAP4
			posy = win->w.left;
			posx = (timing->x_res - win->w.height)
				- win->w.top;
#endif
			break;

		default:
			break;
		}

		r = omapvid_setup_overlay(vout, ovl, posx, posy, outw,
				outh, addr, uv_addr);
		if (r)
			goto err;
	}
	return 0;
err:
	printk(KERN_WARNING VOUT_NAME "apply_changes failed\n");
	return r;
}

/*  Apply the changes set the go bit of DSS */
int omapvid_apply_changes(struct omap_vout_device *vout)
{
	struct omapvideo_info *ovid = &vout->vid_info;
	struct omap_overlay *ovl;
	int i;

	for (i = 0; i < ovid->num_overlays; i++) {
		ovl = ovid->overlays[i];
		if (!ovl->manager || !ovl->manager->device)
			return -EINVAL;
		ovl->manager->apply(ovl->manager);
	}
	return 0;

}

/* Video buffer call backs */

/* Buffer setup function is called by videobuf layer when REQBUF ioctl is
 * called. This is used to setup buffers and return size and count of
 * buffers allocated. After the call to this buffer, videobuf layer will
 * setup buffer queue depending on the size and count of buffers
 */
static int omap_vout_buffer_setup(struct videobuf_queue *q, unsigned int *count,
			  unsigned int *size)
{
	struct omap_vout_device *vout = q->priv_data;
	int i;
#ifndef TILER_ALLOCATE_V4L2
	int startindex = 0, j;
	u32 phy_addr = 0, virt_addr = 0;
#endif
	if (!vout)
		return -EINVAL;

	if (V4L2_BUF_TYPE_VIDEO_OUTPUT != q->type)
		return -EINVAL;

#ifndef TILER_ALLOCATE_V4L2
#ifdef CONFIG_ARCH_OMAP4
	if (OMAP_VIDEO3 == vout->vid)
		startindex = video3_numbuffers;
	else
#endif
	startindex = (vout->vid == OMAP_VIDEO1) ?
		video1_numbuffers : video2_numbuffers;

	if (V4L2_MEMORY_MMAP == vout->memory && *count < startindex)
		*count = startindex;

#ifndef CONFIG_ARCH_OMAP4
	if ((rotation_enabled(vout))
			&& *count > 4)
		*count = 4;

	/* If rotation is enabled, allocate memory for VRFB space also */
	if (rotation_enabled(vout)) {
		if (omap_vout_vrfb_buffer_setup(vout, count, startindex))
			return -ENOMEM;
	}
#endif /* CONFIG_ARCH_OMAP4 */

	/* Now allocated the V4L2 buffers */
	*size = vout->buffer_size;
#ifdef CONFIG_ARCH_OMAP4
	if (OMAP_VIDEO3 == vout->vid)
		startindex = video3_numbuffers;
	else
#endif
		startindex = (vout->vid == OMAP_VIDEO1) ?
			video1_numbuffers : video2_numbuffers;
	for (i = startindex; i < *count; i++) {
		vout->buffer_size = *size;

		virt_addr = omap_vout_alloc_buffer(vout->buffer_size,
				&phy_addr);
		if (!virt_addr) {
			if (!rotation_enabled(vout))
				break;
			/* Free the VRFB buffers if no space for V4L2 buffers */
			for (j = i; j < *count; j++) {
				omap_vout_free_buffer(
					vout->smsshado_virt_addr[j],
					vout->smsshado_phy_addr[j],
					vout->smsshado_size);
				vout->smsshado_virt_addr[j] = 0;
				vout->smsshado_phy_addr[j] = 0;
			}
		}
		vout->buf_virt_addr[i] = virt_addr;
		vout->buf_phy_addr[i] = phy_addr;
	}
	*count = vout->buffer_allocated = i;

#else /* TILER_ALLOCATE_V4L2 */

	/* tiler_alloc_buf to be called here
	pre-requisites: rotation, format?
	based on that buffers will be allocated.
	*/
	/* Now allocated the V4L2 buffers */
	/* i is the block-width - either 4K or 8K, depending upon input width*/
	i = (vout->pix.width * vout->bpp +
		TILER_PAGE - 1) & ~(TILER_PAGE - 1);

	/* for NV12 format, buffer is height + height / 2*/
	if (OMAP_DSS_COLOR_NV12 == vout->dss_mode)
		*size = vout->buffer_size = (vout->pix.height * 3/2 * i);
	else
		*size = vout->buffer_size = (vout->pix.height * i);

	v4l2_dbg(1, debug, &vout->vid_dev->v4l2_dev,
			"\nheight=%d, size = %d, vout->buffer_sz=%d\n",
			vout->pix.height, *size, vout->buffer_size);
	if (omap_vout_tiler_buffer_setup(vout, count, 0, &vout->pix))
			return -ENOMEM;
#endif  /* TILER_ALLOCATE_V4L2 */

	if (V4L2_MEMORY_MMAP != vout->memory)
		return 0;

	return 0;
}

#ifndef TILER_ALLOCATE_V4L2
/* Free the V4L2 buffers additionally allocated than default
 * number of buffers and free all the VRFB buffers */
static void omap_vout_free_allbuffers(struct omap_vout_device *vout)
{
	int num_buffers = 0, i;

#ifdef CONFIG_ARCH_OMAP4
	if (OMAP_VIDEO3 == vout->vid)
		num_buffers = video3_numbuffers;
	else
#endif
		num_buffers = (vout->vid == OMAP_VIDEO1) ?
			video1_numbuffers : video2_numbuffers;
	for (i = num_buffers; i < vout->buffer_allocated; i++) {
		if (vout->buf_virt_addr[i]) {
			omap_vout_free_buffer(vout->buf_virt_addr[i],
				vout->buf_phy_addr[i], vout->buffer_size);
		}
		vout->buf_virt_addr[i] = 0;
		vout->buf_phy_addr[i] = 0;
	}
	/* Free the VRFB buffers only if they are allocated
	 * during reqbufs.  Don't free if init time allocated
	 */
	if (!vout->vrfb_static_allocation) {
		for (i = 0; i < 4; i++) {
			if (vout->smsshado_virt_addr[i]) {
				omap_vout_free_buffer(
						vout->smsshado_virt_addr[i],
						vout->smsshado_phy_addr[i],
						vout->smsshado_size);
				vout->smsshado_virt_addr[i] = 0;
				vout->smsshado_phy_addr[i] = 0;
			}
		}
	}
	vout->buffer_allocated = num_buffers;
}
#endif

/* This function will be called when VIDIOC_QBUF ioctl is called.
 * It prepare buffers before give out for the display. This function
 * user space virtual address into physical address if userptr memory
 * exchange mechanism is used. If rotation is enabled, it copies entire
 * buffer into VRFB memory space before giving it to the DSS.
 */
static int omap_vout_buffer_prepare(struct videobuf_queue *q,
			    struct videobuf_buffer *vb,
			    enum v4l2_field field)
{
	struct omap_vout_device *vout = q->priv_data;
	struct videobuf_dmabuf *dmabuf = NULL;

#ifndef CONFIG_ARCH_OMAP4
	u32 dest_frame_index = 0, src_element_index = 0;
	u32 dest_element_index = 0, src_frame_index = 0;
	u32 elem_count = 0, frame_count = 0, pixsize = 2;
	enum dss_rotation rotation;
	struct vid_vrfb_dma *tx;
#endif
	if (VIDEOBUF_NEEDS_INIT == vb->state) {
		vb->width = vout->pix.width;
		vb->height = vout->pix.height;
		vb->size = vb->width * vb->height * vout->bpp;
		vb->field = field;
	}
	vb->state = VIDEOBUF_PREPARED;

#ifndef TILER_ALLOCATE_V4L2
	/* if user pointer memory mechanism is used, get the physical
	 * address of the buffer
	 */
	if (V4L2_MEMORY_USERPTR == vb->memory) {
		if (0 == vb->baddr)
			return -EINVAL;
		/* Virtual address */
		/* priv points to struct videobuf_pci_sg_memory. But we went
		 * pointer to videobuf_dmabuf, which is member of
		 * videobuf_pci_sg_memory */
		dmabuf = videobuf_to_dma(q->bufs[vb->i]);
		dmabuf->vmalloc = (void *) vb->baddr;

		/* Physical address */
		dmabuf->bus_addr =
			(dma_addr_t) omap_vout_uservirt_to_phys(vb->baddr);
	}

	if (!rotation_enabled(vout)) {
		dmabuf = videobuf_to_dma(q->bufs[vb->i]);

		vout->queued_buf_addr[vb->i] = (u8 *) dmabuf->bus_addr;
		return 0;
	}
#ifndef CONFIG_ARCH_OMAP4
	dmabuf = videobuf_to_dma(q->bufs[vb->i]);
	/* If rotation is enabled, copy input buffer into VRFB
	 * memory space using DMA. We are copying input buffer
	 * into VRFB memory space of desired angle and DSS will
	 * read image VRFB memory for 0 degree angle
	 */
	pixsize = vout->bpp * vout->vrfb_bpp;
	/*
	 * DMA transfer in double index mode
	 */

	/* Frame index */
	dest_frame_index = ((MAX_PIXELS_PER_LINE * pixsize) -
			(vout->pix.width * vout->bpp)) + 1;

	/* Source and destination parameters */
	src_element_index = 0;
	src_frame_index = 0;
	dest_element_index = 1;
	/* Number of elements per frame */
	elem_count = vout->pix.width * vout->bpp;
	frame_count = vout->pix.height;
	tx = &vout->vrfb_dma_tx;
	tx->tx_status = 0;
	omap_set_dma_transfer_params(tx->dma_ch, OMAP_DMA_DATA_TYPE_S32,
			(elem_count / 4), frame_count, OMAP_DMA_SYNC_ELEMENT,
			tx->dev_id, 0x0);
	/* src_port required only for OMAP1 */
	omap_set_dma_src_params(tx->dma_ch, 0, OMAP_DMA_AMODE_POST_INC,
			dmabuf->bus_addr, src_element_index, src_frame_index);
	/*set dma source burst mode for VRFB */
	omap_set_dma_src_burst_mode(tx->dma_ch, OMAP_DMA_DATA_BURST_16);
	rotation = calc_rotation(vout);

	/* dest_port required only for OMAP1 */
	omap_set_dma_dest_params(tx->dma_ch, 0, OMAP_DMA_AMODE_DOUBLE_IDX,
			vout->vrfb_context[vb->i].paddr[0], dest_element_index,
			dest_frame_index);
	/*set dma dest burst mode for VRFB */
	omap_set_dma_dest_burst_mode(tx->dma_ch, OMAP_DMA_DATA_BURST_16);
	omap_dma_set_global_params(DMA_DEFAULT_ARB_RATE, 0x20, 0);

	omap_start_dma(tx->dma_ch);
	interruptible_sleep_on_timeout(&tx->wait, VRFB_TX_TIMEOUT);

	if (tx->tx_status == 0) {
		omap_stop_dma(tx->dma_ch);
		return -EINVAL;
	}
	/* Store buffers physical address into an array. Addresses
	 * from this array will be used to configure DSS */
	vout->queued_buf_addr[vb->i] = (u8 *)
				vout->vrfb_context[vb->i].paddr[rotation];
#endif
#else /* TILER to be used */

	/* Here, we need to use the physical addresses given by Tiler:
	*/
	dmabuf = videobuf_to_dma(q->bufs[vb->i]);
	vout->queued_buf_addr[vb->i] = (u8 *) dmabuf->bus_addr;
	vout->queued_buf_uv_addr[vb->i] = (u8 *) dmabuf->vmalloc;

#endif
	return 0;
}

/* Buffer queue funtion will be called from the videobuf layer when _QBUF
 * ioctl is called. It is used to enqueue buffer, which is ready to be
 * displayed. */
static void omap_vout_buffer_queue(struct videobuf_queue *q,
			  struct videobuf_buffer *vb)
{
	struct omap_vout_device *vout = q->priv_data;

	/* Driver is also maintainig a queue. So enqueue buffer in the driver
	 * queue */
	list_add_tail(&vb->queue, &vout->dma_queue);

	vb->state = VIDEOBUF_QUEUED;
}

/* Buffer release function is called from videobuf layer to release buffer
 * which are already allocated */
static void omap_vout_buffer_release(struct videobuf_queue *q,
			    struct videobuf_buffer *vb)
{
	struct omap_vout_device *vout = q->priv_data;

	vb->state = VIDEOBUF_NEEDS_INIT;

	if (V4L2_MEMORY_MMAP != vout->memory)
		return;
}

/*
 *  File operations
 */
static void omap_vout_vm_open(struct vm_area_struct *vma)
{
	struct omap_vout_device *vout = vma->vm_private_data;

	v4l2_dbg(1, debug, &vout->vid_dev->v4l2_dev,
	"vm_open [vma=%08lx-%08lx]\n", vma->vm_start, vma->vm_end);
	vout->mmap_count++;
}

static void omap_vout_vm_close(struct vm_area_struct *vma)
{
	struct omap_vout_device *vout = vma->vm_private_data;

	v4l2_dbg(1, debug, &vout->vid_dev->v4l2_dev,
	"vm_close [vma=%08lx-%08lx]\n", vma->vm_start, vma->vm_end);
	vout->mmap_count--;
}

static struct vm_operations_struct omap_vout_vm_ops = {
	.open = omap_vout_vm_open,
	.close = omap_vout_vm_close,
};

static int omap_vout_mmap(struct file *file, struct vm_area_struct *vma)
{
	struct omap_vout_device *vout = file->private_data;
	struct videobuf_queue *q = &vout->vbq;
#ifndef TILER_ALLOCATE_V4L2
	unsigned long size = (vma->vm_end - vma->vm_start);
	unsigned long start = vma->vm_start;
	struct page *cpage;
#endif
	int i;
	void *pos;
	struct videobuf_dmabuf *dmabuf = NULL;

	int j = 0, k = 0, m = 0, p = 0, m_increment = 0;

	v4l2_dbg(1, debug, &vout->vid_dev->v4l2_dev,
		" %s pgoff=0x%lx, start=0x%lx, end=0x%lx\n", __func__,
		vma->vm_pgoff, vma->vm_start, vma->vm_end);

	/* look for the buffer to map */
	for (i = 0; i < VIDEO_MAX_FRAME; i++) {
		if (NULL == q->bufs[i])
			continue;
		if (V4L2_MEMORY_MMAP != q->bufs[i]->memory)
			continue;
		if (q->bufs[i]->boff == (vma->vm_pgoff << PAGE_SHIFT))
			break;
	}

	if (VIDEO_MAX_FRAME == i) {
		v4l2_dbg(1, debug, &vout->vid_dev->v4l2_dev,
		"offset invalid [offset=0x%lx]\n",
			(vma->vm_pgoff << PAGE_SHIFT));
		return -EINVAL;
	}
	q->bufs[i]->baddr = vma->vm_start;

	vma->vm_flags |= VM_RESERVED;
	vma->vm_page_prot = pgprot_writecombine(vma->vm_page_prot);
	vma->vm_ops = &omap_vout_vm_ops;
	vma->vm_private_data = (void *) vout;
	dmabuf = videobuf_to_dma(q->bufs[i]);

	pos = (void *)(dmabuf->bus_addr);
#ifndef TILER_ALLOCATE_V4L2
	while (size > 0) {
		cpage = pfn_to_page(((unsigned int) pos) >> PAGE_SHIFT);
		if (vm_insert_page(vma, start, cpage)) {
			printk(KERN_ERR "vout_mmap: Failed to insert bus_addr"
							"page to VMA \n");
			return -EAGAIN;
			}
		start += PAGE_SIZE;
		pos += PAGE_SIZE;
		size -= PAGE_SIZE;
	}
#else /* Tiler remapping */
	pos = dmabuf->bus_addr;
	/* get line width */
	/* for NV12, Y buffer is 1bpp*/
	if (OMAP_DSS_COLOR_NV12 == vout->dss_mode) {
		p = (vout->pix.width +
			TILER_PAGE - 1) & ~(TILER_PAGE - 1);
		m_increment = 64 * TILER_WIDTH;
	} else {
		p = (vout->pix.width * vout->bpp +
			TILER_PAGE - 1) & ~(TILER_PAGE - 1);

		if (vout->bpp > 1)
			m_increment = 2*64*TILER_WIDTH;
		else
			m_increment = 64 * TILER_WIDTH;
	}

	for (j = 0; j < vout->pix.height; j++) {
		/* map each page of the line */
	#if 0
		if (0)
			printk(KERN_NOTICE
				"Y buffer %s::%s():%d: vm_start+%d = 0x%lx,"
				"dma->vmalloc+%d = 0x%lx, w=0x%x\n",
				__FILE__, __func__, __LINE__,
				k, vma->vm_start + k, m,
				(pos + m), p);
	#endif
		vma->vm_pgoff =
			((unsigned long)pos + m) >> PAGE_SHIFT;

		if (remap_pfn_range(vma, vma->vm_start + k,
			((unsigned long)pos + m) >> PAGE_SHIFT,
			p, vma->vm_page_prot))
				return -EAGAIN;
		k += p;
		m += m_increment;
	}
	m = 0;

	/* UV Buffer in case of NV12 format */
	if (OMAP_DSS_COLOR_NV12 == vout->dss_mode) {
		pos = dmabuf->vmalloc;
		/* UV buffer is 2 bpp, but half size, so p remains */
		m_increment = 2*64*TILER_WIDTH;

		/* UV buffer is height / 2*/
		for (j = 0; j < vout->pix.height / 2; j++) {
			/* map each page of the line */
		#if 0
			if (0)
				printk(KERN_NOTICE
				"UV buffer %s::%s():%d: vm_start+%d = 0x%lx,"
				"dma->vmalloc+%d = 0x%lx, w=0x%x\n",
				__FILE__, __func__, __LINE__,
				k, vma->vm_start + k, m,
				(pos + m), p);
		#endif
			vma->vm_pgoff =
				((unsigned long)pos + m) >> PAGE_SHIFT;

			if (remap_pfn_range(vma, vma->vm_start + k,
				((unsigned long)pos + m) >> PAGE_SHIFT,
				p, vma->vm_page_prot))
				return -EAGAIN;
			k += p;
			m += m_increment;
		}
	}

#endif
	vma->vm_flags &= ~VM_IO; /* using shared anonymous pages */
	vout->mmap_count++;
	v4l2_dbg(1, debug, &vout->vid_dev->v4l2_dev, "Exiting %s\n", __func__);
	return 0;
}

static int omap_vout_release(struct file *file)
{

	struct omap_vout_device *vout = file->private_data;
	struct videobuf_queue *q;
	unsigned int t;
	struct omapvideo_info *ovid;
	unsigned int r;

	v4l2_dbg(1, debug, &vout->vid_dev->v4l2_dev, "Entering %s\n", __func__);
	ovid = &vout->vid_info;

	if (!vout)
		return 0;
	q = &vout->vbq;

	/* Disable all the overlay managers connected with this interface */
	for (t = 0; t < ovid->num_overlays; t++) {
			struct omap_overlay *ovl = ovid->overlays[t];
			if (ovl->manager && ovl->manager->device) {
				struct omap_overlay_info info;
				ovl->get_overlay_info(ovl, &info);
				info.enabled = 0;
				ovl->set_overlay_info(ovl, &info);
			}

		}
	/* Turn off the pipeline */
	r = omapvid_apply_changes(vout);
	if (r)
		printk(KERN_WARNING VOUT_NAME "Unable to apply changes\n");

	/* Free all buffers */

#ifndef TILER_ALLOCATE_V4L2
	omap_vout_free_allbuffers(vout);
#else
	omap_vout_free_tiler_buffers(vout);
#endif

	videobuf_mmap_free(q);

	/* Even if apply changes fails we should continue
	   freeing allocated memeory */
	if (vout->streaming) {
		u32 mask = 0;

		mask = DISPC_IRQ_VSYNC | DISPC_IRQ_EVSYNC_EVEN |
			DISPC_IRQ_EVSYNC_ODD | DISPC_IRQ_FRAMEDONE |
			DISPC_IRQ_FRAMEDONE2;

		omap_dispc_unregister_isr(omap_vout_isr, vout, mask);
		vout->streaming = 0;

		videobuf_streamoff(q);
		videobuf_queue_cancel(q);

	}

	if (vout->mmap_count != 0)
		vout->mmap_count = 0;

	vout->opened -= 1;
	file->private_data = NULL;

	if (vout->buffer_allocated)
		videobuf_mmap_free(q);
	v4l2_dbg(1, debug, &vout->vid_dev->v4l2_dev, "Exiting %s\n", __func__);
	return r;
}

static int omap_vout_open(struct file *file)
{
	struct omap_vout_device *vout = NULL;
	struct videobuf_queue *q;

	vout = video_drvdata(file);
	v4l2_dbg(1, debug, &vout->vid_dev->v4l2_dev, "Entering %s\n", __func__);

	if (vout == NULL)
		return -ENODEV;

	/* for now, we only support single open */
	if (vout->opened)
		return -EBUSY;

	vout->opened += 1;

	file->private_data = vout;
	vout->type = V4L2_BUF_TYPE_VIDEO_OUTPUT;

	q = &vout->vbq;
	video_vbq_ops.buf_setup = omap_vout_buffer_setup;
	video_vbq_ops.buf_prepare = omap_vout_buffer_prepare;
	video_vbq_ops.buf_release = omap_vout_buffer_release;
	video_vbq_ops.buf_queue = omap_vout_buffer_queue;
	spin_lock_init(&vout->vbq_lock);

	videobuf_queue_sg_init(q, &video_vbq_ops, NULL, &vout->vbq_lock,
			       vout->type, V4L2_FIELD_NONE, sizeof
			       (struct videobuf_buffer), vout);
	v4l2_dbg(1, debug, &vout->vid_dev->v4l2_dev, "Exiting %s\n", __func__);
	return 0;
}

/* V4L2 ioctls */
static int vidioc_querycap(struct file *file, void *fh,
		struct v4l2_capability *cap)
{
	struct omap_vout_device *vout = fh;

	strlcpy(cap->driver, VOUT_NAME,
		sizeof(cap->driver));
	strlcpy(cap->card, vout->vfd->name, sizeof(cap->card));
	cap->bus_info[0] = '\0';
	cap->capabilities = V4L2_CAP_STREAMING | V4L2_CAP_VIDEO_OUTPUT;
	return 0;
}

static int vidioc_enum_fmt_vid_out(struct file *file, void *fh,
			struct v4l2_fmtdesc *fmt)
{
	int index = fmt->index;
	enum v4l2_buf_type type = fmt->type;

	fmt->index = index;
	fmt->type = type;
	if (index >= NUM_OUTPUT_FORMATS)
		return -EINVAL;

	fmt->flags = omap_formats[index].flags;
	strlcpy(fmt->description, omap_formats[index].description,
			sizeof(fmt->description));
	fmt->pixelformat = omap_formats[index].pixelformat;
	return 0;
}

static int vidioc_g_fmt_vid_out(struct file *file, void *fh,
			struct v4l2_format *f)
{
	struct omap_vout_device *vout = fh;

	f->fmt.pix = vout->pix;
	return 0;

}

static int vidioc_try_fmt_vid_out(struct file *file, void *fh,
			struct v4l2_format *f)
{
	struct omap_vout_device *vout = fh;
	struct omapvideo_info *ovid;
	struct omap_overlay *ovl;
	struct omap_video_timings *timing;

	if (vout->streaming)
		return -EBUSY;

	ovid = &vout->vid_info;
	ovl = ovid->overlays[0];

	if (!ovl->manager || !ovl->manager->device)
		return -EINVAL;
	/* get the display device attached to the overlay */
	timing = &ovl->manager->device->panel.timings;

	vout->fbuf.fmt.height = timing->y_res;
	vout->fbuf.fmt.width = timing->x_res;

	omap_vout_try_format(&f->fmt.pix);
	return 0;
}

static int vidioc_s_fmt_vid_out(struct file *file, void *fh,
			struct v4l2_format *f)
{
	struct omap_vout_device *vout = fh;
	int bpp;
	int r;
	struct omapvideo_info *ovid;
	struct omap_overlay *ovl;
	struct omap_video_timings *timing;

	if (vout->streaming)
		return -EBUSY;

	mutex_lock(&vout->lock);

	ovid = &vout->vid_info;
	ovl = ovid->overlays[0];

	/* get the display device attached to the overlay */
	if (!ovl->manager || !ovl->manager->device) {
		mutex_unlock(&vout->lock);
		return -EINVAL;
	}
	timing = &ovl->manager->device->panel.timings;

/* TODO: check if TILER ADAPTATION is needed here. */
	/* We dont support RGB24-packed mode if vrfb rotation
	 * is enabled*/
	if ((rotation_enabled(vout)) &&
			f->fmt.pix.pixelformat == V4L2_PIX_FMT_RGB24) {
		mutex_unlock(&vout->lock);
		return -EINVAL;
	}

	/* get the framebuffer parameters */

#ifndef CONFIG_ARCH_OMAP4
	if (rotate_90_or_270(vout)) {
		vout->fbuf.fmt.height = timing->x_res;
		vout->fbuf.fmt.width = timing->y_res;
	} else {
#endif
		vout->fbuf.fmt.height = timing->y_res;
		vout->fbuf.fmt.width = timing->x_res;
#ifndef CONFIG_ARCH_OMAP4
	}
#endif
	/* change to samller size is OK */

	bpp = omap_vout_try_format(&f->fmt.pix);
	if (V4L2_PIX_FMT_NV12 == f->fmt.pix.pixelformat)
		f->fmt.pix.sizeimage = f->fmt.pix.width *
					f->fmt.pix.height * 3/2;
	else
		f->fmt.pix.sizeimage = f->fmt.pix.width *
					f->fmt.pix.height * bpp;

	/* try & set the new output format */
	vout->bpp = bpp;
	vout->pix = f->fmt.pix;
	vout->vrfb_bpp = 1;

	/* If YUYV then vrfb bpp is 2, for  others its 1 */
	if (V4L2_PIX_FMT_YUYV == vout->pix.pixelformat ||
		V4L2_PIX_FMT_UYVY == vout->pix.pixelformat)
		vout->vrfb_bpp = 2;

	/* set default crop and win */
	omap_vout_new_format(&vout->pix, &vout->fbuf, &vout->crop, &vout->win);

	/* Save the changes in the overlay strcuture */
	r = omapvid_init(vout, 0, 0);
	if (r) {
		printk(KERN_ERR VOUT_NAME "failed to change mode\n");
		mutex_unlock(&vout->lock);
		return -EINVAL;
	}
	mutex_unlock(&vout->lock);
	return 0;
}

static int vidioc_try_fmt_vid_overlay(struct file *file, void *fh,
			struct v4l2_format *f)
{
	int err = -EINVAL;
	struct omap_vout_device *vout = fh;
	struct v4l2_window *win = &f->fmt.win;

	err = omap_vout_try_window(&vout->fbuf, win);

	if (err)
		return err;

	if (vout->vid == OMAP_VIDEO1)
		win->global_alpha = 255;
	else
		win->global_alpha = f->fmt.win.global_alpha;

	return 0;
}

static int vidioc_s_fmt_vid_overlay(struct file *file, void *fh,
			struct v4l2_format *f)
{
	struct omap_vout_device *vout = fh;
	int err = -EINVAL;
	struct omap_overlay *ovl;
	struct omapvideo_info *ovid;
	struct v4l2_window *win = &f->fmt.win;

	mutex_lock(&vout->lock);
	ovid = &vout->vid_info;
	ovl = ovid->overlays[0];

	err = omap_vout_new_window(&vout->crop, &vout->win, &vout->fbuf, win);
	if (err) {
		mutex_unlock(&vout->lock);
		return err;
	}
	/* Video1 plane does not support global alpha */
	if (ovl->id == OMAP_DSS_VIDEO1)
		vout->win.global_alpha = 255;
	else
		vout->win.global_alpha = f->fmt.win.global_alpha;

	vout->win.chromakey = f->fmt.win.chromakey;
	mutex_unlock(&vout->lock);
	return 0;
}

static int vidioc_enum_fmt_vid_overlay(struct file *file, void *fh,
			struct v4l2_fmtdesc *fmt)
{
	int index = fmt->index;
	enum v4l2_buf_type type = fmt->type;

	fmt->index = index;
	fmt->type = type;
	if (index >= NUM_OUTPUT_FORMATS)
		return -EINVAL;

	fmt->flags = omap_formats[index].flags;
	strlcpy(fmt->description, omap_formats[index].description,
		sizeof(fmt->description));
	fmt->pixelformat = omap_formats[index].pixelformat;
	return 0;
}

static int vidioc_g_fmt_vid_overlay(struct file *file, void *fh,
			struct v4l2_format *f)
{
	struct omap_vout_device *vout = fh;
	struct omap_overlay *ovl;
	struct omapvideo_info *ovid;
	struct omap_overlay_manager_info info;
	struct v4l2_window *win = &f->fmt.win;
	u32 key_value =  0;

	ovid = &vout->vid_info;
	ovl = ovid->overlays[0];

	win->w = vout->win.w;
	win->field = vout->win.field;
	win->global_alpha = vout->win.global_alpha;

	if (ovl->manager && ovl->manager->get_manager_info) {
		ovl->manager->get_manager_info(ovl->manager, &info);
		key_value = info.trans_key;
	}
	win->chromakey = key_value;
	return 0;
}

static int vidioc_cropcap(struct file *file, void *fh,
			struct v4l2_cropcap *cropcap)
{
	struct omap_vout_device *vout = fh;
	enum v4l2_buf_type type = cropcap->type;
	struct v4l2_pix_format *pix = &vout->pix;

	cropcap->type = type;
	if (type != V4L2_BUF_TYPE_VIDEO_OUTPUT)
		return -EINVAL;

	/* Width and height are always even */
	cropcap->bounds.width = pix->width & ~1;
	cropcap->bounds.height = pix->height & ~1;

	omap_vout_default_crop(&vout->pix, &vout->fbuf, &cropcap->defrect);
	cropcap->pixelaspect.numerator = 1;
	cropcap->pixelaspect.denominator = 1;
	return 0;
}

static int vidioc_g_crop(struct file *file, void *fh,
	struct v4l2_crop *crop)
{
	struct omap_vout_device *vout = fh;

	if (crop->type != V4L2_BUF_TYPE_VIDEO_OUTPUT)
		return -EINVAL;
	crop->c = vout->crop;
	return 0;
}

static int vidioc_s_crop(struct file *file, void *fh,
			struct v4l2_crop *crop)
{
	struct omap_vout_device *vout = fh;
	int err = -EINVAL;
	struct omapvideo_info *ovid;
	struct omap_overlay *ovl;
	struct omap_video_timings *timing;

	if (vout->streaming)
		return -EBUSY;

	mutex_lock(&vout->lock);
	ovid = &vout->vid_info;
	ovl = ovid->overlays[0];

	if (!ovl->manager || !ovl->manager->device) {
		mutex_unlock(&vout->lock);
		return -EINVAL;
	}
	/* get the display device attached to the overlay */
	timing = &ovl->manager->device->panel.timings;

	if (rotate_90_or_270(vout)) {
		vout->fbuf.fmt.height = timing->x_res;
		vout->fbuf.fmt.width = timing->y_res;
	} else {
		vout->fbuf.fmt.height = timing->y_res;
		vout->fbuf.fmt.width = timing->x_res;
	}

	if (crop->type == V4L2_BUF_TYPE_VIDEO_OUTPUT) {
		err = omap_vout_new_crop(&vout->pix, &vout->crop, &vout->win,
			&vout->fbuf, &crop->c);
		mutex_unlock(&vout->lock);
		return err;
	} else {
		mutex_unlock(&vout->lock);
		return -EINVAL;
	}
}

static int vidioc_queryctrl(struct file *file, void *fh,
		struct v4l2_queryctrl *ctrl)
{
	switch (ctrl->id) {
	case V4L2_CID_ROTATE:
		v4l2_ctrl_query_fill(ctrl, 0, 270, 90, 0);
		break;
	case V4L2_CID_BG_COLOR:
		v4l2_ctrl_query_fill(ctrl, 0, 0xFFFFFF, 1, 0);
		break;
	case V4L2_CID_VFLIP:
		v4l2_ctrl_query_fill(ctrl, 0, 1, 1, 0);
	default:
		ctrl->name[0] = '\0';
		return -EINVAL;
	}
	return 0;
}

static int vidioc_g_ctrl(struct file *file, void *fh, struct v4l2_control *ctrl)
{
	struct omap_vout_device *vout = fh;

	switch (ctrl->id) {
	case V4L2_CID_ROTATE:
		ctrl->value = vout->control[0].value;
		return 0;
	case V4L2_CID_BG_COLOR:
	{
		struct omap_overlay_manager_info info;
		struct omap_overlay *ovl;
		ovl = vout->vid_info.overlays[0];

		if (!ovl->manager || !ovl->manager->get_manager_info)
			return -EINVAL;

		ovl->manager->get_manager_info(ovl->manager, &info);
		ctrl->value = info.default_color;
		return 0;
	}

	case V4L2_CID_VFLIP:
		ctrl->value = vout->control[2].value;
		return 0;
	default:
		return -EINVAL;
	}
}

static int vidioc_s_ctrl(struct file *file, void *fh, struct v4l2_control *a)
{
	struct omap_vout_device *vout = fh;

	switch (a->id) {
	case V4L2_CID_ROTATE:
	{
		int rotation = a->value;

		mutex_lock(&vout->lock);

		if (rotation &&
			vout->pix.pixelformat == V4L2_PIX_FMT_RGB24) {
			mutex_unlock(&vout->lock);
			return -EINVAL;
		}

		if ((v4l2_rot_to_dss_rot(rotation, &vout->rotation,
				vout->mirror))) {
			mutex_unlock(&vout->lock);
			return -EINVAL;
		}

		vout->control[0].value = rotation;
		mutex_unlock(&vout->lock);
		return 0;
	}
	case V4L2_CID_BG_COLOR:
	{
		unsigned int  color = a->value;
		struct omap_overlay_manager_info info;
		struct omap_overlay *ovl;
		ovl = vout->vid_info.overlays[0];

		mutex_lock(&vout->lock);
		if (!ovl->manager || !ovl->manager->get_manager_info) {
			mutex_unlock(&vout->lock);
			return -EINVAL;
		}

		ovl->manager->get_manager_info(ovl->manager, &info);
		info.default_color = color;
		if (ovl->manager->set_manager_info(ovl->manager, &info)) {
			mutex_unlock(&vout->lock);
			return -EINVAL;
		}

		vout->control[1].value = color;
		mutex_unlock(&vout->lock);
		return 0;
	}
	case V4L2_CID_VFLIP:
	{
		unsigned int  mirror = a->value;
		struct omapvideo_info *ovid;
		struct omap_overlay *ovl;
		ovid = &vout->vid_info;
		ovl = ovid->overlays[0];

		mutex_lock(&vout->lock);

		if (mirror  && vout->pix.pixelformat == V4L2_PIX_FMT_RGB24) {
			mutex_unlock(&vout->lock);
			return -EINVAL;
		}
		vout->mirror = mirror;
		vout->control[2].value = mirror;
		mutex_unlock(&vout->lock);
		return 0;
	}

	default:
		return -EINVAL;
	}

}

static int vidioc_reqbufs(struct file *file, void *fh,
			struct v4l2_requestbuffers *req)
{
	struct omap_vout_device *vout = fh;
	struct videobuf_queue *q = &vout->vbq;
	unsigned int i;
#ifndef TILER_ALLOCATE_V4L2
	unsigned int num_buffers = 0;
#endif
	int ret = 0;
	struct videobuf_dmabuf *dmabuf = NULL;

	v4l2_dbg(1, debug, &vout->vid_dev->v4l2_dev, "entered REQbuf: \n");

	if ((req->type != V4L2_BUF_TYPE_VIDEO_OUTPUT) || (req->count < 0))
		return -EINVAL;
	/* if memory is not mmp or userptr
	   return error */
	if ((V4L2_MEMORY_MMAP != req->memory) &&
		(V4L2_MEMORY_USERPTR != req->memory))
		return -EINVAL;

	mutex_lock(&vout->lock);
	/* Cannot be requested when streaming is on */
	if (vout->streaming) {
		mutex_unlock(&vout->lock);
		return -EBUSY;
	}

	/* If buffers are already allocated free them */
	if (q->bufs[0] && (V4L2_MEMORY_MMAP == q->bufs[0]->memory)) {
		if (vout->mmap_count) {
			mutex_unlock(&vout->lock);
			return -EBUSY;
		}

#ifndef TILER_ALLOCATE_V4L2
#ifdef CONFIG_ARCH_OMAP4
		if (OMAP_VIDEO3 == vout->vid)
			num_buffers = video3_numbuffers;
		else
#endif
			num_buffers = (vout->vid == OMAP_VIDEO1) ?
				video1_numbuffers : video2_numbuffers;

		for (i = num_buffers; i < vout->buffer_allocated; i++) {
			dmabuf = videobuf_to_dma(q->bufs[i]);
			omap_vout_free_buffer((u32)dmabuf->vmalloc,
				dmabuf->bus_addr, vout->buffer_size);
			vout->buf_virt_addr[i] = 0;
			vout->buf_phy_addr[i] = 0;
		}
		vout->buffer_allocated = num_buffers;
#else  /* TILER_ALLOCATE_V4L2*/
		omap_vout_tiler_buffer_free(vout, vout->buffer_allocated, 0);
		vout->buffer_allocated = 0;

#endif /* TILER_ALLOCATE_V4L2*/
	videobuf_mmap_free(q);


	} else if (q->bufs[0] && (V4L2_MEMORY_USERPTR == q->bufs[0]->memory)) {
		if (vout->buffer_allocated) {
			videobuf_mmap_free(q);
			for (i = 0; i < vout->buffer_allocated; i++) {
				kfree(q->bufs[i]);
				q->bufs[i] = NULL;
			}
			vout->buffer_allocated = 0;
		}
	}
	/*store the memory type in data structure */
	vout->memory = req->memory;

	INIT_LIST_HEAD(&vout->dma_queue);

	/* call videobuf_reqbufs api */
	ret = videobuf_reqbufs(q, req);
	if (ret < 0) {
		mutex_unlock(&vout->lock);
		return ret;
	}

	vout->buffer_allocated = req->count;
	for (i = 0; i < req->count; i++) {
		dmabuf = videobuf_to_dma(q->bufs[i]);
#ifdef CONFIG_ARCH_OMAP4
		if (V4L2_PIX_FMT_NV12 == vout->pix.pixelformat) {
#ifndef TILER_ALLOCATE_V4L2
		dmabuf->vmalloc = (void *) omapvid_get_uvbase_nv12(
							vout->buf_phy_addr[i],
							vout->pix.height,
							vout->pix.width);
#else
		dmabuf->vmalloc = (void *) vout->buf_phy_uv_addr[i];
#endif /* TILER_ALLOCATE_V4L2 */
		} else
		dmabuf->vmalloc = NULL;
#else
		dmabuf->vmalloc = (void *) vout->buf_virt_addr[i];
#endif
		dmabuf->bus_addr = (dma_addr_t) vout->buf_phy_addr[i];
		dmabuf->sglen = 1;
	}
	mutex_unlock(&vout->lock);
	return 0;
}

static int vidioc_querybuf(struct file *file, void *fh,
			struct v4l2_buffer *b)
{
	struct omap_vout_device *vout = fh;

	return videobuf_querybuf(&vout->vbq, b);
}

static int vidioc_qbuf(struct file *file, void *fh,
			struct v4l2_buffer *buffer)
{
	struct omap_vout_device *vout = fh;
	struct videobuf_queue *q = &vout->vbq;
	int ret = 0;

	v4l2_dbg(1, debug, &vout->vid_dev->v4l2_dev,
		"entered qbuf: buffer address: %x \n", (unsigned int) buffer);

	if ((V4L2_BUF_TYPE_VIDEO_OUTPUT != buffer->type) ||
			(buffer->index >= vout->buffer_allocated) ||

			(q->bufs[buffer->index]->memory != buffer->memory)) {
		return -EINVAL;
	}
	if (V4L2_MEMORY_USERPTR == buffer->memory) {
		if ((buffer->length < vout->pix.sizeimage) ||
			(0 == buffer->m.userptr)) {
			return -EINVAL;
		}
	}

#ifndef CONFIG_ARCH_OMAP4
	if ((rotation_enabled(vout)) &&
			vout->vrfb_dma_tx.req_status == DMA_CHAN_NOT_ALLOTED) {
		printk(KERN_WARNING VOUT_NAME
				"DMA Channel not allocated for Rotation\n");
		return -EINVAL;
	}
#endif
	ret = videobuf_qbuf(q, buffer);
	return ret;
}

static int vidioc_dqbuf(struct file *file, void *fh,
			struct v4l2_buffer *b)
{
	struct omap_vout_device *vout = fh;
	struct videobuf_queue *q = &vout->vbq;
	int ret = 0;

	v4l2_dbg(1, debug, &vout->vid_dev->v4l2_dev,
		"entered DQbuf: buffer address: %x \n", (unsigned int) b);

	if (!vout->streaming)
		return -EINVAL;

	if (file->f_flags & O_NONBLOCK)
		/* Call videobuf_dqbuf for non blocking mode */
		ret = videobuf_dqbuf(q, (struct v4l2_buffer *)b, 1);
	else
		/* Call videobuf_dqbuf for  blocking mode */
		ret = videobuf_dqbuf(q, (struct v4l2_buffer *)b, 0);
	return ret;
}

static int vidioc_streamon(struct file *file, void *fh,
			enum v4l2_buf_type i)
{
	struct omap_vout_device *vout = fh;
	struct videobuf_queue *q = &vout->vbq;
	u32 addr = 0, uv_addr = 0;
	int r = 0;
	int t;
	struct omapvideo_info *ovid = &vout->vid_info;
	u32 mask = 0;

	mutex_lock(&vout->lock);

	if (vout->streaming) {
		mutex_unlock(&vout->lock);
		return -EBUSY;
	}

	r = videobuf_streamon(q);
	if (r < 0) {
		mutex_unlock(&vout->lock);
		return r;
	}

	if (list_empty(&vout->dma_queue)) {
		mutex_unlock(&vout->lock);
		return -EIO;
	}
	/* Get the next frame from the buffer queue */
	vout->next_frm = vout->cur_frm = list_entry(vout->dma_queue.next,
				struct videobuf_buffer, queue);
	/* Remove buffer from the buffer queue */
	list_del(&vout->cur_frm->queue);
	/* Mark state of the current frame to active */
	vout->cur_frm->state = VIDEOBUF_ACTIVE;
	/* Initialize field_id and started member */
	vout->field_id = 0;

	/* set flag here. Next QBUF will start DMA */
	vout->streaming = 1;

	vout->first_int = 1;

	if (omap_vout_calculate_offset(vout)) {
		mutex_unlock(&vout->lock);
		return -EINVAL;
	}
	addr = (unsigned long) vout->queued_buf_addr[vout->cur_frm->i]
		+ vout->cropped_offset;
#ifdef CONFIG_ARCH_OMAP4
	uv_addr = (unsigned long) vout->queued_buf_uv_addr[vout->cur_frm->i] +
		vout->cropped_uv_offset;
#endif

	mask = DISPC_IRQ_VSYNC | DISPC_IRQ_EVSYNC_EVEN |
			DISPC_IRQ_EVSYNC_ODD | DISPC_IRQ_FRAMEDONE |
			DISPC_IRQ_FRAMEDONE2;

	omap_dispc_register_isr(omap_vout_isr, vout, mask);

	for (t = 0; t < ovid->num_overlays; t++) {
		struct omap_overlay *ovl = ovid->overlays[t];
		if (ovl->manager && ovl->manager->device) {
			struct omap_overlay_info info;
			ovl->get_overlay_info(ovl, &info);
			info.enabled = 1;
			info.paddr = addr;
			info.p_uv_addr = uv_addr;
			if (ovl->set_overlay_info(ovl, &info))
				return -EINVAL;
		}
	}

	/* First save the configuration in ovelray structure */
	r = omapvid_init(vout, addr, uv_addr);
	if (r)
		printk(KERN_ERR VOUT_NAME "failed to set overlay info\n");
	/* Enable the pipeline and set the Go bit */
	r = omapvid_apply_changes(vout);
	if (r)
		printk(KERN_ERR VOUT_NAME "failed to change mode\n");

	mutex_unlock(&vout->lock);
	return r;
}

static int vidioc_streamoff(struct file *file, void *fh,
			enum v4l2_buf_type i)
{
	struct omap_vout_device *vout = fh;
	int t, r = 0;
	struct omapvideo_info *ovid = &vout->vid_info;
	u32 mask = 0;

	if (!vout->streaming)
		return -EINVAL;

	vout->streaming = 0;
	mask = DISPC_IRQ_VSYNC | DISPC_IRQ_EVSYNC_EVEN |
			DISPC_IRQ_EVSYNC_ODD | DISPC_IRQ_FRAMEDONE |
			DISPC_IRQ_FRAMEDONE2;

	omap_dispc_unregister_isr(omap_vout_isr, vout, mask);

	for (t = 0; t < ovid->num_overlays; t++) {
		struct omap_overlay *ovl = ovid->overlays[t];
		if (ovl->manager && ovl->manager->device) {
			struct omap_overlay_info info;

			ovl->get_overlay_info(ovl, &info);
			info.enabled = 0;
			r = ovl->set_overlay_info(ovl, &info);
			if (r) {
				printk(KERN_ERR VOUT_NAME "failed to \
					update overlay info\n");
				return r;
			}
		}
	}

	/* Turn of the pipeline */
	r = omapvid_apply_changes(vout);
	if (r) {
		printk(KERN_ERR VOUT_NAME "failed to change mode\n");
		return r;
	}
	INIT_LIST_HEAD(&vout->dma_queue);
	videobuf_streamoff(&vout->vbq);
	videobuf_queue_cancel(&vout->vbq);
	return 0;
}

static int vidioc_s_fbuf(struct file *file, void *fh,
		struct v4l2_framebuffer *a)
{
	struct omap_vout_device *vout = fh;
	struct omap_overlay_manager_info info;
	struct omapvideo_info *ovid;
	struct omap_overlay *ovl;
	enum omap_dss_trans_key_type key_type = OMAP_DSS_COLOR_KEY_GFX_DST;
	int enable = 0;

	ovid = &vout->vid_info;
	ovl = ovid->overlays[0];

	/* OMAP DSS doesn't support Source and Destination color
	   key together */
	if ((a->flags & V4L2_FBUF_FLAG_SRC_CHROMAKEY) &&
			(a->flags & V4L2_FBUF_FLAG_CHROMAKEY))
		return -EINVAL;
	/* OMAP DSS Doesn't support the Destination color key
	   and alpha blending together */
	if ((a->flags & V4L2_FBUF_FLAG_CHROMAKEY) &&
			(a->flags & V4L2_FBUF_FLAG_LOCAL_ALPHA))
		return -EINVAL;

	if ((a->flags & V4L2_FBUF_FLAG_SRC_CHROMAKEY)) {
		vout->fbuf.flags |= V4L2_FBUF_FLAG_SRC_CHROMAKEY;
		key_type =  OMAP_DSS_COLOR_KEY_VID_SRC;
	} else
		vout->fbuf.flags &= ~V4L2_FBUF_FLAG_SRC_CHROMAKEY;

	if ((a->flags & V4L2_FBUF_FLAG_CHROMAKEY)) {
		vout->fbuf.flags |= V4L2_FBUF_FLAG_CHROMAKEY;
		key_type =  OMAP_DSS_COLOR_KEY_GFX_DST;
	} else
		vout->fbuf.flags &=  ~V4L2_FBUF_FLAG_CHROMAKEY;

	if (a->flags & (V4L2_FBUF_FLAG_CHROMAKEY |
				V4L2_FBUF_FLAG_SRC_CHROMAKEY))
		enable = 1;
	else
		enable = 0;
	if (ovl->manager && ovl->manager->get_manager_info &&
			ovl->manager->set_manager_info) {
		ovl->manager->get_manager_info(ovl->manager, &info);
		info.trans_enabled = enable;
		info.trans_key_type = key_type;
		info.trans_key = vout->win.chromakey;

		if (ovl->manager->set_manager_info(ovl->manager, &info))
			return -EINVAL;
	}
	if (a->flags & V4L2_FBUF_FLAG_LOCAL_ALPHA) {
		vout->fbuf.flags |= V4L2_FBUF_FLAG_LOCAL_ALPHA;
		enable = 1;
	} else {
		vout->fbuf.flags &= ~V4L2_FBUF_FLAG_LOCAL_ALPHA;
		enable = 0;
	}
	if (ovl->manager && ovl->manager->get_manager_info &&
			ovl->manager->set_manager_info) {
		ovl->manager->get_manager_info(ovl->manager, &info);
		info.alpha_enabled = enable;
		if (ovl->manager->set_manager_info(ovl->manager, &info))
			return -EINVAL;
	}

	return 0;
}

static int vidioc_g_fbuf(struct file *file, void *fh,
		struct v4l2_framebuffer *a)
{
	struct omap_vout_device *vout = fh;
	struct omap_overlay_manager_info info;
	struct omapvideo_info *ovid;
	struct omap_overlay *ovl;

	ovid = &vout->vid_info;
	ovl = ovid->overlays[0];

	a->flags = 0x0;

	a->capability = V4L2_FBUF_CAP_LOCAL_ALPHA | V4L2_FBUF_CAP_CHROMAKEY
		| V4L2_FBUF_CAP_SRC_CHROMAKEY;

	if (ovl->manager && ovl->manager->get_manager_info) {
		ovl->manager->get_manager_info(ovl->manager, &info);
		if (info.trans_key_type == OMAP_DSS_COLOR_KEY_VID_SRC)
			a->flags |= V4L2_FBUF_FLAG_SRC_CHROMAKEY;
		if (info.trans_key_type == OMAP_DSS_COLOR_KEY_GFX_DST)
			a->flags |= V4L2_FBUF_FLAG_CHROMAKEY;
	}
	if (ovl->manager && ovl->manager->get_manager_info) {
		ovl->manager->get_manager_info(ovl->manager, &info);
		if (info.alpha_enabled)
			a->flags |= V4L2_FBUF_FLAG_LOCAL_ALPHA;
	}

	return 0;
}

static const struct v4l2_ioctl_ops vout_ioctl_ops = {
	.vidioc_querycap      			= vidioc_querycap,
	.vidioc_enum_fmt_vid_out 		= vidioc_enum_fmt_vid_out,
	.vidioc_g_fmt_vid_out			= vidioc_g_fmt_vid_out,
	.vidioc_try_fmt_vid_out			= vidioc_try_fmt_vid_out,
	.vidioc_s_fmt_vid_out			= vidioc_s_fmt_vid_out,
	.vidioc_queryctrl    			= vidioc_queryctrl,
	.vidioc_g_ctrl       			= vidioc_g_ctrl,
	.vidioc_s_fbuf				= vidioc_s_fbuf,
	.vidioc_g_fbuf				= vidioc_g_fbuf,
	.vidioc_s_ctrl       			= vidioc_s_ctrl,
	.vidioc_try_fmt_vid_overlay 		= vidioc_try_fmt_vid_overlay,
	.vidioc_s_fmt_vid_overlay		= vidioc_s_fmt_vid_overlay,
	.vidioc_enum_fmt_vid_overlay		= vidioc_enum_fmt_vid_overlay,
	.vidioc_g_fmt_vid_overlay		= vidioc_g_fmt_vid_overlay,
	.vidioc_cropcap				= vidioc_cropcap,
	.vidioc_g_crop				= vidioc_g_crop,
	.vidioc_s_crop				= vidioc_s_crop,
	.vidioc_reqbufs				= vidioc_reqbufs,
	.vidioc_querybuf			= vidioc_querybuf,
	.vidioc_qbuf				= vidioc_qbuf,
	.vidioc_dqbuf				= vidioc_dqbuf,
	.vidioc_streamon			= vidioc_streamon,
	.vidioc_streamoff			= vidioc_streamoff,
};

static const struct v4l2_file_operations omap_vout_fops = {
	.owner 		= THIS_MODULE,
	.ioctl 		= video_ioctl2,
	.mmap 		= omap_vout_mmap,
	.open 		= omap_vout_open,
	.release 	= omap_vout_release,
};

/* Init functions used during driver intitalization */
/* Initial setup of video_data */
static int __init omap_vout_setup_video_data(struct omap_vout_device *vout)
{
	struct v4l2_pix_format *pix;
	struct video_device *vfd;
	struct v4l2_control *control;
	struct omap_dss_device *display =
		vout->vid_info.overlays[0]->manager->device;

	/* set the default pix */
	pix = &vout->pix;

	/* Set the default picture of QVGA  */
	pix->width = QQVGA_WIDTH;
	pix->height = QQVGA_HEIGHT;

	/* Default pixel format is RGB 5-6-5 */
	pix->pixelformat = V4L2_PIX_FMT_RGB565;
	pix->field = V4L2_FIELD_ANY;
	pix->bytesperline = pix->width * 2;
	pix->sizeimage = pix->bytesperline * pix->height;
	pix->priv = 0;
	pix->colorspace = V4L2_COLORSPACE_JPEG;

	vout->bpp = RGB565_BPP;
	vout->fbuf.fmt.width  =  display->panel.timings.x_res;
	vout->fbuf.fmt.height =  display->panel.timings.y_res;

	/* Set the data structures for the overlay parameters*/
	vout->win.global_alpha = 255;
	vout->fbuf.flags = 0;
	vout->fbuf.capability = V4L2_FBUF_CAP_LOCAL_ALPHA |
		V4L2_FBUF_CAP_SRC_CHROMAKEY | V4L2_FBUF_CAP_CHROMAKEY;
	vout->win.chromakey = 0;

	omap_vout_new_format(pix, &vout->fbuf, &vout->crop, &vout->win);

	/*Initialize the control variables for
	  rotation, flipping and background color. */
	control = vout->control;
	control[0].id = V4L2_CID_ROTATE;
	control[0].value = 0;
	vout->rotation = 0;
	vout->mirror = 0;
	vout->control[2].id = V4L2_CID_HFLIP;
	vout->control[2].value = 0;
	vout->vrfb_bpp = 2;

	control[1].id = V4L2_CID_BG_COLOR;
	control[1].value = 0;

	/* initialize the video_device struct */
	vfd = vout->vfd = video_device_alloc();

	if (!vfd) {
		printk(KERN_ERR VOUT_NAME ": could not allocate"
				" video device struct\n");
		return -ENOMEM;
	}
	vfd->release = video_device_release;
	vfd->ioctl_ops = &vout_ioctl_ops;

	strlcpy(vfd->name, VOUT_NAME, sizeof(vfd->name));
	vfd->vfl_type = VFL_TYPE_GRABBER;

	/* need to register for a VID_HARDWARE_* ID in videodev.h */
	vfd->fops = &omap_vout_fops;
	mutex_init(&vout->lock);

	vfd->minor = -1;
	return 0;

}

/* Setup video buffers */
static int __init omap_vout_setup_video_bufs(struct platform_device *pdev,
		int vid_num)
{
	struct v4l2_device *v4l2_dev = platform_get_drvdata(pdev);
	struct omap2video_device *vid_dev = container_of(v4l2_dev, struct
			omap2video_device, v4l2_dev);
	struct omap_vout_device *vout;
	struct video_device *vfd;
#ifndef TILER_ALLOCATE_V4L2 /* TODO: related to rotation */
	int i, j, r = 0;
	unsigned numbuffers;
	int image_width, image_height;
	int static_vrfb_allocation = 0, vrfb_num_bufs = 4;
#endif
	vout = vid_dev->vouts[vid_num];
	vfd = vout->vfd;

#ifndef TILER_ALLOCATE_V4L2
#ifdef CONFIG_ARCH_OMAP4
	if (OMAP_VIDEO3 == vid_num) {
		numbuffers = video3_numbuffers;
		vout->buffer_size = video3_bufsize;
	} else
#endif
	{
		numbuffers = (vid_num == 0)	? video1_numbuffers
						: video2_numbuffers;
		vout->buffer_size = (vid_num == 0)	? video1_bufsize
							: video2_bufsize;
	}
	v4l2_dbg(1, debug, &vout->vid_dev->v4l2_dev, "Buffer Size = %d\n",
		vout->buffer_size);

	for (i = 0; i < numbuffers; i++) {
		vout->buf_virt_addr[i] =
			omap_vout_alloc_buffer(vout->buffer_size,
					(u32 *) &vout->buf_phy_addr[i]);
		if (!vout->buf_virt_addr[i]) {
			numbuffers = i;
			r = -ENOMEM;
			goto free_buffers;
		}
	}
#ifndef CONFIG_ARCH_OMAP4
	for (i = 0; i < 4; i++) {
		if (omap_vrfb_request_ctx(&vout->vrfb_context[i])) {
			printk(KERN_INFO VOUT_NAME ": VRFB Region allocation "
					"for rotation failed\n");
			r = -ENOMEM;
			break;
		}
	}
	if (r == -ENOMEM) {
		for (j = 0; j < i; j++)
			omap_vrfb_release_ctx(&vout->vrfb_context[j]);

		goto free_buffers;
	}

	vout->cropped_offset = 0;

	/* Calculate VRFB memory size */
	/* allocate for worst case size */
	image_width = VID_MAX_WIDTH / TILE_SIZE;
	if (VID_MAX_WIDTH % TILE_SIZE)
		image_width++;

	image_width = image_width * TILE_SIZE;
	image_height = VID_MAX_HEIGHT / TILE_SIZE;

	if (VID_MAX_HEIGHT % TILE_SIZE)
		image_height++;

	image_height = image_height * TILE_SIZE;
	vout->smsshado_size = PAGE_ALIGN(image_width * image_height * 2 * 2);

	/*
	 * Request and Initialize DMA, for DMA based VRFB transfer
	 */
	vout->vrfb_dma_tx.dev_id = OMAP_DMA_NO_DEVICE;
	vout->vrfb_dma_tx.dma_ch = -1;
	vout->vrfb_dma_tx.req_status = DMA_CHAN_ALLOTED;
	r = omap_request_dma(vout->vrfb_dma_tx.dev_id, "VRFB DMA TX",
			omap_vout_vrfb_dma_tx_callback,
			(void *) &vout->vrfb_dma_tx, &vout->vrfb_dma_tx.dma_ch);
	if (r < 0) {
		vout->vrfb_dma_tx.req_status = DMA_CHAN_NOT_ALLOTED;
		printk(KERN_INFO VOUT_NAME ": DMA Channel not alloted "
				"for video%d [v4l2]\n", vfd->minor);
	}
	init_waitqueue_head(&vout->vrfb_dma_tx.wait);

	/* Allocate VRFB buffers if selected through bootargs */
	static_vrfb_allocation = (vid_num == 0) ?
		vid1_static_vrfb_alloc : vid2_static_vrfb_alloc;

	/* statically allocated the VRFB buffer is done through
	   commands line aruments */
	if (static_vrfb_allocation) {
		if (omap_vout_allocate_vrfb_buffers(vout, &vrfb_num_bufs, -1)) {
			r =  -ENOMEM;
			goto free_buffers;
		}
		vout->vrfb_static_allocation = 1;
	}
#endif /* CONFIG_ARCH_OMAP4 */

free_buffers:
	for (i = 0; i < numbuffers; i++) {
		omap_vout_free_buffer(vout->buf_virt_addr[i],
				vout->buf_phy_addr[i], vout->buffer_size);
		vout->buf_virt_addr[i] = 0;
		vout->buf_phy_addr[i] = 0;
	}
	return r;
#endif /* TILER_ALLOCATE_V4L2 */

	/* NOTE: OMAP4, if TILER allocation, then nothing to pre-allocate */
	return 0;
}

/* Create video out devices */
static int __init omap_vout_create_video_devices(struct platform_device *pdev)
{
	int r = 0, k;
	struct omap_vout_device *vout;
	struct video_device *vfd = NULL;
	struct v4l2_device *v4l2_dev = platform_get_drvdata(pdev);

	struct omap2video_device *vid_dev = container_of(v4l2_dev, struct
			omap2video_device, v4l2_dev);

	for (k = 0; k < pdev->num_resources; k++) {

		vout = kmalloc(sizeof(struct omap_vout_device), GFP_KERNEL);
		if (!vout) {
			printk(KERN_ERR VOUT_NAME
					": could not allocate memory\n");
			return -ENOMEM;
		}

		memset(vout, 0, sizeof(struct omap_vout_device));

		vout->vid = k;
		vid_dev->vouts[k] = vout;
		vout->vid_dev = vid_dev;
#ifndef CONFIG_ARCH_OMAP4
		/* Select video2 if only 1 overlay is controlled by V4L2 */
		if (pdev->num_resources == 1)
			vout->vid_info.overlays[0] = vid_dev->overlays[k + 2];
		else
			/* Else select video1 and video2 one by one. */
			vout->vid_info.overlays[0] = vid_dev->overlays[k + 1];
#else
		vout->vid_info.overlays[0] =
			vid_dev->overlays[
				k + (OMAP4_MAX_OVERLAYS - pdev->num_resources)];
#endif
		vout->vid_info.num_overlays = 1;
		vout->vid_info.id = k + 1;
		vid_dev->num_videos++;

		/* Setup the default configuration for the video devices
		 */
		if (omap_vout_setup_video_data(vout) != 0) {
			r = -ENOMEM;
			goto error;
		}

		/* Allocate default number of buffers for the video streaming
		 * and reserve the VRFB space for rotation
		 */
		if (omap_vout_setup_video_bufs(pdev, k) != 0) {
			r = -ENOMEM;
			goto error1;
		}

		/* Register the Video device with V4L2
		 */
		vfd = vout->vfd;
		if (video_register_device(vfd, VFL_TYPE_GRABBER, k + 1) < 0) {
			printk(KERN_ERR VOUT_NAME ": could not register "
					"Video for Linux device\n");
			vfd->minor = -1;
			r = -ENODEV;
			goto error2;
		}
		video_set_drvdata(vfd, vout);

		/* Configure the overlay structure */
		r = omapvid_init(vid_dev->vouts[k], 0, 0);

		if (r)
			goto error2;
		else
			goto success;
error2:
#ifndef CONFIG_ARCH_OMAP4
	omap_vout_release_vrfb(vout);
#endif
	omap_vout_free_buffers(vout);
error1:
	video_device_release(vfd);
error:
	kfree(vout);
	return r;

success:
	printk(KERN_INFO VOUT_NAME ": registered and initialized "
			"video device %d [v4l2]\n", vfd->minor);
	if (k == (pdev->num_resources - 1))
		return 0;
	}
	return -ENODEV;

}
/* Driver functions */
static int omap_vout_remove(struct platform_device *pdev)
{
	struct v4l2_device *v4l2_dev = platform_get_drvdata(pdev);
	struct omap2video_device *vid_dev = container_of(v4l2_dev, struct
			omap2video_device, v4l2_dev);
	int k;

	v4l2_device_unregister(v4l2_dev);
	for (k = 0; k < pdev->num_resources; k++)
		omap_vout_cleanup_device(vid_dev->vouts[k]);

	for (k = 0; k < vid_dev->num_displays; k++) {
		if (vid_dev->displays[k]->state != OMAP_DSS_DISPLAY_DISABLED)
			vid_dev->displays[k]->disable(vid_dev->displays[k]);

		omap_dss_put_device(vid_dev->displays[k]);
	}
	kfree(vid_dev);
	return 0;
}

static int __init omap_vout_probe(struct platform_device *pdev)
{
	int r = 0, i;
	struct omap2video_device *vid_dev = NULL;
	struct omap_overlay *ovl;
	struct omap_dss_device *def_display;
	struct omap_dss_device *dssdev;

	if (pdev->num_resources == 0) {
		dev_err(&pdev->dev, "probed for an unknown device\n");
		r = -ENODEV;
		return r;
	}

	vid_dev = kzalloc(sizeof(struct omap2video_device), GFP_KERNEL);
	if (vid_dev == NULL) {
		r = -ENOMEM;
		return r;
	}

	vid_dev->num_displays = 0;
	dssdev = NULL;
	for_each_dss_dev(dssdev) {
		omap_dss_get_device(dssdev);
		vid_dev->displays[vid_dev->num_displays++] = dssdev;
	}

	if (vid_dev->num_displays == 0) {
		dev_err(&pdev->dev, "no displays\n");
		r = -EINVAL;
		goto error0;
	}

	vid_dev->num_overlays = omap_dss_get_num_overlays();
	for (i = 0; i < vid_dev->num_overlays; i++)
		vid_dev->overlays[i] = omap_dss_get_overlay(i);

	vid_dev->num_managers = omap_dss_get_num_overlay_managers();
	for (i = 0; i < vid_dev->num_managers; i++)
		vid_dev->managers[i] = omap_dss_get_overlay_manager(i);

	/* Get the Video1, video2 (and Video3 for OMAP4) overlay.
	 * Setup the Display attached to that overlays
	 */
	for (i = 1; i < (NUM_OF_VIDEO_CHANNELS + 1); i++) {
		ovl = omap_dss_get_overlay(i);
		if (ovl->manager && ovl->manager->device) {
			def_display = ovl->manager->device;
		} else {
			dev_warn(&pdev->dev, "cannot find display\n");
			def_display = NULL;
		}
		if (def_display) {
			r = def_display->enable(def_display);
			if (r) {
				/* Here we are not considering a error
				 *  as display may be enabled by frame
				 *  buffer driver
				 */
				dev_warn(&pdev->dev,
					"'%s' Display already enabled\n",
					def_display->name);
			}
			/* set the update mode */
			if (def_display->caps & OMAP_DSS_DISPLAY_CAP_MANUAL_UPDATE) {
#ifdef CONFIG_FB_OMAP2_FORCE_AUTO_UPDATE
				if (def_display->enable_te)
					def_display->enable_te(def_display, 1);
				if (def_display->set_update_mode)
					def_display->set_update_mode(def_display,
							OMAP_DSS_UPDATE_AUTO);
#else	/* MANUAL_UPDATE */
				if (def_display->enable_te)
					def_display->enable_te(def_display, 0);
				if (def_display->set_update_mode)
					def_display->set_update_mode(def_display,
							OMAP_DSS_UPDATE_MANUAL);
#endif
			} else {
				if (def_display->set_update_mode)
					def_display->set_update_mode(def_display,
							OMAP_DSS_UPDATE_AUTO);
			}
		}
	}

	if (v4l2_device_register(&pdev->dev, &vid_dev->v4l2_dev) < 0) {
		printk(KERN_ERR VOUT_NAME "v4l2_device_register failed\n");
		return -ENODEV;
	}

	r = omap_vout_create_video_devices(pdev);
	if (r)
		goto error0;

	for (i = 0; i < vid_dev->num_displays; i++) {
		struct omap_dss_device *display = vid_dev->displays[i];

		if (display->update)
			display->update(display, 0, 0,
					display->panel.timings.x_res,
					display->panel.timings.y_res);
	}
	return 0;

error0:
	kfree(vid_dev);
	return r;
}

static struct platform_driver omap_vout_driver = {
	.driver = {
		   .name = VOUT_NAME,
		   },
	.probe = omap_vout_probe,
	.remove = omap_vout_remove,
};

void omap_vout_isr(void *arg, unsigned int irqstatus)
{
	int r;
	struct timeval timevalue = {0};
	struct omap_vout_device *vout =
	    (struct omap_vout_device *) arg;
	u32 addr, uv_addr, flags;

#if !(CONFIG_OMAP2_DSS_HDMI)
	u32 fid;
#endif
	struct omapvideo_info *ovid;
	struct omap_overlay *ovl;
	struct omap_dss_device *cur_display;
	int irq = 0;
	if (!vout->streaming)
		return;

	ovid = &(vout->vid_info);
	ovl = ovid->overlays[0];
	/* get the display device attached to the overlay */
	if (!ovl->manager || !ovl->manager->device)
		return;
	cur_display = ovl->manager->device;

	if (cur_display->channel == OMAP_DSS_CHANNEL_LCD)
		irq = DISPC_IRQ_FRAMEDONE;

#ifdef CONFIG_ARCH_OMAP4
			else if (cur_display->channel == OMAP_DSS_CHANNEL_LCD2)
				irq = DISPC_IRQ_FRAMEDONE2;
#endif
	spin_lock_irqsave(&vout->vbq_lock, flags);
	do_gettimeofday(&timevalue);

	switch (cur_display->type) {

	case OMAP_DISPLAY_TYPE_DSI:
			if (!(irqstatus & irq)) {
				spin_unlock_irqrestore(&vout->vbq_lock, flags);
				return;
		}
			break;

	case OMAP_DISPLAY_TYPE_DPI:
			if (!(irqstatus & DISPC_IRQ_VSYNC)) {
				spin_unlock_irqrestore(&vout->vbq_lock, flags);
			return;
		}
			break;

#if CONFIG_OMAP2_DSS_HDMI

	case OMAP_DISPLAY_TYPE_HDMI:
			if (!(irqstatus & DISPC_IRQ_EVSYNC_EVEN)) {
				spin_unlock_irqrestore(&vout->vbq_lock, flags);
				return;
		}
			break;
#else
	case OMAP_DISPLAY_TYPE_VENC:
		if (vout->first_int) {
			vout->first_int = 0;
			spin_unlock_irqrestore(&vout->vbq_lock, flags);
			return;
		}
		if (irqstatus & DISPC_IRQ_EVSYNC_ODD) {
			fid = 1;
		} else if (irqstatus & DISPC_IRQ_EVSYNC_EVEN) {
			fid = 0;
		} else {
			spin_unlock_irqrestore(&vout->vbq_lock, flags);
			return;
		}
		fid = 1;
		vout->field_id ^= 1;
		if (fid != vout->field_id) {
			if (0 == fid)
				vout->field_id = fid;

			spin_unlock_irqrestore(&vout->vbq_lock, flags);
			return;
		}
		if (0 == fid) {
			if (vout->cur_frm == vout->next_frm) {
				spin_unlock_irqrestore(&vout->vbq_lock, flags);
				return;
			}
			vout->cur_frm->ts = timevalue;
			vout->cur_frm->state = VIDEOBUF_DONE;
			wake_up_interruptible(&vout->cur_frm->done);
			vout->cur_frm = vout->next_frm;
			goto end;
		} else if (1 == fid) {
			if (list_empty(&vout->dma_queue) ||
			    (vout->cur_frm != vout->next_frm)) {
				spin_unlock_irqrestore(&vout->vbq_lock, flags);
				return;
			}
			goto venc;
		}
#endif

	default:
			spin_unlock_irqrestore(&vout->vbq_lock, flags);
			return;
		}

		if (!vout->first_int && (vout->cur_frm != vout->next_frm)) {
				vout->cur_frm->ts = timevalue;
				vout->cur_frm->state = VIDEOBUF_DONE;
				wake_up_interruptible(&vout->cur_frm->done);
				vout->cur_frm = vout->next_frm;
				}

				vout->first_int = 0;
				if (list_empty(&vout->dma_queue)) {
					spin_unlock_irqrestore(&vout->vbq_lock, flags);
					return;
				}

#if !(CONFIG_OMAP2_DSS_HDMI)
venc:
#endif
			vout->next_frm = list_entry(vout->dma_queue.next,
					   struct videobuf_buffer, queue);
			list_del(&vout->next_frm->queue);

			vout->next_frm->state = VIDEOBUF_ACTIVE;
			addr = (unsigned long)
			    vout->queued_buf_addr[vout->next_frm->i] +
			    vout->cropped_offset;
#ifdef CONFIG_ARCH_OMAP4
			uv_addr = (unsigned long)vout->queued_buf_uv_addr[
				vout->next_frm->i] + vout->cropped_uv_offset;
#endif

			/* First save the configuration in ovelray structure */
			r = omapvid_init(vout, addr, uv_addr);
			if (r)
				printk(KERN_ERR VOUT_NAME
						"failed to set overlay info\n");
			/* Enable the pipeline and set the Go bit */
			r = omapvid_apply_changes(vout);
			if (r)
				printk(KERN_ERR VOUT_NAME
						"failed to change mode\n");

#if !(CONFIG_OMAP2_DSS_HDMI)
end:
#endif

	spin_unlock_irqrestore(&vout->vbq_lock, flags);
}

static void omap_vout_cleanup_device(struct omap_vout_device *vout)
{
	struct video_device *vfd;

	if (!vout)
		return;
	vfd = vout->vfd;

	if (vfd) {
		if (vfd->minor == -1) {
			/*
			 * The device was never registered, so release the
			 * video_device struct directly.
			 */
			video_device_release(vfd);
		} else {
			/*
			 * The unregister function will release the video_device
			 * struct as well as unregistering it.
			 */
			video_unregister_device(vfd);
		}
	}

#ifndef CONFIG_ARCH_OMAP4
	omap_vout_release_vrfb(vout);
#endif
	omap_vout_free_buffers(vout);
#ifdef CONFIG_ARCH_OMAP4
#ifdef TILER_ALLOCATE_V4L2
	omap_vout_free_tiler_buffers(vout);
			/* TODO: check if this needs to be done? */
#endif
#else
	/* Free the VRFB buffer if allocated
	 * init time
	 */
	if (vout->vrfb_static_allocation)
		omap_vout_free_vrfb_buffers(vout);
#endif
	kfree(vout);
}

static int __init omap_vout_init(void)
{

	if (platform_driver_register(&omap_vout_driver) != 0) {
		printk(KERN_ERR VOUT_NAME ": could not register \
				Video driver\n");
		return -EINVAL;
	}
	mutex_init(&my_lock);
	return 0;
}

static void omap_vout_cleanup(void)
{
	platform_driver_unregister(&omap_vout_driver);
}

late_initcall(omap_vout_init);
module_exit(omap_vout_cleanup);<|MERGE_RESOLUTION|>--- conflicted
+++ resolved
@@ -610,13 +610,9 @@
 			aligned);
 	}
 
-<<<<<<< HEAD
-	printk(KERN_INFO VOUT_NAME "allocated %d buffers\n", n_alloc);
-=======
 	v4l2_dbg(1, debug, &vout->vid_dev->v4l2_dev,
 			"allocated %d buffers\n", n_alloc);
 
->>>>>>> 394f9168
 	if (n_alloc < *count) {
 		if (n_alloc && (startindex == -1 ||
 			V4L2_MEMORY_MMAP != vout->memory)) {
