--- conflicted
+++ resolved
@@ -1138,12 +1138,8 @@
 	int ret = 0;
 	struct omap_overlay_info info;
 	int cropheight, cropwidth, pixheight, pixwidth;
-<<<<<<< HEAD
 	int rotation = vout->rotation;
-=======
 	s32 tmp_cropwidth, tmp_cropheight, tmp_pixwidth, tmp_pixheight;
-
->>>>>>> 2f9cb222
 
 	if ((ovl->caps & OMAP_DSS_OVL_CAP_SCALE) == 0 &&
 			(outw != vout->pix.width || outh != vout->pix.height)) {
