/*
 * Video capture interface for Linux version 2
 *
 *	A generic video device interface for the LINUX operating system
 *	using a set of device structures/vectors for low level operations.
 *
 *	This program is free software; you can redistribute it and/or
 *	modify it under the terms of the GNU General Public License
 *	as published by the Free Software Foundation; either version
 *	2 of the License, or (at your option) any later version.
 *
 * Authors:	Alan Cox, <alan@lxorguk.ukuu.org.uk> (version 1)
 *              Mauro Carvalho Chehab <mchehab@infradead.org> (version 2)
 *
 * Fixes:	20000516  Claudio Matsuoka <claudio@conectiva.com>
 *		- Added procfs support
 */

#include <linux/module.h>
#include <linux/types.h>
#include <linux/kernel.h>
#include <linux/mm.h>
#include <linux/string.h>
#include <linux/errno.h>
#include <linux/init.h>
#include <linux/kmod.h>
#include <linux/slab.h>
#include <asm/uaccess.h>
#include <asm/system.h>

#include <media/v4l2-common.h>
#include <media/v4l2-device.h>
#include <media/v4l2-ioctl.h>

#define VIDEO_NUM_DEVICES	256
#define VIDEO_NAME              "video4linux"

/*
 *	sysfs stuff
 */

static ssize_t show_index(struct device *cd,
			 struct device_attribute *attr, char *buf)
{
	struct video_device *vdev = to_video_device(cd);

	return sprintf(buf, "%i\n", vdev->index);
}

static ssize_t show_name(struct device *cd,
			 struct device_attribute *attr, char *buf)
{
	struct video_device *vdev = to_video_device(cd);

	return sprintf(buf, "%.*s\n", (int)sizeof(vdev->name), vdev->name);
}

static struct device_attribute video_device_attrs[] = {
	__ATTR(name, S_IRUGO, show_name, NULL),
	__ATTR(index, S_IRUGO, show_index, NULL),
	__ATTR_NULL
};

/*
 *	Active devices
 */
static struct video_device *video_device[VIDEO_NUM_DEVICES];
static DEFINE_MUTEX(videodev_lock);
static DECLARE_BITMAP(devnode_nums[VFL_TYPE_MAX], VIDEO_NUM_DEVICES);

/* Device node utility functions */

/* Note: these utility functions all assume that vfl_type is in the range
   [0, VFL_TYPE_MAX-1]. */

#ifdef CONFIG_VIDEO_FIXED_MINOR_RANGES
/* Return the bitmap corresponding to vfl_type. */
static inline unsigned long *devnode_bits(int vfl_type)
{
	/* Any types not assigned to fixed minor ranges must be mapped to
	   one single bitmap for the purposes of finding a free node number
	   since all those unassigned types use the same minor range. */
	int idx = (vfl_type > VFL_TYPE_RADIO) ? VFL_TYPE_MAX - 1 : vfl_type;

	return devnode_nums[idx];
}
#else
/* Return the bitmap corresponding to vfl_type. */
static inline unsigned long *devnode_bits(int vfl_type)
{
	return devnode_nums[vfl_type];
}
#endif

/* Mark device node number vdev->num as used */
static inline void devnode_set(struct video_device *vdev)
{
	set_bit(vdev->num, devnode_bits(vdev->vfl_type));
}

/* Mark device node number vdev->num as unused */
static inline void devnode_clear(struct video_device *vdev)
{
	clear_bit(vdev->num, devnode_bits(vdev->vfl_type));
}

/* Try to find a free device node number in the range [from, to> */
static inline int devnode_find(struct video_device *vdev, int from, int to)
{
	return find_next_zero_bit(devnode_bits(vdev->vfl_type), to, from);
}

struct video_device *video_device_alloc(void)
{
	return kzalloc(sizeof(struct video_device), GFP_KERNEL);
}
EXPORT_SYMBOL(video_device_alloc);

void video_device_release(struct video_device *vdev)
{
	kfree(vdev);
}
EXPORT_SYMBOL(video_device_release);

void video_device_release_empty(struct video_device *vdev)
{
	/* Do nothing */
	/* Only valid when the video_device struct is a static. */
}
EXPORT_SYMBOL(video_device_release_empty);

static inline void video_get(struct video_device *vdev)
{
	get_device(&vdev->dev);
}

static inline void video_put(struct video_device *vdev)
{
	put_device(&vdev->dev);
}

/* Called when the last user of the video device exits. */
static void v4l2_device_release(struct device *cd)
{
	struct video_device *vdev = to_video_device(cd);

	mutex_lock(&videodev_lock);
	if (video_device[vdev->minor] != vdev) {
		mutex_unlock(&videodev_lock);
		/* should not happen */
		WARN_ON(1);
		return;
	}

	/* Free up this device for reuse */
	video_device[vdev->minor] = NULL;

	/* Delete the cdev on this minor as well */
	cdev_del(vdev->cdev);
	/* Just in case some driver tries to access this from
	   the release() callback. */
	vdev->cdev = NULL;

	/* Mark device node number as free */
	devnode_clear(vdev);

	mutex_unlock(&videodev_lock);

	/* Release video_device and perform other
	   cleanups as needed. */
	vdev->release(vdev);
}

static struct class video_class = {
	.name = VIDEO_NAME,
	.dev_attrs = video_device_attrs,
};

struct video_device *video_devdata(struct file *file)
{
	return video_device[iminor(file->f_path.dentry->d_inode)];
}
EXPORT_SYMBOL(video_devdata);

static ssize_t v4l2_read(struct file *filp, char __user *buf,
		size_t sz, loff_t *off)
{
	struct video_device *vdev = video_devdata(filp);
	int ret = -EIO;

	if (!vdev->fops->read)
		return -EINVAL;
	if (vdev->lock)
		mutex_lock(vdev->lock);
	if (video_is_registered(vdev))
		ret = vdev->fops->read(filp, buf, sz, off);
	if (vdev->lock)
		mutex_unlock(vdev->lock);
	return ret;
}

static ssize_t v4l2_write(struct file *filp, const char __user *buf,
		size_t sz, loff_t *off)
{
	struct video_device *vdev = video_devdata(filp);
	int ret = -EIO;

	if (!vdev->fops->write)
		return -EINVAL;
	if (vdev->lock)
		mutex_lock(vdev->lock);
	if (video_is_registered(vdev))
		ret = vdev->fops->write(filp, buf, sz, off);
	if (vdev->lock)
		mutex_unlock(vdev->lock);
	return ret;
}

static unsigned int v4l2_poll(struct file *filp, struct poll_table_struct *poll)
{
	struct video_device *vdev = video_devdata(filp);
	int ret = DEFAULT_POLLMASK;

	if (!vdev->fops->poll)
		return ret;
	if (vdev->lock)
		mutex_lock(vdev->lock);
	if (video_is_registered(vdev))
		ret = vdev->fops->poll(filp, poll);
	if (vdev->lock)
		mutex_unlock(vdev->lock);
	return ret;
}

static long v4l2_ioctl(struct file *filp, unsigned int cmd, unsigned long arg)
{
	struct video_device *vdev = video_devdata(filp);
	int ret = -ENODEV;

	if (vdev->fops->unlocked_ioctl) {
		if (vdev->lock)
			mutex_lock(vdev->lock);
		if (video_is_registered(vdev))
			ret = vdev->fops->unlocked_ioctl(filp, cmd, arg);
		if (vdev->lock)
			mutex_unlock(vdev->lock);
	} else if (vdev->fops->ioctl) {
		/* TODO: convert all drivers to unlocked_ioctl */
<<<<<<< HEAD
		lock_kernel();
		if (video_is_registered(vdev))
			ret = vdev->fops->ioctl(filp, cmd, arg);
		unlock_kernel();
=======
		static DEFINE_MUTEX(v4l2_ioctl_mutex);

		mutex_lock(&v4l2_ioctl_mutex);
		if (video_is_registered(vdev))
			ret = vdev->fops->ioctl(filp, cmd, arg);
		mutex_unlock(&v4l2_ioctl_mutex);
>>>>>>> e53beacd
	} else
		ret = -ENOTTY;

	return ret;
}

static int v4l2_mmap(struct file *filp, struct vm_area_struct *vm)
{
	struct video_device *vdev = video_devdata(filp);
	int ret = -ENODEV;

	if (!vdev->fops->mmap)
		return ret;
	if (vdev->lock)
		mutex_lock(vdev->lock);
	if (video_is_registered(vdev))
		ret = vdev->fops->mmap(filp, vm);
	if (vdev->lock)
		mutex_unlock(vdev->lock);
	return ret;
}

/* Override for the open function */
static int v4l2_open(struct inode *inode, struct file *filp)
{
	struct video_device *vdev;
	int ret = 0;

	/* Check if the video device is available */
	mutex_lock(&videodev_lock);
	vdev = video_devdata(filp);
	/* return ENODEV if the video device has already been removed. */
	if (vdev == NULL) {
		mutex_unlock(&videodev_lock);
		return -ENODEV;
	}
	/* and increase the device refcount */
	video_get(vdev);
	mutex_unlock(&videodev_lock);
	if (vdev->fops->open) {
		if (vdev->lock)
			mutex_lock(vdev->lock);
		if (video_is_registered(vdev))
			ret = vdev->fops->open(filp);
		else
			ret = -ENODEV;
		if (vdev->lock)
			mutex_unlock(vdev->lock);
	}

	/* decrease the refcount in case of an error */
	if (ret)
		video_put(vdev);
	return ret;
}

/* Override for the release function */
static int v4l2_release(struct inode *inode, struct file *filp)
{
	struct video_device *vdev = video_devdata(filp);
	int ret = 0;

	if (vdev->fops->release) {
		if (vdev->lock)
			mutex_lock(vdev->lock);
		vdev->fops->release(filp);
		if (vdev->lock)
			mutex_unlock(vdev->lock);
	}

	/* decrease the refcount unconditionally since the release()
	   return value is ignored. */
	video_put(vdev);
	return ret;
}

static const struct file_operations v4l2_fops = {
	.owner = THIS_MODULE,
	.read = v4l2_read,
	.write = v4l2_write,
	.open = v4l2_open,
	.mmap = v4l2_mmap,
	.unlocked_ioctl = v4l2_ioctl,
#ifdef CONFIG_COMPAT
	.compat_ioctl = v4l2_compat_ioctl32,
#endif
	.release = v4l2_release,
	.poll = v4l2_poll,
	.llseek = no_llseek,
};

/**
 * get_index - assign stream index number based on parent device
 * @vdev: video_device to assign index number to, vdev->parent should be assigned
 *
 * Note that when this is called the new device has not yet been registered
 * in the video_device array, but it was able to obtain a minor number.
 *
 * This means that we can always obtain a free stream index number since
 * the worst case scenario is that there are VIDEO_NUM_DEVICES - 1 slots in
 * use of the video_device array.
 *
 * Returns a free index number.
 */
static int get_index(struct video_device *vdev)
{
	/* This can be static since this function is called with the global
	   videodev_lock held. */
	static DECLARE_BITMAP(used, VIDEO_NUM_DEVICES);
	int i;

	/* Some drivers do not set the parent. In that case always return 0. */
	if (vdev->parent == NULL)
		return 0;

	bitmap_zero(used, VIDEO_NUM_DEVICES);

	for (i = 0; i < VIDEO_NUM_DEVICES; i++) {
		if (video_device[i] != NULL &&
		    video_device[i]->parent == vdev->parent) {
			set_bit(video_device[i]->index, used);
		}
	}

	return find_first_zero_bit(used, VIDEO_NUM_DEVICES);
}

/**
 *	video_register_device - register video4linux devices
 *	@vdev: video device structure we want to register
 *	@type: type of device to register
 *	@nr:   which device node number (0 == /dev/video0, 1 == /dev/video1, ...
 *             -1 == first free)
 *	@warn_if_nr_in_use: warn if the desired device node number
 *	       was already in use and another number was chosen instead.
 *
 *	The registration code assigns minor numbers and device node numbers
 *	based on the requested type and registers the new device node with
 *	the kernel.
 *	An error is returned if no free minor or device node number could be
 *	found, or if the registration of the device node failed.
 *
 *	Zero is returned on success.
 *
 *	Valid types are
 *
 *	%VFL_TYPE_GRABBER - A frame grabber
 *
 *	%VFL_TYPE_VBI - Vertical blank data (undecoded)
 *
 *	%VFL_TYPE_RADIO - A radio card
 */
static int __video_register_device(struct video_device *vdev, int type, int nr,
		int warn_if_nr_in_use)
{
	int i = 0;
	int ret;
	int minor_offset = 0;
	int minor_cnt = VIDEO_NUM_DEVICES;
	const char *name_base;
	void *priv = vdev->dev.p;

	/* A minor value of -1 marks this video device as never
	   having been registered */
	vdev->minor = -1;

	/* the release callback MUST be present */
	WARN_ON(!vdev->release);
	if (!vdev->release)
		return -EINVAL;

	/* v4l2_fh support */
	spin_lock_init(&vdev->fh_lock);
	INIT_LIST_HEAD(&vdev->fh_list);

	/* Part 1: check device type */
	switch (type) {
	case VFL_TYPE_GRABBER:
		name_base = "video";
		break;
	case VFL_TYPE_VBI:
		name_base = "vbi";
		break;
	case VFL_TYPE_RADIO:
		name_base = "radio";
		break;
	default:
		printk(KERN_ERR "%s called with unknown type: %d\n",
		       __func__, type);
		return -EINVAL;
	}

	vdev->vfl_type = type;
	vdev->cdev = NULL;
	if (vdev->v4l2_dev) {
		if (vdev->v4l2_dev->dev)
			vdev->parent = vdev->v4l2_dev->dev;
		if (vdev->ctrl_handler == NULL)
			vdev->ctrl_handler = vdev->v4l2_dev->ctrl_handler;
	}

	/* Part 2: find a free minor, device node number and device index. */
#ifdef CONFIG_VIDEO_FIXED_MINOR_RANGES
	/* Keep the ranges for the first four types for historical
	 * reasons.
	 * Newer devices (not yet in place) should use the range
	 * of 128-191 and just pick the first free minor there
	 * (new style). */
	switch (type) {
	case VFL_TYPE_GRABBER:
		minor_offset = 0;
		minor_cnt = 64;
		break;
	case VFL_TYPE_RADIO:
		minor_offset = 64;
		minor_cnt = 64;
		break;
	case VFL_TYPE_VBI:
		minor_offset = 224;
		minor_cnt = 32;
		break;
	default:
		minor_offset = 128;
		minor_cnt = 64;
		break;
	}
#endif

	/* Pick a device node number */
	mutex_lock(&videodev_lock);
	nr = devnode_find(vdev, nr == -1 ? 0 : nr, minor_cnt);
	if (nr == minor_cnt)
		nr = devnode_find(vdev, 0, minor_cnt);
	if (nr == minor_cnt) {
		printk(KERN_ERR "could not get a free device node number\n");
		mutex_unlock(&videodev_lock);
		return -ENFILE;
	}
#ifdef CONFIG_VIDEO_FIXED_MINOR_RANGES
	/* 1-on-1 mapping of device node number to minor number */
	i = nr;
#else
	/* The device node number and minor numbers are independent, so
	   we just find the first free minor number. */
	for (i = 0; i < VIDEO_NUM_DEVICES; i++)
		if (video_device[i] == NULL)
			break;
	if (i == VIDEO_NUM_DEVICES) {
		mutex_unlock(&videodev_lock);
		printk(KERN_ERR "could not get a free minor\n");
		return -ENFILE;
	}
#endif
	vdev->minor = i + minor_offset;
	vdev->num = nr;
	devnode_set(vdev);

	/* Should not happen since we thought this minor was free */
	WARN_ON(video_device[vdev->minor] != NULL);
	vdev->index = get_index(vdev);
	mutex_unlock(&videodev_lock);

	/* Part 3: Initialize the character device */
	vdev->cdev = cdev_alloc();
	if (vdev->cdev == NULL) {
		ret = -ENOMEM;
		goto cleanup;
	}
	vdev->cdev->ops = &v4l2_fops;
	vdev->cdev->owner = vdev->fops->owner;
	ret = cdev_add(vdev->cdev, MKDEV(VIDEO_MAJOR, vdev->minor), 1);
	if (ret < 0) {
		printk(KERN_ERR "%s: cdev_add failed\n", __func__);
		kfree(vdev->cdev);
		vdev->cdev = NULL;
		goto cleanup;
	}

	/* Part 4: register the device with sysfs */
	memset(&vdev->dev, 0, sizeof(vdev->dev));
	/* The memset above cleared the device's device_private, so
	   put back the copy we made earlier. */
	vdev->dev.p = priv;
	vdev->dev.class = &video_class;
	vdev->dev.devt = MKDEV(VIDEO_MAJOR, vdev->minor);
	if (vdev->parent)
		vdev->dev.parent = vdev->parent;
	dev_set_name(&vdev->dev, "%s%d", name_base, vdev->num);
	ret = device_register(&vdev->dev);
	if (ret < 0) {
		printk(KERN_ERR "%s: device_register failed\n", __func__);
		goto cleanup;
	}
	/* Register the release callback that will be called when the last
	   reference to the device goes away. */
	vdev->dev.release = v4l2_device_release;

	if (nr != -1 && nr != vdev->num && warn_if_nr_in_use)
		printk(KERN_WARNING "%s: requested %s%d, got %s\n", __func__,
			name_base, nr, video_device_node_name(vdev));

	/* Part 5: Activate this minor. The char device can now be used. */
	set_bit(V4L2_FL_REGISTERED, &vdev->flags);
	mutex_lock(&videodev_lock);
	video_device[vdev->minor] = vdev;
	mutex_unlock(&videodev_lock);
	return 0;

cleanup:
	mutex_lock(&videodev_lock);
	if (vdev->cdev)
		cdev_del(vdev->cdev);
	devnode_clear(vdev);
	mutex_unlock(&videodev_lock);
	/* Mark this video device as never having been registered. */
	vdev->minor = -1;
	return ret;
}

int video_register_device(struct video_device *vdev, int type, int nr)
{
	return __video_register_device(vdev, type, nr, 1);
}
EXPORT_SYMBOL(video_register_device);

int video_register_device_no_warn(struct video_device *vdev, int type, int nr)
{
	return __video_register_device(vdev, type, nr, 0);
}
EXPORT_SYMBOL(video_register_device_no_warn);

/**
 *	video_unregister_device - unregister a video4linux device
 *	@vdev: the device to unregister
 *
 *	This unregisters the passed device. Future open calls will
 *	be met with errors.
 */
void video_unregister_device(struct video_device *vdev)
{
	/* Check if vdev was ever registered at all */
	if (!vdev || !video_is_registered(vdev))
		return;

	clear_bit(V4L2_FL_REGISTERED, &vdev->flags);
	device_unregister(&vdev->dev);
}
EXPORT_SYMBOL(video_unregister_device);

/*
 *	Initialise video for linux
 */
static int __init videodev_init(void)
{
	dev_t dev = MKDEV(VIDEO_MAJOR, 0);
	int ret;

	printk(KERN_INFO "Linux video capture interface: v2.00\n");
	ret = register_chrdev_region(dev, VIDEO_NUM_DEVICES, VIDEO_NAME);
	if (ret < 0) {
		printk(KERN_WARNING "videodev: unable to get major %d\n",
				VIDEO_MAJOR);
		return ret;
	}

	ret = class_register(&video_class);
	if (ret < 0) {
		unregister_chrdev_region(dev, VIDEO_NUM_DEVICES);
		printk(KERN_WARNING "video_dev: class_register failed\n");
		return -EIO;
	}

	return 0;
}

static void __exit videodev_exit(void)
{
	dev_t dev = MKDEV(VIDEO_MAJOR, 0);

	class_unregister(&video_class);
	unregister_chrdev_region(dev, VIDEO_NUM_DEVICES);
}

module_init(videodev_init)
module_exit(videodev_exit)

MODULE_AUTHOR("Alan Cox, Mauro Carvalho Chehab <mchehab@infradead.org>");
MODULE_DESCRIPTION("Device registrar for Video4Linux drivers v2");
MODULE_LICENSE("GPL");
MODULE_ALIAS_CHARDEV_MAJOR(VIDEO_MAJOR);


/*
 * Local variables:
 * c-basic-offset: 8
 * End:
 */<|MERGE_RESOLUTION|>--- conflicted
+++ resolved
@@ -246,19 +246,12 @@
 			mutex_unlock(vdev->lock);
 	} else if (vdev->fops->ioctl) {
 		/* TODO: convert all drivers to unlocked_ioctl */
-<<<<<<< HEAD
-		lock_kernel();
-		if (video_is_registered(vdev))
-			ret = vdev->fops->ioctl(filp, cmd, arg);
-		unlock_kernel();
-=======
 		static DEFINE_MUTEX(v4l2_ioctl_mutex);
 
 		mutex_lock(&v4l2_ioctl_mutex);
 		if (video_is_registered(vdev))
 			ret = vdev->fops->ioctl(filp, cmd, arg);
 		mutex_unlock(&v4l2_ioctl_mutex);
->>>>>>> e53beacd
 	} else
 		ret = -ENOTTY;
 
