--- conflicted
+++ resolved
@@ -291,10 +291,6 @@
 
 	case 0x1C:	/* 28 - Atom Processor */
 	case 0x26:	/* 38 - Lincroft Atom Processor */
-<<<<<<< HEAD
-		lapic_timer_reliable_states = (1 << 1); /* C1 */
-=======
->>>>>>> b0c3844d
 		cpuidle_state_table = atom_cstates;
 		break;
 
@@ -302,13 +298,6 @@
 	case 0x2D:	/* SNB Xeon */
 		cpuidle_state_table = snb_cstates;
 		break;
-<<<<<<< HEAD
-#ifdef FUTURE_USE
-	case 0x17:	/* 23 - Core 2 Duo */
-		lapic_timer_reliable_states = (1 << 2) | (1 << 1); /* C2, C1 */
-#endif
-=======
->>>>>>> b0c3844d
 
 	default:
 		pr_debug(PREFIX "does not run on family %d model %d\n",
