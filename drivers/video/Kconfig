#
# Video configuration
#

menu "Graphics support"
	depends on HAS_IOMEM

config HAVE_FB_ATMEL
	bool

config SH_MIPI_DSI
	tristate
	depends on (SUPERH || ARCH_SHMOBILE) && HAVE_CLK

config SH_LCD_MIPI_DSI
	bool

source "drivers/char/agp/Kconfig"

source "drivers/gpu/vga/Kconfig"

source "drivers/gpu/drm/Kconfig"

source "drivers/gpu/stub/Kconfig"

<<<<<<< HEAD
source "drivers/gpu/pvr/Kconfig"
=======
source "drivers/gpu/ion/Kconfig"
>>>>>>> c80005ae

config VGASTATE
       tristate
       default n

config VIDEO_OUTPUT_CONTROL
	tristate "Lowlevel video output switch controls"
	help
	  This framework adds support for low-level control of the video 
	  output switch.

menuconfig FB
	tristate "Support for frame buffer devices"
	---help---
	  The frame buffer device provides an abstraction for the graphics
	  hardware. It represents the frame buffer of some video hardware and
	  allows application software to access the graphics hardware through
	  a well-defined interface, so the software doesn't need to know
	  anything about the low-level (hardware register) stuff.

	  Frame buffer devices work identically across the different
	  architectures supported by Linux and make the implementation of
	  application programs easier and more portable; at this point, an X
	  server exists which uses the frame buffer device exclusively.
	  On several non-X86 architectures, the frame buffer device is the
	  only way to use the graphics hardware.

	  The device is accessed through special device nodes, usually located
	  in the /dev directory, i.e. /dev/fb*.

	  You need an utility program called fbset to make full use of frame
	  buffer devices. Please read <file:Documentation/fb/framebuffer.txt>
	  and the Framebuffer-HOWTO at
	  <http://www.munted.org.uk/programming/Framebuffer-HOWTO-1.3.html> for more
	  information.

	  Say Y here and to the driver for your graphics board below if you
	  are compiling a kernel for a non-x86 architecture.

	  If you are compiling for the x86 architecture, you can say Y if you
	  want to play with it, but it is not essential. Please note that
	  running graphical applications that directly touch the hardware
	  (e.g. an accelerated X server) and that are not frame buffer
	  device-aware may cause unexpected results. If unsure, say N.

config FIRMWARE_EDID
       bool "Enable firmware EDID"
       depends on FB
       default n
       ---help---
         This enables access to the EDID transferred from the firmware.
	 On the i386, this is from the Video BIOS. Enable this if DDC/I2C
	 transfers do not work for your driver and if you are using
	 nvidiafb, i810fb or savagefb.

	 In general, choosing Y for this option is safe.  If you
	 experience extremely long delays while booting before you get
	 something on your display, try setting this to N.  Matrox cards in
	 combination with certain motherboards and monitors are known to
	 suffer from this problem.

config FB_DDC
       tristate
       depends on FB
       select I2C_ALGOBIT
       select I2C
       default n

config FB_BOOT_VESA_SUPPORT
	bool
	depends on FB
	default n
	---help---
	  If true, at least one selected framebuffer driver can take advantage
	  of VESA video modes set at an early boot stage via the vga= parameter.

config FB_CFB_FILLRECT
	tristate
	depends on FB
	default n
	---help---
	  Include the cfb_fillrect function for generic software rectangle
	  filling. This is used by drivers that don't provide their own
	  (accelerated) version.

config FB_CFB_COPYAREA
	tristate
	depends on FB
	default n
	---help---
	  Include the cfb_copyarea function for generic software area copying.
	  This is used by drivers that don't provide their own (accelerated)
	  version.

config FB_CFB_IMAGEBLIT
	tristate
	depends on FB
	default n
	---help---
	  Include the cfb_imageblit function for generic software image
	  blitting. This is used by drivers that don't provide their own
	  (accelerated) version.

config FB_CFB_REV_PIXELS_IN_BYTE
	bool
	depends on FB
	default n
	---help---
	  Allow generic frame-buffer functions to work on displays with 1, 2
	  and 4 bits per pixel depths which has opposite order of pixels in
	  byte order to bytes in long order.

config FB_SYS_FILLRECT
	tristate
	depends on FB
	default n
	---help---
	  Include the sys_fillrect function for generic software rectangle
	  filling. This is used by drivers that don't provide their own
	  (accelerated) version and the framebuffer is in system RAM.

config FB_SYS_COPYAREA
	tristate
	depends on FB
	default n
	---help---
	  Include the sys_copyarea function for generic software area copying.
	  This is used by drivers that don't provide their own (accelerated)
	  version and the framebuffer is in system RAM.

config FB_SYS_IMAGEBLIT
	tristate
	depends on FB
	default n
	---help---
	  Include the sys_imageblit function for generic software image
	  blitting. This is used by drivers that don't provide their own
	  (accelerated) version and the framebuffer is in system RAM.

menuconfig FB_FOREIGN_ENDIAN
	bool "Framebuffer foreign endianness support"
	depends on FB
	---help---
	  This menu will let you enable support for the framebuffers with
	  non-native endianness (e.g. Little-Endian framebuffer on a
	  Big-Endian machine). Most probably you don't have such hardware,
	  so it's safe to say "n" here.

choice
	prompt "Choice endianness support"
	depends on FB_FOREIGN_ENDIAN

config FB_BOTH_ENDIAN
	bool "Support for Big- and Little-Endian framebuffers"

config FB_BIG_ENDIAN
	bool "Support for Big-Endian framebuffers only"

config FB_LITTLE_ENDIAN
	bool "Support for Little-Endian framebuffers only"

endchoice

config FB_SYS_FOPS
       tristate
       depends on FB
       default n

config FB_WMT_GE_ROPS
	tristate
	depends on FB
	default n
	---help---
	  Include functions for accelerated rectangle filling and area
	  copying using WonderMedia Graphics Engine operations.

config FB_DEFERRED_IO
	bool
	depends on FB

config FB_HECUBA
	tristate
	depends on FB
	depends on FB_DEFERRED_IO

config FB_SVGALIB
	tristate
	depends on FB
	default n
	---help---
	  Common utility functions useful to fbdev drivers of VGA-based
	  cards.

config FB_MACMODES
       tristate
       depends on FB
       default n

config FB_BACKLIGHT
	bool
	depends on FB
	select BACKLIGHT_LCD_SUPPORT
	select BACKLIGHT_CLASS_DEVICE
	default n

config FB_MODE_HELPERS
        bool "Enable Video Mode Handling Helpers"
        depends on FB
	default n
	---help---
	  This enables functions for handling video modes using the
	  Generalized Timing Formula and the EDID parser. A few drivers rely
          on this feature such as the radeonfb, rivafb, and the i810fb. If
	  your driver does not take advantage of this feature, choosing Y will
	  just increase the kernel size by about 5K.

config FB_TILEBLITTING
       bool "Enable Tile Blitting Support"
       depends on FB
       default n
       ---help---
         This enables tile blitting.  Tile blitting is a drawing technique
	 where the screen is divided into rectangular sections (tiles), whereas
	 the standard blitting divides the screen into pixels. Because the
	 default drawing element is a tile, drawing functions will be passed
	 parameters in terms of number of tiles instead of number of pixels.
	 For example, to draw a single character, instead of using bitmaps,
	 an index to an array of bitmaps will be used.  To clear or move a
	 rectangular section of a screen, the rectangle will be described in
	 terms of number of tiles in the x- and y-axis.

	 This is particularly important to one driver, matroxfb.  If
	 unsure, say N.

comment "Frame buffer hardware drivers"
	depends on FB

config FB_CIRRUS
	tristate "Cirrus Logic support"
	depends on FB && (ZORRO || PCI)
	select FB_CFB_FILLRECT
	select FB_CFB_COPYAREA
	select FB_CFB_IMAGEBLIT
	---help---
	  This enables support for Cirrus Logic GD542x/543x based boards on
	  Amiga: SD64, Piccolo, Picasso II/II+, Picasso IV, or EGS Spectrum.

	  If you have a PCI-based system, this enables support for these
	  chips: GD-543x, GD-544x, GD-5480.

	  Please read the file <file:Documentation/fb/cirrusfb.txt>.

	  Say N unless you have such a graphics board or plan to get one
	  before you next recompile the kernel.

config FB_PM2
	tristate "Permedia2 support"
	depends on FB && ((AMIGA && BROKEN) || PCI)
	select FB_CFB_FILLRECT
	select FB_CFB_COPYAREA
	select FB_CFB_IMAGEBLIT
	help
	  This is the frame buffer device driver for cards based on
	  the 3D Labs Permedia, Permedia 2 and Permedia 2V chips.
	  The driver was tested on the following cards:
		Diamond FireGL 1000 PRO AGP
		ELSA Gloria Synergy PCI
		Appian Jeronimo PRO (both heads) PCI
		3DLabs Oxygen ACX aka EONtronics Picasso P2 PCI
		Techsource Raptor GFX-8P (aka Sun PGX-32) on SPARC
		ASK Graphic Blaster Exxtreme AGP

	  To compile this driver as a module, choose M here: the
	  module will be called pm2fb.

config FB_PM2_FIFO_DISCONNECT
	bool "enable FIFO disconnect feature"
	depends on FB_PM2 && PCI
	help
	  Support the Permedia2 FIFO disconnect feature.

config FB_ARMCLCD
	tristate "ARM PrimeCell PL110 support"
	depends on FB && ARM && ARM_AMBA
	select FB_CFB_FILLRECT
	select FB_CFB_COPYAREA
	select FB_CFB_IMAGEBLIT
	help
	  This framebuffer device driver is for the ARM PrimeCell PL110
	  Colour LCD controller.  ARM PrimeCells provide the building
	  blocks for System on a Chip devices.

	  If you want to compile this as a module (=code which can be
	  inserted into and removed from the running kernel), say M
	  here and read <file:Documentation/kbuild/modules.txt>.  The module
	  will be called amba-clcd.

config FB_ACORN
	bool "Acorn VIDC support"
	depends on (FB = y) && ARM && ARCH_ACORN
	select FB_CFB_FILLRECT
	select FB_CFB_COPYAREA
	select FB_CFB_IMAGEBLIT
	help
	  This is the frame buffer device driver for the Acorn VIDC graphics
	  hardware found in Acorn RISC PCs and other ARM-based machines.  If
	  unsure, say N.

config FB_CLPS711X
	bool "CLPS711X LCD support"
	depends on (FB = y) && ARM && ARCH_CLPS711X
	select FB_CFB_FILLRECT
	select FB_CFB_COPYAREA
	select FB_CFB_IMAGEBLIT
	help
	  Say Y to enable the Framebuffer driver for the CLPS7111 and
	  EP7212 processors.

config FB_SA1100
	bool "SA-1100 LCD support"
	depends on (FB = y) && ARM && ARCH_SA1100
	select FB_CFB_FILLRECT
	select FB_CFB_COPYAREA
	select FB_CFB_IMAGEBLIT
	help
	  This is a framebuffer device for the SA-1100 LCD Controller.
	  See <http://www.linux-fbdev.org/> for information on framebuffer
	  devices.

	  If you plan to use the LCD display with your SA-1100 system, say
	  Y here.

config FB_IMX
	tristate "Freescale i.MX LCD support"
	depends on FB && IMX_HAVE_PLATFORM_IMX_FB
	select FB_CFB_FILLRECT
	select FB_CFB_COPYAREA
	select FB_CFB_IMAGEBLIT

config FB_CYBER2000
	tristate "CyberPro 2000/2010/5000 support"
	depends on FB && PCI && (BROKEN || !SPARC64)
	select FB_CFB_FILLRECT
	select FB_CFB_COPYAREA
	select FB_CFB_IMAGEBLIT
	help
	  This enables support for the Integraphics CyberPro 20x0 and 5000
	  VGA chips used in the Rebel.com Netwinder and other machines.
	  Say Y if you have a NetWinder or a graphics card containing this
	  device, otherwise say N.

config FB_CYBER2000_DDC
	bool "DDC for CyberPro support"
	depends on FB_CYBER2000
	select FB_DDC
	default y
	help
	  Say Y here if you want DDC support for your CyberPro graphics
	  card. This is only I2C bus support, driver does not use EDID.

config FB_CYBER2000_I2C
	bool "CyberPro 2000/2010/5000 I2C support"
	depends on FB_CYBER2000 && I2C && ARCH_NETWINDER
	select I2C_ALGOBIT
	help
	  Enable support for the I2C video decoder interface on the
	  Integraphics CyberPro 20x0 and 5000 VGA chips.  This is used
	  on the Netwinder machines for the SAA7111 video capture.

config FB_APOLLO
	bool
	depends on (FB = y) && APOLLO
	default y
	select FB_CFB_FILLRECT
	select FB_CFB_IMAGEBLIT

config FB_Q40
	bool
	depends on (FB = y) && Q40
	default y
	select FB_CFB_FILLRECT
	select FB_CFB_COPYAREA
	select FB_CFB_IMAGEBLIT

config FB_AMIGA
	tristate "Amiga native chipset support"
	depends on FB && AMIGA
	help
	  This is the frame buffer device driver for the builtin graphics
	  chipset found in Amigas.

	  To compile this driver as a module, choose M here: the
	  module will be called amifb.

config FB_AMIGA_OCS
	bool "Amiga OCS chipset support"
	depends on FB_AMIGA
	help
	  This enables support for the original Agnus and Denise video chips,
	  found in the Amiga 1000 and most A500's and A2000's. If you intend
	  to run Linux on any of these systems, say Y; otherwise say N.

config FB_AMIGA_ECS
	bool "Amiga ECS chipset support"
	depends on FB_AMIGA
	help
	  This enables support for the Enhanced Chip Set, found in later
	  A500's, later A2000's, the A600, the A3000, the A3000T and CDTV. If
	  you intend to run Linux on any of these systems, say Y; otherwise
	  say N.

config FB_AMIGA_AGA
	bool "Amiga AGA chipset support"
	depends on FB_AMIGA
	help
	  This enables support for the Advanced Graphics Architecture (also
	  known as the AGA or AA) Chip Set, found in the A1200, A4000, A4000T
	  and CD32. If you intend to run Linux on any of these systems, say Y;
	  otherwise say N.

config FB_FM2
	bool "Amiga FrameMaster II/Rainbow II support"
	depends on (FB = y) && ZORRO
	select FB_CFB_FILLRECT
	select FB_CFB_COPYAREA
	select FB_CFB_IMAGEBLIT
	help
	  This is the frame buffer device driver for the Amiga FrameMaster
	  card from BSC (exhibited 1992 but not shipped as a CBM product).

config FB_ARC
	tristate "Arc Monochrome LCD board support"
	depends on FB && X86
	select FB_SYS_FILLRECT
	select FB_SYS_COPYAREA
	select FB_SYS_IMAGEBLIT
	select FB_SYS_FOPS
	help
	  This enables support for the Arc Monochrome LCD board. The board
	  is based on the KS-108 lcd controller and is typically a matrix
	  of 2*n chips. This driver was tested with a 128x64 panel. This
	  driver supports it for use with x86 SBCs through a 16 bit GPIO
	  interface (8 bit data, 8 bit control). If you anticipate using
	  this driver, say Y or M; otherwise say N. You must specify the
	  GPIO IO address to be used for setting control and data.

config FB_ATARI
	bool "Atari native chipset support"
	depends on (FB = y) && ATARI
	select FB_CFB_FILLRECT
	select FB_CFB_COPYAREA
	select FB_CFB_IMAGEBLIT
	help
	  This is the frame buffer device driver for the builtin graphics
	  chipset found in Ataris.

config FB_OF
	bool "Open Firmware frame buffer device support"
	depends on (FB = y) && (PPC64 || PPC_OF) && (!PPC_PSERIES || PCI)
	select FB_CFB_FILLRECT
	select FB_CFB_COPYAREA
	select FB_CFB_IMAGEBLIT
	select FB_MACMODES
	help
	  Say Y if you want support with Open Firmware for your graphics
	  board.

config FB_CONTROL
	bool "Apple \"control\" display support"
	depends on (FB = y) && PPC_PMAC && PPC32
	select FB_CFB_FILLRECT
	select FB_CFB_COPYAREA
	select FB_CFB_IMAGEBLIT
	select FB_MACMODES
	help
	  This driver supports a frame buffer for the graphics adapter in the
	  Power Macintosh 7300 and others.

config FB_PLATINUM
	bool "Apple \"platinum\" display support"
	depends on (FB = y) && PPC_PMAC && PPC32
	select FB_CFB_FILLRECT
	select FB_CFB_COPYAREA
	select FB_CFB_IMAGEBLIT
	select FB_MACMODES
	help
	  This driver supports a frame buffer for the "platinum" graphics
	  adapter in some Power Macintoshes.

config FB_VALKYRIE
	bool "Apple \"valkyrie\" display support"
	depends on (FB = y) && (MAC || (PPC_PMAC && PPC32))
	select FB_CFB_FILLRECT
	select FB_CFB_COPYAREA
	select FB_CFB_IMAGEBLIT
	select FB_MACMODES
	help
	  This driver supports a frame buffer for the "valkyrie" graphics
	  adapter in some Power Macintoshes.

config FB_CT65550
	bool "Chips 65550 display support"
	depends on (FB = y) && PPC32 && PCI
	select FB_CFB_FILLRECT
	select FB_CFB_COPYAREA
	select FB_CFB_IMAGEBLIT
	help
	  This is the frame buffer device driver for the Chips & Technologies
	  65550 graphics chip in PowerBooks.

config FB_ASILIANT
	bool "Asiliant (Chips) 69000 display support"
	depends on (FB = y) && PCI
	select FB_CFB_FILLRECT
	select FB_CFB_COPYAREA
	select FB_CFB_IMAGEBLIT
	help
	  This is the frame buffer device driver for the Asiliant 69030 chipset

config FB_IMSTT
	bool "IMS Twin Turbo display support"
	depends on (FB = y) && PCI
	select FB_CFB_IMAGEBLIT
	select FB_MACMODES if PPC
	help
	  The IMS Twin Turbo is a PCI-based frame buffer card bundled with
	  many Macintosh and compatible computers.

config FB_VGA16
	tristate "VGA 16-color graphics support"
	depends on FB && (X86 || PPC)
	select FB_CFB_FILLRECT
	select FB_CFB_COPYAREA
	select FB_CFB_IMAGEBLIT
	select VGASTATE
	select FONT_8x16 if FRAMEBUFFER_CONSOLE
	help
	  This is the frame buffer device driver for VGA 16 color graphic
	  cards. Say Y if you have such a card.

	  To compile this driver as a module, choose M here: the
	  module will be called vga16fb.

config FB_BF54X_LQ043
	tristate "SHARP LQ043 TFT LCD (BF548 EZKIT)"
	depends on FB && (BF54x) && !BF542
	select FB_CFB_FILLRECT
	select FB_CFB_COPYAREA
	select FB_CFB_IMAGEBLIT
	help
	 This is the framebuffer device driver for a SHARP LQ043T1DG01 TFT LCD

config FB_BFIN_T350MCQB
	tristate "Varitronix COG-T350MCQB TFT LCD display (BF527 EZKIT)"
	depends on FB && BLACKFIN
	select BFIN_GPTIMERS
	select FB_CFB_FILLRECT
	select FB_CFB_COPYAREA
	select FB_CFB_IMAGEBLIT
	help
	 This is the framebuffer device driver for a Varitronix VL-PS-COG-T350MCQB-01 display TFT LCD
	 This display is a QVGA 320x240 24-bit RGB display interfaced by an 8-bit wide PPI
	 It uses PPI[0..7] PPI_FS1, PPI_FS2 and PPI_CLK.

config FB_BFIN_LQ035Q1
	tristate "SHARP LQ035Q1DH02 TFT LCD"
	depends on FB && BLACKFIN && SPI
	select FB_CFB_FILLRECT
	select FB_CFB_COPYAREA
	select FB_CFB_IMAGEBLIT
	select BFIN_GPTIMERS
	help
	  This is the framebuffer device driver for a SHARP LQ035Q1DH02 TFT display found on
	  the Blackfin Landscape LCD EZ-Extender Card.
	  This display is a QVGA 320x240 18-bit RGB display interfaced by an 16-bit wide PPI
	  It uses PPI[0..15] PPI_FS1, PPI_FS2 and PPI_CLK.

	  To compile this driver as a module, choose M here: the
	  module will be called bfin-lq035q1-fb.

config FB_BF537_LQ035
	tristate "SHARP LQ035 TFT LCD (BF537 STAMP)"
	depends on FB && (BF534 || BF536 || BF537) && I2C_BLACKFIN_TWI
	select FB_CFB_FILLRECT
	select FB_CFB_COPYAREA
	select FB_CFB_IMAGEBLIT
	select BFIN_GPTIMERS
	help
	  This is the framebuffer device for a SHARP LQ035Q7DB03 TFT LCD
	  attached to a BF537.

	  To compile this driver as a module, choose M here: the
	  module will be called bf537-lq035.

config FB_BFIN_7393
	tristate "Blackfin ADV7393 Video encoder"
	depends on FB && BLACKFIN
	select I2C
	select FB_CFB_FILLRECT
	select FB_CFB_COPYAREA
	select FB_CFB_IMAGEBLIT
	help
	  This is the framebuffer device for a ADV7393 video encoder
	  attached to a Blackfin on the PPI port.
	  If your Blackfin board has a ADV7393 select Y.

	  To compile this driver as a module, choose M here: the
	  module will be called bfin_adv7393fb.

choice
	prompt  "Video mode support"
	depends on FB_BFIN_7393
	default NTSC

config NTSC
	bool 'NTSC 720x480'

config PAL
	bool 'PAL 720x576'

config NTSC_640x480
	bool 'NTSC 640x480 (Experimental)'

config PAL_640x480
	bool 'PAL 640x480 (Experimental)'

config NTSC_YCBCR
	bool 'NTSC 720x480 YCbCR input'

config PAL_YCBCR
	bool 'PAL 720x576 YCbCR input'

endchoice

choice
	prompt  "Size of ADV7393 frame buffer memory Single/Double Size"
	depends on (FB_BFIN_7393)
	default ADV7393_1XMEM

config ADV7393_1XMEM
	bool 'Single'

config ADV7393_2XMEM
	bool 'Double'
endchoice

config FB_STI
	tristate "HP STI frame buffer device support"
	depends on FB && PARISC
	select FB_CFB_FILLRECT
	select FB_CFB_COPYAREA
	select FB_CFB_IMAGEBLIT
	select STI_CONSOLE
	select VT
	default y
	---help---
	  STI refers to the HP "Standard Text Interface" which is a set of
	  BIOS routines contained in a ROM chip in HP PA-RISC based machines.
	  Enabling this option will implement the linux framebuffer device
	  using calls to the STI BIOS routines for initialisation.
	
	  If you enable this option, you will get a planar framebuffer device
	  /dev/fb which will work on the most common HP graphic cards of the
	  NGLE family, including the artist chips (in the 7xx and Bxxx series),
	  HCRX, HCRX24, CRX, CRX24 and VisEG series.

	  It is safe to enable this option, so you should probably say "Y".

config FB_MAC
	bool "Generic Macintosh display support"
	depends on (FB = y) && MAC
	select FB_CFB_FILLRECT
	select FB_CFB_COPYAREA
	select FB_CFB_IMAGEBLIT
	select FB_MACMODES

config FB_HP300
	bool
	depends on (FB = y) && DIO
	select FB_CFB_IMAGEBLIT
	default y

config FB_TGA
	tristate "TGA/SFB+ framebuffer support"
	depends on FB && (ALPHA || TC)
	select FB_CFB_FILLRECT
	select FB_CFB_COPYAREA
	select FB_CFB_IMAGEBLIT
	select BITREVERSE
	---help---
	  This is the frame buffer device driver for generic TGA and SFB+
	  graphic cards.  These include DEC ZLXp-E1, -E2 and -E3 PCI cards,
	  also known as PBXGA-A, -B and -C, and DEC ZLX-E1, -E2 and -E3
	  TURBOchannel cards, also known as PMAGD-A, -B and -C.

	  Due to hardware limitations ZLX-E2 and E3 cards are not supported
	  for DECstation 5000/200 systems.  Additionally due to firmware
	  limitations these cards may cause troubles with booting DECstation
	  5000/240 and /260 systems, but are fully supported under Linux if
	  you manage to get it going. ;-)

	  Say Y if you have one of those.

config FB_UVESA
	tristate "Userspace VESA VGA graphics support"
	depends on FB && CONNECTOR
	select FB_CFB_FILLRECT
	select FB_CFB_COPYAREA
	select FB_CFB_IMAGEBLIT
	select FB_MODE_HELPERS
	help
	  This is the frame buffer driver for generic VBE 2.0 compliant
	  graphic cards. It can also take advantage of VBE 3.0 features,
	  such as refresh rate adjustment.

	  This driver generally provides more features than vesafb but
	  requires a userspace helper application called 'v86d'. See
	  <file:Documentation/fb/uvesafb.txt> for more information.

	  If unsure, say N.

config FB_VESA
	bool "VESA VGA graphics support"
	depends on (FB = y) && X86
	select FB_CFB_FILLRECT
	select FB_CFB_COPYAREA
	select FB_CFB_IMAGEBLIT
	select FB_BOOT_VESA_SUPPORT
	help
	  This is the frame buffer device driver for generic VESA 2.0
	  compliant graphic cards. The older VESA 1.2 cards are not supported.
	  You will get a boot time penguin logo at no additional cost. Please
	  read <file:Documentation/fb/vesafb.txt>. If unsure, say Y.

config FB_EFI
	bool "EFI-based Framebuffer Support"
	depends on (FB = y) && X86 && EFI
	select FB_CFB_FILLRECT
	select FB_CFB_COPYAREA
	select FB_CFB_IMAGEBLIT
	help
	  This is the EFI frame buffer device driver. If the firmware on
	  your platform is EFI 1.10 or UEFI 2.0, select Y to add support for
	  using the EFI framebuffer as your console.

config FB_N411
       tristate "N411 Apollo/Hecuba devkit support"
       depends on FB && X86 && MMU
       select FB_SYS_FILLRECT
       select FB_SYS_COPYAREA
       select FB_SYS_IMAGEBLIT
       select FB_SYS_FOPS
       select FB_DEFERRED_IO
       select FB_HECUBA
       help
         This enables support for the Apollo display controller in its
         Hecuba form using the n411 devkit.

config FB_HGA
	tristate "Hercules mono graphics support"
	depends on FB && X86
	help
	  Say Y here if you have a Hercules mono graphics card.

	  To compile this driver as a module, choose M here: the
	  module will be called hgafb.

	  As this card technology is at least 25 years old,
	  most people will answer N here.

config FB_SGIVW
	tristate "SGI Visual Workstation framebuffer support"
	depends on FB && X86_VISWS
	select FB_CFB_FILLRECT
	select FB_CFB_COPYAREA
	select FB_CFB_IMAGEBLIT
	help
	  SGI Visual Workstation support for framebuffer graphics.

config FB_GBE
	bool "SGI Graphics Backend frame buffer support"
	depends on (FB = y) && (SGI_IP32 || X86_VISWS)
	select FB_CFB_FILLRECT
	select FB_CFB_COPYAREA
	select FB_CFB_IMAGEBLIT
 	help
	  This is the frame buffer device driver for SGI Graphics Backend.
	  This chip is used in SGI O2 and Visual Workstation 320/540.

config FB_GBE_MEM
	int "Video memory size in MB"
	depends on FB_GBE
	default 4
	help
	  This is the amount of memory reserved for the framebuffer,
	  which can be any value between 1MB and 8MB.

config FB_SBUS
	bool "SBUS and UPA framebuffers"
	depends on (FB = y) && SPARC
	help
	  Say Y if you want support for SBUS or UPA based frame buffer device.

config FB_BW2
	bool "BWtwo support"
	depends on (FB = y) && (SPARC && FB_SBUS)
	select FB_CFB_FILLRECT
	select FB_CFB_COPYAREA
	select FB_CFB_IMAGEBLIT
	help
	  This is the frame buffer device driver for the BWtwo frame buffer.

config FB_CG3
	bool "CGthree support"
	depends on (FB = y) && (SPARC && FB_SBUS)
	select FB_CFB_FILLRECT
	select FB_CFB_COPYAREA
	select FB_CFB_IMAGEBLIT
	help
	  This is the frame buffer device driver for the CGthree frame buffer.

config FB_CG6
	bool "CGsix (GX,TurboGX) support"
	depends on (FB = y) && (SPARC && FB_SBUS)
	select FB_CFB_COPYAREA
	select FB_CFB_IMAGEBLIT
	help
	  This is the frame buffer device driver for the CGsix (GX, TurboGX)
	  frame buffer.

config FB_FFB
	bool "Creator/Creator3D/Elite3D support"
	depends on FB_SBUS && SPARC64
	select FB_CFB_COPYAREA
	select FB_CFB_IMAGEBLIT
	help
	  This is the frame buffer device driver for the Creator, Creator3D,
	  and Elite3D graphics boards.

config FB_TCX
	bool "TCX (SS4/SS5 only) support"
	depends on FB_SBUS
	select FB_CFB_FILLRECT
	select FB_CFB_COPYAREA
	select FB_CFB_IMAGEBLIT
	help
	  This is the frame buffer device driver for the TCX 24/8bit frame
	  buffer.

config FB_CG14
	bool "CGfourteen (SX) support"
	depends on FB_SBUS
	select FB_CFB_FILLRECT
	select FB_CFB_COPYAREA
	select FB_CFB_IMAGEBLIT
	help
	  This is the frame buffer device driver for the CGfourteen frame
	  buffer on Desktop SPARCsystems with the SX graphics option.

config FB_P9100
	bool "P9100 (Sparcbook 3 only) support"
	depends on FB_SBUS
	select FB_CFB_FILLRECT
	select FB_CFB_COPYAREA
	select FB_CFB_IMAGEBLIT
	help
	  This is the frame buffer device driver for the P9100 card
	  supported on Sparcbook 3 machines.

config FB_LEO
	bool "Leo (ZX) support"
	depends on FB_SBUS
	select FB_CFB_FILLRECT
	select FB_CFB_COPYAREA
	select FB_CFB_IMAGEBLIT
	help
	  This is the frame buffer device driver for the SBUS-based Sun ZX
	  (leo) frame buffer cards.

config FB_IGA
	bool "IGA 168x display support"
	depends on (FB = y) && SPARC32
	select FB_CFB_FILLRECT
	select FB_CFB_COPYAREA
	select FB_CFB_IMAGEBLIT
	help
	  This is the framebuffer device for the INTERGRAPHICS 1680 and
	  successor frame buffer cards.

config FB_XVR500
	bool "Sun XVR-500 3DLABS Wildcat support"
	depends on (FB = y) && PCI && SPARC64
	select FB_CFB_FILLRECT
	select FB_CFB_COPYAREA
	select FB_CFB_IMAGEBLIT
	help
	  This is the framebuffer device for the Sun XVR-500 and similar
	  graphics cards based upon the 3DLABS Wildcat chipset.  The driver
	  only works on sparc64 systems where the system firmware has
	  mostly initialized the card already.  It is treated as a
	  completely dumb framebuffer device.

config FB_XVR2500
	bool "Sun XVR-2500 3DLABS Wildcat support"
	depends on (FB = y) && PCI && SPARC64
	select FB_CFB_FILLRECT
	select FB_CFB_COPYAREA
	select FB_CFB_IMAGEBLIT
	help
	  This is the framebuffer device for the Sun XVR-2500 and similar
	  graphics cards based upon the 3DLABS Wildcat chipset.  The driver
	  only works on sparc64 systems where the system firmware has
	  mostly initialized the card already.  It is treated as a
	  completely dumb framebuffer device.

config FB_XVR1000
	bool "Sun XVR-1000 support"
	depends on (FB = y) && SPARC64
	select FB_CFB_FILLRECT
	select FB_CFB_COPYAREA
	select FB_CFB_IMAGEBLIT
	help
	  This is the framebuffer device for the Sun XVR-1000 and similar
	  graphics cards.  The driver only works on sparc64 systems where
	  the system firmware has mostly initialized the card already.  It
	  is treated as a completely dumb framebuffer device.

config FB_PVR2
	tristate "NEC PowerVR 2 display support"
	depends on FB && SH_DREAMCAST
	select FB_CFB_FILLRECT
	select FB_CFB_COPYAREA
	select FB_CFB_IMAGEBLIT
	---help---
	  Say Y here if you have a PowerVR 2 card in your box.  If you plan to
	  run linux on your Dreamcast, you will have to say Y here.
	  This driver may or may not work on other PowerVR 2 cards, but is
	  totally untested.  Use at your own risk.  If unsure, say N.

	  To compile this driver as a module, choose M here: the
	  module will be called pvr2fb.

	  You can pass several parameters to the driver at boot time or at
	  module load time.  The parameters look like "video=pvr2:XXX", where
	  the meaning of XXX can be found at the end of the main source file
	  (<file:drivers/video/pvr2fb.c>). Please see the file
	  <file:Documentation/fb/pvr2fb.txt>.

config FB_EPSON1355
	bool "Epson 1355 framebuffer support"
	depends on (FB = y) && ARCH_CEIVA
	select FB_CFB_FILLRECT
	select FB_CFB_COPYAREA
	select FB_CFB_IMAGEBLIT
	help
	  Build in support for the SED1355 Epson Research Embedded RAMDAC
	  LCD/CRT Controller (since redesignated as the S1D13505) as a
	  framebuffer.  Product specs at
	  <http://vdc.epson.com/>.

config FB_S1D13XXX
	tristate "Epson S1D13XXX framebuffer support"
	depends on FB
	select FB_CFB_FILLRECT
	select FB_CFB_COPYAREA
	select FB_CFB_IMAGEBLIT
	help
	  Support for S1D13XXX framebuffer device family (currently only
	  working with S1D13806). Product specs at
	  <http://vdc.epson.com/>

config FB_ATMEL
	tristate "AT91/AT32 LCD Controller support"
	depends on FB && HAVE_FB_ATMEL
	select FB_CFB_FILLRECT
	select FB_CFB_COPYAREA
	select FB_CFB_IMAGEBLIT
	help
	  This enables support for the AT91/AT32 LCD Controller.

config FB_INTSRAM
	bool "Frame Buffer in internal SRAM"
	depends on FB_ATMEL && ARCH_AT91SAM9261
	help
	  Say Y if you want to map Frame Buffer in internal SRAM. Say N if you want
	  to let frame buffer in external SDRAM.

config FB_ATMEL_STN
	bool "Use a STN display with AT91/AT32 LCD Controller"
	depends on FB_ATMEL && (MACH_AT91SAM9261EK || MACH_AT91SAM9G10EK)
	default n
	help
	  Say Y if you want to connect a STN LCD display to the AT91/AT32 LCD
	  Controller. Say N if you want to connect a TFT.

	  If unsure, say N.

config FB_NVIDIA
	tristate "nVidia Framebuffer Support"
	depends on FB && PCI
	select FB_BACKLIGHT if FB_NVIDIA_BACKLIGHT
	select FB_MODE_HELPERS
	select FB_CFB_FILLRECT
	select FB_CFB_COPYAREA
	select FB_CFB_IMAGEBLIT
	select BITREVERSE
	select VGASTATE
	help
	  This driver supports graphics boards with the nVidia chips, TNT
	  and newer. For very old chipsets, such as the RIVA128, then use
	  the rivafb.
	  Say Y if you have such a graphics board.

	  To compile this driver as a module, choose M here: the
	  module will be called nvidiafb.

config FB_NVIDIA_I2C
       bool "Enable DDC Support"
       depends on FB_NVIDIA
       select FB_DDC
       help
	  This enables I2C support for nVidia Chipsets.  This is used
	  only for getting EDID information from the attached display
	  allowing for robust video mode handling and switching.

	  Because fbdev-2.6 requires that drivers must be able to
	  independently validate video mode parameters, you should say Y
	  here.

config FB_NVIDIA_DEBUG
	bool "Lots of debug output"
	depends on FB_NVIDIA
	default n
	help
	  Say Y here if you want the nVidia driver to output all sorts
	  of debugging information to provide to the maintainer when
	  something goes wrong.

config FB_NVIDIA_BACKLIGHT
	bool "Support for backlight control"
	depends on FB_NVIDIA
	default y
	help
	  Say Y here if you want to control the backlight of your display.

config FB_RIVA
	tristate "nVidia Riva support"
	depends on FB && PCI
	select FB_BACKLIGHT if FB_RIVA_BACKLIGHT
	select FB_MODE_HELPERS
	select FB_CFB_FILLRECT
	select FB_CFB_COPYAREA
	select FB_CFB_IMAGEBLIT
	select BITREVERSE
	select VGASTATE
	help
	  This driver supports graphics boards with the nVidia Riva/Geforce
	  chips.
	  Say Y if you have such a graphics board.

	  To compile this driver as a module, choose M here: the
	  module will be called rivafb.

config FB_RIVA_I2C
       bool "Enable DDC Support"
       depends on FB_RIVA
       select FB_DDC
       help
	  This enables I2C support for nVidia Chipsets.  This is used
	  only for getting EDID information from the attached display
	  allowing for robust video mode handling and switching.

	  Because fbdev-2.6 requires that drivers must be able to
	  independently validate video mode parameters, you should say Y
	  here.

config FB_RIVA_DEBUG
	bool "Lots of debug output"
	depends on FB_RIVA
	default n
	help
	  Say Y here if you want the Riva driver to output all sorts
	  of debugging information to provide to the maintainer when
	  something goes wrong.

config FB_RIVA_BACKLIGHT
	bool "Support for backlight control"
	depends on FB_RIVA
	default y
	help
	  Say Y here if you want to control the backlight of your display.

config FB_I810
	tristate "Intel 810/815 support (EXPERIMENTAL)"
	depends on EXPERIMENTAL && FB && PCI && X86_32 && AGP_INTEL
	select FB_MODE_HELPERS
	select FB_CFB_FILLRECT
	select FB_CFB_COPYAREA
	select FB_CFB_IMAGEBLIT
	select VGASTATE
	help
	  This driver supports the on-board graphics built in to the Intel 810 
          and 815 chipsets.  Say Y if you have and plan to use such a board.

          To compile this driver as a module, choose M here: the
	  module will be called i810fb.

          For more information, please read 
	  <file:Documentation/fb/intel810.txt>

config FB_I810_GTF
	bool "use VESA Generalized Timing Formula"
	depends on FB_I810
	help
	  If you say Y, then the VESA standard, Generalized Timing Formula 
          or GTF, will be used to calculate the required video timing values
	  per video mode.  Since the GTF allows nondiscrete timings 
          (nondiscrete being a range of values as opposed to discrete being a
          set of values), you'll be able to use any combination of horizontal 
	  and vertical resolutions, and vertical refresh rates without having
	  to specify your own timing parameters.  This is especially useful
	  to maximize the performance of an aging display, or if you just 
          have a display with nonstandard dimensions. A VESA compliant 
	  monitor is recommended, but can still work with non-compliant ones.
	  If you need or want this, then select this option. The timings may 
	  not be compliant with Intel's recommended values. Use at your own 
	  risk.

          If you say N, the driver will revert to discrete video timings 
	  using a set recommended by Intel in their documentation.
  
          If unsure, say N.

config FB_I810_I2C
	bool "Enable DDC Support"
	depends on FB_I810 && FB_I810_GTF
	select FB_DDC
	help

config FB_LE80578
	tristate "Intel LE80578 (Vermilion) support"
	depends on FB && PCI && X86
	select FB_MODE_HELPERS
	select FB_CFB_FILLRECT
	select FB_CFB_COPYAREA
	select FB_CFB_IMAGEBLIT
	help
	  This driver supports the LE80578 (Vermilion Range) chipset

config FB_CARILLO_RANCH
	tristate "Intel Carillo Ranch support"
	depends on FB_LE80578 && FB && PCI && X86
	help
	  This driver supports the LE80578 (Carillo Ranch) board

config FB_INTEL
	tristate "Intel 830M/845G/852GM/855GM/865G/915G/945G/945GM/965G/965GM support (EXPERIMENTAL)"
	depends on EXPERIMENTAL && FB && PCI && X86 && AGP_INTEL && EXPERT
	select FB_MODE_HELPERS
	select FB_CFB_FILLRECT
	select FB_CFB_COPYAREA
	select FB_CFB_IMAGEBLIT
	select FB_BOOT_VESA_SUPPORT if FB_INTEL = y
	depends on !DRM_I915
	help
	  This driver supports the on-board graphics built in to the Intel
          830M/845G/852GM/855GM/865G/915G/915GM/945G/945GM/965G/965GM chipsets.
          Say Y if you have and plan to use such a board.

	  To make FB_INTELFB=Y work you need to say AGP_INTEL=y too.

	  To compile this driver as a module, choose M here: the
	  module will be called intelfb.

	  For more information, please read <file:Documentation/fb/intelfb.txt>

config FB_INTEL_DEBUG
	bool "Intel driver Debug Messages"
	depends on FB_INTEL
	---help---
	  Say Y here if you want the Intel driver to output all sorts
	  of debugging information to provide to the maintainer when
	  something goes wrong.

config FB_INTEL_I2C
	bool "DDC/I2C for Intel framebuffer support"
	depends on FB_INTEL
	select FB_DDC
	default y
	help
	  Say Y here if you want DDC/I2C support for your on-board Intel graphics.

config FB_MATROX
	tristate "Matrox acceleration"
	depends on FB && PCI
	select FB_CFB_FILLRECT
	select FB_CFB_COPYAREA
	select FB_CFB_IMAGEBLIT
	select FB_TILEBLITTING
	select FB_MACMODES if PPC_PMAC
	---help---
	  Say Y here if you have a Matrox Millennium, Matrox Millennium II,
	  Matrox Mystique, Matrox Mystique 220, Matrox Productiva G100, Matrox
	  Mystique G200, Matrox Millennium G200, Matrox Marvel G200 video,
	  Matrox G400, G450 or G550 card in your box.

	  To compile this driver as a module, choose M here: the
	  module will be called matroxfb.

	  You can pass several parameters to the driver at boot time or at
	  module load time. The parameters look like "video=matroxfb:XXX", and
	  are described in <file:Documentation/fb/matroxfb.txt>.

config FB_MATROX_MILLENIUM
	bool "Millennium I/II support"
	depends on FB_MATROX
	help
	  Say Y here if you have a Matrox Millennium or Matrox Millennium II
	  video card. If you select "Advanced lowlevel driver options" below,
	  you should check 4 bpp packed pixel, 8 bpp packed pixel, 16 bpp
	  packed pixel, 24 bpp packed pixel and 32 bpp packed pixel. You can
	  also use font widths different from 8.

config FB_MATROX_MYSTIQUE
	bool "Mystique support"
	depends on FB_MATROX
	help
	  Say Y here if you have a Matrox Mystique or Matrox Mystique 220
	  video card. If you select "Advanced lowlevel driver options" below,
	  you should check 8 bpp packed pixel, 16 bpp packed pixel, 24 bpp
	  packed pixel and 32 bpp packed pixel. You can also use font widths
	  different from 8.

config FB_MATROX_G
	bool "G100/G200/G400/G450/G550 support"
	depends on FB_MATROX
	---help---
	  Say Y here if you have a Matrox G100, G200, G400, G450 or G550 based
	  video card. If you select "Advanced lowlevel driver options", you
	  should check 8 bpp packed pixel, 16 bpp packed pixel, 24 bpp packed
	  pixel and 32 bpp packed pixel. You can also use font widths
	  different from 8.

	  If you need support for G400 secondary head, you must say Y to
	  "Matrox I2C support" and "G400 second head support" right below.
	  G450/G550 secondary head and digital output are supported without
	  additional modules.

	  The driver starts in monitor mode. You must use the matroxset tool 
	  (available at <ftp://platan.vc.cvut.cz/pub/linux/matrox-latest/>) to 
	  swap primary and secondary head outputs, or to change output mode.  
	  Secondary head driver always start in 640x480 resolution and you 
	  must use fbset to change it.

	  Do not forget that second head supports only 16 and 32 bpp
	  packed pixels, so it is a good idea to compile them into the kernel
	  too. You can use only some font widths, as the driver uses generic
	  painting procedures (the secondary head does not use acceleration
	  engine).

	  G450/G550 hardware can display TV picture only from secondary CRTC,
	  and it performs no scaling, so picture must have 525 or 625 lines.

config FB_MATROX_I2C
	tristate "Matrox I2C support"
	depends on FB_MATROX
	select FB_DDC
	---help---
	  This drivers creates I2C buses which are needed for accessing the
	  DDC (I2C) bus present on all Matroxes, an I2C bus which
	  interconnects Matrox optional devices, like MGA-TVO on G200 and
	  G400, and the secondary head DDC bus, present on G400 only.

	  You can say Y or M here if you want to experiment with monitor
	  detection code. You must say Y or M here if you want to use either
	  second head of G400 or MGA-TVO on G200 or G400.

	  If you compile it as module, it will create a module named
	  i2c-matroxfb.

config FB_MATROX_MAVEN
	tristate "G400 second head support"
	depends on FB_MATROX_G && FB_MATROX_I2C
	---help---
	  WARNING !!! This support does not work with G450 !!!

	  Say Y or M here if you want to use a secondary head (meaning two
	  monitors in parallel) on G400 or MGA-TVO add-on on G200. Secondary
	  head is not compatible with accelerated XFree 3.3.x SVGA servers -
	  secondary head output is blanked while you are in X. With XFree
	  3.9.17 preview you can use both heads if you use SVGA over fbdev or
	  the fbdev driver on first head and the fbdev driver on second head.

	  If you compile it as module, two modules are created,
	  matroxfb_crtc2 and matroxfb_maven. Matroxfb_maven is needed for
	  both G200 and G400, matroxfb_crtc2 is needed only by G400. You must
	  also load i2c-matroxfb to get it to run.

	  The driver starts in monitor mode and you must use the matroxset
	  tool (available at
	  <ftp://platan.vc.cvut.cz/pub/linux/matrox-latest/>) to switch it to
	  PAL or NTSC or to swap primary and secondary head outputs.
	  Secondary head driver also always start in 640x480 resolution, you
	  must use fbset to change it.

	  Also do not forget that second head supports only 16 and 32 bpp
	  packed pixels, so it is a good idea to compile them into the kernel
	  too.  You can use only some font widths, as the driver uses generic
	  painting procedures (the secondary head does not use acceleration
	  engine).

config FB_RADEON
	tristate "ATI Radeon display support"
	depends on FB && PCI
	select FB_BACKLIGHT if FB_RADEON_BACKLIGHT
	select FB_MODE_HELPERS
	select FB_CFB_FILLRECT
	select FB_CFB_COPYAREA
	select FB_CFB_IMAGEBLIT
	select FB_MACMODES if PPC_OF
	help
	  Choose this option if you want to use an ATI Radeon graphics card as
	  a framebuffer device.  There are both PCI and AGP versions.  You
	  don't need to choose this to run the Radeon in plain VGA mode.

	  There is a product page at
	  http://products.amd.com/en-us/GraphicCardResult.aspx

config FB_RADEON_I2C
	bool "DDC/I2C for ATI Radeon support"
	depends on FB_RADEON
	select FB_DDC
	default y
	help
	  Say Y here if you want DDC/I2C support for your Radeon board. 

config FB_RADEON_BACKLIGHT
	bool "Support for backlight control"
	depends on FB_RADEON
	default y
	help
	  Say Y here if you want to control the backlight of your display.

config FB_RADEON_DEBUG
	bool "Lots of debug output from Radeon driver"
	depends on FB_RADEON
	default n
	help
	  Say Y here if you want the Radeon driver to output all sorts
	  of debugging information to provide to the maintainer when
	  something goes wrong.

config FB_ATY128
	tristate "ATI Rage128 display support"
	depends on FB && PCI
	select FB_CFB_FILLRECT
	select FB_CFB_COPYAREA
	select FB_CFB_IMAGEBLIT
	select FB_BACKLIGHT if FB_ATY128_BACKLIGHT
	select FB_MACMODES if PPC_PMAC
	help
	  This driver supports graphics boards with the ATI Rage128 chips.
	  Say Y if you have such a graphics board and read
	  <file:Documentation/fb/aty128fb.txt>.

	  To compile this driver as a module, choose M here: the
	  module will be called aty128fb.

config FB_ATY128_BACKLIGHT
	bool "Support for backlight control"
	depends on FB_ATY128
	default y
	help
	  Say Y here if you want to control the backlight of your display.

config FB_ATY
	tristate "ATI Mach64 display support" if PCI || ATARI
	depends on FB && !SPARC32
	select FB_CFB_FILLRECT
	select FB_CFB_COPYAREA
	select FB_CFB_IMAGEBLIT
	select FB_BACKLIGHT if FB_ATY_BACKLIGHT
	select FB_MACMODES if PPC
	help
	  This driver supports graphics boards with the ATI Mach64 chips.
	  Say Y if you have such a graphics board.

	  To compile this driver as a module, choose M here: the
	  module will be called atyfb.

config FB_ATY_CT
	bool "Mach64 CT/VT/GT/LT (incl. 3D RAGE) support"
	depends on PCI && FB_ATY
	default y if SPARC64 && PCI
	help
	  Say Y here to support use of ATI's 64-bit Rage boards (or other
	  boards based on the Mach64 CT, VT, GT, and LT chipsets) as a
	  framebuffer device.  The ATI product support page for these boards
	  is at <http://support.ati.com/products/pc/mach64/mach64.html>.

config FB_ATY_GENERIC_LCD
	bool "Mach64 generic LCD support (EXPERIMENTAL)"
	depends on FB_ATY_CT
	help
	  Say Y if you have a laptop with an ATI Rage LT PRO, Rage Mobility,
	  Rage XC, or Rage XL chipset.

config FB_ATY_GX
	bool "Mach64 GX support" if PCI
	depends on FB_ATY
	default y if ATARI
	help
	  Say Y here to support use of the ATI Mach64 Graphics Expression
	  board (or other boards based on the Mach64 GX chipset) as a
	  framebuffer device.  The ATI product support page for these boards
	  is at
	  <http://support.ati.com/products/pc/mach64/graphics_xpression.html>.

config FB_ATY_BACKLIGHT
	bool "Support for backlight control"
	depends on FB_ATY
	default y
	help
	  Say Y here if you want to control the backlight of your display.

config FB_S3
	tristate "S3 Trio/Virge support"
	depends on FB && PCI
	select FB_CFB_FILLRECT
	select FB_CFB_COPYAREA
	select FB_CFB_IMAGEBLIT
	select FB_TILEBLITTING
	select FB_SVGALIB
	select VGASTATE
	select FONT_8x16 if FRAMEBUFFER_CONSOLE
	---help---
	  Driver for graphics boards with S3 Trio / S3 Virge chip.

config FB_S3_DDC
	bool "DDC for S3 support"
	depends on FB_S3
	select FB_DDC
	default y
	help
	  Say Y here if you want DDC support for your S3 graphics card.

config FB_SAVAGE
	tristate "S3 Savage support"
	depends on FB && PCI && EXPERIMENTAL
	select FB_MODE_HELPERS
	select FB_CFB_FILLRECT
	select FB_CFB_COPYAREA
	select FB_CFB_IMAGEBLIT
	select VGASTATE
	help
	  This driver supports notebooks and computers with S3 Savage PCI/AGP
	  chips.

	  Say Y if you have such a graphics card.

	  To compile this driver as a module, choose M here; the module
	  will be called savagefb.

config FB_SAVAGE_I2C
       bool "Enable DDC2 Support"
       depends on FB_SAVAGE
       select FB_DDC
       help
	  This enables I2C support for S3 Savage Chipsets.  This is used
	  only for getting EDID information from the attached display
	  allowing for robust video mode handling and switching.

	  Because fbdev-2.6 requires that drivers must be able to
	  independently validate video mode parameters, you should say Y
	  here.

config FB_SAVAGE_ACCEL
       bool "Enable Console Acceleration"
       depends on FB_SAVAGE
       default n
       help
          This option will compile in console acceleration support. If
          the resulting framebuffer console has bothersome glitches, then
          choose N here.

config FB_SIS
	tristate "SiS/XGI display support"
	depends on FB && PCI
	select FB_CFB_FILLRECT
	select FB_CFB_COPYAREA
	select FB_CFB_IMAGEBLIT
	select FB_BOOT_VESA_SUPPORT if FB_SIS = y
	help
	  This is the frame buffer device driver for the SiS 300, 315, 330
	  and 340 series as well as XGI V3XT, V5, V8, Z7 graphics chipsets.
	  Specs available at <http://www.sis.com> and <http://www.xgitech.com>.

	  To compile this driver as a module, choose M here; the module
	  will be called sisfb.

config FB_SIS_300
	bool "SiS 300 series support"
	depends on FB_SIS
	help
	  Say Y here to support use of the SiS 300/305, 540, 630 and 730.

config FB_SIS_315
	bool "SiS 315/330/340 series and XGI support"
	depends on FB_SIS
	help
	  Say Y here to support use of the SiS 315, 330 and 340 series
	  (315/H/PRO, 55x, 650, 651, 740, 330, 661, 741, 760, 761) as well
	  as XGI V3XT, V5, V8 and Z7.

config FB_VIA
       tristate "VIA UniChrome (Pro) and Chrome9 display support"
       depends on FB && PCI && X86
       select FB_CFB_FILLRECT
       select FB_CFB_COPYAREA
       select FB_CFB_IMAGEBLIT
       select I2C_ALGOBIT
       select I2C
       select GPIOLIB
       help
	  This is the frame buffer device driver for Graphics chips of VIA
	  UniChrome (Pro) Family (CLE266,PM800/CN400,P4M800CE/P4M800Pro/
	  CN700/VN800,CX700/VX700,P4M890) and Chrome9 Family (K8M890,CN896
 	  /P4M900,VX800)
	  Say Y if you have a VIA UniChrome graphics board.

	  To compile this driver as a module, choose M here: the
	  module will be called viafb.

if FB_VIA

config FB_VIA_DIRECT_PROCFS
	bool "direct hardware access via procfs (DEPRECATED)(DANGEROUS)"
	depends on FB_VIA
	default n
	help
	  Allow direct hardware access to some output registers via procfs.
	  This is dangerous but may provide the only chance to get the
	  correct output device configuration.
	  Its use is strongly discouraged.

config FB_VIA_X_COMPATIBILITY
	bool "X server compatibility"
	depends on FB_VIA
	default n
	help
	  This option reduces the functionality (power saving, ...) of the
	  framebuffer to avoid negative impact on the OpenChrome X server.
	  If you use any X server other than fbdev you should enable this
	  otherwise it should be safe to disable it and allow using all
	  features.

endif

config FB_NEOMAGIC
	tristate "NeoMagic display support"
	depends on FB && PCI
	select FB_MODE_HELPERS
	select FB_CFB_FILLRECT
	select FB_CFB_COPYAREA
	select FB_CFB_IMAGEBLIT
	select VGASTATE
	help
	  This driver supports notebooks with NeoMagic PCI chips.
	  Say Y if you have such a graphics card. 

	  To compile this driver as a module, choose M here: the
	  module will be called neofb.

config FB_KYRO
	tristate "IMG Kyro support"
	depends on FB && PCI
	select FB_CFB_FILLRECT
	select FB_CFB_COPYAREA
	select FB_CFB_IMAGEBLIT
	help
	  Say Y here if you have a STG4000 / Kyro / PowerVR 3 based
	  graphics board.

	  To compile this driver as a module, choose M here: the
	  module will be called kyrofb.

config FB_3DFX
	tristate "3Dfx Banshee/Voodoo3/Voodoo5 display support"
	depends on FB && PCI
	select FB_CFB_IMAGEBLIT
	select FB_CFB_FILLRECT
	select FB_CFB_COPYAREA
	select FB_MODE_HELPERS
	help
	  This driver supports graphics boards with the 3Dfx Banshee,
	  Voodoo3 or VSA-100 (aka Voodoo4/5) chips. Say Y if you have
	  such a graphics board.

	  To compile this driver as a module, choose M here: the
	  module will be called tdfxfb.

config FB_3DFX_ACCEL
	bool "3Dfx Acceleration functions (EXPERIMENTAL)"
	depends on FB_3DFX && EXPERIMENTAL
	---help---
	This will compile the 3Dfx Banshee/Voodoo3/VSA-100 frame buffer
	device driver with acceleration functions.

config FB_3DFX_I2C
	bool "Enable DDC/I2C support"
	depends on FB_3DFX && EXPERIMENTAL
	select FB_DDC
	default y
	help
	  Say Y here if you want DDC/I2C support for your 3dfx Voodoo3.

config FB_VOODOO1
	tristate "3Dfx Voodoo Graphics (sst1) support"
	depends on FB && PCI
	select FB_CFB_FILLRECT
	select FB_CFB_COPYAREA
	select FB_CFB_IMAGEBLIT
	---help---
	  Say Y here if you have a 3Dfx Voodoo Graphics (Voodoo1/sst1) or 
	  Voodoo2 (cvg) based graphics card.

	  To compile this driver as a module, choose M here: the
	  module will be called sstfb.

	  WARNING: Do not use any application that uses the 3D engine
	  (namely glide) while using this driver.
	  Please read the <file:Documentation/fb/sstfb.txt> for supported
	  options and other important info  support.

config FB_VT8623
	tristate "VIA VT8623 support"
	depends on FB && PCI
	select FB_CFB_FILLRECT
	select FB_CFB_COPYAREA
	select FB_CFB_IMAGEBLIT
	select FB_TILEBLITTING
	select FB_SVGALIB
	select VGASTATE
	select FONT_8x16 if FRAMEBUFFER_CONSOLE
	---help---
	  Driver for CastleRock integrated graphics core in the
	  VIA VT8623 [Apollo CLE266] chipset.

config FB_TRIDENT
	tristate "Trident/CyberXXX/CyberBlade support"
	depends on FB && PCI
	select FB_CFB_FILLRECT
	select FB_CFB_COPYAREA
	select FB_CFB_IMAGEBLIT
	---help---
	  This is the frame buffer device driver for Trident PCI/AGP chipsets.
	  Supported chipset families are TGUI 9440/96XX, 3DImage, Blade3D
	  and Blade XP.
	  There are also integrated versions of these chips called CyberXXXX,
	  CyberImage or CyberBlade. These chips are mostly found in laptops
	  but also on some motherboards including early VIA EPIA motherboards.
	  For more information, read <file:Documentation/fb/tridentfb.txt>

	  Say Y if you have such a graphics board.

	  To compile this driver as a module, choose M here: the
	  module will be called tridentfb.

config FB_ARK
	tristate "ARK 2000PV support"
	depends on FB && PCI
	select FB_CFB_FILLRECT
	select FB_CFB_COPYAREA
	select FB_CFB_IMAGEBLIT
	select FB_TILEBLITTING
	select FB_SVGALIB
	select VGASTATE
	select FONT_8x16 if FRAMEBUFFER_CONSOLE
	---help---
	  Driver for PCI graphics boards with ARK 2000PV chip
	  and ICS 5342 RAMDAC.

config FB_PM3
	tristate "Permedia3 support (EXPERIMENTAL)"
	depends on FB && PCI && EXPERIMENTAL
	select FB_CFB_FILLRECT
	select FB_CFB_COPYAREA
	select FB_CFB_IMAGEBLIT
	help
	  This is the frame buffer device driver for the 3DLabs Permedia3
	  chipset, used in Formac ProFormance III, 3DLabs Oxygen VX1 &
	  similar boards, 3DLabs Permedia3 Create!, Appian Jeronimo 2000
	  and maybe other boards.

config FB_CARMINE
	tristate "Fujitsu carmine frame buffer support"
	depends on FB && PCI
	select FB_CFB_FILLRECT
	select FB_CFB_COPYAREA
	select FB_CFB_IMAGEBLIT
	help
	  This is the frame buffer device driver for the Fujitsu Carmine chip.
	  The driver provides two independent frame buffer devices.

choice
	depends on FB_CARMINE
	prompt "DRAM timing"
	default FB_CARMINE_DRAM_EVAL

config FB_CARMINE_DRAM_EVAL
	bool "Eval board timings"
	help
	  Use timings which work on the eval card.

config CARMINE_DRAM_CUSTOM
	bool "Custom board timings"
	help
	  Use custom board timings.
endchoice

config FB_AU1100
	bool "Au1100 LCD Driver"
	depends on (FB = y) && MIPS && SOC_AU1100
	select FB_CFB_FILLRECT
	select FB_CFB_COPYAREA
	select FB_CFB_IMAGEBLIT
	help
	  This is the framebuffer driver for the AMD Au1100 SOC.  It can drive
	  various panels and CRTs by passing in kernel cmd line option
	  au1100fb:panel=<name>.

config FB_AU1200
	bool "Au1200 LCD Driver"
	depends on (FB = y) && MIPS && SOC_AU1200
	select FB_CFB_FILLRECT
	select FB_CFB_COPYAREA
	select FB_CFB_IMAGEBLIT
	help
	  This is the framebuffer driver for the AMD Au1200 SOC.  It can drive
	  various panels and CRTs by passing in kernel cmd line option
	  au1200fb:panel=<name>.

config FB_VT8500
	bool "VT8500 LCD Driver"
	depends on (FB = y) && ARM && ARCH_VT8500 && VTWM_VERSION_VT8500
	select FB_WMT_GE_ROPS
	select FB_SYS_IMAGEBLIT
	help
	  This is the framebuffer driver for VIA VT8500 integrated LCD
	  controller.

config FB_WM8505
	bool "WM8505 frame buffer support"
	depends on (FB = y) && ARM && ARCH_VT8500 && VTWM_VERSION_WM8505
	select FB_WMT_GE_ROPS
	select FB_SYS_IMAGEBLIT
	help
	  This is the framebuffer driver for WonderMedia WM8505
	  integrated LCD controller.

source "drivers/video/geode/Kconfig"

config FB_HIT
	tristate "HD64461 Frame Buffer support"
	depends on FB && HD64461
	select FB_CFB_FILLRECT
	select FB_CFB_COPYAREA
	select FB_CFB_IMAGEBLIT
	help
	  This is the frame buffer device driver for the Hitachi HD64461 LCD
	  frame buffer card.

config FB_PMAG_AA
	bool "PMAG-AA TURBOchannel framebuffer support"
	depends on (FB = y) && TC
 	select FB_CFB_FILLRECT
 	select FB_CFB_COPYAREA
 	select FB_CFB_IMAGEBLIT
	help
	  Support for the PMAG-AA TURBOchannel framebuffer card (1280x1024x1)
	  used mainly in the MIPS-based DECstation series.

config FB_PMAG_BA
	tristate "PMAG-BA TURBOchannel framebuffer support"
	depends on FB && TC
 	select FB_CFB_FILLRECT
 	select FB_CFB_COPYAREA
 	select FB_CFB_IMAGEBLIT
	help
	  Support for the PMAG-BA TURBOchannel framebuffer card (1024x864x8)
	  used mainly in the MIPS-based DECstation series.

config FB_PMAGB_B
	tristate "PMAGB-B TURBOchannel framebuffer support"
	depends on FB && TC
 	select FB_CFB_FILLRECT
 	select FB_CFB_COPYAREA
 	select FB_CFB_IMAGEBLIT
	help
	  Support for the PMAGB-B TURBOchannel framebuffer card used mainly
	  in the MIPS-based DECstation series. The card is currently only
	  supported in 1280x1024x8 mode.

config FB_MAXINE
	bool "Maxine (Personal DECstation) onboard framebuffer support"
	depends on (FB = y) && MACH_DECSTATION
 	select FB_CFB_FILLRECT
 	select FB_CFB_COPYAREA
 	select FB_CFB_IMAGEBLIT
	help
	  Support for the onboard framebuffer (1024x768x8) in the Personal
	  DECstation series (Personal DECstation 5000/20, /25, /33, /50,
	  Codename "Maxine").

config FB_G364
	bool "G364 frame buffer support"
	depends on (FB = y) && (MIPS_MAGNUM_4000 || OLIVETTI_M700)
 	select FB_CFB_FILLRECT
 	select FB_CFB_COPYAREA
 	select FB_CFB_IMAGEBLIT
	help
	  The G364 driver is the framebuffer used in MIPS Magnum 4000 and
	  Olivetti M700-10 systems.

config FB_68328
	bool "Motorola 68328 native frame buffer support"
	depends on (FB = y) && (M68328 || M68EZ328 || M68VZ328)
 	select FB_CFB_FILLRECT
 	select FB_CFB_COPYAREA
 	select FB_CFB_IMAGEBLIT
	help
	  Say Y here if you want to support the built-in frame buffer of
	  the Motorola 68328 CPU family.

config FB_PXA168
	tristate "PXA168/910 LCD framebuffer support"
	depends on FB && (CPU_PXA168 || CPU_PXA910)
	select FB_CFB_FILLRECT
	select FB_CFB_COPYAREA
	select FB_CFB_IMAGEBLIT
	---help---
	  Frame buffer driver for the built-in LCD controller in the Marvell
	  MMP processor.

config FB_PXA
	tristate "PXA LCD framebuffer support"
	depends on FB && ARCH_PXA
	select FB_CFB_FILLRECT
	select FB_CFB_COPYAREA
	select FB_CFB_IMAGEBLIT
	---help---
	  Frame buffer driver for the built-in LCD controller in the Intel
	  PXA2x0 processor.

	  This driver is also available as a module ( = code which can be
	  inserted and removed from the running kernel whenever you want). The
	  module will be called pxafb. If you want to compile it as a module,
	  say M here and read <file:Documentation/kbuild/modules.txt>.

	  If unsure, say N.

config FB_PXA_OVERLAY
	bool "Support PXA27x/PXA3xx Overlay(s) as framebuffer"
	default n
	depends on FB_PXA && (PXA27x || PXA3xx)

config FB_PXA_SMARTPANEL
	bool "PXA Smartpanel LCD support"
	default n
	depends on FB_PXA

config FB_PXA_PARAMETERS
	bool "PXA LCD command line parameters"
	default n
	depends on FB_PXA
	---help---
	  Enable the use of kernel command line or module parameters
	  to configure the physical properties of the LCD panel when
	  using the PXA LCD driver.

	  This option allows you to override the panel parameters
	  supplied by the platform in order to support multiple
	  different models of flatpanel. If you will only be using a
	  single model of flatpanel then you can safely leave this
	  option disabled.

	  <file:Documentation/fb/pxafb.txt> describes the available parameters.

config PXA3XX_GCU
	tristate "PXA3xx 2D graphics accelerator driver"
	depends on FB_PXA
	help
	  Kernelspace driver for the 2D graphics controller unit (GCU)
	  found on PXA3xx processors. There is a counterpart driver in the
	  DirectFB suite, see http://www.directfb.org/

	  If you compile this as a module, it will be called pxa3xx_gcu.

config FB_MBX
	tristate "2700G LCD framebuffer support"
	depends on FB && ARCH_PXA
	select FB_CFB_FILLRECT
	select FB_CFB_COPYAREA
	select FB_CFB_IMAGEBLIT
	---help---
	  Framebuffer driver for the Intel 2700G (Marathon) Graphics
	  Accelerator

config FB_MBX_DEBUG
       bool "Enable debugging info via debugfs"
       depends on FB_MBX && DEBUG_FS
       default n
       ---help---
         Enable this if you want debugging information using the debug
         filesystem (debugfs)

         If unsure, say N.

config FB_FSL_DIU
	tristate "Freescale DIU framebuffer support"
	depends on FB && FSL_SOC
	select FB_MODE_HELPERS
	select FB_CFB_FILLRECT
	select FB_CFB_COPYAREA
	select FB_CFB_IMAGEBLIT
	select PPC_LIB_RHEAP
	---help---
	  Framebuffer driver for the Freescale SoC DIU

config FB_W100
	tristate "W100 frame buffer support"
	depends on FB && ARCH_PXA
 	select FB_CFB_FILLRECT
 	select FB_CFB_COPYAREA
 	select FB_CFB_IMAGEBLIT
	---help---
	  Frame buffer driver for the w100 as found on the Sharp SL-Cxx series.
	  It can also drive the w3220 chip found on iPAQ hx4700.

	  This driver is also available as a module ( = code which can be
	  inserted and removed from the running kernel whenever you want). The
	  module will be called w100fb. If you want to compile it as a module,
	  say M here and read <file:Documentation/kbuild/modules.txt>.

	  If unsure, say N.

config FB_SH_MOBILE_LCDC
	tristate "SuperH Mobile LCDC framebuffer support"
	depends on FB && (SUPERH || ARCH_SHMOBILE) && HAVE_CLK
	select FB_SYS_FILLRECT
	select FB_SYS_COPYAREA
	select FB_SYS_IMAGEBLIT
	select FB_SYS_FOPS
	select FB_DEFERRED_IO
	select FB_BACKLIGHT
	select SH_MIPI_DSI if SH_LCD_MIPI_DSI
	---help---
	  Frame buffer driver for the on-chip SH-Mobile LCD controller.

config FB_SH_MOBILE_HDMI
	tristate "SuperH Mobile HDMI controller support"
	depends on FB_SH_MOBILE_LCDC
	select FB_MODE_HELPERS
	select SOUND
	select SND
	select SND_SOC
	---help---
	  Driver for the on-chip SH-Mobile HDMI controller.

config FB_SH_MOBILE_MERAM
	tristate "SuperH Mobile MERAM read ahead support for LCDC"
	depends on FB_SH_MOBILE_LCDC
	default y
	---help---
	  Enable MERAM support for the SH-Mobile LCD controller.

	  This will allow for caching of the framebuffer to provide more
	  reliable access under heavy main memory bus traffic situations.
	  Up to 4 memory channels can be configured, allowing 4 RGB or
	  2 YCbCr framebuffers to be configured.

config FB_TMIO
	tristate "Toshiba Mobile IO FrameBuffer support"
	depends on FB && MFD_CORE
	select FB_CFB_FILLRECT
	select FB_CFB_COPYAREA
	select FB_CFB_IMAGEBLIT
	---help---
	  Frame buffer driver for the Toshiba Mobile IO integrated as found
	  on the Sharp SL-6000 series

	  This driver is also available as a module ( = code which can be
	  inserted and removed from the running kernel whenever you want). The
	  module will be called tmiofb. If you want to compile it as a module,
	  say M here and read <file:Documentation/kbuild/modules.txt>.

	  If unsure, say N.

config FB_TMIO_ACCELL
	bool "tmiofb acceleration"
	depends on FB_TMIO
	default y

config FB_S3C
	tristate "Samsung S3C framebuffer support"
	depends on FB && S3C_DEV_FB
	select FB_CFB_FILLRECT
	select FB_CFB_COPYAREA
	select FB_CFB_IMAGEBLIT
	---help---
	  Frame buffer driver for the built-in FB controller in the Samsung
	  SoC line from the S3C2443 onwards, including the S3C2416, S3C2450,
	  and the S3C64XX series such as the S3C6400 and S3C6410.

	  These chips all have the same basic framebuffer design with the
	  actual capabilities depending on the chip. For instance the S3C6400
	  and S3C6410 support 4 hardware windows whereas the S3C24XX series
	  currently only have two.

	  Currently the support is only for the S3C6400 and S3C6410 SoCs.

config FB_S3C_DEBUG_REGWRITE
       bool "Debug register writes"
       depends on FB_S3C
       ---help---
         Show all register writes via printk(KERN_DEBUG)

config FB_S3C2410
	tristate "S3C2410 LCD framebuffer support"
	depends on FB && ARCH_S3C2410
	select FB_CFB_FILLRECT
	select FB_CFB_COPYAREA
	select FB_CFB_IMAGEBLIT
	---help---
	  Frame buffer driver for the built-in LCD controller in the Samsung
	  S3C2410 processor.

	  This driver is also available as a module ( = code which can be
	  inserted and removed from the running kernel whenever you want). The
	  module will be called s3c2410fb. If you want to compile it as a module,
	  say M here and read <file:Documentation/kbuild/modules.txt>.

	  If unsure, say N.
config FB_S3C2410_DEBUG
	bool "S3C2410 lcd debug messages"
	depends on FB_S3C2410
	help
	  Turn on debugging messages. Note that you can set/unset at run time
	  through sysfs

config FB_NUC900
        bool "NUC900 LCD framebuffer support"
        depends on FB && ARCH_W90X900
        select FB_CFB_FILLRECT
        select FB_CFB_COPYAREA
        select FB_CFB_IMAGEBLIT
        ---help---
          Frame buffer driver for the built-in LCD controller in the Nuvoton
          NUC900 processor

config GPM1040A0_320X240
        bool "Giantplus Technology GPM1040A0 320x240 Color TFT LCD"
        depends on FB_NUC900

config FB_NUC900_DEBUG
        bool "NUC900 lcd debug messages"
        depends on FB_NUC900
        help
          Turn on debugging messages. Note that you can set/unset at run time
          through sysfs

config FB_SM501
	tristate "Silicon Motion SM501 framebuffer support"
	depends on FB && MFD_SM501
	select FB_CFB_FILLRECT
	select FB_CFB_COPYAREA
	select FB_CFB_IMAGEBLIT
	---help---
	  Frame buffer driver for the CRT and LCD controllers in the Silicon
	  Motion SM501.

	  This driver is also available as a module ( = code which can be
	  inserted and removed from the running kernel whenever you want). The
	  module will be called sm501fb. If you want to compile it as a module,
	  say M here and read <file:Documentation/kbuild/modules.txt>.

	  If unsure, say N.

config FB_UDL
	tristate "Displaylink USB Framebuffer support"
	depends on FB && USB
	select FB_MODE_HELPERS
	select FB_SYS_FILLRECT
	select FB_SYS_COPYAREA
	select FB_SYS_IMAGEBLIT
	select FB_SYS_FOPS
	select FB_DEFERRED_IO
	---help---
	  This is a kernel framebuffer driver for DisplayLink USB devices.
	  Supports fbdev clients like xf86-video-fbdev, kdrive, fbi, and
	  mplayer -vo fbdev. Supports all USB 2.0 era DisplayLink devices.
	  To compile as a module, choose M here: the module name is udlfb.

config FB_PNX4008_DUM
	tristate "Display Update Module support on Philips PNX4008 board"
	depends on FB && ARCH_PNX4008
	---help---
	  Say Y here to enable support for PNX4008 Display Update Module (DUM)

config FB_PNX4008_DUM_RGB
	tristate "RGB Framebuffer support on Philips PNX4008 board"
	depends on FB_PNX4008_DUM
	select FB_CFB_FILLRECT
	select FB_CFB_COPYAREA
	select FB_CFB_IMAGEBLIT
	---help---
	  Say Y here to enable support for PNX4008 RGB Framebuffer

config FB_IBM_GXT4500
	tristate "Framebuffer support for IBM GXT4500P adaptor"
	depends on FB && PPC
	select FB_CFB_FILLRECT
	select FB_CFB_COPYAREA
	select FB_CFB_IMAGEBLIT
	---help---
	  Say Y here to enable support for the IBM GXT4500P display
	  adaptor, found on some IBM System P (pSeries) machines.

config FB_PS3
	tristate "PS3 GPU framebuffer driver"
	depends on FB && PS3_PS3AV
	select FB_SYS_FILLRECT
	select FB_SYS_COPYAREA
	select FB_SYS_IMAGEBLIT
	select FB_SYS_FOPS
	select VT_HW_CONSOLE_BINDING if FRAMEBUFFER_CONSOLE
	---help---
	  Include support for the virtual frame buffer in the PS3 platform.

config FB_PS3_DEFAULT_SIZE_M
	int "PS3 default frame buffer size (in MiB)"
	depends on FB_PS3
	default 9
	---help---
	  This is the default size (in MiB) of the virtual frame buffer in
	  the PS3.
	  The default value can be overridden on the kernel command line
	  using the "ps3fb" option (e.g. "ps3fb=9M");

config FB_XILINX
	tristate "Xilinx frame buffer support"
	depends on FB && (XILINX_VIRTEX || MICROBLAZE)
	select FB_CFB_FILLRECT
	select FB_CFB_COPYAREA
	select FB_CFB_IMAGEBLIT
	---help---
	  Include support for the Xilinx ML300/ML403 reference design
	  framebuffer. ML300 carries a 640*480 LCD display on the board,
	  ML403 uses a standard DB15 VGA connector.

config FB_COBALT
	tristate "Cobalt server LCD frame buffer support"
	depends on FB && MIPS_COBALT

config FB_SH7760
	bool "SH7760/SH7763/SH7720/SH7721 LCDC support"
	depends on FB && (CPU_SUBTYPE_SH7760 || CPU_SUBTYPE_SH7763 \
		|| CPU_SUBTYPE_SH7720 || CPU_SUBTYPE_SH7721)
	select FB_CFB_FILLRECT
	select FB_CFB_COPYAREA
	select FB_CFB_IMAGEBLIT
	---help---
	  Support for the SH7760/SH7763/SH7720/SH7721 integrated
	  (D)STN/TFT LCD Controller.
	  Supports display resolutions up to 1024x1024 pixel, grayscale and
	  color operation, with depths ranging from 1 bpp to 8 bpp monochrome
	  and 8, 15 or 16 bpp color; 90 degrees clockwise display rotation for
	  panels <= 320 pixel horizontal resolution.

config FB_DA8XX
	tristate "DA8xx/OMAP-L1xx Framebuffer support"
	depends on FB && ARCH_DAVINCI_DA8XX
	select FB_CFB_FILLRECT
	select FB_CFB_COPYAREA
	select FB_CFB_IMAGEBLIT
	---help---
	  This is the frame buffer device driver for the TI LCD controller
	  found on DA8xx/OMAP-L1xx SoCs.
	  If unsure, say N.

config FB_VIRTUAL
	tristate "Virtual Frame Buffer support (ONLY FOR TESTING!)"
	depends on FB
	select FB_SYS_FILLRECT
	select FB_SYS_COPYAREA
	select FB_SYS_IMAGEBLIT
	select FB_SYS_FOPS
	---help---
	  This is a `virtual' frame buffer device. It operates on a chunk of
	  unswappable kernel memory instead of on the memory of a graphics
	  board. This means you cannot see any output sent to this frame
	  buffer device, while it does consume precious memory. The main use
	  of this frame buffer device is testing and debugging the frame
	  buffer subsystem. Do NOT enable it for normal systems! To protect
	  the innocent, it has to be enabled explicitly at boot time using the
	  kernel option `video=vfb:'.

	  To compile this driver as a module, choose M here: the
	  module will be called vfb. In order to load it, you must use
	  the vfb_enable=1 option.

	  If unsure, say N.

config XEN_FBDEV_FRONTEND
	tristate "Xen virtual frame buffer support"
	depends on FB && XEN
	select FB_SYS_FILLRECT
	select FB_SYS_COPYAREA
	select FB_SYS_IMAGEBLIT
	select FB_SYS_FOPS
	select FB_DEFERRED_IO
	select XEN_XENBUS_FRONTEND
	default y
	help
	  This driver implements the front-end of the Xen virtual
	  frame buffer driver.  It communicates with a back-end
	  in another domain.

config FB_METRONOME
	tristate "E-Ink Metronome/8track controller support"
	depends on FB
	select FB_SYS_FILLRECT
	select FB_SYS_COPYAREA
	select FB_SYS_IMAGEBLIT
	select FB_SYS_FOPS
	select FB_DEFERRED_IO
	help
	  This driver implements support for the E-Ink Metronome
	  controller. The pre-release name for this device was 8track
	  and could also have been called by some vendors as PVI-nnnn.

config FB_MB862XX
	tristate "Fujitsu MB862xx GDC support"
	depends on FB
	depends on PCI || (OF && PPC)
	select FB_CFB_FILLRECT
	select FB_CFB_COPYAREA
	select FB_CFB_IMAGEBLIT
	---help---
	  Frame buffer driver for Fujitsu Carmine/Coral-P(A)/Lime controllers.

choice
	prompt "GDC variant"
	depends on FB_MB862XX

config FB_MB862XX_PCI_GDC
	bool "Carmine/Coral-P(A) GDC"
	depends on PCI
	---help---
	  This enables framebuffer support for Fujitsu Carmine/Coral-P(A)
	  PCI graphics controller devices.

config FB_MB862XX_LIME
	bool "Lime GDC"
	depends on OF && PPC
	select FB_FOREIGN_ENDIAN
	select FB_LITTLE_ENDIAN
	---help---
	  Framebuffer support for Fujitsu Lime GDC on host CPU bus.

endchoice

config FB_MB862XX_I2C
	bool "Support I2C bus on MB862XX GDC"
	depends on FB_MB862XX && I2C
	default y
	help
	  Selecting this option adds Coral-P(A)/Lime GDC I2C bus adapter
	  driver to support accessing I2C devices on controller's I2C bus.
	  These are usually some video decoder chips.

config FB_EP93XX
	tristate "EP93XX frame buffer support"
	depends on FB && ARCH_EP93XX
	select FB_CFB_FILLRECT
	select FB_CFB_COPYAREA
	select FB_CFB_IMAGEBLIT
	---help---
	  Framebuffer driver for the Cirrus Logic EP93XX series of processors.
	  This driver is also available as a module. The module will be called
	  ep93xx-fb.

config FB_PRE_INIT_FB
	bool "Don't reinitialize, use bootloader's GDC/Display configuration"
	depends on FB && FB_MB862XX_LIME
	---help---
	  Select this option if display contents should be inherited as set by
	  the bootloader.

config FB_MSM
	tristate "MSM Framebuffer support"
	depends on FB && ARCH_MSM
	select FB_CFB_FILLRECT
	select FB_CFB_COPYAREA
	select FB_CFB_IMAGEBLIT

config FB_MX3
	tristate "MX3 Framebuffer support"
	depends on FB && MX3_IPU
	select FB_CFB_FILLRECT
	select FB_CFB_COPYAREA
	select FB_CFB_IMAGEBLIT
	default y
	help
	  This is a framebuffer device for the i.MX31 LCD Controller. So
	  far only synchronous displays are supported. If you plan to use
	  an LCD display with your i.MX31 system, say Y here.

config FB_BROADSHEET
	tristate "E-Ink Broadsheet/Epson S1D13521 controller support"
	depends on FB
	select FB_SYS_FILLRECT
	select FB_SYS_COPYAREA
	select FB_SYS_IMAGEBLIT
	select FB_SYS_FOPS
	select FB_DEFERRED_IO
	help
	  This driver implements support for the E-Ink Broadsheet
	  controller. The release name for this device was Epson S1D13521
	  and could also have been called by other names when coupled with
	  a bridge adapter.

config FB_JZ4740
	tristate "JZ4740 LCD framebuffer support"
	depends on FB && MACH_JZ4740
	select FB_SYS_FILLRECT
	select FB_SYS_COPYAREA
	select FB_SYS_IMAGEBLIT
	help
	  Framebuffer support for the JZ4740 SoC.

config FB_MXS
	tristate "MXS LCD framebuffer support"
	depends on FB && ARCH_MXS
	select FB_CFB_FILLRECT
	select FB_CFB_COPYAREA
	select FB_CFB_IMAGEBLIT
	help
	  Framebuffer support for the MXS SoC.

config FB_PUV3_UNIGFX
	tristate "PKUnity v3 Unigfx framebuffer support"
	depends on FB && UNICORE32 && ARCH_PUV3
	select FB_SYS_FILLRECT
	select FB_SYS_COPYAREA
	select FB_SYS_IMAGEBLIT
	select FB_SYS_FOPS
	help
	  Choose this option if you want to use the Unigfx device as a
	  framebuffer device. Without the support of PCI & AGP.

source "drivers/video/omap/Kconfig"
source "drivers/video/omap2/Kconfig"

source "drivers/video/backlight/Kconfig"
source "drivers/video/display/Kconfig"

if VT
	source "drivers/video/console/Kconfig"
endif

if FB || SGI_NEWPORT_CONSOLE
	source "drivers/video/logo/Kconfig"
endif

endmenu<|MERGE_RESOLUTION|>--- conflicted
+++ resolved
@@ -23,11 +23,9 @@
 
 source "drivers/gpu/stub/Kconfig"
 
-<<<<<<< HEAD
 source "drivers/gpu/pvr/Kconfig"
-=======
+
 source "drivers/gpu/ion/Kconfig"
->>>>>>> c80005ae
 
 config VGASTATE
        tristate
