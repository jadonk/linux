--- conflicted
+++ resolved
@@ -641,25 +641,15 @@
 		}
 
 		fix->smem_len = var->yres_virtual * fix->line_length;
-<<<<<<< HEAD
-	} else if (ofbi->rotation_type != OMAP_DSS_ROT_TILER) {	
-=======
 	} else if (ofbi->rotation_type != OMAP_DSS_ROT_TILER) {
->>>>>>> 3a2cfa77
 		fix->line_length =
 			(var->xres_virtual * var->bits_per_pixel) >> 3;
 
 		/* tiler line length is set during allocation, and cannot
-<<<<<<< HEAD
-		   be changed */
-	}
-
-=======
 		   be changed */		
 	}
 
 	fix->smem_start = omapfb_get_region_paddr(ofbi);
->>>>>>> 3a2cfa77
 	fix->smem_len = rg->size;
 
 	fix->type = FB_TYPE_PACKED_PIXELS;
@@ -887,13 +877,8 @@
 			posx, posy, outw, outh);
 
 	if (ofbi->rotation_type == OMAP_DSS_ROT_TILER) {
-<<<<<<< HEAD
-		xres = var->xres;
-		yres = var->yres;
-=======
 			xres = var->xres;
 			yres = var->yres;
->>>>>>> 3a2cfa77
 	} else {
 	if (rotation == FB_ROTATE_CW || rotation == FB_ROTATE_CCW) {
 		xres = var->yres;
@@ -974,23 +959,12 @@
 
 	info.pos_x = posx;
 	info.pos_y = posy;
-<<<<<<< HEAD
-	info.out_width = outw;
-	
-=======
-
->>>>>>> 3a2cfa77
 	if (ofbi->rotation_type == OMAP_DSS_ROT_TILER) {
 		info.out_width =
 			((rotation == 1) | (rotation == 3)) ? outh : outw;
 	} else {
 		info.width = outw;
 	}
-<<<<<<< HEAD
-	
-=======
-
->>>>>>> 3a2cfa77
 	info.out_height = outh;
 
 	r = ovl->set_overlay_info(ovl, &info);
@@ -1037,10 +1011,6 @@
 
 		if (init || (ovl->caps & OMAP_DSS_OVL_CAP_SCALE) == 0) {
 			int rotation = (var->rotate + ofbi->rotation[i]) % 4;
-<<<<<<< HEAD
-
-=======
->>>>>>> 3a2cfa77
 			if (ofbi->rotation_type == OMAP_DSS_ROT_TILER) {
 					outw = var->xres;
 					outh = var->yres;
@@ -1192,30 +1162,6 @@
 
 	DBG("user mmap region start %lx, len %d, off %lx\n", start, len, off);
 
-<<<<<<< HEAD
-=======
-	vma->vm_private_data = ofbi;
-	if (ofbi->rotation_type == OMAP_DSS_ROT_TILER) {		
-		int k = 0, p = fix->line_length;
-
-		vma->vm_page_prot = pgprot_noncached(vma->vm_page_prot);
-		vma->vm_ops = &mmap_user_ops; /* &dmm_remap_vm_ops; */
-
-		/* we need to figure out the height of the block. */
-		for (k = 0; k < len; k += p) {
-			/* map each page of the line */			
-			vma->vm_pgoff = off >> PAGE_SHIFT;
-			if (remap_pfn_range(vma, vma->vm_start + k,
-				off >> PAGE_SHIFT, p, vma->vm_page_prot))
-				return -EAGAIN;
-			off += 2*64*TILER_WIDTH;
-		}
-	} else {
-		vma->vm_pgoff = off >> PAGE_SHIFT;
-	vma->vm_flags |= VM_IO | VM_RESERVED;
-	vma->vm_page_prot = pgprot_writecombine(vma->vm_page_prot);
-	vma->vm_ops = &mmap_user_ops;
->>>>>>> 3a2cfa77
 	vma->vm_private_data = ofbi;
 	if (ofbi->rotation_type == OMAP_DSS_ROT_TILER) {		
 		int k = 0, p = fix->line_length;
@@ -1441,18 +1387,8 @@
 	rg = &ofbi->region;
 
 	if (ofbi->rotation_type == OMAP_DSS_ROT_TILER) {
-<<<<<<< HEAD
-	tiler_free(rg->paddr);	
-	} else {
- 	if (rg->paddr)
- 		if (omap_vram_free(rg->paddr, rg->size))
- 			dev_err(fbdev->dev, "VRAM FREE failed\n");
-	}
-
-=======
 		tiler_free(rg->paddr);
 	} else {
->>>>>>> 3a2cfa77
 	if (rg->paddr)
 		if (omap_vram_free(rg->paddr, rg->size))
 			dev_err(fbdev->dev, "VRAM FREE failed\n");
@@ -1538,10 +1474,6 @@
 		} else {
 			r = omap_vram_alloc(OMAPFB_MEMTYPE_SDRAM, size, &paddr);
 		}
-<<<<<<< HEAD
-
-=======
->>>>>>> 3a2cfa77
 	} else {
 		DBG("reserving %lu bytes at %lx for fb %d\n", size, paddr,
 				ofbi->id);
@@ -1557,11 +1489,7 @@
 		vaddr = ioremap_wc(paddr, size);
 
 		if (!vaddr) {
-<<<<<<< HEAD
-			dev_err(fbdev->dev, 
-=======
 			dev_err(fbdev->dev,
->>>>>>> 3a2cfa77
 				"failed to ioremap framebuffer\n");
 			omap_vram_free(paddr, size);
 			return -ENOMEM;
@@ -1631,11 +1559,7 @@
 
 		if (ofbi->rotation_type == OMAP_DSS_ROT_VRFB) {
 			//size = max(omap_vrfb_min_phys_size(w, h, bytespp),
-<<<<<<< HEAD
-			//		omap_vrfb_min_phys_size(h, w, bytespp));
-=======
 				//	omap_vrfb_min_phys_size(h, w, bytespp));
->>>>>>> 3a2cfa77
 
 			DBG("adjusting fb mem size for VRFB, %u -> %lu\n",
 					w * h * bytespp, size);
@@ -1646,10 +1570,7 @@
 			w = 2048;
 			DBG("adjusting fb mem size for TILER, %dx%d -> %dx%d\n",
 				oldw, oldh, w, h);
-<<<<<<< HEAD
-
-=======
->>>>>>> 3a2cfa77
+
 		} else if (ofbi->rotation_type == OMAP_DSS_ROT_TILER) {
 			/* round up width to tiler size */
 			w = ALIGN(w, PAGE_SIZE / bytespp);
@@ -1973,10 +1894,6 @@
 				var->xres = w;
 				var->yres = h;
 		} else {
-<<<<<<< HEAD
-
-=======
->>>>>>> 3a2cfa77
 		if (rotation == FB_ROTATE_CW ||
 				rotation == FB_ROTATE_CCW) {
 			var->xres = h;
@@ -2106,10 +2023,6 @@
 		ofbi->id = i;
 
 		/* assign these early, so that fb alloc can use them */
-<<<<<<< HEAD
-		
-=======
->>>>>>> 3a2cfa77
 		if (def_vrfb == 1) {
 			ofbi->rotation_type = OMAP_DSS_ROT_VRFB;
 		} else if (def_tiler == 1) {
