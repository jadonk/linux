/*
 * linux/drivers/video/omap2/dss/manager.c
 *
 * Copyright (C) 2009 Nokia Corporation
 * Author: Tomi Valkeinen <tomi.valkeinen@nokia.com>
 *
 * Some code and ideas taken from drivers/video/omap/ driver
 * by Imre Deak.
 *
 * This program is free software; you can redistribute it and/or modify it
 * under the terms of the GNU General Public License version 2 as published by
 * the Free Software Foundation.
 *
 * This program is distributed in the hope that it will be useful, but WITHOUT
 * ANY WARRANTY; without even the implied warranty of MERCHANTABILITY or
 * FITNESS FOR A PARTICULAR PURPOSE.  See the GNU General Public License for
 * more details.
 *
 * You should have received a copy of the GNU General Public License along with
 * this program.  If not, see <http://www.gnu.org/licenses/>.
 */

#define DSS_SUBSYS_NAME "MANAGER"

#include <linux/kernel.h>
#include <linux/slab.h>
#include <linux/module.h>
#include <linux/platform_device.h>
#include <linux/spinlock.h>
#include <linux/jiffies.h>

#include <plat/display.h>
#include <plat/cpu.h>

#include "dss.h"
#include "dss_features.h"

static int num_managers;
static struct list_head manager_list;

static ssize_t manager_name_show(struct omap_overlay_manager *mgr, char *buf)
{
	return snprintf(buf, PAGE_SIZE, "%s\n", mgr->name);
}

static ssize_t manager_display_show(struct omap_overlay_manager *mgr, char *buf)
{
	return snprintf(buf, PAGE_SIZE, "%s\n",
			mgr->device ? mgr->device->name : "<none>");
}

static ssize_t manager_display_store(struct omap_overlay_manager *mgr,
		const char *buf, size_t size)
{
	int r = 0;
	size_t len = size;
	struct omap_dss_device *dssdev = NULL;

	int match(struct omap_dss_device *dssdev, void *data)
	{
		const char *str = data;
		return sysfs_streq(dssdev->name, str);
	}

	if (buf[size-1] == '\n')
		--len;

	if (len > 0)
		dssdev = omap_dss_find_device((void *)buf, match);

	if (len > 0 && dssdev == NULL)
		return -EINVAL;

	if (dssdev)
		DSSDBG("display %s found\n", dssdev->name);

	if (mgr->device) {
		r = mgr->unset_device(mgr);
		if (r) {
			DSSERR("failed to unset display\n");
			goto put_device;
		}
	}

	if (dssdev) {
		r = mgr->set_device(mgr, dssdev);
		if (r) {
			DSSERR("failed to set manager\n");
			goto put_device;
		}

		r = mgr->apply(mgr);
		if (r) {
			DSSERR("failed to apply dispc config\n");
			goto put_device;
		}
	}

put_device:
	if (dssdev)
		omap_dss_put_device(dssdev);

	return r ? r : size;
}

static ssize_t manager_default_color_show(struct omap_overlay_manager *mgr,
					  char *buf)
{
	return snprintf(buf, PAGE_SIZE, "%d\n", mgr->info.default_color);
}

static ssize_t manager_default_color_store(struct omap_overlay_manager *mgr,
					   const char *buf, size_t size)
{
	struct omap_overlay_manager_info info;
	u32 color;
	int r;

	if (sscanf(buf, "%d", &color) != 1)
		return -EINVAL;

	mgr->get_manager_info(mgr, &info);

	info.default_color = color;

	r = mgr->set_manager_info(mgr, &info);
	if (r)
		return r;

	r = mgr->apply(mgr);
	if (r)
		return r;

	return size;
}

static const char *trans_key_type_str[] = {
	"gfx-destination",
	"video-source",
};

static ssize_t manager_trans_key_type_show(struct omap_overlay_manager *mgr,
					   char *buf)
{
	enum omap_dss_trans_key_type key_type;

	key_type = mgr->info.trans_key_type;
	BUG_ON(key_type >= ARRAY_SIZE(trans_key_type_str));

	return snprintf(buf, PAGE_SIZE, "%s\n", trans_key_type_str[key_type]);
}

static ssize_t manager_trans_key_type_store(struct omap_overlay_manager *mgr,
					    const char *buf, size_t size)
{
	enum omap_dss_trans_key_type key_type;
	struct omap_overlay_manager_info info;
	int r;

	for (key_type = OMAP_DSS_COLOR_KEY_GFX_DST;
			key_type < ARRAY_SIZE(trans_key_type_str); key_type++) {
		if (sysfs_streq(buf, trans_key_type_str[key_type]))
			break;
	}

	if (key_type == ARRAY_SIZE(trans_key_type_str))
		return -EINVAL;

	mgr->get_manager_info(mgr, &info);

	info.trans_key_type = key_type;

	r = mgr->set_manager_info(mgr, &info);
	if (r)
		return r;

	r = mgr->apply(mgr);
	if (r)
		return r;

	return size;
}

static ssize_t manager_trans_key_value_show(struct omap_overlay_manager *mgr,
					    char *buf)
{
	return snprintf(buf, PAGE_SIZE, "%d\n", mgr->info.trans_key);
}

static ssize_t manager_trans_key_value_store(struct omap_overlay_manager *mgr,
					     const char *buf, size_t size)
{
	struct omap_overlay_manager_info info;
	u32 key_value;
	int r;

	if (sscanf(buf, "%d", &key_value) != 1)
		return -EINVAL;

	mgr->get_manager_info(mgr, &info);

	info.trans_key = key_value;

	r = mgr->set_manager_info(mgr, &info);
	if (r)
		return r;

	r = mgr->apply(mgr);
	if (r)
		return r;

	return size;
}

static ssize_t manager_trans_key_enabled_show(struct omap_overlay_manager *mgr,
					      char *buf)
{
	return snprintf(buf, PAGE_SIZE, "%d\n", mgr->info.trans_enabled);
}

static ssize_t manager_trans_key_enabled_store(struct omap_overlay_manager *mgr,
					       const char *buf, size_t size)
{
	struct omap_overlay_manager_info info;
	int enable;
	int r;

	if (sscanf(buf, "%d", &enable) != 1)
		return -EINVAL;

	mgr->get_manager_info(mgr, &info);

	info.trans_enabled = enable ? true : false;

	r = mgr->set_manager_info(mgr, &info);
	if (r)
		return r;

	r = mgr->apply(mgr);
	if (r)
		return r;

	return size;
}

static ssize_t manager_alpha_blending_enabled_show(
		struct omap_overlay_manager *mgr, char *buf)
{
	return snprintf(buf, PAGE_SIZE, "%d\n", mgr->info.alpha_enabled);
}

static ssize_t manager_alpha_blending_enabled_store(
		struct omap_overlay_manager *mgr,
		const char *buf, size_t size)
{
	struct omap_overlay_manager_info info;
	int enable;
	int r;

	if (sscanf(buf, "%d", &enable) != 1)
		return -EINVAL;

	mgr->get_manager_info(mgr, &info);

	info.alpha_enabled = enable ? true : false;

	r = mgr->set_manager_info(mgr, &info);
	if (r)
		return r;

	r = mgr->apply(mgr);
	if (r)
		return r;

	return size;
}

struct manager_attribute {
	struct attribute attr;
	ssize_t (*show)(struct omap_overlay_manager *, char *);
	ssize_t	(*store)(struct omap_overlay_manager *, const char *, size_t);
};

#define MANAGER_ATTR(_name, _mode, _show, _store) \
	struct manager_attribute manager_attr_##_name = \
	__ATTR(_name, _mode, _show, _store)

static MANAGER_ATTR(name, S_IRUGO, manager_name_show, NULL);
static MANAGER_ATTR(display, S_IRUGO|S_IWUSR,
		manager_display_show, manager_display_store);
static MANAGER_ATTR(default_color, S_IRUGO|S_IWUSR,
		manager_default_color_show, manager_default_color_store);
static MANAGER_ATTR(trans_key_type, S_IRUGO|S_IWUSR,
		manager_trans_key_type_show, manager_trans_key_type_store);
static MANAGER_ATTR(trans_key_value, S_IRUGO|S_IWUSR,
		manager_trans_key_value_show, manager_trans_key_value_store);
static MANAGER_ATTR(trans_key_enabled, S_IRUGO|S_IWUSR,
		manager_trans_key_enabled_show,
		manager_trans_key_enabled_store);
static MANAGER_ATTR(alpha_blending_enabled, S_IRUGO|S_IWUSR,
		manager_alpha_blending_enabled_show,
		manager_alpha_blending_enabled_store);


static struct attribute *manager_sysfs_attrs[] = {
	&manager_attr_name.attr,
	&manager_attr_display.attr,
	&manager_attr_default_color.attr,
	&manager_attr_trans_key_type.attr,
	&manager_attr_trans_key_value.attr,
	&manager_attr_trans_key_enabled.attr,
	&manager_attr_alpha_blending_enabled.attr,
	NULL
};

static ssize_t manager_attr_show(struct kobject *kobj, struct attribute *attr,
		char *buf)
{
	struct omap_overlay_manager *manager;
	struct manager_attribute *manager_attr;

	manager = container_of(kobj, struct omap_overlay_manager, kobj);
	manager_attr = container_of(attr, struct manager_attribute, attr);

	if (!manager_attr->show)
		return -ENOENT;

	return manager_attr->show(manager, buf);
}

static ssize_t manager_attr_store(struct kobject *kobj, struct attribute *attr,
		const char *buf, size_t size)
{
	struct omap_overlay_manager *manager;
	struct manager_attribute *manager_attr;

	manager = container_of(kobj, struct omap_overlay_manager, kobj);
	manager_attr = container_of(attr, struct manager_attribute, attr);

	if (!manager_attr->store)
		return -ENOENT;

	return manager_attr->store(manager, buf, size);
}

static const struct sysfs_ops manager_sysfs_ops = {
	.show = manager_attr_show,
	.store = manager_attr_store,
};

static struct kobj_type manager_ktype = {
	.sysfs_ops = &manager_sysfs_ops,
	.default_attrs = manager_sysfs_attrs,
};

/*
 * We have 4 levels of cache for the dispc settings. First two are in SW and
 * the latter two in HW.
 *
 * +--------------------+
 * |overlay/manager_info|
 * +--------------------+
 *          v
 *        apply()
 *          v
 * +--------------------+
 * |     dss_cache      |
 * +--------------------+
 *          v
 *      configure()
 *          v
 * +--------------------+
 * |  shadow registers  |
 * +--------------------+
 *          v
 * VFP or lcd/digit_enable
 *          v
 * +--------------------+
 * |      registers     |
 * +--------------------+
 */

struct overlay_cache_data {
	/* If true, cache changed, but not written to shadow registers. Set
	 * in apply(), cleared when registers written. */
	bool dirty;
	/* If true, shadow registers contain changed values not yet in real
	 * registers. Set when writing to shadow registers, cleared at
	 * VSYNC/EVSYNC */
	bool shadow_dirty;

	bool enabled;

	u32 paddr;
	void __iomem *vaddr;
	u16 screen_width;
	u16 width;
	u16 height;
	enum omap_color_mode color_mode;
	u8 rotation;
	enum omap_dss_rotation_type rotation_type;
	bool mirror;

	u16 pos_x;
	u16 pos_y;
	u16 out_width;	/* if 0, out_width == width */
	u16 out_height;	/* if 0, out_height == height */
	u8 global_alpha;
	u8 pre_mult_alpha;

	enum omap_channel channel;
	bool replication;
	bool ilace;

	enum omap_burst_size burst_size;
	u32 fifo_low;
	u32 fifo_high;

	bool manual_update;
};

struct manager_cache_data {
	/* If true, cache changed, but not written to shadow registers. Set
	 * in apply(), cleared when registers written. */
	bool dirty;
	/* If true, shadow registers contain changed values not yet in real
	 * registers. Set when writing to shadow registers, cleared at
	 * VSYNC/EVSYNC */
	bool shadow_dirty;

	u32 default_color;

	enum omap_dss_trans_key_type trans_key_type;
	u32 trans_key;
	bool trans_enabled;

	bool alpha_enabled;

	bool manual_upd_display;
	bool manual_update;
	bool do_manual_update;

	/* manual update region */
	u16 x, y, w, h;

	/* enlarge the update area if the update area contains scaled
	 * overlays */
	bool enlarge_update_area;
};

static struct {
	spinlock_t lock;
	struct overlay_cache_data overlay_cache[MAX_DSS_OVERLAYS];
	struct manager_cache_data manager_cache[MAX_DSS_MANAGERS];

	bool irq_enabled;
} dss_cache;



static int omap_dss_set_device(struct omap_overlay_manager *mgr,
		struct omap_dss_device *dssdev)
{
	int i;
	int r;

	if (dssdev->manager) {
		DSSERR("display '%s' already has a manager '%s'\n",
			       dssdev->name, dssdev->manager->name);
		return -EINVAL;
	}

	if ((mgr->supported_displays & dssdev->type) == 0) {
		DSSERR("display '%s' does not support manager '%s'\n",
			       dssdev->name, mgr->name);
		return -EINVAL;
	}

	for (i = 0; i < mgr->num_overlays; i++) {
		struct omap_overlay *ovl = mgr->overlays[i];

		if (ovl->manager != mgr || !ovl->info.enabled)
			continue;

		r = dss_check_overlay(ovl, dssdev);
		if (r)
			return r;
	}

	dssdev->manager = mgr;
	mgr->device = dssdev;
	mgr->device_changed = true;

	return 0;
}

static int omap_dss_unset_device(struct omap_overlay_manager *mgr)
{
	if (!mgr->device) {
		DSSERR("failed to unset display, display not set.\n");
		return -EINVAL;
	}

	mgr->device->manager = NULL;
	mgr->device = NULL;
	mgr->device_changed = true;

	return 0;
}

static int dss_mgr_wait_for_vsync(struct omap_overlay_manager *mgr)
{
	unsigned long timeout = msecs_to_jiffies(500);
	u32 irq;

	if (mgr->device->type == OMAP_DISPLAY_TYPE_VENC) {
		irq = DISPC_IRQ_EVSYNC_ODD;
<<<<<<< HEAD
=======
	} else if (mgr->device->type == OMAP_DISPLAY_TYPE_HDMI) {
		irq = DISPC_IRQ_EVSYNC_EVEN;
>>>>>>> 105e53f8
	} else {
		if (mgr->id == OMAP_DSS_CHANNEL_LCD)
			irq = DISPC_IRQ_VSYNC;
		else
			irq = DISPC_IRQ_VSYNC2;
	}
	return omap_dispc_wait_for_irq_interruptible_timeout(irq, timeout);
}

static int dss_mgr_wait_for_go(struct omap_overlay_manager *mgr)
{
	unsigned long timeout = msecs_to_jiffies(500);
	struct manager_cache_data *mc;
	u32 irq;
	int r;
	int i;
	struct omap_dss_device *dssdev = mgr->device;

	if (!dssdev || dssdev->state != OMAP_DSS_DISPLAY_ACTIVE)
		return 0;

	if (dssdev->type == OMAP_DISPLAY_TYPE_VENC
			|| dssdev->type == OMAP_DISPLAY_TYPE_HDMI) {
		irq = DISPC_IRQ_EVSYNC_ODD | DISPC_IRQ_EVSYNC_EVEN;
	} else {
		if (dssdev->caps & OMAP_DSS_DISPLAY_CAP_MANUAL_UPDATE) {
			enum omap_dss_update_mode mode;
			mode = dssdev->driver->get_update_mode(dssdev);
			if (mode != OMAP_DSS_UPDATE_AUTO)
				return 0;

			irq = (dssdev->manager->id == OMAP_DSS_CHANNEL_LCD) ?
				DISPC_IRQ_FRAMEDONE
				: DISPC_IRQ_FRAMEDONE2;
		} else {
			irq = (dssdev->manager->id == OMAP_DSS_CHANNEL_LCD) ?
				DISPC_IRQ_VSYNC
				: DISPC_IRQ_VSYNC2;
		}
	}

	mc = &dss_cache.manager_cache[mgr->id];
	i = 0;
	while (1) {
		unsigned long flags;
		bool shadow_dirty, dirty;

		spin_lock_irqsave(&dss_cache.lock, flags);
		dirty = mc->dirty;
		shadow_dirty = mc->shadow_dirty;
		spin_unlock_irqrestore(&dss_cache.lock, flags);

		if (!dirty && !shadow_dirty) {
			r = 0;
			break;
		}

		/* 4 iterations is the worst case:
		 * 1 - initial iteration, dirty = true (between VFP and VSYNC)
		 * 2 - first VSYNC, dirty = true
		 * 3 - dirty = false, shadow_dirty = true
		 * 4 - shadow_dirty = false */
		if (i++ == 3) {
			DSSERR("mgr(%d)->wait_for_go() not finishing\n",
					mgr->id);
			r = 0;
			break;
		}

		r = omap_dispc_wait_for_irq_interruptible_timeout(irq, timeout);
		if (r == -ERESTARTSYS)
			break;

		if (r) {
			DSSERR("mgr(%d)->wait_for_go() timeout\n", mgr->id);
			break;
		}
	}

	return r;
}

int dss_mgr_wait_for_go_ovl(struct omap_overlay *ovl)
{
	unsigned long timeout = msecs_to_jiffies(500);
	struct overlay_cache_data *oc;
	struct omap_dss_device *dssdev;
	u32 irq;
	int r;
	int i;

	if (!ovl->manager)
		return 0;

	dssdev = ovl->manager->device;

	if (!dssdev || dssdev->state != OMAP_DSS_DISPLAY_ACTIVE)
		return 0;

	if (dssdev->type == OMAP_DISPLAY_TYPE_VENC
			|| dssdev->type == OMAP_DISPLAY_TYPE_HDMI) {
		irq = DISPC_IRQ_EVSYNC_ODD | DISPC_IRQ_EVSYNC_EVEN;
	} else {
		if (dssdev->caps & OMAP_DSS_DISPLAY_CAP_MANUAL_UPDATE) {
			enum omap_dss_update_mode mode;
			mode = dssdev->driver->get_update_mode(dssdev);
			if (mode != OMAP_DSS_UPDATE_AUTO)
				return 0;

			irq = (dssdev->manager->id == OMAP_DSS_CHANNEL_LCD) ?
				DISPC_IRQ_FRAMEDONE
				: DISPC_IRQ_FRAMEDONE2;
		} else {
			irq = (dssdev->manager->id == OMAP_DSS_CHANNEL_LCD) ?
				DISPC_IRQ_VSYNC
				: DISPC_IRQ_VSYNC2;
		}
	}

	oc = &dss_cache.overlay_cache[ovl->id];
	i = 0;
	while (1) {
		unsigned long flags;
		bool shadow_dirty, dirty;

		spin_lock_irqsave(&dss_cache.lock, flags);
		dirty = oc->dirty;
		shadow_dirty = oc->shadow_dirty;
		spin_unlock_irqrestore(&dss_cache.lock, flags);

		if (!dirty && !shadow_dirty) {
			r = 0;
			break;
		}

		/* 4 iterations is the worst case:
		 * 1 - initial iteration, dirty = true (between VFP and VSYNC)
		 * 2 - first VSYNC, dirty = true
		 * 3 - dirty = false, shadow_dirty = true
		 * 4 - shadow_dirty = false */
		if (i++ == 3) {
			DSSERR("ovl(%d)->wait_for_go() not finishing\n",
					ovl->id);
			r = 0;
			break;
		}

		r = omap_dispc_wait_for_irq_interruptible_timeout(irq, timeout);
		if (r == -ERESTARTSYS)
			break;

		if (r) {
			DSSERR("ovl(%d)->wait_for_go() timeout\n", ovl->id);
			break;
		}
	}

	return r;
}

static int overlay_enabled(struct omap_overlay *ovl)
{
	return ovl->info.enabled && ovl->manager && ovl->manager->device;
}

/* Is rect1 a subset of rect2? */
static bool rectangle_subset(int x1, int y1, int w1, int h1,
		int x2, int y2, int w2, int h2)
{
	if (x1 < x2 || y1 < y2)
		return false;

	if (x1 + w1 > x2 + w2)
		return false;

	if (y1 + h1 > y2 + h2)
		return false;

	return true;
}

/* Do rect1 and rect2 overlap? */
static bool rectangle_intersects(int x1, int y1, int w1, int h1,
		int x2, int y2, int w2, int h2)
{
	if (x1 >= x2 + w2)
		return false;

	if (x2 >= x1 + w1)
		return false;

	if (y1 >= y2 + h2)
		return false;

	if (y2 >= y1 + h1)
		return false;

	return true;
}

static bool dispc_is_overlay_scaled(struct overlay_cache_data *oc)
{
	if (oc->out_width != 0 && oc->width != oc->out_width)
		return true;

	if (oc->out_height != 0 && oc->height != oc->out_height)
		return true;

	return false;
}

static int configure_overlay(enum omap_plane plane)
{
	struct overlay_cache_data *c;
	struct manager_cache_data *mc;
	u16 outw, outh;
	u16 x, y, w, h;
	u32 paddr;
	int r;
	u16 orig_w, orig_h, orig_outw, orig_outh;

	DSSDBGF("%d", plane);

	c = &dss_cache.overlay_cache[plane];

	if (!c->enabled) {
		dispc_enable_plane(plane, 0);
		return 0;
	}

	mc = &dss_cache.manager_cache[c->channel];

	x = c->pos_x;
	y = c->pos_y;
	w = c->width;
	h = c->height;
	outw = c->out_width == 0 ? c->width : c->out_width;
	outh = c->out_height == 0 ? c->height : c->out_height;
	paddr = c->paddr;

	orig_w = w;
	orig_h = h;
	orig_outw = outw;
	orig_outh = outh;

	if (c->manual_update && mc->do_manual_update) {
		unsigned bpp;
		unsigned scale_x_m = w, scale_x_d = outw;
		unsigned scale_y_m = h, scale_y_d = outh;

		/* If the overlay is outside the update region, disable it */
		if (!rectangle_intersects(mc->x, mc->y, mc->w, mc->h,
					x, y, outw, outh)) {
			dispc_enable_plane(plane, 0);
			return 0;
		}

		switch (c->color_mode) {
		case OMAP_DSS_COLOR_RGB16:
		case OMAP_DSS_COLOR_ARGB16:
		case OMAP_DSS_COLOR_YUV2:
		case OMAP_DSS_COLOR_UYVY:
			bpp = 16;
			break;

		case OMAP_DSS_COLOR_RGB24P:
			bpp = 24;
			break;

		case OMAP_DSS_COLOR_RGB24U:
		case OMAP_DSS_COLOR_ARGB32:
		case OMAP_DSS_COLOR_RGBA32:
		case OMAP_DSS_COLOR_RGBX32:
			bpp = 32;
			break;

		default:
			BUG();
		}

		if (mc->x > c->pos_x) {
			x = 0;
			outw -= (mc->x - c->pos_x);
			paddr += (mc->x - c->pos_x) *
				scale_x_m / scale_x_d * bpp / 8;
		} else {
			x = c->pos_x - mc->x;
		}

		if (mc->y > c->pos_y) {
			y = 0;
			outh -= (mc->y - c->pos_y);
			paddr += (mc->y - c->pos_y) *
				scale_y_m / scale_y_d *
				c->screen_width * bpp / 8;
		} else {
			y = c->pos_y - mc->y;
		}

		if (mc->w < (x + outw))
			outw -= (x + outw) - (mc->w);

		if (mc->h < (y + outh))
			outh -= (y + outh) - (mc->h);

		w = w * outw / orig_outw;
		h = h * outh / orig_outh;

		/* YUV mode overlay's input width has to be even and the
		 * algorithm above may adjust the width to be odd.
		 *
		 * Here we adjust the width if needed, preferring to increase
		 * the width if the original width was bigger.
		 */
		if ((w & 1) &&
				(c->color_mode == OMAP_DSS_COLOR_YUV2 ||
				 c->color_mode == OMAP_DSS_COLOR_UYVY)) {
			if (orig_w > w)
				w += 1;
			else
				w -= 1;
		}
	}

	r = dispc_setup_plane(plane,
			paddr,
			c->screen_width,
			x, y,
			w, h,
			outw, outh,
			c->color_mode,
			c->ilace,
			c->rotation_type,
			c->rotation,
			c->mirror,
			c->global_alpha,
			c->pre_mult_alpha,
			c->channel);

	if (r) {
		/* this shouldn't happen */
		DSSERR("dispc_setup_plane failed for ovl %d\n", plane);
		dispc_enable_plane(plane, 0);
		return r;
	}

	dispc_enable_replication(plane, c->replication);

	dispc_set_burst_size(plane, c->burst_size);
	dispc_setup_plane_fifo(plane, c->fifo_low, c->fifo_high);

	dispc_enable_plane(plane, 1);

	return 0;
}

static void configure_manager(enum omap_channel channel)
{
	struct manager_cache_data *c;

	DSSDBGF("%d", channel);

	c = &dss_cache.manager_cache[channel];

	dispc_set_default_color(channel, c->default_color);
	dispc_set_trans_key(channel, c->trans_key_type, c->trans_key);
	dispc_enable_trans_key(channel, c->trans_enabled);
	dispc_enable_alpha_blending(channel, c->alpha_enabled);
}

/* configure_dispc() tries to write values from cache to shadow registers.
 * It writes only to those managers/overlays that are not busy.
 * returns 0 if everything could be written to shadow registers.
 * returns 1 if not everything could be written to shadow registers. */
static int configure_dispc(void)
{
	struct overlay_cache_data *oc;
	struct manager_cache_data *mc;
	const int num_ovls = dss_feat_get_num_ovls();
	const int num_mgrs = dss_feat_get_num_mgrs();
	int i;
	int r;
	bool mgr_busy[MAX_DSS_MANAGERS];
	bool mgr_go[MAX_DSS_MANAGERS];
	bool busy;

	r = 0;
	busy = false;

	for (i = 0; i < num_mgrs; i++) {
		mgr_busy[i] = dispc_go_busy(i);
		mgr_go[i] = false;
	}

	/* Commit overlay settings */
	for (i = 0; i < num_ovls; ++i) {
		oc = &dss_cache.overlay_cache[i];
		mc = &dss_cache.manager_cache[oc->channel];

		if (!oc->dirty)
			continue;

		if (oc->manual_update && !mc->do_manual_update)
			continue;

		if (mgr_busy[oc->channel]) {
			busy = true;
			continue;
		}

		r = configure_overlay(i);
		if (r)
			DSSERR("configure_overlay %d failed\n", i);

		oc->dirty = false;
		oc->shadow_dirty = true;
		mgr_go[oc->channel] = true;
	}

	/* Commit manager settings */
	for (i = 0; i < num_mgrs; ++i) {
		mc = &dss_cache.manager_cache[i];

		if (!mc->dirty)
			continue;

		if (mc->manual_update && !mc->do_manual_update)
			continue;

		if (mgr_busy[i]) {
			busy = true;
			continue;
		}

		configure_manager(i);
		mc->dirty = false;
		mc->shadow_dirty = true;
		mgr_go[i] = true;
	}

	/* set GO */
	for (i = 0; i < num_mgrs; ++i) {
		mc = &dss_cache.manager_cache[i];

		if (!mgr_go[i])
			continue;

		/* We don't need GO with manual update display. LCD iface will
		 * always be turned off after frame, and new settings will be
		 * taken in to use at next update */
		if (!mc->manual_upd_display)
			dispc_go(i);
	}

	if (busy)
		r = 1;
	else
		r = 0;

	return r;
}

/* Make the coordinates even. There are some strange problems with OMAP and
 * partial DSI update when the update widths are odd. */
static void make_even(u16 *x, u16 *w)
{
	u16 x1, x2;

	x1 = *x;
	x2 = *x + *w;

	x1 &= ~1;
	x2 = ALIGN(x2, 2);

	*x = x1;
	*w = x2 - x1;
}

/* Configure dispc for partial update. Return possibly modified update
 * area */
void dss_setup_partial_planes(struct omap_dss_device *dssdev,
		u16 *xi, u16 *yi, u16 *wi, u16 *hi, bool enlarge_update_area)
{
	struct overlay_cache_data *oc;
	struct manager_cache_data *mc;
	const int num_ovls = dss_feat_get_num_ovls();
	struct omap_overlay_manager *mgr;
	int i;
	u16 x, y, w, h;
	unsigned long flags;
	bool area_changed;

	x = *xi;
	y = *yi;
	w = *wi;
	h = *hi;

	DSSDBG("dispc_setup_partial_planes %d,%d %dx%d\n",
		*xi, *yi, *wi, *hi);

	mgr = dssdev->manager;

	if (!mgr) {
		DSSDBG("no manager\n");
		return;
	}

	make_even(&x, &w);

	spin_lock_irqsave(&dss_cache.lock, flags);

	/*
	 * Execute the outer loop until the inner loop has completed
	 * once without increasing the update area. This will ensure that
	 * all scaled overlays end up completely within the update area.
	 */
	do {
		area_changed = false;

		/* We need to show the whole overlay if it is scaled. So look
		 * for those, and make the update area larger if found.
		 * Also mark the overlay cache dirty */
		for (i = 0; i < num_ovls; ++i) {
			unsigned x1, y1, x2, y2;
			unsigned outw, outh;

			oc = &dss_cache.overlay_cache[i];

			if (oc->channel != mgr->id)
				continue;

			oc->dirty = true;

			if (!enlarge_update_area)
				continue;

			if (!oc->enabled)
				continue;

			if (!dispc_is_overlay_scaled(oc))
				continue;

			outw = oc->out_width == 0 ?
				oc->width : oc->out_width;
			outh = oc->out_height == 0 ?
				oc->height : oc->out_height;

			/* is the overlay outside the update region? */
			if (!rectangle_intersects(x, y, w, h,
						oc->pos_x, oc->pos_y,
						outw, outh))
				continue;

			/* if the overlay totally inside the update region? */
			if (rectangle_subset(oc->pos_x, oc->pos_y, outw, outh,
						x, y, w, h))
				continue;

			if (x > oc->pos_x)
				x1 = oc->pos_x;
			else
				x1 = x;

			if (y > oc->pos_y)
				y1 = oc->pos_y;
			else
				y1 = y;

			if ((x + w) < (oc->pos_x + outw))
				x2 = oc->pos_x + outw;
			else
				x2 = x + w;

			if ((y + h) < (oc->pos_y + outh))
				y2 = oc->pos_y + outh;
			else
				y2 = y + h;

			x = x1;
			y = y1;
			w = x2 - x1;
			h = y2 - y1;

			make_even(&x, &w);

			DSSDBG("changing upd area due to ovl(%d) "
			       "scaling %d,%d %dx%d\n",
				i, x, y, w, h);

			area_changed = true;
		}
	} while (area_changed);

	mc = &dss_cache.manager_cache[mgr->id];
	mc->do_manual_update = true;
	mc->enlarge_update_area = enlarge_update_area;
	mc->x = x;
	mc->y = y;
	mc->w = w;
	mc->h = h;

	configure_dispc();

	mc->do_manual_update = false;

	spin_unlock_irqrestore(&dss_cache.lock, flags);

	*xi = x;
	*yi = y;
	*wi = w;
	*hi = h;
}

void dss_start_update(struct omap_dss_device *dssdev)
{
	struct manager_cache_data *mc;
	struct overlay_cache_data *oc;
	const int num_ovls = dss_feat_get_num_ovls();
	const int num_mgrs = dss_feat_get_num_mgrs();
	struct omap_overlay_manager *mgr;
	int i;

	mgr = dssdev->manager;

	for (i = 0; i < num_ovls; ++i) {
		oc = &dss_cache.overlay_cache[i];
		if (oc->channel != mgr->id)
			continue;

		oc->shadow_dirty = false;
	}

	for (i = 0; i < num_mgrs; ++i) {
		mc = &dss_cache.manager_cache[i];
		if (mgr->id != i)
			continue;

		mc->shadow_dirty = false;
	}

	dssdev->manager->enable(dssdev->manager);
}

static void dss_apply_irq_handler(void *data, u32 mask)
{
	struct manager_cache_data *mc;
	struct overlay_cache_data *oc;
	const int num_ovls = dss_feat_get_num_ovls();
	const int num_mgrs = dss_feat_get_num_mgrs();
	int i, r;
	bool mgr_busy[MAX_DSS_MANAGERS];
	u32 irq_mask;

	for (i = 0; i < num_mgrs; i++)
		mgr_busy[i] = dispc_go_busy(i);

	spin_lock(&dss_cache.lock);

	for (i = 0; i < num_ovls; ++i) {
		oc = &dss_cache.overlay_cache[i];
		if (!mgr_busy[oc->channel])
			oc->shadow_dirty = false;
	}

	for (i = 0; i < num_mgrs; ++i) {
		mc = &dss_cache.manager_cache[i];
		if (!mgr_busy[i])
			mc->shadow_dirty = false;
	}

	r = configure_dispc();
	if (r == 1)
		goto end;

	/* re-read busy flags */
	for (i = 0; i < num_mgrs; i++)
		mgr_busy[i] = dispc_go_busy(i);

	/* keep running as long as there are busy managers, so that
	 * we can collect overlay-applied information */
	for (i = 0; i < num_mgrs; ++i) {
		if (mgr_busy[i])
			goto end;
	}

	irq_mask = DISPC_IRQ_VSYNC | DISPC_IRQ_EVSYNC_ODD |
			DISPC_IRQ_EVSYNC_EVEN;
	if (dss_has_feature(FEAT_MGR_LCD2))
		irq_mask |= DISPC_IRQ_VSYNC2;

	omap_dispc_unregister_isr(dss_apply_irq_handler, NULL, irq_mask);
	dss_cache.irq_enabled = false;

end:
	spin_unlock(&dss_cache.lock);
}

static int omap_dss_mgr_apply(struct omap_overlay_manager *mgr)
{
	struct overlay_cache_data *oc;
	struct manager_cache_data *mc;
	int i;
	struct omap_overlay *ovl;
	int num_planes_enabled = 0;
	bool use_fifomerge;
	unsigned long flags;
	int r;

	DSSDBG("omap_dss_mgr_apply(%s)\n", mgr->name);

	spin_lock_irqsave(&dss_cache.lock, flags);

	/* Configure overlays */
	for (i = 0; i < omap_dss_get_num_overlays(); ++i) {
		struct omap_dss_device *dssdev;

		ovl = omap_dss_get_overlay(i);

		if (!(ovl->caps & OMAP_DSS_OVL_CAP_DISPC))
			continue;

		oc = &dss_cache.overlay_cache[ovl->id];

		if (!overlay_enabled(ovl)) {
			if (oc->enabled) {
				oc->enabled = false;
				oc->dirty = true;
			}
			continue;
		}

		if (!ovl->info_dirty) {
			if (oc->enabled)
				++num_planes_enabled;
			continue;
		}

		dssdev = ovl->manager->device;

		if (dss_check_overlay(ovl, dssdev)) {
			if (oc->enabled) {
				oc->enabled = false;
				oc->dirty = true;
			}
			continue;
		}

		ovl->info_dirty = false;
		oc->dirty = true;

		oc->paddr = ovl->info.paddr;
		oc->vaddr = ovl->info.vaddr;
		oc->screen_width = ovl->info.screen_width;
		oc->width = ovl->info.width;
		oc->height = ovl->info.height;
		oc->color_mode = ovl->info.color_mode;
		oc->rotation = ovl->info.rotation;
		oc->rotation_type = ovl->info.rotation_type;
		oc->mirror = ovl->info.mirror;
		oc->pos_x = ovl->info.pos_x;
		oc->pos_y = ovl->info.pos_y;
		oc->out_width = ovl->info.out_width;
		oc->out_height = ovl->info.out_height;
		oc->global_alpha = ovl->info.global_alpha;
		oc->pre_mult_alpha = ovl->info.pre_mult_alpha;

		oc->replication =
			dss_use_replication(dssdev, ovl->info.color_mode);

		oc->ilace = dssdev->type == OMAP_DISPLAY_TYPE_VENC;

		oc->channel = ovl->manager->id;

		oc->enabled = true;

		oc->manual_update =
			dssdev->caps & OMAP_DSS_DISPLAY_CAP_MANUAL_UPDATE &&
			dssdev->driver->get_update_mode(dssdev) !=
				OMAP_DSS_UPDATE_AUTO;

		++num_planes_enabled;
	}

	/* Configure managers */
	list_for_each_entry(mgr, &manager_list, list) {
		struct omap_dss_device *dssdev;

		if (!(mgr->caps & OMAP_DSS_OVL_MGR_CAP_DISPC))
			continue;

		mc = &dss_cache.manager_cache[mgr->id];

		if (mgr->device_changed) {
			mgr->device_changed = false;
			mgr->info_dirty  = true;
		}

		if (!mgr->info_dirty)
			continue;

		if (!mgr->device)
			continue;

		dssdev = mgr->device;

		mgr->info_dirty = false;
		mc->dirty = true;

		mc->default_color = mgr->info.default_color;
		mc->trans_key_type = mgr->info.trans_key_type;
		mc->trans_key = mgr->info.trans_key;
		mc->trans_enabled = mgr->info.trans_enabled;
		mc->alpha_enabled = mgr->info.alpha_enabled;

		mc->manual_upd_display =
			dssdev->caps & OMAP_DSS_DISPLAY_CAP_MANUAL_UPDATE;

		mc->manual_update =
			dssdev->caps & OMAP_DSS_DISPLAY_CAP_MANUAL_UPDATE &&
			dssdev->driver->get_update_mode(dssdev) !=
				OMAP_DSS_UPDATE_AUTO;
	}

	/* XXX TODO: Try to get fifomerge working. The problem is that it
	 * affects both managers, not individually but at the same time. This
	 * means the change has to be well synchronized. I guess the proper way
	 * is to have a two step process for fifo merge:
	 *        fifomerge enable:
	 *             1. disable other planes, leaving one plane enabled
	 *             2. wait until the planes are disabled on HW
	 *             3. config merged fifo thresholds, enable fifomerge
	 *        fifomerge disable:
	 *             1. config unmerged fifo thresholds, disable fifomerge
	 *             2. wait until fifo changes are in HW
	 *             3. enable planes
	 */
	use_fifomerge = false;

	/* Configure overlay fifos */
	for (i = 0; i < omap_dss_get_num_overlays(); ++i) {
		struct omap_dss_device *dssdev;
		u32 size;

		ovl = omap_dss_get_overlay(i);

		if (!(ovl->caps & OMAP_DSS_OVL_CAP_DISPC))
			continue;

		oc = &dss_cache.overlay_cache[ovl->id];

		if (!oc->enabled)
			continue;

		dssdev = ovl->manager->device;

		size = dispc_get_plane_fifo_size(ovl->id);
		if (use_fifomerge)
			size *= 3;

		switch (dssdev->type) {
		case OMAP_DISPLAY_TYPE_DPI:
		case OMAP_DISPLAY_TYPE_DBI:
		case OMAP_DISPLAY_TYPE_SDI:
		case OMAP_DISPLAY_TYPE_VENC:
		case OMAP_DISPLAY_TYPE_HDMI:
			default_get_overlay_fifo_thresholds(ovl->id, size,
					&oc->burst_size, &oc->fifo_low,
					&oc->fifo_high);
			break;
#ifdef CONFIG_OMAP2_DSS_DSI
		case OMAP_DISPLAY_TYPE_DSI:
			dsi_get_overlay_fifo_thresholds(ovl->id, size,
					&oc->burst_size, &oc->fifo_low,
					&oc->fifo_high);
			break;
#endif
		default:
			BUG();
		}
	}

	r = 0;
	dss_clk_enable(DSS_CLK_ICK | DSS_CLK_FCK);
	if (!dss_cache.irq_enabled) {
		u32 mask;

		mask = DISPC_IRQ_VSYNC	| DISPC_IRQ_EVSYNC_ODD |
			DISPC_IRQ_EVSYNC_EVEN;
		if (dss_has_feature(FEAT_MGR_LCD2))
			mask |= DISPC_IRQ_VSYNC2;

		r = omap_dispc_register_isr(dss_apply_irq_handler, NULL, mask);
		dss_cache.irq_enabled = true;
	}
	configure_dispc();
	dss_clk_disable(DSS_CLK_ICK | DSS_CLK_FCK);

	spin_unlock_irqrestore(&dss_cache.lock, flags);

	return r;
}

static int dss_check_manager(struct omap_overlay_manager *mgr)
{
	/* OMAP supports only graphics source transparency color key and alpha
	 * blending simultaneously. See TRM 15.4.2.4.2.2 Alpha Mode */

	if (mgr->info.alpha_enabled && mgr->info.trans_enabled &&
			mgr->info.trans_key_type != OMAP_DSS_COLOR_KEY_GFX_DST)
		return -EINVAL;

	return 0;
}

static int omap_dss_mgr_set_info(struct omap_overlay_manager *mgr,
		struct omap_overlay_manager_info *info)
{
	int r;
	struct omap_overlay_manager_info old_info;

	old_info = mgr->info;
	mgr->info = *info;

	r = dss_check_manager(mgr);
	if (r) {
		mgr->info = old_info;
		return r;
	}

	mgr->info_dirty = true;

	return 0;
}

static void omap_dss_mgr_get_info(struct omap_overlay_manager *mgr,
		struct omap_overlay_manager_info *info)
{
	*info = mgr->info;
}

static int dss_mgr_enable(struct omap_overlay_manager *mgr)
{
	dispc_enable_channel(mgr->id, 1);
	return 0;
}

static int dss_mgr_disable(struct omap_overlay_manager *mgr)
{
	dispc_enable_channel(mgr->id, 0);
	return 0;
}

static void omap_dss_add_overlay_manager(struct omap_overlay_manager *manager)
{
	++num_managers;
	list_add_tail(&manager->list, &manager_list);
}

int dss_init_overlay_managers(struct platform_device *pdev)
{
	int i, r;

	spin_lock_init(&dss_cache.lock);

	INIT_LIST_HEAD(&manager_list);

	num_managers = 0;

	for (i = 0; i < dss_feat_get_num_mgrs(); ++i) {
		struct omap_overlay_manager *mgr;
		mgr = kzalloc(sizeof(*mgr), GFP_KERNEL);

		BUG_ON(mgr == NULL);

		switch (i) {
		case 0:
			mgr->name = "lcd";
			mgr->id = OMAP_DSS_CHANNEL_LCD;
			break;
		case 1:
			mgr->name = "tv";
			mgr->id = OMAP_DSS_CHANNEL_DIGIT;
			break;
		case 2:
			mgr->name = "lcd2";
			mgr->id = OMAP_DSS_CHANNEL_LCD2;
			break;
		}

		mgr->set_device = &omap_dss_set_device;
		mgr->unset_device = &omap_dss_unset_device;
		mgr->apply = &omap_dss_mgr_apply;
		mgr->set_manager_info = &omap_dss_mgr_set_info;
		mgr->get_manager_info = &omap_dss_mgr_get_info;
		mgr->wait_for_go = &dss_mgr_wait_for_go;
		mgr->wait_for_vsync = &dss_mgr_wait_for_vsync;

		mgr->enable = &dss_mgr_enable;
		mgr->disable = &dss_mgr_disable;

		mgr->caps = OMAP_DSS_OVL_MGR_CAP_DISPC;
		mgr->supported_displays =
			dss_feat_get_supported_displays(mgr->id);

		dss_overlay_setup_dispc_manager(mgr);

		omap_dss_add_overlay_manager(mgr);

		r = kobject_init_and_add(&mgr->kobj, &manager_ktype,
				&pdev->dev.kobj, "manager%d", i);

		if (r) {
			DSSERR("failed to create sysfs file\n");
			continue;
		}
	}

#ifdef L4_EXAMPLE
	{
		int omap_dss_mgr_apply_l4(struct omap_overlay_manager *mgr)
		{
			DSSDBG("omap_dss_mgr_apply_l4(%s)\n", mgr->name);

			return 0;
		}

		struct omap_overlay_manager *mgr;
		mgr = kzalloc(sizeof(*mgr), GFP_KERNEL);

		BUG_ON(mgr == NULL);

		mgr->name = "l4";
		mgr->supported_displays =
			OMAP_DISPLAY_TYPE_DBI | OMAP_DISPLAY_TYPE_DSI;

		mgr->set_device = &omap_dss_set_device;
		mgr->unset_device = &omap_dss_unset_device;
		mgr->apply = &omap_dss_mgr_apply_l4;
		mgr->set_manager_info = &omap_dss_mgr_set_info;
		mgr->get_manager_info = &omap_dss_mgr_get_info;

		dss_overlay_setup_l4_manager(mgr);

		omap_dss_add_overlay_manager(mgr);

		r = kobject_init_and_add(&mgr->kobj, &manager_ktype,
				&pdev->dev.kobj, "managerl4");

		if (r)
			DSSERR("failed to create sysfs file\n");
	}
#endif

	return 0;
}

void dss_uninit_overlay_managers(struct platform_device *pdev)
{
	struct omap_overlay_manager *mgr;

	while (!list_empty(&manager_list)) {
		mgr = list_first_entry(&manager_list,
				struct omap_overlay_manager, list);
		list_del(&mgr->list);
		kobject_del(&mgr->kobj);
		kobject_put(&mgr->kobj);
		kfree(mgr);
	}

	num_managers = 0;
}

int omap_dss_get_num_overlay_managers(void)
{
	return num_managers;
}
EXPORT_SYMBOL(omap_dss_get_num_overlay_managers);

struct omap_overlay_manager *omap_dss_get_overlay_manager(int num)
{
	int i = 0;
	struct omap_overlay_manager *mgr;

	list_for_each_entry(mgr, &manager_list, list) {
		if (i++ == num)
			return mgr;
	}

	return NULL;
}
EXPORT_SYMBOL(omap_dss_get_overlay_manager);
<|MERGE_RESOLUTION|>--- conflicted
+++ resolved
@@ -515,11 +515,8 @@
 
 	if (mgr->device->type == OMAP_DISPLAY_TYPE_VENC) {
 		irq = DISPC_IRQ_EVSYNC_ODD;
-<<<<<<< HEAD
-=======
 	} else if (mgr->device->type == OMAP_DISPLAY_TYPE_HDMI) {
 		irq = DISPC_IRQ_EVSYNC_EVEN;
->>>>>>> 105e53f8
 	} else {
 		if (mgr->id == OMAP_DSS_CHANNEL_LCD)
 			irq = DISPC_IRQ_VSYNC;
