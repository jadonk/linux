/*
 * linux/drivers/video/omap2/dss/dss.c
 *
 * Copyright (C) 2009 Nokia Corporation
 * Author: Tomi Valkeinen <tomi.valkeinen@nokia.com>
 *
 * Some code and ideas taken from drivers/video/omap/ driver
 * by Imre Deak.
 *
 * This program is free software; you can redistribute it and/or modify it
 * under the terms of the GNU General Public License version 2 as published by
 * the Free Software Foundation.
 *
 * This program is distributed in the hope that it will be useful, but WITHOUT
 * ANY WARRANTY; without even the implied warranty of MERCHANTABILITY or
 * FITNESS FOR A PARTICULAR PURPOSE.  See the GNU General Public License for
 * more details.
 *
 * You should have received a copy of the GNU General Public License along with
 * this program.  If not, see <http://www.gnu.org/licenses/>.
 */

#define DSS_SUBSYS_NAME "DSS"

#include <linux/kernel.h>
#include <linux/io.h>
#include <linux/err.h>
#include <linux/delay.h>
#include <linux/interrupt.h>
#include <linux/seq_file.h>
#include <linux/clk.h>
#include <linux/pm_runtime.h>

#include <plat/display.h>
#include "dss.h"

#ifndef CONFIG_ARCH_OMAP4
#define DSS_BASE			0x48050000
#else
#define DSS_BASE			0x58000000
#endif

#define DSS_SZ_REGS			SZ_512

struct dss_reg {
	u16 idx;
};

#define DSS_REG(idx)			((const struct dss_reg) { idx })

#define DSS_REVISION			DSS_REG(0x0000)
#define DSS_SYSCONFIG			DSS_REG(0x0010)
#define DSS_SYSSTATUS			DSS_REG(0x0014)
#define DSS_IRQSTATUS			DSS_REG(0x0018)
#define DSS_CONTROL			DSS_REG(0x0040)
#define DSS_SDI_CONTROL			DSS_REG(0x0044)
#define DSS_PLL_CONTROL			DSS_REG(0x0048)
#define DSS_SDI_STATUS			DSS_REG(0x005C)

#define REG_GET(idx, start, end) \
	FLD_GET(dss_read_reg(idx), start, end)

#define REG_FLD_MOD(idx, val, start, end) \
	dss_write_reg(idx, FLD_MOD(dss_read_reg(idx), val, start, end))

static struct {
	void __iomem    *base;

	struct clk	*dpll4_m4_ck;

	unsigned long	cache_req_pck;
	unsigned long	cache_prate;
	struct dss_clock_info cache_dss_cinfo;
	struct dispc_clock_info cache_dispc_cinfo;

	enum dss_clk_source dsi_clk_source;
	enum dss_clk_source dispc_clk_source;

	u32		ctx[DSS_SZ_REGS / sizeof(u32)];
	struct omap_display_platform_data *pdata;
	struct platform_device *pdev;
} dss;

static int _omap_dss_wait_reset(void);

static inline void dss_write_reg(const struct dss_reg idx, u32 val)
{
	__raw_writel(val, dss.base + idx.idx);
}

static inline u32 dss_read_reg(const struct dss_reg idx)
{
	return __raw_readl(dss.base + idx.idx);
}

#define SR(reg) \
	dss.ctx[(DSS_##reg).idx / sizeof(u32)] = dss_read_reg(DSS_##reg)
#define RR(reg) \
	dss_write_reg(DSS_##reg, dss.ctx[(DSS_##reg).idx / sizeof(u32)])

void dss_save_context(void)
{
	if (cpu_is_omap24xx())
		return;

	SR(SYSCONFIG);
	SR(CONTROL);

#ifdef CONFIG_OMAP2_DSS_SDI
	SR(SDI_CONTROL);
	SR(PLL_CONTROL);
#endif
}

void dss_restore_context(void)
{
	if (_omap_dss_wait_reset())
		DSSERR("DSS not coming out of reset after sleep\n");

	RR(SYSCONFIG);
	RR(CONTROL);

#ifdef CONFIG_OMAP2_DSS_SDI
	RR(SDI_CONTROL);
	RR(PLL_CONTROL);
#endif
}

#undef SR
#undef RR

<<<<<<< HEAD
=======
static int use_count;

>>>>>>> b051edb8
void dss_clk_enable()
{
	use_count++;

	if (use_count > 1)
		return;
	else if (use_count == 1)
		pm_runtime_get_sync(&dss.pdev->dev);

	return;
}

void dss_clk_disable()
{
	use_count--;

	if (use_count < 0)
		use_count = 0;
	else if (use_count == 0)
		pm_runtime_put_sync(&dss.pdev->dev);

	return;
}

void dss_sdi_init(u8 datapairs)
{
	u32 l;

	BUG_ON(datapairs > 3 || datapairs < 1);

	l = dss_read_reg(DSS_SDI_CONTROL);
	l = FLD_MOD(l, 0xf, 19, 15);		/* SDI_PDIV */
	l = FLD_MOD(l, datapairs-1, 3, 2);	/* SDI_PRSEL */
	l = FLD_MOD(l, 2, 1, 0);		/* SDI_BWSEL */
	dss_write_reg(DSS_SDI_CONTROL, l);

	l = dss_read_reg(DSS_PLL_CONTROL);
	l = FLD_MOD(l, 0x7, 25, 22);	/* SDI_PLL_FREQSEL */
	l = FLD_MOD(l, 0xb, 16, 11);	/* SDI_PLL_REGN */
	l = FLD_MOD(l, 0xb4, 10, 1);	/* SDI_PLL_REGM */
	dss_write_reg(DSS_PLL_CONTROL, l);
}

int dss_sdi_enable(void)
{
	unsigned long timeout;

	dispc_pck_free_enable(1);

	/* Reset SDI PLL */
	REG_FLD_MOD(DSS_PLL_CONTROL, 1, 18, 18); /* SDI_PLL_SYSRESET */
	udelay(1);	/* wait 2x PCLK */

	/* Lock SDI PLL */
	REG_FLD_MOD(DSS_PLL_CONTROL, 1, 28, 28); /* SDI_PLL_GOBIT */

	/* Waiting for PLL lock request to complete */
	timeout = jiffies + msecs_to_jiffies(500);
	while (dss_read_reg(DSS_SDI_STATUS) & (1 << 6)) {
		if (time_after_eq(jiffies, timeout)) {
			DSSERR("PLL lock request timed out\n");
			goto err1;
		}
	}

	/* Clearing PLL_GO bit */
	REG_FLD_MOD(DSS_PLL_CONTROL, 0, 28, 28);

	/* Waiting for PLL to lock */
	timeout = jiffies + msecs_to_jiffies(500);
	while (!(dss_read_reg(DSS_SDI_STATUS) & (1 << 5))) {
		if (time_after_eq(jiffies, timeout)) {
			DSSERR("PLL lock timed out\n");
			goto err1;
		}
	}

	dispc_lcd_enable_signal(1);

	/* Waiting for SDI reset to complete */
	timeout = jiffies + msecs_to_jiffies(500);
	while (!(dss_read_reg(DSS_SDI_STATUS) & (1 << 2))) {
		if (time_after_eq(jiffies, timeout)) {
			DSSERR("SDI reset timed out\n");
			goto err2;
		}
	}

	return 0;

 err2:
	dispc_lcd_enable_signal(0);
 err1:
	/* Reset SDI PLL */
	REG_FLD_MOD(DSS_PLL_CONTROL, 0, 18, 18); /* SDI_PLL_SYSRESET */

	dispc_pck_free_enable(0);

	return -ETIMEDOUT;
}

void dss_sdi_disable(void)
{
	dispc_lcd_enable_signal(0);

	dispc_pck_free_enable(0);

	/* Reset SDI PLL */
	REG_FLD_MOD(DSS_PLL_CONTROL, 0, 18, 18); /* SDI_PLL_SYSRESET */
}

void dss_dump_clocks(struct seq_file *s)
{
	unsigned long dpll4_ck_rate = 0;
	unsigned long dpll4_m4_ck_rate = 0;

	dss_clk_enable();

	if (cpu_is_omap34xx()) {
		dpll4_ck_rate = clk_get_rate(clk_get_parent(dss.dpll4_m4_ck));
		dpll4_m4_ck_rate = clk_get_rate(dss.dpll4_m4_ck);
	}

	seq_printf(s, "- DSS -\n");

	seq_printf(s, "dpll4_ck %lu\n", dpll4_ck_rate);

	if (cpu_is_omap3630())
		seq_printf(s, "dss1_alwon_fclk = %lu / %lu  = %lu\n",
			dpll4_ck_rate,
			dpll4_ck_rate / dpll4_m4_ck_rate,
			dss_clk_get_rate(DSS_CLK_FCK1));
	else
		seq_printf(s, "dss1_alwon_fclk = %lu / %lu * 2 = %lu\n",
			dpll4_ck_rate,
			dpll4_ck_rate / dpll4_m4_ck_rate,
			dss_clk_get_rate(DSS_CLK_FCK1));

	dss_clk_disable();
}

void dss_dump_regs(struct seq_file *s)
{
#define DUMPREG(r) seq_printf(s, "%-35s %08x\n", #r, dss_read_reg(r))

	dss_clk_enable();

	DUMPREG(DSS_REVISION);
	DUMPREG(DSS_SYSCONFIG);
	DUMPREG(DSS_SYSSTATUS);
	if (!cpu_is_omap44xx())
		DUMPREG(DSS_IRQSTATUS);
	DUMPREG(DSS_CONTROL);
#ifdef CONFIG_OMAP2_DSS_SDI
	DUMPREG(DSS_SDI_CONTROL);
	DUMPREG(DSS_PLL_CONTROL);
#endif
	DUMPREG(DSS_SDI_STATUS);

	dss_clk_disable();
#undef DUMPREG
}

void dss_select_dispc_clk_source(enum omap_dsi_index ix,
	enum dss_clk_source clk_src)
{
	int b;

	BUG_ON(clk_src != DSS_SRC_DSI1_PLL_FCLK &&
			clk_src != DSS_SRC_DSS1_ALWON_FCLK);

	b = clk_src == DSS_SRC_DSS1_ALWON_FCLK ? 0 :
			(ix == DSI1 ? 1 : 2);

	if (clk_src == DSS_SRC_DSI1_PLL_FCLK)
		dsi_wait_dsi1_pll_active(ix);

	if (!cpu_is_omap44xx()) {
		REG_FLD_MOD(DSS_CONTROL, b, 0, 0);      /* DISPC_CLK_SWITCH */
	} else {
		REG_FLD_MOD(DSS_CONTROL, b, 9, 8);      /* FCK_CLK_SWITCH */
	}

	dss.dispc_clk_source = clk_src;
}

void dss_select_dsi_clk_source(enum omap_dsi_index ix,
	enum dss_clk_source clk_src)
{
	int b;

	BUG_ON(clk_src != DSS_SRC_DSI2_PLL_FCLK &&
			clk_src != DSS_SRC_DSS1_ALWON_FCLK);

	b = clk_src == DSS_SRC_DSS1_ALWON_FCLK ? 0 : 1;

	if (clk_src == DSS_SRC_DSI2_PLL_FCLK)
		dsi_wait_dsi2_pll_active(ix);

	if (ix == DSI1) {
		REG_FLD_MOD(DSS_CONTROL, b, 1, 1);	/* DSI_CLK_SWITCH */
		if (cpu_is_omap44xx())
			REG_FLD_MOD(DSS_CONTROL, b, 0, 0);	/* LCD1_CLK_SWITCH */
	} else {
		REG_FLD_MOD(DSS_CONTROL, b, 10, 10);	/* DSI2_CLK_SWITCH */
		REG_FLD_MOD(DSS_CONTROL, b, 12, 12);	/* LCD2_CLK_SWITCH */
	}

	dss.dsi_clk_source = clk_src;
}

enum dss_clk_source dss_get_dispc_clk_source(void)
{
	return dss.dispc_clk_source;
}

enum dss_clk_source dss_get_dsi_clk_source(void)
{
	return dss.dsi_clk_source;
}

/* calculate clock rates using dividers in cinfo */
int dss_calc_clock_rates(struct dss_clock_info *cinfo)
{
	unsigned long prate = 0;

	if (cinfo->fck_div > (cpu_is_omap3630() ? 32 : 16) ||
						cinfo->fck_div == 0)
		return -EINVAL;

	if (cpu_is_omap34xx()) {
		prate = clk_get_rate(clk_get_parent(dss.dpll4_m4_ck));
	}

	cinfo->fck = prate / cinfo->fck_div;

	return 0;
}

int dss_set_clock_div(struct dss_clock_info *cinfo)
{
	unsigned long prate;
	int r;

	if (cpu_is_omap34xx()) {
		prate = clk_get_rate(clk_get_parent(dss.dpll4_m4_ck));
		DSSDBG("dpll4_m4 = %ld\n", prate);

		r = clk_set_rate(dss.dpll4_m4_ck, prate / cinfo->fck_div);
		if (r)
			return r;
	}

	DSSDBG("fck = %ld (%d)\n", cinfo->fck, cinfo->fck_div);

	return 0;
}

int dss_get_clock_div(struct dss_clock_info *cinfo)
{
	cinfo->fck = dss_clk_get_rate(DSS_CLK_FCK1);

	if (cpu_is_omap34xx()) {
		unsigned long prate;
		prate = clk_get_rate(clk_get_parent(dss.dpll4_m4_ck));
		if (cpu_is_omap3630())
			cinfo->fck_div = prate / (cinfo->fck);
		else
			cinfo->fck_div = prate / (cinfo->fck / 2);
	} else {
		cinfo->fck_div = 0;
	}

	return 0;
}

unsigned long dss_get_dpll4_rate(void)
{
	if (cpu_is_omap34xx())
		return clk_get_rate(clk_get_parent(dss.dpll4_m4_ck));
	else
		return 0;
}

int dss_calc_clock_div(bool is_tft, unsigned long req_pck,
		struct dss_clock_info *dss_cinfo,
		struct dispc_clock_info *dispc_cinfo)
{
	unsigned long prate;
	struct dss_clock_info best_dss;
	struct dispc_clock_info best_dispc;

	unsigned long fck;

	u16 fck_div;

	int match = 0;
	int min_fck_per_pck;

	prate = dss_get_dpll4_rate();

	fck = dss_clk_get_rate(DSS_CLK_FCK1);
	if (req_pck == dss.cache_req_pck &&
			((cpu_is_omap34xx() && prate == dss.cache_prate) ||
			 dss.cache_dss_cinfo.fck == fck)) {
		DSSDBG("dispc clock info found from cache.\n");
		*dss_cinfo = dss.cache_dss_cinfo;
		*dispc_cinfo = dss.cache_dispc_cinfo;
		return 0;
	}

	min_fck_per_pck = CONFIG_OMAP2_DSS_MIN_FCK_PER_PCK;

	if (min_fck_per_pck &&
		req_pck * min_fck_per_pck > DISPC_MAX_FCK) {
		DSSERR("Requested pixel clock not possible with the current "
				"OMAP2_DSS_MIN_FCK_PER_PCK setting. Turning "
				"the constraint off.\n");
		min_fck_per_pck = 0;
	}

retry:
	memset(&best_dss, 0, sizeof(best_dss));
	memset(&best_dispc, 0, sizeof(best_dispc));

	if (cpu_is_omap24xx()) {
		struct dispc_clock_info cur_dispc;
		/* XXX can we change the clock on omap2? */
		fck = dss_clk_get_rate(DSS_CLK_FCK1);
		fck_div = 1;

		dispc_find_clk_divs(is_tft, req_pck, fck, &cur_dispc);
		match = 1;

		best_dss.fck = fck;
		best_dss.fck_div = fck_div;

		best_dispc = cur_dispc;

		goto found;
	} else if (cpu_is_omap34xx()) {
		for (fck_div = (cpu_is_omap3630() ? 32 : 16);
					fck_div > 0; --fck_div) {
			struct dispc_clock_info cur_dispc;

			if (cpu_is_omap3630())
				fck = prate / fck_div;
			else
				fck = prate / fck_div * 2;

			if (fck > DISPC_MAX_FCK)
				continue;

			if (min_fck_per_pck &&
					fck < req_pck * min_fck_per_pck)
				continue;

			match = 1;

			dispc_find_clk_divs(is_tft, req_pck, fck, &cur_dispc);

			if (abs(cur_dispc.pck - req_pck) <
					abs(best_dispc.pck - req_pck)) {

				best_dss.fck = fck;
				best_dss.fck_div = fck_div;

				best_dispc = cur_dispc;

				if (cur_dispc.pck == req_pck)
					goto found;
			}
		}
	} else {
		BUG();
	}

found:
	if (!match) {
		if (min_fck_per_pck) {
			DSSERR("Could not find suitable clock settings.\n"
					"Turning FCK/PCK constraint off and"
					"trying again.\n");
			min_fck_per_pck = 0;
			goto retry;
		}

		DSSERR("Could not find suitable clock settings.\n");

		return -EINVAL;
	}

	if (dss_cinfo)
		*dss_cinfo = best_dss;
	if (dispc_cinfo)
		*dispc_cinfo = best_dispc;

	dss.cache_req_pck = req_pck;
	dss.cache_prate = prate;
	dss.cache_dss_cinfo = best_dss;
	dss.cache_dispc_cinfo = best_dispc;

	return 0;
}



static irqreturn_t dss_irq_handler_omap2(int irq, void *arg)
{
	dispc_irq_handler();

	return IRQ_HANDLED;
}

static irqreturn_t dss_irq_handler_omap3(int irq, void *arg)
{
	u32 irqstatus;

	irqstatus = dss_read_reg(DSS_IRQSTATUS);

	if (irqstatus & (1<<0))	/* DISPC_IRQ */
		dispc_irq_handler();
#ifdef CONFIG_OMAP2_DSS_DSI
	if (!cpu_is_omap44xx() && (irqstatus & (1<<1)))	/* DSI_IRQ */
		dsi_irq_handler(0, NULL);
#endif

	return IRQ_HANDLED;
}

static int _omap_dss_wait_reset(void)
{
	int t = 0;

	while (REG_GET(DSS_SYSSTATUS, 0, 0) == 0) {
		if (++t > 1000) {
			DSSERR("soft reset failed\n");
			return -ENODEV;
		}
		udelay(1);
	}

	return 0;
}

static int _omap_dss_reset(void)
{
	/* Soft reset */
	REG_FLD_MOD(DSS_SYSCONFIG, 1, 1, 1);
	return _omap_dss_wait_reset();
}

void dss_set_venc_output(enum omap_dss_venc_type type)
{
	int l = 0;

	if (type == OMAP_DSS_VENC_TYPE_COMPOSITE)
		l = 0;
	else if (type == OMAP_DSS_VENC_TYPE_SVIDEO)
		l = 1;
	else
		BUG();

	/* venc out selection. 0 = comp, 1 = svideo */
	REG_FLD_MOD(DSS_CONTROL, l, 6, 6);
}

void dss_set_dac_pwrdn_bgz(bool enable)
{
	REG_FLD_MOD(DSS_CONTROL, enable, 5, 5);	/* DAC Power-Down Control */
}

void dss_switch_tv_hdmi(int hdmi)
{
	REG_FLD_MOD(DSS_CONTROL, hdmi, 15, 15);	/* 0x1 for HDMI, 0x0 TV */
	if (hdmi)
		REG_FLD_MOD(DSS_CONTROL, 0, 9, 8);
}

int dss_init(bool skip_init, struct platform_device *pdev)
{
	int r = 0, dss_irq;
	u32 rev;
	struct resource *dss_mem;

	dss.pdata = pdev->dev.platform_data;
	dss.pdev = pdev;
	dss_mem = platform_get_resource(pdev, IORESOURCE_MEM, 1);
	dss.base = ioremap(dss_mem->start, resource_size(dss_mem));
	if (!dss.base) {
		DSSERR("can't ioremap DSS\n");
		r = -ENOMEM;
		goto fail0;
	}
	dss_clk_enable();

	if (!skip_init) {
		/* disable LCD and DIGIT output. This seems to fix the synclost
		 * problem that we get, if the bootloader starts the DSS and
		 * the kernel resets it */
		omap_writel(omap_readl(0x48050440) & ~0x3, 0x48050440);

		/* We need to wait here a bit, otherwise we sometimes start to
		 * get synclost errors, and after that only power cycle will
		 * restore DSS functionality. I have no idea why this happens.
		 * And we have to wait _before_ resetting the DSS, but after
		 * enabling clocks.
		 */
		msleep(50);

		_omap_dss_reset();
	}

	/* autoidle */
	REG_FLD_MOD(DSS_SYSCONFIG, 1, 0, 0);

	/* Select DPLL */
	REG_FLD_MOD(DSS_CONTROL, 0, 0, 0);

#ifdef CONFIG_OMAP2_DSS_VENC
	REG_FLD_MOD(DSS_CONTROL, 1, 4, 4);	/* venc dac demen */
	REG_FLD_MOD(DSS_CONTROL, 1, 3, 3);	/* venc clock 4x enable */
	REG_FLD_MOD(DSS_CONTROL, 0, 2, 2);	/* venc clock mode = normal */
#endif

	if (!cpu_is_omap44xx())
		r = request_irq(INT_24XX_DSS_IRQ,
				cpu_is_omap24xx()
				? dss_irq_handler_omap2
				: dss_irq_handler_omap3,
				0, "OMAP DSS", NULL);
	else {
		dss_irq = platform_get_irq(pdev, 0);
		r = request_irq(dss_irq,
				dss_irq_handler_omap2,
				0, "OMAP DSS", NULL);
	}

	if (r < 0) {
		DSSERR("omap2 dss: request_irq failed\n");
		goto fail1;
	}

	if (cpu_is_omap34xx()) {
		dss.dpll4_m4_ck = clk_get(NULL, "dpll4_m4_ck");
		if (IS_ERR(dss.dpll4_m4_ck)) {
			DSSERR("Failed to get dpll4_m4_ck\n");
			r = PTR_ERR(dss.dpll4_m4_ck);
			goto fail2;
		}
	}

	dss.dsi_clk_source = DSS_SRC_DSS1_ALWON_FCLK;
	dss.dispc_clk_source = DSS_SRC_DSS1_ALWON_FCLK;

	dss_save_context();

	rev = dss_read_reg(DSS_REVISION);
	printk(KERN_INFO "OMAP DSS rev %d.%d\n",
			FLD_GET(rev, 7, 4), FLD_GET(rev, 3, 0));
	dss_clk_disable();
	return 0;

fail2:
	if (!cpu_is_omap44xx())
		free_irq(INT_24XX_DSS_IRQ, NULL);
fail1:
	iounmap(dss.base);
fail0:
	return r;
}

void dss_exit(void)
{
	if (cpu_is_omap34xx())
		clk_put(dss.dpll4_m4_ck);

	if (!cpu_is_omap44xx())
		free_irq(INT_24XX_DSS_IRQ, NULL);
	iounmap(dss.base);
}
<|MERGE_RESOLUTION|>--- conflicted
+++ resolved
@@ -129,11 +129,8 @@
 #undef SR
 #undef RR
 
-<<<<<<< HEAD
-=======
 static int use_count;
 
->>>>>>> b051edb8
 void dss_clk_enable()
 {
 	use_count++;
