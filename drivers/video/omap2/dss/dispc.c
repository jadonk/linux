--- conflicted
+++ resolved
@@ -39,11 +39,7 @@
 
 #include "dss.h"
 #include <mach/tiler.h>
-<<<<<<< HEAD
 #include "../../../media/video/tiler/tiler.h"
-=======
-#include"../../../media/video/tiler/tiler.h"
->>>>>>> 3a2cfa77
 
 #ifndef CONFIG_ARCH_OMAP4
        	/* DSS */
@@ -2304,11 +2300,7 @@
 
 	u8 orientation = 0;
 	struct tiler_view_orient orient;
-<<<<<<< HEAD
-	unsigned long r, mir_x, mir_y;
-=======
 	unsigned long r, mir_x = 0, mir_y = 0;
->>>>>>> 3a2cfa77
 	unsigned long tiler_width, tiler_height;
 	void __iomem *reg = NULL;
 
@@ -2468,10 +2460,6 @@
 	if ((paddr >= 0x60000000) && (paddr <= 0x7fffffff)) {
 		calc_tiler_row_rotation(rotation, width, frame_height,
 						color_mode, &row_inc);
-<<<<<<< HEAD
-
-=======
->>>>>>> 3a2cfa77
 		orientation = calc_tiler_orientation(rotation, (u8)mirror);
 		/* get rotated top-left coordinate
 				(if rotation is applied before mirroring) */
@@ -3572,12 +3560,7 @@
 	DSSDBG("pck = %lu (%u)\n", cinfo->pck, cinfo->pck_div);
 
 	/* TODO: update here for LCD2 support */
-<<<<<<< HEAD
 	dispc_set_lcd_divisor(OMAP_DSS_CHANNEL_LCD, 1, 6);
-=======
-	dispc_set_lcd_divisor(OMAP_DSS_CHANNEL_LCD, 1,
-							6);
->>>>>>> 3a2cfa77
 
 	return 0;
 }
