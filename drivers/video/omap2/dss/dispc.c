--- conflicted
+++ resolved
@@ -3091,10 +3091,7 @@
 	s32 pix_inc;
 	u16 frame_height = height;
 	unsigned int field_offset = 0;
-<<<<<<< HEAD
-	unsigned int color_mask;
-=======
->>>>>>> 571aeaae
+	u32 color_mask;
 	u32 fifo_high, fifo_low;
 
 	if (paddr == 0)
