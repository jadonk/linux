/*
 * Copyright 1998-2009 VIA Technologies, Inc. All Rights Reserved.
 * Copyright 2001-2008 S3 Graphics, Inc. All Rights Reserved.

 * This program is free software; you can redistribute it and/or
 * modify it under the terms of the GNU General Public
 * License as published by the Free Software Foundation;
 * either version 2, or (at your option) any later version.

 * This program is distributed in the hope that it will be useful,
 * but WITHOUT ANY WARRANTIES OR REPRESENTATIONS; without even
 * the implied warranty of MERCHANTABILITY or FITNESS FOR
 * A PARTICULAR PURPOSE.See the GNU General Public License
 * for more details.

 * You should have received a copy of the GNU General Public License
 * along with this program; if not, write to the Free Software
 * Foundation, Inc.,
 * 59 Temple Place - Suite 330, Boston, MA 02111-1307, USA.
 */

#include <linux/module.h>
#include <linux/seq_file.h>
#include <linux/slab.h>
#include <linux/stat.h>
#include <linux/via-core.h>

#define _MASTER_FILE
#include "global.h"

static char *viafb_name = "Via";
static u32 pseudo_pal[17];

/* video mode */
static char *viafb_mode;
static char *viafb_mode1;
static int viafb_bpp = 32;
static int viafb_bpp1 = 32;

static unsigned int viafb_second_offset;
static int viafb_second_size;

static int viafb_accel = 1;

/* Added for specifying active devices.*/
static char *viafb_active_dev;

/*Added for specify lcd output port*/
static char *viafb_lcd_port = "";
static char *viafb_dvi_port = "";

static void retrieve_device_setting(struct viafb_ioctl_setting
	*setting_info);
static int viafb_pan_display(struct fb_var_screeninfo *var,
	struct fb_info *info);

static struct fb_ops viafb_ops;

/* supported output devices on each IGP
 * only CX700, VX800, VX855, VX900 were documented
 * VIA_CRT should be everywhere
 * VIA_6C can be onle pre-CX700 (probably only on CLE266) as 6C is used for PLL
 * source selection on CX700 and later
 * K400 seems to support VIA_96, VIA_DVP1, VIA_LVDS{1,2} as in viamode.c
 */
static const u32 supported_odev_map[] = {
	[UNICHROME_CLE266]	= VIA_CRT | VIA_LDVP0 | VIA_LDVP1,
	[UNICHROME_K400]	= VIA_CRT | VIA_DVP0 | VIA_DVP1 | VIA_LVDS1
				| VIA_LVDS2,
	[UNICHROME_K800]	= VIA_CRT | VIA_DVP0 | VIA_DVP1 | VIA_LVDS1
				| VIA_LVDS2,
	[UNICHROME_PM800]	= VIA_CRT | VIA_DVP0 | VIA_DVP1 | VIA_LVDS1
				| VIA_LVDS2,
	[UNICHROME_CN700]	= VIA_CRT | VIA_DVP0 | VIA_DVP1 | VIA_LVDS1
				| VIA_LVDS2,
	[UNICHROME_CX700]	= VIA_CRT | VIA_DVP1 | VIA_LVDS1 | VIA_LVDS2,
	[UNICHROME_CN750]	= VIA_CRT | VIA_DVP1 | VIA_LVDS1 | VIA_LVDS2,
	[UNICHROME_K8M890]	= VIA_CRT | VIA_DVP1 | VIA_LVDS1 | VIA_LVDS2,
	[UNICHROME_P4M890]	= VIA_CRT | VIA_DVP1 | VIA_LVDS1 | VIA_LVDS2,
	[UNICHROME_P4M900]	= VIA_CRT | VIA_DVP1 | VIA_LVDS1 | VIA_LVDS2,
	[UNICHROME_VX800]	= VIA_CRT | VIA_DVP1 | VIA_LVDS1 | VIA_LVDS2,
	[UNICHROME_VX855]	= VIA_CRT | VIA_DVP1 | VIA_LVDS1 | VIA_LVDS2,
	[UNICHROME_VX900]	= VIA_CRT | VIA_DVP1 | VIA_LVDS1 | VIA_LVDS2,
};

static void viafb_fill_var_color_info(struct fb_var_screeninfo *var, u8 depth)
{
	var->grayscale = 0;
	var->red.msb_right = 0;
	var->green.msb_right = 0;
	var->blue.msb_right = 0;
	var->transp.offset = 0;
	var->transp.length = 0;
	var->transp.msb_right = 0;
	var->nonstd = 0;
	switch (depth) {
	case 8:
		var->bits_per_pixel = 8;
		var->red.offset = 0;
		var->green.offset = 0;
		var->blue.offset = 0;
		var->red.length = 8;
		var->green.length = 8;
		var->blue.length = 8;
		break;
	case 15:
		var->bits_per_pixel = 16;
		var->red.offset = 10;
		var->green.offset = 5;
		var->blue.offset = 0;
		var->red.length = 5;
		var->green.length = 5;
		var->blue.length = 5;
		break;
	case 16:
		var->bits_per_pixel = 16;
		var->red.offset = 11;
		var->green.offset = 5;
		var->blue.offset = 0;
		var->red.length = 5;
		var->green.length = 6;
		var->blue.length = 5;
		break;
	case 24:
		var->bits_per_pixel = 32;
		var->red.offset = 16;
		var->green.offset = 8;
		var->blue.offset = 0;
		var->red.length = 8;
		var->green.length = 8;
		var->blue.length = 8;
		break;
	case 30:
		var->bits_per_pixel = 32;
		var->red.offset = 20;
		var->green.offset = 10;
		var->blue.offset = 0;
		var->red.length = 10;
		var->green.length = 10;
		var->blue.length = 10;
		break;
	}
}

static void viafb_update_fix(struct fb_info *info)
{
	u32 bpp = info->var.bits_per_pixel;

	info->fix.visual =
		bpp == 8 ? FB_VISUAL_PSEUDOCOLOR : FB_VISUAL_TRUECOLOR;
	info->fix.line_length = (info->var.xres_virtual * bpp / 8 + 7) & ~7;
}

static void viafb_setup_fixinfo(struct fb_fix_screeninfo *fix,
	struct viafb_par *viaparinfo)
{
	memset(fix, 0, sizeof(struct fb_fix_screeninfo));
	strcpy(fix->id, viafb_name);

	fix->smem_start = viaparinfo->fbmem;
	fix->smem_len = viaparinfo->fbmem_free;

	fix->type = FB_TYPE_PACKED_PIXELS;
	fix->type_aux = 0;
	fix->visual = FB_VISUAL_TRUECOLOR;

	fix->xpanstep = fix->ywrapstep = 0;
	fix->ypanstep = 1;

	/* Just tell the accel name */
	viafbinfo->fix.accel = FB_ACCEL_VIA_UNICHROME;
}
static int viafb_open(struct fb_info *info, int user)
{
	DEBUG_MSG(KERN_INFO "viafb_open!\n");
	return 0;
}

static int viafb_release(struct fb_info *info, int user)
{
	DEBUG_MSG(KERN_INFO "viafb_release!\n");
	return 0;
}

static inline int get_var_refresh(struct fb_var_screeninfo *var)
{
	u32 htotal, vtotal;

	htotal = var->left_margin + var->xres + var->right_margin
		+ var->hsync_len;
	vtotal = var->upper_margin + var->yres + var->lower_margin
		+ var->vsync_len;
	return PICOS2KHZ(var->pixclock) * 1000 / (htotal * vtotal);
}

static int viafb_check_var(struct fb_var_screeninfo *var,
	struct fb_info *info)
{
	int depth, refresh;
	struct VideoModeTable *vmode_entry;
	struct viafb_par *ppar = info->par;
	u32 line;

	DEBUG_MSG(KERN_INFO "viafb_check_var!\n");
	/* Sanity check */
	/* HW neither support interlacte nor double-scaned mode */
	if (var->vmode & FB_VMODE_INTERLACED || var->vmode & FB_VMODE_DOUBLE)
		return -EINVAL;

	vmode_entry = viafb_get_mode(var->xres, var->yres);
	if (!vmode_entry) {
		DEBUG_MSG(KERN_INFO
			  "viafb: Mode %dx%dx%d not supported!!\n",
			  var->xres, var->yres, var->bits_per_pixel);
		return -EINVAL;
	}

	depth = fb_get_color_depth(var, &info->fix);
	if (!depth)
		depth = var->bits_per_pixel;

	if (depth < 0 || depth > 32)
		return -EINVAL;
	else if (!depth)
		depth = 24;
	else if (depth == 15 && viafb_dual_fb && ppar->iga_path == IGA1)
		depth = 15;
	else if (depth == 30)
		depth = 30;
	else if (depth <= 8)
		depth = 8;
	else if (depth <= 16)
		depth = 16;
	else
		depth = 24;

	viafb_fill_var_color_info(var, depth);
	line = (var->xres_virtual * var->bits_per_pixel / 8 + 7) & ~7;
	if (line * var->yres_virtual > ppar->memsize)
		return -EINVAL;

	/* Based on var passed in to calculate the refresh,
	 * because our driver use some modes special.
	 */
	refresh = viafb_get_refresh(var->xres, var->yres,
		get_var_refresh(var));

	/* Adjust var according to our driver's own table */
	viafb_fill_var_timing_info(var, refresh, vmode_entry);
	if (var->accel_flags & FB_ACCELF_TEXT &&
		!ppar->shared->vdev->engine_mmio)
		var->accel_flags = 0;

	return 0;
}

static int viafb_set_par(struct fb_info *info)
{
	struct viafb_par *viapar = info->par;
	struct VideoModeTable *vmode_entry, *vmode_entry1 = NULL;
	int refresh;
	DEBUG_MSG(KERN_INFO "viafb_set_par!\n");

	viafb_update_fix(info);
	viapar->depth = fb_get_color_depth(&info->var, &info->fix);
	viafb_update_device_setting(viafbinfo->var.xres, viafbinfo->var.yres,
		viafbinfo->var.bits_per_pixel, 0);

	vmode_entry = viafb_get_mode(viafbinfo->var.xres, viafbinfo->var.yres);
	if (viafb_dual_fb) {
		vmode_entry1 = viafb_get_mode(viafbinfo1->var.xres,
			viafbinfo1->var.yres);
		viafb_update_device_setting(viafbinfo1->var.xres,
			viafbinfo1->var.yres, viafbinfo1->var.bits_per_pixel,
			1);
	} else if (viafb_SAMM_ON == 1) {
		DEBUG_MSG(KERN_INFO
		"viafb_second_xres = %d, viafb_second_yres = %d, bpp = %d\n",
			  viafb_second_xres, viafb_second_yres, viafb_bpp1);
		vmode_entry1 = viafb_get_mode(viafb_second_xres,
			viafb_second_yres);

		viafb_update_device_setting(viafb_second_xres,
			viafb_second_yres, viafb_bpp1, 1);
	}

	refresh = viafb_get_refresh(info->var.xres, info->var.yres,
		get_var_refresh(&info->var));
	if (vmode_entry) {
		if (viafb_dual_fb && viapar->iga_path == IGA2) {
			viafb_bpp1 = info->var.bits_per_pixel;
			viafb_refresh1 = refresh;
		} else {
			viafb_bpp = info->var.bits_per_pixel;
			viafb_refresh = refresh;
		}

		if (info->var.accel_flags & FB_ACCELF_TEXT)
			info->flags &= ~FBINFO_HWACCEL_DISABLED;
		else
			info->flags |= FBINFO_HWACCEL_DISABLED;
		viafb_setmode(vmode_entry, info->var.bits_per_pixel,
			vmode_entry1, viafb_bpp1);
		viafb_pan_display(&info->var, info);
	}

	return 0;
}

/* Set one color register */
static int viafb_setcolreg(unsigned regno, unsigned red, unsigned green,
unsigned blue, unsigned transp, struct fb_info *info)
{
	struct viafb_par *viapar = info->par;
	u32 r, g, b;

	if (info->fix.visual == FB_VISUAL_PSEUDOCOLOR) {
		if (regno > 255)
			return -EINVAL;

		if (!viafb_dual_fb || viapar->iga_path == IGA1)
			viafb_set_primary_color_register(regno, red >> 8,
				green >> 8, blue >> 8);

		if (!viafb_dual_fb || viapar->iga_path == IGA2)
			viafb_set_secondary_color_register(regno, red >> 8,
				green >> 8, blue >> 8);
	} else {
		if (regno > 15)
			return -EINVAL;

		r = (red >> (16 - info->var.red.length))
			<< info->var.red.offset;
		b = (blue >> (16 - info->var.blue.length))
			<< info->var.blue.offset;
		g = (green >> (16 - info->var.green.length))
			<< info->var.green.offset;
		((u32 *) info->pseudo_palette)[regno] = r | g | b;
	}

	return 0;
}

static int viafb_pan_display(struct fb_var_screeninfo *var,
	struct fb_info *info)
{
	struct viafb_par *viapar = info->par;
	u32 vram_addr = (var->yoffset * var->xres_virtual + var->xoffset)
		* (var->bits_per_pixel / 8) + viapar->vram_addr;

	DEBUG_MSG(KERN_DEBUG "viafb_pan_display, address = %d\n", vram_addr);
	if (!viafb_dual_fb) {
		via_set_primary_address(vram_addr);
		via_set_secondary_address(vram_addr);
	} else if (viapar->iga_path == IGA1)
		via_set_primary_address(vram_addr);
	else
		via_set_secondary_address(vram_addr);

	return 0;
}

static int viafb_blank(int blank_mode, struct fb_info *info)
{
	DEBUG_MSG(KERN_INFO "viafb_blank!\n");
	/* clear DPMS setting */

	switch (blank_mode) {
	case FB_BLANK_UNBLANK:
		/* Screen: On, HSync: On, VSync: On */
		/* control CRT monitor power management */
		via_set_state(VIA_CRT, VIA_STATE_ON);
		break;
	case FB_BLANK_HSYNC_SUSPEND:
		/* Screen: Off, HSync: Off, VSync: On */
		/* control CRT monitor power management */
		via_set_state(VIA_CRT, VIA_STATE_STANDBY);
		break;
	case FB_BLANK_VSYNC_SUSPEND:
		/* Screen: Off, HSync: On, VSync: Off */
		/* control CRT monitor power management */
		via_set_state(VIA_CRT, VIA_STATE_SUSPEND);
		break;
	case FB_BLANK_POWERDOWN:
		/* Screen: Off, HSync: Off, VSync: Off */
		/* control CRT monitor power management */
		via_set_state(VIA_CRT, VIA_STATE_OFF);
		break;
	}

	return 0;
}

static int viafb_ioctl(struct fb_info *info, u_int cmd, u_long arg)
{
	union {
		struct viafb_ioctl_mode viamode;
		struct viafb_ioctl_samm viasamm;
		struct viafb_driver_version driver_version;
		struct fb_var_screeninfo sec_var;
		struct _panel_size_pos_info panel_pos_size_para;
		struct viafb_ioctl_setting viafb_setting;
		struct device_t active_dev;
	} u;
	u32 state_info = 0;
	u32 *viafb_gamma_table;
	char driver_name[] = "viafb";

	u32 __user *argp = (u32 __user *) arg;
	u32 gpu32;

	DEBUG_MSG(KERN_INFO "viafb_ioctl: 0x%X !!\n", cmd);
	printk(KERN_WARNING "viafb_ioctl: Please avoid this interface as it is unstable and might change or vanish at any time!\n");
	memset(&u, 0, sizeof(u));

	switch (cmd) {
	case VIAFB_GET_CHIP_INFO:
		if (copy_to_user(argp, viaparinfo->chip_info,
				sizeof(struct chip_information)))
			return -EFAULT;
		break;
	case VIAFB_GET_INFO_SIZE:
		return put_user((u32)sizeof(struct viafb_ioctl_info), argp);
	case VIAFB_GET_INFO:
		return viafb_ioctl_get_viafb_info(arg);
	case VIAFB_HOTPLUG:
		return put_user(viafb_ioctl_hotplug(info->var.xres,
					      info->var.yres,
					      info->var.bits_per_pixel), argp);
	case VIAFB_SET_HOTPLUG_FLAG:
		if (copy_from_user(&gpu32, argp, sizeof(gpu32)))
			return -EFAULT;
		viafb_hotplug = (gpu32) ? 1 : 0;
		break;
	case VIAFB_GET_RESOLUTION:
		u.viamode.xres = (u32) viafb_hotplug_Xres;
		u.viamode.yres = (u32) viafb_hotplug_Yres;
		u.viamode.refresh = (u32) viafb_hotplug_refresh;
		u.viamode.bpp = (u32) viafb_hotplug_bpp;
		if (viafb_SAMM_ON == 1) {
			u.viamode.xres_sec = viafb_second_xres;
			u.viamode.yres_sec = viafb_second_yres;
			u.viamode.virtual_xres_sec = viafb_second_virtual_xres;
			u.viamode.virtual_yres_sec = viafb_second_virtual_yres;
			u.viamode.refresh_sec = viafb_refresh1;
			u.viamode.bpp_sec = viafb_bpp1;
		} else {
			u.viamode.xres_sec = 0;
			u.viamode.yres_sec = 0;
			u.viamode.virtual_xres_sec = 0;
			u.viamode.virtual_yres_sec = 0;
			u.viamode.refresh_sec = 0;
			u.viamode.bpp_sec = 0;
		}
		if (copy_to_user(argp, &u.viamode, sizeof(u.viamode)))
			return -EFAULT;
		break;
	case VIAFB_GET_SAMM_INFO:
		u.viasamm.samm_status = viafb_SAMM_ON;

		if (viafb_SAMM_ON == 1) {
			if (viafb_dual_fb) {
				u.viasamm.size_prim = viaparinfo->fbmem_free;
				u.viasamm.size_sec = viaparinfo1->fbmem_free;
			} else {
				if (viafb_second_size) {
					u.viasamm.size_prim =
					    viaparinfo->fbmem_free -
					    viafb_second_size * 1024 * 1024;
					u.viasamm.size_sec =
					    viafb_second_size * 1024 * 1024;
				} else {
					u.viasamm.size_prim =
					    viaparinfo->fbmem_free >> 1;
					u.viasamm.size_sec =
					    (viaparinfo->fbmem_free >> 1);
				}
			}
			u.viasamm.mem_base = viaparinfo->fbmem;
			u.viasamm.offset_sec = viafb_second_offset;
		} else {
			u.viasamm.size_prim =
			    viaparinfo->memsize - viaparinfo->fbmem_used;
			u.viasamm.size_sec = 0;
			u.viasamm.mem_base = viaparinfo->fbmem;
			u.viasamm.offset_sec = 0;
		}

		if (copy_to_user(argp, &u.viasamm, sizeof(u.viasamm)))
			return -EFAULT;

		break;
	case VIAFB_TURN_ON_OUTPUT_DEVICE:
		if (copy_from_user(&gpu32, argp, sizeof(gpu32)))
			return -EFAULT;
		if (gpu32 & CRT_Device)
			via_set_state(VIA_CRT, VIA_STATE_ON);
		if (gpu32 & DVI_Device)
			viafb_dvi_enable();
		if (gpu32 & LCD_Device)
			viafb_lcd_enable();
		break;
	case VIAFB_TURN_OFF_OUTPUT_DEVICE:
		if (copy_from_user(&gpu32, argp, sizeof(gpu32)))
			return -EFAULT;
		if (gpu32 & CRT_Device)
			via_set_state(VIA_CRT, VIA_STATE_OFF);
		if (gpu32 & DVI_Device)
			viafb_dvi_disable();
		if (gpu32 & LCD_Device)
			viafb_lcd_disable();
		break;
	case VIAFB_GET_DEVICE:
		u.active_dev.crt = viafb_CRT_ON;
		u.active_dev.dvi = viafb_DVI_ON;
		u.active_dev.lcd = viafb_LCD_ON;
		u.active_dev.samm = viafb_SAMM_ON;
		u.active_dev.primary_dev = viafb_primary_dev;

		u.active_dev.lcd_dsp_cent = viafb_lcd_dsp_method;
		u.active_dev.lcd_panel_id = viafb_lcd_panel_id;
		u.active_dev.lcd_mode = viafb_lcd_mode;

		u.active_dev.xres = viafb_hotplug_Xres;
		u.active_dev.yres = viafb_hotplug_Yres;

		u.active_dev.xres1 = viafb_second_xres;
		u.active_dev.yres1 = viafb_second_yres;

		u.active_dev.bpp = viafb_bpp;
		u.active_dev.bpp1 = viafb_bpp1;
		u.active_dev.refresh = viafb_refresh;
		u.active_dev.refresh1 = viafb_refresh1;

		u.active_dev.epia_dvi = viafb_platform_epia_dvi;
		u.active_dev.lcd_dual_edge = viafb_device_lcd_dualedge;
		u.active_dev.bus_width = viafb_bus_width;

		if (copy_to_user(argp, &u.active_dev, sizeof(u.active_dev)))
			return -EFAULT;
		break;

	case VIAFB_GET_DRIVER_VERSION:
		u.driver_version.iMajorNum = VERSION_MAJOR;
		u.driver_version.iKernelNum = VERSION_KERNEL;
		u.driver_version.iOSNum = VERSION_OS;
		u.driver_version.iMinorNum = VERSION_MINOR;

		if (copy_to_user(argp, &u.driver_version,
			sizeof(u.driver_version)))
			return -EFAULT;

		break;

	case VIAFB_GET_DEVICE_INFO:

		retrieve_device_setting(&u.viafb_setting);

		if (copy_to_user(argp, &u.viafb_setting,
				 sizeof(u.viafb_setting)))
			return -EFAULT;

		break;

	case VIAFB_GET_DEVICE_SUPPORT:
		viafb_get_device_support_state(&state_info);
		if (put_user(state_info, argp))
			return -EFAULT;
		break;

	case VIAFB_GET_DEVICE_CONNECT:
		viafb_get_device_connect_state(&state_info);
		if (put_user(state_info, argp))
			return -EFAULT;
		break;

	case VIAFB_GET_PANEL_SUPPORT_EXPAND:
		state_info =
		    viafb_lcd_get_support_expand_state(info->var.xres,
						 info->var.yres);
		if (put_user(state_info, argp))
			return -EFAULT;
		break;

	case VIAFB_GET_DRIVER_NAME:
		if (copy_to_user(argp, driver_name, sizeof(driver_name)))
			return -EFAULT;
		break;

	case VIAFB_SET_GAMMA_LUT:
		viafb_gamma_table = memdup_user(argp, 256 * sizeof(u32));
		if (IS_ERR(viafb_gamma_table))
			return PTR_ERR(viafb_gamma_table);
		viafb_set_gamma_table(viafb_bpp, viafb_gamma_table);
		kfree(viafb_gamma_table);
		break;

	case VIAFB_GET_GAMMA_LUT:
		viafb_gamma_table = kmalloc(256 * sizeof(u32), GFP_KERNEL);
		if (!viafb_gamma_table)
			return -ENOMEM;
		viafb_get_gamma_table(viafb_gamma_table);
		if (copy_to_user(argp, viafb_gamma_table,
			256 * sizeof(u32))) {
			kfree(viafb_gamma_table);
			return -EFAULT;
		}
		kfree(viafb_gamma_table);
		break;

	case VIAFB_GET_GAMMA_SUPPORT_STATE:
		viafb_get_gamma_support_state(viafb_bpp, &state_info);
		if (put_user(state_info, argp))
			return -EFAULT;
		break;
	case VIAFB_SYNC_SURFACE:
		DEBUG_MSG(KERN_INFO "lobo VIAFB_SYNC_SURFACE\n");
		break;
	case VIAFB_GET_DRIVER_CAPS:
		break;

	case VIAFB_GET_PANEL_MAX_SIZE:
		if (copy_from_user(&u.panel_pos_size_para, argp,
				   sizeof(u.panel_pos_size_para)))
			return -EFAULT;
		u.panel_pos_size_para.x = u.panel_pos_size_para.y = 0;
		if (copy_to_user(argp, &u.panel_pos_size_para,
		     sizeof(u.panel_pos_size_para)))
			return -EFAULT;
		break;
	case VIAFB_GET_PANEL_MAX_POSITION:
		if (copy_from_user(&u.panel_pos_size_para, argp,
				   sizeof(u.panel_pos_size_para)))
			return -EFAULT;
		u.panel_pos_size_para.x = u.panel_pos_size_para.y = 0;
		if (copy_to_user(argp, &u.panel_pos_size_para,
				 sizeof(u.panel_pos_size_para)))
			return -EFAULT;
		break;

	case VIAFB_GET_PANEL_POSITION:
		if (copy_from_user(&u.panel_pos_size_para, argp,
				   sizeof(u.panel_pos_size_para)))
			return -EFAULT;
		u.panel_pos_size_para.x = u.panel_pos_size_para.y = 0;
		if (copy_to_user(argp, &u.panel_pos_size_para,
				 sizeof(u.panel_pos_size_para)))
			return -EFAULT;
		break;
	case VIAFB_GET_PANEL_SIZE:
		if (copy_from_user(&u.panel_pos_size_para, argp,
				   sizeof(u.panel_pos_size_para)))
			return -EFAULT;
		u.panel_pos_size_para.x = u.panel_pos_size_para.y = 0;
		if (copy_to_user(argp, &u.panel_pos_size_para,
				 sizeof(u.panel_pos_size_para)))
			return -EFAULT;
		break;

	case VIAFB_SET_PANEL_POSITION:
		if (copy_from_user(&u.panel_pos_size_para, argp,
				   sizeof(u.panel_pos_size_para)))
			return -EFAULT;
		break;
	case VIAFB_SET_PANEL_SIZE:
		if (copy_from_user(&u.panel_pos_size_para, argp,
				   sizeof(u.panel_pos_size_para)))
			return -EFAULT;
		break;

	default:
		return -EINVAL;
	}

	return 0;
}

static void viafb_fillrect(struct fb_info *info,
	const struct fb_fillrect *rect)
{
	struct viafb_par *viapar = info->par;
	struct viafb_shared *shared = viapar->shared;
	u32 fg_color;
	u8 rop;

	if (info->flags & FBINFO_HWACCEL_DISABLED || !shared->hw_bitblt) {
		cfb_fillrect(info, rect);
		return;
	}

	if (!rect->width || !rect->height)
		return;

	if (info->fix.visual == FB_VISUAL_TRUECOLOR)
		fg_color = ((u32 *)info->pseudo_palette)[rect->color];
	else
		fg_color = rect->color;

	if (rect->rop == ROP_XOR)
		rop = 0x5A;
	else
		rop = 0xF0;

	DEBUG_MSG(KERN_DEBUG "viafb 2D engine: fillrect\n");
	if (shared->hw_bitblt(shared->vdev->engine_mmio, VIA_BITBLT_FILL,
		rect->width, rect->height, info->var.bits_per_pixel,
		viapar->vram_addr, info->fix.line_length, rect->dx, rect->dy,
		NULL, 0, 0, 0, 0, fg_color, 0, rop))
		cfb_fillrect(info, rect);
}

static void viafb_copyarea(struct fb_info *info,
	const struct fb_copyarea *area)
{
	struct viafb_par *viapar = info->par;
	struct viafb_shared *shared = viapar->shared;

	if (info->flags & FBINFO_HWACCEL_DISABLED || !shared->hw_bitblt) {
		cfb_copyarea(info, area);
		return;
	}

	if (!area->width || !area->height)
		return;

	DEBUG_MSG(KERN_DEBUG "viafb 2D engine: copyarea\n");
	if (shared->hw_bitblt(shared->vdev->engine_mmio, VIA_BITBLT_COLOR,
		area->width, area->height, info->var.bits_per_pixel,
		viapar->vram_addr, info->fix.line_length, area->dx, area->dy,
		NULL, viapar->vram_addr, info->fix.line_length,
		area->sx, area->sy, 0, 0, 0))
		cfb_copyarea(info, area);
}

static void viafb_imageblit(struct fb_info *info,
	const struct fb_image *image)
{
	struct viafb_par *viapar = info->par;
	struct viafb_shared *shared = viapar->shared;
	u32 fg_color = 0, bg_color = 0;
	u8 op;

	if (info->flags & FBINFO_HWACCEL_DISABLED || !shared->hw_bitblt ||
		(image->depth != 1 && image->depth != viapar->depth)) {
		cfb_imageblit(info, image);
		return;
	}

	if (image->depth == 1) {
		op = VIA_BITBLT_MONO;
		if (info->fix.visual == FB_VISUAL_TRUECOLOR) {
			fg_color =
				((u32 *)info->pseudo_palette)[image->fg_color];
			bg_color =
				((u32 *)info->pseudo_palette)[image->bg_color];
		} else {
			fg_color = image->fg_color;
			bg_color = image->bg_color;
		}
	} else
		op = VIA_BITBLT_COLOR;

	DEBUG_MSG(KERN_DEBUG "viafb 2D engine: imageblit\n");
	if (shared->hw_bitblt(shared->vdev->engine_mmio, op,
		image->width, image->height, info->var.bits_per_pixel,
		viapar->vram_addr, info->fix.line_length, image->dx, image->dy,
		(u32 *)image->data, 0, 0, 0, 0, fg_color, bg_color, 0))
		cfb_imageblit(info, image);
}

static int viafb_cursor(struct fb_info *info, struct fb_cursor *cursor)
{
	struct viafb_par *viapar = info->par;
	void __iomem *engine = viapar->shared->vdev->engine_mmio;
	u32 temp, xx, yy, bg_color = 0, fg_color = 0,
		chip_name = viapar->shared->chip_info.gfx_chip_name;
	int i, j = 0, cur_size = 64;

	if (info->flags & FBINFO_HWACCEL_DISABLED || info != viafbinfo)
		return -ENODEV;

	/* LCD ouput does not support hw cursors (at least on VN896) */
	if ((chip_name == UNICHROME_CLE266 && viapar->iga_path == IGA2) ||
		viafb_LCD_ON)
		return -ENODEV;

	viafb_show_hw_cursor(info, HW_Cursor_OFF);

	if (cursor->set & FB_CUR_SETHOT) {
		temp = (cursor->hot.x << 16) + cursor->hot.y;
		writel(temp, engine + VIA_REG_CURSOR_ORG);
	}

	if (cursor->set & FB_CUR_SETPOS) {
		yy = cursor->image.dy - info->var.yoffset;
		xx = cursor->image.dx - info->var.xoffset;
		temp = yy & 0xFFFF;
		temp |= (xx << 16);
		writel(temp, engine + VIA_REG_CURSOR_POS);
	}

	if (cursor->image.width <= 32 && cursor->image.height <= 32)
		cur_size = 32;
	else if (cursor->image.width <= 64 && cursor->image.height <= 64)
		cur_size = 64;
	else {
		printk(KERN_WARNING "viafb_cursor: The cursor is too large "
			"%dx%d", cursor->image.width, cursor->image.height);
		return -ENXIO;
	}

	if (cursor->set & FB_CUR_SETSIZE) {
		temp = readl(engine + VIA_REG_CURSOR_MODE);
		if (cur_size == 32)
			temp |= 0x2;
		else
			temp &= ~0x2;

		writel(temp, engine + VIA_REG_CURSOR_MODE);
	}

	if (cursor->set & FB_CUR_SETCMAP) {
		fg_color = cursor->image.fg_color;
		bg_color = cursor->image.bg_color;
		if (chip_name == UNICHROME_CX700 ||
			chip_name == UNICHROME_VX800 ||
			chip_name == UNICHROME_VX855 ||
			chip_name == UNICHROME_VX900) {
			fg_color =
				((info->cmap.red[fg_color] & 0xFFC0) << 14) |
				((info->cmap.green[fg_color] & 0xFFC0) << 4) |
				((info->cmap.blue[fg_color] & 0xFFC0) >> 6);
			bg_color =
				((info->cmap.red[bg_color] & 0xFFC0) << 14) |
				((info->cmap.green[bg_color] & 0xFFC0) << 4) |
				((info->cmap.blue[bg_color] & 0xFFC0) >> 6);
		} else {
			fg_color =
				((info->cmap.red[fg_color] & 0xFF00) << 8) |
				(info->cmap.green[fg_color] & 0xFF00) |
				((info->cmap.blue[fg_color] & 0xFF00) >> 8);
			bg_color =
				((info->cmap.red[bg_color] & 0xFF00) << 8) |
				(info->cmap.green[bg_color] & 0xFF00) |
				((info->cmap.blue[bg_color] & 0xFF00) >> 8);
		}

		writel(bg_color, engine + VIA_REG_CURSOR_BG);
		writel(fg_color, engine + VIA_REG_CURSOR_FG);
	}

	if (cursor->set & FB_CUR_SETSHAPE) {
		struct {
			u8 data[CURSOR_SIZE];
			u32 bak[CURSOR_SIZE / 4];
		} *cr_data = kzalloc(sizeof(*cr_data), GFP_ATOMIC);
		int size = ((cursor->image.width + 7) >> 3) *
			cursor->image.height;

		if (!cr_data)
			return -ENOMEM;

		if (cur_size == 32) {
			for (i = 0; i < (CURSOR_SIZE / 4); i++) {
				cr_data->bak[i] = 0x0;
				cr_data->bak[i + 1] = 0xFFFFFFFF;
				i += 1;
			}
		} else {
			for (i = 0; i < (CURSOR_SIZE / 4); i++) {
				cr_data->bak[i] = 0x0;
				cr_data->bak[i + 1] = 0x0;
				cr_data->bak[i + 2] = 0xFFFFFFFF;
				cr_data->bak[i + 3] = 0xFFFFFFFF;
				i += 3;
			}
		}

		switch (cursor->rop) {
		case ROP_XOR:
			for (i = 0; i < size; i++)
				cr_data->data[i] = cursor->mask[i];
			break;
		case ROP_COPY:

			for (i = 0; i < size; i++)
				cr_data->data[i] = cursor->mask[i];
			break;
		default:
			break;
		}

		if (cur_size == 32) {
			for (i = 0; i < size; i++) {
				cr_data->bak[j] = (u32) cr_data->data[i];
				cr_data->bak[j + 1] = ~cr_data->bak[j];
				j += 2;
			}
		} else {
			for (i = 0; i < size; i++) {
				cr_data->bak[j] = (u32) cr_data->data[i];
				cr_data->bak[j + 1] = 0x0;
				cr_data->bak[j + 2] = ~cr_data->bak[j];
				cr_data->bak[j + 3] = ~cr_data->bak[j + 1];
				j += 4;
			}
		}

		memcpy_toio(viafbinfo->screen_base + viapar->shared->
			cursor_vram_addr, cr_data->bak, CURSOR_SIZE);
		kfree(cr_data);
	}

	if (cursor->enable)
		viafb_show_hw_cursor(info, HW_Cursor_ON);

	return 0;
}

static int viafb_sync(struct fb_info *info)
{
	if (!(info->flags & FBINFO_HWACCEL_DISABLED))
		viafb_wait_engine_idle(info);
	return 0;
}

static int get_primary_device(void)
{
	int primary_device = 0;
	/* Rule: device on iga1 path are the primary device. */
	if (viafb_SAMM_ON) {
		if (viafb_CRT_ON) {
			if (viaparinfo->crt_setting_info->iga_path == IGA1) {
				DEBUG_MSG(KERN_INFO "CRT IGA Path:%d\n",
					viaparinfo->
					crt_setting_info->iga_path);
				primary_device = CRT_Device;
			}
		}
		if (viafb_DVI_ON) {
			if (viaparinfo->tmds_setting_info->iga_path == IGA1) {
				DEBUG_MSG(KERN_INFO "DVI IGA Path:%d\n",
					viaparinfo->
					tmds_setting_info->iga_path);
				primary_device = DVI_Device;
			}
		}
		if (viafb_LCD_ON) {
			if (viaparinfo->lvds_setting_info->iga_path == IGA1) {
				DEBUG_MSG(KERN_INFO "LCD IGA Path:%d\n",
					viaparinfo->
					lvds_setting_info->iga_path);
				primary_device = LCD_Device;
			}
		}
		if (viafb_LCD2_ON) {
			if (viaparinfo->lvds_setting_info2->iga_path == IGA1) {
				DEBUG_MSG(KERN_INFO "LCD2 IGA Path:%d\n",
					viaparinfo->
					lvds_setting_info2->iga_path);
				primary_device = LCD2_Device;
			}
		}
	}
	return primary_device;
}

static void retrieve_device_setting(struct viafb_ioctl_setting
	*setting_info)
{

	/* get device status */
	if (viafb_CRT_ON == 1)
		setting_info->device_status = CRT_Device;
	if (viafb_DVI_ON == 1)
		setting_info->device_status |= DVI_Device;
	if (viafb_LCD_ON == 1)
		setting_info->device_status |= LCD_Device;
	if (viafb_LCD2_ON == 1)
		setting_info->device_status |= LCD2_Device;

	setting_info->samm_status = viafb_SAMM_ON;
	setting_info->primary_device = get_primary_device();

	setting_info->first_dev_bpp = viafb_bpp;
	setting_info->second_dev_bpp = viafb_bpp1;

	setting_info->first_dev_refresh = viafb_refresh;
	setting_info->second_dev_refresh = viafb_refresh1;

	setting_info->first_dev_hor_res = viafb_hotplug_Xres;
	setting_info->first_dev_ver_res = viafb_hotplug_Yres;
	setting_info->second_dev_hor_res = viafb_second_xres;
	setting_info->second_dev_ver_res = viafb_second_yres;

	/* Get lcd attributes */
	setting_info->lcd_attributes.display_center = viafb_lcd_dsp_method;
	setting_info->lcd_attributes.panel_id = viafb_lcd_panel_id;
	setting_info->lcd_attributes.lcd_mode = viafb_lcd_mode;
}

static int __init parse_active_dev(void)
{
	viafb_CRT_ON = STATE_OFF;
	viafb_DVI_ON = STATE_OFF;
	viafb_LCD_ON = STATE_OFF;
	viafb_LCD2_ON = STATE_OFF;
	/* 1. Modify the active status of devices. */
	/* 2. Keep the order of devices, so we can set corresponding
	   IGA path to devices in SAMM case. */
	/*    Note: The previous of active_dev is primary device,
	   and the following is secondary device. */
	if (!viafb_active_dev) {
		viafb_CRT_ON = STATE_ON;
		viafb_SAMM_ON = STATE_OFF;
	} else if (!strcmp(viafb_active_dev, "CRT+DVI")) {
		/* CRT+DVI */
		viafb_CRT_ON = STATE_ON;
		viafb_DVI_ON = STATE_ON;
		viafb_primary_dev = CRT_Device;
	} else if (!strcmp(viafb_active_dev, "DVI+CRT")) {
		/* DVI+CRT */
		viafb_CRT_ON = STATE_ON;
		viafb_DVI_ON = STATE_ON;
		viafb_primary_dev = DVI_Device;
	} else if (!strcmp(viafb_active_dev, "CRT+LCD")) {
		/* CRT+LCD */
		viafb_CRT_ON = STATE_ON;
		viafb_LCD_ON = STATE_ON;
		viafb_primary_dev = CRT_Device;
	} else if (!strcmp(viafb_active_dev, "LCD+CRT")) {
		/* LCD+CRT */
		viafb_CRT_ON = STATE_ON;
		viafb_LCD_ON = STATE_ON;
		viafb_primary_dev = LCD_Device;
	} else if (!strcmp(viafb_active_dev, "DVI+LCD")) {
		/* DVI+LCD */
		viafb_DVI_ON = STATE_ON;
		viafb_LCD_ON = STATE_ON;
		viafb_primary_dev = DVI_Device;
	} else if (!strcmp(viafb_active_dev, "LCD+DVI")) {
		/* LCD+DVI */
		viafb_DVI_ON = STATE_ON;
		viafb_LCD_ON = STATE_ON;
		viafb_primary_dev = LCD_Device;
	} else if (!strcmp(viafb_active_dev, "LCD+LCD2")) {
		viafb_LCD_ON = STATE_ON;
		viafb_LCD2_ON = STATE_ON;
		viafb_primary_dev = LCD_Device;
	} else if (!strcmp(viafb_active_dev, "LCD2+LCD")) {
		viafb_LCD_ON = STATE_ON;
		viafb_LCD2_ON = STATE_ON;
		viafb_primary_dev = LCD2_Device;
	} else if (!strcmp(viafb_active_dev, "CRT")) {
		/* CRT only */
		viafb_CRT_ON = STATE_ON;
		viafb_SAMM_ON = STATE_OFF;
	} else if (!strcmp(viafb_active_dev, "DVI")) {
		/* DVI only */
		viafb_DVI_ON = STATE_ON;
		viafb_SAMM_ON = STATE_OFF;
	} else if (!strcmp(viafb_active_dev, "LCD")) {
		/* LCD only */
		viafb_LCD_ON = STATE_ON;
		viafb_SAMM_ON = STATE_OFF;
	} else
		return -EINVAL;

	return 0;
}

static int __devinit parse_port(char *opt_str, int *output_interface)
{
	if (!strncmp(opt_str, "DVP0", 4))
		*output_interface = INTERFACE_DVP0;
	else if (!strncmp(opt_str, "DVP1", 4))
		*output_interface = INTERFACE_DVP1;
	else if (!strncmp(opt_str, "DFP_HIGHLOW", 11))
		*output_interface = INTERFACE_DFP;
	else if (!strncmp(opt_str, "DFP_HIGH", 8))
		*output_interface = INTERFACE_DFP_HIGH;
	else if (!strncmp(opt_str, "DFP_LOW", 7))
		*output_interface = INTERFACE_DFP_LOW;
	else
		*output_interface = INTERFACE_NONE;
	return 0;
}

static void __devinit parse_lcd_port(void)
{
	parse_port(viafb_lcd_port, &viaparinfo->chip_info->lvds_chip_info.
		output_interface);
	/*Initialize to avoid unexpected behavior */
	viaparinfo->chip_info->lvds_chip_info2.output_interface =
	INTERFACE_NONE;

	DEBUG_MSG(KERN_INFO "parse_lcd_port: viafb_lcd_port:%s,interface:%d\n",
		  viafb_lcd_port, viaparinfo->chip_info->lvds_chip_info.
		  output_interface);
}

static void __devinit parse_dvi_port(void)
{
	parse_port(viafb_dvi_port, &viaparinfo->chip_info->tmds_chip_info.
		output_interface);

	DEBUG_MSG(KERN_INFO "parse_dvi_port: viafb_dvi_port:%s,interface:%d\n",
		  viafb_dvi_port, viaparinfo->chip_info->tmds_chip_info.
		  output_interface);
}

#ifdef CONFIG_FB_VIA_DIRECT_PROCFS

/*
 * The proc filesystem read/write function, a simple proc implement to
 * get/set the value of DPA  DVP0,   DVP0DataDriving,  DVP0ClockDriving, DVP1,
 * DVP1Driving, DFPHigh, DFPLow CR96,   SR2A[5], SR1B[1], SR2A[4], SR1E[2],
 * CR9B,    SR65,    CR97,    CR99
 */
static int viafb_dvp0_proc_show(struct seq_file *m, void *v)
{
	u8 dvp0_data_dri = 0, dvp0_clk_dri = 0, dvp0 = 0;
	dvp0_data_dri =
	    (viafb_read_reg(VIASR, SR2A) & BIT5) >> 4 |
	    (viafb_read_reg(VIASR, SR1B) & BIT1) >> 1;
	dvp0_clk_dri =
	    (viafb_read_reg(VIASR, SR2A) & BIT4) >> 3 |
	    (viafb_read_reg(VIASR, SR1E) & BIT2) >> 2;
	dvp0 = viafb_read_reg(VIACR, CR96) & 0x0f;
	seq_printf(m, "%x %x %x\n", dvp0, dvp0_data_dri, dvp0_clk_dri);
	return 0;
}

static int viafb_dvp0_proc_open(struct inode *inode, struct file *file)
{
	return single_open(file, viafb_dvp0_proc_show, NULL);
}

static ssize_t viafb_dvp0_proc_write(struct file *file,
	const char __user *buffer, size_t count, loff_t *pos)
{
	char buf[20], *value, *pbuf;
	u8 reg_val = 0;
	unsigned long length, i;
	if (count < 1)
		return -EINVAL;
	length = count > 20 ? 20 : count;
	if (copy_from_user(&buf[0], buffer, length))
		return -EFAULT;
	buf[length - 1] = '\0';	/*Ensure end string */
	pbuf = &buf[0];
	for (i = 0; i < 3; i++) {
		value = strsep(&pbuf, " ");
		if (value != NULL) {
			strict_strtoul(value, 0, (unsigned long *)&reg_val);
			DEBUG_MSG(KERN_INFO "DVP0:reg_val[%l]=:%x\n", i,
				  reg_val);
			switch (i) {
			case 0:
				viafb_write_reg_mask(CR96, VIACR,
					reg_val, 0x0f);
				break;
			case 1:
				viafb_write_reg_mask(SR2A, VIASR,
					reg_val << 4, BIT5);
				viafb_write_reg_mask(SR1B, VIASR,
					reg_val << 1, BIT1);
				break;
			case 2:
				viafb_write_reg_mask(SR2A, VIASR,
					reg_val << 3, BIT4);
				viafb_write_reg_mask(SR1E, VIASR,
					reg_val << 2, BIT2);
				break;
			default:
				break;
			}
		} else {
			break;
		}
	}
	return count;
}

static const struct file_operations viafb_dvp0_proc_fops = {
	.owner		= THIS_MODULE,
	.open		= viafb_dvp0_proc_open,
	.read		= seq_read,
	.llseek		= seq_lseek,
	.release	= single_release,
	.write		= viafb_dvp0_proc_write,
};

static int viafb_dvp1_proc_show(struct seq_file *m, void *v)
{
	u8 dvp1 = 0, dvp1_data_dri = 0, dvp1_clk_dri = 0;
	dvp1 = viafb_read_reg(VIACR, CR9B) & 0x0f;
	dvp1_data_dri = (viafb_read_reg(VIASR, SR65) & 0x0c) >> 2;
	dvp1_clk_dri = viafb_read_reg(VIASR, SR65) & 0x03;
	seq_printf(m, "%x %x %x\n", dvp1, dvp1_data_dri, dvp1_clk_dri);
	return 0;
}

static int viafb_dvp1_proc_open(struct inode *inode, struct file *file)
{
	return single_open(file, viafb_dvp1_proc_show, NULL);
}

static ssize_t viafb_dvp1_proc_write(struct file *file,
	const char __user *buffer, size_t count, loff_t *pos)
{
	char buf[20], *value, *pbuf;
	u8 reg_val = 0;
	unsigned long length, i;
	if (count < 1)
		return -EINVAL;
	length = count > 20 ? 20 : count;
	if (copy_from_user(&buf[0], buffer, length))
		return -EFAULT;
	buf[length - 1] = '\0';	/*Ensure end string */
	pbuf = &buf[0];
	for (i = 0; i < 3; i++) {
		value = strsep(&pbuf, " ");
		if (value != NULL) {
			strict_strtoul(value, 0, (unsigned long *)&reg_val);
			switch (i) {
			case 0:
				viafb_write_reg_mask(CR9B, VIACR,
					reg_val, 0x0f);
				break;
			case 1:
				viafb_write_reg_mask(SR65, VIASR,
					reg_val << 2, 0x0c);
				break;
			case 2:
				viafb_write_reg_mask(SR65, VIASR,
					reg_val, 0x03);
				break;
			default:
				break;
			}
		} else {
			break;
		}
	}
	return count;
}

static const struct file_operations viafb_dvp1_proc_fops = {
	.owner		= THIS_MODULE,
	.open		= viafb_dvp1_proc_open,
	.read		= seq_read,
	.llseek		= seq_lseek,
	.release	= single_release,
	.write		= viafb_dvp1_proc_write,
};

static int viafb_dfph_proc_show(struct seq_file *m, void *v)
{
	u8 dfp_high = 0;
	dfp_high = viafb_read_reg(VIACR, CR97) & 0x0f;
	seq_printf(m, "%x\n", dfp_high);
	return 0;
}

static int viafb_dfph_proc_open(struct inode *inode, struct file *file)
{
	return single_open(file, viafb_dfph_proc_show, NULL);
}

static ssize_t viafb_dfph_proc_write(struct file *file,
	const char __user *buffer, size_t count, loff_t *pos)
{
	char buf[20];
	u8 reg_val = 0;
	unsigned long length;
	if (count < 1)
		return -EINVAL;
	length = count > 20 ? 20 : count;
	if (copy_from_user(&buf[0], buffer, length))
		return -EFAULT;
	buf[length - 1] = '\0';	/*Ensure end string */
	strict_strtoul(&buf[0], 0, (unsigned long *)&reg_val);
	viafb_write_reg_mask(CR97, VIACR, reg_val, 0x0f);
	return count;
}

static const struct file_operations viafb_dfph_proc_fops = {
	.owner		= THIS_MODULE,
	.open		= viafb_dfph_proc_open,
	.read		= seq_read,
	.llseek		= seq_lseek,
	.release	= single_release,
	.write		= viafb_dfph_proc_write,
};

static int viafb_dfpl_proc_show(struct seq_file *m, void *v)
{
	u8 dfp_low = 0;
	dfp_low = viafb_read_reg(VIACR, CR99) & 0x0f;
	seq_printf(m, "%x\n", dfp_low);
	return 0;
}

static int viafb_dfpl_proc_open(struct inode *inode, struct file *file)
{
	return single_open(file, viafb_dfpl_proc_show, NULL);
}

static ssize_t viafb_dfpl_proc_write(struct file *file,
	const char __user *buffer, size_t count, loff_t *pos)
{
	char buf[20];
	u8 reg_val = 0;
	unsigned long length;
	if (count < 1)
		return -EINVAL;
	length = count > 20 ? 20 : count;
	if (copy_from_user(&buf[0], buffer, length))
		return -EFAULT;
	buf[length - 1] = '\0';	/*Ensure end string */
	strict_strtoul(&buf[0], 0, (unsigned long *)&reg_val);
	viafb_write_reg_mask(CR99, VIACR, reg_val, 0x0f);
	return count;
}

static const struct file_operations viafb_dfpl_proc_fops = {
	.owner		= THIS_MODULE,
	.open		= viafb_dfpl_proc_open,
	.read		= seq_read,
	.llseek		= seq_lseek,
	.release	= single_release,
	.write		= viafb_dfpl_proc_write,
};

static int viafb_vt1636_proc_show(struct seq_file *m, void *v)
{
	u8 vt1636_08 = 0, vt1636_09 = 0;
	switch (viaparinfo->chip_info->lvds_chip_info.lvds_chip_name) {
	case VT1636_LVDS:
		vt1636_08 =
		    viafb_gpio_i2c_read_lvds(viaparinfo->lvds_setting_info,
		    &viaparinfo->chip_info->lvds_chip_info, 0x08) & 0x0f;
		vt1636_09 =
		    viafb_gpio_i2c_read_lvds(viaparinfo->lvds_setting_info,
		    &viaparinfo->chip_info->lvds_chip_info, 0x09) & 0x1f;
		seq_printf(m, "%x %x\n", vt1636_08, vt1636_09);
		break;
	default:
		break;
	}
	switch (viaparinfo->chip_info->lvds_chip_info2.lvds_chip_name) {
	case VT1636_LVDS:
		vt1636_08 =
		    viafb_gpio_i2c_read_lvds(viaparinfo->lvds_setting_info2,
			&viaparinfo->chip_info->lvds_chip_info2, 0x08) & 0x0f;
		vt1636_09 =
		    viafb_gpio_i2c_read_lvds(viaparinfo->lvds_setting_info2,
			&viaparinfo->chip_info->lvds_chip_info2, 0x09) & 0x1f;
		seq_printf(m, " %x %x\n", vt1636_08, vt1636_09);
		break;
	default:
		break;
	}
	return 0;
}

static int viafb_vt1636_proc_open(struct inode *inode, struct file *file)
{
	return single_open(file, viafb_vt1636_proc_show, NULL);
}

static ssize_t viafb_vt1636_proc_write(struct file *file,
	const char __user *buffer, size_t count, loff_t *pos)
{
	char buf[30], *value, *pbuf;
	struct IODATA reg_val;
	unsigned long length, i;
	if (count < 1)
		return -EINVAL;
	length = count > 30 ? 30 : count;
	if (copy_from_user(&buf[0], buffer, length))
		return -EFAULT;
	buf[length - 1] = '\0';	/*Ensure end string */
	pbuf = &buf[0];
	switch (viaparinfo->chip_info->lvds_chip_info.lvds_chip_name) {
	case VT1636_LVDS:
		for (i = 0; i < 2; i++) {
			value = strsep(&pbuf, " ");
			if (value != NULL) {
				strict_strtoul(value, 0,
					(unsigned long *)&reg_val.Data);
				switch (i) {
				case 0:
					reg_val.Index = 0x08;
					reg_val.Mask = 0x0f;
					viafb_gpio_i2c_write_mask_lvds
					    (viaparinfo->lvds_setting_info,
					    &viaparinfo->
					    chip_info->lvds_chip_info,
					     reg_val);
					break;
				case 1:
					reg_val.Index = 0x09;
					reg_val.Mask = 0x1f;
					viafb_gpio_i2c_write_mask_lvds
					    (viaparinfo->lvds_setting_info,
					    &viaparinfo->
					    chip_info->lvds_chip_info,
					     reg_val);
					break;
				default:
					break;
				}
			} else {
				break;
			}
		}
		break;
	default:
		break;
	}
	switch (viaparinfo->chip_info->lvds_chip_info2.lvds_chip_name) {
	case VT1636_LVDS:
		for (i = 0; i < 2; i++) {
			value = strsep(&pbuf, " ");
			if (value != NULL) {
				strict_strtoul(value, 0,
					(unsigned long *)&reg_val.Data);
				switch (i) {
				case 0:
					reg_val.Index = 0x08;
					reg_val.Mask = 0x0f;
					viafb_gpio_i2c_write_mask_lvds
					    (viaparinfo->lvds_setting_info2,
					    &viaparinfo->
					    chip_info->lvds_chip_info2,
					     reg_val);
					break;
				case 1:
					reg_val.Index = 0x09;
					reg_val.Mask = 0x1f;
					viafb_gpio_i2c_write_mask_lvds
					    (viaparinfo->lvds_setting_info2,
					    &viaparinfo->
					    chip_info->lvds_chip_info2,
					     reg_val);
					break;
				default:
					break;
				}
			} else {
				break;
			}
		}
		break;
	default:
		break;
	}
	return count;
}

static const struct file_operations viafb_vt1636_proc_fops = {
	.owner		= THIS_MODULE,
	.open		= viafb_vt1636_proc_open,
	.read		= seq_read,
	.llseek		= seq_lseek,
	.release	= single_release,
	.write		= viafb_vt1636_proc_write,
};

#endif /* CONFIG_FB_VIA_DIRECT_PROCFS */

static int viafb_sup_odev_proc_show(struct seq_file *m, void *v)
{
	via_odev_to_seq(m, supported_odev_map[
		viaparinfo->shared->chip_info.gfx_chip_name]);
	return 0;
}

static int viafb_sup_odev_proc_open(struct inode *inode, struct file *file)
{
	return single_open(file, viafb_sup_odev_proc_show, NULL);
}

static const struct file_operations viafb_sup_odev_proc_fops = {
	.owner		= THIS_MODULE,
	.open		= viafb_sup_odev_proc_open,
	.read		= seq_read,
	.llseek		= seq_lseek,
	.release	= single_release,
};

static ssize_t odev_update(const char __user *buffer, size_t count, u32 *odev)
{
	char buf[64], *ptr = buf;
	u32 devices;
	bool add, sub;

	if (count < 1 || count > 63)
		return -EINVAL;
	if (copy_from_user(&buf[0], buffer, count))
		return -EFAULT;
	buf[count] = '\0';
	add = buf[0] == '+';
	sub = buf[0] == '-';
	if (add || sub)
		ptr++;
	devices = via_parse_odev(ptr, &ptr);
	if (*ptr == '\n')
		ptr++;
	if (*ptr != 0)
		return -EINVAL;
	if (add)
		*odev |= devices;
	else if (sub)
		*odev &= ~devices;
	else
		*odev = devices;
	return count;
}

static int viafb_iga1_odev_proc_show(struct seq_file *m, void *v)
{
	via_odev_to_seq(m, viaparinfo->shared->iga1_devices);
	return 0;
}

static int viafb_iga1_odev_proc_open(struct inode *inode, struct file *file)
{
	return single_open(file, viafb_iga1_odev_proc_show, NULL);
}

static ssize_t viafb_iga1_odev_proc_write(struct file *file,
	const char __user *buffer, size_t count, loff_t *pos)
{
	u32 dev_on, dev_off, dev_old, dev_new;
	ssize_t res;

	dev_old = dev_new = viaparinfo->shared->iga1_devices;
	res = odev_update(buffer, count, &dev_new);
	if (res != count)
		return res;
	dev_off = dev_old & ~dev_new;
	dev_on = dev_new & ~dev_old;
	viaparinfo->shared->iga1_devices = dev_new;
	viaparinfo->shared->iga2_devices &= ~dev_new;
	via_set_state(dev_off, VIA_STATE_OFF);
	via_set_source(dev_new, IGA1);
	via_set_state(dev_on, VIA_STATE_ON);
	return res;
}

static const struct file_operations viafb_iga1_odev_proc_fops = {
	.owner		= THIS_MODULE,
	.open		= viafb_iga1_odev_proc_open,
	.read		= seq_read,
	.llseek		= seq_lseek,
	.release	= single_release,
	.write		= viafb_iga1_odev_proc_write,
};

static int viafb_iga2_odev_proc_show(struct seq_file *m, void *v)
{
	via_odev_to_seq(m, viaparinfo->shared->iga2_devices);
	return 0;
}

static int viafb_iga2_odev_proc_open(struct inode *inode, struct file *file)
{
	return single_open(file, viafb_iga2_odev_proc_show, NULL);
}

static ssize_t viafb_iga2_odev_proc_write(struct file *file,
	const char __user *buffer, size_t count, loff_t *pos)
{
	u32 dev_on, dev_off, dev_old, dev_new;
	ssize_t res;

	dev_old = dev_new = viaparinfo->shared->iga2_devices;
	res = odev_update(buffer, count, &dev_new);
	if (res != count)
		return res;
	dev_off = dev_old & ~dev_new;
	dev_on = dev_new & ~dev_old;
	viaparinfo->shared->iga2_devices = dev_new;
	viaparinfo->shared->iga1_devices &= ~dev_new;
	via_set_state(dev_off, VIA_STATE_OFF);
	via_set_source(dev_new, IGA2);
	via_set_state(dev_on, VIA_STATE_ON);
	return res;
}

static const struct file_operations viafb_iga2_odev_proc_fops = {
	.owner		= THIS_MODULE,
	.open		= viafb_iga2_odev_proc_open,
	.read		= seq_read,
	.llseek		= seq_lseek,
	.release	= single_release,
	.write		= viafb_iga2_odev_proc_write,
};

#define IS_VT1636(lvds_chip)	((lvds_chip).lvds_chip_name == VT1636_LVDS)
static void viafb_init_proc(struct viafb_shared *shared)
{
	struct proc_dir_entry *iga1_entry, *iga2_entry,
		*viafb_entry = proc_mkdir("viafb", NULL);

	shared->proc_entry = viafb_entry;
	if (viafb_entry) {
#ifdef CONFIG_FB_VIA_DIRECT_PROCFS
		proc_create("dvp0", 0, viafb_entry, &viafb_dvp0_proc_fops);
		proc_create("dvp1", 0, viafb_entry, &viafb_dvp1_proc_fops);
		proc_create("dfph", 0, viafb_entry, &viafb_dfph_proc_fops);
		proc_create("dfpl", 0, viafb_entry, &viafb_dfpl_proc_fops);
		if (IS_VT1636(shared->chip_info.lvds_chip_info)
			|| IS_VT1636(shared->chip_info.lvds_chip_info2))
			proc_create("vt1636", 0, viafb_entry,
				&viafb_vt1636_proc_fops);
#endif /* CONFIG_FB_VIA_DIRECT_PROCFS */

		proc_create("supported_output_devices", 0, viafb_entry,
			&viafb_sup_odev_proc_fops);
		iga1_entry = proc_mkdir("iga1", viafb_entry);
		shared->iga1_proc_entry = iga1_entry;
		proc_create("output_devices", 0, iga1_entry,
			&viafb_iga1_odev_proc_fops);
		iga2_entry = proc_mkdir("iga2", viafb_entry);
		shared->iga2_proc_entry = iga2_entry;
		proc_create("output_devices", 0, iga2_entry,
			&viafb_iga2_odev_proc_fops);
	}
}
static void viafb_remove_proc(struct viafb_shared *shared)
{
	struct proc_dir_entry *viafb_entry = shared->proc_entry,
		*iga1_entry = shared->iga1_proc_entry,
		*iga2_entry = shared->iga2_proc_entry;

	if (!viafb_entry)
		return;

	remove_proc_entry("output_devices", iga2_entry);
	remove_proc_entry("iga2", viafb_entry);
	remove_proc_entry("output_devices", iga1_entry);
	remove_proc_entry("iga1", viafb_entry);
	remove_proc_entry("supported_output_devices", viafb_entry);

#ifdef CONFIG_FB_VIA_DIRECT_PROCFS
	remove_proc_entry("dvp0", viafb_entry);/* parent dir */
	remove_proc_entry("dvp1", viafb_entry);
	remove_proc_entry("dfph", viafb_entry);
	remove_proc_entry("dfpl", viafb_entry);
	if (IS_VT1636(shared->chip_info.lvds_chip_info)
		|| IS_VT1636(shared->chip_info.lvds_chip_info2))
		remove_proc_entry("vt1636", viafb_entry);
#endif /* CONFIG_FB_VIA_DIRECT_PROCFS */

	remove_proc_entry("viafb", NULL);
}
#undef IS_VT1636

static int parse_mode(const char *str, u32 *xres, u32 *yres)
{
	char *ptr;

	if (!str) {
		*xres = 640;
		*yres = 480;
		return 0;
	}

	*xres = simple_strtoul(str, &ptr, 10);
	if (ptr[0] != 'x')
		return -EINVAL;

	*yres = simple_strtoul(&ptr[1], &ptr, 10);
	if (ptr[0])
		return -EINVAL;

	return 0;
}


#ifdef CONFIG_PM
static int viafb_suspend(void *unused)
{
<<<<<<< HEAD
	acquire_console_sem();
	fb_set_suspend(viafbinfo, 1);
	viafb_sync(viafbinfo);
	release_console_sem();
=======
	console_lock();
	fb_set_suspend(viafbinfo, 1);
	viafb_sync(viafbinfo);
	console_unlock();
>>>>>>> 105e53f8

	return 0;
}

static int viafb_resume(void *unused)
{
<<<<<<< HEAD
	acquire_console_sem();
=======
	console_lock();
>>>>>>> 105e53f8
	if (viaparinfo->shared->vdev->engine_mmio)
		viafb_reset_engine(viaparinfo);
	viafb_set_par(viafbinfo);
	if (viafb_dual_fb)
		viafb_set_par(viafbinfo1);
	fb_set_suspend(viafbinfo, 0);

<<<<<<< HEAD
	release_console_sem();
=======
	console_unlock();
>>>>>>> 105e53f8
	return 0;
}

static struct viafb_pm_hooks viafb_fb_pm_hooks = {
	.suspend = viafb_suspend,
	.resume = viafb_resume
};

#endif


int __devinit via_fb_pci_probe(struct viafb_dev *vdev)
{
	u32 default_xres, default_yres;
	struct VideoModeTable *vmode_entry;
	struct fb_var_screeninfo default_var;
	int rc;
	u32 viafb_par_length;

	DEBUG_MSG(KERN_INFO "VIAFB PCI Probe!!\n");
	memset(&default_var, 0, sizeof(default_var));
	viafb_par_length = ALIGN(sizeof(struct viafb_par), BITS_PER_LONG/8);

	/* Allocate fb_info and ***_par here, also including some other needed
	 * variables
	*/
	viafbinfo = framebuffer_alloc(viafb_par_length +
		ALIGN(sizeof(struct viafb_shared), BITS_PER_LONG/8),
		&vdev->pdev->dev);
	if (!viafbinfo) {
		printk(KERN_ERR"Could not allocate memory for viafb_info.\n");
		return -ENOMEM;
	}

	viaparinfo = (struct viafb_par *)viafbinfo->par;
	viaparinfo->shared = viafbinfo->par + viafb_par_length;
	viaparinfo->shared->vdev = vdev;
	viaparinfo->vram_addr = 0;
	viaparinfo->tmds_setting_info = &viaparinfo->shared->tmds_setting_info;
	viaparinfo->lvds_setting_info = &viaparinfo->shared->lvds_setting_info;
	viaparinfo->lvds_setting_info2 =
		&viaparinfo->shared->lvds_setting_info2;
	viaparinfo->crt_setting_info = &viaparinfo->shared->crt_setting_info;
	viaparinfo->chip_info = &viaparinfo->shared->chip_info;

	if (viafb_dual_fb)
		viafb_SAMM_ON = 1;
	parse_lcd_port();
	parse_dvi_port();

	viafb_init_chip_info(vdev->chip_type);
	/*
	 * The framebuffer will have been successfully mapped by
	 * the core (or we'd not be here), but we still need to
	 * set up our own accounting.
	 */
	viaparinfo->fbmem = vdev->fbmem_start;
	viaparinfo->memsize = vdev->fbmem_len;
	viaparinfo->fbmem_free = viaparinfo->memsize;
	viaparinfo->fbmem_used = 0;
	viafbinfo->screen_base = vdev->fbmem;

	viafbinfo->fix.mmio_start = vdev->engine_start;
	viafbinfo->fix.mmio_len = vdev->engine_len;
	viafbinfo->node = 0;
	viafbinfo->fbops = &viafb_ops;
	viafbinfo->flags = FBINFO_DEFAULT | FBINFO_HWACCEL_YPAN;

	viafbinfo->pseudo_palette = pseudo_pal;
	if (viafb_accel && !viafb_setup_engine(viafbinfo)) {
		viafbinfo->flags |= FBINFO_HWACCEL_COPYAREA |
			FBINFO_HWACCEL_FILLRECT |  FBINFO_HWACCEL_IMAGEBLIT;
		default_var.accel_flags = FB_ACCELF_TEXT;
	} else {
		viafbinfo->flags |= FBINFO_HWACCEL_DISABLED;
		default_var.accel_flags = 0;
	}

	if (viafb_second_size && (viafb_second_size < 8)) {
		viafb_second_offset = viaparinfo->fbmem_free -
			viafb_second_size * 1024 * 1024;
	} else {
		viafb_second_size = 8;
		viafb_second_offset = viaparinfo->fbmem_free -
			viafb_second_size * 1024 * 1024;
	}

	parse_mode(viafb_mode, &default_xres, &default_yres);
	vmode_entry = viafb_get_mode(default_xres, default_yres);
	if (viafb_SAMM_ON == 1) {
		parse_mode(viafb_mode1, &viafb_second_xres,
			&viafb_second_yres);

		viafb_second_virtual_xres = viafb_second_xres;
		viafb_second_virtual_yres = viafb_second_yres;
	}

	default_var.xres = default_xres;
	default_var.yres = default_yres;
	default_var.xres_virtual = default_xres;
	default_var.yres_virtual = default_yres;
	default_var.bits_per_pixel = viafb_bpp;
	viafb_fill_var_timing_info(&default_var, viafb_get_refresh(
		default_var.xres, default_var.yres, viafb_refresh),
		viafb_get_mode(default_var.xres, default_var.yres));
	viafb_setup_fixinfo(&viafbinfo->fix, viaparinfo);
	viafbinfo->var = default_var;

	if (viafb_dual_fb) {
		viafbinfo1 = framebuffer_alloc(viafb_par_length,
				&vdev->pdev->dev);
		if (!viafbinfo1) {
			printk(KERN_ERR
			"allocate the second framebuffer struct error\n");
			rc = -ENOMEM;
			goto out_fb_release;
		}
		viaparinfo1 = viafbinfo1->par;
		memcpy(viaparinfo1, viaparinfo, viafb_par_length);
		viaparinfo1->vram_addr = viafb_second_offset;
		viaparinfo1->memsize = viaparinfo->memsize -
			viafb_second_offset;
		viaparinfo->memsize = viafb_second_offset;
		viaparinfo1->fbmem = viaparinfo->fbmem + viafb_second_offset;

		viaparinfo1->fbmem_used = viaparinfo->fbmem_used;
		viaparinfo1->fbmem_free = viaparinfo1->memsize -
			viaparinfo1->fbmem_used;
		viaparinfo->fbmem_free = viaparinfo->memsize;
		viaparinfo->fbmem_used = 0;

		viaparinfo->iga_path = IGA1;
		viaparinfo1->iga_path = IGA2;
		memcpy(viafbinfo1, viafbinfo, sizeof(struct fb_info));
		viafbinfo1->par = viaparinfo1;
		viafbinfo1->screen_base = viafbinfo->screen_base +
			viafb_second_offset;

		default_var.xres = viafb_second_xres;
		default_var.yres = viafb_second_yres;
		default_var.xres_virtual = viafb_second_virtual_xres;
		default_var.yres_virtual = viafb_second_virtual_yres;
		default_var.bits_per_pixel = viafb_bpp1;
		viafb_fill_var_timing_info(&default_var, viafb_get_refresh(
			default_var.xres, default_var.yres, viafb_refresh1),
			viafb_get_mode(default_var.xres, default_var.yres));

		viafb_setup_fixinfo(&viafbinfo1->fix, viaparinfo1);
		viafb_check_var(&default_var, viafbinfo1);
		viafbinfo1->var = default_var;
		viafb_update_fix(viafbinfo1);
		viaparinfo1->depth = fb_get_color_depth(&viafbinfo1->var,
			&viafbinfo1->fix);
	}

	viafb_check_var(&viafbinfo->var, viafbinfo);
	viafb_update_fix(viafbinfo);
	viaparinfo->depth = fb_get_color_depth(&viafbinfo->var,
		&viafbinfo->fix);
	default_var.activate = FB_ACTIVATE_NOW;
	rc = fb_alloc_cmap(&viafbinfo->cmap, 256, 0);
	if (rc)
		goto out_fb1_release;

	if (viafb_dual_fb && (viafb_primary_dev == LCD_Device)
	    && (viaparinfo->chip_info->gfx_chip_name == UNICHROME_CLE266)) {
		rc = register_framebuffer(viafbinfo1);
		if (rc)
			goto out_dealloc_cmap;
	}
	rc = register_framebuffer(viafbinfo);
	if (rc)
		goto out_fb1_unreg_lcd_cle266;

	if (viafb_dual_fb && ((viafb_primary_dev != LCD_Device)
			|| (viaparinfo->chip_info->gfx_chip_name !=
			UNICHROME_CLE266))) {
		rc = register_framebuffer(viafbinfo1);
		if (rc)
			goto out_fb_unreg;
	}
	DEBUG_MSG(KERN_INFO "fb%d: %s frame buffer device %dx%d-%dbpp\n",
		  viafbinfo->node, viafbinfo->fix.id, default_var.xres,
		  default_var.yres, default_var.bits_per_pixel);

	viafb_init_proc(viaparinfo->shared);
	viafb_init_dac(IGA2);

#ifdef CONFIG_PM
	viafb_pm_register(&viafb_fb_pm_hooks);
#endif
	return 0;

out_fb_unreg:
	unregister_framebuffer(viafbinfo);
out_fb1_unreg_lcd_cle266:
	if (viafb_dual_fb && (viafb_primary_dev == LCD_Device)
	    && (viaparinfo->chip_info->gfx_chip_name == UNICHROME_CLE266))
		unregister_framebuffer(viafbinfo1);
out_dealloc_cmap:
	fb_dealloc_cmap(&viafbinfo->cmap);
out_fb1_release:
	if (viafbinfo1)
		framebuffer_release(viafbinfo1);
out_fb_release:
	framebuffer_release(viafbinfo);
	return rc;
}

void __devexit via_fb_pci_remove(struct pci_dev *pdev)
{
	DEBUG_MSG(KERN_INFO "via_pci_remove!\n");
	fb_dealloc_cmap(&viafbinfo->cmap);
	unregister_framebuffer(viafbinfo);
	if (viafb_dual_fb)
		unregister_framebuffer(viafbinfo1);
	viafb_remove_proc(viaparinfo->shared);
	framebuffer_release(viafbinfo);
	if (viafb_dual_fb)
		framebuffer_release(viafbinfo1);
}

#ifndef MODULE
static int __init viafb_setup(char *options)
{
	char *this_opt;
	DEBUG_MSG(KERN_INFO "viafb_setup!\n");

	if (!options || !*options)
		return 0;

	while ((this_opt = strsep(&options, ",")) != NULL) {
		if (!*this_opt)
			continue;

		if (!strncmp(this_opt, "viafb_mode1=", 12))
			viafb_mode1 = kstrdup(this_opt + 12, GFP_KERNEL);
		else if (!strncmp(this_opt, "viafb_mode=", 11))
			viafb_mode = kstrdup(this_opt + 11, GFP_KERNEL);
		else if (!strncmp(this_opt, "viafb_bpp1=", 11))
			strict_strtoul(this_opt + 11, 0,
				(unsigned long *)&viafb_bpp1);
		else if (!strncmp(this_opt, "viafb_bpp=", 10))
			strict_strtoul(this_opt + 10, 0,
				(unsigned long *)&viafb_bpp);
		else if (!strncmp(this_opt, "viafb_refresh1=", 15))
			strict_strtoul(this_opt + 15, 0,
				(unsigned long *)&viafb_refresh1);
		else if (!strncmp(this_opt, "viafb_refresh=", 14))
			strict_strtoul(this_opt + 14, 0,
				(unsigned long *)&viafb_refresh);
		else if (!strncmp(this_opt, "viafb_lcd_dsp_method=", 21))
			strict_strtoul(this_opt + 21, 0,
				(unsigned long *)&viafb_lcd_dsp_method);
		else if (!strncmp(this_opt, "viafb_lcd_panel_id=", 19))
			strict_strtoul(this_opt + 19, 0,
				(unsigned long *)&viafb_lcd_panel_id);
		else if (!strncmp(this_opt, "viafb_accel=", 12))
			strict_strtoul(this_opt + 12, 0,
				(unsigned long *)&viafb_accel);
		else if (!strncmp(this_opt, "viafb_SAMM_ON=", 14))
			strict_strtoul(this_opt + 14, 0,
				(unsigned long *)&viafb_SAMM_ON);
		else if (!strncmp(this_opt, "viafb_active_dev=", 17))
			viafb_active_dev = kstrdup(this_opt + 17, GFP_KERNEL);
		else if (!strncmp(this_opt,
			"viafb_display_hardware_layout=", 30))
			strict_strtoul(this_opt + 30, 0,
			(unsigned long *)&viafb_display_hardware_layout);
		else if (!strncmp(this_opt, "viafb_second_size=", 18))
			strict_strtoul(this_opt + 18, 0,
				(unsigned long *)&viafb_second_size);
		else if (!strncmp(this_opt,
			"viafb_platform_epia_dvi=", 24))
			strict_strtoul(this_opt + 24, 0,
				(unsigned long *)&viafb_platform_epia_dvi);
		else if (!strncmp(this_opt,
			"viafb_device_lcd_dualedge=", 26))
			strict_strtoul(this_opt + 26, 0,
				(unsigned long *)&viafb_device_lcd_dualedge);
		else if (!strncmp(this_opt, "viafb_bus_width=", 16))
			strict_strtoul(this_opt + 16, 0,
				(unsigned long *)&viafb_bus_width);
		else if (!strncmp(this_opt, "viafb_lcd_mode=", 15))
			strict_strtoul(this_opt + 15, 0,
				(unsigned long *)&viafb_lcd_mode);
		else if (!strncmp(this_opt, "viafb_lcd_port=", 15))
			viafb_lcd_port = kstrdup(this_opt + 15, GFP_KERNEL);
		else if (!strncmp(this_opt, "viafb_dvi_port=", 15))
			viafb_dvi_port = kstrdup(this_opt + 15, GFP_KERNEL);
	}
	return 0;
}
#endif

/*
 * These are called out of via-core for now.
 */
int __init viafb_init(void)
{
	u32 dummy_x, dummy_y;
#ifndef MODULE
	char *option = NULL;
	if (fb_get_options("viafb", &option))
		return -ENODEV;
	viafb_setup(option);
#endif
	if (parse_mode(viafb_mode, &dummy_x, &dummy_y)
		|| !viafb_get_mode(dummy_x, dummy_y)
		|| parse_mode(viafb_mode1, &dummy_x, &dummy_y)
		|| !viafb_get_mode(dummy_x, dummy_y)
		|| viafb_bpp < 0 || viafb_bpp > 32
		|| viafb_bpp1 < 0 || viafb_bpp1 > 32
		|| parse_active_dev())
		return -EINVAL;

	printk(KERN_INFO
       "VIA Graphics Integration Chipset framebuffer %d.%d initializing\n",
	       VERSION_MAJOR, VERSION_MINOR);
	return 0;
}

void __exit viafb_exit(void)
{
	DEBUG_MSG(KERN_INFO "viafb_exit!\n");
}

static struct fb_ops viafb_ops = {
	.owner = THIS_MODULE,
	.fb_open = viafb_open,
	.fb_release = viafb_release,
	.fb_check_var = viafb_check_var,
	.fb_set_par = viafb_set_par,
	.fb_setcolreg = viafb_setcolreg,
	.fb_pan_display = viafb_pan_display,
	.fb_blank = viafb_blank,
	.fb_fillrect = viafb_fillrect,
	.fb_copyarea = viafb_copyarea,
	.fb_imageblit = viafb_imageblit,
	.fb_cursor = viafb_cursor,
	.fb_ioctl = viafb_ioctl,
	.fb_sync = viafb_sync,
};


#ifdef MODULE
module_param(viafb_mode, charp, S_IRUSR);
MODULE_PARM_DESC(viafb_mode, "Set resolution (default=640x480)");

module_param(viafb_mode1, charp, S_IRUSR);
MODULE_PARM_DESC(viafb_mode1, "Set resolution (default=640x480)");

module_param(viafb_bpp, int, S_IRUSR);
MODULE_PARM_DESC(viafb_bpp, "Set color depth (default=32bpp)");

module_param(viafb_bpp1, int, S_IRUSR);
MODULE_PARM_DESC(viafb_bpp1, "Set color depth (default=32bpp)");

module_param(viafb_refresh, int, S_IRUSR);
MODULE_PARM_DESC(viafb_refresh,
	"Set CRT viafb_refresh rate (default = 60)");

module_param(viafb_refresh1, int, S_IRUSR);
MODULE_PARM_DESC(viafb_refresh1,
	"Set CRT refresh rate (default = 60)");

module_param(viafb_lcd_panel_id, int, S_IRUSR);
MODULE_PARM_DESC(viafb_lcd_panel_id,
	"Set Flat Panel type(Default=1024x768)");

module_param(viafb_lcd_dsp_method, int, S_IRUSR);
MODULE_PARM_DESC(viafb_lcd_dsp_method,
	"Set Flat Panel display scaling method.(Default=Expandsion)");

module_param(viafb_SAMM_ON, int, S_IRUSR);
MODULE_PARM_DESC(viafb_SAMM_ON,
	"Turn on/off flag of SAMM(Default=OFF)");

module_param(viafb_accel, int, S_IRUSR);
MODULE_PARM_DESC(viafb_accel,
	"Set 2D Hardware Acceleration: 0 = OFF, 1 = ON (default)");

module_param(viafb_active_dev, charp, S_IRUSR);
MODULE_PARM_DESC(viafb_active_dev, "Specify active devices.");

module_param(viafb_display_hardware_layout, int, S_IRUSR);
MODULE_PARM_DESC(viafb_display_hardware_layout,
	"Display Hardware Layout (LCD Only, DVI Only...,etc)");

module_param(viafb_second_size, int, S_IRUSR);
MODULE_PARM_DESC(viafb_second_size,
	"Set secondary device memory size");

module_param(viafb_dual_fb, int, S_IRUSR);
MODULE_PARM_DESC(viafb_dual_fb,
	"Turn on/off flag of dual framebuffer devices.(Default = OFF)");

module_param(viafb_platform_epia_dvi, int, S_IRUSR);
MODULE_PARM_DESC(viafb_platform_epia_dvi,
	"Turn on/off flag of DVI devices on EPIA board.(Default = OFF)");

module_param(viafb_device_lcd_dualedge, int, S_IRUSR);
MODULE_PARM_DESC(viafb_device_lcd_dualedge,
	"Turn on/off flag of dual edge panel.(Default = OFF)");

module_param(viafb_bus_width, int, S_IRUSR);
MODULE_PARM_DESC(viafb_bus_width,
	"Set bus width of panel.(Default = 12)");

module_param(viafb_lcd_mode, int, S_IRUSR);
MODULE_PARM_DESC(viafb_lcd_mode,
	"Set Flat Panel mode(Default=OPENLDI)");

module_param(viafb_lcd_port, charp, S_IRUSR);
MODULE_PARM_DESC(viafb_lcd_port, "Specify LCD output port.");

module_param(viafb_dvi_port, charp, S_IRUSR);
MODULE_PARM_DESC(viafb_dvi_port, "Specify DVI output port.");

MODULE_LICENSE("GPL");
#endif<|MERGE_RESOLUTION|>--- conflicted
+++ resolved
@@ -1685,28 +1685,17 @@
 #ifdef CONFIG_PM
 static int viafb_suspend(void *unused)
 {
-<<<<<<< HEAD
-	acquire_console_sem();
-	fb_set_suspend(viafbinfo, 1);
-	viafb_sync(viafbinfo);
-	release_console_sem();
-=======
 	console_lock();
 	fb_set_suspend(viafbinfo, 1);
 	viafb_sync(viafbinfo);
 	console_unlock();
->>>>>>> 105e53f8
 
 	return 0;
 }
 
 static int viafb_resume(void *unused)
 {
-<<<<<<< HEAD
-	acquire_console_sem();
-=======
 	console_lock();
->>>>>>> 105e53f8
 	if (viaparinfo->shared->vdev->engine_mmio)
 		viafb_reset_engine(viaparinfo);
 	viafb_set_par(viafbinfo);
@@ -1714,11 +1703,7 @@
 		viafb_set_par(viafbinfo1);
 	fb_set_suspend(viafbinfo, 0);
 
-<<<<<<< HEAD
-	release_console_sem();
-=======
 	console_unlock();
->>>>>>> 105e53f8
 	return 0;
 }
 
