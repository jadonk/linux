--- conflicted
+++ resolved
@@ -133,17 +133,11 @@
 	 * it should call pm_runtime_put_noidle() in its probe routine and
 	 * pm_runtime_get_noresume() in its remove routine.
 	 */
-<<<<<<< HEAD
-	ret = pm_runtime_get_sync(dev);
-	if (ret < 0)
-		goto out;
-=======
 	if (func->card->host->caps & MMC_CAP_POWER_OFF_CARD) {
 		ret = pm_runtime_get_sync(dev);
 		if (ret < 0)
 			goto out;
 	}
->>>>>>> e8a7e48b
 
 	/* Set the default block size so the driver is sure it's something
 	 * sensible. */
@@ -160,12 +154,8 @@
 	return 0;
 
 disable_runtimepm:
-<<<<<<< HEAD
-	pm_runtime_put_noidle(dev);
-=======
 	if (func->card->host->caps & MMC_CAP_POWER_OFF_CARD)
 		pm_runtime_put_noidle(dev);
->>>>>>> e8a7e48b
 out:
 	return ret;
 }
@@ -174,14 +164,6 @@
 {
 	struct sdio_driver *drv = to_sdio_driver(dev->driver);
 	struct sdio_func *func = dev_to_sdio_func(dev);
-<<<<<<< HEAD
-	int ret;
-
-	/* Make sure card is powered before invoking ->remove() */
-	ret = pm_runtime_get_sync(dev);
-	if (ret < 0)
-		goto out;
-=======
 	int ret = 0;
 
 	/* Make sure card is powered before invoking ->remove() */
@@ -190,7 +172,6 @@
 		if (ret < 0)
 			goto out;
 	}
->>>>>>> e8a7e48b
 
 	drv->remove(func);
 
@@ -203,19 +184,12 @@
 	}
 
 	/* First, undo the increment made directly above */
-<<<<<<< HEAD
-	pm_runtime_put_noidle(dev);
-
-	/* Then undo the runtime PM settings in sdio_bus_probe() */
-	pm_runtime_put_noidle(dev);
-=======
 	if (func->card->host->caps & MMC_CAP_POWER_OFF_CARD)
 		pm_runtime_put_noidle(dev);
 
 	/* Then undo the runtime PM settings in sdio_bus_probe() */
 	if (func->card->host->caps & MMC_CAP_POWER_OFF_CARD)
 		pm_runtime_put_noidle(dev);
->>>>>>> e8a7e48b
 
 out:
 	return ret;
@@ -225,11 +199,8 @@
 
 static int sdio_bus_pm_prepare(struct device *dev)
 {
-<<<<<<< HEAD
-=======
-	struct sdio_func *func = dev_to_sdio_func(dev);
-
->>>>>>> e8a7e48b
+	struct sdio_func *func = dev_to_sdio_func(dev);
+
 	/*
 	 * Resume an SDIO device which was suspended at run time at this
 	 * point, in order to allow standard SDIO suspend/resume paths
@@ -251,12 +222,8 @@
 	 * since there is little point in failing system suspend if a
 	 * device can't be resumed.
 	 */
-<<<<<<< HEAD
-	pm_runtime_resume(dev);
-=======
 	if (func->card->host->caps & MMC_CAP_POWER_OFF_CARD)
 		pm_runtime_resume(dev);
->>>>>>> e8a7e48b
 
 	return 0;
 }
