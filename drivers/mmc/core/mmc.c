/*
 *  linux/drivers/mmc/core/mmc.c
 *
 *  Copyright (C) 2003-2004 Russell King, All Rights Reserved.
 *  Copyright (C) 2005-2007 Pierre Ossman, All Rights Reserved.
 *  MMCv4 support Copyright (C) 2006 Philip Langdale, All Rights Reserved.
 *
 * This program is free software; you can redistribute it and/or modify
 * it under the terms of the GNU General Public License version 2 as
 * published by the Free Software Foundation.
 */

#include <linux/err.h>
#include <linux/slab.h>

#include <linux/mmc/host.h>
#include <linux/mmc/card.h>
#include <linux/mmc/mmc.h>

#include "core.h"
#include "bus.h"
#include "mmc_ops.h"

static const unsigned int tran_exp[] = {
	10000,		100000,		1000000,	10000000,
	0,		0,		0,		0
};

static const unsigned char tran_mant[] = {
	0,	10,	12,	13,	15,	20,	25,	30,
	35,	40,	45,	50,	55,	60,	70,	80,
};

static const unsigned int tacc_exp[] = {
	1,	10,	100,	1000,	10000,	100000,	1000000, 10000000,
};

static const unsigned int tacc_mant[] = {
	0,	10,	12,	13,	15,	20,	25,	30,
	35,	40,	45,	50,	55,	60,	70,	80,
};

#define UNSTUFF_BITS(resp,start,size)					\
	({								\
		const int __size = size;				\
		const u32 __mask = (__size < 32 ? 1 << __size : 0) - 1;	\
		const int __off = 3 - ((start) / 32);			\
		const int __shft = (start) & 31;			\
		u32 __res;						\
									\
		__res = resp[__off] >> __shft;				\
		if (__size + __shft > 32)				\
			__res |= resp[__off-1] << ((32 - __shft) % 32);	\
		__res & __mask;						\
	})

/*
 * Given the decoded CSD structure, decode the raw CID to our CID structure.
 */
static int mmc_decode_cid(struct mmc_card *card)
{
	u32 *resp = card->raw_cid;

	/*
	 * The selection of the format here is based upon published
	 * specs from sandisk and from what people have reported.
	 */
	switch (card->csd.mmca_vsn) {
	case 0: /* MMC v1.0 - v1.2 */
	case 1: /* MMC v1.4 */
		card->cid.manfid	= UNSTUFF_BITS(resp, 104, 24);
		card->cid.prod_name[0]	= UNSTUFF_BITS(resp, 96, 8);
		card->cid.prod_name[1]	= UNSTUFF_BITS(resp, 88, 8);
		card->cid.prod_name[2]	= UNSTUFF_BITS(resp, 80, 8);
		card->cid.prod_name[3]	= UNSTUFF_BITS(resp, 72, 8);
		card->cid.prod_name[4]	= UNSTUFF_BITS(resp, 64, 8);
		card->cid.prod_name[5]	= UNSTUFF_BITS(resp, 56, 8);
		card->cid.prod_name[6]	= UNSTUFF_BITS(resp, 48, 8);
		card->cid.hwrev		= UNSTUFF_BITS(resp, 44, 4);
		card->cid.fwrev		= UNSTUFF_BITS(resp, 40, 4);
		card->cid.serial	= UNSTUFF_BITS(resp, 16, 24);
		card->cid.month		= UNSTUFF_BITS(resp, 12, 4);
		card->cid.year		= UNSTUFF_BITS(resp, 8, 4) + 1997;
		break;

	case 2: /* MMC v2.0 - v2.2 */
	case 3: /* MMC v3.1 - v3.3 */
	case 4: /* MMC v4 */
		card->cid.manfid	= UNSTUFF_BITS(resp, 120, 8);
		card->cid.oemid		= UNSTUFF_BITS(resp, 104, 16);
		card->cid.prod_name[0]	= UNSTUFF_BITS(resp, 96, 8);
		card->cid.prod_name[1]	= UNSTUFF_BITS(resp, 88, 8);
		card->cid.prod_name[2]	= UNSTUFF_BITS(resp, 80, 8);
		card->cid.prod_name[3]	= UNSTUFF_BITS(resp, 72, 8);
		card->cid.prod_name[4]	= UNSTUFF_BITS(resp, 64, 8);
		card->cid.prod_name[5]	= UNSTUFF_BITS(resp, 56, 8);
		card->cid.serial	= UNSTUFF_BITS(resp, 16, 32);
		card->cid.month		= UNSTUFF_BITS(resp, 12, 4);
		card->cid.year		= UNSTUFF_BITS(resp, 8, 4) + 1997;
		break;

	default:
		printk(KERN_ERR "%s: card has unknown MMCA version %d\n",
			mmc_hostname(card->host), card->csd.mmca_vsn);
		return -EINVAL;
	}

	return 0;
}

static void mmc_set_erase_size(struct mmc_card *card)
{
	if (card->ext_csd.erase_group_def & 1)
		card->erase_size = card->ext_csd.hc_erase_size;
	else
		card->erase_size = card->csd.erase_size;

	mmc_init_erase(card);
}

/*
 * Given a 128-bit response, decode to our card CSD structure.
 */
static int mmc_decode_csd(struct mmc_card *card)
{
	struct mmc_csd *csd = &card->csd;
	unsigned int e, m, a, b;
	u32 *resp = card->raw_csd;

	/*
	 * We only understand CSD structure v1.1 and v1.2.
	 * v1.2 has extra information in bits 15, 11 and 10.
	 * We also support eMMC v4.4 & v4.41.
	 */
	csd->structure = UNSTUFF_BITS(resp, 126, 2);
	if (csd->structure == 0) {
		printk(KERN_ERR "%s: unrecognised CSD structure version %d\n",
			mmc_hostname(card->host), csd->structure);
		return -EINVAL;
	}

	csd->mmca_vsn	 = UNSTUFF_BITS(resp, 122, 4);
	m = UNSTUFF_BITS(resp, 115, 4);
	e = UNSTUFF_BITS(resp, 112, 3);
	csd->tacc_ns	 = (tacc_exp[e] * tacc_mant[m] + 9) / 10;
	csd->tacc_clks	 = UNSTUFF_BITS(resp, 104, 8) * 100;

	m = UNSTUFF_BITS(resp, 99, 4);
	e = UNSTUFF_BITS(resp, 96, 3);
	csd->max_dtr	  = tran_exp[e] * tran_mant[m];
	csd->cmdclass	  = UNSTUFF_BITS(resp, 84, 12);

	e = UNSTUFF_BITS(resp, 47, 3);
	m = UNSTUFF_BITS(resp, 62, 12);
	csd->capacity	  = (1 + m) << (e + 2);

	csd->read_blkbits = UNSTUFF_BITS(resp, 80, 4);
	csd->read_partial = UNSTUFF_BITS(resp, 79, 1);
	csd->write_misalign = UNSTUFF_BITS(resp, 78, 1);
	csd->read_misalign = UNSTUFF_BITS(resp, 77, 1);
	csd->r2w_factor = UNSTUFF_BITS(resp, 26, 3);
	csd->write_blkbits = UNSTUFF_BITS(resp, 22, 4);
	csd->write_partial = UNSTUFF_BITS(resp, 21, 1);

	if (csd->write_blkbits >= 9) {
		a = UNSTUFF_BITS(resp, 42, 5);
		b = UNSTUFF_BITS(resp, 37, 5);
		csd->erase_size = (a + 1) * (b + 1);
		csd->erase_size <<= csd->write_blkbits - 9;
	}

	return 0;
}

/*
 * Read and decode extended CSD.
 */
static int mmc_read_ext_csd(struct mmc_card *card)
{
	int err;
	u8 *ext_csd;

	BUG_ON(!card);

	if (card->csd.mmca_vsn < CSD_SPEC_VER_4)
		return 0;

	/*
	 * As the ext_csd is so large and mostly unused, we don't store the
	 * raw block in mmc_card.
	 */
	ext_csd = kmalloc(512, GFP_KERNEL);
	if (!ext_csd) {
		printk(KERN_ERR "%s: could not allocate a buffer to "
			"receive the ext_csd.\n", mmc_hostname(card->host));
		return -ENOMEM;
	}

	err = mmc_send_ext_csd(card, ext_csd);
	if (err) {
		/* If the host or the card can't do the switch,
		 * fail more gracefully. */
		if ((err != -EINVAL)
		 && (err != -ENOSYS)
		 && (err != -EFAULT))
			goto out;

		/*
		 * High capacity cards should have this "magic" size
		 * stored in their CSD.
		 */
		if (card->csd.capacity == (4096 * 512)) {
			printk(KERN_ERR "%s: unable to read EXT_CSD "
				"on a possible high capacity card. "
				"Card will be ignored.\n",
				mmc_hostname(card->host));
		} else {
			printk(KERN_WARNING "%s: unable to read "
				"EXT_CSD, performance might "
				"suffer.\n",
				mmc_hostname(card->host));
			err = 0;
		}

		goto out;
	}

	/* Version is coded in the CSD_STRUCTURE byte in the EXT_CSD register */
	if (card->csd.structure == 3) {
		int ext_csd_struct = ext_csd[EXT_CSD_STRUCTURE];
		if (ext_csd_struct > 2) {
			printk(KERN_ERR "%s: unrecognised EXT_CSD structure "
				"version %d\n", mmc_hostname(card->host),
					ext_csd_struct);
			err = -EINVAL;
			goto out;
		}
	}

	card->ext_csd.rev = ext_csd[EXT_CSD_REV];
	if (card->ext_csd.rev > 5) {
		printk(KERN_ERR "%s: unrecognised EXT_CSD revision %d\n",
			mmc_hostname(card->host), card->ext_csd.rev);
		err = -EINVAL;
		goto out;
	}

	if (card->ext_csd.rev >= 2) {
		card->ext_csd.sectors =
			ext_csd[EXT_CSD_SEC_CNT + 0] << 0 |
			ext_csd[EXT_CSD_SEC_CNT + 1] << 8 |
			ext_csd[EXT_CSD_SEC_CNT + 2] << 16 |
			ext_csd[EXT_CSD_SEC_CNT + 3] << 24;

		/* Cards with density > 2GiB are sector addressed */
		if (card->ext_csd.sectors > (2u * 1024 * 1024 * 1024) / 512)
			mmc_card_set_blockaddr(card);
	}

	switch (ext_csd[EXT_CSD_CARD_TYPE] & EXT_CSD_CARD_TYPE_MASK) {
	case EXT_CSD_CARD_TYPE_DDR_52 | EXT_CSD_CARD_TYPE_52 |
	     EXT_CSD_CARD_TYPE_26:
		card->ext_csd.hs_max_dtr = 52000000;
		card->ext_csd.card_type = EXT_CSD_CARD_TYPE_DDR_52;
		break;
	case EXT_CSD_CARD_TYPE_DDR_1_2V | EXT_CSD_CARD_TYPE_52 |
	     EXT_CSD_CARD_TYPE_26:
		card->ext_csd.hs_max_dtr = 52000000;
		card->ext_csd.card_type = EXT_CSD_CARD_TYPE_DDR_1_2V;
		break;
	case EXT_CSD_CARD_TYPE_DDR_1_8V | EXT_CSD_CARD_TYPE_52 |
	     EXT_CSD_CARD_TYPE_26:
		card->ext_csd.hs_max_dtr = 52000000;
		card->ext_csd.card_type = EXT_CSD_CARD_TYPE_DDR_1_8V;
		break;
	case EXT_CSD_CARD_TYPE_52 | EXT_CSD_CARD_TYPE_26:
		card->ext_csd.hs_max_dtr = 52000000;
		break;
	case EXT_CSD_CARD_TYPE_26:
		card->ext_csd.hs_max_dtr = 26000000;
		break;
	default:
		/* MMC v4 spec says this cannot happen */
		printk(KERN_WARNING "%s: card is mmc v4 but doesn't "
			"support any high-speed modes.\n",
			mmc_hostname(card->host));
	}

	if (card->ext_csd.rev >= 3) {
		u8 sa_shift = ext_csd[EXT_CSD_S_A_TIMEOUT];

		/* Sleep / awake timeout in 100ns units */
		if (sa_shift > 0 && sa_shift <= 0x17)
			card->ext_csd.sa_timeout =
					1 << ext_csd[EXT_CSD_S_A_TIMEOUT];
		card->ext_csd.erase_group_def =
			ext_csd[EXT_CSD_ERASE_GROUP_DEF];
		card->ext_csd.hc_erase_timeout = 300 *
			ext_csd[EXT_CSD_ERASE_TIMEOUT_MULT];
		card->ext_csd.hc_erase_size =
			ext_csd[EXT_CSD_HC_ERASE_GRP_SIZE] << 10;
	}

	if (card->ext_csd.rev >= 4) {
		card->ext_csd.sec_trim_mult =
			ext_csd[EXT_CSD_SEC_TRIM_MULT];
		card->ext_csd.sec_erase_mult =
			ext_csd[EXT_CSD_SEC_ERASE_MULT];
		card->ext_csd.sec_feature_support =
			ext_csd[EXT_CSD_SEC_FEATURE_SUPPORT];
		card->ext_csd.trim_timeout = 300 *
			ext_csd[EXT_CSD_TRIM_MULT];
	}

	if (ext_csd[EXT_CSD_ERASED_MEM_CONT])
		card->erased_byte = 0xFF;
	else
		card->erased_byte = 0x0;

out:
	kfree(ext_csd);

	return err;
}

MMC_DEV_ATTR(cid, "%08x%08x%08x%08x\n", card->raw_cid[0], card->raw_cid[1],
	card->raw_cid[2], card->raw_cid[3]);
MMC_DEV_ATTR(csd, "%08x%08x%08x%08x\n", card->raw_csd[0], card->raw_csd[1],
	card->raw_csd[2], card->raw_csd[3]);
MMC_DEV_ATTR(date, "%02d/%04d\n", card->cid.month, card->cid.year);
MMC_DEV_ATTR(erase_size, "%u\n", card->erase_size << 9);
MMC_DEV_ATTR(preferred_erase_size, "%u\n", card->pref_erase << 9);
MMC_DEV_ATTR(fwrev, "0x%x\n", card->cid.fwrev);
MMC_DEV_ATTR(hwrev, "0x%x\n", card->cid.hwrev);
MMC_DEV_ATTR(manfid, "0x%06x\n", card->cid.manfid);
MMC_DEV_ATTR(name, "%s\n", card->cid.prod_name);
MMC_DEV_ATTR(oemid, "0x%04x\n", card->cid.oemid);
MMC_DEV_ATTR(serial, "0x%08x\n", card->cid.serial);

static struct attribute *mmc_std_attrs[] = {
	&dev_attr_cid.attr,
	&dev_attr_csd.attr,
	&dev_attr_date.attr,
	&dev_attr_erase_size.attr,
	&dev_attr_preferred_erase_size.attr,
	&dev_attr_fwrev.attr,
	&dev_attr_hwrev.attr,
	&dev_attr_manfid.attr,
	&dev_attr_name.attr,
	&dev_attr_oemid.attr,
	&dev_attr_serial.attr,
	NULL,
};

static struct attribute_group mmc_std_attr_group = {
	.attrs = mmc_std_attrs,
};

static const struct attribute_group *mmc_attr_groups[] = {
	&mmc_std_attr_group,
	NULL,
};

static struct device_type mmc_type = {
	.groups = mmc_attr_groups,
};

/*
 * Handle the detection and initialisation of a card.
 *
 * In the case of a resume, "oldcard" will contain the card
 * we're trying to reinitialise.
 */
static int mmc_init_card(struct mmc_host *host, u32 ocr,
	struct mmc_card *oldcard)
{
	struct mmc_card *card;
<<<<<<< HEAD
	int err, ddr = MMC_SDR_MODE;
=======
	int err, ddr = 0;
>>>>>>> e8a7e48b
	u32 cid[4];
	unsigned int max_dtr;

	BUG_ON(!host);
	WARN_ON(!host->claimed);

	/*
	 * Since we're changing the OCR value, we seem to
	 * need to tell some cards to go back to the idle
	 * state.  We wait 1ms to give cards time to
	 * respond.
	 */
	mmc_go_idle(host);

	/* The extra bit indicates that we support high capacity */
	err = mmc_send_op_cond(host, ocr | (1 << 30), NULL);
	if (err)
		goto err;

	/*
	 * For SPI, enable CRC as appropriate.
	 */
	if (mmc_host_is_spi(host)) {
		err = mmc_spi_set_crc(host, use_spi_crc);
		if (err)
			goto err;
	}

	/*
	 * Fetch CID from card.
	 */
	if (mmc_host_is_spi(host))
		err = mmc_send_cid(host, cid);
	else
		err = mmc_all_send_cid(host, cid);
	if (err)
		goto err;

	if (oldcard) {
		if (memcmp(cid, oldcard->raw_cid, sizeof(cid)) != 0) {
			err = -ENOENT;
			goto err;
		}

		card = oldcard;
	} else {
		/*
		 * Allocate card structure.
		 */
		card = mmc_alloc_card(host, &mmc_type);
		if (IS_ERR(card)) {
			err = PTR_ERR(card);
			goto err;
		}

		card->type = MMC_TYPE_MMC;
		card->rca = 1;
		memcpy(card->raw_cid, cid, sizeof(card->raw_cid));
	}

	/*
	 * For native busses:  set card RCA and quit open drain mode.
	 */
	if (!mmc_host_is_spi(host)) {
		err = mmc_set_relative_addr(card);
		if (err)
			goto free_card;

		mmc_set_bus_mode(host, MMC_BUSMODE_PUSHPULL);
	}

	if (!oldcard) {
		/*
		 * Fetch CSD from card.
		 */
		err = mmc_send_csd(card, card->raw_csd);
		if (err)
			goto free_card;

		err = mmc_decode_csd(card);
		if (err)
			goto free_card;
		err = mmc_decode_cid(card);
		if (err)
			goto free_card;
	}

	/*
	 * Select card, as all following commands rely on that.
	 */
	if (!mmc_host_is_spi(host)) {
		err = mmc_select_card(card);
		if (err)
			goto free_card;
	}

	if (!oldcard) {
		/*
		 * Fetch and process extended CSD.
		 */
		err = mmc_read_ext_csd(card);
		if (err)
			goto free_card;
		/* Erase size depends on CSD and Extended CSD */
		mmc_set_erase_size(card);
	}

	/*
	 * Activate high speed (if supported)
	 */
	if ((card->ext_csd.hs_max_dtr != 0) &&
		(host->caps & MMC_CAP_MMC_HIGHSPEED)) {
		err = mmc_switch(card, EXT_CSD_CMD_SET_NORMAL,
			EXT_CSD_HS_TIMING, 1);
		if (err && err != -EBADMSG)
			goto free_card;

		if (err) {
			printk(KERN_WARNING "%s: switch to highspeed failed\n",
			       mmc_hostname(card->host));
			err = 0;
		} else {
			mmc_card_set_highspeed(card);
			mmc_set_timing(card->host, MMC_TIMING_MMC_HS);
		}
	}

	/*
	 * Compute bus speed.
	 */
	max_dtr = (unsigned int)-1;

	if (mmc_card_highspeed(card)) {
		if (max_dtr > card->ext_csd.hs_max_dtr)
			max_dtr = card->ext_csd.hs_max_dtr;
	} else if (max_dtr > card->csd.max_dtr) {
		max_dtr = card->csd.max_dtr;
	}

	mmc_set_clock(host, max_dtr);

	/*
	 * Indicate DDR mode (if supported).
	 */
	if (mmc_card_highspeed(card)) {
		if ((card->ext_csd.card_type & EXT_CSD_CARD_TYPE_DDR_1_8V)
			&& (host->caps & (MMC_CAP_1_8V_DDR)))
				ddr = MMC_1_8V_DDR_MODE;
		else if ((card->ext_csd.card_type & EXT_CSD_CARD_TYPE_DDR_1_2V)
			&& (host->caps & (MMC_CAP_1_2V_DDR)))
				ddr = MMC_1_2V_DDR_MODE;
	}

	/*
	 * Activate wide bus and DDR (if supported).
	 */
	if ((card->csd.mmca_vsn >= CSD_SPEC_VER_4) &&
	    (host->caps & (MMC_CAP_4_BIT_DATA | MMC_CAP_8_BIT_DATA))) {
		unsigned ext_csd_bit, bus_width;

		if (host->caps & MMC_CAP_8_BIT_DATA) {
			if (ddr)
				ext_csd_bit = EXT_CSD_DDR_BUS_WIDTH_8;
			else
				ext_csd_bit = EXT_CSD_BUS_WIDTH_8;
			bus_width = MMC_BUS_WIDTH_8;
		} else {
			if (ddr)
				ext_csd_bit = EXT_CSD_DDR_BUS_WIDTH_4;
			else
				ext_csd_bit = EXT_CSD_BUS_WIDTH_4;
			bus_width = MMC_BUS_WIDTH_4;
		}

		err = mmc_switch(card, EXT_CSD_CMD_SET_NORMAL,
				 EXT_CSD_BUS_WIDTH, ext_csd_bit);

		if (err && err != -EBADMSG)
			goto free_card;

		if (err) {
			printk(KERN_WARNING "%s: switch to bus width %d ddr %d "
			       "failed\n", mmc_hostname(card->host),
			       1 << bus_width, ddr);
			err = 0;
		} else {
<<<<<<< HEAD
			mmc_card_set_ddr_mode(card);
=======
			if (ddr)
				mmc_card_set_ddr_mode(card);
			else
				ddr = MMC_SDR_MODE;

>>>>>>> e8a7e48b
			mmc_set_bus_width_ddr(card->host, bus_width, ddr);
		}
	}

	if (!oldcard)
		host->card = card;

	return 0;

free_card:
	if (!oldcard)
		mmc_remove_card(card);
err:

	return err;
}

/*
 * Host is being removed. Free up the current card.
 */
static void mmc_remove(struct mmc_host *host)
{
	BUG_ON(!host);
	BUG_ON(!host->card);

	mmc_remove_card(host->card);
	host->card = NULL;
}

/*
 * Card detection callback from host.
 */
static void mmc_detect(struct mmc_host *host)
{
	int err;

	BUG_ON(!host);
	BUG_ON(!host->card);

	mmc_claim_host(host);

	/*
	 * Just check if our card has been removed.
	 */
	err = mmc_send_status(host->card, NULL);

	mmc_release_host(host);

	if (err) {
		mmc_remove(host);

		mmc_claim_host(host);
		mmc_detach_bus(host);
		mmc_release_host(host);
	}
}

/*
 * Suspend callback from host.
 */
static int mmc_suspend(struct mmc_host *host)
{
	BUG_ON(!host);
	BUG_ON(!host->card);

	mmc_claim_host(host);
	if (!mmc_host_is_spi(host))
		mmc_deselect_cards(host);
	host->card->state &= ~MMC_STATE_HIGHSPEED;
	mmc_release_host(host);

	return 0;
}

/*
 * Resume callback from host.
 *
 * This function tries to determine if the same card is still present
 * and, if so, restore all state to it.
 */
static int mmc_resume(struct mmc_host *host)
{
	int err;

	BUG_ON(!host);
	BUG_ON(!host->card);

	mmc_claim_host(host);
	err = mmc_init_card(host, host->ocr, host->card);
	mmc_release_host(host);

	return err;
}

static int mmc_power_restore(struct mmc_host *host)
{
	int ret;

	host->card->state &= ~MMC_STATE_HIGHSPEED;
	mmc_claim_host(host);
	ret = mmc_init_card(host, host->ocr, host->card);
	mmc_release_host(host);

	return ret;
}

static int mmc_sleep(struct mmc_host *host)
{
	struct mmc_card *card = host->card;
	int err = -ENOSYS;

	if (card && card->ext_csd.rev >= 3) {
		err = mmc_card_sleepawake(host, 1);
		if (err < 0)
			pr_debug("%s: Error %d while putting card into sleep",
				 mmc_hostname(host), err);
	}

	return err;
}

static int mmc_awake(struct mmc_host *host)
{
	struct mmc_card *card = host->card;
	int err = -ENOSYS;

	if (card && card->ext_csd.rev >= 3) {
		err = mmc_card_sleepawake(host, 0);
		if (err < 0)
			pr_debug("%s: Error %d while awaking sleeping card",
				 mmc_hostname(host), err);
	}

	return err;
}

static const struct mmc_bus_ops mmc_ops = {
	.awake = mmc_awake,
	.sleep = mmc_sleep,
	.remove = mmc_remove,
	.detect = mmc_detect,
	.suspend = NULL,
	.resume = NULL,
	.power_restore = mmc_power_restore,
};

static const struct mmc_bus_ops mmc_ops_unsafe = {
	.awake = mmc_awake,
	.sleep = mmc_sleep,
	.remove = mmc_remove,
	.detect = mmc_detect,
	.suspend = mmc_suspend,
	.resume = mmc_resume,
	.power_restore = mmc_power_restore,
};

static void mmc_attach_bus_ops(struct mmc_host *host)
{
	const struct mmc_bus_ops *bus_ops;

	if (!mmc_card_is_removable(host))
		bus_ops = &mmc_ops_unsafe;
	else
		bus_ops = &mmc_ops;
	mmc_attach_bus(host, bus_ops);
}

/*
 * Starting point for MMC card init.
 */
int mmc_attach_mmc(struct mmc_host *host, u32 ocr)
{
	int err;

	BUG_ON(!host);
	WARN_ON(!host->claimed);

	mmc_attach_bus_ops(host);

	/*
	 * We need to get OCR a different way for SPI.
	 */
	if (mmc_host_is_spi(host)) {
		err = mmc_spi_read_ocr(host, 1, &ocr);
		if (err)
			goto err;
	}

	/*
	 * Sanity check the voltages that the card claims to
	 * support.
	 */
	if (ocr & 0x7F) {
		printk(KERN_WARNING "%s: card claims to support voltages "
		       "below the defined range. These will be ignored.\n",
		       mmc_hostname(host));
		ocr &= ~0x7F;
	}

	host->ocr = mmc_select_voltage(host, ocr);

	/*
	 * Can we support the voltage of the card?
	 */
	if (!host->ocr) {
		err = -EINVAL;
		goto err;
	}

	/*
	 * Detect and init the card.
	 */
	err = mmc_init_card(host, host->ocr, NULL);
	if (err)
		goto err;

	mmc_release_host(host);

	err = mmc_add_card(host->card);
	if (err)
		goto remove_card;

	return 0;

remove_card:
	mmc_remove_card(host->card);
	host->card = NULL;
	mmc_claim_host(host);
err:
	mmc_detach_bus(host);
	mmc_release_host(host);

	printk(KERN_ERR "%s: error %d whilst initialising MMC card\n",
		mmc_hostname(host), err);

	return err;
}<|MERGE_RESOLUTION|>--- conflicted
+++ resolved
@@ -375,11 +375,7 @@
 	struct mmc_card *oldcard)
 {
 	struct mmc_card *card;
-<<<<<<< HEAD
-	int err, ddr = MMC_SDR_MODE;
-=======
 	int err, ddr = 0;
->>>>>>> e8a7e48b
 	u32 cid[4];
 	unsigned int max_dtr;
 
@@ -566,15 +562,11 @@
 			       1 << bus_width, ddr);
 			err = 0;
 		} else {
-<<<<<<< HEAD
-			mmc_card_set_ddr_mode(card);
-=======
 			if (ddr)
 				mmc_card_set_ddr_mode(card);
 			else
 				ddr = MMC_SDR_MODE;
 
->>>>>>> e8a7e48b
 			mmc_set_bus_width_ddr(card->host, bus_width, ddr);
 		}
 	}
