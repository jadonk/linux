--- conflicted
+++ resolved
@@ -1184,11 +1184,6 @@
 
 	if (host->ops->platform_send_init_74_clocks)
 		host->ops->platform_send_init_74_clocks(host, ios->power_mode);
-<<<<<<< HEAD
-
-	ctrl = sdhci_readb(host, SDHCI_HOST_CONTROL);
-=======
->>>>>>> e8a7e48b
 
 	/*
 	 * If your platform has 8-bit width support but is not a v3 controller,
@@ -1874,10 +1869,7 @@
 		mmc->f_min = host->max_clk / SDHCI_MAX_DIV_SPEC_300;
 	else
 		mmc->f_min = host->max_clk / SDHCI_MAX_DIV_SPEC_200;
-<<<<<<< HEAD
-=======
-
->>>>>>> e8a7e48b
+
 	mmc->f_max = host->max_clk;
 	mmc->caps |= MMC_CAP_SDIO_IRQ;
 
@@ -1889,7 +1881,7 @@
 	 * won't assume 8-bit width for hosts without that CAP.
 	 */
 	if (!(host->quirks & SDHCI_QUIRK_FORCE_1_BIT_DATA))
-		mmc->caps |= MMC_CAP_4_BIT_DATA | MMC_CAP_8_BIT_DATA;
+		mmc->caps |= MMC_CAP_4_BIT_DATA;
 
 	if (caps & SDHCI_CAN_DO_HISPD)
 		mmc->caps |= MMC_CAP_SD_HIGHSPEED | MMC_CAP_MMC_HIGHSPEED;
