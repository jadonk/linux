--- conflicted
+++ resolved
@@ -216,11 +216,8 @@
 	unsigned int	(*get_max_clock)(struct sdhci_host *host);
 	unsigned int	(*get_min_clock)(struct sdhci_host *host);
 	unsigned int	(*get_timeout_clock)(struct sdhci_host *host);
-<<<<<<< HEAD
-=======
 	int		(*platform_8bit_width)(struct sdhci_host *host,
 					       int width);
->>>>>>> e8a7e48b
 	void (*platform_send_init_74_clocks)(struct sdhci_host *host,
 					     u8 power_mode);
 	unsigned int    (*get_ro)(struct sdhci_host *host);
