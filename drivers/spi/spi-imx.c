--- conflicted
+++ resolved
@@ -658,27 +658,10 @@
 	ctrl &= ~MX51_ECSPI_CTRL_BL_MASK;
 	if (spi_imx->target_mode && is_imx53_ecspi(spi_imx))
 		ctrl |= (spi_imx->target_burst * 8 - 1)
-<<<<<<< HEAD
-			<< MX51_ECSPI_CTRL_BL_OFFSET;
-	else {
-		if (spi_imx->usedma) {
-			ctrl |= (spi_imx->bits_per_word - 1)
-				<< MX51_ECSPI_CTRL_BL_OFFSET;
-		} else {
-			if (spi_imx->count >= MX51_ECSPI_CTRL_MAX_BURST)
-				ctrl |= (MX51_ECSPI_CTRL_MAX_BURST * BITS_PER_BYTE - 1)
-						<< MX51_ECSPI_CTRL_BL_OFFSET;
-			else
-				ctrl |= (spi_imx->count / DIV_ROUND_UP(spi_imx->bits_per_word,
-						BITS_PER_BYTE) * spi_imx->bits_per_word - 1)
-						<< MX51_ECSPI_CTRL_BL_OFFSET;
-		}
-=======
 			<< MX51_ECSPI_CTRL_BL_OFFSET;
 	else {
 		ctrl |= (spi_imx->bits_per_word - 1)
 			<< MX51_ECSPI_CTRL_BL_OFFSET;
->>>>>>> 0c383648
 	}
 
 	/* set clock speed */
