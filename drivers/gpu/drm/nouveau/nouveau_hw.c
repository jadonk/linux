/*
 * Copyright 2006 Dave Airlie
 * Copyright 2007 Maarten Maathuis
 * Copyright 2007-2009 Stuart Bennett
 *
 * Permission is hereby granted, free of charge, to any person obtaining a
 * copy of this software and associated documentation files (the "Software"),
 * to deal in the Software without restriction, including without limitation
 * the rights to use, copy, modify, merge, publish, distribute, sublicense,
 * and/or sell copies of the Software, and to permit persons to whom the
 * Software is furnished to do so, subject to the following conditions:
 *
 * The above copyright notice and this permission notice shall be included in
 * all copies or substantial portions of the Software.
 *
 * THE SOFTWARE IS PROVIDED "AS IS", WITHOUT WARRANTY OF ANY KIND, EXPRESS OR
 * IMPLIED, INCLUDING BUT NOT LIMITED TO THE WARRANTIES OF MERCHANTABILITY,
 * FITNESS FOR A PARTICULAR PURPOSE AND NONINFRINGEMENT.  IN NO EVENT SHALL
 * THE AUTHORS BE LIABLE FOR ANY CLAIM, DAMAGES OR OTHER LIABILITY,
 * WHETHER IN AN ACTION OF CONTRACT, TORT OR OTHERWISE, ARISING FROM, OUT OF
 * OR IN CONNECTION WITH THE SOFTWARE OR THE USE OR OTHER DEALINGS IN THE
 * SOFTWARE.
 */

#include "drmP.h"
#include "nouveau_drv.h"
#include "nouveau_hw.h"

#define CHIPSET_NFORCE 0x01a0
#define CHIPSET_NFORCE2 0x01f0

/*
 * misc hw access wrappers/control functions
 */

void
NVWriteVgaSeq(struct drm_device *dev, int head, uint8_t index, uint8_t value)
{
	NVWritePRMVIO(dev, head, NV_PRMVIO_SRX, index);
	NVWritePRMVIO(dev, head, NV_PRMVIO_SR, value);
}

uint8_t
NVReadVgaSeq(struct drm_device *dev, int head, uint8_t index)
{
	NVWritePRMVIO(dev, head, NV_PRMVIO_SRX, index);
	return NVReadPRMVIO(dev, head, NV_PRMVIO_SR);
}

void
NVWriteVgaGr(struct drm_device *dev, int head, uint8_t index, uint8_t value)
{
	NVWritePRMVIO(dev, head, NV_PRMVIO_GRX, index);
	NVWritePRMVIO(dev, head, NV_PRMVIO_GX, value);
}

uint8_t
NVReadVgaGr(struct drm_device *dev, int head, uint8_t index)
{
	NVWritePRMVIO(dev, head, NV_PRMVIO_GRX, index);
	return NVReadPRMVIO(dev, head, NV_PRMVIO_GX);
}

/* CR44 takes values 0 (head A), 3 (head B) and 4 (heads tied)
 * it affects only the 8 bit vga io regs, which we access using mmio at
 * 0xc{0,2}3c*, 0x60{1,3}3*, and 0x68{1,3}3d*
 * in general, the set value of cr44 does not matter: reg access works as
 * expected and values can be set for the appropriate head by using a 0x2000
 * offset as required
 * however:
 * a) pre nv40, the head B range of PRMVIO regs at 0xc23c* was not exposed and
 *    cr44 must be set to 0 or 3 for accessing values on the correct head
 *    through the common 0xc03c* addresses
 * b) in tied mode (4) head B is programmed to the values set on head A, and
 *    access using the head B addresses can have strange results, ergo we leave
 *    tied mode in init once we know to what cr44 should be restored on exit
 *
 * the owner parameter is slightly abused:
 * 0 and 1 are treated as head values and so the set value is (owner * 3)
 * other values are treated as literal values to set
 */
void
NVSetOwner(struct drm_device *dev, int owner)
{
	struct drm_nouveau_private *dev_priv = dev->dev_private;

	if (owner == 1)
		owner *= 3;

	if (dev_priv->chipset == 0x11) {
		/* This might seem stupid, but the blob does it and
		 * omitting it often locks the system up.
		 */
		NVReadVgaCrtc(dev, 0, NV_CIO_SR_LOCK_INDEX);
		NVReadVgaCrtc(dev, 1, NV_CIO_SR_LOCK_INDEX);
	}

	/* CR44 is always changed on CRTC0 */
	NVWriteVgaCrtc(dev, 0, NV_CIO_CRE_44, owner);

	if (dev_priv->chipset == 0x11) {	/* set me harder */
		NVWriteVgaCrtc(dev, 0, NV_CIO_CRE_2E, owner);
		NVWriteVgaCrtc(dev, 0, NV_CIO_CRE_2E, owner);
	}
}

void
NVBlankScreen(struct drm_device *dev, int head, bool blank)
{
	unsigned char seq1;

	if (nv_two_heads(dev))
		NVSetOwner(dev, head);

	seq1 = NVReadVgaSeq(dev, head, NV_VIO_SR_CLOCK_INDEX);

	NVVgaSeqReset(dev, head, true);
	if (blank)
		NVWriteVgaSeq(dev, head, NV_VIO_SR_CLOCK_INDEX, seq1 | 0x20);
	else
		NVWriteVgaSeq(dev, head, NV_VIO_SR_CLOCK_INDEX, seq1 & ~0x20);
	NVVgaSeqReset(dev, head, false);
}

/*
 * PLL setting
 */

static int
powerctrl_1_shift(int chip_version, int reg)
{
	int shift = -4;

	if (chip_version < 0x17 || chip_version == 0x1a || chip_version == 0x20)
		return shift;

	switch (reg) {
	case NV_RAMDAC_VPLL2:
		shift += 4;
	case NV_PRAMDAC_VPLL_COEFF:
		shift += 4;
	case NV_PRAMDAC_MPLL_COEFF:
		shift += 4;
	case NV_PRAMDAC_NVPLL_COEFF:
		shift += 4;
	}

	/*
	 * the shift for vpll regs is only used for nv3x chips with a single
	 * stage pll
	 */
	if (shift > 4 && (chip_version < 0x32 || chip_version == 0x35 ||
			  chip_version == 0x36 || chip_version >= 0x40))
		shift = -4;

	return shift;
}

static void
setPLL_single(struct drm_device *dev, uint32_t reg, struct nouveau_pll_vals *pv)
{
	struct drm_nouveau_private *dev_priv = dev->dev_private;
	int chip_version = dev_priv->vbios.chip_version;
	uint32_t oldpll = NVReadRAMDAC(dev, 0, reg);
	int oldN = (oldpll >> 8) & 0xff, oldM = oldpll & 0xff;
	uint32_t pll = (oldpll & 0xfff80000) | pv->log2P << 16 | pv->NM1;
	uint32_t saved_powerctrl_1 = 0;
	int shift_powerctrl_1 = powerctrl_1_shift(chip_version, reg);

	if (oldpll == pll)
		return;	/* already set */

	if (shift_powerctrl_1 >= 0) {
		saved_powerctrl_1 = nvReadMC(dev, NV_PBUS_POWERCTRL_1);
		nvWriteMC(dev, NV_PBUS_POWERCTRL_1,
			(saved_powerctrl_1 & ~(0xf << shift_powerctrl_1)) |
			1 << shift_powerctrl_1);
	}

	if (oldM && pv->M1 && (oldN / oldM < pv->N1 / pv->M1))
		/* upclock -- write new post divider first */
		NVWriteRAMDAC(dev, 0, reg, pv->log2P << 16 | (oldpll & 0xffff));
	else
		/* downclock -- write new NM first */
		NVWriteRAMDAC(dev, 0, reg, (oldpll & 0xffff0000) | pv->NM1);

	if (chip_version < 0x17 && chip_version != 0x11)
		/* wait a bit on older chips */
		msleep(64);
	NVReadRAMDAC(dev, 0, reg);

	/* then write the other half as well */
	NVWriteRAMDAC(dev, 0, reg, pll);

	if (shift_powerctrl_1 >= 0)
		nvWriteMC(dev, NV_PBUS_POWERCTRL_1, saved_powerctrl_1);
}

static uint32_t
new_ramdac580(uint32_t reg1, bool ss, uint32_t ramdac580)
{
	bool head_a = (reg1 == NV_PRAMDAC_VPLL_COEFF);

	if (ss)	/* single stage pll mode */
		ramdac580 |= head_a ? NV_RAMDAC_580_VPLL1_ACTIVE :
				      NV_RAMDAC_580_VPLL2_ACTIVE;
	else
		ramdac580 &= head_a ? ~NV_RAMDAC_580_VPLL1_ACTIVE :
				      ~NV_RAMDAC_580_VPLL2_ACTIVE;

	return ramdac580;
}

static void
setPLL_double_highregs(struct drm_device *dev, uint32_t reg1,
		       struct nouveau_pll_vals *pv)
{
	struct drm_nouveau_private *dev_priv = dev->dev_private;
	int chip_version = dev_priv->vbios.chip_version;
	bool nv3035 = chip_version == 0x30 || chip_version == 0x35;
	uint32_t reg2 = reg1 + ((reg1 == NV_RAMDAC_VPLL2) ? 0x5c : 0x70);
	uint32_t oldpll1 = NVReadRAMDAC(dev, 0, reg1);
	uint32_t oldpll2 = !nv3035 ? NVReadRAMDAC(dev, 0, reg2) : 0;
	uint32_t pll1 = (oldpll1 & 0xfff80000) | pv->log2P << 16 | pv->NM1;
	uint32_t pll2 = (oldpll2 & 0x7fff0000) | 1 << 31 | pv->NM2;
	uint32_t oldramdac580 = 0, ramdac580 = 0;
	bool single_stage = !pv->NM2 || pv->N2 == pv->M2;	/* nv41+ only */
	uint32_t saved_powerctrl_1 = 0, savedc040 = 0;
	int shift_powerctrl_1 = powerctrl_1_shift(chip_version, reg1);

	/* model specific additions to generic pll1 and pll2 set up above */
	if (nv3035) {
		pll1 = (pll1 & 0xfcc7ffff) | (pv->N2 & 0x18) << 21 |
		       (pv->N2 & 0x7) << 19 | 8 << 4 | (pv->M2 & 7) << 4;
		pll2 = 0;
	}
	if (chip_version > 0x40 && reg1 >= NV_PRAMDAC_VPLL_COEFF) { /* !nv40 */
		oldramdac580 = NVReadRAMDAC(dev, 0, NV_PRAMDAC_580);
		ramdac580 = new_ramdac580(reg1, single_stage, oldramdac580);
		if (oldramdac580 != ramdac580)
			oldpll1 = ~0;	/* force mismatch */
		if (single_stage)
			/* magic value used by nvidia in single stage mode */
			pll2 |= 0x011f;
	}
	if (chip_version > 0x70)
		/* magic bits set by the blob (but not the bios) on g71-73 */
		pll1 = (pll1 & 0x7fffffff) | (single_stage ? 0x4 : 0xc) << 28;

	if (oldpll1 == pll1 && oldpll2 == pll2)
		return;	/* already set */

	if (shift_powerctrl_1 >= 0) {
		saved_powerctrl_1 = nvReadMC(dev, NV_PBUS_POWERCTRL_1);
		nvWriteMC(dev, NV_PBUS_POWERCTRL_1,
			(saved_powerctrl_1 & ~(0xf << shift_powerctrl_1)) |
			1 << shift_powerctrl_1);
	}

	if (chip_version >= 0x40) {
		int shift_c040 = 14;

		switch (reg1) {
		case NV_PRAMDAC_MPLL_COEFF:
			shift_c040 += 2;
		case NV_PRAMDAC_NVPLL_COEFF:
			shift_c040 += 2;
		case NV_RAMDAC_VPLL2:
			shift_c040 += 2;
		case NV_PRAMDAC_VPLL_COEFF:
			shift_c040 += 2;
		}

		savedc040 = nvReadMC(dev, 0xc040);
		if (shift_c040 != 14)
			nvWriteMC(dev, 0xc040, savedc040 & ~(3 << shift_c040));
	}

	if (oldramdac580 != ramdac580)
		NVWriteRAMDAC(dev, 0, NV_PRAMDAC_580, ramdac580);

	if (!nv3035)
		NVWriteRAMDAC(dev, 0, reg2, pll2);
	NVWriteRAMDAC(dev, 0, reg1, pll1);

	if (shift_powerctrl_1 >= 0)
		nvWriteMC(dev, NV_PBUS_POWERCTRL_1, saved_powerctrl_1);
	if (chip_version >= 0x40)
		nvWriteMC(dev, 0xc040, savedc040);
}

static void
setPLL_double_lowregs(struct drm_device *dev, uint32_t NMNMreg,
		      struct nouveau_pll_vals *pv)
{
	/* When setting PLLs, there is a merry game of disabling and enabling
	 * various bits of hardware during the process. This function is a
	 * synthesis of six nv4x traces, nearly each card doing a subtly
	 * different thing. With luck all the necessary bits for each card are
	 * combined herein. Without luck it deviates from each card's formula
	 * so as to not work on any :)
	 */

	uint32_t Preg = NMNMreg - 4;
	bool mpll = Preg == 0x4020;
	uint32_t oldPval = nvReadMC(dev, Preg);
	uint32_t NMNM = pv->NM2 << 16 | pv->NM1;
	uint32_t Pval = (oldPval & (mpll ? ~(0x77 << 16) : ~(7 << 16))) |
			0xc << 28 | pv->log2P << 16;
	uint32_t saved4600 = 0;
	/* some cards have different maskc040s */
	uint32_t maskc040 = ~(3 << 14), savedc040;
	bool single_stage = !pv->NM2 || pv->N2 == pv->M2;

	if (nvReadMC(dev, NMNMreg) == NMNM && (oldPval & 0xc0070000) == Pval)
		return;

	if (Preg == 0x4000)
		maskc040 = ~0x333;
	if (Preg == 0x4058)
		maskc040 = ~(0xc << 24);

	if (mpll) {
		struct pll_lims pll_lim;
		uint8_t Pval2;

		if (get_pll_limits(dev, Preg, &pll_lim))
			return;

		Pval2 = pv->log2P + pll_lim.log2p_bias;
		if (Pval2 > pll_lim.max_log2p)
			Pval2 = pll_lim.max_log2p;
		Pval |= 1 << 28 | Pval2 << 20;

		saved4600 = nvReadMC(dev, 0x4600);
		nvWriteMC(dev, 0x4600, saved4600 | 8 << 28);
	}
	if (single_stage)
		Pval |= mpll ? 1 << 12 : 1 << 8;

	nvWriteMC(dev, Preg, oldPval | 1 << 28);
	nvWriteMC(dev, Preg, Pval & ~(4 << 28));
	if (mpll) {
		Pval |= 8 << 20;
		nvWriteMC(dev, 0x4020, Pval & ~(0xc << 28));
		nvWriteMC(dev, 0x4038, Pval & ~(0xc << 28));
	}

	savedc040 = nvReadMC(dev, 0xc040);
	nvWriteMC(dev, 0xc040, savedc040 & maskc040);

	nvWriteMC(dev, NMNMreg, NMNM);
	if (NMNMreg == 0x4024)
		nvWriteMC(dev, 0x403c, NMNM);

	nvWriteMC(dev, Preg, Pval);
	if (mpll) {
		Pval &= ~(8 << 20);
		nvWriteMC(dev, 0x4020, Pval);
		nvWriteMC(dev, 0x4038, Pval);
		nvWriteMC(dev, 0x4600, saved4600);
	}

	nvWriteMC(dev, 0xc040, savedc040);

	if (mpll) {
		nvWriteMC(dev, 0x4020, Pval & ~(1 << 28));
		nvWriteMC(dev, 0x4038, Pval & ~(1 << 28));
	}
}

void
nouveau_hw_setpll(struct drm_device *dev, uint32_t reg1,
		  struct nouveau_pll_vals *pv)
{
	struct drm_nouveau_private *dev_priv = dev->dev_private;
	int cv = dev_priv->vbios.chip_version;

	if (cv == 0x30 || cv == 0x31 || cv == 0x35 || cv == 0x36 ||
	    cv >= 0x40) {
		if (reg1 > 0x405c)
			setPLL_double_highregs(dev, reg1, pv);
		else
			setPLL_double_lowregs(dev, reg1, pv);
	} else
		setPLL_single(dev, reg1, pv);
}

/*
 * PLL getting
 */

static void
nouveau_hw_decode_pll(struct drm_device *dev, uint32_t reg1, uint32_t pll1,
		      uint32_t pll2, struct nouveau_pll_vals *pllvals)
{
	struct drm_nouveau_private *dev_priv = dev->dev_private;

	/* to force parsing as single stage (i.e. nv40 vplls) pass pll2 as 0 */

	/* log2P is & 0x7 as never more than 7, and nv30/35 only uses 3 bits */
	pllvals->log2P = (pll1 >> 16) & 0x7;
	pllvals->N2 = pllvals->M2 = 1;

	if (reg1 <= 0x405c) {
		pllvals->NM1 = pll2 & 0xffff;
		/* single stage NVPLL and VPLLs use 1 << 8, MPLL uses 1 << 12 */
		if (!(pll1 & 0x1100))
			pllvals->NM2 = pll2 >> 16;
	} else {
		pllvals->NM1 = pll1 & 0xffff;
		if (nv_two_reg_pll(dev) && pll2 & NV31_RAMDAC_ENABLE_VCO2)
			pllvals->NM2 = pll2 & 0xffff;
		else if (dev_priv->chipset == 0x30 || dev_priv->chipset == 0x35) {
			pllvals->M1 &= 0xf; /* only 4 bits */
			if (pll1 & NV30_RAMDAC_ENABLE_VCO2) {
				pllvals->M2 = (pll1 >> 4) & 0x7;
				pllvals->N2 = ((pll1 >> 21) & 0x18) |
					      ((pll1 >> 19) & 0x7);
			}
		}
	}
}

int
nouveau_hw_get_pllvals(struct drm_device *dev, enum pll_types plltype,
		       struct nouveau_pll_vals *pllvals)
{
	struct drm_nouveau_private *dev_priv = dev->dev_private;
	uint32_t reg1 = get_pll_register(dev, plltype), pll1, pll2 = 0;
	struct pll_lims pll_lim;
	int ret;

	if (reg1 == 0)
		return -ENOENT;

	pll1 = nvReadMC(dev, reg1);

	if (reg1 <= 0x405c)
		pll2 = nvReadMC(dev, reg1 + 4);
	else if (nv_two_reg_pll(dev)) {
		uint32_t reg2 = reg1 + (reg1 == NV_RAMDAC_VPLL2 ? 0x5c : 0x70);

		pll2 = nvReadMC(dev, reg2);
	}

	if (dev_priv->card_type == 0x40 && reg1 >= NV_PRAMDAC_VPLL_COEFF) {
		uint32_t ramdac580 = NVReadRAMDAC(dev, 0, NV_PRAMDAC_580);

		/* check whether vpll has been forced into single stage mode */
		if (reg1 == NV_PRAMDAC_VPLL_COEFF) {
			if (ramdac580 & NV_RAMDAC_580_VPLL1_ACTIVE)
				pll2 = 0;
		} else
			if (ramdac580 & NV_RAMDAC_580_VPLL2_ACTIVE)
				pll2 = 0;
	}

	nouveau_hw_decode_pll(dev, reg1, pll1, pll2, pllvals);

	ret = get_pll_limits(dev, plltype, &pll_lim);
	if (ret)
		return ret;

	pllvals->refclk = pll_lim.refclk;

	return 0;
}

int
nouveau_hw_pllvals_to_clk(struct nouveau_pll_vals *pv)
{
	/* Avoid divide by zero if called at an inappropriate time */
	if (!pv->M1 || !pv->M2)
		return 0;

	return pv->N1 * pv->N2 * pv->refclk / (pv->M1 * pv->M2) >> pv->log2P;
}

int
nouveau_hw_get_clock(struct drm_device *dev, enum pll_types plltype)
{
	struct nouveau_pll_vals pllvals;
	int ret;

	if (plltype == PLL_MEMORY &&
	    (dev->pci_device & 0x0ff0) == CHIPSET_NFORCE) {
		uint32_t mpllP;

		pci_read_config_dword(pci_get_bus_and_slot(0, 3), 0x6c, &mpllP);
		if (!mpllP)
			mpllP = 4;

		return 400000 / mpllP;
	} else
	if (plltype == PLL_MEMORY &&
	    (dev->pci_device & 0xff0) == CHIPSET_NFORCE2) {
		uint32_t clock;

		pci_read_config_dword(pci_get_bus_and_slot(0, 5), 0x4c, &clock);
		return clock;
	}

	ret = nouveau_hw_get_pllvals(dev, plltype, &pllvals);
	if (ret)
		return ret;

	return nouveau_hw_pllvals_to_clk(&pllvals);
}

static void
nouveau_hw_fix_bad_vpll(struct drm_device *dev, int head)
{
	/* the vpll on an unused head can come up with a random value, way
	 * beyond the pll limits.  for some reason this causes the chip to
	 * lock up when reading the dac palette regs, so set a valid pll here
	 * when such a condition detected.  only seen on nv11 to date
	 */

	struct pll_lims pll_lim;
	struct nouveau_pll_vals pv;
	enum pll_types pll = head ? PLL_VPLL1 : PLL_VPLL0;

<<<<<<< HEAD
	if (get_pll_limits(dev, pllreg, &pll_lim))
		return;
	nouveau_hw_get_pllvals(dev, pllreg, &pv);
=======
	if (get_pll_limits(dev, pll, &pll_lim))
		return;
	nouveau_hw_get_pllvals(dev, pll, &pv);
>>>>>>> 3561d43f

	if (pv.M1 >= pll_lim.vco1.min_m && pv.M1 <= pll_lim.vco1.max_m &&
	    pv.N1 >= pll_lim.vco1.min_n && pv.N1 <= pll_lim.vco1.max_n &&
	    pv.log2P <= pll_lim.max_log2p)
		return;

	NV_WARN(dev, "VPLL %d outwith limits, attempting to fix\n", head + 1);

	/* set lowest clock within static limits */
	pv.M1 = pll_lim.vco1.max_m;
	pv.N1 = pll_lim.vco1.min_n;
	pv.log2P = pll_lim.max_usable_log2p;
	nouveau_hw_setpll(dev, pll_lim.reg, &pv);
}

/*
 * vga font save/restore
 */

static void nouveau_vga_font_io(struct drm_device *dev,
				void __iomem *iovram,
				bool save, unsigned plane)
{
	struct drm_nouveau_private *dev_priv = dev->dev_private;
	unsigned i;

	NVWriteVgaSeq(dev, 0, NV_VIO_SR_PLANE_MASK_INDEX, 1 << plane);
	NVWriteVgaGr(dev, 0, NV_VIO_GX_READ_MAP_INDEX, plane);
	for (i = 0; i < 16384; i++) {
		if (save) {
			dev_priv->saved_vga_font[plane][i] =
					ioread32_native(iovram + i * 4);
		} else {
			iowrite32_native(dev_priv->saved_vga_font[plane][i],
							iovram + i * 4);
		}
	}
}

void
nouveau_hw_save_vga_fonts(struct drm_device *dev, bool save)
{
	uint8_t misc, gr4, gr5, gr6, seq2, seq4;
	bool graphicsmode;
	unsigned plane;
	void __iomem *iovram;

	if (nv_two_heads(dev))
		NVSetOwner(dev, 0);

	NVSetEnablePalette(dev, 0, true);
	graphicsmode = NVReadVgaAttr(dev, 0, NV_CIO_AR_MODE_INDEX) & 1;
	NVSetEnablePalette(dev, 0, false);

	if (graphicsmode) /* graphics mode => framebuffer => no need to save */
		return;

	NV_INFO(dev, "%sing VGA fonts\n", save ? "Sav" : "Restor");

	/* map first 64KiB of VRAM, holds VGA fonts etc */
	iovram = ioremap(pci_resource_start(dev->pdev, 1), 65536);
	if (!iovram) {
		NV_ERROR(dev, "Failed to map VRAM, "
					"cannot save/restore VGA fonts.\n");
		return;
	}

	if (nv_two_heads(dev))
		NVBlankScreen(dev, 1, true);
	NVBlankScreen(dev, 0, true);

	/* save control regs */
	misc = NVReadPRMVIO(dev, 0, NV_PRMVIO_MISC__READ);
	seq2 = NVReadVgaSeq(dev, 0, NV_VIO_SR_PLANE_MASK_INDEX);
	seq4 = NVReadVgaSeq(dev, 0, NV_VIO_SR_MEM_MODE_INDEX);
	gr4 = NVReadVgaGr(dev, 0, NV_VIO_GX_READ_MAP_INDEX);
	gr5 = NVReadVgaGr(dev, 0, NV_VIO_GX_MODE_INDEX);
	gr6 = NVReadVgaGr(dev, 0, NV_VIO_GX_MISC_INDEX);

	NVWritePRMVIO(dev, 0, NV_PRMVIO_MISC__WRITE, 0x67);
	NVWriteVgaSeq(dev, 0, NV_VIO_SR_MEM_MODE_INDEX, 0x6);
	NVWriteVgaGr(dev, 0, NV_VIO_GX_MODE_INDEX, 0x0);
	NVWriteVgaGr(dev, 0, NV_VIO_GX_MISC_INDEX, 0x5);

	/* store font in planes 0..3 */
	for (plane = 0; plane < 4; plane++)
		nouveau_vga_font_io(dev, iovram, save, plane);

	/* restore control regs */
	NVWritePRMVIO(dev, 0, NV_PRMVIO_MISC__WRITE, misc);
	NVWriteVgaGr(dev, 0, NV_VIO_GX_READ_MAP_INDEX, gr4);
	NVWriteVgaGr(dev, 0, NV_VIO_GX_MODE_INDEX, gr5);
	NVWriteVgaGr(dev, 0, NV_VIO_GX_MISC_INDEX, gr6);
	NVWriteVgaSeq(dev, 0, NV_VIO_SR_PLANE_MASK_INDEX, seq2);
	NVWriteVgaSeq(dev, 0, NV_VIO_SR_MEM_MODE_INDEX, seq4);

	if (nv_two_heads(dev))
		NVBlankScreen(dev, 1, false);
	NVBlankScreen(dev, 0, false);

	iounmap(iovram);
}

/*
 * mode state save/load
 */

static void
rd_cio_state(struct drm_device *dev, int head,
	     struct nv04_crtc_reg *crtcstate, int index)
{
	crtcstate->CRTC[index] = NVReadVgaCrtc(dev, head, index);
}

static void
wr_cio_state(struct drm_device *dev, int head,
	     struct nv04_crtc_reg *crtcstate, int index)
{
	NVWriteVgaCrtc(dev, head, index, crtcstate->CRTC[index]);
}

static void
nv_save_state_ramdac(struct drm_device *dev, int head,
		     struct nv04_mode_state *state)
{
	struct drm_nouveau_private *dev_priv = dev->dev_private;
	struct nv04_crtc_reg *regp = &state->crtc_reg[head];
	int i;

	if (dev_priv->card_type >= NV_10)
		regp->nv10_cursync = NVReadRAMDAC(dev, head, NV_RAMDAC_NV10_CURSYNC);

	nouveau_hw_get_pllvals(dev, head ? PLL_VPLL1 : PLL_VPLL0, &regp->pllvals);
	state->pllsel = NVReadRAMDAC(dev, 0, NV_PRAMDAC_PLL_COEFF_SELECT);
	if (nv_two_heads(dev))
		state->sel_clk = NVReadRAMDAC(dev, 0, NV_PRAMDAC_SEL_CLK);
	if (dev_priv->chipset == 0x11)
		regp->dither = NVReadRAMDAC(dev, head, NV_RAMDAC_DITHER_NV11);

	regp->ramdac_gen_ctrl = NVReadRAMDAC(dev, head, NV_PRAMDAC_GENERAL_CONTROL);

	if (nv_gf4_disp_arch(dev))
		regp->ramdac_630 = NVReadRAMDAC(dev, head, NV_PRAMDAC_630);
	if (dev_priv->chipset >= 0x30)
		regp->ramdac_634 = NVReadRAMDAC(dev, head, NV_PRAMDAC_634);

	regp->tv_setup = NVReadRAMDAC(dev, head, NV_PRAMDAC_TV_SETUP);
	regp->tv_vtotal = NVReadRAMDAC(dev, head, NV_PRAMDAC_TV_VTOTAL);
	regp->tv_vskew = NVReadRAMDAC(dev, head, NV_PRAMDAC_TV_VSKEW);
	regp->tv_vsync_delay = NVReadRAMDAC(dev, head, NV_PRAMDAC_TV_VSYNC_DELAY);
	regp->tv_htotal = NVReadRAMDAC(dev, head, NV_PRAMDAC_TV_HTOTAL);
	regp->tv_hskew = NVReadRAMDAC(dev, head, NV_PRAMDAC_TV_HSKEW);
	regp->tv_hsync_delay = NVReadRAMDAC(dev, head, NV_PRAMDAC_TV_HSYNC_DELAY);
	regp->tv_hsync_delay2 = NVReadRAMDAC(dev, head, NV_PRAMDAC_TV_HSYNC_DELAY2);

	for (i = 0; i < 7; i++) {
		uint32_t ramdac_reg = NV_PRAMDAC_FP_VDISPLAY_END + (i * 4);
		regp->fp_vert_regs[i] = NVReadRAMDAC(dev, head, ramdac_reg);
		regp->fp_horiz_regs[i] = NVReadRAMDAC(dev, head, ramdac_reg + 0x20);
	}

	if (nv_gf4_disp_arch(dev)) {
		regp->dither = NVReadRAMDAC(dev, head, NV_RAMDAC_FP_DITHER);
		for (i = 0; i < 3; i++) {
			regp->dither_regs[i] = NVReadRAMDAC(dev, head, NV_PRAMDAC_850 + i * 4);
			regp->dither_regs[i + 3] = NVReadRAMDAC(dev, head, NV_PRAMDAC_85C + i * 4);
		}
	}

	regp->fp_control = NVReadRAMDAC(dev, head, NV_PRAMDAC_FP_TG_CONTROL);
	regp->fp_debug_0 = NVReadRAMDAC(dev, head, NV_PRAMDAC_FP_DEBUG_0);
	if (!nv_gf4_disp_arch(dev) && head == 0) {
		/* early chips don't allow access to PRAMDAC_TMDS_* without
		 * the head A FPCLK on (nv11 even locks up) */
		NVWriteRAMDAC(dev, 0, NV_PRAMDAC_FP_DEBUG_0, regp->fp_debug_0 &
			      ~NV_PRAMDAC_FP_DEBUG_0_PWRDOWN_FPCLK);
	}
	regp->fp_debug_1 = NVReadRAMDAC(dev, head, NV_PRAMDAC_FP_DEBUG_1);
	regp->fp_debug_2 = NVReadRAMDAC(dev, head, NV_PRAMDAC_FP_DEBUG_2);

	regp->fp_margin_color = NVReadRAMDAC(dev, head, NV_PRAMDAC_FP_MARGIN_COLOR);

	if (nv_gf4_disp_arch(dev))
		regp->ramdac_8c0 = NVReadRAMDAC(dev, head, NV_PRAMDAC_8C0);

	if (dev_priv->card_type == NV_40) {
		regp->ramdac_a20 = NVReadRAMDAC(dev, head, NV_PRAMDAC_A20);
		regp->ramdac_a24 = NVReadRAMDAC(dev, head, NV_PRAMDAC_A24);
		regp->ramdac_a34 = NVReadRAMDAC(dev, head, NV_PRAMDAC_A34);

		for (i = 0; i < 38; i++)
			regp->ctv_regs[i] = NVReadRAMDAC(dev, head,
							 NV_PRAMDAC_CTV + 4*i);
	}
}

static void
nv_load_state_ramdac(struct drm_device *dev, int head,
		     struct nv04_mode_state *state)
{
	struct drm_nouveau_private *dev_priv = dev->dev_private;
	struct nv04_crtc_reg *regp = &state->crtc_reg[head];
	uint32_t pllreg = head ? NV_RAMDAC_VPLL2 : NV_PRAMDAC_VPLL_COEFF;
	int i;

	if (dev_priv->card_type >= NV_10)
		NVWriteRAMDAC(dev, head, NV_RAMDAC_NV10_CURSYNC, regp->nv10_cursync);

	nouveau_hw_setpll(dev, pllreg, &regp->pllvals);
	NVWriteRAMDAC(dev, 0, NV_PRAMDAC_PLL_COEFF_SELECT, state->pllsel);
	if (nv_two_heads(dev))
		NVWriteRAMDAC(dev, 0, NV_PRAMDAC_SEL_CLK, state->sel_clk);
	if (dev_priv->chipset == 0x11)
		NVWriteRAMDAC(dev, head, NV_RAMDAC_DITHER_NV11, regp->dither);

	NVWriteRAMDAC(dev, head, NV_PRAMDAC_GENERAL_CONTROL, regp->ramdac_gen_ctrl);

	if (nv_gf4_disp_arch(dev))
		NVWriteRAMDAC(dev, head, NV_PRAMDAC_630, regp->ramdac_630);
	if (dev_priv->chipset >= 0x30)
		NVWriteRAMDAC(dev, head, NV_PRAMDAC_634, regp->ramdac_634);

	NVWriteRAMDAC(dev, head, NV_PRAMDAC_TV_SETUP, regp->tv_setup);
	NVWriteRAMDAC(dev, head, NV_PRAMDAC_TV_VTOTAL, regp->tv_vtotal);
	NVWriteRAMDAC(dev, head, NV_PRAMDAC_TV_VSKEW, regp->tv_vskew);
	NVWriteRAMDAC(dev, head, NV_PRAMDAC_TV_VSYNC_DELAY, regp->tv_vsync_delay);
	NVWriteRAMDAC(dev, head, NV_PRAMDAC_TV_HTOTAL, regp->tv_htotal);
	NVWriteRAMDAC(dev, head, NV_PRAMDAC_TV_HSKEW, regp->tv_hskew);
	NVWriteRAMDAC(dev, head, NV_PRAMDAC_TV_HSYNC_DELAY, regp->tv_hsync_delay);
	NVWriteRAMDAC(dev, head, NV_PRAMDAC_TV_HSYNC_DELAY2, regp->tv_hsync_delay2);

	for (i = 0; i < 7; i++) {
		uint32_t ramdac_reg = NV_PRAMDAC_FP_VDISPLAY_END + (i * 4);

		NVWriteRAMDAC(dev, head, ramdac_reg, regp->fp_vert_regs[i]);
		NVWriteRAMDAC(dev, head, ramdac_reg + 0x20, regp->fp_horiz_regs[i]);
	}

	if (nv_gf4_disp_arch(dev)) {
		NVWriteRAMDAC(dev, head, NV_RAMDAC_FP_DITHER, regp->dither);
		for (i = 0; i < 3; i++) {
			NVWriteRAMDAC(dev, head, NV_PRAMDAC_850 + i * 4, regp->dither_regs[i]);
			NVWriteRAMDAC(dev, head, NV_PRAMDAC_85C + i * 4, regp->dither_regs[i + 3]);
		}
	}

	NVWriteRAMDAC(dev, head, NV_PRAMDAC_FP_TG_CONTROL, regp->fp_control);
	NVWriteRAMDAC(dev, head, NV_PRAMDAC_FP_DEBUG_0, regp->fp_debug_0);
	NVWriteRAMDAC(dev, head, NV_PRAMDAC_FP_DEBUG_1, regp->fp_debug_1);
	NVWriteRAMDAC(dev, head, NV_PRAMDAC_FP_DEBUG_2, regp->fp_debug_2);

	NVWriteRAMDAC(dev, head, NV_PRAMDAC_FP_MARGIN_COLOR, regp->fp_margin_color);

	if (nv_gf4_disp_arch(dev))
		NVWriteRAMDAC(dev, head, NV_PRAMDAC_8C0, regp->ramdac_8c0);

	if (dev_priv->card_type == NV_40) {
		NVWriteRAMDAC(dev, head, NV_PRAMDAC_A20, regp->ramdac_a20);
		NVWriteRAMDAC(dev, head, NV_PRAMDAC_A24, regp->ramdac_a24);
		NVWriteRAMDAC(dev, head, NV_PRAMDAC_A34, regp->ramdac_a34);

		for (i = 0; i < 38; i++)
			NVWriteRAMDAC(dev, head,
				      NV_PRAMDAC_CTV + 4*i, regp->ctv_regs[i]);
	}
}

static void
nv_save_state_vga(struct drm_device *dev, int head,
		  struct nv04_mode_state *state)
{
	struct nv04_crtc_reg *regp = &state->crtc_reg[head];
	int i;

	regp->MiscOutReg = NVReadPRMVIO(dev, head, NV_PRMVIO_MISC__READ);

	for (i = 0; i < 25; i++)
		rd_cio_state(dev, head, regp, i);

	NVSetEnablePalette(dev, head, true);
	for (i = 0; i < 21; i++)
		regp->Attribute[i] = NVReadVgaAttr(dev, head, i);
	NVSetEnablePalette(dev, head, false);

	for (i = 0; i < 9; i++)
		regp->Graphics[i] = NVReadVgaGr(dev, head, i);

	for (i = 0; i < 5; i++)
		regp->Sequencer[i] = NVReadVgaSeq(dev, head, i);
}

static void
nv_load_state_vga(struct drm_device *dev, int head,
		  struct nv04_mode_state *state)
{
	struct nv04_crtc_reg *regp = &state->crtc_reg[head];
	int i;

	NVWritePRMVIO(dev, head, NV_PRMVIO_MISC__WRITE, regp->MiscOutReg);

	for (i = 0; i < 5; i++)
		NVWriteVgaSeq(dev, head, i, regp->Sequencer[i]);

	nv_lock_vga_crtc_base(dev, head, false);
	for (i = 0; i < 25; i++)
		wr_cio_state(dev, head, regp, i);
	nv_lock_vga_crtc_base(dev, head, true);

	for (i = 0; i < 9; i++)
		NVWriteVgaGr(dev, head, i, regp->Graphics[i]);

	NVSetEnablePalette(dev, head, true);
	for (i = 0; i < 21; i++)
		NVWriteVgaAttr(dev, head, i, regp->Attribute[i]);
	NVSetEnablePalette(dev, head, false);
}

static void
nv_save_state_ext(struct drm_device *dev, int head,
		  struct nv04_mode_state *state)
{
	struct drm_nouveau_private *dev_priv = dev->dev_private;
	struct nv04_crtc_reg *regp = &state->crtc_reg[head];
	int i;

	rd_cio_state(dev, head, regp, NV_CIO_CRE_LCD__INDEX);
	rd_cio_state(dev, head, regp, NV_CIO_CRE_RPC0_INDEX);
	rd_cio_state(dev, head, regp, NV_CIO_CRE_RPC1_INDEX);
	rd_cio_state(dev, head, regp, NV_CIO_CRE_LSR_INDEX);
	rd_cio_state(dev, head, regp, NV_CIO_CRE_PIXEL_INDEX);
	rd_cio_state(dev, head, regp, NV_CIO_CRE_HEB__INDEX);
	rd_cio_state(dev, head, regp, NV_CIO_CRE_ENH_INDEX);

	rd_cio_state(dev, head, regp, NV_CIO_CRE_FF_INDEX);
	rd_cio_state(dev, head, regp, NV_CIO_CRE_FFLWM__INDEX);
	rd_cio_state(dev, head, regp, NV_CIO_CRE_21);

	if (dev_priv->card_type >= NV_20)
		rd_cio_state(dev, head, regp, NV_CIO_CRE_47);

	if (dev_priv->card_type >= NV_30)
		rd_cio_state(dev, head, regp, 0x9f);

	rd_cio_state(dev, head, regp, NV_CIO_CRE_49);
	rd_cio_state(dev, head, regp, NV_CIO_CRE_HCUR_ADDR0_INDEX);
	rd_cio_state(dev, head, regp, NV_CIO_CRE_HCUR_ADDR1_INDEX);
	rd_cio_state(dev, head, regp, NV_CIO_CRE_HCUR_ADDR2_INDEX);
	rd_cio_state(dev, head, regp, NV_CIO_CRE_ILACE__INDEX);

	if (dev_priv->card_type >= NV_10) {
		regp->crtc_830 = NVReadCRTC(dev, head, NV_PCRTC_830);
		regp->crtc_834 = NVReadCRTC(dev, head, NV_PCRTC_834);

		if (dev_priv->card_type >= NV_30)
			regp->gpio_ext = NVReadCRTC(dev, head, NV_PCRTC_GPIO_EXT);

		if (dev_priv->card_type == NV_40)
			regp->crtc_850 = NVReadCRTC(dev, head, NV_PCRTC_850);

		if (nv_two_heads(dev))
			regp->crtc_eng_ctrl = NVReadCRTC(dev, head, NV_PCRTC_ENGINE_CTRL);
		regp->cursor_cfg = NVReadCRTC(dev, head, NV_PCRTC_CURSOR_CONFIG);
	}

	regp->crtc_cfg = NVReadCRTC(dev, head, NV_PCRTC_CONFIG);

	rd_cio_state(dev, head, regp, NV_CIO_CRE_SCRATCH3__INDEX);
	rd_cio_state(dev, head, regp, NV_CIO_CRE_SCRATCH4__INDEX);
	if (dev_priv->card_type >= NV_10) {
		rd_cio_state(dev, head, regp, NV_CIO_CRE_EBR_INDEX);
		rd_cio_state(dev, head, regp, NV_CIO_CRE_CSB);
		rd_cio_state(dev, head, regp, NV_CIO_CRE_4B);
		rd_cio_state(dev, head, regp, NV_CIO_CRE_TVOUT_LATENCY);
	}
	/* NV11 and NV20 don't have this, they stop at 0x52. */
	if (nv_gf4_disp_arch(dev)) {
		rd_cio_state(dev, head, regp, NV_CIO_CRE_53);
		rd_cio_state(dev, head, regp, NV_CIO_CRE_54);

		for (i = 0; i < 0x10; i++)
			regp->CR58[i] = NVReadVgaCrtc5758(dev, head, i);
		rd_cio_state(dev, head, regp, NV_CIO_CRE_59);
		rd_cio_state(dev, head, regp, NV_CIO_CRE_5B);

		rd_cio_state(dev, head, regp, NV_CIO_CRE_85);
		rd_cio_state(dev, head, regp, NV_CIO_CRE_86);
	}

	regp->fb_start = NVReadCRTC(dev, head, NV_PCRTC_START);
}

static void
nv_load_state_ext(struct drm_device *dev, int head,
		  struct nv04_mode_state *state)
{
	struct drm_nouveau_private *dev_priv = dev->dev_private;
	struct nv04_crtc_reg *regp = &state->crtc_reg[head];
	uint32_t reg900;
	int i;

	if (dev_priv->card_type >= NV_10) {
		if (nv_two_heads(dev))
			/* setting ENGINE_CTRL (EC) *must* come before
			 * CIO_CRE_LCD, as writing CRE_LCD sets bits 16 & 17 in
			 * EC that should not be overwritten by writing stale EC
			 */
			NVWriteCRTC(dev, head, NV_PCRTC_ENGINE_CTRL, regp->crtc_eng_ctrl);

		nvWriteVIDEO(dev, NV_PVIDEO_STOP, 1);
		nvWriteVIDEO(dev, NV_PVIDEO_INTR_EN, 0);
		nvWriteVIDEO(dev, NV_PVIDEO_OFFSET_BUFF(0), 0);
		nvWriteVIDEO(dev, NV_PVIDEO_OFFSET_BUFF(1), 0);
		nvWriteVIDEO(dev, NV_PVIDEO_LIMIT(0), dev_priv->fb_available_size - 1);
		nvWriteVIDEO(dev, NV_PVIDEO_LIMIT(1), dev_priv->fb_available_size - 1);
		nvWriteVIDEO(dev, NV_PVIDEO_UVPLANE_LIMIT(0), dev_priv->fb_available_size - 1);
		nvWriteVIDEO(dev, NV_PVIDEO_UVPLANE_LIMIT(1), dev_priv->fb_available_size - 1);
		nvWriteMC(dev, NV_PBUS_POWERCTRL_2, 0);

		NVWriteCRTC(dev, head, NV_PCRTC_CURSOR_CONFIG, regp->cursor_cfg);
		NVWriteCRTC(dev, head, NV_PCRTC_830, regp->crtc_830);
		NVWriteCRTC(dev, head, NV_PCRTC_834, regp->crtc_834);

		if (dev_priv->card_type >= NV_30)
			NVWriteCRTC(dev, head, NV_PCRTC_GPIO_EXT, regp->gpio_ext);

		if (dev_priv->card_type == NV_40) {
			NVWriteCRTC(dev, head, NV_PCRTC_850, regp->crtc_850);

			reg900 = NVReadRAMDAC(dev, head, NV_PRAMDAC_900);
			if (regp->crtc_cfg == NV_PCRTC_CONFIG_START_ADDRESS_HSYNC)
				NVWriteRAMDAC(dev, head, NV_PRAMDAC_900, reg900 | 0x10000);
			else
				NVWriteRAMDAC(dev, head, NV_PRAMDAC_900, reg900 & ~0x10000);
		}
	}

	NVWriteCRTC(dev, head, NV_PCRTC_CONFIG, regp->crtc_cfg);

	wr_cio_state(dev, head, regp, NV_CIO_CRE_RPC0_INDEX);
	wr_cio_state(dev, head, regp, NV_CIO_CRE_RPC1_INDEX);
	wr_cio_state(dev, head, regp, NV_CIO_CRE_LSR_INDEX);
	wr_cio_state(dev, head, regp, NV_CIO_CRE_PIXEL_INDEX);
	wr_cio_state(dev, head, regp, NV_CIO_CRE_LCD__INDEX);
	wr_cio_state(dev, head, regp, NV_CIO_CRE_HEB__INDEX);
	wr_cio_state(dev, head, regp, NV_CIO_CRE_ENH_INDEX);
	wr_cio_state(dev, head, regp, NV_CIO_CRE_FF_INDEX);
	wr_cio_state(dev, head, regp, NV_CIO_CRE_FFLWM__INDEX);

	if (dev_priv->card_type >= NV_20)
		wr_cio_state(dev, head, regp, NV_CIO_CRE_47);

	if (dev_priv->card_type >= NV_30)
		wr_cio_state(dev, head, regp, 0x9f);

	wr_cio_state(dev, head, regp, NV_CIO_CRE_49);
	wr_cio_state(dev, head, regp, NV_CIO_CRE_HCUR_ADDR0_INDEX);
	wr_cio_state(dev, head, regp, NV_CIO_CRE_HCUR_ADDR1_INDEX);
	wr_cio_state(dev, head, regp, NV_CIO_CRE_HCUR_ADDR2_INDEX);
	if (dev_priv->card_type == NV_40)
		nv_fix_nv40_hw_cursor(dev, head);
	wr_cio_state(dev, head, regp, NV_CIO_CRE_ILACE__INDEX);

	wr_cio_state(dev, head, regp, NV_CIO_CRE_SCRATCH3__INDEX);
	wr_cio_state(dev, head, regp, NV_CIO_CRE_SCRATCH4__INDEX);
	if (dev_priv->card_type >= NV_10) {
		wr_cio_state(dev, head, regp, NV_CIO_CRE_EBR_INDEX);
		wr_cio_state(dev, head, regp, NV_CIO_CRE_CSB);
		wr_cio_state(dev, head, regp, NV_CIO_CRE_4B);
		wr_cio_state(dev, head, regp, NV_CIO_CRE_TVOUT_LATENCY);
	}
	/* NV11 and NV20 stop at 0x52. */
	if (nv_gf4_disp_arch(dev)) {
		if (dev_priv->card_type == NV_10) {
			/* Not waiting for vertical retrace before modifying
			   CRE_53/CRE_54 causes lockups. */
			nouveau_wait_until(dev, 650000000, NV_PRMCIO_INP0__COLOR, 0x8, 0x8);
			nouveau_wait_until(dev, 650000000, NV_PRMCIO_INP0__COLOR, 0x8, 0x0);
		}

		wr_cio_state(dev, head, regp, NV_CIO_CRE_53);
		wr_cio_state(dev, head, regp, NV_CIO_CRE_54);

		for (i = 0; i < 0x10; i++)
			NVWriteVgaCrtc5758(dev, head, i, regp->CR58[i]);
		wr_cio_state(dev, head, regp, NV_CIO_CRE_59);
		wr_cio_state(dev, head, regp, NV_CIO_CRE_5B);

		wr_cio_state(dev, head, regp, NV_CIO_CRE_85);
		wr_cio_state(dev, head, regp, NV_CIO_CRE_86);
	}

	NVWriteCRTC(dev, head, NV_PCRTC_START, regp->fb_start);

	/* Setting 1 on this value gives you interrupts for every vblank period. */
	NVWriteCRTC(dev, head, NV_PCRTC_INTR_EN_0, 0);
	NVWriteCRTC(dev, head, NV_PCRTC_INTR_0, NV_PCRTC_INTR_0_VBLANK);
}

static void
nv_save_state_palette(struct drm_device *dev, int head,
		      struct nv04_mode_state *state)
{
	int head_offset = head * NV_PRMDIO_SIZE, i;

	nv_wr08(dev, NV_PRMDIO_PIXEL_MASK + head_offset,
				NV_PRMDIO_PIXEL_MASK_MASK);
	nv_wr08(dev, NV_PRMDIO_READ_MODE_ADDRESS + head_offset, 0x0);

	for (i = 0; i < 768; i++) {
		state->crtc_reg[head].DAC[i] = nv_rd08(dev,
				NV_PRMDIO_PALETTE_DATA + head_offset);
	}

	NVSetEnablePalette(dev, head, false);
}

void
nouveau_hw_load_state_palette(struct drm_device *dev, int head,
			      struct nv04_mode_state *state)
{
	int head_offset = head * NV_PRMDIO_SIZE, i;

	nv_wr08(dev, NV_PRMDIO_PIXEL_MASK + head_offset,
				NV_PRMDIO_PIXEL_MASK_MASK);
	nv_wr08(dev, NV_PRMDIO_WRITE_MODE_ADDRESS + head_offset, 0x0);

	for (i = 0; i < 768; i++) {
		nv_wr08(dev, NV_PRMDIO_PALETTE_DATA + head_offset,
				state->crtc_reg[head].DAC[i]);
	}

	NVSetEnablePalette(dev, head, false);
}

void nouveau_hw_save_state(struct drm_device *dev, int head,
			   struct nv04_mode_state *state)
{
	struct drm_nouveau_private *dev_priv = dev->dev_private;

	if (dev_priv->chipset == 0x11)
		/* NB: no attempt is made to restore the bad pll later on */
		nouveau_hw_fix_bad_vpll(dev, head);
	nv_save_state_ramdac(dev, head, state);
	nv_save_state_vga(dev, head, state);
	nv_save_state_palette(dev, head, state);
	nv_save_state_ext(dev, head, state);
}

void nouveau_hw_load_state(struct drm_device *dev, int head,
			   struct nv04_mode_state *state)
{
	NVVgaProtect(dev, head, true);
	nv_load_state_ramdac(dev, head, state);
	nv_load_state_ext(dev, head, state);
	nouveau_hw_load_state_palette(dev, head, state);
	nv_load_state_vga(dev, head, state);
	NVVgaProtect(dev, head, false);
}<|MERGE_RESOLUTION|>--- conflicted
+++ resolved
@@ -521,15 +521,9 @@
 	struct nouveau_pll_vals pv;
 	enum pll_types pll = head ? PLL_VPLL1 : PLL_VPLL0;
 
-<<<<<<< HEAD
-	if (get_pll_limits(dev, pllreg, &pll_lim))
-		return;
-	nouveau_hw_get_pllvals(dev, pllreg, &pv);
-=======
 	if (get_pll_limits(dev, pll, &pll_lim))
 		return;
 	nouveau_hw_get_pllvals(dev, pll, &pv);
->>>>>>> 3561d43f
 
 	if (pv.M1 >= pll_lim.vco1.min_m && pv.M1 <= pll_lim.vco1.max_m &&
 	    pv.N1 >= pll_lim.vco1.min_n && pv.N1 <= pll_lim.vco1.max_n &&
