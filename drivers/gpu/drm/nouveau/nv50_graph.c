--- conflicted
+++ resolved
@@ -256,10 +256,7 @@
 	struct drm_device *dev = chan->dev;
 	struct drm_nouveau_private *dev_priv = dev->dev_private;
 	struct nouveau_pgraph_engine *pgraph = &dev_priv->engine.graph;
-<<<<<<< HEAD
-=======
 	struct nouveau_fifo_engine *pfifo = &dev_priv->engine.fifo;
->>>>>>> ebf53826
 	int i, hdr = (dev_priv->chipset == 0x50) ? 0x200 : 0x20;
 	unsigned long flags;
 
@@ -269,10 +266,7 @@
 		return;
 
 	spin_lock_irqsave(&dev_priv->context_switch_lock, flags);
-<<<<<<< HEAD
-=======
 	pfifo->reassign(dev, false);
->>>>>>> ebf53826
 	pgraph->fifo_access(dev, false);
 
 	if (pgraph->channel(dev) == chan)
@@ -283,10 +277,7 @@
 	dev_priv->engine.instmem.flush(dev);
 
 	pgraph->fifo_access(dev, true);
-<<<<<<< HEAD
-=======
 	pfifo->reassign(dev, true);
->>>>>>> ebf53826
 	spin_unlock_irqrestore(&dev_priv->context_switch_lock, flags);
 
 	nouveau_gpuobj_ref(NULL, &chan->ramin_grctx);
