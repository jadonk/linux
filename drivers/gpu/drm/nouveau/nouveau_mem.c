--- conflicted
+++ resolved
@@ -37,8 +37,6 @@
 #include "nouveau_drv.h"
 #include "nouveau_pm.h"
 
-#define MIN(a,b) a < b ? a : b
-
 /*
  * NV10-NV40 tiling helpers
  */
@@ -653,10 +651,7 @@
 void
 nouveau_mem_timing_init(struct drm_device *dev)
 {
-<<<<<<< HEAD
-=======
 	/* cards < NVC0 only */
->>>>>>> 3561d43f
 	struct drm_nouveau_private *dev_priv = dev->dev_private;
 	struct nouveau_pm_engine *pm = &dev_priv->engine.pm;
 	struct nouveau_pm_memtimings *memtimings = &pm->memtimings;
@@ -723,16 +718,6 @@
 		tUNK_19 = 1;
 		tUNK_20 = 0;
 		tUNK_21 = 0;
-<<<<<<< HEAD
-		switch (MIN(recordlen,21)) {
-		case 21:
-			tUNK_21 = entry[21];
-		case 20:
-			tUNK_20 = entry[20];
-		case 19:
-			tUNK_19 = entry[19];
-		case 18:
-=======
 		switch (min(recordlen, 22)) {
 		case 22:
 			tUNK_21 = entry[21];
@@ -741,7 +726,6 @@
 		case 20:
 			tUNK_19 = entry[19];
 		case 19:
->>>>>>> 3561d43f
 			tUNK_18 = entry[18];
 		default:
 			tUNK_0  = entry[0];
@@ -771,13 +755,6 @@
 		timing->reg_100228 = (tUNK_12 << 16 | tUNK_11 << 8 | tUNK_10);
 		if(recordlen > 19) {
 			timing->reg_100228 += (tUNK_19 - 1) << 24;
-<<<<<<< HEAD
-		} else {
-			timing->reg_100228 += tUNK_12 << 24;
-		}
-
-		/* XXX: reg_10022c */
-=======
 		}/* I cannot back-up this else-statement right now
 			 else {
 			timing->reg_100228 += tUNK_12 << 24;
@@ -785,22 +762,12 @@
 
 		/* XXX: reg_10022c */
 		timing->reg_10022c = tUNK_2 - 1;
->>>>>>> 3561d43f
 
 		timing->reg_100230 = (tUNK_20 << 24 | tUNK_21 << 16 |
 				      tUNK_13 << 8  | tUNK_13);
 
 		/* XXX: +6? */
 		timing->reg_100234 = (tRAS << 24 | (tUNK_19 + 6) << 8 | tRC);
-<<<<<<< HEAD
-		if(tUNK_10 > tUNK_11) {
-			timing->reg_100234 += tUNK_10 << 16;
-		} else {
-			timing->reg_100234 += tUNK_11 << 16;
-		}
-
-		/* XXX; reg_100238, reg_10023c */
-=======
 		timing->reg_100234 += max(tUNK_10,tUNK_11) << 16;
 
 		/* XXX; reg_100238, reg_10023c
@@ -812,7 +779,6 @@
 			timing->reg_10023c = 0x202;
 		}
 
->>>>>>> 3561d43f
 		NV_DEBUG(dev, "Entry %d: 220: %08x %08x %08x %08x\n", i,
 			 timing->reg_100220, timing->reg_100224,
 			 timing->reg_100228, timing->reg_10022c);
