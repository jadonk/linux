/*
 * Copyright 2007 Dave Airlied
 * All Rights Reserved.
 *
 * Permission is hereby granted, free of charge, to any person obtaining a
 * copy of this software and associated documentation files (the "Software"),
 * to deal in the Software without restriction, including without limitation
 * the rights to use, copy, modify, merge, publish, distribute, sublicense,
 * and/or sell copies of the Software, and to permit persons to whom the
 * Software is furnished to do so, subject to the following conditions:
 *
 * The above copyright notice and this permission notice (including the next
 * paragraph) shall be included in all copies or substantial portions of the
 * Software.
 *
 * THE SOFTWARE IS PROVIDED "AS IS", WITHOUT WARRANTY OF ANY KIND, EXPRESS OR
 * IMPLIED, INCLUDING BUT NOT LIMITED TO THE WARRANTIES OF MERCHANTABILITY,
 * FITNESS FOR A PARTICULAR PURPOSE AND NONINFRINGEMENT.  IN NO EVENT SHALL
 * VA LINUX SYSTEMS AND/OR ITS SUPPLIERS BE LIABLE FOR ANY CLAIM, DAMAGES OR
 * OTHER LIABILITY, WHETHER IN AN ACTION OF CONTRACT, TORT OR OTHERWISE,
 * ARISING FROM, OUT OF OR IN CONNECTION WITH THE SOFTWARE OR THE USE OR
 * OTHER DEALINGS IN THE SOFTWARE.
 */
/*
 * Authors: Dave Airlied <airlied@linux.ie>
 *	    Ben Skeggs   <darktama@iinet.net.au>
 *	    Jeremy Kolb  <jkolb@brandeis.edu>
 */

#include "drmP.h"

#include "nouveau_drm.h"
#include "nouveau_drv.h"
#include "nouveau_dma.h"

#include <linux/log2.h>
#include <linux/slab.h>

static void
nouveau_bo_del_ttm(struct ttm_buffer_object *bo)
{
	struct drm_nouveau_private *dev_priv = nouveau_bdev(bo->bdev);
	struct drm_device *dev = dev_priv->dev;
	struct nouveau_bo *nvbo = nouveau_bo(bo);

	if (unlikely(nvbo->gem))
		DRM_ERROR("bo %p still attached to GEM object\n", bo);

	if (nvbo->tile)
		nv10_mem_expire_tiling(dev, nvbo->tile, NULL);

	kfree(nvbo);
}

static void
nouveau_bo_fixup_align(struct drm_device *dev,
		       uint32_t tile_mode, uint32_t tile_flags,
		       int *align, int *size)
{
	struct drm_nouveau_private *dev_priv = dev->dev_private;

	/*
	 * Some of the tile_flags have a periodic structure of N*4096 bytes,
	 * align to to that as well as the page size. Align the size to the
	 * appropriate boundaries. This does imply that sizes are rounded up
	 * 3-7 pages, so be aware of this and do not waste memory by allocating
	 * many small buffers.
	 */
	if (dev_priv->card_type == NV_50) {
		uint32_t block_size = dev_priv->vram_size >> 15;
		int i;

		switch (tile_flags) {
		case 0x1800:
		case 0x2800:
		case 0x4800:
		case 0x7a00:
			if (is_power_of_2(block_size)) {
				for (i = 1; i < 10; i++) {
					*align = 12 * i * block_size;
					if (!(*align % 65536))
						break;
				}
			} else {
				for (i = 1; i < 10; i++) {
					*align = 8 * i * block_size;
					if (!(*align % 65536))
						break;
				}
			}
			*size = roundup(*size, *align);
			break;
		default:
			break;
		}

	} else {
		if (tile_mode) {
			if (dev_priv->chipset >= 0x40) {
				*align = 65536;
				*size = roundup(*size, 64 * tile_mode);

			} else if (dev_priv->chipset >= 0x30) {
				*align = 32768;
				*size = roundup(*size, 64 * tile_mode);

			} else if (dev_priv->chipset >= 0x20) {
				*align = 16384;
				*size = roundup(*size, 64 * tile_mode);

			} else if (dev_priv->chipset >= 0x10) {
				*align = 16384;
				*size = roundup(*size, 32 * tile_mode);
			}
		}
	}

	/* ALIGN works only on powers of two. */
	*size = roundup(*size, PAGE_SIZE);

	if (dev_priv->card_type == NV_50) {
		*size = roundup(*size, 65536);
		*align = max(65536, *align);
	}
}

int
nouveau_bo_new(struct drm_device *dev, struct nouveau_channel *chan,
	       int size, int align, uint32_t flags, uint32_t tile_mode,
	       uint32_t tile_flags, bool no_vm, bool mappable,
	       struct nouveau_bo **pnvbo)
{
	struct drm_nouveau_private *dev_priv = dev->dev_private;
	struct nouveau_bo *nvbo;
	int ret = 0;

	nvbo = kzalloc(sizeof(struct nouveau_bo), GFP_KERNEL);
	if (!nvbo)
		return -ENOMEM;
	INIT_LIST_HEAD(&nvbo->head);
	INIT_LIST_HEAD(&nvbo->entry);
	nvbo->mappable = mappable;
	nvbo->no_vm = no_vm;
	nvbo->tile_mode = tile_mode;
	nvbo->tile_flags = tile_flags;
	nvbo->bo.bdev = &dev_priv->ttm.bdev;

	nouveau_bo_fixup_align(dev, tile_mode, nouveau_bo_tile_layout(nvbo),
			       &align, &size);
	align >>= PAGE_SHIFT;

	nouveau_bo_placement_set(nvbo, flags, 0);

	nvbo->channel = chan;
	ret = ttm_bo_init(&dev_priv->ttm.bdev, &nvbo->bo, size,
			  ttm_bo_type_device, &nvbo->placement, align, 0,
			  false, NULL, size, nouveau_bo_del_ttm);
	if (ret) {
		/* ttm will call nouveau_bo_del_ttm if it fails.. */
		return ret;
	}
	nvbo->channel = NULL;

	*pnvbo = nvbo;
	return 0;
}

static void
set_placement_list(uint32_t *pl, unsigned *n, uint32_t type, uint32_t flags)
{
	*n = 0;

	if (type & TTM_PL_FLAG_VRAM)
		pl[(*n)++] = TTM_PL_FLAG_VRAM | flags;
	if (type & TTM_PL_FLAG_TT)
		pl[(*n)++] = TTM_PL_FLAG_TT | flags;
	if (type & TTM_PL_FLAG_SYSTEM)
		pl[(*n)++] = TTM_PL_FLAG_SYSTEM | flags;
}

static void
set_placement_range(struct nouveau_bo *nvbo, uint32_t type)
{
	struct drm_nouveau_private *dev_priv = nouveau_bdev(nvbo->bo.bdev);

	if (dev_priv->card_type == NV_10 &&
	    nvbo->tile_mode && (type & TTM_PL_FLAG_VRAM)) {
		/*
		 * Make sure that the color and depth buffers are handled
		 * by independent memory controller units. Up to a 9x
		 * speed up when alpha-blending and depth-test are enabled
		 * at the same time.
		 */
		int vram_pages = dev_priv->vram_size >> PAGE_SHIFT;

		if (nvbo->tile_flags & NOUVEAU_GEM_TILE_ZETA) {
			nvbo->placement.fpfn = vram_pages / 2;
			nvbo->placement.lpfn = ~0;
		} else {
			nvbo->placement.fpfn = 0;
			nvbo->placement.lpfn = vram_pages / 2;
		}
	}
}

void
nouveau_bo_placement_set(struct nouveau_bo *nvbo, uint32_t type, uint32_t busy)
{
	struct ttm_placement *pl = &nvbo->placement;
	uint32_t flags = TTM_PL_MASK_CACHING |
		(nvbo->pin_refcnt ? TTM_PL_FLAG_NO_EVICT : 0);

	pl->placement = nvbo->placements;
	set_placement_list(nvbo->placements, &pl->num_placement,
			   type, flags);

	pl->busy_placement = nvbo->busy_placements;
	set_placement_list(nvbo->busy_placements, &pl->num_busy_placement,
			   type | busy, flags);

	set_placement_range(nvbo, type);
}

int
nouveau_bo_pin(struct nouveau_bo *nvbo, uint32_t memtype)
{
	struct drm_nouveau_private *dev_priv = nouveau_bdev(nvbo->bo.bdev);
	struct ttm_buffer_object *bo = &nvbo->bo;
	int ret;

	if (nvbo->pin_refcnt && !(memtype & (1 << bo->mem.mem_type))) {
		NV_ERROR(nouveau_bdev(bo->bdev)->dev,
			 "bo %p pinned elsewhere: 0x%08x vs 0x%08x\n", bo,
			 1 << bo->mem.mem_type, memtype);
		return -EINVAL;
	}

	if (nvbo->pin_refcnt++)
		return 0;

	ret = ttm_bo_reserve(bo, false, false, false, 0);
	if (ret)
		goto out;

	nouveau_bo_placement_set(nvbo, memtype, 0);

	ret = ttm_bo_validate(bo, &nvbo->placement, false, false, false);
	if (ret == 0) {
		switch (bo->mem.mem_type) {
		case TTM_PL_VRAM:
			dev_priv->fb_aper_free -= bo->mem.size;
			break;
		case TTM_PL_TT:
			dev_priv->gart_info.aper_free -= bo->mem.size;
			break;
		default:
			break;
		}
	}
	ttm_bo_unreserve(bo);
out:
	if (unlikely(ret))
		nvbo->pin_refcnt--;
	return ret;
}

int
nouveau_bo_unpin(struct nouveau_bo *nvbo)
{
	struct drm_nouveau_private *dev_priv = nouveau_bdev(nvbo->bo.bdev);
	struct ttm_buffer_object *bo = &nvbo->bo;
	int ret;

	if (--nvbo->pin_refcnt)
		return 0;

	ret = ttm_bo_reserve(bo, false, false, false, 0);
	if (ret)
		return ret;

	nouveau_bo_placement_set(nvbo, bo->mem.placement, 0);

	ret = ttm_bo_validate(bo, &nvbo->placement, false, false, false);
	if (ret == 0) {
		switch (bo->mem.mem_type) {
		case TTM_PL_VRAM:
			dev_priv->fb_aper_free += bo->mem.size;
			break;
		case TTM_PL_TT:
			dev_priv->gart_info.aper_free += bo->mem.size;
			break;
		default:
			break;
		}
	}

	ttm_bo_unreserve(bo);
	return ret;
}

int
nouveau_bo_map(struct nouveau_bo *nvbo)
{
	int ret;

	ret = ttm_bo_reserve(&nvbo->bo, false, false, false, 0);
	if (ret)
		return ret;

	ret = ttm_bo_kmap(&nvbo->bo, 0, nvbo->bo.mem.num_pages, &nvbo->kmap);
	ttm_bo_unreserve(&nvbo->bo);
	return ret;
}

void
nouveau_bo_unmap(struct nouveau_bo *nvbo)
{
	if (nvbo)
		ttm_bo_kunmap(&nvbo->kmap);
}

u16
nouveau_bo_rd16(struct nouveau_bo *nvbo, unsigned index)
{
	bool is_iomem;
	u16 *mem = ttm_kmap_obj_virtual(&nvbo->kmap, &is_iomem);
	mem = &mem[index];
	if (is_iomem)
		return ioread16_native((void __force __iomem *)mem);
	else
		return *mem;
}

void
nouveau_bo_wr16(struct nouveau_bo *nvbo, unsigned index, u16 val)
{
	bool is_iomem;
	u16 *mem = ttm_kmap_obj_virtual(&nvbo->kmap, &is_iomem);
	mem = &mem[index];
	if (is_iomem)
		iowrite16_native(val, (void __force __iomem *)mem);
	else
		*mem = val;
}

u32
nouveau_bo_rd32(struct nouveau_bo *nvbo, unsigned index)
{
	bool is_iomem;
	u32 *mem = ttm_kmap_obj_virtual(&nvbo->kmap, &is_iomem);
	mem = &mem[index];
	if (is_iomem)
		return ioread32_native((void __force __iomem *)mem);
	else
		return *mem;
}

void
nouveau_bo_wr32(struct nouveau_bo *nvbo, unsigned index, u32 val)
{
	bool is_iomem;
	u32 *mem = ttm_kmap_obj_virtual(&nvbo->kmap, &is_iomem);
	mem = &mem[index];
	if (is_iomem)
		iowrite32_native(val, (void __force __iomem *)mem);
	else
		*mem = val;
}

static struct ttm_backend *
nouveau_bo_create_ttm_backend_entry(struct ttm_bo_device *bdev)
{
	struct drm_nouveau_private *dev_priv = nouveau_bdev(bdev);
	struct drm_device *dev = dev_priv->dev;

	switch (dev_priv->gart_info.type) {
#if __OS_HAS_AGP
	case NOUVEAU_GART_AGP:
		return ttm_agp_backend_init(bdev, dev->agp->bridge);
#endif
	case NOUVEAU_GART_SGDMA:
		return nouveau_sgdma_init_ttm(dev);
	default:
		NV_ERROR(dev, "Unknown GART type %d\n",
			 dev_priv->gart_info.type);
		break;
	}

	return NULL;
}

static int
nouveau_bo_invalidate_caches(struct ttm_bo_device *bdev, uint32_t flags)
{
	/* We'll do this from user space. */
	return 0;
}

static int
nouveau_bo_init_mem_type(struct ttm_bo_device *bdev, uint32_t type,
			 struct ttm_mem_type_manager *man)
{
	struct drm_nouveau_private *dev_priv = nouveau_bdev(bdev);
	struct drm_device *dev = dev_priv->dev;

	switch (type) {
	case TTM_PL_SYSTEM:
		man->flags = TTM_MEMTYPE_FLAG_MAPPABLE;
		man->available_caching = TTM_PL_MASK_CACHING;
		man->default_caching = TTM_PL_FLAG_CACHED;
		break;
	case TTM_PL_VRAM:
		man->func = &ttm_bo_manager_func;
		man->flags = TTM_MEMTYPE_FLAG_FIXED |
			     TTM_MEMTYPE_FLAG_MAPPABLE;
		man->available_caching = TTM_PL_FLAG_UNCACHED |
					 TTM_PL_FLAG_WC;
		man->default_caching = TTM_PL_FLAG_WC;
		if (dev_priv->card_type == NV_50)
			man->gpu_offset = 0x40000000;
		else
			man->gpu_offset = 0;
		break;
	case TTM_PL_TT:
		man->func = &ttm_bo_manager_func;
		switch (dev_priv->gart_info.type) {
		case NOUVEAU_GART_AGP:
			man->flags = TTM_MEMTYPE_FLAG_MAPPABLE;
			man->available_caching = TTM_PL_FLAG_UNCACHED;
			man->default_caching = TTM_PL_FLAG_UNCACHED;
			break;
		case NOUVEAU_GART_SGDMA:
			man->flags = TTM_MEMTYPE_FLAG_MAPPABLE |
				     TTM_MEMTYPE_FLAG_CMA;
			man->available_caching = TTM_PL_MASK_CACHING;
			man->default_caching = TTM_PL_FLAG_CACHED;
			break;
		default:
			NV_ERROR(dev, "Unknown GART type: %d\n",
				 dev_priv->gart_info.type);
			return -EINVAL;
		}
		man->gpu_offset = dev_priv->vm_gart_base;
		break;
	default:
		NV_ERROR(dev, "Unsupported memory type %u\n", (unsigned)type);
		return -EINVAL;
	}
	return 0;
}

static void
nouveau_bo_evict_flags(struct ttm_buffer_object *bo, struct ttm_placement *pl)
{
	struct nouveau_bo *nvbo = nouveau_bo(bo);

	switch (bo->mem.mem_type) {
	case TTM_PL_VRAM:
		nouveau_bo_placement_set(nvbo, TTM_PL_FLAG_TT,
					 TTM_PL_FLAG_SYSTEM);
		break;
	default:
		nouveau_bo_placement_set(nvbo, TTM_PL_FLAG_SYSTEM, 0);
		break;
	}

	*pl = nvbo->placement;
}


/* GPU-assisted copy using NV_MEMORY_TO_MEMORY_FORMAT, can access
 * TTM_PL_{VRAM,TT} directly.
 */

static int
nouveau_bo_move_accel_cleanup(struct nouveau_channel *chan,
			      struct nouveau_bo *nvbo, bool evict,
			      bool no_wait_reserve, bool no_wait_gpu,
			      struct ttm_mem_reg *new_mem)
{
	struct nouveau_fence *fence = NULL;
	int ret;

	ret = nouveau_fence_new(chan, &fence, true);
	if (ret)
		return ret;

	if (nvbo->channel) {
		ret = nouveau_fence_sync(fence, nvbo->channel);
		if (ret)
			goto out;
	}

	ret = ttm_bo_move_accel_cleanup(&nvbo->bo, fence, NULL, evict,
					no_wait_reserve, no_wait_gpu, new_mem);
out:
	nouveau_fence_unref((void *)&fence);
	return ret;
}

static inline uint32_t
nouveau_bo_mem_ctxdma(struct ttm_buffer_object *bo,
		      struct nouveau_channel *chan, struct ttm_mem_reg *mem)
{
	struct nouveau_bo *nvbo = nouveau_bo(bo);

	if (nvbo->no_vm) {
		if (mem->mem_type == TTM_PL_TT)
			return NvDmaGART;
		return NvDmaVRAM;
	}

	if (mem->mem_type == TTM_PL_TT)
		return chan->gart_handle;
	return chan->vram_handle;
}

static int
nv50_bo_move_m2mf(struct nouveau_channel *chan, struct ttm_buffer_object *bo,
		  struct ttm_mem_reg *old_mem, struct ttm_mem_reg *new_mem)
{
	struct drm_nouveau_private *dev_priv = nouveau_bdev(bo->bdev);
	struct nouveau_bo *nvbo = nouveau_bo(bo);
	u64 length = (new_mem->num_pages << PAGE_SHIFT);
	u64 src_offset, dst_offset;
	int ret;

	src_offset = old_mem->start << PAGE_SHIFT;
	dst_offset = new_mem->start << PAGE_SHIFT;
	if (!nvbo->no_vm) {
		if (old_mem->mem_type == TTM_PL_VRAM)
			src_offset += dev_priv->vm_vram_base;
		else
			src_offset += dev_priv->vm_gart_base;

		if (new_mem->mem_type == TTM_PL_VRAM)
			dst_offset += dev_priv->vm_vram_base;
		else
			dst_offset += dev_priv->vm_gart_base;
	}

	ret = RING_SPACE(chan, 3);
	if (ret)
		return ret;

	BEGIN_RING(chan, NvSubM2MF, 0x0184, 2);
	OUT_RING  (chan, nouveau_bo_mem_ctxdma(bo, chan, old_mem));
	OUT_RING  (chan, nouveau_bo_mem_ctxdma(bo, chan, new_mem));

	while (length) {
		u32 amount, stride, height;

		amount  = min(length, (u64)(4 * 1024 * 1024));
		stride  = 16 * 4;
		height  = amount / stride;

<<<<<<< HEAD
		if (new_mem->mem_type == TTM_PL_VRAM && nvbo->tile_flags) {
=======
		if (new_mem->mem_type == TTM_PL_VRAM &&
		    nouveau_bo_tile_layout(nvbo)) {
>>>>>>> 3561d43f
			ret = RING_SPACE(chan, 8);
			if (ret)
				return ret;

			BEGIN_RING(chan, NvSubM2MF, 0x0200, 7);
			OUT_RING  (chan, 0);
			OUT_RING  (chan, 0);
			OUT_RING  (chan, stride);
			OUT_RING  (chan, height);
			OUT_RING  (chan, 1);
			OUT_RING  (chan, 0);
			OUT_RING  (chan, 0);
		} else {
			ret = RING_SPACE(chan, 2);
			if (ret)
				return ret;

			BEGIN_RING(chan, NvSubM2MF, 0x0200, 1);
			OUT_RING  (chan, 1);
		}
<<<<<<< HEAD
		if (old_mem->mem_type == TTM_PL_VRAM && nvbo->tile_flags) {
=======
		if (old_mem->mem_type == TTM_PL_VRAM &&
		    nouveau_bo_tile_layout(nvbo)) {
>>>>>>> 3561d43f
			ret = RING_SPACE(chan, 8);
			if (ret)
				return ret;

			BEGIN_RING(chan, NvSubM2MF, 0x021c, 7);
			OUT_RING  (chan, 0);
			OUT_RING  (chan, 0);
			OUT_RING  (chan, stride);
			OUT_RING  (chan, height);
			OUT_RING  (chan, 1);
			OUT_RING  (chan, 0);
			OUT_RING  (chan, 0);
		} else {
			ret = RING_SPACE(chan, 2);
			if (ret)
				return ret;

			BEGIN_RING(chan, NvSubM2MF, 0x021c, 1);
			OUT_RING  (chan, 1);
		}

		ret = RING_SPACE(chan, 14);
		if (ret)
			return ret;

		BEGIN_RING(chan, NvSubM2MF, 0x0238, 2);
		OUT_RING  (chan, upper_32_bits(src_offset));
		OUT_RING  (chan, upper_32_bits(dst_offset));
		BEGIN_RING(chan, NvSubM2MF, 0x030c, 8);
		OUT_RING  (chan, lower_32_bits(src_offset));
		OUT_RING  (chan, lower_32_bits(dst_offset));
		OUT_RING  (chan, stride);
		OUT_RING  (chan, stride);
		OUT_RING  (chan, stride);
		OUT_RING  (chan, height);
		OUT_RING  (chan, 0x00000101);
		OUT_RING  (chan, 0x00000000);
		BEGIN_RING(chan, NvSubM2MF, NV_MEMORY_TO_MEMORY_FORMAT_NOP, 1);
		OUT_RING  (chan, 0);

		length -= amount;
		src_offset += amount;
		dst_offset += amount;
	}

	return 0;
}

static int
nv04_bo_move_m2mf(struct nouveau_channel *chan, struct ttm_buffer_object *bo,
		  struct ttm_mem_reg *old_mem, struct ttm_mem_reg *new_mem)
{
	u32 src_offset = old_mem->start << PAGE_SHIFT;
	u32 dst_offset = new_mem->start << PAGE_SHIFT;
	u32 page_count = new_mem->num_pages;
	int ret;

	ret = RING_SPACE(chan, 3);
	if (ret)
		return ret;

	BEGIN_RING(chan, NvSubM2MF, NV_MEMORY_TO_MEMORY_FORMAT_DMA_SOURCE, 2);
	OUT_RING  (chan, nouveau_bo_mem_ctxdma(bo, chan, old_mem));
	OUT_RING  (chan, nouveau_bo_mem_ctxdma(bo, chan, new_mem));

	page_count = new_mem->num_pages;
	while (page_count) {
		int line_count = (page_count > 2047) ? 2047 : page_count;

		ret = RING_SPACE(chan, 11);
		if (ret)
			return ret;

		BEGIN_RING(chan, NvSubM2MF,
				 NV_MEMORY_TO_MEMORY_FORMAT_OFFSET_IN, 8);
		OUT_RING  (chan, src_offset);
		OUT_RING  (chan, dst_offset);
		OUT_RING  (chan, PAGE_SIZE); /* src_pitch */
		OUT_RING  (chan, PAGE_SIZE); /* dst_pitch */
		OUT_RING  (chan, PAGE_SIZE); /* line_length */
		OUT_RING  (chan, line_count);
		OUT_RING  (chan, 0x00000101);
		OUT_RING  (chan, 0x00000000);
		BEGIN_RING(chan, NvSubM2MF, NV_MEMORY_TO_MEMORY_FORMAT_NOP, 1);
		OUT_RING  (chan, 0);

		page_count -= line_count;
		src_offset += (PAGE_SIZE * line_count);
		dst_offset += (PAGE_SIZE * line_count);
	}

	return 0;
}

static int
nouveau_bo_move_m2mf(struct ttm_buffer_object *bo, int evict, bool intr,
		     bool no_wait_reserve, bool no_wait_gpu,
		     struct ttm_mem_reg *new_mem)
{
	struct drm_nouveau_private *dev_priv = nouveau_bdev(bo->bdev);
	struct nouveau_bo *nvbo = nouveau_bo(bo);
	struct nouveau_channel *chan;
	int ret;

	chan = nvbo->channel;
	if (!chan || nvbo->no_vm)
		chan = dev_priv->channel;

	if (dev_priv->card_type < NV_50)
		ret = nv04_bo_move_m2mf(chan, bo, &bo->mem, new_mem);
	else
		ret = nv50_bo_move_m2mf(chan, bo, &bo->mem, new_mem);
	if (ret)
		return ret;

	return nouveau_bo_move_accel_cleanup(chan, nvbo, evict, no_wait_reserve, no_wait_gpu, new_mem);
}

static int
nouveau_bo_move_flipd(struct ttm_buffer_object *bo, bool evict, bool intr,
		      bool no_wait_reserve, bool no_wait_gpu,
		      struct ttm_mem_reg *new_mem)
{
	u32 placement_memtype = TTM_PL_FLAG_TT | TTM_PL_MASK_CACHING;
	struct ttm_placement placement;
	struct ttm_mem_reg tmp_mem;
	int ret;

	placement.fpfn = placement.lpfn = 0;
	placement.num_placement = placement.num_busy_placement = 1;
	placement.placement = placement.busy_placement = &placement_memtype;

	tmp_mem = *new_mem;
	tmp_mem.mm_node = NULL;
	ret = ttm_bo_mem_space(bo, &placement, &tmp_mem, intr, no_wait_reserve, no_wait_gpu);
	if (ret)
		return ret;

	ret = ttm_tt_bind(bo->ttm, &tmp_mem);
	if (ret)
		goto out;

	ret = nouveau_bo_move_m2mf(bo, true, intr, no_wait_reserve, no_wait_gpu, &tmp_mem);
	if (ret)
		goto out;

	ret = ttm_bo_move_ttm(bo, evict, no_wait_reserve, no_wait_gpu, new_mem);
out:
	ttm_bo_mem_put(bo, &tmp_mem);
	return ret;
}

static int
nouveau_bo_move_flips(struct ttm_buffer_object *bo, bool evict, bool intr,
		      bool no_wait_reserve, bool no_wait_gpu,
		      struct ttm_mem_reg *new_mem)
{
	u32 placement_memtype = TTM_PL_FLAG_TT | TTM_PL_MASK_CACHING;
	struct ttm_placement placement;
	struct ttm_mem_reg tmp_mem;
	int ret;

	placement.fpfn = placement.lpfn = 0;
	placement.num_placement = placement.num_busy_placement = 1;
	placement.placement = placement.busy_placement = &placement_memtype;

	tmp_mem = *new_mem;
	tmp_mem.mm_node = NULL;
	ret = ttm_bo_mem_space(bo, &placement, &tmp_mem, intr, no_wait_reserve, no_wait_gpu);
	if (ret)
		return ret;

	ret = ttm_bo_move_ttm(bo, evict, no_wait_reserve, no_wait_gpu, &tmp_mem);
	if (ret)
		goto out;

	ret = nouveau_bo_move_m2mf(bo, evict, intr, no_wait_reserve, no_wait_gpu, new_mem);
	if (ret)
		goto out;

out:
	ttm_bo_mem_put(bo, &tmp_mem);
	return ret;
}

static int
nouveau_bo_vm_bind(struct ttm_buffer_object *bo, struct ttm_mem_reg *new_mem,
		   struct nouveau_tile_reg **new_tile)
{
	struct drm_nouveau_private *dev_priv = nouveau_bdev(bo->bdev);
	struct drm_device *dev = dev_priv->dev;
	struct nouveau_bo *nvbo = nouveau_bo(bo);
	uint64_t offset;
	int ret;

	if (nvbo->no_vm || new_mem->mem_type != TTM_PL_VRAM) {
		/* Nothing to do. */
		*new_tile = NULL;
		return 0;
	}

	offset = new_mem->start << PAGE_SHIFT;

	if (dev_priv->card_type == NV_50) {
		ret = nv50_mem_vm_bind_linear(dev,
					      offset + dev_priv->vm_vram_base,
					      new_mem->size,
					      nouveau_bo_tile_layout(nvbo),
					      offset);
		if (ret)
			return ret;

	} else if (dev_priv->card_type >= NV_10) {
		*new_tile = nv10_mem_set_tiling(dev, offset, new_mem->size,
						nvbo->tile_mode);
	}

	return 0;
}

static void
nouveau_bo_vm_cleanup(struct ttm_buffer_object *bo,
		      struct nouveau_tile_reg *new_tile,
		      struct nouveau_tile_reg **old_tile)
{
	struct drm_nouveau_private *dev_priv = nouveau_bdev(bo->bdev);
	struct drm_device *dev = dev_priv->dev;

	if (dev_priv->card_type >= NV_10 &&
	    dev_priv->card_type < NV_50) {
		if (*old_tile)
			nv10_mem_expire_tiling(dev, *old_tile, bo->sync_obj);

		*old_tile = new_tile;
	}
}

static int
nouveau_bo_move(struct ttm_buffer_object *bo, bool evict, bool intr,
		bool no_wait_reserve, bool no_wait_gpu,
		struct ttm_mem_reg *new_mem)
{
	struct drm_nouveau_private *dev_priv = nouveau_bdev(bo->bdev);
	struct nouveau_bo *nvbo = nouveau_bo(bo);
	struct ttm_mem_reg *old_mem = &bo->mem;
	struct nouveau_tile_reg *new_tile = NULL;
	int ret = 0;

	ret = nouveau_bo_vm_bind(bo, new_mem, &new_tile);
	if (ret)
		return ret;

	/* Fake bo copy. */
	if (old_mem->mem_type == TTM_PL_SYSTEM && !bo->ttm) {
		BUG_ON(bo->mem.mm_node != NULL);
		bo->mem = *new_mem;
		new_mem->mm_node = NULL;
		goto out;
	}

	/* Software copy if the card isn't up and running yet. */
	if (!dev_priv->channel) {
		ret = ttm_bo_move_memcpy(bo, evict, no_wait_reserve, no_wait_gpu, new_mem);
		goto out;
	}

	/* Hardware assisted copy. */
	if (new_mem->mem_type == TTM_PL_SYSTEM)
		ret = nouveau_bo_move_flipd(bo, evict, intr, no_wait_reserve, no_wait_gpu, new_mem);
	else if (old_mem->mem_type == TTM_PL_SYSTEM)
		ret = nouveau_bo_move_flips(bo, evict, intr, no_wait_reserve, no_wait_gpu, new_mem);
	else
		ret = nouveau_bo_move_m2mf(bo, evict, intr, no_wait_reserve, no_wait_gpu, new_mem);

	if (!ret)
		goto out;

	/* Fallback to software copy. */
	ret = ttm_bo_move_memcpy(bo, evict, no_wait_reserve, no_wait_gpu, new_mem);

out:
	if (ret)
		nouveau_bo_vm_cleanup(bo, NULL, &new_tile);
	else
		nouveau_bo_vm_cleanup(bo, new_tile, &nvbo->tile);

	return ret;
}

static int
nouveau_bo_verify_access(struct ttm_buffer_object *bo, struct file *filp)
{
	return 0;
}

static int
nouveau_ttm_io_mem_reserve(struct ttm_bo_device *bdev, struct ttm_mem_reg *mem)
{
	struct ttm_mem_type_manager *man = &bdev->man[mem->mem_type];
	struct drm_nouveau_private *dev_priv = nouveau_bdev(bdev);
	struct drm_device *dev = dev_priv->dev;

	mem->bus.addr = NULL;
	mem->bus.offset = 0;
	mem->bus.size = mem->num_pages << PAGE_SHIFT;
	mem->bus.base = 0;
	mem->bus.is_iomem = false;
	if (!(man->flags & TTM_MEMTYPE_FLAG_MAPPABLE))
		return -EINVAL;
	switch (mem->mem_type) {
	case TTM_PL_SYSTEM:
		/* System memory */
		return 0;
	case TTM_PL_TT:
#if __OS_HAS_AGP
		if (dev_priv->gart_info.type == NOUVEAU_GART_AGP) {
			mem->bus.offset = mem->start << PAGE_SHIFT;
			mem->bus.base = dev_priv->gart_info.aper_base;
			mem->bus.is_iomem = true;
		}
#endif
		break;
	case TTM_PL_VRAM:
		mem->bus.offset = mem->start << PAGE_SHIFT;
		mem->bus.base = pci_resource_start(dev->pdev, 1);
		mem->bus.is_iomem = true;
		break;
	default:
		return -EINVAL;
	}
	return 0;
}

static void
nouveau_ttm_io_mem_free(struct ttm_bo_device *bdev, struct ttm_mem_reg *mem)
{
}

static int
nouveau_ttm_fault_reserve_notify(struct ttm_buffer_object *bo)
{
	struct drm_nouveau_private *dev_priv = nouveau_bdev(bo->bdev);
	struct nouveau_bo *nvbo = nouveau_bo(bo);

	/* as long as the bo isn't in vram, and isn't tiled, we've got
	 * nothing to do here.
	 */
	if (bo->mem.mem_type != TTM_PL_VRAM) {
<<<<<<< HEAD
		if (dev_priv->card_type < NV_50 || !nvbo->tile_flags)
=======
		if (dev_priv->card_type < NV_50 ||
		    !nouveau_bo_tile_layout(nvbo))
>>>>>>> 3561d43f
			return 0;
	}

	/* make sure bo is in mappable vram */
	if (bo->mem.start + bo->mem.num_pages < dev_priv->fb_mappable_pages)
		return 0;


	nvbo->placement.fpfn = 0;
	nvbo->placement.lpfn = dev_priv->fb_mappable_pages;
	nouveau_bo_placement_set(nvbo, TTM_PL_VRAM, 0);
	return ttm_bo_validate(bo, &nvbo->placement, false, true, false);
}

struct ttm_bo_driver nouveau_bo_driver = {
	.create_ttm_backend_entry = nouveau_bo_create_ttm_backend_entry,
	.invalidate_caches = nouveau_bo_invalidate_caches,
	.init_mem_type = nouveau_bo_init_mem_type,
	.evict_flags = nouveau_bo_evict_flags,
	.move = nouveau_bo_move,
	.verify_access = nouveau_bo_verify_access,
	.sync_obj_signaled = nouveau_fence_signalled,
	.sync_obj_wait = nouveau_fence_wait,
	.sync_obj_flush = nouveau_fence_flush,
	.sync_obj_unref = nouveau_fence_unref,
	.sync_obj_ref = nouveau_fence_ref,
	.fault_reserve_notify = &nouveau_ttm_fault_reserve_notify,
	.io_mem_reserve = &nouveau_ttm_io_mem_reserve,
	.io_mem_free = &nouveau_ttm_io_mem_free,
};
<|MERGE_RESOLUTION|>--- conflicted
+++ resolved
@@ -554,12 +554,8 @@
 		stride  = 16 * 4;
 		height  = amount / stride;
 
-<<<<<<< HEAD
-		if (new_mem->mem_type == TTM_PL_VRAM && nvbo->tile_flags) {
-=======
 		if (new_mem->mem_type == TTM_PL_VRAM &&
 		    nouveau_bo_tile_layout(nvbo)) {
->>>>>>> 3561d43f
 			ret = RING_SPACE(chan, 8);
 			if (ret)
 				return ret;
@@ -580,12 +576,8 @@
 			BEGIN_RING(chan, NvSubM2MF, 0x0200, 1);
 			OUT_RING  (chan, 1);
 		}
-<<<<<<< HEAD
-		if (old_mem->mem_type == TTM_PL_VRAM && nvbo->tile_flags) {
-=======
 		if (old_mem->mem_type == TTM_PL_VRAM &&
 		    nouveau_bo_tile_layout(nvbo)) {
->>>>>>> 3561d43f
 			ret = RING_SPACE(chan, 8);
 			if (ret)
 				return ret;
@@ -934,12 +926,8 @@
 	 * nothing to do here.
 	 */
 	if (bo->mem.mem_type != TTM_PL_VRAM) {
-<<<<<<< HEAD
-		if (dev_priv->card_type < NV_50 || !nvbo->tile_flags)
-=======
 		if (dev_priv->card_type < NV_50 ||
 		    !nouveau_bo_tile_layout(nvbo))
->>>>>>> 3561d43f
 			return 0;
 	}
 
