--- conflicted
+++ resolved
@@ -249,10 +249,7 @@
 {
 	struct drm_nouveau_private *dev_priv = dev->dev_private;
 	struct nouveau_semaphore *sema;
-<<<<<<< HEAD
-=======
 	int ret;
->>>>>>> 3561d43f
 
 	if (!USE_SEMA(dev))
 		return NULL;
@@ -261,12 +258,6 @@
 	if (!sema)
 		goto fail;
 
-<<<<<<< HEAD
-	spin_lock(&dev_priv->fence.lock);
-	sema->mem = drm_mm_search_free(&dev_priv->fence.heap, 4, 0, 0);
-	if (sema->mem)
-		sema->mem = drm_mm_get_block(sema->mem, 4, 0);
-=======
 	ret = drm_mm_pre_get(&dev_priv->fence.heap);
 	if (ret)
 		goto fail;
@@ -275,7 +266,6 @@
 	sema->mem = drm_mm_search_free(&dev_priv->fence.heap, 4, 0, 0);
 	if (sema->mem)
 		sema->mem = drm_mm_get_block_atomic(sema->mem, 4, 0);
->>>>>>> 3561d43f
 	spin_unlock(&dev_priv->fence.lock);
 
 	if (!sema->mem)
