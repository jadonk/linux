/*
 * Copyright 2008 Advanced Micro Devices, Inc.
 * Copyright 2008 Red Hat Inc.
 * Copyright 2009 Jerome Glisse.
 *
 * Permission is hereby granted, free of charge, to any person obtaining a
 * copy of this software and associated documentation files (the "Software"),
 * to deal in the Software without restriction, including without limitation
 * the rights to use, copy, modify, merge, publish, distribute, sublicense,
 * and/or sell copies of the Software, and to permit persons to whom the
 * Software is furnished to do so, subject to the following conditions:
 *
 * The above copyright notice and this permission notice shall be included in
 * all copies or substantial portions of the Software.
 *
 * THE SOFTWARE IS PROVIDED "AS IS", WITHOUT WARRANTY OF ANY KIND, EXPRESS OR
 * IMPLIED, INCLUDING BUT NOT LIMITED TO THE WARRANTIES OF MERCHANTABILITY,
 * FITNESS FOR A PARTICULAR PURPOSE AND NONINFRINGEMENT.  IN NO EVENT SHALL
 * THE COPYRIGHT HOLDER(S) OR AUTHOR(S) BE LIABLE FOR ANY CLAIM, DAMAGES OR
 * OTHER LIABILITY, WHETHER IN AN ACTION OF CONTRACT, TORT OR OTHERWISE,
 * ARISING FROM, OUT OF OR IN CONNECTION WITH THE SOFTWARE OR THE USE OR
 * OTHER DEALINGS IN THE SOFTWARE.
 *
 * Authors: Dave Airlie
 *          Alex Deucher
 *          Jerome Glisse
 */
#include <linux/kernel.h>
#include "drmP.h"
#include "radeon.h"
#include "r600d.h"
#include "r600_reg_safe.h"

static int r600_cs_packet_next_reloc_mm(struct radeon_cs_parser *p,
					struct radeon_cs_reloc **cs_reloc);
static int r600_cs_packet_next_reloc_nomm(struct radeon_cs_parser *p,
					struct radeon_cs_reloc **cs_reloc);
typedef int (*next_reloc_t)(struct radeon_cs_parser*, struct radeon_cs_reloc**);
static next_reloc_t r600_cs_packet_next_reloc = &r600_cs_packet_next_reloc_mm;
extern void r600_cs_legacy_get_tiling_conf(struct drm_device *dev, u32 *npipes, u32 *nbanks, u32 *group_size);


struct r600_cs_track {
	/* configuration we miror so that we use same code btw kms/ums */
	u32			group_size;
	u32			nbanks;
	u32			npipes;
	/* value we track */
	u32			sq_config;
	u32			nsamples;
	u32			cb_color_base_last[8];
	struct radeon_bo	*cb_color_bo[8];
	u32			cb_color_bo_offset[8];
	struct radeon_bo	*cb_color_frag_bo[8];
	struct radeon_bo	*cb_color_tile_bo[8];
	u32			cb_color_info[8];
	u32			cb_color_size_idx[8];
	u32			cb_target_mask;
	u32			cb_shader_mask;
	u32			cb_color_size[8];
	u32			vgt_strmout_en;
	u32			vgt_strmout_buffer_en;
	u32			db_depth_control;
	u32			db_depth_info;
	u32			db_depth_size_idx;
	u32			db_depth_view;
	u32			db_depth_size;
	u32			db_offset;
	struct radeon_bo	*db_bo;
};

static inline int r600_bpe_from_format(u32 *bpe, u32 format)
{
	switch (format) {
	case V_038004_COLOR_8:
	case V_038004_COLOR_4_4:
	case V_038004_COLOR_3_3_2:
	case V_038004_FMT_1:
		*bpe = 1;
		break;
	case V_038004_COLOR_16:
	case V_038004_COLOR_16_FLOAT:
	case V_038004_COLOR_8_8:
	case V_038004_COLOR_5_6_5:
	case V_038004_COLOR_6_5_5:
	case V_038004_COLOR_1_5_5_5:
	case V_038004_COLOR_4_4_4_4:
	case V_038004_COLOR_5_5_5_1:
		*bpe = 2;
		break;
	case V_038004_FMT_8_8_8:
		*bpe = 3;
		break;
	case V_038004_COLOR_32:
	case V_038004_COLOR_32_FLOAT:
	case V_038004_COLOR_16_16:
	case V_038004_COLOR_16_16_FLOAT:
	case V_038004_COLOR_8_24:
	case V_038004_COLOR_8_24_FLOAT:
	case V_038004_COLOR_24_8:
	case V_038004_COLOR_24_8_FLOAT:
	case V_038004_COLOR_10_11_11:
	case V_038004_COLOR_10_11_11_FLOAT:
	case V_038004_COLOR_11_11_10:
	case V_038004_COLOR_11_11_10_FLOAT:
	case V_038004_COLOR_2_10_10_10:
	case V_038004_COLOR_8_8_8_8:
	case V_038004_COLOR_10_10_10_2:
	case V_038004_FMT_5_9_9_9_SHAREDEXP:
	case V_038004_FMT_32_AS_8:
	case V_038004_FMT_32_AS_8_8:
		*bpe = 4;
		break;
	case V_038004_COLOR_X24_8_32_FLOAT:
	case V_038004_COLOR_32_32:
	case V_038004_COLOR_32_32_FLOAT:
	case V_038004_COLOR_16_16_16_16:
	case V_038004_COLOR_16_16_16_16_FLOAT:
		*bpe = 8;
		break;
	case V_038004_FMT_16_16_16:
	case V_038004_FMT_16_16_16_FLOAT:
		*bpe = 6;
		break;
	case V_038004_FMT_32_32_32:
	case V_038004_FMT_32_32_32_FLOAT:
		*bpe = 12;
		break;
	case V_038004_COLOR_32_32_32_32:
	case V_038004_COLOR_32_32_32_32_FLOAT:
		*bpe = 16;
		break;
	case V_038004_FMT_GB_GR:
	case V_038004_FMT_BG_RG:
	case V_038004_COLOR_INVALID:
	default:
		*bpe = 16;
		return -EINVAL;
	}
	return 0;
}

static void r600_cs_track_init(struct r600_cs_track *track)
{
	int i;

	/* assume DX9 mode */
	track->sq_config = DX9_CONSTS;
	for (i = 0; i < 8; i++) {
		track->cb_color_base_last[i] = 0;
		track->cb_color_size[i] = 0;
		track->cb_color_size_idx[i] = 0;
		track->cb_color_info[i] = 0;
		track->cb_color_bo[i] = NULL;
		track->cb_color_bo_offset[i] = 0xFFFFFFFF;
	}
	track->cb_target_mask = 0xFFFFFFFF;
	track->cb_shader_mask = 0xFFFFFFFF;
	track->db_bo = NULL;
	/* assume the biggest format and that htile is enabled */
	track->db_depth_info = 7 | (1 << 25);
	track->db_depth_view = 0xFFFFC000;
	track->db_depth_size = 0xFFFFFFFF;
	track->db_depth_size_idx = 0;
	track->db_depth_control = 0xFFFFFFFF;
}

static inline int r600_cs_track_validate_cb(struct radeon_cs_parser *p, int i)
{
	struct r600_cs_track *track = p->track;
	u32 bpe = 0, pitch, slice_tile_max, size, tmp, height, pitch_align;
	volatile u32 *ib = p->ib->ptr;
	unsigned array_mode;

	if (G_0280A0_TILE_MODE(track->cb_color_info[i])) {
		dev_warn(p->dev, "FMASK or CMASK buffer are not supported by this kernel\n");
		return -EINVAL;
	}
	size = radeon_bo_size(track->cb_color_bo[i]) - track->cb_color_bo_offset[i];
	if (r600_bpe_from_format(&bpe, G_0280A0_FORMAT(track->cb_color_info[i]))) {
		dev_warn(p->dev, "%s:%d cb invalid format %d for %d (0x%08X)\n",
			 __func__, __LINE__, G_0280A0_FORMAT(track->cb_color_info[i]),
			i, track->cb_color_info[i]);
		return -EINVAL;
	}
	/* pitch is the number of 8x8 tiles per row */
	pitch = G_028060_PITCH_TILE_MAX(track->cb_color_size[i]) + 1;
	slice_tile_max = G_028060_SLICE_TILE_MAX(track->cb_color_size[i]) + 1;
<<<<<<< HEAD
	height = size / (pitch * 8 * bpe);
	if (height > 8192)
		height = 8192;
	if (height > 7)
		height &= ~0x7;
	switch (G_0280A0_ARRAY_MODE(track->cb_color_info[i])) {
=======
	slice_tile_max *= 64;
	height = slice_tile_max / (pitch * 8);
	if (height > 8192)
		height = 8192;
	array_mode = G_0280A0_ARRAY_MODE(track->cb_color_info[i]);
	switch (array_mode) {
>>>>>>> 45f53cc9
	case V_0280A0_ARRAY_LINEAR_GENERAL:
		/* technically height & 0x7 */
		break;
	case V_0280A0_ARRAY_LINEAR_ALIGNED:
		pitch_align = max((u32)64, (u32)(track->group_size / bpe)) / 8;
		if (!IS_ALIGNED(pitch, pitch_align)) {
			dev_warn(p->dev, "%s:%d cb pitch (%d) invalid\n",
				 __func__, __LINE__, pitch);
			return -EINVAL;
		}
		if (!IS_ALIGNED(height, 8)) {
			dev_warn(p->dev, "%s:%d cb height (%d) invalid\n",
				 __func__, __LINE__, height);
			return -EINVAL;
		}
		break;
	case V_0280A0_ARRAY_1D_TILED_THIN1:
		pitch_align = max((u32)8, (u32)(track->group_size / (8 * bpe * track->nsamples))) / 8;
		if (!IS_ALIGNED(pitch, pitch_align)) {
			dev_warn(p->dev, "%s:%d cb pitch (%d) invalid\n",
				 __func__, __LINE__, pitch);
			return -EINVAL;
		}
<<<<<<< HEAD
=======
		/* avoid breaking userspace */
		if (height > 7)
			height &= ~0x7;
>>>>>>> 45f53cc9
		if (!IS_ALIGNED(height, 8)) {
			dev_warn(p->dev, "%s:%d cb height (%d) invalid\n",
				 __func__, __LINE__, height);
			return -EINVAL;
		}
		break;
	case V_0280A0_ARRAY_2D_TILED_THIN1:
		pitch_align = max((u32)track->nbanks,
<<<<<<< HEAD
				  (u32)(((track->group_size / 8) / (bpe * track->nsamples)) * track->nbanks));
=======
				  (u32)(((track->group_size / 8) / (bpe * track->nsamples)) * track->nbanks)) / 8;
>>>>>>> 45f53cc9
		if (!IS_ALIGNED(pitch, pitch_align)) {
			dev_warn(p->dev, "%s:%d cb pitch (%d) invalid\n",
				__func__, __LINE__, pitch);
			return -EINVAL;
		}
<<<<<<< HEAD
		if (!IS_ALIGNED((height / 8), track->nbanks)) {
=======
		if (!IS_ALIGNED((height / 8), track->npipes)) {
>>>>>>> 45f53cc9
			dev_warn(p->dev, "%s:%d cb height (%d) invalid\n",
				 __func__, __LINE__, height);
			return -EINVAL;
		}
		break;
	default:
		dev_warn(p->dev, "%s invalid tiling %d for %d (0x%08X)\n", __func__,
			G_0280A0_ARRAY_MODE(track->cb_color_info[i]), i,
			track->cb_color_info[i]);
		return -EINVAL;
	}
	/* check offset */
	tmp = height * pitch * 8 * bpe;
	if ((tmp + track->cb_color_bo_offset[i]) > radeon_bo_size(track->cb_color_bo[i])) {
<<<<<<< HEAD
		dev_warn(p->dev, "%s offset[%d] %d too big\n", __func__, i, track->cb_color_bo_offset[i]);
		return -EINVAL;
=======
		if (array_mode == V_0280A0_ARRAY_LINEAR_GENERAL) {
			/* the initial DDX does bad things with the CB size occasionally */
			/* it rounds up height too far for slice tile max but the BO is smaller */
			tmp = (height - 7) * 8 * bpe;
			if ((tmp + track->cb_color_bo_offset[i]) > radeon_bo_size(track->cb_color_bo[i])) {
				dev_warn(p->dev, "%s offset[%d] %d %d %lu too big\n", __func__, i, track->cb_color_bo_offset[i], tmp, radeon_bo_size(track->cb_color_bo[i]));
				return -EINVAL;
			}
		} else {
			dev_warn(p->dev, "%s offset[%d] %d %d %lu too big\n", __func__, i, track->cb_color_bo_offset[i], tmp, radeon_bo_size(track->cb_color_bo[i]));
			return -EINVAL;
		}
>>>>>>> 45f53cc9
	}
	if (!IS_ALIGNED(track->cb_color_bo_offset[i], track->group_size)) {
		dev_warn(p->dev, "%s offset[%d] %d not aligned\n", __func__, i, track->cb_color_bo_offset[i]);
		return -EINVAL;
	}
	/* limit max tile */
	tmp = (height * pitch * 8) >> 6;
	if (tmp < slice_tile_max)
		slice_tile_max = tmp;
	tmp = S_028060_PITCH_TILE_MAX(pitch - 1) |
		S_028060_SLICE_TILE_MAX(slice_tile_max - 1);
	ib[track->cb_color_size_idx[i]] = tmp;
	return 0;
}

static int r600_cs_track_check(struct radeon_cs_parser *p)
{
	struct r600_cs_track *track = p->track;
	u32 tmp;
	int r, i;
	volatile u32 *ib = p->ib->ptr;

	/* on legacy kernel we don't perform advanced check */
	if (p->rdev == NULL)
		return 0;
	/* we don't support out buffer yet */
	if (track->vgt_strmout_en || track->vgt_strmout_buffer_en) {
		dev_warn(p->dev, "this kernel doesn't support SMX output buffer\n");
		return -EINVAL;
	}
	/* check that we have a cb for each enabled target, we don't check
	 * shader_mask because it seems mesa isn't always setting it :(
	 */
	tmp = track->cb_target_mask;
	for (i = 0; i < 8; i++) {
		if ((tmp >> (i * 4)) & 0xF) {
			/* at least one component is enabled */
			if (track->cb_color_bo[i] == NULL) {
				dev_warn(p->dev, "%s:%d mask 0x%08X | 0x%08X no cb for %d\n",
					__func__, __LINE__, track->cb_target_mask, track->cb_shader_mask, i);
				return -EINVAL;
			}
			/* perform rewrite of CB_COLOR[0-7]_SIZE */
			r = r600_cs_track_validate_cb(p, i);
			if (r)
				return r;
		}
	}
	/* Check depth buffer */
	if (G_028800_STENCIL_ENABLE(track->db_depth_control) ||
		G_028800_Z_ENABLE(track->db_depth_control)) {
<<<<<<< HEAD
		u32 nviews, bpe, ntiles, pitch, pitch_align, height, size;
=======
		u32 nviews, bpe, ntiles, pitch, pitch_align, height, size, slice_tile_max;
>>>>>>> 45f53cc9
		if (track->db_bo == NULL) {
			dev_warn(p->dev, "z/stencil with no depth buffer\n");
			return -EINVAL;
		}
		if (G_028010_TILE_SURFACE_ENABLE(track->db_depth_info)) {
			dev_warn(p->dev, "this kernel doesn't support z/stencil htile\n");
			return -EINVAL;
		}
		switch (G_028010_FORMAT(track->db_depth_info)) {
		case V_028010_DEPTH_16:
			bpe = 2;
			break;
		case V_028010_DEPTH_X8_24:
		case V_028010_DEPTH_8_24:
		case V_028010_DEPTH_X8_24_FLOAT:
		case V_028010_DEPTH_8_24_FLOAT:
		case V_028010_DEPTH_32_FLOAT:
			bpe = 4;
			break;
		case V_028010_DEPTH_X24_8_32_FLOAT:
			bpe = 8;
			break;
		default:
			dev_warn(p->dev, "z/stencil with invalid format %d\n", G_028010_FORMAT(track->db_depth_info));
			return -EINVAL;
		}
		if ((track->db_depth_size & 0xFFFFFC00) == 0xFFFFFC00) {
			if (!track->db_depth_size_idx) {
				dev_warn(p->dev, "z/stencil buffer size not set\n");
				return -EINVAL;
			}
			tmp = radeon_bo_size(track->db_bo) - track->db_offset;
			tmp = (tmp / bpe) >> 6;
			if (!tmp) {
				dev_warn(p->dev, "z/stencil buffer too small (0x%08X %d %d %ld)\n",
						track->db_depth_size, bpe, track->db_offset,
						radeon_bo_size(track->db_bo));
				return -EINVAL;
			}
			ib[track->db_depth_size_idx] = S_028000_SLICE_TILE_MAX(tmp - 1) | (track->db_depth_size & 0x3FF);
		} else {
			size = radeon_bo_size(track->db_bo);
			pitch = G_028000_PITCH_TILE_MAX(track->db_depth_size) + 1;
<<<<<<< HEAD
			height = size / (pitch * 8 * bpe);
			height &= ~0x7;
			if (!height)
				height = 8;

=======
			slice_tile_max = G_028000_SLICE_TILE_MAX(track->db_depth_size) + 1;
			slice_tile_max *= 64;
			height = slice_tile_max / (pitch * 8);
			if (height > 8192)
				height = 8192;
>>>>>>> 45f53cc9
			switch (G_028010_ARRAY_MODE(track->db_depth_info)) {
			case V_028010_ARRAY_1D_TILED_THIN1:
				pitch_align = (max((u32)8, (u32)(track->group_size / (8 * bpe))) / 8);
				if (!IS_ALIGNED(pitch, pitch_align)) {
					dev_warn(p->dev, "%s:%d db pitch (%d) invalid\n",
						 __func__, __LINE__, pitch);
					return -EINVAL;
				}
<<<<<<< HEAD
=======
				/* don't break userspace */
				height &= ~0x7;
>>>>>>> 45f53cc9
				if (!IS_ALIGNED(height, 8)) {
					dev_warn(p->dev, "%s:%d db height (%d) invalid\n",
						 __func__, __LINE__, height);
					return -EINVAL;
				}
				break;
			case V_028010_ARRAY_2D_TILED_THIN1:
				pitch_align = max((u32)track->nbanks,
<<<<<<< HEAD
						  (u32)(((track->group_size / 8) / bpe) * track->nbanks));
=======
						  (u32)(((track->group_size / 8) / bpe) * track->nbanks)) / 8;
>>>>>>> 45f53cc9
				if (!IS_ALIGNED(pitch, pitch_align)) {
					dev_warn(p->dev, "%s:%d db pitch (%d) invalid\n",
						 __func__, __LINE__, pitch);
					return -EINVAL;
				}
<<<<<<< HEAD
				if ((height / 8) & (track->nbanks - 1)) {
=======
				if (!IS_ALIGNED((height / 8), track->npipes)) {
>>>>>>> 45f53cc9
					dev_warn(p->dev, "%s:%d db height (%d) invalid\n",
						 __func__, __LINE__, height);
					return -EINVAL;
				}
				break;
			default:
				dev_warn(p->dev, "%s invalid tiling %d (0x%08X)\n", __func__,
					 G_028010_ARRAY_MODE(track->db_depth_info),
					 track->db_depth_info);
				return -EINVAL;
			}
			if (!IS_ALIGNED(track->db_offset, track->group_size)) {
				dev_warn(p->dev, "%s offset[%d] %d not aligned\n", __func__, i, track->db_offset);
				return -EINVAL;
			}
			ntiles = G_028000_SLICE_TILE_MAX(track->db_depth_size) + 1;
			nviews = G_028004_SLICE_MAX(track->db_depth_view) + 1;
			tmp = ntiles * bpe * 64 * nviews;
			if ((tmp + track->db_offset) > radeon_bo_size(track->db_bo)) {
				dev_warn(p->dev, "z/stencil buffer too small (0x%08X %d %d %d -> %d have %ld)\n",
						track->db_depth_size, ntiles, nviews, bpe, tmp + track->db_offset,
						radeon_bo_size(track->db_bo));
				return -EINVAL;
			}
		}
	}
	return 0;
}

/**
 * r600_cs_packet_parse() - parse cp packet and point ib index to next packet
 * @parser:	parser structure holding parsing context.
 * @pkt:	where to store packet informations
 *
 * Assume that chunk_ib_index is properly set. Will return -EINVAL
 * if packet is bigger than remaining ib size. or if packets is unknown.
 **/
int r600_cs_packet_parse(struct radeon_cs_parser *p,
			struct radeon_cs_packet *pkt,
			unsigned idx)
{
	struct radeon_cs_chunk *ib_chunk = &p->chunks[p->chunk_ib_idx];
	uint32_t header;

	if (idx >= ib_chunk->length_dw) {
		DRM_ERROR("Can not parse packet at %d after CS end %d !\n",
			  idx, ib_chunk->length_dw);
		return -EINVAL;
	}
	header = radeon_get_ib_value(p, idx);
	pkt->idx = idx;
	pkt->type = CP_PACKET_GET_TYPE(header);
	pkt->count = CP_PACKET_GET_COUNT(header);
	pkt->one_reg_wr = 0;
	switch (pkt->type) {
	case PACKET_TYPE0:
		pkt->reg = CP_PACKET0_GET_REG(header);
		break;
	case PACKET_TYPE3:
		pkt->opcode = CP_PACKET3_GET_OPCODE(header);
		break;
	case PACKET_TYPE2:
		pkt->count = -1;
		break;
	default:
		DRM_ERROR("Unknown packet type %d at %d !\n", pkt->type, idx);
		return -EINVAL;
	}
	if ((pkt->count + 1 + pkt->idx) >= ib_chunk->length_dw) {
		DRM_ERROR("Packet (%d:%d:%d) end after CS buffer (%d) !\n",
			  pkt->idx, pkt->type, pkt->count, ib_chunk->length_dw);
		return -EINVAL;
	}
	return 0;
}

/**
 * r600_cs_packet_next_reloc_mm() - parse next packet which should be reloc packet3
 * @parser:		parser structure holding parsing context.
 * @data:		pointer to relocation data
 * @offset_start:	starting offset
 * @offset_mask:	offset mask (to align start offset on)
 * @reloc:		reloc informations
 *
 * Check next packet is relocation packet3, do bo validation and compute
 * GPU offset using the provided start.
 **/
static int r600_cs_packet_next_reloc_mm(struct radeon_cs_parser *p,
					struct radeon_cs_reloc **cs_reloc)
{
	struct radeon_cs_chunk *relocs_chunk;
	struct radeon_cs_packet p3reloc;
	unsigned idx;
	int r;

	if (p->chunk_relocs_idx == -1) {
		DRM_ERROR("No relocation chunk !\n");
		return -EINVAL;
	}
	*cs_reloc = NULL;
	relocs_chunk = &p->chunks[p->chunk_relocs_idx];
	r = r600_cs_packet_parse(p, &p3reloc, p->idx);
	if (r) {
		return r;
	}
	p->idx += p3reloc.count + 2;
	if (p3reloc.type != PACKET_TYPE3 || p3reloc.opcode != PACKET3_NOP) {
		DRM_ERROR("No packet3 for relocation for packet at %d.\n",
			  p3reloc.idx);
		return -EINVAL;
	}
	idx = radeon_get_ib_value(p, p3reloc.idx + 1);
	if (idx >= relocs_chunk->length_dw) {
		DRM_ERROR("Relocs at %d after relocations chunk end %d !\n",
			  idx, relocs_chunk->length_dw);
		return -EINVAL;
	}
	/* FIXME: we assume reloc size is 4 dwords */
	*cs_reloc = p->relocs_ptr[(idx / 4)];
	return 0;
}

/**
 * r600_cs_packet_next_reloc_nomm() - parse next packet which should be reloc packet3
 * @parser:		parser structure holding parsing context.
 * @data:		pointer to relocation data
 * @offset_start:	starting offset
 * @offset_mask:	offset mask (to align start offset on)
 * @reloc:		reloc informations
 *
 * Check next packet is relocation packet3, do bo validation and compute
 * GPU offset using the provided start.
 **/
static int r600_cs_packet_next_reloc_nomm(struct radeon_cs_parser *p,
					struct radeon_cs_reloc **cs_reloc)
{
	struct radeon_cs_chunk *relocs_chunk;
	struct radeon_cs_packet p3reloc;
	unsigned idx;
	int r;

	if (p->chunk_relocs_idx == -1) {
		DRM_ERROR("No relocation chunk !\n");
		return -EINVAL;
	}
	*cs_reloc = NULL;
	relocs_chunk = &p->chunks[p->chunk_relocs_idx];
	r = r600_cs_packet_parse(p, &p3reloc, p->idx);
	if (r) {
		return r;
	}
	p->idx += p3reloc.count + 2;
	if (p3reloc.type != PACKET_TYPE3 || p3reloc.opcode != PACKET3_NOP) {
		DRM_ERROR("No packet3 for relocation for packet at %d.\n",
			  p3reloc.idx);
		return -EINVAL;
	}
	idx = radeon_get_ib_value(p, p3reloc.idx + 1);
	if (idx >= relocs_chunk->length_dw) {
		DRM_ERROR("Relocs at %d after relocations chunk end %d !\n",
			  idx, relocs_chunk->length_dw);
		return -EINVAL;
	}
	*cs_reloc = p->relocs;
	(*cs_reloc)->lobj.gpu_offset = (u64)relocs_chunk->kdata[idx + 3] << 32;
	(*cs_reloc)->lobj.gpu_offset |= relocs_chunk->kdata[idx + 0];
	return 0;
}

/**
 * r600_cs_packet_next_is_pkt3_nop() - test if next packet is packet3 nop for reloc
 * @parser:		parser structure holding parsing context.
 *
 * Check next packet is relocation packet3, do bo validation and compute
 * GPU offset using the provided start.
 **/
static inline int r600_cs_packet_next_is_pkt3_nop(struct radeon_cs_parser *p)
{
	struct radeon_cs_packet p3reloc;
	int r;

	r = r600_cs_packet_parse(p, &p3reloc, p->idx);
	if (r) {
		return 0;
	}
	if (p3reloc.type != PACKET_TYPE3 || p3reloc.opcode != PACKET3_NOP) {
		return 0;
	}
	return 1;
}

/**
 * r600_cs_packet_next_vline() - parse userspace VLINE packet
 * @parser:		parser structure holding parsing context.
 *
 * Userspace sends a special sequence for VLINE waits.
 * PACKET0 - VLINE_START_END + value
 * PACKET3 - WAIT_REG_MEM poll vline status reg
 * RELOC (P3) - crtc_id in reloc.
 *
 * This function parses this and relocates the VLINE START END
 * and WAIT_REG_MEM packets to the correct crtc.
 * It also detects a switched off crtc and nulls out the
 * wait in that case.
 */
static int r600_cs_packet_parse_vline(struct radeon_cs_parser *p)
{
	struct drm_mode_object *obj;
	struct drm_crtc *crtc;
	struct radeon_crtc *radeon_crtc;
	struct radeon_cs_packet p3reloc, wait_reg_mem;
	int crtc_id;
	int r;
	uint32_t header, h_idx, reg, wait_reg_mem_info;
	volatile uint32_t *ib;

	ib = p->ib->ptr;

	/* parse the WAIT_REG_MEM */
	r = r600_cs_packet_parse(p, &wait_reg_mem, p->idx);
	if (r)
		return r;

	/* check its a WAIT_REG_MEM */
	if (wait_reg_mem.type != PACKET_TYPE3 ||
	    wait_reg_mem.opcode != PACKET3_WAIT_REG_MEM) {
		DRM_ERROR("vline wait missing WAIT_REG_MEM segment\n");
		r = -EINVAL;
		return r;
	}

	wait_reg_mem_info = radeon_get_ib_value(p, wait_reg_mem.idx + 1);
	/* bit 4 is reg (0) or mem (1) */
	if (wait_reg_mem_info & 0x10) {
		DRM_ERROR("vline WAIT_REG_MEM waiting on MEM rather than REG\n");
		r = -EINVAL;
		return r;
	}
	/* waiting for value to be equal */
	if ((wait_reg_mem_info & 0x7) != 0x3) {
		DRM_ERROR("vline WAIT_REG_MEM function not equal\n");
		r = -EINVAL;
		return r;
	}
	if ((radeon_get_ib_value(p, wait_reg_mem.idx + 2) << 2) != AVIVO_D1MODE_VLINE_STATUS) {
		DRM_ERROR("vline WAIT_REG_MEM bad reg\n");
		r = -EINVAL;
		return r;
	}

	if (radeon_get_ib_value(p, wait_reg_mem.idx + 5) != AVIVO_D1MODE_VLINE_STAT) {
		DRM_ERROR("vline WAIT_REG_MEM bad bit mask\n");
		r = -EINVAL;
		return r;
	}

	/* jump over the NOP */
	r = r600_cs_packet_parse(p, &p3reloc, p->idx + wait_reg_mem.count + 2);
	if (r)
		return r;

	h_idx = p->idx - 2;
	p->idx += wait_reg_mem.count + 2;
	p->idx += p3reloc.count + 2;

	header = radeon_get_ib_value(p, h_idx);
	crtc_id = radeon_get_ib_value(p, h_idx + 2 + 7 + 1);
	reg = CP_PACKET0_GET_REG(header);

	obj = drm_mode_object_find(p->rdev->ddev, crtc_id, DRM_MODE_OBJECT_CRTC);
	if (!obj) {
		DRM_ERROR("cannot find crtc %d\n", crtc_id);
		r = -EINVAL;
		goto out;
	}
	crtc = obj_to_crtc(obj);
	radeon_crtc = to_radeon_crtc(crtc);
	crtc_id = radeon_crtc->crtc_id;

	if (!crtc->enabled) {
		/* if the CRTC isn't enabled - we need to nop out the WAIT_REG_MEM */
		ib[h_idx + 2] = PACKET2(0);
		ib[h_idx + 3] = PACKET2(0);
		ib[h_idx + 4] = PACKET2(0);
		ib[h_idx + 5] = PACKET2(0);
		ib[h_idx + 6] = PACKET2(0);
		ib[h_idx + 7] = PACKET2(0);
		ib[h_idx + 8] = PACKET2(0);
	} else if (crtc_id == 1) {
		switch (reg) {
		case AVIVO_D1MODE_VLINE_START_END:
			header &= ~R600_CP_PACKET0_REG_MASK;
			header |= AVIVO_D2MODE_VLINE_START_END >> 2;
			break;
		default:
			DRM_ERROR("unknown crtc reloc\n");
			r = -EINVAL;
			goto out;
		}
		ib[h_idx] = header;
		ib[h_idx + 4] = AVIVO_D2MODE_VLINE_STATUS >> 2;
	}
out:
	return r;
}

static int r600_packet0_check(struct radeon_cs_parser *p,
				struct radeon_cs_packet *pkt,
				unsigned idx, unsigned reg)
{
	int r;

	switch (reg) {
	case AVIVO_D1MODE_VLINE_START_END:
		r = r600_cs_packet_parse_vline(p);
		if (r) {
			DRM_ERROR("No reloc for ib[%d]=0x%04X\n",
					idx, reg);
			return r;
		}
		break;
	default:
		printk(KERN_ERR "Forbidden register 0x%04X in cs at %d\n",
		       reg, idx);
		return -EINVAL;
	}
	return 0;
}

static int r600_cs_parse_packet0(struct radeon_cs_parser *p,
				struct radeon_cs_packet *pkt)
{
	unsigned reg, i;
	unsigned idx;
	int r;

	idx = pkt->idx + 1;
	reg = pkt->reg;
	for (i = 0; i <= pkt->count; i++, idx++, reg += 4) {
		r = r600_packet0_check(p, pkt, idx, reg);
		if (r) {
			return r;
		}
	}
	return 0;
}

/**
 * r600_cs_check_reg() - check if register is authorized or not
 * @parser: parser structure holding parsing context
 * @reg: register we are testing
 * @idx: index into the cs buffer
 *
 * This function will test against r600_reg_safe_bm and return 0
 * if register is safe. If register is not flag as safe this function
 * will test it against a list of register needind special handling.
 */
static inline int r600_cs_check_reg(struct radeon_cs_parser *p, u32 reg, u32 idx)
{
	struct r600_cs_track *track = (struct r600_cs_track *)p->track;
	struct radeon_cs_reloc *reloc;
	u32 last_reg = ARRAY_SIZE(r600_reg_safe_bm);
	u32 m, i, tmp, *ib;
	int r;

	i = (reg >> 7);
	if (i > last_reg) {
		dev_warn(p->dev, "forbidden register 0x%08x at %d\n", reg, idx);
		return -EINVAL;
	}
	m = 1 << ((reg >> 2) & 31);
	if (!(r600_reg_safe_bm[i] & m))
		return 0;
	ib = p->ib->ptr;
	switch (reg) {
	/* force following reg to 0 in an attemp to disable out buffer
	 * which will need us to better understand how it works to perform
	 * security check on it (Jerome)
	 */
	case R_0288A8_SQ_ESGS_RING_ITEMSIZE:
	case R_008C44_SQ_ESGS_RING_SIZE:
	case R_0288B0_SQ_ESTMP_RING_ITEMSIZE:
	case R_008C54_SQ_ESTMP_RING_SIZE:
	case R_0288C0_SQ_FBUF_RING_ITEMSIZE:
	case R_008C74_SQ_FBUF_RING_SIZE:
	case R_0288B4_SQ_GSTMP_RING_ITEMSIZE:
	case R_008C5C_SQ_GSTMP_RING_SIZE:
	case R_0288AC_SQ_GSVS_RING_ITEMSIZE:
	case R_008C4C_SQ_GSVS_RING_SIZE:
	case R_0288BC_SQ_PSTMP_RING_ITEMSIZE:
	case R_008C6C_SQ_PSTMP_RING_SIZE:
	case R_0288C4_SQ_REDUC_RING_ITEMSIZE:
	case R_008C7C_SQ_REDUC_RING_SIZE:
	case R_0288B8_SQ_VSTMP_RING_ITEMSIZE:
	case R_008C64_SQ_VSTMP_RING_SIZE:
	case R_0288C8_SQ_GS_VERT_ITEMSIZE:
		/* get value to populate the IB don't remove */
		tmp =radeon_get_ib_value(p, idx);
		ib[idx] = 0;
		break;
	case SQ_CONFIG:
		track->sq_config = radeon_get_ib_value(p, idx);
		break;
	case R_028800_DB_DEPTH_CONTROL:
		track->db_depth_control = radeon_get_ib_value(p, idx);
		break;
	case R_028010_DB_DEPTH_INFO:
		if (r600_cs_packet_next_is_pkt3_nop(p)) {
			r = r600_cs_packet_next_reloc(p, &reloc);
			if (r) {
				dev_warn(p->dev, "bad SET_CONTEXT_REG "
					 "0x%04X\n", reg);
				return -EINVAL;
			}
			track->db_depth_info = radeon_get_ib_value(p, idx);
			ib[idx] &= C_028010_ARRAY_MODE;
			track->db_depth_info &= C_028010_ARRAY_MODE;
			if (reloc->lobj.tiling_flags & RADEON_TILING_MACRO) {
				ib[idx] |= S_028010_ARRAY_MODE(V_028010_ARRAY_2D_TILED_THIN1);
				track->db_depth_info |= S_028010_ARRAY_MODE(V_028010_ARRAY_2D_TILED_THIN1);
			} else {
				ib[idx] |= S_028010_ARRAY_MODE(V_028010_ARRAY_1D_TILED_THIN1);
				track->db_depth_info |= S_028010_ARRAY_MODE(V_028010_ARRAY_1D_TILED_THIN1);
			}
		} else
			track->db_depth_info = radeon_get_ib_value(p, idx);
		break;
	case R_028004_DB_DEPTH_VIEW:
		track->db_depth_view = radeon_get_ib_value(p, idx);
		break;
	case R_028000_DB_DEPTH_SIZE:
		track->db_depth_size = radeon_get_ib_value(p, idx);
		track->db_depth_size_idx = idx;
		break;
	case R_028AB0_VGT_STRMOUT_EN:
		track->vgt_strmout_en = radeon_get_ib_value(p, idx);
		break;
	case R_028B20_VGT_STRMOUT_BUFFER_EN:
		track->vgt_strmout_buffer_en = radeon_get_ib_value(p, idx);
		break;
	case R_028238_CB_TARGET_MASK:
		track->cb_target_mask = radeon_get_ib_value(p, idx);
		break;
	case R_02823C_CB_SHADER_MASK:
		track->cb_shader_mask = radeon_get_ib_value(p, idx);
		break;
	case R_028C04_PA_SC_AA_CONFIG:
		tmp = G_028C04_MSAA_NUM_SAMPLES(radeon_get_ib_value(p, idx));
		track->nsamples = 1 << tmp;
		break;
	case R_0280A0_CB_COLOR0_INFO:
	case R_0280A4_CB_COLOR1_INFO:
	case R_0280A8_CB_COLOR2_INFO:
	case R_0280AC_CB_COLOR3_INFO:
	case R_0280B0_CB_COLOR4_INFO:
	case R_0280B4_CB_COLOR5_INFO:
	case R_0280B8_CB_COLOR6_INFO:
	case R_0280BC_CB_COLOR7_INFO:
		if (r600_cs_packet_next_is_pkt3_nop(p)) {
			r = r600_cs_packet_next_reloc(p, &reloc);
			if (r) {
				dev_err(p->dev, "bad SET_CONTEXT_REG 0x%04X\n", reg);
				return -EINVAL;
			}
			tmp = (reg - R_0280A0_CB_COLOR0_INFO) / 4;
			track->cb_color_info[tmp] = radeon_get_ib_value(p, idx);
			if (reloc->lobj.tiling_flags & RADEON_TILING_MACRO) {
				ib[idx] |= S_0280A0_ARRAY_MODE(V_0280A0_ARRAY_2D_TILED_THIN1);
				track->cb_color_info[tmp] |= S_0280A0_ARRAY_MODE(V_0280A0_ARRAY_2D_TILED_THIN1);
			} else if (reloc->lobj.tiling_flags & RADEON_TILING_MICRO) {
				ib[idx] |= S_0280A0_ARRAY_MODE(V_0280A0_ARRAY_1D_TILED_THIN1);
				track->cb_color_info[tmp] |= S_0280A0_ARRAY_MODE(V_0280A0_ARRAY_1D_TILED_THIN1);
			}
		} else {
			tmp = (reg - R_0280A0_CB_COLOR0_INFO) / 4;
			track->cb_color_info[tmp] = radeon_get_ib_value(p, idx);
		}
		break;
	case R_028060_CB_COLOR0_SIZE:
	case R_028064_CB_COLOR1_SIZE:
	case R_028068_CB_COLOR2_SIZE:
	case R_02806C_CB_COLOR3_SIZE:
	case R_028070_CB_COLOR4_SIZE:
	case R_028074_CB_COLOR5_SIZE:
	case R_028078_CB_COLOR6_SIZE:
	case R_02807C_CB_COLOR7_SIZE:
		tmp = (reg - R_028060_CB_COLOR0_SIZE) / 4;
		track->cb_color_size[tmp] = radeon_get_ib_value(p, idx);
		track->cb_color_size_idx[tmp] = idx;
		break;
		/* This register were added late, there is userspace
		 * which does provide relocation for those but set
		 * 0 offset. In order to avoid breaking old userspace
		 * we detect this and set address to point to last
		 * CB_COLOR0_BASE, note that if userspace doesn't set
		 * CB_COLOR0_BASE before this register we will report
		 * error. Old userspace always set CB_COLOR0_BASE
		 * before any of this.
		 */
	case R_0280E0_CB_COLOR0_FRAG:
	case R_0280E4_CB_COLOR1_FRAG:
	case R_0280E8_CB_COLOR2_FRAG:
	case R_0280EC_CB_COLOR3_FRAG:
	case R_0280F0_CB_COLOR4_FRAG:
	case R_0280F4_CB_COLOR5_FRAG:
	case R_0280F8_CB_COLOR6_FRAG:
	case R_0280FC_CB_COLOR7_FRAG:
		tmp = (reg - R_0280E0_CB_COLOR0_FRAG) / 4;
		if (!r600_cs_packet_next_is_pkt3_nop(p)) {
			if (!track->cb_color_base_last[tmp]) {
				dev_err(p->dev, "Broken old userspace ? no cb_color0_base supplied before trying to write 0x%08X\n", reg);
				return -EINVAL;
			}
			ib[idx] = track->cb_color_base_last[tmp];
			track->cb_color_frag_bo[tmp] = track->cb_color_bo[tmp];
		} else {
			r = r600_cs_packet_next_reloc(p, &reloc);
			if (r) {
				dev_err(p->dev, "bad SET_CONTEXT_REG 0x%04X\n", reg);
				return -EINVAL;
			}
			ib[idx] += (u32)((reloc->lobj.gpu_offset >> 8) & 0xffffffff);
			track->cb_color_frag_bo[tmp] = reloc->robj;
		}
		break;
	case R_0280C0_CB_COLOR0_TILE:
	case R_0280C4_CB_COLOR1_TILE:
	case R_0280C8_CB_COLOR2_TILE:
	case R_0280CC_CB_COLOR3_TILE:
	case R_0280D0_CB_COLOR4_TILE:
	case R_0280D4_CB_COLOR5_TILE:
	case R_0280D8_CB_COLOR6_TILE:
	case R_0280DC_CB_COLOR7_TILE:
		tmp = (reg - R_0280C0_CB_COLOR0_TILE) / 4;
		if (!r600_cs_packet_next_is_pkt3_nop(p)) {
			if (!track->cb_color_base_last[tmp]) {
				dev_err(p->dev, "Broken old userspace ? no cb_color0_base supplied before trying to write 0x%08X\n", reg);
				return -EINVAL;
			}
			ib[idx] = track->cb_color_base_last[tmp];
			track->cb_color_tile_bo[tmp] = track->cb_color_bo[tmp];
		} else {
			r = r600_cs_packet_next_reloc(p, &reloc);
			if (r) {
				dev_err(p->dev, "bad SET_CONTEXT_REG 0x%04X\n", reg);
				return -EINVAL;
			}
			ib[idx] += (u32)((reloc->lobj.gpu_offset >> 8) & 0xffffffff);
			track->cb_color_tile_bo[tmp] = reloc->robj;
		}
		break;
	case CB_COLOR0_BASE:
	case CB_COLOR1_BASE:
	case CB_COLOR2_BASE:
	case CB_COLOR3_BASE:
	case CB_COLOR4_BASE:
	case CB_COLOR5_BASE:
	case CB_COLOR6_BASE:
	case CB_COLOR7_BASE:
		r = r600_cs_packet_next_reloc(p, &reloc);
		if (r) {
			dev_warn(p->dev, "bad SET_CONTEXT_REG "
					"0x%04X\n", reg);
			return -EINVAL;
		}
		tmp = (reg - CB_COLOR0_BASE) / 4;
		track->cb_color_bo_offset[tmp] = radeon_get_ib_value(p, idx) << 8;
		ib[idx] += (u32)((reloc->lobj.gpu_offset >> 8) & 0xffffffff);
		track->cb_color_base_last[tmp] = ib[idx];
		track->cb_color_bo[tmp] = reloc->robj;
		break;
	case DB_DEPTH_BASE:
		r = r600_cs_packet_next_reloc(p, &reloc);
		if (r) {
			dev_warn(p->dev, "bad SET_CONTEXT_REG "
					"0x%04X\n", reg);
			return -EINVAL;
		}
		track->db_offset = radeon_get_ib_value(p, idx) << 8;
		ib[idx] += (u32)((reloc->lobj.gpu_offset >> 8) & 0xffffffff);
		track->db_bo = reloc->robj;
		break;
	case DB_HTILE_DATA_BASE:
	case SQ_PGM_START_FS:
	case SQ_PGM_START_ES:
	case SQ_PGM_START_VS:
	case SQ_PGM_START_GS:
	case SQ_PGM_START_PS:
	case SQ_ALU_CONST_CACHE_GS_0:
	case SQ_ALU_CONST_CACHE_GS_1:
	case SQ_ALU_CONST_CACHE_GS_2:
	case SQ_ALU_CONST_CACHE_GS_3:
	case SQ_ALU_CONST_CACHE_GS_4:
	case SQ_ALU_CONST_CACHE_GS_5:
	case SQ_ALU_CONST_CACHE_GS_6:
	case SQ_ALU_CONST_CACHE_GS_7:
	case SQ_ALU_CONST_CACHE_GS_8:
	case SQ_ALU_CONST_CACHE_GS_9:
	case SQ_ALU_CONST_CACHE_GS_10:
	case SQ_ALU_CONST_CACHE_GS_11:
	case SQ_ALU_CONST_CACHE_GS_12:
	case SQ_ALU_CONST_CACHE_GS_13:
	case SQ_ALU_CONST_CACHE_GS_14:
	case SQ_ALU_CONST_CACHE_GS_15:
	case SQ_ALU_CONST_CACHE_PS_0:
	case SQ_ALU_CONST_CACHE_PS_1:
	case SQ_ALU_CONST_CACHE_PS_2:
	case SQ_ALU_CONST_CACHE_PS_3:
	case SQ_ALU_CONST_CACHE_PS_4:
	case SQ_ALU_CONST_CACHE_PS_5:
	case SQ_ALU_CONST_CACHE_PS_6:
	case SQ_ALU_CONST_CACHE_PS_7:
	case SQ_ALU_CONST_CACHE_PS_8:
	case SQ_ALU_CONST_CACHE_PS_9:
	case SQ_ALU_CONST_CACHE_PS_10:
	case SQ_ALU_CONST_CACHE_PS_11:
	case SQ_ALU_CONST_CACHE_PS_12:
	case SQ_ALU_CONST_CACHE_PS_13:
	case SQ_ALU_CONST_CACHE_PS_14:
	case SQ_ALU_CONST_CACHE_PS_15:
	case SQ_ALU_CONST_CACHE_VS_0:
	case SQ_ALU_CONST_CACHE_VS_1:
	case SQ_ALU_CONST_CACHE_VS_2:
	case SQ_ALU_CONST_CACHE_VS_3:
	case SQ_ALU_CONST_CACHE_VS_4:
	case SQ_ALU_CONST_CACHE_VS_5:
	case SQ_ALU_CONST_CACHE_VS_6:
	case SQ_ALU_CONST_CACHE_VS_7:
	case SQ_ALU_CONST_CACHE_VS_8:
	case SQ_ALU_CONST_CACHE_VS_9:
	case SQ_ALU_CONST_CACHE_VS_10:
	case SQ_ALU_CONST_CACHE_VS_11:
	case SQ_ALU_CONST_CACHE_VS_12:
	case SQ_ALU_CONST_CACHE_VS_13:
	case SQ_ALU_CONST_CACHE_VS_14:
	case SQ_ALU_CONST_CACHE_VS_15:
		r = r600_cs_packet_next_reloc(p, &reloc);
		if (r) {
			dev_warn(p->dev, "bad SET_CONTEXT_REG "
					"0x%04X\n", reg);
			return -EINVAL;
		}
		ib[idx] += (u32)((reloc->lobj.gpu_offset >> 8) & 0xffffffff);
		break;
	default:
		dev_warn(p->dev, "forbidden register 0x%08x at %d\n", reg, idx);
		return -EINVAL;
	}
	return 0;
}

static inline unsigned minify(unsigned size, unsigned levels)
{
	size = size >> levels;
	if (size < 1)
		size = 1;
	return size;
}

static void r600_texture_size(unsigned nfaces, unsigned blevel, unsigned nlevels,
			      unsigned w0, unsigned h0, unsigned d0, unsigned bpe,
			      unsigned pitch_align,
			      unsigned *l0_size, unsigned *mipmap_size)
{
	unsigned offset, i, level, face;
	unsigned width, height, depth, rowstride, size;

	w0 = minify(w0, 0);
	h0 = minify(h0, 0);
	d0 = minify(d0, 0);
	for(i = 0, offset = 0, level = blevel; i < nlevels; i++, level++) {
		width = minify(w0, i);
		height = minify(h0, i);
		depth = minify(d0, i);
		for(face = 0; face < nfaces; face++) {
			rowstride = ALIGN((width * bpe), pitch_align);
			size = height * rowstride * depth;
			offset += size;
			offset = (offset + 0x1f) & ~0x1f;
		}
	}
	*l0_size = ALIGN((w0 * bpe), pitch_align) * h0 * d0;
	*mipmap_size = offset;
	if (!nlevels)
		*mipmap_size = *l0_size;
	if (!blevel)
		*mipmap_size -= *l0_size;
}

/**
 * r600_check_texture_resource() - check if register is authorized or not
 * @p: parser structure holding parsing context
 * @idx: index into the cs buffer
 * @texture: texture's bo structure
 * @mipmap: mipmap's bo structure
 *
 * This function will check that the resource has valid field and that
 * the texture and mipmap bo object are big enough to cover this resource.
 */
static inline int r600_check_texture_resource(struct radeon_cs_parser *p,  u32 idx,
					      struct radeon_bo *texture,
					      struct radeon_bo *mipmap,
					      u32 tiling_flags)
{
	struct r600_cs_track *track = p->track;
	u32 nfaces, nlevels, blevel, w0, h0, d0, bpe = 0;
	u32 word0, word1, l0_size, mipmap_size, pitch, pitch_align;

	/* on legacy kernel we don't perform advanced check */
	if (p->rdev == NULL)
		return 0;

	word0 = radeon_get_ib_value(p, idx + 0);
	if (tiling_flags & RADEON_TILING_MACRO)
		word0 |= S_038000_TILE_MODE(V_038000_ARRAY_2D_TILED_THIN1);
	else if (tiling_flags & RADEON_TILING_MICRO)
		word0 |= S_038000_TILE_MODE(V_038000_ARRAY_1D_TILED_THIN1);
	word1 = radeon_get_ib_value(p, idx + 1);
	w0 = G_038000_TEX_WIDTH(word0) + 1;
	h0 = G_038004_TEX_HEIGHT(word1) + 1;
	d0 = G_038004_TEX_DEPTH(word1);
	nfaces = 1;
	switch (G_038000_DIM(word0)) {
	case V_038000_SQ_TEX_DIM_1D:
	case V_038000_SQ_TEX_DIM_2D:
	case V_038000_SQ_TEX_DIM_3D:
		break;
	case V_038000_SQ_TEX_DIM_CUBEMAP:
		nfaces = 6;
		break;
	case V_038000_SQ_TEX_DIM_1D_ARRAY:
	case V_038000_SQ_TEX_DIM_2D_ARRAY:
	case V_038000_SQ_TEX_DIM_2D_MSAA:
	case V_038000_SQ_TEX_DIM_2D_ARRAY_MSAA:
	default:
		dev_warn(p->dev, "this kernel doesn't support %d texture dim\n", G_038000_DIM(word0));
		return -EINVAL;
	}
	if (r600_bpe_from_format(&bpe,  G_038004_DATA_FORMAT(word1))) {
		dev_warn(p->dev, "%s:%d texture invalid format %d\n",
			 __func__, __LINE__, G_038004_DATA_FORMAT(word1));
		return -EINVAL;
	}

	pitch = G_038000_PITCH(word0) + 1;
	switch (G_038000_TILE_MODE(word0)) {
	case V_038000_ARRAY_LINEAR_GENERAL:
		pitch_align = 1;
		/* XXX check height align */
		break;
	case V_038000_ARRAY_LINEAR_ALIGNED:
		pitch_align = max((u32)64, (u32)(track->group_size / bpe)) / 8;
		if (!IS_ALIGNED(pitch, pitch_align)) {
			dev_warn(p->dev, "%s:%d tex pitch (%d) invalid\n",
				 __func__, __LINE__, pitch);
			return -EINVAL;
		}
		/* XXX check height align */
		break;
	case V_038000_ARRAY_1D_TILED_THIN1:
		pitch_align = max((u32)8, (u32)(track->group_size / (8 * bpe))) / 8;
		if (!IS_ALIGNED(pitch, pitch_align)) {
			dev_warn(p->dev, "%s:%d tex pitch (%d) invalid\n",
				 __func__, __LINE__, pitch);
			return -EINVAL;
		}
		/* XXX check height align */
		break;
	case V_038000_ARRAY_2D_TILED_THIN1:
		pitch_align = max((u32)track->nbanks,
<<<<<<< HEAD
				  (u32)(((track->group_size / 8) / bpe) * track->nbanks));
=======
				  (u32)(((track->group_size / 8) / bpe) * track->nbanks)) / 8;
>>>>>>> 45f53cc9
		if (!IS_ALIGNED(pitch, pitch_align)) {
			dev_warn(p->dev, "%s:%d tex pitch (%d) invalid\n",
				__func__, __LINE__, pitch);
			return -EINVAL;
		}
		/* XXX check height align */
		break;
	default:
		dev_warn(p->dev, "%s invalid tiling %d (0x%08X)\n", __func__,
			 G_038000_TILE_MODE(word0), word0);
		return -EINVAL;
	}
	/* XXX check offset align */

	word0 = radeon_get_ib_value(p, idx + 4);
	word1 = radeon_get_ib_value(p, idx + 5);
	blevel = G_038010_BASE_LEVEL(word0);
	nlevels = G_038014_LAST_LEVEL(word1);
	r600_texture_size(nfaces, blevel, nlevels, w0, h0, d0, bpe,
			  (pitch_align * bpe),
			  &l0_size, &mipmap_size);
	/* using get ib will give us the offset into the texture bo */
	word0 = radeon_get_ib_value(p, idx + 2) << 8;
	if ((l0_size + word0) > radeon_bo_size(texture)) {
		dev_warn(p->dev, "texture bo too small (%d %d %d %d -> %d have %ld)\n",
			w0, h0, bpe, word0, l0_size, radeon_bo_size(texture));
		return -EINVAL;
	}
	/* using get ib will give us the offset into the mipmap bo */
	word0 = radeon_get_ib_value(p, idx + 3) << 8;
	if ((mipmap_size + word0) > radeon_bo_size(mipmap)) {
		/*dev_warn(p->dev, "mipmap bo too small (%d %d %d %d %d %d -> %d have %ld)\n",
		  w0, h0, bpe, blevel, nlevels, word0, mipmap_size, radeon_bo_size(texture));*/
	}
	return 0;
}

static int r600_packet3_check(struct radeon_cs_parser *p,
				struct radeon_cs_packet *pkt)
{
	struct radeon_cs_reloc *reloc;
	struct r600_cs_track *track;
	volatile u32 *ib;
	unsigned idx;
	unsigned i;
	unsigned start_reg, end_reg, reg;
	int r;
	u32 idx_value;

	track = (struct r600_cs_track *)p->track;
	ib = p->ib->ptr;
	idx = pkt->idx + 1;
	idx_value = radeon_get_ib_value(p, idx);

	switch (pkt->opcode) {
	case PACKET3_START_3D_CMDBUF:
		if (p->family >= CHIP_RV770 || pkt->count) {
			DRM_ERROR("bad START_3D\n");
			return -EINVAL;
		}
		break;
	case PACKET3_CONTEXT_CONTROL:
		if (pkt->count != 1) {
			DRM_ERROR("bad CONTEXT_CONTROL\n");
			return -EINVAL;
		}
		break;
	case PACKET3_INDEX_TYPE:
	case PACKET3_NUM_INSTANCES:
		if (pkt->count) {
			DRM_ERROR("bad INDEX_TYPE/NUM_INSTANCES\n");
			return -EINVAL;
		}
		break;
	case PACKET3_DRAW_INDEX:
		if (pkt->count != 3) {
			DRM_ERROR("bad DRAW_INDEX\n");
			return -EINVAL;
		}
		r = r600_cs_packet_next_reloc(p, &reloc);
		if (r) {
			DRM_ERROR("bad DRAW_INDEX\n");
			return -EINVAL;
		}
		ib[idx+0] = idx_value + (u32)(reloc->lobj.gpu_offset & 0xffffffff);
		ib[idx+1] += upper_32_bits(reloc->lobj.gpu_offset) & 0xff;
		r = r600_cs_track_check(p);
		if (r) {
			dev_warn(p->dev, "%s:%d invalid cmd stream\n", __func__, __LINE__);
			return r;
		}
		break;
	case PACKET3_DRAW_INDEX_AUTO:
		if (pkt->count != 1) {
			DRM_ERROR("bad DRAW_INDEX_AUTO\n");
			return -EINVAL;
		}
		r = r600_cs_track_check(p);
		if (r) {
			dev_warn(p->dev, "%s:%d invalid cmd stream %d\n", __func__, __LINE__, idx);
			return r;
		}
		break;
	case PACKET3_DRAW_INDEX_IMMD_BE:
	case PACKET3_DRAW_INDEX_IMMD:
		if (pkt->count < 2) {
			DRM_ERROR("bad DRAW_INDEX_IMMD\n");
			return -EINVAL;
		}
		r = r600_cs_track_check(p);
		if (r) {
			dev_warn(p->dev, "%s:%d invalid cmd stream\n", __func__, __LINE__);
			return r;
		}
		break;
	case PACKET3_WAIT_REG_MEM:
		if (pkt->count != 5) {
			DRM_ERROR("bad WAIT_REG_MEM\n");
			return -EINVAL;
		}
		/* bit 4 is reg (0) or mem (1) */
		if (idx_value & 0x10) {
			r = r600_cs_packet_next_reloc(p, &reloc);
			if (r) {
				DRM_ERROR("bad WAIT_REG_MEM\n");
				return -EINVAL;
			}
			ib[idx+1] += (u32)(reloc->lobj.gpu_offset & 0xffffffff);
			ib[idx+2] += upper_32_bits(reloc->lobj.gpu_offset) & 0xff;
		}
		break;
	case PACKET3_SURFACE_SYNC:
		if (pkt->count != 3) {
			DRM_ERROR("bad SURFACE_SYNC\n");
			return -EINVAL;
		}
		/* 0xffffffff/0x0 is flush all cache flag */
		if (radeon_get_ib_value(p, idx + 1) != 0xffffffff ||
		    radeon_get_ib_value(p, idx + 2) != 0) {
			r = r600_cs_packet_next_reloc(p, &reloc);
			if (r) {
				DRM_ERROR("bad SURFACE_SYNC\n");
				return -EINVAL;
			}
			ib[idx+2] += (u32)((reloc->lobj.gpu_offset >> 8) & 0xffffffff);
		}
		break;
	case PACKET3_EVENT_WRITE:
		if (pkt->count != 2 && pkt->count != 0) {
			DRM_ERROR("bad EVENT_WRITE\n");
			return -EINVAL;
		}
		if (pkt->count) {
			r = r600_cs_packet_next_reloc(p, &reloc);
			if (r) {
				DRM_ERROR("bad EVENT_WRITE\n");
				return -EINVAL;
			}
			ib[idx+1] += (u32)(reloc->lobj.gpu_offset & 0xffffffff);
			ib[idx+2] += upper_32_bits(reloc->lobj.gpu_offset) & 0xff;
		}
		break;
	case PACKET3_EVENT_WRITE_EOP:
		if (pkt->count != 4) {
			DRM_ERROR("bad EVENT_WRITE_EOP\n");
			return -EINVAL;
		}
		r = r600_cs_packet_next_reloc(p, &reloc);
		if (r) {
			DRM_ERROR("bad EVENT_WRITE\n");
			return -EINVAL;
		}
		ib[idx+1] += (u32)(reloc->lobj.gpu_offset & 0xffffffff);
		ib[idx+2] += upper_32_bits(reloc->lobj.gpu_offset) & 0xff;
		break;
	case PACKET3_SET_CONFIG_REG:
		start_reg = (idx_value << 2) + PACKET3_SET_CONFIG_REG_OFFSET;
		end_reg = 4 * pkt->count + start_reg - 4;
		if ((start_reg < PACKET3_SET_CONFIG_REG_OFFSET) ||
		    (start_reg >= PACKET3_SET_CONFIG_REG_END) ||
		    (end_reg >= PACKET3_SET_CONFIG_REG_END)) {
			DRM_ERROR("bad PACKET3_SET_CONFIG_REG\n");
			return -EINVAL;
		}
		for (i = 0; i < pkt->count; i++) {
			reg = start_reg + (4 * i);
			r = r600_cs_check_reg(p, reg, idx+1+i);
			if (r)
				return r;
		}
		break;
	case PACKET3_SET_CONTEXT_REG:
		start_reg = (idx_value << 2) + PACKET3_SET_CONTEXT_REG_OFFSET;
		end_reg = 4 * pkt->count + start_reg - 4;
		if ((start_reg < PACKET3_SET_CONTEXT_REG_OFFSET) ||
		    (start_reg >= PACKET3_SET_CONTEXT_REG_END) ||
		    (end_reg >= PACKET3_SET_CONTEXT_REG_END)) {
			DRM_ERROR("bad PACKET3_SET_CONTEXT_REG\n");
			return -EINVAL;
		}
		for (i = 0; i < pkt->count; i++) {
			reg = start_reg + (4 * i);
			r = r600_cs_check_reg(p, reg, idx+1+i);
			if (r)
				return r;
		}
		break;
	case PACKET3_SET_RESOURCE:
		if (pkt->count % 7) {
			DRM_ERROR("bad SET_RESOURCE\n");
			return -EINVAL;
		}
		start_reg = (idx_value << 2) + PACKET3_SET_RESOURCE_OFFSET;
		end_reg = 4 * pkt->count + start_reg - 4;
		if ((start_reg < PACKET3_SET_RESOURCE_OFFSET) ||
		    (start_reg >= PACKET3_SET_RESOURCE_END) ||
		    (end_reg >= PACKET3_SET_RESOURCE_END)) {
			DRM_ERROR("bad SET_RESOURCE\n");
			return -EINVAL;
		}
		for (i = 0; i < (pkt->count / 7); i++) {
			struct radeon_bo *texture, *mipmap;
			u32 size, offset, base_offset, mip_offset;

			switch (G__SQ_VTX_CONSTANT_TYPE(radeon_get_ib_value(p, idx+(i*7)+6+1))) {
			case SQ_TEX_VTX_VALID_TEXTURE:
				/* tex base */
				r = r600_cs_packet_next_reloc(p, &reloc);
				if (r) {
					DRM_ERROR("bad SET_RESOURCE\n");
					return -EINVAL;
				}
				base_offset = (u32)((reloc->lobj.gpu_offset >> 8) & 0xffffffff);
				if (reloc->lobj.tiling_flags & RADEON_TILING_MACRO)
					ib[idx+1+(i*7)+0] |= S_038000_TILE_MODE(V_038000_ARRAY_2D_TILED_THIN1);
				else if (reloc->lobj.tiling_flags & RADEON_TILING_MICRO)
					ib[idx+1+(i*7)+0] |= S_038000_TILE_MODE(V_038000_ARRAY_1D_TILED_THIN1);
				texture = reloc->robj;
				/* tex mip base */
				r = r600_cs_packet_next_reloc(p, &reloc);
				if (r) {
					DRM_ERROR("bad SET_RESOURCE\n");
					return -EINVAL;
				}
				mip_offset = (u32)((reloc->lobj.gpu_offset >> 8) & 0xffffffff);
				mipmap = reloc->robj;
				r = r600_check_texture_resource(p,  idx+(i*7)+1,
								texture, mipmap, reloc->lobj.tiling_flags);
				if (r)
					return r;
				ib[idx+1+(i*7)+2] += base_offset;
				ib[idx+1+(i*7)+3] += mip_offset;
				break;
			case SQ_TEX_VTX_VALID_BUFFER:
				/* vtx base */
				r = r600_cs_packet_next_reloc(p, &reloc);
				if (r) {
					DRM_ERROR("bad SET_RESOURCE\n");
					return -EINVAL;
				}
				offset = radeon_get_ib_value(p, idx+1+(i*7)+0);
				size = radeon_get_ib_value(p, idx+1+(i*7)+1) + 1;
				if (p->rdev && (size + offset) > radeon_bo_size(reloc->robj)) {
					/* force size to size of the buffer */
					dev_warn(p->dev, "vbo resource seems too big (%d) for the bo (%ld)\n",
						 size + offset, radeon_bo_size(reloc->robj));
					ib[idx+1+(i*7)+1] = radeon_bo_size(reloc->robj);
				}
				ib[idx+1+(i*7)+0] += (u32)((reloc->lobj.gpu_offset) & 0xffffffff);
				ib[idx+1+(i*7)+2] += upper_32_bits(reloc->lobj.gpu_offset) & 0xff;
				break;
			case SQ_TEX_VTX_INVALID_TEXTURE:
			case SQ_TEX_VTX_INVALID_BUFFER:
			default:
				DRM_ERROR("bad SET_RESOURCE\n");
				return -EINVAL;
			}
		}
		break;
	case PACKET3_SET_ALU_CONST:
		if (track->sq_config & DX9_CONSTS) {
			start_reg = (idx_value << 2) + PACKET3_SET_ALU_CONST_OFFSET;
			end_reg = 4 * pkt->count + start_reg - 4;
			if ((start_reg < PACKET3_SET_ALU_CONST_OFFSET) ||
			    (start_reg >= PACKET3_SET_ALU_CONST_END) ||
			    (end_reg >= PACKET3_SET_ALU_CONST_END)) {
				DRM_ERROR("bad SET_ALU_CONST\n");
				return -EINVAL;
			}
		}
		break;
	case PACKET3_SET_BOOL_CONST:
		start_reg = (idx_value << 2) + PACKET3_SET_BOOL_CONST_OFFSET;
		end_reg = 4 * pkt->count + start_reg - 4;
		if ((start_reg < PACKET3_SET_BOOL_CONST_OFFSET) ||
		    (start_reg >= PACKET3_SET_BOOL_CONST_END) ||
		    (end_reg >= PACKET3_SET_BOOL_CONST_END)) {
			DRM_ERROR("bad SET_BOOL_CONST\n");
			return -EINVAL;
		}
		break;
	case PACKET3_SET_LOOP_CONST:
		start_reg = (idx_value << 2) + PACKET3_SET_LOOP_CONST_OFFSET;
		end_reg = 4 * pkt->count + start_reg - 4;
		if ((start_reg < PACKET3_SET_LOOP_CONST_OFFSET) ||
		    (start_reg >= PACKET3_SET_LOOP_CONST_END) ||
		    (end_reg >= PACKET3_SET_LOOP_CONST_END)) {
			DRM_ERROR("bad SET_LOOP_CONST\n");
			return -EINVAL;
		}
		break;
	case PACKET3_SET_CTL_CONST:
		start_reg = (idx_value << 2) + PACKET3_SET_CTL_CONST_OFFSET;
		end_reg = 4 * pkt->count + start_reg - 4;
		if ((start_reg < PACKET3_SET_CTL_CONST_OFFSET) ||
		    (start_reg >= PACKET3_SET_CTL_CONST_END) ||
		    (end_reg >= PACKET3_SET_CTL_CONST_END)) {
			DRM_ERROR("bad SET_CTL_CONST\n");
			return -EINVAL;
		}
		break;
	case PACKET3_SET_SAMPLER:
		if (pkt->count % 3) {
			DRM_ERROR("bad SET_SAMPLER\n");
			return -EINVAL;
		}
		start_reg = (idx_value << 2) + PACKET3_SET_SAMPLER_OFFSET;
		end_reg = 4 * pkt->count + start_reg - 4;
		if ((start_reg < PACKET3_SET_SAMPLER_OFFSET) ||
		    (start_reg >= PACKET3_SET_SAMPLER_END) ||
		    (end_reg >= PACKET3_SET_SAMPLER_END)) {
			DRM_ERROR("bad SET_SAMPLER\n");
			return -EINVAL;
		}
		break;
	case PACKET3_SURFACE_BASE_UPDATE:
		if (p->family >= CHIP_RV770 || p->family == CHIP_R600) {
			DRM_ERROR("bad SURFACE_BASE_UPDATE\n");
			return -EINVAL;
		}
		if (pkt->count) {
			DRM_ERROR("bad SURFACE_BASE_UPDATE\n");
			return -EINVAL;
		}
		break;
	case PACKET3_NOP:
		break;
	default:
		DRM_ERROR("Packet3 opcode %x not supported\n", pkt->opcode);
		return -EINVAL;
	}
	return 0;
}

int r600_cs_parse(struct radeon_cs_parser *p)
{
	struct radeon_cs_packet pkt;
	struct r600_cs_track *track;
	int r;

	if (p->track == NULL) {
		/* initialize tracker, we are in kms */
		track = kzalloc(sizeof(*track), GFP_KERNEL);
		if (track == NULL)
			return -ENOMEM;
		r600_cs_track_init(track);
		if (p->rdev->family < CHIP_RV770) {
			track->npipes = p->rdev->config.r600.tiling_npipes;
			track->nbanks = p->rdev->config.r600.tiling_nbanks;
			track->group_size = p->rdev->config.r600.tiling_group_size;
		} else if (p->rdev->family <= CHIP_RV740) {
			track->npipes = p->rdev->config.rv770.tiling_npipes;
			track->nbanks = p->rdev->config.rv770.tiling_nbanks;
			track->group_size = p->rdev->config.rv770.tiling_group_size;
		}
		p->track = track;
	}
	do {
		r = r600_cs_packet_parse(p, &pkt, p->idx);
		if (r) {
			kfree(p->track);
			p->track = NULL;
			return r;
		}
		p->idx += pkt.count + 2;
		switch (pkt.type) {
		case PACKET_TYPE0:
			r = r600_cs_parse_packet0(p, &pkt);
			break;
		case PACKET_TYPE2:
			break;
		case PACKET_TYPE3:
			r = r600_packet3_check(p, &pkt);
			break;
		default:
			DRM_ERROR("Unknown packet type %d !\n", pkt.type);
			kfree(p->track);
			p->track = NULL;
			return -EINVAL;
		}
		if (r) {
			kfree(p->track);
			p->track = NULL;
			return r;
		}
	} while (p->idx < p->chunks[p->chunk_ib_idx].length_dw);
#if 0
	for (r = 0; r < p->ib->length_dw; r++) {
		printk(KERN_INFO "%05d  0x%08X\n", r, p->ib->ptr[r]);
		mdelay(1);
	}
#endif
	kfree(p->track);
	p->track = NULL;
	return 0;
}

static int r600_cs_parser_relocs_legacy(struct radeon_cs_parser *p)
{
	if (p->chunk_relocs_idx == -1) {
		return 0;
	}
	p->relocs = kzalloc(sizeof(struct radeon_cs_reloc), GFP_KERNEL);
	if (p->relocs == NULL) {
		return -ENOMEM;
	}
	return 0;
}

/**
 * cs_parser_fini() - clean parser states
 * @parser:	parser structure holding parsing context.
 * @error:	error number
 *
 * If error is set than unvalidate buffer, otherwise just free memory
 * used by parsing context.
 **/
static void r600_cs_parser_fini(struct radeon_cs_parser *parser, int error)
{
	unsigned i;

	kfree(parser->relocs);
	for (i = 0; i < parser->nchunks; i++) {
		kfree(parser->chunks[i].kdata);
		kfree(parser->chunks[i].kpage[0]);
		kfree(parser->chunks[i].kpage[1]);
	}
	kfree(parser->chunks);
	kfree(parser->chunks_array);
}

int r600_cs_legacy(struct drm_device *dev, void *data, struct drm_file *filp,
			unsigned family, u32 *ib, int *l)
{
	struct radeon_cs_parser parser;
	struct radeon_cs_chunk *ib_chunk;
	struct radeon_ib fake_ib;
	struct r600_cs_track *track;
	int r;

	/* initialize tracker */
	track = kzalloc(sizeof(*track), GFP_KERNEL);
	if (track == NULL)
		return -ENOMEM;
	r600_cs_track_init(track);
	r600_cs_legacy_get_tiling_conf(dev, &track->npipes, &track->nbanks, &track->group_size);
	/* initialize parser */
	memset(&parser, 0, sizeof(struct radeon_cs_parser));
	parser.filp = filp;
	parser.dev = &dev->pdev->dev;
	parser.rdev = NULL;
	parser.family = family;
	parser.ib = &fake_ib;
	parser.track = track;
	fake_ib.ptr = ib;
	r = radeon_cs_parser_init(&parser, data);
	if (r) {
		DRM_ERROR("Failed to initialize parser !\n");
		r600_cs_parser_fini(&parser, r);
		return r;
	}
	r = r600_cs_parser_relocs_legacy(&parser);
	if (r) {
		DRM_ERROR("Failed to parse relocation !\n");
		r600_cs_parser_fini(&parser, r);
		return r;
	}
	/* Copy the packet into the IB, the parser will read from the
	 * input memory (cached) and write to the IB (which can be
	 * uncached). */
	ib_chunk = &parser.chunks[parser.chunk_ib_idx];
	parser.ib->length_dw = ib_chunk->length_dw;
	*l = parser.ib->length_dw;
	r = r600_cs_parse(&parser);
	if (r) {
		DRM_ERROR("Invalid command stream !\n");
		r600_cs_parser_fini(&parser, r);
		return r;
	}
	r = radeon_cs_finish_pages(&parser);
	if (r) {
		DRM_ERROR("Invalid command stream !\n");
		r600_cs_parser_fini(&parser, r);
		return r;
	}
	r600_cs_parser_fini(&parser, r);
	return r;
}

void r600_cs_legacy_init(void)
{
	r600_cs_packet_next_reloc = &r600_cs_packet_next_reloc_nomm;
}<|MERGE_RESOLUTION|>--- conflicted
+++ resolved
@@ -186,21 +186,12 @@
 	/* pitch is the number of 8x8 tiles per row */
 	pitch = G_028060_PITCH_TILE_MAX(track->cb_color_size[i]) + 1;
 	slice_tile_max = G_028060_SLICE_TILE_MAX(track->cb_color_size[i]) + 1;
-<<<<<<< HEAD
-	height = size / (pitch * 8 * bpe);
-	if (height > 8192)
-		height = 8192;
-	if (height > 7)
-		height &= ~0x7;
-	switch (G_0280A0_ARRAY_MODE(track->cb_color_info[i])) {
-=======
 	slice_tile_max *= 64;
 	height = slice_tile_max / (pitch * 8);
 	if (height > 8192)
 		height = 8192;
 	array_mode = G_0280A0_ARRAY_MODE(track->cb_color_info[i]);
 	switch (array_mode) {
->>>>>>> 45f53cc9
 	case V_0280A0_ARRAY_LINEAR_GENERAL:
 		/* technically height & 0x7 */
 		break;
@@ -224,12 +215,9 @@
 				 __func__, __LINE__, pitch);
 			return -EINVAL;
 		}
-<<<<<<< HEAD
-=======
 		/* avoid breaking userspace */
 		if (height > 7)
 			height &= ~0x7;
->>>>>>> 45f53cc9
 		if (!IS_ALIGNED(height, 8)) {
 			dev_warn(p->dev, "%s:%d cb height (%d) invalid\n",
 				 __func__, __LINE__, height);
@@ -238,21 +226,13 @@
 		break;
 	case V_0280A0_ARRAY_2D_TILED_THIN1:
 		pitch_align = max((u32)track->nbanks,
-<<<<<<< HEAD
-				  (u32)(((track->group_size / 8) / (bpe * track->nsamples)) * track->nbanks));
-=======
 				  (u32)(((track->group_size / 8) / (bpe * track->nsamples)) * track->nbanks)) / 8;
->>>>>>> 45f53cc9
 		if (!IS_ALIGNED(pitch, pitch_align)) {
 			dev_warn(p->dev, "%s:%d cb pitch (%d) invalid\n",
 				__func__, __LINE__, pitch);
 			return -EINVAL;
 		}
-<<<<<<< HEAD
-		if (!IS_ALIGNED((height / 8), track->nbanks)) {
-=======
 		if (!IS_ALIGNED((height / 8), track->npipes)) {
->>>>>>> 45f53cc9
 			dev_warn(p->dev, "%s:%d cb height (%d) invalid\n",
 				 __func__, __LINE__, height);
 			return -EINVAL;
@@ -267,10 +247,6 @@
 	/* check offset */
 	tmp = height * pitch * 8 * bpe;
 	if ((tmp + track->cb_color_bo_offset[i]) > radeon_bo_size(track->cb_color_bo[i])) {
-<<<<<<< HEAD
-		dev_warn(p->dev, "%s offset[%d] %d too big\n", __func__, i, track->cb_color_bo_offset[i]);
-		return -EINVAL;
-=======
 		if (array_mode == V_0280A0_ARRAY_LINEAR_GENERAL) {
 			/* the initial DDX does bad things with the CB size occasionally */
 			/* it rounds up height too far for slice tile max but the BO is smaller */
@@ -283,7 +259,6 @@
 			dev_warn(p->dev, "%s offset[%d] %d %d %lu too big\n", __func__, i, track->cb_color_bo_offset[i], tmp, radeon_bo_size(track->cb_color_bo[i]));
 			return -EINVAL;
 		}
->>>>>>> 45f53cc9
 	}
 	if (!IS_ALIGNED(track->cb_color_bo_offset[i], track->group_size)) {
 		dev_warn(p->dev, "%s offset[%d] %d not aligned\n", __func__, i, track->cb_color_bo_offset[i]);
@@ -335,11 +310,7 @@
 	/* Check depth buffer */
 	if (G_028800_STENCIL_ENABLE(track->db_depth_control) ||
 		G_028800_Z_ENABLE(track->db_depth_control)) {
-<<<<<<< HEAD
-		u32 nviews, bpe, ntiles, pitch, pitch_align, height, size;
-=======
 		u32 nviews, bpe, ntiles, pitch, pitch_align, height, size, slice_tile_max;
->>>>>>> 45f53cc9
 		if (track->db_bo == NULL) {
 			dev_warn(p->dev, "z/stencil with no depth buffer\n");
 			return -EINVAL;
@@ -383,19 +354,11 @@
 		} else {
 			size = radeon_bo_size(track->db_bo);
 			pitch = G_028000_PITCH_TILE_MAX(track->db_depth_size) + 1;
-<<<<<<< HEAD
-			height = size / (pitch * 8 * bpe);
-			height &= ~0x7;
-			if (!height)
-				height = 8;
-
-=======
 			slice_tile_max = G_028000_SLICE_TILE_MAX(track->db_depth_size) + 1;
 			slice_tile_max *= 64;
 			height = slice_tile_max / (pitch * 8);
 			if (height > 8192)
 				height = 8192;
->>>>>>> 45f53cc9
 			switch (G_028010_ARRAY_MODE(track->db_depth_info)) {
 			case V_028010_ARRAY_1D_TILED_THIN1:
 				pitch_align = (max((u32)8, (u32)(track->group_size / (8 * bpe))) / 8);
@@ -404,11 +367,8 @@
 						 __func__, __LINE__, pitch);
 					return -EINVAL;
 				}
-<<<<<<< HEAD
-=======
 				/* don't break userspace */
 				height &= ~0x7;
->>>>>>> 45f53cc9
 				if (!IS_ALIGNED(height, 8)) {
 					dev_warn(p->dev, "%s:%d db height (%d) invalid\n",
 						 __func__, __LINE__, height);
@@ -417,21 +377,13 @@
 				break;
 			case V_028010_ARRAY_2D_TILED_THIN1:
 				pitch_align = max((u32)track->nbanks,
-<<<<<<< HEAD
-						  (u32)(((track->group_size / 8) / bpe) * track->nbanks));
-=======
 						  (u32)(((track->group_size / 8) / bpe) * track->nbanks)) / 8;
->>>>>>> 45f53cc9
 				if (!IS_ALIGNED(pitch, pitch_align)) {
 					dev_warn(p->dev, "%s:%d db pitch (%d) invalid\n",
 						 __func__, __LINE__, pitch);
 					return -EINVAL;
 				}
-<<<<<<< HEAD
-				if ((height / 8) & (track->nbanks - 1)) {
-=======
 				if (!IS_ALIGNED((height / 8), track->npipes)) {
->>>>>>> 45f53cc9
 					dev_warn(p->dev, "%s:%d db height (%d) invalid\n",
 						 __func__, __LINE__, height);
 					return -EINVAL;
@@ -1202,11 +1154,7 @@
 		break;
 	case V_038000_ARRAY_2D_TILED_THIN1:
 		pitch_align = max((u32)track->nbanks,
-<<<<<<< HEAD
-				  (u32)(((track->group_size / 8) / bpe) * track->nbanks));
-=======
 				  (u32)(((track->group_size / 8) / bpe) * track->nbanks)) / 8;
->>>>>>> 45f53cc9
 		if (!IS_ALIGNED(pitch, pitch_align)) {
 			dev_warn(p->dev, "%s:%d tex pitch (%d) invalid\n",
 				__func__, __LINE__, pitch);
