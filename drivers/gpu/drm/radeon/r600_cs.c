--- conflicted
+++ resolved
@@ -256,12 +256,6 @@
 	pitch = (G_028060_PITCH_TILE_MAX(track->cb_color_size[i]) + 1) * 8;
 	slice_tile_max = G_028060_SLICE_TILE_MAX(track->cb_color_size[i]) + 1;
 	slice_tile_max *= 64;
-<<<<<<< HEAD
-	height = slice_tile_max / (pitch * 8);
-	if (height > 8192)
-		height = 8192;
-	array_mode = G_0280A0_ARRAY_MODE(track->cb_color_info[i]);
-=======
 	height = slice_tile_max / pitch;
 	if (height > 8192)
 		height = 8192;
@@ -281,49 +275,17 @@
 			 track->cb_color_info[i]);
 		return -EINVAL;
 	}
->>>>>>> 3561d43f
 	switch (array_mode) {
 	case V_0280A0_ARRAY_LINEAR_GENERAL:
 		break;
 	case V_0280A0_ARRAY_LINEAR_ALIGNED:
 		break;
 	case V_0280A0_ARRAY_1D_TILED_THIN1:
-<<<<<<< HEAD
-		pitch_align = max((u32)8, (u32)(track->group_size / (8 * bpe * track->nsamples))) / 8;
-		if (!IS_ALIGNED(pitch, pitch_align)) {
-			dev_warn(p->dev, "%s:%d cb pitch (%d) invalid\n",
-				 __func__, __LINE__, pitch);
-			return -EINVAL;
-		}
 		/* avoid breaking userspace */
 		if (height > 7)
 			height &= ~0x7;
-		if (!IS_ALIGNED(height, 8)) {
-			dev_warn(p->dev, "%s:%d cb height (%d) invalid\n",
-				 __func__, __LINE__, height);
-			return -EINVAL;
-		}
 		break;
 	case V_0280A0_ARRAY_2D_TILED_THIN1:
-		pitch_align = max((u32)track->nbanks,
-				  (u32)(((track->group_size / 8) / (bpe * track->nsamples)) * track->nbanks)) / 8;
-		if (!IS_ALIGNED(pitch, pitch_align)) {
-			dev_warn(p->dev, "%s:%d cb pitch (%d) invalid\n",
-				__func__, __LINE__, pitch);
-			return -EINVAL;
-		}
-		if (!IS_ALIGNED((height / 8), track->npipes)) {
-			dev_warn(p->dev, "%s:%d cb height (%d) invalid\n",
-				 __func__, __LINE__, height);
-			return -EINVAL;
-		}
-=======
-		/* avoid breaking userspace */
-		if (height > 7)
-			height &= ~0x7;
-		break;
-	case V_0280A0_ARRAY_2D_TILED_THIN1:
->>>>>>> 3561d43f
 		break;
 	default:
 		dev_warn(p->dev, "%s invalid tiling %d for %d (0x%08X)\n", __func__,
@@ -331,23 +293,6 @@
 			track->cb_color_info[i]);
 		return -EINVAL;
 	}
-<<<<<<< HEAD
-	/* check offset */
-	tmp = height * pitch * 8 * bpe;
-	if ((tmp + track->cb_color_bo_offset[i]) > radeon_bo_size(track->cb_color_bo[i])) {
-		if (array_mode == V_0280A0_ARRAY_LINEAR_GENERAL) {
-			/* the initial DDX does bad things with the CB size occasionally */
-			/* it rounds up height too far for slice tile max but the BO is smaller */
-			tmp = (height - 7) * 8 * bpe;
-			if ((tmp + track->cb_color_bo_offset[i]) > radeon_bo_size(track->cb_color_bo[i])) {
-				dev_warn(p->dev, "%s offset[%d] %d %d %lu too big\n", __func__, i, track->cb_color_bo_offset[i], tmp, radeon_bo_size(track->cb_color_bo[i]));
-				return -EINVAL;
-			}
-		} else {
-			dev_warn(p->dev, "%s offset[%d] %d %d %lu too big\n", __func__, i, track->cb_color_bo_offset[i], tmp, radeon_bo_size(track->cb_color_bo[i]));
-			return -EINVAL;
-		}
-=======
 
 	if (!IS_ALIGNED(pitch, pitch_align)) {
 		dev_warn(p->dev, "%s:%d cb pitch (%d) invalid\n",
@@ -358,7 +303,6 @@
 		dev_warn(p->dev, "%s:%d cb height (%d) invalid\n",
 			 __func__, __LINE__, height);
 		return -EINVAL;
->>>>>>> 3561d43f
 	}
 	if (!IS_ALIGNED(base_offset, base_align)) {
 		dev_warn(p->dev, "%s offset[%d] 0x%llx not aligned\n", __func__, i, base_offset);
@@ -427,16 +371,12 @@
 	/* Check depth buffer */
 	if (G_028800_STENCIL_ENABLE(track->db_depth_control) ||
 		G_028800_Z_ENABLE(track->db_depth_control)) {
-<<<<<<< HEAD
-		u32 nviews, bpe, ntiles, pitch, pitch_align, height, size, slice_tile_max;
-=======
 		u32 nviews, bpe, ntiles, size, slice_tile_max;
 		u32 height, height_align, pitch, pitch_align, depth_align;
 		u64 base_offset, base_align;
 		struct array_mode_checker array_check;
 		int array_mode;
 
->>>>>>> 3561d43f
 		if (track->db_bo == NULL) {
 			dev_warn(p->dev, "z/stencil with no depth buffer\n");
 			return -EINVAL;
@@ -479,43 +419,6 @@
 			ib[track->db_depth_size_idx] = S_028000_SLICE_TILE_MAX(tmp - 1) | (track->db_depth_size & 0x3FF);
 		} else {
 			size = radeon_bo_size(track->db_bo);
-<<<<<<< HEAD
-			pitch = G_028000_PITCH_TILE_MAX(track->db_depth_size) + 1;
-			slice_tile_max = G_028000_SLICE_TILE_MAX(track->db_depth_size) + 1;
-			slice_tile_max *= 64;
-			height = slice_tile_max / (pitch * 8);
-			if (height > 8192)
-				height = 8192;
-			switch (G_028010_ARRAY_MODE(track->db_depth_info)) {
-			case V_028010_ARRAY_1D_TILED_THIN1:
-				pitch_align = (max((u32)8, (u32)(track->group_size / (8 * bpe))) / 8);
-				if (!IS_ALIGNED(pitch, pitch_align)) {
-					dev_warn(p->dev, "%s:%d db pitch (%d) invalid\n",
-						 __func__, __LINE__, pitch);
-					return -EINVAL;
-				}
-				/* don't break userspace */
-				height &= ~0x7;
-				if (!IS_ALIGNED(height, 8)) {
-					dev_warn(p->dev, "%s:%d db height (%d) invalid\n",
-						 __func__, __LINE__, height);
-					return -EINVAL;
-				}
-				break;
-			case V_028010_ARRAY_2D_TILED_THIN1:
-				pitch_align = max((u32)track->nbanks,
-						  (u32)(((track->group_size / 8) / bpe) * track->nbanks)) / 8;
-				if (!IS_ALIGNED(pitch, pitch_align)) {
-					dev_warn(p->dev, "%s:%d db pitch (%d) invalid\n",
-						 __func__, __LINE__, pitch);
-					return -EINVAL;
-				}
-				if (!IS_ALIGNED((height / 8), track->npipes)) {
-					dev_warn(p->dev, "%s:%d db height (%d) invalid\n",
-						 __func__, __LINE__, height);
-					return -EINVAL;
-				}
-=======
 			/* pitch in pixels */
 			pitch = (G_028000_PITCH_TILE_MAX(track->db_depth_size) + 1) * 8;
 			slice_tile_max = G_028000_SLICE_TILE_MAX(track->db_depth_size) + 1;
@@ -544,7 +447,6 @@
 				height &= ~0x7;
 				break;
 			case V_028010_ARRAY_2D_TILED_THIN1:
->>>>>>> 3561d43f
 				break;
 			default:
 				dev_warn(p->dev, "%s invalid tiling %d (0x%08X)\n", __func__,
@@ -1308,45 +1210,6 @@
 		return -EINVAL;
 	}
 
-<<<<<<< HEAD
-	pitch = G_038000_PITCH(word0) + 1;
-	switch (G_038000_TILE_MODE(word0)) {
-	case V_038000_ARRAY_LINEAR_GENERAL:
-		pitch_align = 1;
-		/* XXX check height align */
-		break;
-	case V_038000_ARRAY_LINEAR_ALIGNED:
-		pitch_align = max((u32)64, (u32)(track->group_size / bpe)) / 8;
-		if (!IS_ALIGNED(pitch, pitch_align)) {
-			dev_warn(p->dev, "%s:%d tex pitch (%d) invalid\n",
-				 __func__, __LINE__, pitch);
-			return -EINVAL;
-		}
-		/* XXX check height align */
-		break;
-	case V_038000_ARRAY_1D_TILED_THIN1:
-		pitch_align = max((u32)8, (u32)(track->group_size / (8 * bpe))) / 8;
-		if (!IS_ALIGNED(pitch, pitch_align)) {
-			dev_warn(p->dev, "%s:%d tex pitch (%d) invalid\n",
-				 __func__, __LINE__, pitch);
-			return -EINVAL;
-		}
-		/* XXX check height align */
-		break;
-	case V_038000_ARRAY_2D_TILED_THIN1:
-		pitch_align = max((u32)track->nbanks,
-				  (u32)(((track->group_size / 8) / bpe) * track->nbanks)) / 8;
-		if (!IS_ALIGNED(pitch, pitch_align)) {
-			dev_warn(p->dev, "%s:%d tex pitch (%d) invalid\n",
-				__func__, __LINE__, pitch);
-			return -EINVAL;
-		}
-		/* XXX check height align */
-		break;
-	default:
-		dev_warn(p->dev, "%s invalid tiling %d (0x%08X)\n", __func__,
-			 G_038000_TILE_MODE(word0), word0);
-=======
 	/* pitch in texels */
 	pitch = (G_038000_PITCH(word0) + 1) * 8;
 	array_check.array_mode = G_038000_TILE_MODE(word0);
@@ -1377,7 +1240,6 @@
 	if (!IS_ALIGNED(mip_offset, base_align)) {
 		dev_warn(p->dev, "%s:%d tex mip offset (0x%llx) invalid\n",
 			 __func__, __LINE__, mip_offset);
->>>>>>> 3561d43f
 		return -EINVAL;
 	}
 
