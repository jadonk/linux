--- conflicted
+++ resolved
@@ -121,12 +121,8 @@
 	 * chips.  Disable MSI on them for now.
 	 */
 	if ((rdev->family >= CHIP_RV380) &&
-<<<<<<< HEAD
-	    (!(rdev->flags & RADEON_IS_IGP))) {
-=======
 	    (!(rdev->flags & RADEON_IS_IGP)) &&
 	    (!(rdev->flags & RADEON_IS_AGP))) {
->>>>>>> 062c1825
 		int ret = pci_enable_msi(rdev->pdev);
 		if (!ret) {
 			rdev->msi_enabled = 1;
