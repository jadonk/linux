/*
 * Copyright 2008 Advanced Micro Devices, Inc.
 * Copyright 2008 Red Hat Inc.
 * Copyright 2009 Jerome Glisse.
 *
 * Permission is hereby granted, free of charge, to any person obtaining a
 * copy of this software and associated documentation files (the "Software"),
 * to deal in the Software without restriction, including without limitation
 * the rights to use, copy, modify, merge, publish, distribute, sublicense,
 * and/or sell copies of the Software, and to permit persons to whom the
 * Software is furnished to do so, subject to the following conditions:
 *
 * The above copyright notice and this permission notice shall be included in
 * all copies or substantial portions of the Software.
 *
 * THE SOFTWARE IS PROVIDED "AS IS", WITHOUT WARRANTY OF ANY KIND, EXPRESS OR
 * IMPLIED, INCLUDING BUT NOT LIMITED TO THE WARRANTIES OF MERCHANTABILITY,
 * FITNESS FOR A PARTICULAR PURPOSE AND NONINFRINGEMENT.  IN NO EVENT SHALL
 * THE COPYRIGHT HOLDER(S) OR AUTHOR(S) BE LIABLE FOR ANY CLAIM, DAMAGES OR
 * OTHER LIABILITY, WHETHER IN AN ACTION OF CONTRACT, TORT OR OTHERWISE,
 * ARISING FROM, OUT OF OR IN CONNECTION WITH THE SOFTWARE OR THE USE OR
 * OTHER DEALINGS IN THE SOFTWARE.
 *
 * Authors: Dave Airlie
 *          Alex Deucher
 *          Jerome Glisse
 */
#include "drmP.h"
#include "drm_sarea.h"
#include "radeon.h"
#include "radeon_drm.h"

#include <linux/vga_switcheroo.h>
#include <linux/slab.h>

int radeon_driver_unload_kms(struct drm_device *dev)
{
	struct radeon_device *rdev = dev->dev_private;

	if (rdev == NULL)
		return 0;
	radeon_modeset_fini(rdev);
	radeon_device_fini(rdev);
	kfree(rdev);
	dev->dev_private = NULL;
	return 0;
}

int radeon_driver_load_kms(struct drm_device *dev, unsigned long flags)
{
	struct radeon_device *rdev;
	int r, acpi_status;

	rdev = kzalloc(sizeof(struct radeon_device), GFP_KERNEL);
	if (rdev == NULL) {
		return -ENOMEM;
	}
	dev->dev_private = (void *)rdev;

	/* update BUS flag */
	if (drm_device_is_agp(dev)) {
		flags |= RADEON_IS_AGP;
	} else if (drm_device_is_pcie(dev)) {
		flags |= RADEON_IS_PCIE;
	} else {
		flags |= RADEON_IS_PCI;
	}

	/* radeon_device_init should report only fatal error
	 * like memory allocation failure or iomapping failure,
	 * or memory manager initialization failure, it must
	 * properly initialize the GPU MC controller and permit
	 * VRAM allocation
	 */
	r = radeon_device_init(rdev, dev, dev->pdev, flags);
	if (r) {
		dev_err(&dev->pdev->dev, "Fatal error during GPU init\n");
		goto out;
	}

	/* Call ACPI methods */
	acpi_status = radeon_acpi_init(rdev);
	if (acpi_status)
		dev_dbg(&dev->pdev->dev, "Error during ACPI methods call\n");

	/* Again modeset_init should fail only on fatal error
	 * otherwise it should provide enough functionalities
	 * for shadowfb to run
	 */
	r = radeon_modeset_init(rdev);
	if (r)
		dev_err(&dev->pdev->dev, "Fatal error during modeset init\n");
out:
	if (r)
		radeon_driver_unload_kms(dev);
	return r;
}

static void radeon_set_filp_rights(struct drm_device *dev,
				   struct drm_file **owner,
				   struct drm_file *applier,
				   uint32_t *value)
{
	mutex_lock(&dev->struct_mutex);
	if (*value == 1) {
		/* wants rights */
		if (!*owner)
			*owner = applier;
	} else if (*value == 0) {
		/* revokes rights */
		if (*owner == applier)
			*owner = NULL;
	}
	*value = *owner == applier ? 1 : 0;
	mutex_unlock(&dev->struct_mutex);
}

/*
 * Userspace get information ioctl
 */
int radeon_info_ioctl(struct drm_device *dev, void *data, struct drm_file *filp)
{
	struct radeon_device *rdev = dev->dev_private;
	struct drm_radeon_info *info;
	struct radeon_mode_info *minfo = &rdev->mode_info;
	uint32_t *value_ptr;
	uint32_t value;
	struct drm_crtc *crtc;
	int i, found;

	info = data;
	value_ptr = (uint32_t *)((unsigned long)info->value);
	if (DRM_COPY_FROM_USER(&value, value_ptr, sizeof(value)))
		return -EFAULT;

	switch (info->request) {
	case RADEON_INFO_DEVICE_ID:
		value = dev->pci_device;
		break;
	case RADEON_INFO_NUM_GB_PIPES:
		value = rdev->num_gb_pipes;
		break;
	case RADEON_INFO_NUM_Z_PIPES:
		value = rdev->num_z_pipes;
		break;
	case RADEON_INFO_ACCEL_WORKING:
		/* xf86-video-ati 6.13.0 relies on this being false for evergreen */
		if ((rdev->family >= CHIP_CEDAR) && (rdev->family <= CHIP_HEMLOCK))
			value = false;
		else
			value = rdev->accel_working;
		break;
	case RADEON_INFO_CRTC_FROM_ID:
		for (i = 0, found = 0; i < rdev->num_crtc; i++) {
			crtc = (struct drm_crtc *)minfo->crtcs[i];
			if (crtc && crtc->base.id == value) {
				struct radeon_crtc *radeon_crtc = to_radeon_crtc(crtc);
				value = radeon_crtc->crtc_id;
				found = 1;
				break;
			}
		}
		if (!found) {
			DRM_DEBUG_KMS("unknown crtc id %d\n", value);
			return -EINVAL;
		}
		break;
	case RADEON_INFO_ACCEL_WORKING2:
		value = rdev->accel_working;
		break;
	case RADEON_INFO_TILING_CONFIG:
		if (rdev->family >= CHIP_CEDAR)
			value = rdev->config.evergreen.tile_config;
		else if (rdev->family >= CHIP_RV770)
			value = rdev->config.rv770.tile_config;
		else if (rdev->family >= CHIP_R600)
			value = rdev->config.r600.tile_config;
		else {
			DRM_DEBUG_KMS("tiling config is r6xx+ only!\n");
			return -EINVAL;
		}
		break;
	case RADEON_INFO_WANT_HYPERZ:
		/* The "value" here is both an input and output parameter.
		 * If the input value is 1, filp requests hyper-z access.
		 * If the input value is 0, filp revokes its hyper-z access.
		 *
		 * When returning, the value is 1 if filp owns hyper-z access,
		 * 0 otherwise. */
		if (value >= 2) {
			DRM_DEBUG_KMS("WANT_HYPERZ: invalid value %d\n", value);
			return -EINVAL;
		}
		radeon_set_filp_rights(dev, &rdev->hyperz_filp, filp, &value);
		break;
	case RADEON_INFO_WANT_CMASK:
		/* The same logic as Hyper-Z. */
		if (value >= 2) {
			DRM_DEBUG_KMS("WANT_CMASK: invalid value %d\n", value);
			return -EINVAL;
		}
		radeon_set_filp_rights(dev, &rdev->cmask_filp, filp, &value);
<<<<<<< HEAD
=======
		break;
	case RADEON_INFO_CLOCK_CRYSTAL_FREQ:
		/* return clock value in KHz */
		value = rdev->clock.spll.reference_freq * 10;
>>>>>>> ebf53826
		break;
	default:
		DRM_DEBUG_KMS("Invalid request %d\n", info->request);
		return -EINVAL;
	}
	if (DRM_COPY_TO_USER(value_ptr, &value, sizeof(uint32_t))) {
		DRM_ERROR("copy_to_user\n");
		return -EFAULT;
	}
	return 0;
}


/*
 * Outdated mess for old drm with Xorg being in charge (void function now).
 */
int radeon_driver_firstopen_kms(struct drm_device *dev)
{
	return 0;
}


void radeon_driver_lastclose_kms(struct drm_device *dev)
{
	vga_switcheroo_process_delayed_switch();
}

int radeon_driver_open_kms(struct drm_device *dev, struct drm_file *file_priv)
{
	return 0;
}

void radeon_driver_postclose_kms(struct drm_device *dev,
				 struct drm_file *file_priv)
{
}

void radeon_driver_preclose_kms(struct drm_device *dev,
				struct drm_file *file_priv)
{
	struct radeon_device *rdev = dev->dev_private;
	if (rdev->hyperz_filp == file_priv)
		rdev->hyperz_filp = NULL;
	if (rdev->cmask_filp == file_priv)
		rdev->cmask_filp = NULL;
}

/*
 * VBlank related functions.
 */
u32 radeon_get_vblank_counter_kms(struct drm_device *dev, int crtc)
{
	struct radeon_device *rdev = dev->dev_private;

	if (crtc < 0 || crtc >= rdev->num_crtc) {
		DRM_ERROR("Invalid crtc %d\n", crtc);
		return -EINVAL;
	}

	return radeon_get_vblank_counter(rdev, crtc);
}

int radeon_enable_vblank_kms(struct drm_device *dev, int crtc)
{
	struct radeon_device *rdev = dev->dev_private;

	if (crtc < 0 || crtc >= rdev->num_crtc) {
		DRM_ERROR("Invalid crtc %d\n", crtc);
		return -EINVAL;
	}

	rdev->irq.crtc_vblank_int[crtc] = true;

	return radeon_irq_set(rdev);
}

void radeon_disable_vblank_kms(struct drm_device *dev, int crtc)
{
	struct radeon_device *rdev = dev->dev_private;

	if (crtc < 0 || crtc >= rdev->num_crtc) {
		DRM_ERROR("Invalid crtc %d\n", crtc);
		return;
	}

	rdev->irq.crtc_vblank_int[crtc] = false;

	radeon_irq_set(rdev);
}

int radeon_get_vblank_timestamp_kms(struct drm_device *dev, int crtc,
				    int *max_error,
				    struct timeval *vblank_time,
				    unsigned flags)
{
	struct drm_crtc *drmcrtc;
	struct radeon_device *rdev = dev->dev_private;

	if (crtc < 0 || crtc >= dev->num_crtcs) {
		DRM_ERROR("Invalid crtc %d\n", crtc);
		return -EINVAL;
	}

	/* Get associated drm_crtc: */
	drmcrtc = &rdev->mode_info.crtcs[crtc]->base;

	/* Helper routine in DRM core does all the work: */
	return drm_calc_vbltimestamp_from_scanoutpos(dev, crtc, max_error,
						     vblank_time, flags,
						     drmcrtc);
}

/*
 * IOCTL.
 */
int radeon_dma_ioctl_kms(struct drm_device *dev, void *data,
			 struct drm_file *file_priv)
{
	/* Not valid in KMS. */
	return -EINVAL;
}

#define KMS_INVALID_IOCTL(name)						\
int name(struct drm_device *dev, void *data, struct drm_file *file_priv)\
{									\
	DRM_ERROR("invalid ioctl with kms %s\n", __func__);		\
	return -EINVAL;							\
}

/*
 * All these ioctls are invalid in kms world.
 */
KMS_INVALID_IOCTL(radeon_cp_init_kms)
KMS_INVALID_IOCTL(radeon_cp_start_kms)
KMS_INVALID_IOCTL(radeon_cp_stop_kms)
KMS_INVALID_IOCTL(radeon_cp_reset_kms)
KMS_INVALID_IOCTL(radeon_cp_idle_kms)
KMS_INVALID_IOCTL(radeon_cp_resume_kms)
KMS_INVALID_IOCTL(radeon_engine_reset_kms)
KMS_INVALID_IOCTL(radeon_fullscreen_kms)
KMS_INVALID_IOCTL(radeon_cp_swap_kms)
KMS_INVALID_IOCTL(radeon_cp_clear_kms)
KMS_INVALID_IOCTL(radeon_cp_vertex_kms)
KMS_INVALID_IOCTL(radeon_cp_indices_kms)
KMS_INVALID_IOCTL(radeon_cp_texture_kms)
KMS_INVALID_IOCTL(radeon_cp_stipple_kms)
KMS_INVALID_IOCTL(radeon_cp_indirect_kms)
KMS_INVALID_IOCTL(radeon_cp_vertex2_kms)
KMS_INVALID_IOCTL(radeon_cp_cmdbuf_kms)
KMS_INVALID_IOCTL(radeon_cp_getparam_kms)
KMS_INVALID_IOCTL(radeon_cp_flip_kms)
KMS_INVALID_IOCTL(radeon_mem_alloc_kms)
KMS_INVALID_IOCTL(radeon_mem_free_kms)
KMS_INVALID_IOCTL(radeon_mem_init_heap_kms)
KMS_INVALID_IOCTL(radeon_irq_emit_kms)
KMS_INVALID_IOCTL(radeon_irq_wait_kms)
KMS_INVALID_IOCTL(radeon_cp_setparam_kms)
KMS_INVALID_IOCTL(radeon_surface_alloc_kms)
KMS_INVALID_IOCTL(radeon_surface_free_kms)


struct drm_ioctl_desc radeon_ioctls_kms[] = {
	DRM_IOCTL_DEF_DRV(RADEON_CP_INIT, radeon_cp_init_kms, DRM_AUTH|DRM_MASTER|DRM_ROOT_ONLY),
	DRM_IOCTL_DEF_DRV(RADEON_CP_START, radeon_cp_start_kms, DRM_AUTH|DRM_MASTER|DRM_ROOT_ONLY),
	DRM_IOCTL_DEF_DRV(RADEON_CP_STOP, radeon_cp_stop_kms, DRM_AUTH|DRM_MASTER|DRM_ROOT_ONLY),
	DRM_IOCTL_DEF_DRV(RADEON_CP_RESET, radeon_cp_reset_kms, DRM_AUTH|DRM_MASTER|DRM_ROOT_ONLY),
	DRM_IOCTL_DEF_DRV(RADEON_CP_IDLE, radeon_cp_idle_kms, DRM_AUTH),
	DRM_IOCTL_DEF_DRV(RADEON_CP_RESUME, radeon_cp_resume_kms, DRM_AUTH),
	DRM_IOCTL_DEF_DRV(RADEON_RESET, radeon_engine_reset_kms, DRM_AUTH),
	DRM_IOCTL_DEF_DRV(RADEON_FULLSCREEN, radeon_fullscreen_kms, DRM_AUTH),
	DRM_IOCTL_DEF_DRV(RADEON_SWAP, radeon_cp_swap_kms, DRM_AUTH),
	DRM_IOCTL_DEF_DRV(RADEON_CLEAR, radeon_cp_clear_kms, DRM_AUTH),
	DRM_IOCTL_DEF_DRV(RADEON_VERTEX, radeon_cp_vertex_kms, DRM_AUTH),
	DRM_IOCTL_DEF_DRV(RADEON_INDICES, radeon_cp_indices_kms, DRM_AUTH),
	DRM_IOCTL_DEF_DRV(RADEON_TEXTURE, radeon_cp_texture_kms, DRM_AUTH),
	DRM_IOCTL_DEF_DRV(RADEON_STIPPLE, radeon_cp_stipple_kms, DRM_AUTH),
	DRM_IOCTL_DEF_DRV(RADEON_INDIRECT, radeon_cp_indirect_kms, DRM_AUTH|DRM_MASTER|DRM_ROOT_ONLY),
	DRM_IOCTL_DEF_DRV(RADEON_VERTEX2, radeon_cp_vertex2_kms, DRM_AUTH),
	DRM_IOCTL_DEF_DRV(RADEON_CMDBUF, radeon_cp_cmdbuf_kms, DRM_AUTH),
	DRM_IOCTL_DEF_DRV(RADEON_GETPARAM, radeon_cp_getparam_kms, DRM_AUTH),
	DRM_IOCTL_DEF_DRV(RADEON_FLIP, radeon_cp_flip_kms, DRM_AUTH),
	DRM_IOCTL_DEF_DRV(RADEON_ALLOC, radeon_mem_alloc_kms, DRM_AUTH),
	DRM_IOCTL_DEF_DRV(RADEON_FREE, radeon_mem_free_kms, DRM_AUTH),
	DRM_IOCTL_DEF_DRV(RADEON_INIT_HEAP, radeon_mem_init_heap_kms, DRM_AUTH|DRM_MASTER|DRM_ROOT_ONLY),
	DRM_IOCTL_DEF_DRV(RADEON_IRQ_EMIT, radeon_irq_emit_kms, DRM_AUTH),
	DRM_IOCTL_DEF_DRV(RADEON_IRQ_WAIT, radeon_irq_wait_kms, DRM_AUTH),
	DRM_IOCTL_DEF_DRV(RADEON_SETPARAM, radeon_cp_setparam_kms, DRM_AUTH),
	DRM_IOCTL_DEF_DRV(RADEON_SURF_ALLOC, radeon_surface_alloc_kms, DRM_AUTH),
	DRM_IOCTL_DEF_DRV(RADEON_SURF_FREE, radeon_surface_free_kms, DRM_AUTH),
	/* KMS */
	DRM_IOCTL_DEF_DRV(RADEON_GEM_INFO, radeon_gem_info_ioctl, DRM_AUTH|DRM_UNLOCKED),
	DRM_IOCTL_DEF_DRV(RADEON_GEM_CREATE, radeon_gem_create_ioctl, DRM_AUTH|DRM_UNLOCKED),
	DRM_IOCTL_DEF_DRV(RADEON_GEM_MMAP, radeon_gem_mmap_ioctl, DRM_AUTH|DRM_UNLOCKED),
	DRM_IOCTL_DEF_DRV(RADEON_GEM_SET_DOMAIN, radeon_gem_set_domain_ioctl, DRM_AUTH|DRM_UNLOCKED),
	DRM_IOCTL_DEF_DRV(RADEON_GEM_PREAD, radeon_gem_pread_ioctl, DRM_AUTH|DRM_UNLOCKED),
	DRM_IOCTL_DEF_DRV(RADEON_GEM_PWRITE, radeon_gem_pwrite_ioctl, DRM_AUTH|DRM_UNLOCKED),
	DRM_IOCTL_DEF_DRV(RADEON_GEM_WAIT_IDLE, radeon_gem_wait_idle_ioctl, DRM_AUTH|DRM_UNLOCKED),
	DRM_IOCTL_DEF_DRV(RADEON_CS, radeon_cs_ioctl, DRM_AUTH|DRM_UNLOCKED),
	DRM_IOCTL_DEF_DRV(RADEON_INFO, radeon_info_ioctl, DRM_AUTH|DRM_UNLOCKED),
	DRM_IOCTL_DEF_DRV(RADEON_GEM_SET_TILING, radeon_gem_set_tiling_ioctl, DRM_AUTH|DRM_UNLOCKED),
	DRM_IOCTL_DEF_DRV(RADEON_GEM_GET_TILING, radeon_gem_get_tiling_ioctl, DRM_AUTH|DRM_UNLOCKED),
	DRM_IOCTL_DEF_DRV(RADEON_GEM_BUSY, radeon_gem_busy_ioctl, DRM_AUTH|DRM_UNLOCKED),
};
int radeon_max_kms_ioctl = DRM_ARRAY_SIZE(radeon_ioctls_kms);<|MERGE_RESOLUTION|>--- conflicted
+++ resolved
@@ -200,13 +200,10 @@
 			return -EINVAL;
 		}
 		radeon_set_filp_rights(dev, &rdev->cmask_filp, filp, &value);
-<<<<<<< HEAD
-=======
 		break;
 	case RADEON_INFO_CLOCK_CRYSTAL_FREQ:
 		/* return clock value in KHz */
 		value = rdev->clock.spll.reference_freq * 10;
->>>>>>> ebf53826
 		break;
 	default:
 		DRM_DEBUG_KMS("Invalid request %d\n", info->request);
