--- conflicted
+++ resolved
@@ -2005,7 +2005,6 @@
  *
  **/
 bool r100_gpu_cp_is_lockup(struct radeon_device *rdev, struct r100_gpu_lockup *lockup, struct radeon_cp *cp)
-<<<<<<< HEAD
 {
 	unsigned long cjiffies, elapsed;
 
@@ -2023,18 +2022,7 @@
 		return false;
 	}
 	elapsed = jiffies_to_msecs(cjiffies - lockup->last_jiffies);
-	if (elapsed >= 3000) {
-		/* very likely the improbable case where current
-		 * rptr is equal to last recorded, a while ago, rptr
-		 * this is more likely a false positive update tracking
-		 * information which should force us to be recall at
-		 * latter point
-		 */
-		lockup->last_cp_rptr = cp->rptr;
-		lockup->last_jiffies = jiffies;
-		return false;
-	}
-	if (elapsed >= 1000) {
+	if (elapsed >= 10000) {
 		dev_err(rdev->dev, "GPU lockup CP stall for more than %lumsec\n", elapsed);
 		return true;
 	}
@@ -2087,78 +2075,6 @@
 	struct r100_mc_save save;
 	u32 status, tmp;
 
-=======
-{
-	unsigned long cjiffies, elapsed;
-
-	cjiffies = jiffies;
-	if (!time_after(cjiffies, lockup->last_jiffies)) {
-		/* likely a wrap around */
-		lockup->last_cp_rptr = cp->rptr;
-		lockup->last_jiffies = jiffies;
-		return false;
-	}
-	if (cp->rptr != lockup->last_cp_rptr) {
-		/* CP is still working no lockup */
-		lockup->last_cp_rptr = cp->rptr;
-		lockup->last_jiffies = jiffies;
-		return false;
-	}
-	elapsed = jiffies_to_msecs(cjiffies - lockup->last_jiffies);
-	if (elapsed >= 10000) {
-		dev_err(rdev->dev, "GPU lockup CP stall for more than %lumsec\n", elapsed);
-		return true;
-	}
-	/* give a chance to the GPU ... */
-	return false;
-}
-
-bool r100_gpu_is_lockup(struct radeon_device *rdev)
-{
-	u32 rbbm_status;
-	int r;
-
-	rbbm_status = RREG32(R_000E40_RBBM_STATUS);
-	if (!G_000E40_GUI_ACTIVE(rbbm_status)) {
-		r100_gpu_lockup_update(&rdev->config.r100.lockup, &rdev->cp);
-		return false;
-	}
-	/* force CP activities */
-	r = radeon_ring_lock(rdev, 2);
-	if (!r) {
-		/* PACKET2 NOP */
-		radeon_ring_write(rdev, 0x80000000);
-		radeon_ring_write(rdev, 0x80000000);
-		radeon_ring_unlock_commit(rdev);
-	}
-	rdev->cp.rptr = RREG32(RADEON_CP_RB_RPTR);
-	return r100_gpu_cp_is_lockup(rdev, &rdev->config.r100.lockup, &rdev->cp);
-}
-
-void r100_bm_disable(struct radeon_device *rdev)
-{
-	u32 tmp;
-
-	/* disable bus mastering */
-	tmp = RREG32(R_000030_BUS_CNTL);
-	WREG32(R_000030_BUS_CNTL, (tmp & 0xFFFFFFFF) | 0x00000044);
-	mdelay(1);
-	WREG32(R_000030_BUS_CNTL, (tmp & 0xFFFFFFFF) | 0x00000042);
-	mdelay(1);
-	WREG32(R_000030_BUS_CNTL, (tmp & 0xFFFFFFFF) | 0x00000040);
-	tmp = RREG32(RADEON_BUS_CNTL);
-	mdelay(1);
-	pci_read_config_word(rdev->pdev, 0x4, (u16*)&tmp);
-	pci_write_config_word(rdev->pdev, 0x4, tmp & 0xFFFB);
-	mdelay(1);
-}
-
-int r100_asic_reset(struct radeon_device *rdev)
-{
-	struct r100_mc_save save;
-	u32 status, tmp;
-
->>>>>>> 062c1825
 	r100_mc_stop(rdev, &save);
 	status = RREG32(R_000E40_RBBM_STATUS);
 	if (!G_000E40_GUI_ACTIVE(status)) {
@@ -2381,10 +2297,7 @@
 	/* FIXME we don't use the second aperture yet when we could use it */
 	if (rdev->mc.visible_vram_size > rdev->mc.aper_size)
 		rdev->mc.visible_vram_size = rdev->mc.aper_size;
-<<<<<<< HEAD
-=======
 	rdev->mc.active_vram_size = rdev->mc.visible_vram_size;
->>>>>>> 062c1825
 	config_aper_size = RREG32(RADEON_CONFIG_APER_SIZE);
 	if (rdev->flags & RADEON_IS_IGP) {
 		uint32_t tom;
@@ -3395,13 +3308,6 @@
 
 	for (i = 0; i < num_cb; i++) {
 		if (track->cb[i].robj == NULL) {
-<<<<<<< HEAD
-			if (!(track->zb_cb_clear || track->color_channel_mask ||
-			      track->blend_read_enable)) {
-				continue;
-			}
-=======
->>>>>>> 062c1825
 			DRM_ERROR("[drm] No buffer for color buffer %d !\n", i);
 			return -EINVAL;
 		}
