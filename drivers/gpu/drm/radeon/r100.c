--- conflicted
+++ resolved
@@ -3490,11 +3490,7 @@
 		track->num_texture = 16;
 		track->maxy = 4096;
 		track->separate_cube = 0;
-<<<<<<< HEAD
-		track->aaresolve = true;
-=======
 		track->aaresolve = false;
->>>>>>> 75bcd202
 		track->aa.robj = NULL;
 	}
 
