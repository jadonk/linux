--- conflicted
+++ resolved
@@ -232,11 +232,7 @@
 
 }
 
-<<<<<<< HEAD
-/* emits 34 */
-=======
 /* emits 36 */
->>>>>>> 100b33c8
 static void
 set_default_state(struct radeon_device *rdev)
 {
@@ -503,13 +499,10 @@
 	radeon_ring_write(rdev, 0x00000000);
 	radeon_ring_write(rdev, 0x00000000);
 
-<<<<<<< HEAD
-=======
 	/* set to DX10/11 mode */
 	radeon_ring_write(rdev, PACKET3(PACKET3_MODE_CONTROL, 0));
 	radeon_ring_write(rdev, 1);
 
->>>>>>> 100b33c8
 	/* emit an IB pointing at default state */
 	dwords = ALIGN(rdev->r600_blit.state_len, 0x10);
 	gpu_addr = rdev->r600_blit.shader_gpu_addr + rdev->r600_blit.state_offset;
@@ -690,11 +683,7 @@
 	/* calculate number of loops correctly */
 	ring_size = num_loops * dwords_per_loop;
 	/* set default  + shaders */
-<<<<<<< HEAD
-	ring_size += 50; /* shaders + def state */
-=======
 	ring_size += 52; /* shaders + def state */
->>>>>>> 100b33c8
 	ring_size += 10; /* fence emit for VB IB */
 	ring_size += 5; /* done copy */
 	ring_size += 10; /* fence emit for done copy */
@@ -702,11 +691,7 @@
 	if (r)
 		return r;
 
-<<<<<<< HEAD
-	set_default_state(rdev); /* 34 */
-=======
 	set_default_state(rdev); /* 36 */
->>>>>>> 100b33c8
 	set_shaders(rdev); /* 16 */
 	return 0;
 }
