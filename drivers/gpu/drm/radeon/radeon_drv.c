/**
 * \file radeon_drv.c
 * ATI Radeon driver
 *
 * \author Gareth Hughes <gareth@valinux.com>
 */

/*
 * Copyright 2000 VA Linux Systems, Inc., Sunnyvale, California.
 * All Rights Reserved.
 *
 * Permission is hereby granted, free of charge, to any person obtaining a
 * copy of this software and associated documentation files (the "Software"),
 * to deal in the Software without restriction, including without limitation
 * the rights to use, copy, modify, merge, publish, distribute, sublicense,
 * and/or sell copies of the Software, and to permit persons to whom the
 * Software is furnished to do so, subject to the following conditions:
 *
 * The above copyright notice and this permission notice (including the next
 * paragraph) shall be included in all copies or substantial portions of the
 * Software.
 *
 * THE SOFTWARE IS PROVIDED "AS IS", WITHOUT WARRANTY OF ANY KIND, EXPRESS OR
 * IMPLIED, INCLUDING BUT NOT LIMITED TO THE WARRANTIES OF MERCHANTABILITY,
 * FITNESS FOR A PARTICULAR PURPOSE AND NONINFRINGEMENT.  IN NO EVENT SHALL
 * VA LINUX SYSTEMS AND/OR ITS SUPPLIERS BE LIABLE FOR ANY CLAIM, DAMAGES OR
 * OTHER LIABILITY, WHETHER IN AN ACTION OF CONTRACT, TORT OR OTHERWISE,
 * ARISING FROM, OUT OF OR IN CONNECTION WITH THE SOFTWARE OR THE USE OR
 * OTHER DEALINGS IN THE SOFTWARE.
 */

#include "drmP.h"
#include "drm.h"
#include "radeon_drm.h"
#include "radeon_drv.h"

#include "drm_pciids.h"
#include <linux/console.h>


/*
 * KMS wrapper.
 * - 2.0.0 - initial interface
 * - 2.1.0 - add square tiling interface
 * - 2.2.0 - add r6xx/r7xx const buffer support
 * - 2.3.0 - add MSPOS + 3D texture + r500 VAP regs
 * - 2.4.0 - add crtc id query
 * - 2.5.0 - add get accel 2 to work around ddx breakage for evergreen
 * - 2.6.0 - add tiling config query (r6xx+), add initial HiZ support (r300->r500)
 *   2.7.0 - fixups for r600 2D tiling support. (no external ABI change), add eg dyn gpr regs
<<<<<<< HEAD
 *   2.8.0 - pageflip support, r500 US_FORMAT regs. r500 ARGB2101010 colorbuf, r300->r500 CMASK
 */
#define KMS_DRIVER_MAJOR	2
#define KMS_DRIVER_MINOR	8
=======
 *   2.8.0 - pageflip support, r500 US_FORMAT regs. r500 ARGB2101010 colorbuf, r300->r500 CMASK, clock crystal query
 *   2.9.0 - r600 tiling (s3tc,rgtc) working, SET_PREDICATION packet 3 on r600 + eg, backend query
 */
#define KMS_DRIVER_MAJOR	2
#define KMS_DRIVER_MINOR	9
>>>>>>> 105e53f8
#define KMS_DRIVER_PATCHLEVEL	0
int radeon_driver_load_kms(struct drm_device *dev, unsigned long flags);
int radeon_driver_unload_kms(struct drm_device *dev);
int radeon_driver_firstopen_kms(struct drm_device *dev);
void radeon_driver_lastclose_kms(struct drm_device *dev);
int radeon_driver_open_kms(struct drm_device *dev, struct drm_file *file_priv);
void radeon_driver_postclose_kms(struct drm_device *dev,
				 struct drm_file *file_priv);
void radeon_driver_preclose_kms(struct drm_device *dev,
				struct drm_file *file_priv);
int radeon_suspend_kms(struct drm_device *dev, pm_message_t state);
int radeon_resume_kms(struct drm_device *dev);
u32 radeon_get_vblank_counter_kms(struct drm_device *dev, int crtc);
int radeon_enable_vblank_kms(struct drm_device *dev, int crtc);
void radeon_disable_vblank_kms(struct drm_device *dev, int crtc);
int radeon_get_vblank_timestamp_kms(struct drm_device *dev, int crtc,
				    int *max_error,
				    struct timeval *vblank_time,
				    unsigned flags);
void radeon_driver_irq_preinstall_kms(struct drm_device *dev);
int radeon_driver_irq_postinstall_kms(struct drm_device *dev);
void radeon_driver_irq_uninstall_kms(struct drm_device *dev);
irqreturn_t radeon_driver_irq_handler_kms(DRM_IRQ_ARGS);
int radeon_dma_ioctl_kms(struct drm_device *dev, void *data,
			 struct drm_file *file_priv);
int radeon_gem_object_init(struct drm_gem_object *obj);
void radeon_gem_object_free(struct drm_gem_object *obj);
extern int radeon_get_crtc_scanoutpos(struct drm_device *dev, int crtc,
				      int *vpos, int *hpos);
extern struct drm_ioctl_desc radeon_ioctls_kms[];
extern int radeon_max_kms_ioctl;
int radeon_mmap(struct file *filp, struct vm_area_struct *vma);
int radeon_mode_dumb_mmap(struct drm_file *filp,
			  struct drm_device *dev,
			  uint32_t handle, uint64_t *offset_p);
int radeon_mode_dumb_create(struct drm_file *file_priv,
			    struct drm_device *dev,
			    struct drm_mode_create_dumb *args);
int radeon_mode_dumb_destroy(struct drm_file *file_priv,
			     struct drm_device *dev,
			     uint32_t handle);

#if defined(CONFIG_DEBUG_FS)
int radeon_debugfs_init(struct drm_minor *minor);
void radeon_debugfs_cleanup(struct drm_minor *minor);
#endif


int radeon_no_wb;
int radeon_modeset = -1;
int radeon_dynclks = -1;
int radeon_r4xx_atom = 0;
int radeon_agpmode = 0;
int radeon_vram_limit = 0;
int radeon_gart_size = 512; /* default gart size */
int radeon_benchmarking = 0;
int radeon_testing = 0;
int radeon_connector_table = 0;
int radeon_tv = 1;
int radeon_audio = 1;
int radeon_disp_priority = 0;
int radeon_hw_i2c = 0;
int radeon_pcie_gen2 = 0;

MODULE_PARM_DESC(no_wb, "Disable AGP writeback for scratch registers");
module_param_named(no_wb, radeon_no_wb, int, 0444);

MODULE_PARM_DESC(modeset, "Disable/Enable modesetting");
module_param_named(modeset, radeon_modeset, int, 0400);

MODULE_PARM_DESC(dynclks, "Disable/Enable dynamic clocks");
module_param_named(dynclks, radeon_dynclks, int, 0444);

MODULE_PARM_DESC(r4xx_atom, "Enable ATOMBIOS modesetting for R4xx");
module_param_named(r4xx_atom, radeon_r4xx_atom, int, 0444);

MODULE_PARM_DESC(vramlimit, "Restrict VRAM for testing");
module_param_named(vramlimit, radeon_vram_limit, int, 0600);

MODULE_PARM_DESC(agpmode, "AGP Mode (-1 == PCI)");
module_param_named(agpmode, radeon_agpmode, int, 0444);

MODULE_PARM_DESC(gartsize, "Size of PCIE/IGP gart to setup in megabytes (32,64, etc)\n");
module_param_named(gartsize, radeon_gart_size, int, 0600);

MODULE_PARM_DESC(benchmark, "Run benchmark");
module_param_named(benchmark, radeon_benchmarking, int, 0444);

MODULE_PARM_DESC(test, "Run tests");
module_param_named(test, radeon_testing, int, 0444);

MODULE_PARM_DESC(connector_table, "Force connector table");
module_param_named(connector_table, radeon_connector_table, int, 0444);

MODULE_PARM_DESC(tv, "TV enable (0 = disable)");
module_param_named(tv, radeon_tv, int, 0444);

MODULE_PARM_DESC(audio, "Audio enable (0 = disable)");
module_param_named(audio, radeon_audio, int, 0444);

MODULE_PARM_DESC(disp_priority, "Display Priority (0 = auto, 1 = normal, 2 = high)");
module_param_named(disp_priority, radeon_disp_priority, int, 0444);

MODULE_PARM_DESC(hw_i2c, "hw i2c engine enable (0 = disable)");
module_param_named(hw_i2c, radeon_hw_i2c, int, 0444);

MODULE_PARM_DESC(pcie_gen2, "PCIE Gen2 mode (1 = enable)");
module_param_named(pcie_gen2, radeon_pcie_gen2, int, 0444);

static int radeon_suspend(struct drm_device *dev, pm_message_t state)
{
	drm_radeon_private_t *dev_priv = dev->dev_private;

	if ((dev_priv->flags & RADEON_FAMILY_MASK) >= CHIP_R600)
		return 0;

	/* Disable *all* interrupts */
	if ((dev_priv->flags & RADEON_FAMILY_MASK) >= CHIP_RS600)
		RADEON_WRITE(R500_DxMODE_INT_MASK, 0);
	RADEON_WRITE(RADEON_GEN_INT_CNTL, 0);
	return 0;
}

static int radeon_resume(struct drm_device *dev)
{
	drm_radeon_private_t *dev_priv = dev->dev_private;

	if ((dev_priv->flags & RADEON_FAMILY_MASK) >= CHIP_R600)
		return 0;

	/* Restore interrupt registers */
	if ((dev_priv->flags & RADEON_FAMILY_MASK) >= CHIP_RS600)
		RADEON_WRITE(R500_DxMODE_INT_MASK, dev_priv->r500_disp_irq_reg);
	RADEON_WRITE(RADEON_GEN_INT_CNTL, dev_priv->irq_enable_reg);
	return 0;
}

static struct pci_device_id pciidlist[] = {
	radeon_PCI_IDS
};

#if defined(CONFIG_DRM_RADEON_KMS)
MODULE_DEVICE_TABLE(pci, pciidlist);
#endif

static struct drm_driver driver_old = {
	.driver_features =
	    DRIVER_USE_AGP | DRIVER_USE_MTRR | DRIVER_PCI_DMA | DRIVER_SG |
	    DRIVER_HAVE_IRQ | DRIVER_HAVE_DMA | DRIVER_IRQ_SHARED,
	.dev_priv_size = sizeof(drm_radeon_buf_priv_t),
	.load = radeon_driver_load,
	.firstopen = radeon_driver_firstopen,
	.open = radeon_driver_open,
	.preclose = radeon_driver_preclose,
	.postclose = radeon_driver_postclose,
	.lastclose = radeon_driver_lastclose,
	.unload = radeon_driver_unload,
	.suspend = radeon_suspend,
	.resume = radeon_resume,
	.get_vblank_counter = radeon_get_vblank_counter,
	.enable_vblank = radeon_enable_vblank,
	.disable_vblank = radeon_disable_vblank,
	.master_create = radeon_master_create,
	.master_destroy = radeon_master_destroy,
	.irq_preinstall = radeon_driver_irq_preinstall,
	.irq_postinstall = radeon_driver_irq_postinstall,
	.irq_uninstall = radeon_driver_irq_uninstall,
	.irq_handler = radeon_driver_irq_handler,
	.reclaim_buffers = drm_core_reclaim_buffers,
	.ioctls = radeon_ioctls,
	.dma_ioctl = radeon_cp_buffers,
	.fops = {
		 .owner = THIS_MODULE,
		 .open = drm_open,
		 .release = drm_release,
		 .unlocked_ioctl = drm_ioctl,
		 .mmap = drm_mmap,
		 .poll = drm_poll,
		 .fasync = drm_fasync,
		 .read = drm_read,
#ifdef CONFIG_COMPAT
		 .compat_ioctl = radeon_compat_ioctl,
#endif
		 .llseek = noop_llseek,
	},

	.name = DRIVER_NAME,
	.desc = DRIVER_DESC,
	.date = DRIVER_DATE,
	.major = DRIVER_MAJOR,
	.minor = DRIVER_MINOR,
	.patchlevel = DRIVER_PATCHLEVEL,
};

static struct drm_driver kms_driver;

static void radeon_kick_out_firmware_fb(struct pci_dev *pdev)
{
	struct apertures_struct *ap;
	bool primary = false;

	ap = alloc_apertures(1);
	ap->ranges[0].base = pci_resource_start(pdev, 0);
	ap->ranges[0].size = pci_resource_len(pdev, 0);

#ifdef CONFIG_X86
	primary = pdev->resource[PCI_ROM_RESOURCE].flags & IORESOURCE_ROM_SHADOW;
#endif
	remove_conflicting_framebuffers(ap, "radeondrmfb", primary);
	kfree(ap);
}

static int __devinit
radeon_pci_probe(struct pci_dev *pdev, const struct pci_device_id *ent)
{
	/* Get rid of things like offb */
	radeon_kick_out_firmware_fb(pdev);

	return drm_get_pci_dev(pdev, ent, &kms_driver);
}

static void
radeon_pci_remove(struct pci_dev *pdev)
{
	struct drm_device *dev = pci_get_drvdata(pdev);

	drm_put_dev(dev);
}

static int
radeon_pci_suspend(struct pci_dev *pdev, pm_message_t state)
{
	struct drm_device *dev = pci_get_drvdata(pdev);
	return radeon_suspend_kms(dev, state);
}

static int
radeon_pci_resume(struct pci_dev *pdev)
{
	struct drm_device *dev = pci_get_drvdata(pdev);
	return radeon_resume_kms(dev);
}

static struct drm_driver kms_driver = {
	.driver_features =
	    DRIVER_USE_AGP | DRIVER_USE_MTRR | DRIVER_PCI_DMA | DRIVER_SG |
	    DRIVER_HAVE_IRQ | DRIVER_HAVE_DMA | DRIVER_IRQ_SHARED | DRIVER_GEM,
	.dev_priv_size = 0,
	.load = radeon_driver_load_kms,
	.firstopen = radeon_driver_firstopen_kms,
	.open = radeon_driver_open_kms,
	.preclose = radeon_driver_preclose_kms,
	.postclose = radeon_driver_postclose_kms,
	.lastclose = radeon_driver_lastclose_kms,
	.unload = radeon_driver_unload_kms,
	.suspend = radeon_suspend_kms,
	.resume = radeon_resume_kms,
	.get_vblank_counter = radeon_get_vblank_counter_kms,
	.enable_vblank = radeon_enable_vblank_kms,
	.disable_vblank = radeon_disable_vblank_kms,
	.get_vblank_timestamp = radeon_get_vblank_timestamp_kms,
	.get_scanout_position = radeon_get_crtc_scanoutpos,
#if defined(CONFIG_DEBUG_FS)
	.debugfs_init = radeon_debugfs_init,
	.debugfs_cleanup = radeon_debugfs_cleanup,
#endif
	.irq_preinstall = radeon_driver_irq_preinstall_kms,
	.irq_postinstall = radeon_driver_irq_postinstall_kms,
	.irq_uninstall = radeon_driver_irq_uninstall_kms,
	.irq_handler = radeon_driver_irq_handler_kms,
	.reclaim_buffers = drm_core_reclaim_buffers,
	.ioctls = radeon_ioctls_kms,
	.gem_init_object = radeon_gem_object_init,
	.gem_free_object = radeon_gem_object_free,
	.dma_ioctl = radeon_dma_ioctl_kms,
	.dumb_create = radeon_mode_dumb_create,
	.dumb_map_offset = radeon_mode_dumb_mmap,
	.dumb_destroy = radeon_mode_dumb_destroy,
	.fops = {
		 .owner = THIS_MODULE,
		 .open = drm_open,
		 .release = drm_release,
		 .unlocked_ioctl = drm_ioctl,
		 .mmap = radeon_mmap,
		 .poll = drm_poll,
		 .fasync = drm_fasync,
		 .read = drm_read,
#ifdef CONFIG_COMPAT
		 .compat_ioctl = radeon_kms_compat_ioctl,
#endif
	},

	.name = DRIVER_NAME,
	.desc = DRIVER_DESC,
	.date = DRIVER_DATE,
	.major = KMS_DRIVER_MAJOR,
	.minor = KMS_DRIVER_MINOR,
	.patchlevel = KMS_DRIVER_PATCHLEVEL,
};

static struct drm_driver *driver;
static struct pci_driver *pdriver;

static struct pci_driver radeon_pci_driver = {
	.name = DRIVER_NAME,
	.id_table = pciidlist,
};

static struct pci_driver radeon_kms_pci_driver = {
	.name = DRIVER_NAME,
	.id_table = pciidlist,
	.probe = radeon_pci_probe,
	.remove = radeon_pci_remove,
	.suspend = radeon_pci_suspend,
	.resume = radeon_pci_resume,
};

static int __init radeon_init(void)
{
	driver = &driver_old;
	pdriver = &radeon_pci_driver;
	driver->num_ioctls = radeon_max_ioctl;
#ifdef CONFIG_VGA_CONSOLE
	if (vgacon_text_force() && radeon_modeset == -1) {
		DRM_INFO("VGACON disable radeon kernel modesetting.\n");
		driver = &driver_old;
		pdriver = &radeon_pci_driver;
		driver->driver_features &= ~DRIVER_MODESET;
		radeon_modeset = 0;
	}
#endif
	/* if enabled by default */
	if (radeon_modeset == -1) {
#ifdef CONFIG_DRM_RADEON_KMS
		DRM_INFO("radeon defaulting to kernel modesetting.\n");
		radeon_modeset = 1;
#else
		DRM_INFO("radeon defaulting to userspace modesetting.\n");
		radeon_modeset = 0;
#endif
	}
	if (radeon_modeset == 1) {
		DRM_INFO("radeon kernel modesetting enabled.\n");
		driver = &kms_driver;
		pdriver = &radeon_kms_pci_driver;
		driver->driver_features |= DRIVER_MODESET;
		driver->num_ioctls = radeon_max_kms_ioctl;
		radeon_register_atpx_handler();
	}
	/* if the vga console setting is enabled still
	 * let modprobe override it */
	return drm_pci_init(driver, pdriver);
}

static void __exit radeon_exit(void)
{
	drm_pci_exit(driver, pdriver);
	radeon_unregister_atpx_handler();
}

module_init(radeon_init);
module_exit(radeon_exit);

MODULE_AUTHOR(DRIVER_AUTHOR);
MODULE_DESCRIPTION(DRIVER_DESC);
MODULE_LICENSE("GPL and additional rights");<|MERGE_RESOLUTION|>--- conflicted
+++ resolved
@@ -48,18 +48,11 @@
  * - 2.5.0 - add get accel 2 to work around ddx breakage for evergreen
  * - 2.6.0 - add tiling config query (r6xx+), add initial HiZ support (r300->r500)
  *   2.7.0 - fixups for r600 2D tiling support. (no external ABI change), add eg dyn gpr regs
-<<<<<<< HEAD
- *   2.8.0 - pageflip support, r500 US_FORMAT regs. r500 ARGB2101010 colorbuf, r300->r500 CMASK
- */
-#define KMS_DRIVER_MAJOR	2
-#define KMS_DRIVER_MINOR	8
-=======
  *   2.8.0 - pageflip support, r500 US_FORMAT regs. r500 ARGB2101010 colorbuf, r300->r500 CMASK, clock crystal query
  *   2.9.0 - r600 tiling (s3tc,rgtc) working, SET_PREDICATION packet 3 on r600 + eg, backend query
  */
 #define KMS_DRIVER_MAJOR	2
 #define KMS_DRIVER_MINOR	9
->>>>>>> 105e53f8
 #define KMS_DRIVER_PATCHLEVEL	0
 int radeon_driver_load_kms(struct drm_device *dev, unsigned long flags);
 int radeon_driver_unload_kms(struct drm_device *dev);
