--- conflicted
+++ resolved
@@ -551,11 +551,7 @@
 				if (dig->lcd_misc & ATOM_PANEL_MISC_DUAL)
 					args.v1.ucMisc |= PANEL_ENCODER_MISC_DUAL;
 				if (dig->lcd_misc & ATOM_PANEL_MISC_888RGB)
-<<<<<<< HEAD
-					args.v1.ucMisc |= (1 << 1);
-=======
 					args.v1.ucMisc |= ATOM_PANEL_MISC_888RGB;
->>>>>>> 3561d43f
 			} else {
 				if (dig->linkb)
 					args.v1.ucMisc |= PANEL_ENCODER_MISC_TMDS_LINKB;
