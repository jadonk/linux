/*
 * Copyright 2007-8 Advanced Micro Devices, Inc.
 * Copyright 2008 Red Hat Inc.
 *
 * Permission is hereby granted, free of charge, to any person obtaining a
 * copy of this software and associated documentation files (the "Software"),
 * to deal in the Software without restriction, including without limitation
 * the rights to use, copy, modify, merge, publish, distribute, sublicense,
 * and/or sell copies of the Software, and to permit persons to whom the
 * Software is furnished to do so, subject to the following conditions:
 *
 * The above copyright notice and this permission notice shall be included in
 * all copies or substantial portions of the Software.
 *
 * THE SOFTWARE IS PROVIDED "AS IS", WITHOUT WARRANTY OF ANY KIND, EXPRESS OR
 * IMPLIED, INCLUDING BUT NOT LIMITED TO THE WARRANTIES OF MERCHANTABILITY,
 * FITNESS FOR A PARTICULAR PURPOSE AND NONINFRINGEMENT.  IN NO EVENT SHALL
 * THE COPYRIGHT HOLDER(S) OR AUTHOR(S) BE LIABLE FOR ANY CLAIM, DAMAGES OR
 * OTHER LIABILITY, WHETHER IN AN ACTION OF CONTRACT, TORT OR OTHERWISE,
 * ARISING FROM, OUT OF OR IN CONNECTION WITH THE SOFTWARE OR THE USE OR
 * OTHER DEALINGS IN THE SOFTWARE.
 *
 * Authors: Dave Airlie
 *          Alex Deucher
 */
#include "drmP.h"
#include "radeon_drm.h"
#include "radeon.h"

#include "atom.h"
#include "atom-bits.h"

/* from radeon_encoder.c */
extern uint32_t
radeon_get_encoder_enum(struct drm_device *dev, uint32_t supported_device,
			uint8_t dac);
extern void radeon_link_encoder_connector(struct drm_device *dev);
extern void
radeon_add_atom_encoder(struct drm_device *dev, uint32_t encoder_enum,
			uint32_t supported_device);

/* from radeon_connector.c */
extern void
radeon_add_atom_connector(struct drm_device *dev,
			  uint32_t connector_id,
			  uint32_t supported_device,
			  int connector_type,
			  struct radeon_i2c_bus_rec *i2c_bus,
			  uint32_t igp_lane_info,
			  uint16_t connector_object_id,
			  struct radeon_hpd *hpd,
			  struct radeon_router *router);

/* from radeon_legacy_encoder.c */
extern void
radeon_add_legacy_encoder(struct drm_device *dev, uint32_t encoder_enum,
			  uint32_t supported_device);

union atom_supported_devices {
	struct _ATOM_SUPPORTED_DEVICES_INFO info;
	struct _ATOM_SUPPORTED_DEVICES_INFO_2 info_2;
	struct _ATOM_SUPPORTED_DEVICES_INFO_2d1 info_2d1;
};

static inline struct radeon_i2c_bus_rec radeon_lookup_i2c_gpio(struct radeon_device *rdev,
							       uint8_t id)
{
	struct atom_context *ctx = rdev->mode_info.atom_context;
	ATOM_GPIO_I2C_ASSIGMENT *gpio;
	struct radeon_i2c_bus_rec i2c;
	int index = GetIndexIntoMasterTable(DATA, GPIO_I2C_Info);
	struct _ATOM_GPIO_I2C_INFO *i2c_info;
	uint16_t data_offset, size;
	int i, num_indices;

	memset(&i2c, 0, sizeof(struct radeon_i2c_bus_rec));
	i2c.valid = false;

	if (atom_parse_data_header(ctx, index, &size, NULL, NULL, &data_offset)) {
		i2c_info = (struct _ATOM_GPIO_I2C_INFO *)(ctx->bios + data_offset);

		num_indices = (size - sizeof(ATOM_COMMON_TABLE_HEADER)) /
			sizeof(ATOM_GPIO_I2C_ASSIGMENT);

		for (i = 0; i < num_indices; i++) {
			gpio = &i2c_info->asGPIO_Info[i];

<<<<<<< HEAD
=======
			/* some evergreen boards have bad data for this entry */
			if (ASIC_IS_DCE4(rdev)) {
				if ((i == 7) &&
				    (gpio->usClkMaskRegisterIndex == 0x1936) &&
				    (gpio->sucI2cId.ucAccess == 0)) {
					gpio->sucI2cId.ucAccess = 0x97;
					gpio->ucDataMaskShift = 8;
					gpio->ucDataEnShift = 8;
					gpio->ucDataY_Shift = 8;
					gpio->ucDataA_Shift = 8;
				}
			}

>>>>>>> 062c1825
			if (gpio->sucI2cId.ucAccess == id) {
				i2c.mask_clk_reg = le16_to_cpu(gpio->usClkMaskRegisterIndex) * 4;
				i2c.mask_data_reg = le16_to_cpu(gpio->usDataMaskRegisterIndex) * 4;
				i2c.en_clk_reg = le16_to_cpu(gpio->usClkEnRegisterIndex) * 4;
				i2c.en_data_reg = le16_to_cpu(gpio->usDataEnRegisterIndex) * 4;
				i2c.y_clk_reg = le16_to_cpu(gpio->usClkY_RegisterIndex) * 4;
				i2c.y_data_reg = le16_to_cpu(gpio->usDataY_RegisterIndex) * 4;
				i2c.a_clk_reg = le16_to_cpu(gpio->usClkA_RegisterIndex) * 4;
				i2c.a_data_reg = le16_to_cpu(gpio->usDataA_RegisterIndex) * 4;
				i2c.mask_clk_mask = (1 << gpio->ucClkMaskShift);
				i2c.mask_data_mask = (1 << gpio->ucDataMaskShift);
				i2c.en_clk_mask = (1 << gpio->ucClkEnShift);
				i2c.en_data_mask = (1 << gpio->ucDataEnShift);
				i2c.y_clk_mask = (1 << gpio->ucClkY_Shift);
				i2c.y_data_mask = (1 << gpio->ucDataY_Shift);
				i2c.a_clk_mask = (1 << gpio->ucClkA_Shift);
				i2c.a_data_mask = (1 << gpio->ucDataA_Shift);

				if (gpio->sucI2cId.sbfAccess.bfHW_Capable)
					i2c.hw_capable = true;
				else
					i2c.hw_capable = false;

				if (gpio->sucI2cId.ucAccess == 0xa0)
					i2c.mm_i2c = true;
				else
					i2c.mm_i2c = false;

				i2c.i2c_id = gpio->sucI2cId.ucAccess;

				if (i2c.mask_clk_reg)
					i2c.valid = true;
				break;
			}
		}
	}

	return i2c;
}
<<<<<<< HEAD

void radeon_atombios_i2c_init(struct radeon_device *rdev)
{
	struct atom_context *ctx = rdev->mode_info.atom_context;
	ATOM_GPIO_I2C_ASSIGMENT *gpio;
	struct radeon_i2c_bus_rec i2c;
	int index = GetIndexIntoMasterTable(DATA, GPIO_I2C_Info);
	struct _ATOM_GPIO_I2C_INFO *i2c_info;
	uint16_t data_offset, size;
	int i, num_indices;
	char stmp[32];

	memset(&i2c, 0, sizeof(struct radeon_i2c_bus_rec));

	if (atom_parse_data_header(ctx, index, &size, NULL, NULL, &data_offset)) {
		i2c_info = (struct _ATOM_GPIO_I2C_INFO *)(ctx->bios + data_offset);

		num_indices = (size - sizeof(ATOM_COMMON_TABLE_HEADER)) /
			sizeof(ATOM_GPIO_I2C_ASSIGMENT);

		for (i = 0; i < num_indices; i++) {
			gpio = &i2c_info->asGPIO_Info[i];
			i2c.valid = false;
=======

void radeon_atombios_i2c_init(struct radeon_device *rdev)
{
	struct atom_context *ctx = rdev->mode_info.atom_context;
	ATOM_GPIO_I2C_ASSIGMENT *gpio;
	struct radeon_i2c_bus_rec i2c;
	int index = GetIndexIntoMasterTable(DATA, GPIO_I2C_Info);
	struct _ATOM_GPIO_I2C_INFO *i2c_info;
	uint16_t data_offset, size;
	int i, num_indices;
	char stmp[32];

	memset(&i2c, 0, sizeof(struct radeon_i2c_bus_rec));

	if (atom_parse_data_header(ctx, index, &size, NULL, NULL, &data_offset)) {
		i2c_info = (struct _ATOM_GPIO_I2C_INFO *)(ctx->bios + data_offset);

		num_indices = (size - sizeof(ATOM_COMMON_TABLE_HEADER)) /
			sizeof(ATOM_GPIO_I2C_ASSIGMENT);

		for (i = 0; i < num_indices; i++) {
			gpio = &i2c_info->asGPIO_Info[i];
			i2c.valid = false;

			/* some evergreen boards have bad data for this entry */
			if (ASIC_IS_DCE4(rdev)) {
				if ((i == 7) &&
				    (gpio->usClkMaskRegisterIndex == 0x1936) &&
				    (gpio->sucI2cId.ucAccess == 0)) {
					gpio->sucI2cId.ucAccess = 0x97;
					gpio->ucDataMaskShift = 8;
					gpio->ucDataEnShift = 8;
					gpio->ucDataY_Shift = 8;
					gpio->ucDataA_Shift = 8;
				}
			}

>>>>>>> 062c1825
			i2c.mask_clk_reg = le16_to_cpu(gpio->usClkMaskRegisterIndex) * 4;
			i2c.mask_data_reg = le16_to_cpu(gpio->usDataMaskRegisterIndex) * 4;
			i2c.en_clk_reg = le16_to_cpu(gpio->usClkEnRegisterIndex) * 4;
			i2c.en_data_reg = le16_to_cpu(gpio->usDataEnRegisterIndex) * 4;
			i2c.y_clk_reg = le16_to_cpu(gpio->usClkY_RegisterIndex) * 4;
			i2c.y_data_reg = le16_to_cpu(gpio->usDataY_RegisterIndex) * 4;
			i2c.a_clk_reg = le16_to_cpu(gpio->usClkA_RegisterIndex) * 4;
			i2c.a_data_reg = le16_to_cpu(gpio->usDataA_RegisterIndex) * 4;
			i2c.mask_clk_mask = (1 << gpio->ucClkMaskShift);
			i2c.mask_data_mask = (1 << gpio->ucDataMaskShift);
			i2c.en_clk_mask = (1 << gpio->ucClkEnShift);
			i2c.en_data_mask = (1 << gpio->ucDataEnShift);
			i2c.y_clk_mask = (1 << gpio->ucClkY_Shift);
			i2c.y_data_mask = (1 << gpio->ucDataY_Shift);
			i2c.a_clk_mask = (1 << gpio->ucClkA_Shift);
			i2c.a_data_mask = (1 << gpio->ucDataA_Shift);

			if (gpio->sucI2cId.sbfAccess.bfHW_Capable)
				i2c.hw_capable = true;
			else
				i2c.hw_capable = false;

			if (gpio->sucI2cId.ucAccess == 0xa0)
				i2c.mm_i2c = true;
			else
				i2c.mm_i2c = false;

			i2c.i2c_id = gpio->sucI2cId.ucAccess;

			if (i2c.mask_clk_reg) {
				i2c.valid = true;
				sprintf(stmp, "0x%x", i2c.i2c_id);
				rdev->i2c_bus[i] = radeon_i2c_create(rdev->ddev, &i2c, stmp);
			}
		}
	}
}

static inline struct radeon_gpio_rec radeon_lookup_gpio(struct radeon_device *rdev,
							u8 id)
{
	struct atom_context *ctx = rdev->mode_info.atom_context;
	struct radeon_gpio_rec gpio;
	int index = GetIndexIntoMasterTable(DATA, GPIO_Pin_LUT);
	struct _ATOM_GPIO_PIN_LUT *gpio_info;
	ATOM_GPIO_PIN_ASSIGNMENT *pin;
	u16 data_offset, size;
	int i, num_indices;

	memset(&gpio, 0, sizeof(struct radeon_gpio_rec));
	gpio.valid = false;

	if (atom_parse_data_header(ctx, index, &size, NULL, NULL, &data_offset)) {
		gpio_info = (struct _ATOM_GPIO_PIN_LUT *)(ctx->bios + data_offset);
<<<<<<< HEAD

		num_indices = (size - sizeof(ATOM_COMMON_TABLE_HEADER)) /
			sizeof(ATOM_GPIO_PIN_ASSIGNMENT);

=======

		num_indices = (size - sizeof(ATOM_COMMON_TABLE_HEADER)) /
			sizeof(ATOM_GPIO_PIN_ASSIGNMENT);

>>>>>>> 062c1825
		for (i = 0; i < num_indices; i++) {
			pin = &gpio_info->asGPIO_Pin[i];
			if (id == pin->ucGPIO_ID) {
				gpio.id = pin->ucGPIO_ID;
				gpio.reg = pin->usGpioPin_AIndex * 4;
				gpio.mask = (1 << pin->ucGpioPinBitShift);
				gpio.valid = true;
				break;
			}
		}
	}

	return gpio;
}

static struct radeon_hpd radeon_atom_get_hpd_info_from_gpio(struct radeon_device *rdev,
							    struct radeon_gpio_rec *gpio)
{
	struct radeon_hpd hpd;
	u32 reg;

<<<<<<< HEAD
=======
	memset(&hpd, 0, sizeof(struct radeon_hpd));

>>>>>>> 062c1825
	if (ASIC_IS_DCE4(rdev))
		reg = EVERGREEN_DC_GPIO_HPD_A;
	else
		reg = AVIVO_DC_GPIO_HPD_A;

	hpd.gpio = *gpio;
	if (gpio->reg == reg) {
		switch(gpio->mask) {
		case (1 << 0):
			hpd.hpd = RADEON_HPD_1;
			break;
		case (1 << 8):
			hpd.hpd = RADEON_HPD_2;
			break;
		case (1 << 16):
			hpd.hpd = RADEON_HPD_3;
			break;
		case (1 << 24):
			hpd.hpd = RADEON_HPD_4;
			break;
		case (1 << 26):
			hpd.hpd = RADEON_HPD_5;
			break;
		case (1 << 28):
			hpd.hpd = RADEON_HPD_6;
			break;
		default:
			hpd.hpd = RADEON_HPD_NONE;
			break;
		}
	} else
		hpd.hpd = RADEON_HPD_NONE;
	return hpd;
}

static bool radeon_atom_apply_quirks(struct drm_device *dev,
				     uint32_t supported_device,
				     int *connector_type,
				     struct radeon_i2c_bus_rec *i2c_bus,
				     uint16_t *line_mux,
				     struct radeon_hpd *hpd)
{
	struct radeon_device *rdev = dev->dev_private;

	/* Asus M2A-VM HDMI board lists the DVI port as HDMI */
	if ((dev->pdev->device == 0x791e) &&
	    (dev->pdev->subsystem_vendor == 0x1043) &&
	    (dev->pdev->subsystem_device == 0x826d)) {
		if ((*connector_type == DRM_MODE_CONNECTOR_HDMIA) &&
		    (supported_device == ATOM_DEVICE_DFP3_SUPPORT))
			*connector_type = DRM_MODE_CONNECTOR_DVID;
	}

	/* Asrock RS600 board lists the DVI port as HDMI */
	if ((dev->pdev->device == 0x7941) &&
	    (dev->pdev->subsystem_vendor == 0x1849) &&
	    (dev->pdev->subsystem_device == 0x7941)) {
		if ((*connector_type == DRM_MODE_CONNECTOR_HDMIA) &&
		    (supported_device == ATOM_DEVICE_DFP3_SUPPORT))
			*connector_type = DRM_MODE_CONNECTOR_DVID;
	}

<<<<<<< HEAD
=======
	/* MSI K9A2GM V2/V3 board has no HDMI or DVI */
	if ((dev->pdev->device == 0x796e) &&
	    (dev->pdev->subsystem_vendor == 0x1462) &&
	    (dev->pdev->subsystem_device == 0x7302)) {
		if ((supported_device == ATOM_DEVICE_DFP2_SUPPORT) ||
		    (supported_device == ATOM_DEVICE_DFP3_SUPPORT))
			return false;
	}

>>>>>>> 062c1825
	/* a-bit f-i90hd - ciaranm on #radeonhd - this board has no DVI */
	if ((dev->pdev->device == 0x7941) &&
	    (dev->pdev->subsystem_vendor == 0x147b) &&
	    (dev->pdev->subsystem_device == 0x2412)) {
		if (*connector_type == DRM_MODE_CONNECTOR_DVII)
			return false;
	}

	/* Falcon NW laptop lists vga ddc line for LVDS */
	if ((dev->pdev->device == 0x5653) &&
	    (dev->pdev->subsystem_vendor == 0x1462) &&
	    (dev->pdev->subsystem_device == 0x0291)) {
		if (*connector_type == DRM_MODE_CONNECTOR_LVDS) {
			i2c_bus->valid = false;
			*line_mux = 53;
		}
	}

	/* HIS X1300 is DVI+VGA, not DVI+DVI */
	if ((dev->pdev->device == 0x7146) &&
	    (dev->pdev->subsystem_vendor == 0x17af) &&
	    (dev->pdev->subsystem_device == 0x2058)) {
		if (supported_device == ATOM_DEVICE_DFP1_SUPPORT)
			return false;
	}

	/* Gigabyte X1300 is DVI+VGA, not DVI+DVI */
	if ((dev->pdev->device == 0x7142) &&
	    (dev->pdev->subsystem_vendor == 0x1458) &&
	    (dev->pdev->subsystem_device == 0x2134)) {
		if (supported_device == ATOM_DEVICE_DFP1_SUPPORT)
			return false;
	}


	/* Funky macbooks */
	if ((dev->pdev->device == 0x71C5) &&
	    (dev->pdev->subsystem_vendor == 0x106b) &&
	    (dev->pdev->subsystem_device == 0x0080)) {
		if ((supported_device == ATOM_DEVICE_CRT1_SUPPORT) ||
		    (supported_device == ATOM_DEVICE_DFP2_SUPPORT))
			return false;
		if (supported_device == ATOM_DEVICE_CRT2_SUPPORT)
			*line_mux = 0x90;
	}

	/* ASUS HD 3600 XT board lists the DVI port as HDMI */
	if ((dev->pdev->device == 0x9598) &&
	    (dev->pdev->subsystem_vendor == 0x1043) &&
	    (dev->pdev->subsystem_device == 0x01da)) {
		if (*connector_type == DRM_MODE_CONNECTOR_HDMIA) {
			*connector_type = DRM_MODE_CONNECTOR_DVII;
		}
	}

	/* ASUS HD 3600 board lists the DVI port as HDMI */
	if ((dev->pdev->device == 0x9598) &&
	    (dev->pdev->subsystem_vendor == 0x1043) &&
	    (dev->pdev->subsystem_device == 0x01e4)) {
		if (*connector_type == DRM_MODE_CONNECTOR_HDMIA) {
			*connector_type = DRM_MODE_CONNECTOR_DVII;
		}
	}

	/* ASUS HD 3450 board lists the DVI port as HDMI */
	if ((dev->pdev->device == 0x95C5) &&
	    (dev->pdev->subsystem_vendor == 0x1043) &&
	    (dev->pdev->subsystem_device == 0x01e2)) {
		if (*connector_type == DRM_MODE_CONNECTOR_HDMIA) {
			*connector_type = DRM_MODE_CONNECTOR_DVII;
		}
	}

	/* some BIOSes seem to report DAC on HDMI - usually this is a board with
	 * HDMI + VGA reporting as HDMI
	 */
	if (*connector_type == DRM_MODE_CONNECTOR_HDMIA) {
		if (supported_device & (ATOM_DEVICE_CRT_SUPPORT)) {
			*connector_type = DRM_MODE_CONNECTOR_VGA;
			*line_mux = 0;
		}
	}

	/* Acer laptop reports DVI-D as DVI-I and hpd pins reversed */
	if ((dev->pdev->device == 0x95c4) &&
	    (dev->pdev->subsystem_vendor == 0x1025) &&
	    (dev->pdev->subsystem_device == 0x013c)) {
		struct radeon_gpio_rec gpio;

		if ((*connector_type == DRM_MODE_CONNECTOR_DVII) &&
		    (supported_device == ATOM_DEVICE_DFP1_SUPPORT)) {
			gpio = radeon_lookup_gpio(rdev, 6);
			*hpd = radeon_atom_get_hpd_info_from_gpio(rdev, &gpio);
			*connector_type = DRM_MODE_CONNECTOR_DVID;
		} else if ((*connector_type == DRM_MODE_CONNECTOR_HDMIA) &&
			   (supported_device == ATOM_DEVICE_DFP1_SUPPORT)) {
			gpio = radeon_lookup_gpio(rdev, 7);
			*hpd = radeon_atom_get_hpd_info_from_gpio(rdev, &gpio);
		}
	}

	/* XFX Pine Group device rv730 reports no VGA DDC lines
	 * even though they are wired up to record 0x93
	 */
	if ((dev->pdev->device == 0x9498) &&
	    (dev->pdev->subsystem_vendor == 0x1682) &&
	    (dev->pdev->subsystem_device == 0x2452)) {
		struct radeon_device *rdev = dev->dev_private;
		*i2c_bus = radeon_lookup_i2c_gpio(rdev, 0x93);
	}
	return true;
}

const int supported_devices_connector_convert[] = {
	DRM_MODE_CONNECTOR_Unknown,
	DRM_MODE_CONNECTOR_VGA,
	DRM_MODE_CONNECTOR_DVII,
	DRM_MODE_CONNECTOR_DVID,
	DRM_MODE_CONNECTOR_DVIA,
	DRM_MODE_CONNECTOR_SVIDEO,
	DRM_MODE_CONNECTOR_Composite,
	DRM_MODE_CONNECTOR_LVDS,
	DRM_MODE_CONNECTOR_Unknown,
	DRM_MODE_CONNECTOR_Unknown,
	DRM_MODE_CONNECTOR_HDMIA,
	DRM_MODE_CONNECTOR_HDMIB,
	DRM_MODE_CONNECTOR_Unknown,
	DRM_MODE_CONNECTOR_Unknown,
	DRM_MODE_CONNECTOR_9PinDIN,
	DRM_MODE_CONNECTOR_DisplayPort
};

const uint16_t supported_devices_connector_object_id_convert[] = {
	CONNECTOR_OBJECT_ID_NONE,
	CONNECTOR_OBJECT_ID_VGA,
	CONNECTOR_OBJECT_ID_DUAL_LINK_DVI_I, /* not all boards support DL */
	CONNECTOR_OBJECT_ID_DUAL_LINK_DVI_D, /* not all boards support DL */
	CONNECTOR_OBJECT_ID_VGA, /* technically DVI-A */
	CONNECTOR_OBJECT_ID_COMPOSITE,
	CONNECTOR_OBJECT_ID_SVIDEO,
	CONNECTOR_OBJECT_ID_LVDS,
	CONNECTOR_OBJECT_ID_9PIN_DIN,
	CONNECTOR_OBJECT_ID_9PIN_DIN,
	CONNECTOR_OBJECT_ID_DISPLAYPORT,
	CONNECTOR_OBJECT_ID_HDMI_TYPE_A,
	CONNECTOR_OBJECT_ID_HDMI_TYPE_B,
	CONNECTOR_OBJECT_ID_SVIDEO
};

const int object_connector_convert[] = {
	DRM_MODE_CONNECTOR_Unknown,
	DRM_MODE_CONNECTOR_DVII,
	DRM_MODE_CONNECTOR_DVII,
	DRM_MODE_CONNECTOR_DVID,
	DRM_MODE_CONNECTOR_DVID,
	DRM_MODE_CONNECTOR_VGA,
	DRM_MODE_CONNECTOR_Composite,
	DRM_MODE_CONNECTOR_SVIDEO,
	DRM_MODE_CONNECTOR_Unknown,
	DRM_MODE_CONNECTOR_Unknown,
	DRM_MODE_CONNECTOR_9PinDIN,
	DRM_MODE_CONNECTOR_Unknown,
	DRM_MODE_CONNECTOR_HDMIA,
	DRM_MODE_CONNECTOR_HDMIB,
	DRM_MODE_CONNECTOR_LVDS,
	DRM_MODE_CONNECTOR_9PinDIN,
	DRM_MODE_CONNECTOR_Unknown,
	DRM_MODE_CONNECTOR_Unknown,
	DRM_MODE_CONNECTOR_Unknown,
	DRM_MODE_CONNECTOR_DisplayPort,
	DRM_MODE_CONNECTOR_eDP,
	DRM_MODE_CONNECTOR_Unknown
};

bool radeon_get_atom_connector_info_from_object_table(struct drm_device *dev)
{
	struct radeon_device *rdev = dev->dev_private;
	struct radeon_mode_info *mode_info = &rdev->mode_info;
	struct atom_context *ctx = mode_info->atom_context;
	int index = GetIndexIntoMasterTable(DATA, Object_Header);
	u16 size, data_offset;
	u8 frev, crev;
	ATOM_CONNECTOR_OBJECT_TABLE *con_obj;
	ATOM_OBJECT_TABLE *router_obj;
	ATOM_DISPLAY_OBJECT_PATH_TABLE *path_obj;
	ATOM_OBJECT_HEADER *obj_header;
	int i, j, k, path_size, device_support;
	int connector_type;
	u16 igp_lane_info, conn_id, connector_object_id;
	struct radeon_i2c_bus_rec ddc_bus;
	struct radeon_router router;
	struct radeon_gpio_rec gpio;
	struct radeon_hpd hpd;

	if (!atom_parse_data_header(ctx, index, &size, &frev, &crev, &data_offset))
		return false;

	if (crev < 2)
		return false;

	router.valid = false;

	obj_header = (ATOM_OBJECT_HEADER *) (ctx->bios + data_offset);
	path_obj = (ATOM_DISPLAY_OBJECT_PATH_TABLE *)
	    (ctx->bios + data_offset +
	     le16_to_cpu(obj_header->usDisplayPathTableOffset));
	con_obj = (ATOM_CONNECTOR_OBJECT_TABLE *)
	    (ctx->bios + data_offset +
	     le16_to_cpu(obj_header->usConnectorObjectTableOffset));
	router_obj = (ATOM_OBJECT_TABLE *)
		(ctx->bios + data_offset +
		 le16_to_cpu(obj_header->usRouterObjectTableOffset));
	device_support = le16_to_cpu(obj_header->usDeviceSupport);

	path_size = 0;
	for (i = 0; i < path_obj->ucNumOfDispPath; i++) {
		uint8_t *addr = (uint8_t *) path_obj->asDispPath;
		ATOM_DISPLAY_OBJECT_PATH *path;
		addr += path_size;
		path = (ATOM_DISPLAY_OBJECT_PATH *) addr;
		path_size += le16_to_cpu(path->usSize);

		if (device_support & le16_to_cpu(path->usDeviceTag)) {
			uint8_t con_obj_id, con_obj_num, con_obj_type;

			con_obj_id =
			    (le16_to_cpu(path->usConnObjectId) & OBJECT_ID_MASK)
			    >> OBJECT_ID_SHIFT;
			con_obj_num =
			    (le16_to_cpu(path->usConnObjectId) & ENUM_ID_MASK)
			    >> ENUM_ID_SHIFT;
			con_obj_type =
			    (le16_to_cpu(path->usConnObjectId) &
			     OBJECT_TYPE_MASK) >> OBJECT_TYPE_SHIFT;

			/* TODO CV support */
			if (le16_to_cpu(path->usDeviceTag) ==
				ATOM_DEVICE_CV_SUPPORT)
				continue;

			/* IGP chips */
			if ((rdev->flags & RADEON_IS_IGP) &&
			    (con_obj_id ==
			     CONNECTOR_OBJECT_ID_PCIE_CONNECTOR)) {
				uint16_t igp_offset = 0;
				ATOM_INTEGRATED_SYSTEM_INFO_V2 *igp_obj;

				index =
				    GetIndexIntoMasterTable(DATA,
							    IntegratedSystemInfo);

				if (atom_parse_data_header(ctx, index, &size, &frev,
							   &crev, &igp_offset)) {

					if (crev >= 2) {
						igp_obj =
							(ATOM_INTEGRATED_SYSTEM_INFO_V2
							 *) (ctx->bios + igp_offset);

						if (igp_obj) {
							uint32_t slot_config, ct;

							if (con_obj_num == 1)
								slot_config =
									igp_obj->
									ulDDISlot1Config;
							else
								slot_config =
									igp_obj->
									ulDDISlot2Config;

							ct = (slot_config >> 16) & 0xff;
							connector_type =
								object_connector_convert
								[ct];
							connector_object_id = ct;
							igp_lane_info =
								slot_config & 0xffff;
						} else
							continue;
					} else
						continue;
				} else {
					igp_lane_info = 0;
					connector_type =
						object_connector_convert[con_obj_id];
					connector_object_id = con_obj_id;
				}
			} else {
				igp_lane_info = 0;
				connector_type =
				    object_connector_convert[con_obj_id];
				connector_object_id = con_obj_id;
			}

			if (connector_type == DRM_MODE_CONNECTOR_Unknown)
				continue;

			for (j = 0; j < ((le16_to_cpu(path->usSize) - 8) / 2); j++) {
				uint8_t grph_obj_id, grph_obj_num, grph_obj_type;

				grph_obj_id =
				    (le16_to_cpu(path->usGraphicObjIds[j]) &
				     OBJECT_ID_MASK) >> OBJECT_ID_SHIFT;
				grph_obj_num =
				    (le16_to_cpu(path->usGraphicObjIds[j]) &
				     ENUM_ID_MASK) >> ENUM_ID_SHIFT;
				grph_obj_type =
				    (le16_to_cpu(path->usGraphicObjIds[j]) &
				     OBJECT_TYPE_MASK) >> OBJECT_TYPE_SHIFT;

				if (grph_obj_type == GRAPH_OBJECT_TYPE_ENCODER) {
<<<<<<< HEAD
					if (grph_obj_num == 2)
						linkb = true;
					else
						linkb = false;

					radeon_add_atom_encoder(dev,
								grph_obj_id,
=======
					u16 encoder_obj = le16_to_cpu(path->usGraphicObjIds[j]);

					radeon_add_atom_encoder(dev,
								encoder_obj,
>>>>>>> 062c1825
								le16_to_cpu
								(path->
								 usDeviceTag));

				} else if (grph_obj_type == GRAPH_OBJECT_TYPE_ROUTER) {
					router.valid = false;
					for (k = 0; k < router_obj->ucNumberOfObjects; k++) {
						u16 router_obj_id = le16_to_cpu(router_obj->asObjects[j].usObjectID);
						if (le16_to_cpu(path->usGraphicObjIds[j]) == router_obj_id) {
							ATOM_COMMON_RECORD_HEADER *record = (ATOM_COMMON_RECORD_HEADER *)
								(ctx->bios + data_offset +
								 le16_to_cpu(router_obj->asObjects[k].usRecordOffset));
							ATOM_I2C_RECORD *i2c_record;
							ATOM_I2C_ID_CONFIG_ACCESS *i2c_config;
							ATOM_ROUTER_DDC_PATH_SELECT_RECORD *ddc_path;
							ATOM_SRC_DST_TABLE_FOR_ONE_OBJECT *router_src_dst_table =
								(ATOM_SRC_DST_TABLE_FOR_ONE_OBJECT *)
								(ctx->bios + data_offset +
								 le16_to_cpu(router_obj->asObjects[k].usSrcDstTableOffset));
							int enum_id;

							router.router_id = router_obj_id;
							for (enum_id = 0; enum_id < router_src_dst_table->ucNumberOfDst;
							     enum_id++) {
								if (le16_to_cpu(path->usConnObjectId) ==
								    le16_to_cpu(router_src_dst_table->usDstObjectID[enum_id]))
									break;
							}

							while (record->ucRecordType > 0 &&
							       record->ucRecordType <= ATOM_MAX_OBJECT_RECORD_NUMBER) {
								switch (record->ucRecordType) {
								case ATOM_I2C_RECORD_TYPE:
									i2c_record =
										(ATOM_I2C_RECORD *)
										record;
									i2c_config =
										(ATOM_I2C_ID_CONFIG_ACCESS *)
										&i2c_record->sucI2cId;
									router.i2c_info =
										radeon_lookup_i2c_gpio(rdev,
												       i2c_config->
												       ucAccess);
									router.i2c_addr = i2c_record->ucI2CAddr >> 1;
									break;
								case ATOM_ROUTER_DDC_PATH_SELECT_RECORD_TYPE:
									ddc_path = (ATOM_ROUTER_DDC_PATH_SELECT_RECORD *)
										record;
									router.valid = true;
									router.mux_type = ddc_path->ucMuxType;
									router.mux_control_pin = ddc_path->ucMuxControlPin;
									router.mux_state = ddc_path->ucMuxState[enum_id];
									break;
								}
								record = (ATOM_COMMON_RECORD_HEADER *)
									((char *)record + record->ucRecordSize);
							}
						}
					}
				}
			}

			/* look up gpio for ddc, hpd */
			ddc_bus.valid = false;
			hpd.hpd = RADEON_HPD_NONE;
			if ((le16_to_cpu(path->usDeviceTag) &
			     (ATOM_DEVICE_TV_SUPPORT | ATOM_DEVICE_CV_SUPPORT)) == 0) {
				for (j = 0; j < con_obj->ucNumberOfObjects; j++) {
					if (le16_to_cpu(path->usConnObjectId) ==
					    le16_to_cpu(con_obj->asObjects[j].
							usObjectID)) {
						ATOM_COMMON_RECORD_HEADER
						    *record =
						    (ATOM_COMMON_RECORD_HEADER
						     *)
						    (ctx->bios + data_offset +
						     le16_to_cpu(con_obj->
								 asObjects[j].
								 usRecordOffset));
						ATOM_I2C_RECORD *i2c_record;
						ATOM_HPD_INT_RECORD *hpd_record;
						ATOM_I2C_ID_CONFIG_ACCESS *i2c_config;

						while (record->ucRecordType > 0
						       && record->
						       ucRecordType <=
						       ATOM_MAX_OBJECT_RECORD_NUMBER) {
							switch (record->ucRecordType) {
							case ATOM_I2C_RECORD_TYPE:
								i2c_record =
								    (ATOM_I2C_RECORD *)
									record;
								i2c_config =
									(ATOM_I2C_ID_CONFIG_ACCESS *)
									&i2c_record->sucI2cId;
								ddc_bus = radeon_lookup_i2c_gpio(rdev,
												 i2c_config->
												 ucAccess);
								break;
							case ATOM_HPD_INT_RECORD_TYPE:
								hpd_record =
									(ATOM_HPD_INT_RECORD *)
									record;
								gpio = radeon_lookup_gpio(rdev,
											  hpd_record->ucHPDIntGPIOID);
								hpd = radeon_atom_get_hpd_info_from_gpio(rdev, &gpio);
								hpd.plugged_state = hpd_record->ucPlugged_PinState;
								break;
							}
							record =
							    (ATOM_COMMON_RECORD_HEADER
							     *) ((char *)record
								 +
								 record->
								 ucRecordSize);
						}
						break;
					}
				}
			}

			/* needed for aux chan transactions */
			ddc_bus.hpd = hpd.hpd;

			conn_id = le16_to_cpu(path->usConnObjectId);

			if (!radeon_atom_apply_quirks
			    (dev, le16_to_cpu(path->usDeviceTag), &connector_type,
			     &ddc_bus, &conn_id, &hpd))
				continue;

			radeon_add_atom_connector(dev,
						  conn_id,
						  le16_to_cpu(path->
							      usDeviceTag),
						  connector_type, &ddc_bus,
						  igp_lane_info,
						  connector_object_id,
						  &hpd,
						  &router);

		}
	}

	radeon_link_encoder_connector(dev);

	return true;
}

static uint16_t atombios_get_connector_object_id(struct drm_device *dev,
						 int connector_type,
						 uint16_t devices)
{
	struct radeon_device *rdev = dev->dev_private;

	if (rdev->flags & RADEON_IS_IGP) {
		return supported_devices_connector_object_id_convert
			[connector_type];
	} else if (((connector_type == DRM_MODE_CONNECTOR_DVII) ||
		    (connector_type == DRM_MODE_CONNECTOR_DVID)) &&
		   (devices & ATOM_DEVICE_DFP2_SUPPORT))  {
		struct radeon_mode_info *mode_info = &rdev->mode_info;
		struct atom_context *ctx = mode_info->atom_context;
		int index = GetIndexIntoMasterTable(DATA, XTMDS_Info);
		uint16_t size, data_offset;
		uint8_t frev, crev;
		ATOM_XTMDS_INFO *xtmds;

		if (atom_parse_data_header(ctx, index, &size, &frev, &crev, &data_offset)) {
			xtmds = (ATOM_XTMDS_INFO *)(ctx->bios + data_offset);

			if (xtmds->ucSupportedLink & ATOM_XTMDS_SUPPORTED_DUALLINK) {
				if (connector_type == DRM_MODE_CONNECTOR_DVII)
					return CONNECTOR_OBJECT_ID_DUAL_LINK_DVI_I;
				else
					return CONNECTOR_OBJECT_ID_DUAL_LINK_DVI_D;
			} else {
				if (connector_type == DRM_MODE_CONNECTOR_DVII)
					return CONNECTOR_OBJECT_ID_SINGLE_LINK_DVI_I;
				else
					return CONNECTOR_OBJECT_ID_SINGLE_LINK_DVI_D;
			}
		} else
			return supported_devices_connector_object_id_convert
				[connector_type];
	} else {
		return supported_devices_connector_object_id_convert
			[connector_type];
	}
}

struct bios_connector {
	bool valid;
	uint16_t line_mux;
	uint16_t devices;
	int connector_type;
	struct radeon_i2c_bus_rec ddc_bus;
	struct radeon_hpd hpd;
};

bool radeon_get_atom_connector_info_from_supported_devices_table(struct
								 drm_device
								 *dev)
{
	struct radeon_device *rdev = dev->dev_private;
	struct radeon_mode_info *mode_info = &rdev->mode_info;
	struct atom_context *ctx = mode_info->atom_context;
	int index = GetIndexIntoMasterTable(DATA, SupportedDevicesInfo);
	uint16_t size, data_offset;
	uint8_t frev, crev;
	uint16_t device_support;
	uint8_t dac;
	union atom_supported_devices *supported_devices;
	int i, j, max_device;
	struct bios_connector *bios_connectors;
	size_t bc_size = sizeof(*bios_connectors) * ATOM_MAX_SUPPORTED_DEVICE;
	struct radeon_router router;

	router.valid = false;

	bios_connectors = kzalloc(bc_size, GFP_KERNEL);
	if (!bios_connectors)
		return false;

	if (!atom_parse_data_header(ctx, index, &size, &frev, &crev,
				    &data_offset)) {
		kfree(bios_connectors);
		return false;
	}

	supported_devices =
	    (union atom_supported_devices *)(ctx->bios + data_offset);

	device_support = le16_to_cpu(supported_devices->info.usDeviceSupport);

	if (frev > 1)
		max_device = ATOM_MAX_SUPPORTED_DEVICE;
	else
		max_device = ATOM_MAX_SUPPORTED_DEVICE_INFO;

	for (i = 0; i < max_device; i++) {
		ATOM_CONNECTOR_INFO_I2C ci =
		    supported_devices->info.asConnInfo[i];

		bios_connectors[i].valid = false;

		if (!(device_support & (1 << i))) {
			continue;
		}

		if (i == ATOM_DEVICE_CV_INDEX) {
			DRM_DEBUG_KMS("Skipping Component Video\n");
			continue;
		}

		bios_connectors[i].connector_type =
		    supported_devices_connector_convert[ci.sucConnectorInfo.
							sbfAccess.
							bfConnectorType];

		if (bios_connectors[i].connector_type ==
		    DRM_MODE_CONNECTOR_Unknown)
			continue;

		dac = ci.sucConnectorInfo.sbfAccess.bfAssociatedDAC;

		bios_connectors[i].line_mux =
			ci.sucI2cId.ucAccess;

		/* give tv unique connector ids */
		if (i == ATOM_DEVICE_TV1_INDEX) {
			bios_connectors[i].ddc_bus.valid = false;
			bios_connectors[i].line_mux = 50;
		} else if (i == ATOM_DEVICE_TV2_INDEX) {
			bios_connectors[i].ddc_bus.valid = false;
			bios_connectors[i].line_mux = 51;
		} else if (i == ATOM_DEVICE_CV_INDEX) {
			bios_connectors[i].ddc_bus.valid = false;
			bios_connectors[i].line_mux = 52;
		} else
			bios_connectors[i].ddc_bus =
			    radeon_lookup_i2c_gpio(rdev,
						   bios_connectors[i].line_mux);

		if ((crev > 1) && (frev > 1)) {
			u8 isb = supported_devices->info_2d1.asIntSrcInfo[i].ucIntSrcBitmap;
			switch (isb) {
			case 0x4:
				bios_connectors[i].hpd.hpd = RADEON_HPD_1;
				break;
			case 0xa:
				bios_connectors[i].hpd.hpd = RADEON_HPD_2;
				break;
			default:
				bios_connectors[i].hpd.hpd = RADEON_HPD_NONE;
				break;
			}
		} else {
			if (i == ATOM_DEVICE_DFP1_INDEX)
				bios_connectors[i].hpd.hpd = RADEON_HPD_1;
			else if (i == ATOM_DEVICE_DFP2_INDEX)
				bios_connectors[i].hpd.hpd = RADEON_HPD_2;
			else
				bios_connectors[i].hpd.hpd = RADEON_HPD_NONE;
		}

		/* Always set the connector type to VGA for CRT1/CRT2. if they are
		 * shared with a DVI port, we'll pick up the DVI connector when we
		 * merge the outputs.  Some bioses incorrectly list VGA ports as DVI.
		 */
		if (i == ATOM_DEVICE_CRT1_INDEX || i == ATOM_DEVICE_CRT2_INDEX)
			bios_connectors[i].connector_type =
			    DRM_MODE_CONNECTOR_VGA;

		if (!radeon_atom_apply_quirks
		    (dev, (1 << i), &bios_connectors[i].connector_type,
		     &bios_connectors[i].ddc_bus, &bios_connectors[i].line_mux,
		     &bios_connectors[i].hpd))
			continue;

		bios_connectors[i].valid = true;
		bios_connectors[i].devices = (1 << i);

		if (ASIC_IS_AVIVO(rdev) || radeon_r4xx_atom)
			radeon_add_atom_encoder(dev,
						radeon_get_encoder_enum(dev,
								      (1 << i),
								      dac),
						(1 << i));
		else
			radeon_add_legacy_encoder(dev,
						  radeon_get_encoder_enum(dev,
									(1 << i),
									dac),
						  (1 << i));
	}

	/* combine shared connectors */
	for (i = 0; i < max_device; i++) {
		if (bios_connectors[i].valid) {
			for (j = 0; j < max_device; j++) {
				if (bios_connectors[j].valid && (i != j)) {
					if (bios_connectors[i].line_mux ==
					    bios_connectors[j].line_mux) {
						/* make sure not to combine LVDS */
						if (bios_connectors[i].devices & (ATOM_DEVICE_LCD_SUPPORT)) {
							bios_connectors[i].line_mux = 53;
							bios_connectors[i].ddc_bus.valid = false;
							continue;
						}
						if (bios_connectors[j].devices & (ATOM_DEVICE_LCD_SUPPORT)) {
							bios_connectors[j].line_mux = 53;
							bios_connectors[j].ddc_bus.valid = false;
							continue;
						}
						/* combine analog and digital for DVI-I */
						if (((bios_connectors[i].devices & (ATOM_DEVICE_DFP_SUPPORT)) &&
						     (bios_connectors[j].devices & (ATOM_DEVICE_CRT_SUPPORT))) ||
						    ((bios_connectors[j].devices & (ATOM_DEVICE_DFP_SUPPORT)) &&
						     (bios_connectors[i].devices & (ATOM_DEVICE_CRT_SUPPORT)))) {
							bios_connectors[i].devices |=
								bios_connectors[j].devices;
							bios_connectors[i].connector_type =
								DRM_MODE_CONNECTOR_DVII;
							if (bios_connectors[j].devices & (ATOM_DEVICE_DFP_SUPPORT))
								bios_connectors[i].hpd =
									bios_connectors[j].hpd;
							bios_connectors[j].valid = false;
						}
					}
				}
			}
		}
	}

	/* add the connectors */
	for (i = 0; i < max_device; i++) {
		if (bios_connectors[i].valid) {
			uint16_t connector_object_id =
				atombios_get_connector_object_id(dev,
						      bios_connectors[i].connector_type,
						      bios_connectors[i].devices);
			radeon_add_atom_connector(dev,
						  bios_connectors[i].line_mux,
						  bios_connectors[i].devices,
						  bios_connectors[i].
						  connector_type,
						  &bios_connectors[i].ddc_bus,
						  0,
						  connector_object_id,
						  &bios_connectors[i].hpd,
						  &router);
		}
	}

	radeon_link_encoder_connector(dev);

	kfree(bios_connectors);
	return true;
}

union firmware_info {
	ATOM_FIRMWARE_INFO info;
	ATOM_FIRMWARE_INFO_V1_2 info_12;
	ATOM_FIRMWARE_INFO_V1_3 info_13;
	ATOM_FIRMWARE_INFO_V1_4 info_14;
	ATOM_FIRMWARE_INFO_V2_1 info_21;
};

bool radeon_atom_get_clock_info(struct drm_device *dev)
{
	struct radeon_device *rdev = dev->dev_private;
	struct radeon_mode_info *mode_info = &rdev->mode_info;
	int index = GetIndexIntoMasterTable(DATA, FirmwareInfo);
	union firmware_info *firmware_info;
	uint8_t frev, crev;
	struct radeon_pll *p1pll = &rdev->clock.p1pll;
	struct radeon_pll *p2pll = &rdev->clock.p2pll;
	struct radeon_pll *dcpll = &rdev->clock.dcpll;
	struct radeon_pll *spll = &rdev->clock.spll;
	struct radeon_pll *mpll = &rdev->clock.mpll;
	uint16_t data_offset;

	if (atom_parse_data_header(mode_info->atom_context, index, NULL,
				   &frev, &crev, &data_offset)) {
		firmware_info =
			(union firmware_info *)(mode_info->atom_context->bios +
						data_offset);
		/* pixel clocks */
		p1pll->reference_freq =
		    le16_to_cpu(firmware_info->info.usReferenceClock);
		p1pll->reference_div = 0;

		if (crev < 2)
			p1pll->pll_out_min =
				le16_to_cpu(firmware_info->info.usMinPixelClockPLL_Output);
		else
			p1pll->pll_out_min =
				le32_to_cpu(firmware_info->info_12.ulMinPixelClockPLL_Output);
		p1pll->pll_out_max =
		    le32_to_cpu(firmware_info->info.ulMaxPixelClockPLL_Output);

		if (crev >= 4) {
			p1pll->lcd_pll_out_min =
				le16_to_cpu(firmware_info->info_14.usLcdMinPixelClockPLL_Output) * 100;
			if (p1pll->lcd_pll_out_min == 0)
				p1pll->lcd_pll_out_min = p1pll->pll_out_min;
			p1pll->lcd_pll_out_max =
				le16_to_cpu(firmware_info->info_14.usLcdMaxPixelClockPLL_Output) * 100;
			if (p1pll->lcd_pll_out_max == 0)
				p1pll->lcd_pll_out_max = p1pll->pll_out_max;
		} else {
			p1pll->lcd_pll_out_min = p1pll->pll_out_min;
			p1pll->lcd_pll_out_max = p1pll->pll_out_max;
		}

		if (p1pll->pll_out_min == 0) {
			if (ASIC_IS_AVIVO(rdev))
				p1pll->pll_out_min = 64800;
			else
				p1pll->pll_out_min = 20000;
		} else if (p1pll->pll_out_min > 64800) {
			/* Limiting the pll output range is a good thing generally as
			 * it limits the number of possible pll combinations for a given
			 * frequency presumably to the ones that work best on each card.
			 * However, certain duallink DVI monitors seem to like
			 * pll combinations that would be limited by this at least on
			 * pre-DCE 3.0 r6xx hardware.  This might need to be adjusted per
			 * family.
			 */
			if (!radeon_new_pll)
				p1pll->pll_out_min = 64800;
		}

		p1pll->pll_in_min =
		    le16_to_cpu(firmware_info->info.usMinPixelClockPLL_Input);
		p1pll->pll_in_max =
		    le16_to_cpu(firmware_info->info.usMaxPixelClockPLL_Input);

		*p2pll = *p1pll;

		/* system clock */
		spll->reference_freq =
		    le16_to_cpu(firmware_info->info.usReferenceClock);
		spll->reference_div = 0;

		spll->pll_out_min =
		    le16_to_cpu(firmware_info->info.usMinEngineClockPLL_Output);
		spll->pll_out_max =
		    le32_to_cpu(firmware_info->info.ulMaxEngineClockPLL_Output);

		/* ??? */
		if (spll->pll_out_min == 0) {
			if (ASIC_IS_AVIVO(rdev))
				spll->pll_out_min = 64800;
			else
				spll->pll_out_min = 20000;
		}

		spll->pll_in_min =
		    le16_to_cpu(firmware_info->info.usMinEngineClockPLL_Input);
		spll->pll_in_max =
		    le16_to_cpu(firmware_info->info.usMaxEngineClockPLL_Input);

		/* memory clock */
		mpll->reference_freq =
		    le16_to_cpu(firmware_info->info.usReferenceClock);
		mpll->reference_div = 0;

		mpll->pll_out_min =
		    le16_to_cpu(firmware_info->info.usMinMemoryClockPLL_Output);
		mpll->pll_out_max =
		    le32_to_cpu(firmware_info->info.ulMaxMemoryClockPLL_Output);

		/* ??? */
		if (mpll->pll_out_min == 0) {
			if (ASIC_IS_AVIVO(rdev))
				mpll->pll_out_min = 64800;
			else
				mpll->pll_out_min = 20000;
		}

		mpll->pll_in_min =
		    le16_to_cpu(firmware_info->info.usMinMemoryClockPLL_Input);
		mpll->pll_in_max =
		    le16_to_cpu(firmware_info->info.usMaxMemoryClockPLL_Input);

		rdev->clock.default_sclk =
		    le32_to_cpu(firmware_info->info.ulDefaultEngineClock);
		rdev->clock.default_mclk =
		    le32_to_cpu(firmware_info->info.ulDefaultMemoryClock);

		if (ASIC_IS_DCE4(rdev)) {
			rdev->clock.default_dispclk =
				le32_to_cpu(firmware_info->info_21.ulDefaultDispEngineClkFreq);
			if (rdev->clock.default_dispclk == 0)
				rdev->clock.default_dispclk = 60000; /* 600 Mhz */
			rdev->clock.dp_extclk =
				le16_to_cpu(firmware_info->info_21.usUniphyDPModeExtClkFreq);
		}
		*dcpll = *p1pll;

		return true;
	}

	return false;
}

union igp_info {
	struct _ATOM_INTEGRATED_SYSTEM_INFO info;
	struct _ATOM_INTEGRATED_SYSTEM_INFO_V2 info_2;
};

bool radeon_atombios_sideport_present(struct radeon_device *rdev)
{
	struct radeon_mode_info *mode_info = &rdev->mode_info;
	int index = GetIndexIntoMasterTable(DATA, IntegratedSystemInfo);
	union igp_info *igp_info;
	u8 frev, crev;
	u16 data_offset;

	/* sideport is AMD only */
	if (rdev->family == CHIP_RS600)
		return false;

	if (atom_parse_data_header(mode_info->atom_context, index, NULL,
				   &frev, &crev, &data_offset)) {
		igp_info = (union igp_info *)(mode_info->atom_context->bios +
				      data_offset);
		switch (crev) {
		case 1:
			if (igp_info->info.ulBootUpMemoryClock)
				return true;
			break;
		case 2:
			if (igp_info->info_2.ulBootUpSidePortClock)
				return true;
			break;
		default:
			DRM_ERROR("Unsupported IGP table: %d %d\n", frev, crev);
			break;
		}
	}
	return false;
}

bool radeon_atombios_get_tmds_info(struct radeon_encoder *encoder,
				   struct radeon_encoder_int_tmds *tmds)
{
	struct drm_device *dev = encoder->base.dev;
	struct radeon_device *rdev = dev->dev_private;
	struct radeon_mode_info *mode_info = &rdev->mode_info;
	int index = GetIndexIntoMasterTable(DATA, TMDS_Info);
	uint16_t data_offset;
	struct _ATOM_TMDS_INFO *tmds_info;
	uint8_t frev, crev;
	uint16_t maxfreq;
	int i;

	if (atom_parse_data_header(mode_info->atom_context, index, NULL,
				   &frev, &crev, &data_offset)) {
		tmds_info =
			(struct _ATOM_TMDS_INFO *)(mode_info->atom_context->bios +
						   data_offset);

		maxfreq = le16_to_cpu(tmds_info->usMaxFrequency);
		for (i = 0; i < 4; i++) {
			tmds->tmds_pll[i].freq =
			    le16_to_cpu(tmds_info->asMiscInfo[i].usFrequency);
			tmds->tmds_pll[i].value =
			    tmds_info->asMiscInfo[i].ucPLL_ChargePump & 0x3f;
			tmds->tmds_pll[i].value |=
			    (tmds_info->asMiscInfo[i].
			     ucPLL_VCO_Gain & 0x3f) << 6;
			tmds->tmds_pll[i].value |=
			    (tmds_info->asMiscInfo[i].
			     ucPLL_DutyCycle & 0xf) << 12;
			tmds->tmds_pll[i].value |=
			    (tmds_info->asMiscInfo[i].
			     ucPLL_VoltageSwing & 0xf) << 16;

			DRM_DEBUG_KMS("TMDS PLL From ATOMBIOS %u %x\n",
				  tmds->tmds_pll[i].freq,
				  tmds->tmds_pll[i].value);

			if (maxfreq == tmds->tmds_pll[i].freq) {
				tmds->tmds_pll[i].freq = 0xffffffff;
				break;
			}
		}
		return true;
	}
	return false;
}

static struct radeon_atom_ss *radeon_atombios_get_ss_info(struct
							  radeon_encoder
							  *encoder,
							  int id)
{
	struct drm_device *dev = encoder->base.dev;
	struct radeon_device *rdev = dev->dev_private;
	struct radeon_mode_info *mode_info = &rdev->mode_info;
	int index = GetIndexIntoMasterTable(DATA, PPLL_SS_Info);
	uint16_t data_offset;
	struct _ATOM_SPREAD_SPECTRUM_INFO *ss_info;
	uint8_t frev, crev;
	struct radeon_atom_ss *ss = NULL;
	int i;

	if (id > ATOM_MAX_SS_ENTRY)
		return NULL;

	if (atom_parse_data_header(mode_info->atom_context, index, NULL,
				   &frev, &crev, &data_offset)) {
		ss_info =
			(struct _ATOM_SPREAD_SPECTRUM_INFO *)(mode_info->atom_context->bios + data_offset);

		ss =
		    kzalloc(sizeof(struct radeon_atom_ss), GFP_KERNEL);

		if (!ss)
			return NULL;

		for (i = 0; i < ATOM_MAX_SS_ENTRY; i++) {
			if (ss_info->asSS_Info[i].ucSS_Id == id) {
				ss->percentage =
					le16_to_cpu(ss_info->asSS_Info[i].usSpreadSpectrumPercentage);
				ss->type = ss_info->asSS_Info[i].ucSpreadSpectrumType;
				ss->step = ss_info->asSS_Info[i].ucSS_Step;
				ss->delay = ss_info->asSS_Info[i].ucSS_Delay;
				ss->range = ss_info->asSS_Info[i].ucSS_Range;
				ss->refdiv = ss_info->asSS_Info[i].ucRecommendedRef_Div;
				break;
			}
		}
	}
	return ss;
}

union lvds_info {
	struct _ATOM_LVDS_INFO info;
	struct _ATOM_LVDS_INFO_V12 info_12;
};

struct radeon_encoder_atom_dig *radeon_atombios_get_lvds_info(struct
							      radeon_encoder
							      *encoder)
{
	struct drm_device *dev = encoder->base.dev;
	struct radeon_device *rdev = dev->dev_private;
	struct radeon_mode_info *mode_info = &rdev->mode_info;
	int index = GetIndexIntoMasterTable(DATA, LVDS_Info);
	uint16_t data_offset, misc;
	union lvds_info *lvds_info;
	uint8_t frev, crev;
	struct radeon_encoder_atom_dig *lvds = NULL;
	int encoder_enum = (encoder->encoder_enum & ENUM_ID_MASK) >> ENUM_ID_SHIFT;

	if (atom_parse_data_header(mode_info->atom_context, index, NULL,
				   &frev, &crev, &data_offset)) {
		lvds_info =
			(union lvds_info *)(mode_info->atom_context->bios + data_offset);
		lvds =
		    kzalloc(sizeof(struct radeon_encoder_atom_dig), GFP_KERNEL);

		if (!lvds)
			return NULL;

		lvds->native_mode.clock =
		    le16_to_cpu(lvds_info->info.sLCDTiming.usPixClk) * 10;
		lvds->native_mode.hdisplay =
		    le16_to_cpu(lvds_info->info.sLCDTiming.usHActive);
		lvds->native_mode.vdisplay =
		    le16_to_cpu(lvds_info->info.sLCDTiming.usVActive);
		lvds->native_mode.htotal = lvds->native_mode.hdisplay +
			le16_to_cpu(lvds_info->info.sLCDTiming.usHBlanking_Time);
		lvds->native_mode.hsync_start = lvds->native_mode.hdisplay +
			le16_to_cpu(lvds_info->info.sLCDTiming.usHSyncOffset);
		lvds->native_mode.hsync_end = lvds->native_mode.hsync_start +
			le16_to_cpu(lvds_info->info.sLCDTiming.usHSyncWidth);
		lvds->native_mode.vtotal = lvds->native_mode.vdisplay +
			le16_to_cpu(lvds_info->info.sLCDTiming.usVBlanking_Time);
		lvds->native_mode.vsync_start = lvds->native_mode.vdisplay +
			le16_to_cpu(lvds_info->info.sLCDTiming.usVSyncOffset);
		lvds->native_mode.vsync_end = lvds->native_mode.vsync_start +
			le16_to_cpu(lvds_info->info.sLCDTiming.usVSyncWidth);
		lvds->panel_pwr_delay =
		    le16_to_cpu(lvds_info->info.usOffDelayInMs);
		lvds->lvds_misc = lvds_info->info.ucLVDS_Misc;

		misc = le16_to_cpu(lvds_info->info.sLCDTiming.susModeMiscInfo.usAccess);
		if (misc & ATOM_VSYNC_POLARITY)
			lvds->native_mode.flags |= DRM_MODE_FLAG_NVSYNC;
		if (misc & ATOM_HSYNC_POLARITY)
			lvds->native_mode.flags |= DRM_MODE_FLAG_NHSYNC;
		if (misc & ATOM_COMPOSITESYNC)
			lvds->native_mode.flags |= DRM_MODE_FLAG_CSYNC;
		if (misc & ATOM_INTERLACE)
			lvds->native_mode.flags |= DRM_MODE_FLAG_INTERLACE;
		if (misc & ATOM_DOUBLE_CLOCK_MODE)
			lvds->native_mode.flags |= DRM_MODE_FLAG_DBLSCAN;

		/* set crtc values */
		drm_mode_set_crtcinfo(&lvds->native_mode, CRTC_INTERLACE_HALVE_V);

		lvds->ss = radeon_atombios_get_ss_info(encoder, lvds_info->info.ucSS_Id);

		if (ASIC_IS_AVIVO(rdev)) {
			if (radeon_new_pll == 0)
				lvds->pll_algo = PLL_ALGO_LEGACY;
			else
				lvds->pll_algo = PLL_ALGO_NEW;
		} else {
			if (radeon_new_pll == 1)
				lvds->pll_algo = PLL_ALGO_NEW;
			else
				lvds->pll_algo = PLL_ALGO_LEGACY;
		}

		encoder->native_mode = lvds->native_mode;

		if (encoder_enum == 2)
			lvds->linkb = true;
		else
			lvds->linkb = false;

	}
	return lvds;
}

struct radeon_encoder_primary_dac *
radeon_atombios_get_primary_dac_info(struct radeon_encoder *encoder)
{
	struct drm_device *dev = encoder->base.dev;
	struct radeon_device *rdev = dev->dev_private;
	struct radeon_mode_info *mode_info = &rdev->mode_info;
	int index = GetIndexIntoMasterTable(DATA, CompassionateData);
	uint16_t data_offset;
	struct _COMPASSIONATE_DATA *dac_info;
	uint8_t frev, crev;
	uint8_t bg, dac;
	struct radeon_encoder_primary_dac *p_dac = NULL;

	if (atom_parse_data_header(mode_info->atom_context, index, NULL,
				   &frev, &crev, &data_offset)) {
		dac_info = (struct _COMPASSIONATE_DATA *)
			(mode_info->atom_context->bios + data_offset);

		p_dac = kzalloc(sizeof(struct radeon_encoder_primary_dac), GFP_KERNEL);

		if (!p_dac)
			return NULL;

		bg = dac_info->ucDAC1_BG_Adjustment;
		dac = dac_info->ucDAC1_DAC_Adjustment;
		p_dac->ps2_pdac_adj = (bg << 8) | (dac);

	}
	return p_dac;
}

bool radeon_atom_get_tv_timings(struct radeon_device *rdev, int index,
				struct drm_display_mode *mode)
{
	struct radeon_mode_info *mode_info = &rdev->mode_info;
	ATOM_ANALOG_TV_INFO *tv_info;
	ATOM_ANALOG_TV_INFO_V1_2 *tv_info_v1_2;
	ATOM_DTD_FORMAT *dtd_timings;
	int data_index = GetIndexIntoMasterTable(DATA, AnalogTV_Info);
	u8 frev, crev;
	u16 data_offset, misc;

	if (!atom_parse_data_header(mode_info->atom_context, data_index, NULL,
				    &frev, &crev, &data_offset))
		return false;

	switch (crev) {
	case 1:
		tv_info = (ATOM_ANALOG_TV_INFO *)(mode_info->atom_context->bios + data_offset);
		if (index >= MAX_SUPPORTED_TV_TIMING)
			return false;

		mode->crtc_htotal = le16_to_cpu(tv_info->aModeTimings[index].usCRTC_H_Total);
		mode->crtc_hdisplay = le16_to_cpu(tv_info->aModeTimings[index].usCRTC_H_Disp);
		mode->crtc_hsync_start = le16_to_cpu(tv_info->aModeTimings[index].usCRTC_H_SyncStart);
		mode->crtc_hsync_end = le16_to_cpu(tv_info->aModeTimings[index].usCRTC_H_SyncStart) +
			le16_to_cpu(tv_info->aModeTimings[index].usCRTC_H_SyncWidth);

		mode->crtc_vtotal = le16_to_cpu(tv_info->aModeTimings[index].usCRTC_V_Total);
		mode->crtc_vdisplay = le16_to_cpu(tv_info->aModeTimings[index].usCRTC_V_Disp);
		mode->crtc_vsync_start = le16_to_cpu(tv_info->aModeTimings[index].usCRTC_V_SyncStart);
		mode->crtc_vsync_end = le16_to_cpu(tv_info->aModeTimings[index].usCRTC_V_SyncStart) +
			le16_to_cpu(tv_info->aModeTimings[index].usCRTC_V_SyncWidth);

		mode->flags = 0;
		misc = le16_to_cpu(tv_info->aModeTimings[index].susModeMiscInfo.usAccess);
		if (misc & ATOM_VSYNC_POLARITY)
			mode->flags |= DRM_MODE_FLAG_NVSYNC;
		if (misc & ATOM_HSYNC_POLARITY)
			mode->flags |= DRM_MODE_FLAG_NHSYNC;
		if (misc & ATOM_COMPOSITESYNC)
			mode->flags |= DRM_MODE_FLAG_CSYNC;
		if (misc & ATOM_INTERLACE)
			mode->flags |= DRM_MODE_FLAG_INTERLACE;
		if (misc & ATOM_DOUBLE_CLOCK_MODE)
			mode->flags |= DRM_MODE_FLAG_DBLSCAN;

		mode->clock = le16_to_cpu(tv_info->aModeTimings[index].usPixelClock) * 10;

		if (index == 1) {
			/* PAL timings appear to have wrong values for totals */
			mode->crtc_htotal -= 1;
			mode->crtc_vtotal -= 1;
		}
		break;
	case 2:
		tv_info_v1_2 = (ATOM_ANALOG_TV_INFO_V1_2 *)(mode_info->atom_context->bios + data_offset);
		if (index >= MAX_SUPPORTED_TV_TIMING_V1_2)
			return false;

		dtd_timings = &tv_info_v1_2->aModeTimings[index];
		mode->crtc_htotal = le16_to_cpu(dtd_timings->usHActive) +
			le16_to_cpu(dtd_timings->usHBlanking_Time);
		mode->crtc_hdisplay = le16_to_cpu(dtd_timings->usHActive);
		mode->crtc_hsync_start = le16_to_cpu(dtd_timings->usHActive) +
			le16_to_cpu(dtd_timings->usHSyncOffset);
		mode->crtc_hsync_end = mode->crtc_hsync_start +
			le16_to_cpu(dtd_timings->usHSyncWidth);

		mode->crtc_vtotal = le16_to_cpu(dtd_timings->usVActive) +
			le16_to_cpu(dtd_timings->usVBlanking_Time);
		mode->crtc_vdisplay = le16_to_cpu(dtd_timings->usVActive);
		mode->crtc_vsync_start = le16_to_cpu(dtd_timings->usVActive) +
			le16_to_cpu(dtd_timings->usVSyncOffset);
		mode->crtc_vsync_end = mode->crtc_vsync_start +
			le16_to_cpu(dtd_timings->usVSyncWidth);

		mode->flags = 0;
		misc = le16_to_cpu(dtd_timings->susModeMiscInfo.usAccess);
		if (misc & ATOM_VSYNC_POLARITY)
			mode->flags |= DRM_MODE_FLAG_NVSYNC;
		if (misc & ATOM_HSYNC_POLARITY)
			mode->flags |= DRM_MODE_FLAG_NHSYNC;
		if (misc & ATOM_COMPOSITESYNC)
			mode->flags |= DRM_MODE_FLAG_CSYNC;
		if (misc & ATOM_INTERLACE)
			mode->flags |= DRM_MODE_FLAG_INTERLACE;
		if (misc & ATOM_DOUBLE_CLOCK_MODE)
			mode->flags |= DRM_MODE_FLAG_DBLSCAN;

		mode->clock = le16_to_cpu(dtd_timings->usPixClk) * 10;
		break;
	}
	return true;
}

enum radeon_tv_std
radeon_atombios_get_tv_info(struct radeon_device *rdev)
{
	struct radeon_mode_info *mode_info = &rdev->mode_info;
	int index = GetIndexIntoMasterTable(DATA, AnalogTV_Info);
	uint16_t data_offset;
	uint8_t frev, crev;
	struct _ATOM_ANALOG_TV_INFO *tv_info;
	enum radeon_tv_std tv_std = TV_STD_NTSC;

	if (atom_parse_data_header(mode_info->atom_context, index, NULL,
				   &frev, &crev, &data_offset)) {

		tv_info = (struct _ATOM_ANALOG_TV_INFO *)
			(mode_info->atom_context->bios + data_offset);

		switch (tv_info->ucTV_BootUpDefaultStandard) {
		case ATOM_TV_NTSC:
			tv_std = TV_STD_NTSC;
<<<<<<< HEAD
			DRM_INFO("Default TV standard: NTSC\n");
			break;
		case ATOM_TV_NTSCJ:
			tv_std = TV_STD_NTSC_J;
			DRM_INFO("Default TV standard: NTSC-J\n");
			break;
		case ATOM_TV_PAL:
			tv_std = TV_STD_PAL;
			DRM_INFO("Default TV standard: PAL\n");
			break;
		case ATOM_TV_PALM:
			tv_std = TV_STD_PAL_M;
			DRM_INFO("Default TV standard: PAL-M\n");
			break;
		case ATOM_TV_PALN:
			tv_std = TV_STD_PAL_N;
			DRM_INFO("Default TV standard: PAL-N\n");
			break;
		case ATOM_TV_PALCN:
			tv_std = TV_STD_PAL_CN;
			DRM_INFO("Default TV standard: PAL-CN\n");
			break;
		case ATOM_TV_PAL60:
			tv_std = TV_STD_PAL_60;
			DRM_INFO("Default TV standard: PAL-60\n");
			break;
		case ATOM_TV_SECAM:
			tv_std = TV_STD_SECAM;
			DRM_INFO("Default TV standard: SECAM\n");
			break;
		default:
			tv_std = TV_STD_NTSC;
			DRM_INFO("Unknown TV standard; defaulting to NTSC\n");
=======
			DRM_DEBUG_KMS("Default TV standard: NTSC\n");
			break;
		case ATOM_TV_NTSCJ:
			tv_std = TV_STD_NTSC_J;
			DRM_DEBUG_KMS("Default TV standard: NTSC-J\n");
			break;
		case ATOM_TV_PAL:
			tv_std = TV_STD_PAL;
			DRM_DEBUG_KMS("Default TV standard: PAL\n");
			break;
		case ATOM_TV_PALM:
			tv_std = TV_STD_PAL_M;
			DRM_DEBUG_KMS("Default TV standard: PAL-M\n");
			break;
		case ATOM_TV_PALN:
			tv_std = TV_STD_PAL_N;
			DRM_DEBUG_KMS("Default TV standard: PAL-N\n");
			break;
		case ATOM_TV_PALCN:
			tv_std = TV_STD_PAL_CN;
			DRM_DEBUG_KMS("Default TV standard: PAL-CN\n");
			break;
		case ATOM_TV_PAL60:
			tv_std = TV_STD_PAL_60;
			DRM_DEBUG_KMS("Default TV standard: PAL-60\n");
			break;
		case ATOM_TV_SECAM:
			tv_std = TV_STD_SECAM;
			DRM_DEBUG_KMS("Default TV standard: SECAM\n");
			break;
		default:
			tv_std = TV_STD_NTSC;
			DRM_DEBUG_KMS("Unknown TV standard; defaulting to NTSC\n");
>>>>>>> 062c1825
			break;
		}
	}
	return tv_std;
}

struct radeon_encoder_tv_dac *
radeon_atombios_get_tv_dac_info(struct radeon_encoder *encoder)
{
	struct drm_device *dev = encoder->base.dev;
	struct radeon_device *rdev = dev->dev_private;
	struct radeon_mode_info *mode_info = &rdev->mode_info;
	int index = GetIndexIntoMasterTable(DATA, CompassionateData);
	uint16_t data_offset;
	struct _COMPASSIONATE_DATA *dac_info;
	uint8_t frev, crev;
	uint8_t bg, dac;
	struct radeon_encoder_tv_dac *tv_dac = NULL;

	if (atom_parse_data_header(mode_info->atom_context, index, NULL,
				   &frev, &crev, &data_offset)) {

		dac_info = (struct _COMPASSIONATE_DATA *)
			(mode_info->atom_context->bios + data_offset);

		tv_dac = kzalloc(sizeof(struct radeon_encoder_tv_dac), GFP_KERNEL);

		if (!tv_dac)
			return NULL;

		bg = dac_info->ucDAC2_CRT2_BG_Adjustment;
		dac = dac_info->ucDAC2_CRT2_DAC_Adjustment;
		tv_dac->ps2_tvdac_adj = (bg << 16) | (dac << 20);

		bg = dac_info->ucDAC2_PAL_BG_Adjustment;
		dac = dac_info->ucDAC2_PAL_DAC_Adjustment;
		tv_dac->pal_tvdac_adj = (bg << 16) | (dac << 20);

		bg = dac_info->ucDAC2_NTSC_BG_Adjustment;
		dac = dac_info->ucDAC2_NTSC_DAC_Adjustment;
		tv_dac->ntsc_tvdac_adj = (bg << 16) | (dac << 20);

		tv_dac->tv_std = radeon_atombios_get_tv_info(rdev);
	}
	return tv_dac;
}

static const char *thermal_controller_names[] = {
	"NONE",
	"lm63",
	"adm1032",
	"adm1030",
	"max6649",
	"lm64",
	"f75375",
	"asc7xxx",
};

static const char *pp_lib_thermal_controller_names[] = {
	"NONE",
	"lm63",
	"adm1032",
	"adm1030",
	"max6649",
	"lm64",
	"f75375",
	"RV6xx",
	"RV770",
	"adt7473",
	"External GPIO",
	"Evergreen",
	"adt7473 with internal",

};

union power_info {
	struct _ATOM_POWERPLAY_INFO info;
	struct _ATOM_POWERPLAY_INFO_V2 info_2;
	struct _ATOM_POWERPLAY_INFO_V3 info_3;
	struct _ATOM_PPLIB_POWERPLAYTABLE info_4;
};

void radeon_atombios_get_power_modes(struct radeon_device *rdev)
{
	struct radeon_mode_info *mode_info = &rdev->mode_info;
	int index = GetIndexIntoMasterTable(DATA, PowerPlayInfo);
	u16 data_offset;
	u8 frev, crev;
	u32 misc, misc2 = 0, sclk, mclk;
	union power_info *power_info;
	struct _ATOM_PPLIB_NONCLOCK_INFO *non_clock_info;
	struct _ATOM_PPLIB_STATE *power_state;
	int num_modes = 0, i, j;
	int state_index = 0, mode_index = 0;
	struct radeon_i2c_bus_rec i2c_bus;

	rdev->pm.default_power_state_index = -1;

	if (atom_parse_data_header(mode_info->atom_context, index, NULL,
				   &frev, &crev, &data_offset)) {
		power_info = (union power_info *)(mode_info->atom_context->bios + data_offset);
		if (frev < 4) {
			/* add the i2c bus for thermal/fan chip */
			if (power_info->info.ucOverdriveThermalController > 0) {
				DRM_INFO("Possible %s thermal controller at 0x%02x\n",
					 thermal_controller_names[power_info->info.ucOverdriveThermalController],
					 power_info->info.ucOverdriveControllerAddress >> 1);
				i2c_bus = radeon_lookup_i2c_gpio(rdev, power_info->info.ucOverdriveI2cLine);
				rdev->pm.i2c_bus = radeon_i2c_lookup(rdev, &i2c_bus);
				if (rdev->pm.i2c_bus) {
					struct i2c_board_info info = { };
					const char *name = thermal_controller_names[power_info->info.
										    ucOverdriveThermalController];
					info.addr = power_info->info.ucOverdriveControllerAddress >> 1;
					strlcpy(info.type, name, sizeof(info.type));
					i2c_new_device(&rdev->pm.i2c_bus->adapter, &info);
				}
			}
			num_modes = power_info->info.ucNumOfPowerModeEntries;
			if (num_modes > ATOM_MAX_NUMBEROF_POWER_BLOCK)
				num_modes = ATOM_MAX_NUMBEROF_POWER_BLOCK;
			/* last mode is usually default, array is low to high */
			for (i = 0; i < num_modes; i++) {
				rdev->pm.power_state[state_index].clock_info[0].voltage.type = VOLTAGE_NONE;
				switch (frev) {
				case 1:
					rdev->pm.power_state[state_index].num_clock_modes = 1;
					rdev->pm.power_state[state_index].clock_info[0].mclk =
						le16_to_cpu(power_info->info.asPowerPlayInfo[i].usMemoryClock);
					rdev->pm.power_state[state_index].clock_info[0].sclk =
						le16_to_cpu(power_info->info.asPowerPlayInfo[i].usEngineClock);
					/* skip invalid modes */
					if ((rdev->pm.power_state[state_index].clock_info[0].mclk == 0) ||
					    (rdev->pm.power_state[state_index].clock_info[0].sclk == 0))
						continue;
					rdev->pm.power_state[state_index].pcie_lanes =
						power_info->info.asPowerPlayInfo[i].ucNumPciELanes;
					misc = le32_to_cpu(power_info->info.asPowerPlayInfo[i].ulMiscInfo);
					if ((misc & ATOM_PM_MISCINFO_VOLTAGE_DROP_SUPPORT) ||
					    (misc & ATOM_PM_MISCINFO_VOLTAGE_DROP_ACTIVE_HIGH)) {
						rdev->pm.power_state[state_index].clock_info[0].voltage.type =
							VOLTAGE_GPIO;
						rdev->pm.power_state[state_index].clock_info[0].voltage.gpio =
							radeon_lookup_gpio(rdev,
							power_info->info.asPowerPlayInfo[i].ucVoltageDropIndex);
						if (misc & ATOM_PM_MISCINFO_VOLTAGE_DROP_ACTIVE_HIGH)
							rdev->pm.power_state[state_index].clock_info[0].voltage.active_high =
								true;
						else
							rdev->pm.power_state[state_index].clock_info[0].voltage.active_high =
								false;
					} else if (misc & ATOM_PM_MISCINFO_PROGRAM_VOLTAGE) {
						rdev->pm.power_state[state_index].clock_info[0].voltage.type =
							VOLTAGE_VDDC;
						rdev->pm.power_state[state_index].clock_info[0].voltage.vddc_id =
							power_info->info.asPowerPlayInfo[i].ucVoltageDropIndex;
					}
					rdev->pm.power_state[state_index].flags = RADEON_PM_STATE_SINGLE_DISPLAY_ONLY;
					rdev->pm.power_state[state_index].misc = misc;
					/* order matters! */
					if (misc & ATOM_PM_MISCINFO_POWER_SAVING_MODE)
						rdev->pm.power_state[state_index].type =
							POWER_STATE_TYPE_POWERSAVE;
					if (misc & ATOM_PM_MISCINFO_DEFAULT_DC_STATE_ENTRY_TRUE)
						rdev->pm.power_state[state_index].type =
							POWER_STATE_TYPE_BATTERY;
					if (misc & ATOM_PM_MISCINFO_DEFAULT_LOW_DC_STATE_ENTRY_TRUE)
						rdev->pm.power_state[state_index].type =
							POWER_STATE_TYPE_BATTERY;
					if (misc & ATOM_PM_MISCINFO_LOAD_BALANCE_EN)
						rdev->pm.power_state[state_index].type =
							POWER_STATE_TYPE_BALANCED;
					if (misc & ATOM_PM_MISCINFO_3D_ACCELERATION_EN) {
						rdev->pm.power_state[state_index].type =
							POWER_STATE_TYPE_PERFORMANCE;
						rdev->pm.power_state[state_index].flags &=
							~RADEON_PM_STATE_SINGLE_DISPLAY_ONLY;
					}
					if (misc & ATOM_PM_MISCINFO_DRIVER_DEFAULT_MODE) {
						rdev->pm.power_state[state_index].type =
							POWER_STATE_TYPE_DEFAULT;
						rdev->pm.default_power_state_index = state_index;
						rdev->pm.power_state[state_index].default_clock_mode =
							&rdev->pm.power_state[state_index].clock_info[0];
						rdev->pm.power_state[state_index].flags &=
							~RADEON_PM_STATE_SINGLE_DISPLAY_ONLY;
					} else if (state_index == 0) {
						rdev->pm.power_state[state_index].clock_info[0].flags |=
							RADEON_PM_MODE_NO_DISPLAY;
					}
					state_index++;
					break;
				case 2:
					rdev->pm.power_state[state_index].num_clock_modes = 1;
					rdev->pm.power_state[state_index].clock_info[0].mclk =
						le32_to_cpu(power_info->info_2.asPowerPlayInfo[i].ulMemoryClock);
					rdev->pm.power_state[state_index].clock_info[0].sclk =
						le32_to_cpu(power_info->info_2.asPowerPlayInfo[i].ulEngineClock);
					/* skip invalid modes */
					if ((rdev->pm.power_state[state_index].clock_info[0].mclk == 0) ||
					    (rdev->pm.power_state[state_index].clock_info[0].sclk == 0))
						continue;
					rdev->pm.power_state[state_index].pcie_lanes =
						power_info->info_2.asPowerPlayInfo[i].ucNumPciELanes;
					misc = le32_to_cpu(power_info->info_2.asPowerPlayInfo[i].ulMiscInfo);
					misc2 = le32_to_cpu(power_info->info_2.asPowerPlayInfo[i].ulMiscInfo2);
					if ((misc & ATOM_PM_MISCINFO_VOLTAGE_DROP_SUPPORT) ||
					    (misc & ATOM_PM_MISCINFO_VOLTAGE_DROP_ACTIVE_HIGH)) {
						rdev->pm.power_state[state_index].clock_info[0].voltage.type =
							VOLTAGE_GPIO;
						rdev->pm.power_state[state_index].clock_info[0].voltage.gpio =
							radeon_lookup_gpio(rdev,
							power_info->info_2.asPowerPlayInfo[i].ucVoltageDropIndex);
						if (misc & ATOM_PM_MISCINFO_VOLTAGE_DROP_ACTIVE_HIGH)
							rdev->pm.power_state[state_index].clock_info[0].voltage.active_high =
								true;
						else
							rdev->pm.power_state[state_index].clock_info[0].voltage.active_high =
								false;
					} else if (misc & ATOM_PM_MISCINFO_PROGRAM_VOLTAGE) {
						rdev->pm.power_state[state_index].clock_info[0].voltage.type =
							VOLTAGE_VDDC;
						rdev->pm.power_state[state_index].clock_info[0].voltage.vddc_id =
							power_info->info_2.asPowerPlayInfo[i].ucVoltageDropIndex;
					}
					rdev->pm.power_state[state_index].flags = RADEON_PM_STATE_SINGLE_DISPLAY_ONLY;
					rdev->pm.power_state[state_index].misc = misc;
					rdev->pm.power_state[state_index].misc2 = misc2;
					/* order matters! */
					if (misc & ATOM_PM_MISCINFO_POWER_SAVING_MODE)
						rdev->pm.power_state[state_index].type =
							POWER_STATE_TYPE_POWERSAVE;
					if (misc & ATOM_PM_MISCINFO_DEFAULT_DC_STATE_ENTRY_TRUE)
						rdev->pm.power_state[state_index].type =
							POWER_STATE_TYPE_BATTERY;
					if (misc & ATOM_PM_MISCINFO_DEFAULT_LOW_DC_STATE_ENTRY_TRUE)
						rdev->pm.power_state[state_index].type =
							POWER_STATE_TYPE_BATTERY;
					if (misc & ATOM_PM_MISCINFO_LOAD_BALANCE_EN)
						rdev->pm.power_state[state_index].type =
							POWER_STATE_TYPE_BALANCED;
					if (misc & ATOM_PM_MISCINFO_3D_ACCELERATION_EN) {
						rdev->pm.power_state[state_index].type =
							POWER_STATE_TYPE_PERFORMANCE;
						rdev->pm.power_state[state_index].flags &=
							~RADEON_PM_STATE_SINGLE_DISPLAY_ONLY;
					}
					if (misc2 & ATOM_PM_MISCINFO2_SYSTEM_AC_LITE_MODE)
						rdev->pm.power_state[state_index].type =
							POWER_STATE_TYPE_BALANCED;
					if (misc2 & ATOM_PM_MISCINFO2_MULTI_DISPLAY_SUPPORT)
						rdev->pm.power_state[state_index].flags &=
							~RADEON_PM_STATE_SINGLE_DISPLAY_ONLY;
					if (misc & ATOM_PM_MISCINFO_DRIVER_DEFAULT_MODE) {
						rdev->pm.power_state[state_index].type =
							POWER_STATE_TYPE_DEFAULT;
						rdev->pm.default_power_state_index = state_index;
						rdev->pm.power_state[state_index].default_clock_mode =
							&rdev->pm.power_state[state_index].clock_info[0];
						rdev->pm.power_state[state_index].flags &=
							~RADEON_PM_STATE_SINGLE_DISPLAY_ONLY;
					} else if (state_index == 0) {
						rdev->pm.power_state[state_index].clock_info[0].flags |=
							RADEON_PM_MODE_NO_DISPLAY;
					}
					state_index++;
					break;
				case 3:
					rdev->pm.power_state[state_index].num_clock_modes = 1;
					rdev->pm.power_state[state_index].clock_info[0].mclk =
						le32_to_cpu(power_info->info_3.asPowerPlayInfo[i].ulMemoryClock);
					rdev->pm.power_state[state_index].clock_info[0].sclk =
						le32_to_cpu(power_info->info_3.asPowerPlayInfo[i].ulEngineClock);
					/* skip invalid modes */
					if ((rdev->pm.power_state[state_index].clock_info[0].mclk == 0) ||
					    (rdev->pm.power_state[state_index].clock_info[0].sclk == 0))
						continue;
					rdev->pm.power_state[state_index].pcie_lanes =
						power_info->info_3.asPowerPlayInfo[i].ucNumPciELanes;
					misc = le32_to_cpu(power_info->info_3.asPowerPlayInfo[i].ulMiscInfo);
					misc2 = le32_to_cpu(power_info->info_3.asPowerPlayInfo[i].ulMiscInfo2);
					if ((misc & ATOM_PM_MISCINFO_VOLTAGE_DROP_SUPPORT) ||
					    (misc & ATOM_PM_MISCINFO_VOLTAGE_DROP_ACTIVE_HIGH)) {
						rdev->pm.power_state[state_index].clock_info[0].voltage.type =
							VOLTAGE_GPIO;
						rdev->pm.power_state[state_index].clock_info[0].voltage.gpio =
							radeon_lookup_gpio(rdev,
							power_info->info_3.asPowerPlayInfo[i].ucVoltageDropIndex);
						if (misc & ATOM_PM_MISCINFO_VOLTAGE_DROP_ACTIVE_HIGH)
							rdev->pm.power_state[state_index].clock_info[0].voltage.active_high =
								true;
						else
							rdev->pm.power_state[state_index].clock_info[0].voltage.active_high =
								false;
					} else if (misc & ATOM_PM_MISCINFO_PROGRAM_VOLTAGE) {
						rdev->pm.power_state[state_index].clock_info[0].voltage.type =
							VOLTAGE_VDDC;
						rdev->pm.power_state[state_index].clock_info[0].voltage.vddc_id =
							power_info->info_3.asPowerPlayInfo[i].ucVoltageDropIndex;
						if (misc2 & ATOM_PM_MISCINFO2_VDDCI_DYNAMIC_VOLTAGE_EN) {
							rdev->pm.power_state[state_index].clock_info[0].voltage.vddci_enabled =
								true;
							rdev->pm.power_state[state_index].clock_info[0].voltage.vddci_id =
							power_info->info_3.asPowerPlayInfo[i].ucVDDCI_VoltageDropIndex;
						}
					}
					rdev->pm.power_state[state_index].flags = RADEON_PM_STATE_SINGLE_DISPLAY_ONLY;
					rdev->pm.power_state[state_index].misc = misc;
					rdev->pm.power_state[state_index].misc2 = misc2;
					/* order matters! */
					if (misc & ATOM_PM_MISCINFO_POWER_SAVING_MODE)
						rdev->pm.power_state[state_index].type =
							POWER_STATE_TYPE_POWERSAVE;
					if (misc & ATOM_PM_MISCINFO_DEFAULT_DC_STATE_ENTRY_TRUE)
						rdev->pm.power_state[state_index].type =
							POWER_STATE_TYPE_BATTERY;
					if (misc & ATOM_PM_MISCINFO_DEFAULT_LOW_DC_STATE_ENTRY_TRUE)
						rdev->pm.power_state[state_index].type =
							POWER_STATE_TYPE_BATTERY;
					if (misc & ATOM_PM_MISCINFO_LOAD_BALANCE_EN)
						rdev->pm.power_state[state_index].type =
							POWER_STATE_TYPE_BALANCED;
					if (misc & ATOM_PM_MISCINFO_3D_ACCELERATION_EN) {
						rdev->pm.power_state[state_index].type =
							POWER_STATE_TYPE_PERFORMANCE;
						rdev->pm.power_state[state_index].flags &=
							~RADEON_PM_STATE_SINGLE_DISPLAY_ONLY;
					}
					if (misc2 & ATOM_PM_MISCINFO2_SYSTEM_AC_LITE_MODE)
						rdev->pm.power_state[state_index].type =
							POWER_STATE_TYPE_BALANCED;
					if (misc & ATOM_PM_MISCINFO_DRIVER_DEFAULT_MODE) {
						rdev->pm.power_state[state_index].type =
							POWER_STATE_TYPE_DEFAULT;
						rdev->pm.default_power_state_index = state_index;
						rdev->pm.power_state[state_index].default_clock_mode =
							&rdev->pm.power_state[state_index].clock_info[0];
					} else if (state_index == 0) {
						rdev->pm.power_state[state_index].clock_info[0].flags |=
							RADEON_PM_MODE_NO_DISPLAY;
					}
					state_index++;
					break;
				}
			}
			/* last mode is usually default */
			if (rdev->pm.default_power_state_index == -1) {
				rdev->pm.power_state[state_index - 1].type =
					POWER_STATE_TYPE_DEFAULT;
				rdev->pm.default_power_state_index = state_index - 1;
				rdev->pm.power_state[state_index - 1].default_clock_mode =
					&rdev->pm.power_state[state_index - 1].clock_info[0];
				rdev->pm.power_state[state_index].flags &=
					~RADEON_PM_STATE_SINGLE_DISPLAY_ONLY;
				rdev->pm.power_state[state_index].misc = 0;
				rdev->pm.power_state[state_index].misc2 = 0;
			}
		} else {
			int fw_index = GetIndexIntoMasterTable(DATA, FirmwareInfo);
			uint8_t fw_frev, fw_crev;
			uint16_t fw_data_offset, vddc = 0;
			union firmware_info *firmware_info;
			ATOM_PPLIB_THERMALCONTROLLER *controller = &power_info->info_4.sThermalController;

			if (atom_parse_data_header(mode_info->atom_context, fw_index, NULL,
						   &fw_frev, &fw_crev, &fw_data_offset)) {
				firmware_info =
					(union firmware_info *)(mode_info->atom_context->bios +
								fw_data_offset);
				vddc = firmware_info->info_14.usBootUpVDDCVoltage;
			}

			/* add the i2c bus for thermal/fan chip */
			if (controller->ucType > 0) {
				if (controller->ucType == ATOM_PP_THERMALCONTROLLER_RV6xx) {
					DRM_INFO("Internal thermal controller %s fan control\n",
						 (controller->ucFanParameters &
						  ATOM_PP_FANPARAMETERS_NOFAN) ? "without" : "with");
					rdev->pm.int_thermal_type = THERMAL_TYPE_RV6XX;
				} else if (controller->ucType == ATOM_PP_THERMALCONTROLLER_RV770) {
					DRM_INFO("Internal thermal controller %s fan control\n",
						 (controller->ucFanParameters &
						  ATOM_PP_FANPARAMETERS_NOFAN) ? "without" : "with");
					rdev->pm.int_thermal_type = THERMAL_TYPE_RV770;
				} else if (controller->ucType == ATOM_PP_THERMALCONTROLLER_EVERGREEN) {
					DRM_INFO("Internal thermal controller %s fan control\n",
						 (controller->ucFanParameters &
						  ATOM_PP_FANPARAMETERS_NOFAN) ? "without" : "with");
					rdev->pm.int_thermal_type = THERMAL_TYPE_EVERGREEN;
				} else if ((controller->ucType ==
					    ATOM_PP_THERMALCONTROLLER_EXTERNAL_GPIO) ||
					   (controller->ucType ==
					    ATOM_PP_THERMALCONTROLLER_ADT7473_WITH_INTERNAL)) {
					DRM_INFO("Special thermal controller config\n");
				} else {
					DRM_INFO("Possible %s thermal controller at 0x%02x %s fan control\n",
						 pp_lib_thermal_controller_names[controller->ucType],
						 controller->ucI2cAddress >> 1,
						 (controller->ucFanParameters &
						  ATOM_PP_FANPARAMETERS_NOFAN) ? "without" : "with");
					i2c_bus = radeon_lookup_i2c_gpio(rdev, controller->ucI2cLine);
					rdev->pm.i2c_bus = radeon_i2c_lookup(rdev, &i2c_bus);
					if (rdev->pm.i2c_bus) {
						struct i2c_board_info info = { };
						const char *name = pp_lib_thermal_controller_names[controller->ucType];
						info.addr = controller->ucI2cAddress >> 1;
						strlcpy(info.type, name, sizeof(info.type));
						i2c_new_device(&rdev->pm.i2c_bus->adapter, &info);
					}

				}
			}
			/* first mode is usually default, followed by low to high */
			for (i = 0; i < power_info->info_4.ucNumStates; i++) {
				mode_index = 0;
				power_state = (struct _ATOM_PPLIB_STATE *)
					(mode_info->atom_context->bios +
					 data_offset +
					 le16_to_cpu(power_info->info_4.usStateArrayOffset) +
					 i * power_info->info_4.ucStateEntrySize);
				non_clock_info = (struct _ATOM_PPLIB_NONCLOCK_INFO *)
					(mode_info->atom_context->bios +
					 data_offset +
					 le16_to_cpu(power_info->info_4.usNonClockInfoArrayOffset) +
					 (power_state->ucNonClockStateIndex *
					  power_info->info_4.ucNonClockSize));
				for (j = 0; j < (power_info->info_4.ucStateEntrySize - 1); j++) {
					if (rdev->flags & RADEON_IS_IGP) {
						struct _ATOM_PPLIB_RS780_CLOCK_INFO *clock_info =
							(struct _ATOM_PPLIB_RS780_CLOCK_INFO *)
							(mode_info->atom_context->bios +
							 data_offset +
							 le16_to_cpu(power_info->info_4.usClockInfoArrayOffset) +
							 (power_state->ucClockStateIndices[j] *
							  power_info->info_4.ucClockInfoSize));
						sclk = le16_to_cpu(clock_info->usLowEngineClockLow);
						sclk |= clock_info->ucLowEngineClockHigh << 16;
						rdev->pm.power_state[state_index].clock_info[mode_index].sclk = sclk;
						/* skip invalid modes */
						if (rdev->pm.power_state[state_index].clock_info[mode_index].sclk == 0)
							continue;
						/* voltage works differently on IGPs */
						mode_index++;
					} else if (ASIC_IS_DCE4(rdev)) {
						struct _ATOM_PPLIB_EVERGREEN_CLOCK_INFO *clock_info =
							(struct _ATOM_PPLIB_EVERGREEN_CLOCK_INFO *)
							(mode_info->atom_context->bios +
							 data_offset +
							 le16_to_cpu(power_info->info_4.usClockInfoArrayOffset) +
							 (power_state->ucClockStateIndices[j] *
							  power_info->info_4.ucClockInfoSize));
						sclk = le16_to_cpu(clock_info->usEngineClockLow);
						sclk |= clock_info->ucEngineClockHigh << 16;
						mclk = le16_to_cpu(clock_info->usMemoryClockLow);
						mclk |= clock_info->ucMemoryClockHigh << 16;
						rdev->pm.power_state[state_index].clock_info[mode_index].mclk = mclk;
						rdev->pm.power_state[state_index].clock_info[mode_index].sclk = sclk;
						/* skip invalid modes */
						if ((rdev->pm.power_state[state_index].clock_info[mode_index].mclk == 0) ||
						    (rdev->pm.power_state[state_index].clock_info[mode_index].sclk == 0))
							continue;
						rdev->pm.power_state[state_index].clock_info[mode_index].voltage.type =
							VOLTAGE_SW;
						rdev->pm.power_state[state_index].clock_info[mode_index].voltage.voltage =
							clock_info->usVDDC;
						/* XXX usVDDCI */
						mode_index++;
					} else {
						struct _ATOM_PPLIB_R600_CLOCK_INFO *clock_info =
							(struct _ATOM_PPLIB_R600_CLOCK_INFO *)
							(mode_info->atom_context->bios +
							 data_offset +
							 le16_to_cpu(power_info->info_4.usClockInfoArrayOffset) +
							 (power_state->ucClockStateIndices[j] *
							  power_info->info_4.ucClockInfoSize));
						sclk = le16_to_cpu(clock_info->usEngineClockLow);
						sclk |= clock_info->ucEngineClockHigh << 16;
						mclk = le16_to_cpu(clock_info->usMemoryClockLow);
						mclk |= clock_info->ucMemoryClockHigh << 16;
						rdev->pm.power_state[state_index].clock_info[mode_index].mclk = mclk;
						rdev->pm.power_state[state_index].clock_info[mode_index].sclk = sclk;
						/* skip invalid modes */
						if ((rdev->pm.power_state[state_index].clock_info[mode_index].mclk == 0) ||
						    (rdev->pm.power_state[state_index].clock_info[mode_index].sclk == 0))
							continue;
						rdev->pm.power_state[state_index].clock_info[mode_index].voltage.type =
							VOLTAGE_SW;
						rdev->pm.power_state[state_index].clock_info[mode_index].voltage.voltage =
							clock_info->usVDDC;
						mode_index++;
					}
				}
				rdev->pm.power_state[state_index].num_clock_modes = mode_index;
				if (mode_index) {
					misc = le32_to_cpu(non_clock_info->ulCapsAndSettings);
					misc2 = le16_to_cpu(non_clock_info->usClassification);
					rdev->pm.power_state[state_index].misc = misc;
					rdev->pm.power_state[state_index].misc2 = misc2;
					rdev->pm.power_state[state_index].pcie_lanes =
						((misc & ATOM_PPLIB_PCIE_LINK_WIDTH_MASK) >>
						ATOM_PPLIB_PCIE_LINK_WIDTH_SHIFT) + 1;
					switch (misc2 & ATOM_PPLIB_CLASSIFICATION_UI_MASK) {
					case ATOM_PPLIB_CLASSIFICATION_UI_BATTERY:
						rdev->pm.power_state[state_index].type =
							POWER_STATE_TYPE_BATTERY;
						break;
					case ATOM_PPLIB_CLASSIFICATION_UI_BALANCED:
						rdev->pm.power_state[state_index].type =
							POWER_STATE_TYPE_BALANCED;
						break;
					case ATOM_PPLIB_CLASSIFICATION_UI_PERFORMANCE:
						rdev->pm.power_state[state_index].type =
							POWER_STATE_TYPE_PERFORMANCE;
						break;
					case ATOM_PPLIB_CLASSIFICATION_UI_NONE:
						if (misc2 & ATOM_PPLIB_CLASSIFICATION_3DPERFORMANCE)
							rdev->pm.power_state[state_index].type =
								POWER_STATE_TYPE_PERFORMANCE;
						break;
					}
					rdev->pm.power_state[state_index].flags = 0;
					if (misc & ATOM_PPLIB_SINGLE_DISPLAY_ONLY)
						rdev->pm.power_state[state_index].flags |=
							RADEON_PM_STATE_SINGLE_DISPLAY_ONLY;
					if (misc2 & ATOM_PPLIB_CLASSIFICATION_BOOT) {
						rdev->pm.power_state[state_index].type =
							POWER_STATE_TYPE_DEFAULT;
						rdev->pm.default_power_state_index = state_index;
						rdev->pm.power_state[state_index].default_clock_mode =
							&rdev->pm.power_state[state_index].clock_info[mode_index - 1];
						/* patch the table values with the default slck/mclk from firmware info */
						for (j = 0; j < mode_index; j++) {
							rdev->pm.power_state[state_index].clock_info[j].mclk =
								rdev->clock.default_mclk;
							rdev->pm.power_state[state_index].clock_info[j].sclk =
								rdev->clock.default_sclk;
							if (vddc)
								rdev->pm.power_state[state_index].clock_info[j].voltage.voltage =
									vddc;
						}
					}
					state_index++;
				}
			}
			/* if multiple clock modes, mark the lowest as no display */
			for (i = 0; i < state_index; i++) {
				if (rdev->pm.power_state[i].num_clock_modes > 1)
					rdev->pm.power_state[i].clock_info[0].flags |=
						RADEON_PM_MODE_NO_DISPLAY;
			}
			/* first mode is usually default */
			if (rdev->pm.default_power_state_index == -1) {
				rdev->pm.power_state[0].type =
					POWER_STATE_TYPE_DEFAULT;
				rdev->pm.default_power_state_index = 0;
				rdev->pm.power_state[0].default_clock_mode =
					&rdev->pm.power_state[0].clock_info[0];
			}
		}
	} else {
		/* add the default mode */
		rdev->pm.power_state[state_index].type =
			POWER_STATE_TYPE_DEFAULT;
		rdev->pm.power_state[state_index].num_clock_modes = 1;
		rdev->pm.power_state[state_index].clock_info[0].mclk = rdev->clock.default_mclk;
		rdev->pm.power_state[state_index].clock_info[0].sclk = rdev->clock.default_sclk;
		rdev->pm.power_state[state_index].default_clock_mode =
			&rdev->pm.power_state[state_index].clock_info[0];
		rdev->pm.power_state[state_index].clock_info[0].voltage.type = VOLTAGE_NONE;
		rdev->pm.power_state[state_index].pcie_lanes = 16;
		rdev->pm.default_power_state_index = state_index;
		rdev->pm.power_state[state_index].flags = 0;
		state_index++;
	}

	rdev->pm.num_power_states = state_index;

	rdev->pm.current_power_state_index = rdev->pm.default_power_state_index;
	rdev->pm.current_clock_mode_index = 0;
	rdev->pm.current_vddc = rdev->pm.power_state[rdev->pm.default_power_state_index].clock_info[0].voltage.voltage;
}

void radeon_atom_set_clock_gating(struct radeon_device *rdev, int enable)
{
	DYNAMIC_CLOCK_GATING_PS_ALLOCATION args;
	int index = GetIndexIntoMasterTable(COMMAND, DynamicClockGating);

	args.ucEnable = enable;

	atom_execute_table(rdev->mode_info.atom_context, index, (uint32_t *)&args);
}

uint32_t radeon_atom_get_engine_clock(struct radeon_device *rdev)
{
	GET_ENGINE_CLOCK_PS_ALLOCATION args;
	int index = GetIndexIntoMasterTable(COMMAND, GetEngineClock);

	atom_execute_table(rdev->mode_info.atom_context, index, (uint32_t *)&args);
	return args.ulReturnEngineClock;
}

uint32_t radeon_atom_get_memory_clock(struct radeon_device *rdev)
{
	GET_MEMORY_CLOCK_PS_ALLOCATION args;
	int index = GetIndexIntoMasterTable(COMMAND, GetMemoryClock);

	atom_execute_table(rdev->mode_info.atom_context, index, (uint32_t *)&args);
	return args.ulReturnMemoryClock;
}

void radeon_atom_set_engine_clock(struct radeon_device *rdev,
				  uint32_t eng_clock)
{
	SET_ENGINE_CLOCK_PS_ALLOCATION args;
	int index = GetIndexIntoMasterTable(COMMAND, SetEngineClock);

	args.ulTargetEngineClock = eng_clock;	/* 10 khz */

	atom_execute_table(rdev->mode_info.atom_context, index, (uint32_t *)&args);
}

void radeon_atom_set_memory_clock(struct radeon_device *rdev,
				  uint32_t mem_clock)
{
	SET_MEMORY_CLOCK_PS_ALLOCATION args;
	int index = GetIndexIntoMasterTable(COMMAND, SetMemoryClock);

	if (rdev->flags & RADEON_IS_IGP)
		return;

	args.ulTargetMemoryClock = mem_clock;	/* 10 khz */

	atom_execute_table(rdev->mode_info.atom_context, index, (uint32_t *)&args);
}

union set_voltage {
	struct _SET_VOLTAGE_PS_ALLOCATION alloc;
	struct _SET_VOLTAGE_PARAMETERS v1;
	struct _SET_VOLTAGE_PARAMETERS_V2 v2;
};

void radeon_atom_set_voltage(struct radeon_device *rdev, u16 level)
{
	union set_voltage args;
	int index = GetIndexIntoMasterTable(COMMAND, SetVoltage);
	u8 frev, crev, volt_index = level;

	if (!atom_parse_cmd_header(rdev->mode_info.atom_context, index, &frev, &crev))
		return;

	switch (crev) {
	case 1:
		args.v1.ucVoltageType = SET_VOLTAGE_TYPE_ASIC_VDDC;
		args.v1.ucVoltageMode = SET_ASIC_VOLTAGE_MODE_ALL_SOURCE;
		args.v1.ucVoltageIndex = volt_index;
		break;
	case 2:
		args.v2.ucVoltageType = SET_VOLTAGE_TYPE_ASIC_VDDC;
		args.v2.ucVoltageMode = SET_ASIC_VOLTAGE_MODE_SET_VOLTAGE;
		args.v2.usVoltageLevel = cpu_to_le16(level);
		break;
	default:
		DRM_ERROR("Unknown table version %d, %d\n", frev, crev);
		return;
	}

	atom_execute_table(rdev->mode_info.atom_context, index, (uint32_t *)&args);
}



void radeon_atom_initialize_bios_scratch_regs(struct drm_device *dev)
{
	struct radeon_device *rdev = dev->dev_private;
	uint32_t bios_2_scratch, bios_6_scratch;

	if (rdev->family >= CHIP_R600) {
		bios_2_scratch = RREG32(R600_BIOS_2_SCRATCH);
		bios_6_scratch = RREG32(R600_BIOS_6_SCRATCH);
	} else {
		bios_2_scratch = RREG32(RADEON_BIOS_2_SCRATCH);
		bios_6_scratch = RREG32(RADEON_BIOS_6_SCRATCH);
	}

	/* let the bios control the backlight */
	bios_2_scratch &= ~ATOM_S2_VRI_BRIGHT_ENABLE;

	/* tell the bios not to handle mode switching */
	bios_6_scratch |= (ATOM_S6_ACC_BLOCK_DISPLAY_SWITCH | ATOM_S6_ACC_MODE);

	if (rdev->family >= CHIP_R600) {
		WREG32(R600_BIOS_2_SCRATCH, bios_2_scratch);
		WREG32(R600_BIOS_6_SCRATCH, bios_6_scratch);
	} else {
		WREG32(RADEON_BIOS_2_SCRATCH, bios_2_scratch);
		WREG32(RADEON_BIOS_6_SCRATCH, bios_6_scratch);
	}

}

void radeon_save_bios_scratch_regs(struct radeon_device *rdev)
{
	uint32_t scratch_reg;
	int i;

	if (rdev->family >= CHIP_R600)
		scratch_reg = R600_BIOS_0_SCRATCH;
	else
		scratch_reg = RADEON_BIOS_0_SCRATCH;

	for (i = 0; i < RADEON_BIOS_NUM_SCRATCH; i++)
		rdev->bios_scratch[i] = RREG32(scratch_reg + (i * 4));
}

void radeon_restore_bios_scratch_regs(struct radeon_device *rdev)
{
	uint32_t scratch_reg;
	int i;

	if (rdev->family >= CHIP_R600)
		scratch_reg = R600_BIOS_0_SCRATCH;
	else
		scratch_reg = RADEON_BIOS_0_SCRATCH;

	for (i = 0; i < RADEON_BIOS_NUM_SCRATCH; i++)
		WREG32(scratch_reg + (i * 4), rdev->bios_scratch[i]);
}

void radeon_atom_output_lock(struct drm_encoder *encoder, bool lock)
{
	struct drm_device *dev = encoder->dev;
	struct radeon_device *rdev = dev->dev_private;
	uint32_t bios_6_scratch;

	if (rdev->family >= CHIP_R600)
		bios_6_scratch = RREG32(R600_BIOS_6_SCRATCH);
	else
		bios_6_scratch = RREG32(RADEON_BIOS_6_SCRATCH);

	if (lock)
		bios_6_scratch |= ATOM_S6_CRITICAL_STATE;
	else
		bios_6_scratch &= ~ATOM_S6_CRITICAL_STATE;

	if (rdev->family >= CHIP_R600)
		WREG32(R600_BIOS_6_SCRATCH, bios_6_scratch);
	else
		WREG32(RADEON_BIOS_6_SCRATCH, bios_6_scratch);
}

/* at some point we may want to break this out into individual functions */
void
radeon_atombios_connected_scratch_regs(struct drm_connector *connector,
				       struct drm_encoder *encoder,
				       bool connected)
{
	struct drm_device *dev = connector->dev;
	struct radeon_device *rdev = dev->dev_private;
	struct radeon_connector *radeon_connector =
	    to_radeon_connector(connector);
	struct radeon_encoder *radeon_encoder = to_radeon_encoder(encoder);
	uint32_t bios_0_scratch, bios_3_scratch, bios_6_scratch;

	if (rdev->family >= CHIP_R600) {
		bios_0_scratch = RREG32(R600_BIOS_0_SCRATCH);
		bios_3_scratch = RREG32(R600_BIOS_3_SCRATCH);
		bios_6_scratch = RREG32(R600_BIOS_6_SCRATCH);
	} else {
		bios_0_scratch = RREG32(RADEON_BIOS_0_SCRATCH);
		bios_3_scratch = RREG32(RADEON_BIOS_3_SCRATCH);
		bios_6_scratch = RREG32(RADEON_BIOS_6_SCRATCH);
	}

	if ((radeon_encoder->devices & ATOM_DEVICE_TV1_SUPPORT) &&
	    (radeon_connector->devices & ATOM_DEVICE_TV1_SUPPORT)) {
		if (connected) {
			DRM_DEBUG_KMS("TV1 connected\n");
			bios_3_scratch |= ATOM_S3_TV1_ACTIVE;
			bios_6_scratch |= ATOM_S6_ACC_REQ_TV1;
		} else {
			DRM_DEBUG_KMS("TV1 disconnected\n");
			bios_0_scratch &= ~ATOM_S0_TV1_MASK;
			bios_3_scratch &= ~ATOM_S3_TV1_ACTIVE;
			bios_6_scratch &= ~ATOM_S6_ACC_REQ_TV1;
		}
	}
	if ((radeon_encoder->devices & ATOM_DEVICE_CV_SUPPORT) &&
	    (radeon_connector->devices & ATOM_DEVICE_CV_SUPPORT)) {
		if (connected) {
			DRM_DEBUG_KMS("CV connected\n");
			bios_3_scratch |= ATOM_S3_CV_ACTIVE;
			bios_6_scratch |= ATOM_S6_ACC_REQ_CV;
		} else {
			DRM_DEBUG_KMS("CV disconnected\n");
			bios_0_scratch &= ~ATOM_S0_CV_MASK;
			bios_3_scratch &= ~ATOM_S3_CV_ACTIVE;
			bios_6_scratch &= ~ATOM_S6_ACC_REQ_CV;
		}
	}
	if ((radeon_encoder->devices & ATOM_DEVICE_LCD1_SUPPORT) &&
	    (radeon_connector->devices & ATOM_DEVICE_LCD1_SUPPORT)) {
		if (connected) {
			DRM_DEBUG_KMS("LCD1 connected\n");
			bios_0_scratch |= ATOM_S0_LCD1;
			bios_3_scratch |= ATOM_S3_LCD1_ACTIVE;
			bios_6_scratch |= ATOM_S6_ACC_REQ_LCD1;
		} else {
			DRM_DEBUG_KMS("LCD1 disconnected\n");
			bios_0_scratch &= ~ATOM_S0_LCD1;
			bios_3_scratch &= ~ATOM_S3_LCD1_ACTIVE;
			bios_6_scratch &= ~ATOM_S6_ACC_REQ_LCD1;
		}
	}
	if ((radeon_encoder->devices & ATOM_DEVICE_CRT1_SUPPORT) &&
	    (radeon_connector->devices & ATOM_DEVICE_CRT1_SUPPORT)) {
		if (connected) {
			DRM_DEBUG_KMS("CRT1 connected\n");
			bios_0_scratch |= ATOM_S0_CRT1_COLOR;
			bios_3_scratch |= ATOM_S3_CRT1_ACTIVE;
			bios_6_scratch |= ATOM_S6_ACC_REQ_CRT1;
		} else {
			DRM_DEBUG_KMS("CRT1 disconnected\n");
			bios_0_scratch &= ~ATOM_S0_CRT1_MASK;
			bios_3_scratch &= ~ATOM_S3_CRT1_ACTIVE;
			bios_6_scratch &= ~ATOM_S6_ACC_REQ_CRT1;
		}
	}
	if ((radeon_encoder->devices & ATOM_DEVICE_CRT2_SUPPORT) &&
	    (radeon_connector->devices & ATOM_DEVICE_CRT2_SUPPORT)) {
		if (connected) {
			DRM_DEBUG_KMS("CRT2 connected\n");
			bios_0_scratch |= ATOM_S0_CRT2_COLOR;
			bios_3_scratch |= ATOM_S3_CRT2_ACTIVE;
			bios_6_scratch |= ATOM_S6_ACC_REQ_CRT2;
		} else {
			DRM_DEBUG_KMS("CRT2 disconnected\n");
			bios_0_scratch &= ~ATOM_S0_CRT2_MASK;
			bios_3_scratch &= ~ATOM_S3_CRT2_ACTIVE;
			bios_6_scratch &= ~ATOM_S6_ACC_REQ_CRT2;
		}
	}
	if ((radeon_encoder->devices & ATOM_DEVICE_DFP1_SUPPORT) &&
	    (radeon_connector->devices & ATOM_DEVICE_DFP1_SUPPORT)) {
		if (connected) {
			DRM_DEBUG_KMS("DFP1 connected\n");
			bios_0_scratch |= ATOM_S0_DFP1;
			bios_3_scratch |= ATOM_S3_DFP1_ACTIVE;
			bios_6_scratch |= ATOM_S6_ACC_REQ_DFP1;
		} else {
			DRM_DEBUG_KMS("DFP1 disconnected\n");
			bios_0_scratch &= ~ATOM_S0_DFP1;
			bios_3_scratch &= ~ATOM_S3_DFP1_ACTIVE;
			bios_6_scratch &= ~ATOM_S6_ACC_REQ_DFP1;
		}
	}
	if ((radeon_encoder->devices & ATOM_DEVICE_DFP2_SUPPORT) &&
	    (radeon_connector->devices & ATOM_DEVICE_DFP2_SUPPORT)) {
		if (connected) {
			DRM_DEBUG_KMS("DFP2 connected\n");
			bios_0_scratch |= ATOM_S0_DFP2;
			bios_3_scratch |= ATOM_S3_DFP2_ACTIVE;
			bios_6_scratch |= ATOM_S6_ACC_REQ_DFP2;
		} else {
			DRM_DEBUG_KMS("DFP2 disconnected\n");
			bios_0_scratch &= ~ATOM_S0_DFP2;
			bios_3_scratch &= ~ATOM_S3_DFP2_ACTIVE;
			bios_6_scratch &= ~ATOM_S6_ACC_REQ_DFP2;
		}
	}
	if ((radeon_encoder->devices & ATOM_DEVICE_DFP3_SUPPORT) &&
	    (radeon_connector->devices & ATOM_DEVICE_DFP3_SUPPORT)) {
		if (connected) {
			DRM_DEBUG_KMS("DFP3 connected\n");
			bios_0_scratch |= ATOM_S0_DFP3;
			bios_3_scratch |= ATOM_S3_DFP3_ACTIVE;
			bios_6_scratch |= ATOM_S6_ACC_REQ_DFP3;
		} else {
			DRM_DEBUG_KMS("DFP3 disconnected\n");
			bios_0_scratch &= ~ATOM_S0_DFP3;
			bios_3_scratch &= ~ATOM_S3_DFP3_ACTIVE;
			bios_6_scratch &= ~ATOM_S6_ACC_REQ_DFP3;
		}
	}
	if ((radeon_encoder->devices & ATOM_DEVICE_DFP4_SUPPORT) &&
	    (radeon_connector->devices & ATOM_DEVICE_DFP4_SUPPORT)) {
		if (connected) {
			DRM_DEBUG_KMS("DFP4 connected\n");
			bios_0_scratch |= ATOM_S0_DFP4;
			bios_3_scratch |= ATOM_S3_DFP4_ACTIVE;
			bios_6_scratch |= ATOM_S6_ACC_REQ_DFP4;
		} else {
			DRM_DEBUG_KMS("DFP4 disconnected\n");
			bios_0_scratch &= ~ATOM_S0_DFP4;
			bios_3_scratch &= ~ATOM_S3_DFP4_ACTIVE;
			bios_6_scratch &= ~ATOM_S6_ACC_REQ_DFP4;
		}
	}
	if ((radeon_encoder->devices & ATOM_DEVICE_DFP5_SUPPORT) &&
	    (radeon_connector->devices & ATOM_DEVICE_DFP5_SUPPORT)) {
		if (connected) {
			DRM_DEBUG_KMS("DFP5 connected\n");
			bios_0_scratch |= ATOM_S0_DFP5;
			bios_3_scratch |= ATOM_S3_DFP5_ACTIVE;
			bios_6_scratch |= ATOM_S6_ACC_REQ_DFP5;
		} else {
			DRM_DEBUG_KMS("DFP5 disconnected\n");
			bios_0_scratch &= ~ATOM_S0_DFP5;
			bios_3_scratch &= ~ATOM_S3_DFP5_ACTIVE;
			bios_6_scratch &= ~ATOM_S6_ACC_REQ_DFP5;
		}
	}

	if (rdev->family >= CHIP_R600) {
		WREG32(R600_BIOS_0_SCRATCH, bios_0_scratch);
		WREG32(R600_BIOS_3_SCRATCH, bios_3_scratch);
		WREG32(R600_BIOS_6_SCRATCH, bios_6_scratch);
	} else {
		WREG32(RADEON_BIOS_0_SCRATCH, bios_0_scratch);
		WREG32(RADEON_BIOS_3_SCRATCH, bios_3_scratch);
		WREG32(RADEON_BIOS_6_SCRATCH, bios_6_scratch);
	}
}

void
radeon_atombios_encoder_crtc_scratch_regs(struct drm_encoder *encoder, int crtc)
{
	struct drm_device *dev = encoder->dev;
	struct radeon_device *rdev = dev->dev_private;
	struct radeon_encoder *radeon_encoder = to_radeon_encoder(encoder);
	uint32_t bios_3_scratch;

	if (rdev->family >= CHIP_R600)
		bios_3_scratch = RREG32(R600_BIOS_3_SCRATCH);
	else
		bios_3_scratch = RREG32(RADEON_BIOS_3_SCRATCH);

	if (radeon_encoder->devices & ATOM_DEVICE_TV1_SUPPORT) {
		bios_3_scratch &= ~ATOM_S3_TV1_CRTC_ACTIVE;
		bios_3_scratch |= (crtc << 18);
	}
	if (radeon_encoder->devices & ATOM_DEVICE_CV_SUPPORT) {
		bios_3_scratch &= ~ATOM_S3_CV_CRTC_ACTIVE;
		bios_3_scratch |= (crtc << 24);
	}
	if (radeon_encoder->devices & ATOM_DEVICE_CRT1_SUPPORT) {
		bios_3_scratch &= ~ATOM_S3_CRT1_CRTC_ACTIVE;
		bios_3_scratch |= (crtc << 16);
	}
	if (radeon_encoder->devices & ATOM_DEVICE_CRT2_SUPPORT) {
		bios_3_scratch &= ~ATOM_S3_CRT2_CRTC_ACTIVE;
		bios_3_scratch |= (crtc << 20);
	}
	if (radeon_encoder->devices & ATOM_DEVICE_LCD1_SUPPORT) {
		bios_3_scratch &= ~ATOM_S3_LCD1_CRTC_ACTIVE;
		bios_3_scratch |= (crtc << 17);
	}
	if (radeon_encoder->devices & ATOM_DEVICE_DFP1_SUPPORT) {
		bios_3_scratch &= ~ATOM_S3_DFP1_CRTC_ACTIVE;
		bios_3_scratch |= (crtc << 19);
	}
	if (radeon_encoder->devices & ATOM_DEVICE_DFP2_SUPPORT) {
		bios_3_scratch &= ~ATOM_S3_DFP2_CRTC_ACTIVE;
		bios_3_scratch |= (crtc << 23);
	}
	if (radeon_encoder->devices & ATOM_DEVICE_DFP3_SUPPORT) {
		bios_3_scratch &= ~ATOM_S3_DFP3_CRTC_ACTIVE;
		bios_3_scratch |= (crtc << 25);
	}

	if (rdev->family >= CHIP_R600)
		WREG32(R600_BIOS_3_SCRATCH, bios_3_scratch);
	else
		WREG32(RADEON_BIOS_3_SCRATCH, bios_3_scratch);
}

void
radeon_atombios_encoder_dpms_scratch_regs(struct drm_encoder *encoder, bool on)
{
	struct drm_device *dev = encoder->dev;
	struct radeon_device *rdev = dev->dev_private;
	struct radeon_encoder *radeon_encoder = to_radeon_encoder(encoder);
	uint32_t bios_2_scratch;

	if (rdev->family >= CHIP_R600)
		bios_2_scratch = RREG32(R600_BIOS_2_SCRATCH);
	else
		bios_2_scratch = RREG32(RADEON_BIOS_2_SCRATCH);

	if (radeon_encoder->devices & ATOM_DEVICE_TV1_SUPPORT) {
		if (on)
			bios_2_scratch &= ~ATOM_S2_TV1_DPMS_STATE;
		else
			bios_2_scratch |= ATOM_S2_TV1_DPMS_STATE;
	}
	if (radeon_encoder->devices & ATOM_DEVICE_CV_SUPPORT) {
		if (on)
			bios_2_scratch &= ~ATOM_S2_CV_DPMS_STATE;
		else
			bios_2_scratch |= ATOM_S2_CV_DPMS_STATE;
	}
	if (radeon_encoder->devices & ATOM_DEVICE_CRT1_SUPPORT) {
		if (on)
			bios_2_scratch &= ~ATOM_S2_CRT1_DPMS_STATE;
		else
			bios_2_scratch |= ATOM_S2_CRT1_DPMS_STATE;
	}
	if (radeon_encoder->devices & ATOM_DEVICE_CRT2_SUPPORT) {
		if (on)
			bios_2_scratch &= ~ATOM_S2_CRT2_DPMS_STATE;
		else
			bios_2_scratch |= ATOM_S2_CRT2_DPMS_STATE;
	}
	if (radeon_encoder->devices & ATOM_DEVICE_LCD1_SUPPORT) {
		if (on)
			bios_2_scratch &= ~ATOM_S2_LCD1_DPMS_STATE;
		else
			bios_2_scratch |= ATOM_S2_LCD1_DPMS_STATE;
	}
	if (radeon_encoder->devices & ATOM_DEVICE_DFP1_SUPPORT) {
		if (on)
			bios_2_scratch &= ~ATOM_S2_DFP1_DPMS_STATE;
		else
			bios_2_scratch |= ATOM_S2_DFP1_DPMS_STATE;
	}
	if (radeon_encoder->devices & ATOM_DEVICE_DFP2_SUPPORT) {
		if (on)
			bios_2_scratch &= ~ATOM_S2_DFP2_DPMS_STATE;
		else
			bios_2_scratch |= ATOM_S2_DFP2_DPMS_STATE;
	}
	if (radeon_encoder->devices & ATOM_DEVICE_DFP3_SUPPORT) {
		if (on)
			bios_2_scratch &= ~ATOM_S2_DFP3_DPMS_STATE;
		else
			bios_2_scratch |= ATOM_S2_DFP3_DPMS_STATE;
	}
	if (radeon_encoder->devices & ATOM_DEVICE_DFP4_SUPPORT) {
		if (on)
			bios_2_scratch &= ~ATOM_S2_DFP4_DPMS_STATE;
		else
			bios_2_scratch |= ATOM_S2_DFP4_DPMS_STATE;
	}
	if (radeon_encoder->devices & ATOM_DEVICE_DFP5_SUPPORT) {
		if (on)
			bios_2_scratch &= ~ATOM_S2_DFP5_DPMS_STATE;
		else
			bios_2_scratch |= ATOM_S2_DFP5_DPMS_STATE;
	}

	if (rdev->family >= CHIP_R600)
		WREG32(R600_BIOS_2_SCRATCH, bios_2_scratch);
	else
		WREG32(RADEON_BIOS_2_SCRATCH, bios_2_scratch);
}<|MERGE_RESOLUTION|>--- conflicted
+++ resolved
@@ -85,8 +85,6 @@
 		for (i = 0; i < num_indices; i++) {
 			gpio = &i2c_info->asGPIO_Info[i];
 
-<<<<<<< HEAD
-=======
 			/* some evergreen boards have bad data for this entry */
 			if (ASIC_IS_DCE4(rdev)) {
 				if ((i == 7) &&
@@ -100,7 +98,6 @@
 				}
 			}
 
->>>>>>> 062c1825
 			if (gpio->sucI2cId.ucAccess == id) {
 				i2c.mask_clk_reg = le16_to_cpu(gpio->usClkMaskRegisterIndex) * 4;
 				i2c.mask_data_reg = le16_to_cpu(gpio->usDataMaskRegisterIndex) * 4;
@@ -140,31 +137,6 @@
 
 	return i2c;
 }
-<<<<<<< HEAD
-
-void radeon_atombios_i2c_init(struct radeon_device *rdev)
-{
-	struct atom_context *ctx = rdev->mode_info.atom_context;
-	ATOM_GPIO_I2C_ASSIGMENT *gpio;
-	struct radeon_i2c_bus_rec i2c;
-	int index = GetIndexIntoMasterTable(DATA, GPIO_I2C_Info);
-	struct _ATOM_GPIO_I2C_INFO *i2c_info;
-	uint16_t data_offset, size;
-	int i, num_indices;
-	char stmp[32];
-
-	memset(&i2c, 0, sizeof(struct radeon_i2c_bus_rec));
-
-	if (atom_parse_data_header(ctx, index, &size, NULL, NULL, &data_offset)) {
-		i2c_info = (struct _ATOM_GPIO_I2C_INFO *)(ctx->bios + data_offset);
-
-		num_indices = (size - sizeof(ATOM_COMMON_TABLE_HEADER)) /
-			sizeof(ATOM_GPIO_I2C_ASSIGMENT);
-
-		for (i = 0; i < num_indices; i++) {
-			gpio = &i2c_info->asGPIO_Info[i];
-			i2c.valid = false;
-=======
 
 void radeon_atombios_i2c_init(struct radeon_device *rdev)
 {
@@ -202,7 +174,6 @@
 				}
 			}
 
->>>>>>> 062c1825
 			i2c.mask_clk_reg = le16_to_cpu(gpio->usClkMaskRegisterIndex) * 4;
 			i2c.mask_data_reg = le16_to_cpu(gpio->usDataMaskRegisterIndex) * 4;
 			i2c.en_clk_reg = le16_to_cpu(gpio->usClkEnRegisterIndex) * 4;
@@ -257,17 +228,10 @@
 
 	if (atom_parse_data_header(ctx, index, &size, NULL, NULL, &data_offset)) {
 		gpio_info = (struct _ATOM_GPIO_PIN_LUT *)(ctx->bios + data_offset);
-<<<<<<< HEAD
 
 		num_indices = (size - sizeof(ATOM_COMMON_TABLE_HEADER)) /
 			sizeof(ATOM_GPIO_PIN_ASSIGNMENT);
 
-=======
-
-		num_indices = (size - sizeof(ATOM_COMMON_TABLE_HEADER)) /
-			sizeof(ATOM_GPIO_PIN_ASSIGNMENT);
-
->>>>>>> 062c1825
 		for (i = 0; i < num_indices; i++) {
 			pin = &gpio_info->asGPIO_Pin[i];
 			if (id == pin->ucGPIO_ID) {
@@ -289,11 +253,8 @@
 	struct radeon_hpd hpd;
 	u32 reg;
 
-<<<<<<< HEAD
-=======
 	memset(&hpd, 0, sizeof(struct radeon_hpd));
 
->>>>>>> 062c1825
 	if (ASIC_IS_DCE4(rdev))
 		reg = EVERGREEN_DC_GPIO_HPD_A;
 	else
@@ -356,8 +317,6 @@
 			*connector_type = DRM_MODE_CONNECTOR_DVID;
 	}
 
-<<<<<<< HEAD
-=======
 	/* MSI K9A2GM V2/V3 board has no HDMI or DVI */
 	if ((dev->pdev->device == 0x796e) &&
 	    (dev->pdev->subsystem_vendor == 0x1462) &&
@@ -367,7 +326,6 @@
 			return false;
 	}
 
->>>>>>> 062c1825
 	/* a-bit f-i90hd - ciaranm on #radeonhd - this board has no DVI */
 	if ((dev->pdev->device == 0x7941) &&
 	    (dev->pdev->subsystem_vendor == 0x147b) &&
@@ -680,20 +638,10 @@
 				     OBJECT_TYPE_MASK) >> OBJECT_TYPE_SHIFT;
 
 				if (grph_obj_type == GRAPH_OBJECT_TYPE_ENCODER) {
-<<<<<<< HEAD
-					if (grph_obj_num == 2)
-						linkb = true;
-					else
-						linkb = false;
-
-					radeon_add_atom_encoder(dev,
-								grph_obj_id,
-=======
 					u16 encoder_obj = le16_to_cpu(path->usGraphicObjIds[j]);
 
 					radeon_add_atom_encoder(dev,
 								encoder_obj,
->>>>>>> 062c1825
 								le16_to_cpu
 								(path->
 								 usDeviceTag));
@@ -1610,41 +1558,6 @@
 		switch (tv_info->ucTV_BootUpDefaultStandard) {
 		case ATOM_TV_NTSC:
 			tv_std = TV_STD_NTSC;
-<<<<<<< HEAD
-			DRM_INFO("Default TV standard: NTSC\n");
-			break;
-		case ATOM_TV_NTSCJ:
-			tv_std = TV_STD_NTSC_J;
-			DRM_INFO("Default TV standard: NTSC-J\n");
-			break;
-		case ATOM_TV_PAL:
-			tv_std = TV_STD_PAL;
-			DRM_INFO("Default TV standard: PAL\n");
-			break;
-		case ATOM_TV_PALM:
-			tv_std = TV_STD_PAL_M;
-			DRM_INFO("Default TV standard: PAL-M\n");
-			break;
-		case ATOM_TV_PALN:
-			tv_std = TV_STD_PAL_N;
-			DRM_INFO("Default TV standard: PAL-N\n");
-			break;
-		case ATOM_TV_PALCN:
-			tv_std = TV_STD_PAL_CN;
-			DRM_INFO("Default TV standard: PAL-CN\n");
-			break;
-		case ATOM_TV_PAL60:
-			tv_std = TV_STD_PAL_60;
-			DRM_INFO("Default TV standard: PAL-60\n");
-			break;
-		case ATOM_TV_SECAM:
-			tv_std = TV_STD_SECAM;
-			DRM_INFO("Default TV standard: SECAM\n");
-			break;
-		default:
-			tv_std = TV_STD_NTSC;
-			DRM_INFO("Unknown TV standard; defaulting to NTSC\n");
-=======
 			DRM_DEBUG_KMS("Default TV standard: NTSC\n");
 			break;
 		case ATOM_TV_NTSCJ:
@@ -1678,7 +1591,6 @@
 		default:
 			tv_std = TV_STD_NTSC;
 			DRM_DEBUG_KMS("Unknown TV standard; defaulting to NTSC\n");
->>>>>>> 062c1825
 			break;
 		}
 	}
