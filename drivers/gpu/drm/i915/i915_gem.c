--- conflicted
+++ resolved
@@ -547,8 +547,6 @@
 	struct drm_i915_gem_object *obj_priv;
 	int ret = 0;
 
-<<<<<<< HEAD
-=======
 	if (args->size == 0)
 		return 0;
 
@@ -562,7 +560,6 @@
 	if (ret)
 		return -EFAULT;
 
->>>>>>> 3561d43f
 	ret = i915_mutex_lock_interruptible(dev);
 	if (ret)
 		return ret;
@@ -577,24 +574,6 @@
 	/* Bounds check source.  */
 	if (args->offset > obj->size || args->size > obj->size - args->offset) {
 		ret = -EINVAL;
-		goto out;
-	}
-
-<<<<<<< HEAD
-	if (args->size == 0)
-		goto out;
-
-	if (!access_ok(VERIFY_WRITE,
-		       (char __user *)(uintptr_t)args->data_ptr,
-		       args->size)) {
-		ret = -EFAULT;
-		goto out;
-	}
-
-	ret = fault_in_pages_writeable((char __user *)(uintptr_t)args->data_ptr,
-				       args->size);
-	if (ret) {
-		ret = -EFAULT;
 		goto out;
 	}
 
@@ -614,24 +593,6 @@
 	if (ret == -EFAULT)
 		ret = i915_gem_shmem_pread_slow(dev, obj, args, file_priv);
 
-=======
-	ret = i915_gem_object_get_pages_or_evict(obj);
-	if (ret)
-		goto out;
-
-	ret = i915_gem_object_set_cpu_read_domain_range(obj,
-							args->offset,
-							args->size);
-	if (ret)
-		goto out_put;
-
-	ret = -EFAULT;
-	if (!i915_gem_object_needs_bit17_swizzle(obj))
-		ret = i915_gem_shmem_pread_fast(dev, obj, args, file_priv);
-	if (ret == -EFAULT)
-		ret = i915_gem_shmem_pread_slow(dev, obj, args, file_priv);
-
->>>>>>> 3561d43f
 out_put:
 	i915_gem_object_put_pages(obj);
 out:
@@ -1018,8 +979,6 @@
 	struct drm_i915_gem_object *obj_priv;
 	int ret;
 
-<<<<<<< HEAD
-=======
 	if (args->size == 0)
 		return 0;
 
@@ -1033,7 +992,6 @@
 	if (ret)
 		return -EFAULT;
 
->>>>>>> 3561d43f
 	ret = i915_mutex_lock_interruptible(dev);
 	if (ret)
 		return ret;
@@ -1045,31 +1003,10 @@
 	}
 	obj_priv = to_intel_bo(obj);
 
-
 	/* Bounds check destination. */
 	if (args->offset > obj->size || args->size > obj->size - args->offset) {
 		ret = -EINVAL;
 		goto out;
-<<<<<<< HEAD
-	}
-
-	if (args->size == 0)
-		goto out;
-
-	if (!access_ok(VERIFY_READ,
-		       (char __user *)(uintptr_t)args->data_ptr,
-		       args->size)) {
-		ret = -EFAULT;
-		goto out;
-	}
-
-	ret = fault_in_pages_readable((char __user *)(uintptr_t)args->data_ptr,
-				      args->size);
-	if (ret) {
-		ret = -EFAULT;
-		goto out;
-=======
->>>>>>> 3561d43f
 	}
 
 	/* We can only do the GTT pwrite on untiled buffers, as otherwise
@@ -1086,7 +1023,6 @@
 		ret = i915_gem_object_pin(obj, 0);
 		if (ret)
 			goto out;
-<<<<<<< HEAD
 
 		ret = i915_gem_object_set_to_gtt_domain(obj, 1);
 		if (ret)
@@ -1095,44 +1031,6 @@
 		ret = i915_gem_gtt_pwrite_fast(dev, obj, args, file);
 		if (ret == -EFAULT)
 			ret = i915_gem_gtt_pwrite_slow(dev, obj, args, file);
-
-out_unpin:
-		i915_gem_object_unpin(obj);
-	} else {
-		ret = i915_gem_object_get_pages_or_evict(obj);
-		if (ret)
-			goto out;
-
-		ret = i915_gem_object_set_to_cpu_domain(obj, 1);
-		if (ret)
-			goto out_put;
-
-		ret = -EFAULT;
-		if (!i915_gem_object_needs_bit17_swizzle(obj))
-			ret = i915_gem_shmem_pwrite_fast(dev, obj, args, file);
-		if (ret == -EFAULT)
-			ret = i915_gem_shmem_pwrite_slow(dev, obj, args, file);
-
-out_put:
-		i915_gem_object_put_pages(obj);
-	}
-
-out:
-	drm_gem_object_unreference(obj);
-unlock:
-	mutex_unlock(&dev->struct_mutex);
-	return ret;
-}
-=======
-
-		ret = i915_gem_object_set_to_gtt_domain(obj, 1);
-		if (ret)
-			goto out_unpin;
-
-		ret = i915_gem_gtt_pwrite_fast(dev, obj, args, file);
-		if (ret == -EFAULT)
-			ret = i915_gem_gtt_pwrite_slow(dev, obj, args, file);
->>>>>>> 3561d43f
 
 out_unpin:
 		i915_gem_object_unpin(obj);
@@ -2056,7 +1954,6 @@
 
 	if (atomic_read(&dev_priv->mm.wedged))
 		return -EAGAIN;
-<<<<<<< HEAD
 
 	if (ring->outstanding_lazy_request) {
 		seqno = i915_add_request(dev, NULL, NULL, ring);
@@ -2065,16 +1962,6 @@
 	}
 	BUG_ON(seqno == dev_priv->next_seqno);
 
-=======
-
-	if (ring->outstanding_lazy_request) {
-		seqno = i915_add_request(dev, NULL, NULL, ring);
-		if (seqno == 0)
-			return -ENOMEM;
-	}
-	BUG_ON(seqno == dev_priv->next_seqno);
-
->>>>>>> 3561d43f
 	if (!i915_seqno_passed(ring->get_seqno(dev, ring), seqno)) {
 		if (HAS_PCH_SPLIT(dev))
 			ier = I915_READ(DEIER) | I915_READ(GTIER);
@@ -3522,7 +3409,6 @@
 			ret = i915_gem_object_set_to_gtt_domain(&obj->base, 1);
 			if (ret)
 				break;
-<<<<<<< HEAD
 
 			/* Map the page containing the relocation we're going to perform.  */
 			reloc.offset += obj->gtt_offset;
@@ -3534,19 +3420,6 @@
 			io_mapping_unmap_atomic(reloc_page);
 		}
 
-=======
-
-			/* Map the page containing the relocation we're going to perform.  */
-			reloc.offset += obj->gtt_offset;
-			reloc_page = io_mapping_map_atomic_wc(dev_priv->mm.gtt_mapping,
-							      reloc.offset & PAGE_MASK);
-			reloc_entry = (uint32_t __iomem *)
-				(reloc_page + (reloc.offset & ~PAGE_MASK));
-			iowrite32(reloc.delta, reloc_entry);
-			io_mapping_unmap_atomic(reloc_page);
-		}
-
->>>>>>> 3561d43f
 		/* and update the user's relocation entry */
 		reloc.presumed_offset = target_offset;
 		if (__copy_to_user_inatomic(&user_relocs[i].presumed_offset,
@@ -3604,7 +3477,6 @@
 					i915_gem_object_unpin(&obj->base);
 					break;
 				}
-<<<<<<< HEAD
 
 				dev_priv->fence_regs[obj->fence_reg].gpu = true;
 			}
@@ -3612,15 +3484,6 @@
 			entry->offset = obj->gtt_offset;
 		}
 
-=======
-
-				dev_priv->fence_regs[obj->fence_reg].gpu = true;
-			}
-
-			entry->offset = obj->gtt_offset;
-		}
-
->>>>>>> 3561d43f
 		while (i--)
 			i915_gem_object_unpin(object_list[i]);
 
