--- conflicted
+++ resolved
@@ -140,25 +140,16 @@
 {
 	drm_i915_private_t *dev_priv = dev->dev_private;
 
-<<<<<<< HEAD
-	drm_mm_init(&dev_priv->mm.gtt_space, start,
-		    end - start);
-=======
 	drm_mm_init(&dev_priv->mm.gtt_space, start, end - start);
->>>>>>> ebf53826
 
 	dev_priv->mm.gtt_start = start;
 	dev_priv->mm.gtt_mappable_end = mappable_end;
 	dev_priv->mm.gtt_end = end;
 	dev_priv->mm.gtt_total = end - start;
 	dev_priv->mm.mappable_gtt_total = min(end, mappable_end) - start;
-<<<<<<< HEAD
-	dev_priv->mm.gtt_mappable_end = mappable_end;
-=======
 
 	/* Take over this portion of the GTT */
 	intel_gtt_clear_range(start / PAGE_SIZE, (end-start) / PAGE_SIZE);
->>>>>>> ebf53826
 }
 
 int
@@ -699,7 +690,6 @@
 	}
 
 	ret = i915_gem_object_set_to_gtt_domain(obj, true);
-<<<<<<< HEAD
 	if (ret)
 		goto out_unpin_pages;
 
@@ -707,15 +697,6 @@
 	if (ret)
 		goto out_unpin_pages;
 
-=======
-	if (ret)
-		goto out_unpin_pages;
-
-	ret = i915_gem_object_put_fence(obj);
-	if (ret)
-		goto out_unpin_pages;
-
->>>>>>> ebf53826
 	offset = obj->gtt_offset + args->offset;
 
 	while (remain > 0) {
@@ -1228,15 +1209,9 @@
 
 	if (i915_gem_object_is_inactive(obj))
 		list_move_tail(&obj->mm_list, &dev_priv->mm.inactive_list);
-<<<<<<< HEAD
 
 	obj->fault_mappable = true;
 
-=======
-
-	obj->fault_mappable = true;
-
->>>>>>> ebf53826
 	pfn = ((dev->agp->base + obj->gtt_offset) >> PAGE_SHIFT) +
 		page_offset;
 
@@ -1345,19 +1320,11 @@
 {
 	if (!obj->fault_mappable)
 		return;
-<<<<<<< HEAD
 
 	unmap_mapping_range(obj->base.dev->dev_mapping,
 			    (loff_t)obj->base.map_list.hash.key<<PAGE_SHIFT,
 			    obj->base.size, 1);
 
-=======
-
-	unmap_mapping_range(obj->base.dev->dev_mapping,
-			    (loff_t)obj->base.map_list.hash.key<<PAGE_SHIFT,
-			    obj->base.size, 1);
-
->>>>>>> ebf53826
 	obj->fault_mappable = false;
 }
 
@@ -1389,17 +1356,10 @@
 		size = 1024*1024;
 	else
 		size = 512*1024;
-<<<<<<< HEAD
 
 	while (size < obj->base.size)
 		size <<= 1;
 
-=======
-
-	while (size < obj->base.size)
-		size <<= 1;
-
->>>>>>> ebf53826
 	return size;
 }
 
@@ -1598,19 +1558,11 @@
 		page_cache_release(obj->pages[i]);
 	}
 	obj->dirty = 0;
-<<<<<<< HEAD
 
 	drm_free_large(obj->pages);
 	obj->pages = NULL;
 }
 
-=======
-
-	drm_free_large(obj->pages);
-	obj->pages = NULL;
-}
-
->>>>>>> ebf53826
 void
 i915_gem_object_move_to_active(struct drm_i915_gem_object *obj,
 			       struct intel_ring_buffer *ring,
@@ -1819,7 +1771,6 @@
 
 	while (!list_empty(&ring->active_list)) {
 		struct drm_i915_gem_object *obj;
-<<<<<<< HEAD
 
 		obj = list_first_entry(&ring->active_list,
 				       struct drm_i915_gem_object,
@@ -1846,34 +1797,6 @@
 		if (obj->tiling_mode)
 			i915_gem_release_mmap(obj);
 
-=======
-
-		obj = list_first_entry(&ring->active_list,
-				       struct drm_i915_gem_object,
-				       ring_list);
-
-		obj->base.write_domain = 0;
-		list_del_init(&obj->gpu_write_list);
-		i915_gem_object_move_to_inactive(obj);
-	}
-}
-
-static void i915_gem_reset_fences(struct drm_device *dev)
-{
-	struct drm_i915_private *dev_priv = dev->dev_private;
-	int i;
-
-	for (i = 0; i < 16; i++) {
-		struct drm_i915_fence_reg *reg = &dev_priv->fence_regs[i];
-		struct drm_i915_gem_object *obj = reg->obj;
-
-		if (!obj)
-			continue;
-
-		if (obj->tiling_mode)
-			i915_gem_release_mmap(obj);
-
->>>>>>> ebf53826
 		reg->obj->fence_reg = I915_FENCE_REG_NONE;
 		reg->obj->fenced_gpu_access = false;
 		reg->obj->last_fenced_seqno = 0;
@@ -1938,11 +1861,7 @@
 
 	seqno = ring->get_seqno(ring);
 
-<<<<<<< HEAD
-	for (i = 0; i < I915_NUM_RINGS; i++)
-=======
 	for (i = 0; i < ARRAY_SIZE(ring->sync_seqno); i++)
->>>>>>> ebf53826
 		if (seqno >= ring->sync_seqno[i])
 			ring->sync_seqno[i] = 0;
 
@@ -2480,7 +2399,6 @@
 {
 	return i915_seqno_passed(ring->get_seqno(ring), seqno);
 }
-<<<<<<< HEAD
 
 static int
 i915_gem_object_flush_fence(struct drm_i915_gem_object *obj,
@@ -2498,58 +2416,6 @@
 				return ret;
 		}
 
-		obj->fenced_gpu_access = false;
-	}
-
-	if (obj->last_fenced_seqno && pipelined != obj->last_fenced_ring) {
-		if (!ring_passed_seqno(obj->last_fenced_ring,
-				       obj->last_fenced_seqno)) {
-			ret = i915_do_wait_request(obj->base.dev,
-						   obj->last_fenced_seqno,
-						   interruptible,
-						   obj->last_fenced_ring);
-=======
-
-static int
-i915_gem_object_flush_fence(struct drm_i915_gem_object *obj,
-			    struct intel_ring_buffer *pipelined,
-			    bool interruptible)
-{
-	int ret;
-
-	if (obj->fenced_gpu_access) {
-		if (obj->base.write_domain & I915_GEM_GPU_DOMAINS) {
-			ret = i915_gem_flush_ring(obj->base.dev,
-						  obj->last_fenced_ring,
-						  0, obj->base.write_domain);
->>>>>>> ebf53826
-			if (ret)
-				return ret;
-		}
-
-<<<<<<< HEAD
-		obj->last_fenced_seqno = 0;
-		obj->last_fenced_ring = NULL;
-	}
-
-	/* Ensure that all CPU reads are completed before installing a fence
-	 * and all writes before removing the fence.
-	 */
-	if (obj->base.read_domains & I915_GEM_DOMAIN_GTT)
-		mb();
-
-	return 0;
-}
-
-int
-i915_gem_object_put_fence(struct drm_i915_gem_object *obj)
-{
-	int ret;
-
-	if (obj->tiling_mode)
-		i915_gem_release_mmap(obj);
-
-=======
 		obj->fenced_gpu_access = false;
 	}
 
@@ -2585,7 +2451,6 @@
 	if (obj->tiling_mode)
 		i915_gem_release_mmap(obj);
 
->>>>>>> ebf53826
 	ret = i915_gem_object_flush_fence(obj, NULL, true);
 	if (ret)
 		return ret;
@@ -2773,19 +2638,11 @@
 	list_move_tail(&reg->lru_list, &dev_priv->mm.fence_list);
 	obj->fence_reg = reg - dev_priv->fence_regs;
 	obj->last_fenced_ring = pipelined;
-<<<<<<< HEAD
 
 	reg->setup_seqno =
 		pipelined ? i915_gem_next_request_seqno(dev, pipelined) : 0;
 	obj->last_fenced_seqno = reg->setup_seqno;
 
-=======
-
-	reg->setup_seqno =
-		pipelined ? i915_gem_next_request_seqno(dev, pipelined) : 0;
-	obj->last_fenced_seqno = reg->setup_seqno;
-
->>>>>>> ebf53826
 update:
 	obj->tiling_changed = false;
 	switch (INTEL_INFO(dev)->gen) {
@@ -2974,21 +2831,12 @@
 	fenceable =
 		obj->gtt_space->size == fence_size &&
 		(obj->gtt_space->start & (fence_alignment -1)) == 0;
-<<<<<<< HEAD
 
 	mappable =
 		obj->gtt_offset + obj->base.size <= dev_priv->mm.gtt_mappable_end;
 
 	obj->map_and_fenceable = mappable && fenceable;
 
-=======
-
-	mappable =
-		obj->gtt_offset + obj->base.size <= dev_priv->mm.gtt_mappable_end;
-
-	obj->map_and_fenceable = mappable && fenceable;
-
->>>>>>> ebf53826
 	trace_i915_gem_object_bind(obj, obj->gtt_offset, map_and_fenceable);
 	return 0;
 }
