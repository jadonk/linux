/*
 * Copyright © 2008 Intel Corporation
 *
 * Permission is hereby granted, free of charge, to any person obtaining a
 * copy of this software and associated documentation files (the "Software"),
 * to deal in the Software without restriction, including without limitation
 * the rights to use, copy, modify, merge, publish, distribute, sublicense,
 * and/or sell copies of the Software, and to permit persons to whom the
 * Software is furnished to do so, subject to the following conditions:
 *
 * The above copyright notice and this permission notice (including the next
 * paragraph) shall be included in all copies or substantial portions of the
 * Software.
 *
 * THE SOFTWARE IS PROVIDED "AS IS", WITHOUT WARRANTY OF ANY KIND, EXPRESS OR
 * IMPLIED, INCLUDING BUT NOT LIMITED TO THE WARRANTIES OF MERCHANTABILITY,
 * FITNESS FOR A PARTICULAR PURPOSE AND NONINFRINGEMENT.  IN NO EVENT SHALL
 * THE AUTHORS OR COPYRIGHT HOLDERS BE LIABLE FOR ANY CLAIM, DAMAGES OR OTHER
 * LIABILITY, WHETHER IN AN ACTION OF CONTRACT, TORT OR OTHERWISE, ARISING
 * FROM, OUT OF OR IN CONNECTION WITH THE SOFTWARE OR THE USE OR OTHER DEALINGS
 * IN THE SOFTWARE.
 *
 * Authors:
 *    Eric Anholt <eric@anholt.net>
 *
 */

#include "drmP.h"
#include "drm.h"
#include "i915_drm.h"
#include "i915_drv.h"
#include "i915_trace.h"
#include "intel_drv.h"
#include <linux/slab.h>
#include <linux/swap.h>
#include <linux/pci.h>
#include <linux/intel-gtt.h>

static uint32_t i915_gem_get_gtt_alignment(struct drm_gem_object *obj);

static int i915_gem_object_flush_gpu_write_domain(struct drm_gem_object *obj);
static void i915_gem_object_flush_gtt_write_domain(struct drm_gem_object *obj);
static void i915_gem_object_flush_cpu_write_domain(struct drm_gem_object *obj);
static int i915_gem_object_set_to_cpu_domain(struct drm_gem_object *obj,
					     int write);
static int i915_gem_object_set_cpu_read_domain_range(struct drm_gem_object *obj,
						     uint64_t offset,
						     uint64_t size);
static void i915_gem_object_set_to_full_cpu_read_domain(struct drm_gem_object *obj);
static int i915_gem_object_wait_rendering(struct drm_gem_object *obj,
					  bool interruptible);
static int i915_gem_object_bind_to_gtt(struct drm_gem_object *obj,
					   unsigned alignment);
static void i915_gem_clear_fence_reg(struct drm_gem_object *obj);
static int i915_gem_phys_pwrite(struct drm_device *dev, struct drm_gem_object *obj,
				struct drm_i915_gem_pwrite *args,
				struct drm_file *file_priv);
static void i915_gem_free_object_tail(struct drm_gem_object *obj);

static int
i915_gem_object_get_pages(struct drm_gem_object *obj,
			  gfp_t gfpmask);

static void
i915_gem_object_put_pages(struct drm_gem_object *obj);

static LIST_HEAD(shrink_list);
static DEFINE_SPINLOCK(shrink_list_lock);

/* some bookkeeping */
static void i915_gem_info_add_obj(struct drm_i915_private *dev_priv,
				  size_t size)
{
	dev_priv->mm.object_count++;
	dev_priv->mm.object_memory += size;
}

static void i915_gem_info_remove_obj(struct drm_i915_private *dev_priv,
				     size_t size)
{
	dev_priv->mm.object_count--;
	dev_priv->mm.object_memory -= size;
}

static void i915_gem_info_add_gtt(struct drm_i915_private *dev_priv,
				  size_t size)
{
	dev_priv->mm.gtt_count++;
	dev_priv->mm.gtt_memory += size;
}

static void i915_gem_info_remove_gtt(struct drm_i915_private *dev_priv,
				     size_t size)
{
	dev_priv->mm.gtt_count--;
	dev_priv->mm.gtt_memory -= size;
}

static void i915_gem_info_add_pin(struct drm_i915_private *dev_priv,
				  size_t size)
{
	dev_priv->mm.pin_count++;
	dev_priv->mm.pin_memory += size;
}

static void i915_gem_info_remove_pin(struct drm_i915_private *dev_priv,
				     size_t size)
{
	dev_priv->mm.pin_count--;
	dev_priv->mm.pin_memory -= size;
}

int
i915_gem_check_is_wedged(struct drm_device *dev)
{
	struct drm_i915_private *dev_priv = dev->dev_private;
	struct completion *x = &dev_priv->error_completion;
	unsigned long flags;
	int ret;

	if (!atomic_read(&dev_priv->mm.wedged))
		return 0;

	ret = wait_for_completion_interruptible(x);
	if (ret)
		return ret;

	/* Success, we reset the GPU! */
	if (!atomic_read(&dev_priv->mm.wedged))
		return 0;

	/* GPU is hung, bump the completion count to account for
	 * the token we just consumed so that we never hit zero and
	 * end up waiting upon a subsequent completion event that
	 * will never happen.
	 */
	spin_lock_irqsave(&x->wait.lock, flags);
	x->done++;
	spin_unlock_irqrestore(&x->wait.lock, flags);
	return -EIO;
}

static int i915_mutex_lock_interruptible(struct drm_device *dev)
{
	struct drm_i915_private *dev_priv = dev->dev_private;
	int ret;

	ret = i915_gem_check_is_wedged(dev);
	if (ret)
		return ret;

	ret = mutex_lock_interruptible(&dev->struct_mutex);
	if (ret)
		return ret;

	if (atomic_read(&dev_priv->mm.wedged)) {
		mutex_unlock(&dev->struct_mutex);
		return -EAGAIN;
	}

	WARN_ON(i915_verify_lists(dev));
	return 0;
}

static inline bool
i915_gem_object_is_inactive(struct drm_i915_gem_object *obj_priv)
{
	return obj_priv->gtt_space &&
		!obj_priv->active &&
		obj_priv->pin_count == 0;
}

int i915_gem_do_init(struct drm_device *dev,
		     unsigned long start,
		     unsigned long end)
{
	drm_i915_private_t *dev_priv = dev->dev_private;

	if (start >= end ||
	    (start & (PAGE_SIZE - 1)) != 0 ||
	    (end & (PAGE_SIZE - 1)) != 0) {
		return -EINVAL;
	}

	drm_mm_init(&dev_priv->mm.gtt_space, start,
		    end - start);

	dev_priv->mm.gtt_total = end - start;

	return 0;
}

int
i915_gem_init_ioctl(struct drm_device *dev, void *data,
		    struct drm_file *file_priv)
{
	struct drm_i915_gem_init *args = data;
	int ret;

	mutex_lock(&dev->struct_mutex);
	ret = i915_gem_do_init(dev, args->gtt_start, args->gtt_end);
	mutex_unlock(&dev->struct_mutex);

	return ret;
}

int
i915_gem_get_aperture_ioctl(struct drm_device *dev, void *data,
			    struct drm_file *file_priv)
{
	struct drm_i915_private *dev_priv = dev->dev_private;
	struct drm_i915_gem_get_aperture *args = data;

	if (!(dev->driver->driver_features & DRIVER_GEM))
		return -ENODEV;

	mutex_lock(&dev->struct_mutex);
	args->aper_size = dev_priv->mm.gtt_total;
	args->aper_available_size = args->aper_size - dev_priv->mm.pin_memory;
	mutex_unlock(&dev->struct_mutex);

	return 0;
}


/**
 * Creates a new mm object and returns a handle to it.
 */
int
i915_gem_create_ioctl(struct drm_device *dev, void *data,
		      struct drm_file *file_priv)
{
	struct drm_i915_gem_create *args = data;
	struct drm_gem_object *obj;
	int ret;
	u32 handle;

	args->size = roundup(args->size, PAGE_SIZE);

	/* Allocate the new object */
	obj = i915_gem_alloc_object(dev, args->size);
	if (obj == NULL)
		return -ENOMEM;

	ret = drm_gem_handle_create(file_priv, obj, &handle);
	if (ret) {
		drm_gem_object_release(obj);
		i915_gem_info_remove_obj(dev->dev_private, obj->size);
		kfree(obj);
		return ret;
	}

	/* drop reference from allocate - handle holds it now */
	drm_gem_object_unreference(obj);
	trace_i915_gem_object_create(obj);

	args->handle = handle;
	return 0;
}

static inline int
fast_shmem_read(struct page **pages,
		loff_t page_base, int page_offset,
		char __user *data,
		int length)
{
	char *vaddr;
	int ret;

	vaddr = kmap_atomic(pages[page_base >> PAGE_SHIFT]);
	ret = __copy_to_user_inatomic(data, vaddr + page_offset, length);
	kunmap_atomic(vaddr);

	return ret;
}

static int i915_gem_object_needs_bit17_swizzle(struct drm_gem_object *obj)
{
	drm_i915_private_t *dev_priv = obj->dev->dev_private;
	struct drm_i915_gem_object *obj_priv = to_intel_bo(obj);

	return dev_priv->mm.bit_6_swizzle_x == I915_BIT_6_SWIZZLE_9_10_17 &&
		obj_priv->tiling_mode != I915_TILING_NONE;
}

static inline void
slow_shmem_copy(struct page *dst_page,
		int dst_offset,
		struct page *src_page,
		int src_offset,
		int length)
{
	char *dst_vaddr, *src_vaddr;

	dst_vaddr = kmap(dst_page);
	src_vaddr = kmap(src_page);

	memcpy(dst_vaddr + dst_offset, src_vaddr + src_offset, length);

	kunmap(src_page);
	kunmap(dst_page);
}

static inline void
slow_shmem_bit17_copy(struct page *gpu_page,
		      int gpu_offset,
		      struct page *cpu_page,
		      int cpu_offset,
		      int length,
		      int is_read)
{
	char *gpu_vaddr, *cpu_vaddr;

	/* Use the unswizzled path if this page isn't affected. */
	if ((page_to_phys(gpu_page) & (1 << 17)) == 0) {
		if (is_read)
			return slow_shmem_copy(cpu_page, cpu_offset,
					       gpu_page, gpu_offset, length);
		else
			return slow_shmem_copy(gpu_page, gpu_offset,
					       cpu_page, cpu_offset, length);
	}

	gpu_vaddr = kmap(gpu_page);
	cpu_vaddr = kmap(cpu_page);

	/* Copy the data, XORing A6 with A17 (1). The user already knows he's
	 * XORing with the other bits (A9 for Y, A9 and A10 for X)
	 */
	while (length > 0) {
		int cacheline_end = ALIGN(gpu_offset + 1, 64);
		int this_length = min(cacheline_end - gpu_offset, length);
		int swizzled_gpu_offset = gpu_offset ^ 64;

		if (is_read) {
			memcpy(cpu_vaddr + cpu_offset,
			       gpu_vaddr + swizzled_gpu_offset,
			       this_length);
		} else {
			memcpy(gpu_vaddr + swizzled_gpu_offset,
			       cpu_vaddr + cpu_offset,
			       this_length);
		}
		cpu_offset += this_length;
		gpu_offset += this_length;
		length -= this_length;
	}

	kunmap(cpu_page);
	kunmap(gpu_page);
}

/**
 * This is the fast shmem pread path, which attempts to copy_from_user directly
 * from the backing pages of the object to the user's address space.  On a
 * fault, it fails so we can fall back to i915_gem_shmem_pwrite_slow().
 */
static int
i915_gem_shmem_pread_fast(struct drm_device *dev, struct drm_gem_object *obj,
			  struct drm_i915_gem_pread *args,
			  struct drm_file *file_priv)
{
	struct drm_i915_gem_object *obj_priv = to_intel_bo(obj);
	ssize_t remain;
	loff_t offset, page_base;
	char __user *user_data;
	int page_offset, page_length;

	user_data = (char __user *) (uintptr_t) args->data_ptr;
	remain = args->size;

	obj_priv = to_intel_bo(obj);
	offset = args->offset;

	while (remain > 0) {
		/* Operation in this page
		 *
		 * page_base = page offset within aperture
		 * page_offset = offset within page
		 * page_length = bytes to copy for this page
		 */
		page_base = (offset & ~(PAGE_SIZE-1));
		page_offset = offset & (PAGE_SIZE-1);
		page_length = remain;
		if ((page_offset + remain) > PAGE_SIZE)
			page_length = PAGE_SIZE - page_offset;

		if (fast_shmem_read(obj_priv->pages,
				    page_base, page_offset,
				    user_data, page_length))
			return -EFAULT;

		remain -= page_length;
		user_data += page_length;
		offset += page_length;
	}

	return 0;
}

static int
i915_gem_object_get_pages_or_evict(struct drm_gem_object *obj)
{
	int ret;

	ret = i915_gem_object_get_pages(obj, __GFP_NORETRY | __GFP_NOWARN);

	/* If we've insufficient memory to map in the pages, attempt
	 * to make some space by throwing out some old buffers.
	 */
	if (ret == -ENOMEM) {
		struct drm_device *dev = obj->dev;

		ret = i915_gem_evict_something(dev, obj->size,
					       i915_gem_get_gtt_alignment(obj));
		if (ret)
			return ret;

		ret = i915_gem_object_get_pages(obj, 0);
	}

	return ret;
}

/**
 * This is the fallback shmem pread path, which allocates temporary storage
 * in kernel space to copy_to_user into outside of the struct_mutex, so we
 * can copy out of the object's backing pages while holding the struct mutex
 * and not take page faults.
 */
static int
i915_gem_shmem_pread_slow(struct drm_device *dev, struct drm_gem_object *obj,
			  struct drm_i915_gem_pread *args,
			  struct drm_file *file_priv)
{
	struct drm_i915_gem_object *obj_priv = to_intel_bo(obj);
	struct mm_struct *mm = current->mm;
	struct page **user_pages;
	ssize_t remain;
	loff_t offset, pinned_pages, i;
	loff_t first_data_page, last_data_page, num_pages;
	int shmem_page_index, shmem_page_offset;
	int data_page_index,  data_page_offset;
	int page_length;
	int ret;
	uint64_t data_ptr = args->data_ptr;
	int do_bit17_swizzling;

	remain = args->size;

	/* Pin the user pages containing the data.  We can't fault while
	 * holding the struct mutex, yet we want to hold it while
	 * dereferencing the user data.
	 */
	first_data_page = data_ptr / PAGE_SIZE;
	last_data_page = (data_ptr + args->size - 1) / PAGE_SIZE;
	num_pages = last_data_page - first_data_page + 1;

	user_pages = drm_malloc_ab(num_pages, sizeof(struct page *));
	if (user_pages == NULL)
		return -ENOMEM;

	mutex_unlock(&dev->struct_mutex);
	down_read(&mm->mmap_sem);
	pinned_pages = get_user_pages(current, mm, (uintptr_t)args->data_ptr,
				      num_pages, 1, 0, user_pages, NULL);
	up_read(&mm->mmap_sem);
	mutex_lock(&dev->struct_mutex);
	if (pinned_pages < num_pages) {
		ret = -EFAULT;
		goto out;
	}

	ret = i915_gem_object_set_cpu_read_domain_range(obj,
							args->offset,
							args->size);
	if (ret)
		goto out;

	do_bit17_swizzling = i915_gem_object_needs_bit17_swizzle(obj);

	obj_priv = to_intel_bo(obj);
	offset = args->offset;

	while (remain > 0) {
		/* Operation in this page
		 *
		 * shmem_page_index = page number within shmem file
		 * shmem_page_offset = offset within page in shmem file
		 * data_page_index = page number in get_user_pages return
		 * data_page_offset = offset with data_page_index page.
		 * page_length = bytes to copy for this page
		 */
		shmem_page_index = offset / PAGE_SIZE;
		shmem_page_offset = offset & ~PAGE_MASK;
		data_page_index = data_ptr / PAGE_SIZE - first_data_page;
		data_page_offset = data_ptr & ~PAGE_MASK;

		page_length = remain;
		if ((shmem_page_offset + page_length) > PAGE_SIZE)
			page_length = PAGE_SIZE - shmem_page_offset;
		if ((data_page_offset + page_length) > PAGE_SIZE)
			page_length = PAGE_SIZE - data_page_offset;

		if (do_bit17_swizzling) {
			slow_shmem_bit17_copy(obj_priv->pages[shmem_page_index],
					      shmem_page_offset,
					      user_pages[data_page_index],
					      data_page_offset,
					      page_length,
					      1);
		} else {
			slow_shmem_copy(user_pages[data_page_index],
					data_page_offset,
					obj_priv->pages[shmem_page_index],
					shmem_page_offset,
					page_length);
		}

		remain -= page_length;
		data_ptr += page_length;
		offset += page_length;
	}

out:
	for (i = 0; i < pinned_pages; i++) {
		SetPageDirty(user_pages[i]);
		page_cache_release(user_pages[i]);
	}
	drm_free_large(user_pages);

	return ret;
}

/**
 * Reads data from the object referenced by handle.
 *
 * On error, the contents of *data are undefined.
 */
int
i915_gem_pread_ioctl(struct drm_device *dev, void *data,
		     struct drm_file *file_priv)
{
	struct drm_i915_gem_pread *args = data;
	struct drm_gem_object *obj;
	struct drm_i915_gem_object *obj_priv;
	int ret = 0;

	if (args->size == 0)
		return 0;

	if (!access_ok(VERIFY_WRITE,
		       (char __user *)(uintptr_t)args->data_ptr,
		       args->size))
		return -EFAULT;

	ret = fault_in_pages_writeable((char __user *)(uintptr_t)args->data_ptr,
				       args->size);
	if (ret)
		return -EFAULT;

	ret = i915_mutex_lock_interruptible(dev);
	if (ret)
		return ret;

	obj = drm_gem_object_lookup(dev, file_priv, args->handle);
	if (obj == NULL) {
		ret = -ENOENT;
		goto unlock;
	}
	obj_priv = to_intel_bo(obj);

	/* Bounds check source.  */
	if (args->offset > obj->size || args->size > obj->size - args->offset) {
		ret = -EINVAL;
		goto out;
	}

	ret = i915_gem_object_get_pages_or_evict(obj);
	if (ret)
		goto out;

	ret = i915_gem_object_set_cpu_read_domain_range(obj,
							args->offset,
							args->size);
	if (ret)
		goto out_put;

	ret = -EFAULT;
	if (!i915_gem_object_needs_bit17_swizzle(obj))
		ret = i915_gem_shmem_pread_fast(dev, obj, args, file_priv);
	if (ret == -EFAULT)
		ret = i915_gem_shmem_pread_slow(dev, obj, args, file_priv);

out_put:
	i915_gem_object_put_pages(obj);
out:
	drm_gem_object_unreference(obj);
unlock:
	mutex_unlock(&dev->struct_mutex);
	return ret;
}

/* This is the fast write path which cannot handle
 * page faults in the source data
 */

static inline int
fast_user_write(struct io_mapping *mapping,
		loff_t page_base, int page_offset,
		char __user *user_data,
		int length)
{
	char *vaddr_atomic;
	unsigned long unwritten;

	vaddr_atomic = io_mapping_map_atomic_wc(mapping, page_base);
	unwritten = __copy_from_user_inatomic_nocache(vaddr_atomic + page_offset,
						      user_data, length);
	io_mapping_unmap_atomic(vaddr_atomic);
	return unwritten;
}

/* Here's the write path which can sleep for
 * page faults
 */

static inline void
slow_kernel_write(struct io_mapping *mapping,
		  loff_t gtt_base, int gtt_offset,
		  struct page *user_page, int user_offset,
		  int length)
{
	char __iomem *dst_vaddr;
	char *src_vaddr;

	dst_vaddr = io_mapping_map_wc(mapping, gtt_base);
	src_vaddr = kmap(user_page);

	memcpy_toio(dst_vaddr + gtt_offset,
		    src_vaddr + user_offset,
		    length);

	kunmap(user_page);
	io_mapping_unmap(dst_vaddr);
}

static inline int
fast_shmem_write(struct page **pages,
		 loff_t page_base, int page_offset,
		 char __user *data,
		 int length)
{
	char *vaddr;
	int ret;

	vaddr = kmap_atomic(pages[page_base >> PAGE_SHIFT]);
	ret = __copy_from_user_inatomic(vaddr + page_offset, data, length);
	kunmap_atomic(vaddr);

	return ret;
}

/**
 * This is the fast pwrite path, where we copy the data directly from the
 * user into the GTT, uncached.
 */
static int
i915_gem_gtt_pwrite_fast(struct drm_device *dev, struct drm_gem_object *obj,
			 struct drm_i915_gem_pwrite *args,
			 struct drm_file *file_priv)
{
	struct drm_i915_gem_object *obj_priv = to_intel_bo(obj);
	drm_i915_private_t *dev_priv = dev->dev_private;
	ssize_t remain;
	loff_t offset, page_base;
	char __user *user_data;
	int page_offset, page_length;

	user_data = (char __user *) (uintptr_t) args->data_ptr;
	remain = args->size;

	obj_priv = to_intel_bo(obj);
	offset = obj_priv->gtt_offset + args->offset;

	while (remain > 0) {
		/* Operation in this page
		 *
		 * page_base = page offset within aperture
		 * page_offset = offset within page
		 * page_length = bytes to copy for this page
		 */
		page_base = (offset & ~(PAGE_SIZE-1));
		page_offset = offset & (PAGE_SIZE-1);
		page_length = remain;
		if ((page_offset + remain) > PAGE_SIZE)
			page_length = PAGE_SIZE - page_offset;

		/* If we get a fault while copying data, then (presumably) our
		 * source page isn't available.  Return the error and we'll
		 * retry in the slow path.
		 */
		if (fast_user_write(dev_priv->mm.gtt_mapping, page_base,
				    page_offset, user_data, page_length))

			return -EFAULT;

		remain -= page_length;
		user_data += page_length;
		offset += page_length;
	}

	return 0;
}

/**
 * This is the fallback GTT pwrite path, which uses get_user_pages to pin
 * the memory and maps it using kmap_atomic for copying.
 *
 * This code resulted in x11perf -rgb10text consuming about 10% more CPU
 * than using i915_gem_gtt_pwrite_fast on a G45 (32-bit).
 */
static int
i915_gem_gtt_pwrite_slow(struct drm_device *dev, struct drm_gem_object *obj,
			 struct drm_i915_gem_pwrite *args,
			 struct drm_file *file_priv)
{
	struct drm_i915_gem_object *obj_priv = to_intel_bo(obj);
	drm_i915_private_t *dev_priv = dev->dev_private;
	ssize_t remain;
	loff_t gtt_page_base, offset;
	loff_t first_data_page, last_data_page, num_pages;
	loff_t pinned_pages, i;
	struct page **user_pages;
	struct mm_struct *mm = current->mm;
	int gtt_page_offset, data_page_offset, data_page_index, page_length;
	int ret;
	uint64_t data_ptr = args->data_ptr;

	remain = args->size;

	/* Pin the user pages containing the data.  We can't fault while
	 * holding the struct mutex, and all of the pwrite implementations
	 * want to hold it while dereferencing the user data.
	 */
	first_data_page = data_ptr / PAGE_SIZE;
	last_data_page = (data_ptr + args->size - 1) / PAGE_SIZE;
	num_pages = last_data_page - first_data_page + 1;

	user_pages = drm_malloc_ab(num_pages, sizeof(struct page *));
	if (user_pages == NULL)
		return -ENOMEM;

	mutex_unlock(&dev->struct_mutex);
	down_read(&mm->mmap_sem);
	pinned_pages = get_user_pages(current, mm, (uintptr_t)args->data_ptr,
				      num_pages, 0, 0, user_pages, NULL);
	up_read(&mm->mmap_sem);
	mutex_lock(&dev->struct_mutex);
	if (pinned_pages < num_pages) {
		ret = -EFAULT;
		goto out_unpin_pages;
	}

	ret = i915_gem_object_set_to_gtt_domain(obj, 1);
	if (ret)
		goto out_unpin_pages;

	obj_priv = to_intel_bo(obj);
	offset = obj_priv->gtt_offset + args->offset;

	while (remain > 0) {
		/* Operation in this page
		 *
		 * gtt_page_base = page offset within aperture
		 * gtt_page_offset = offset within page in aperture
		 * data_page_index = page number in get_user_pages return
		 * data_page_offset = offset with data_page_index page.
		 * page_length = bytes to copy for this page
		 */
		gtt_page_base = offset & PAGE_MASK;
		gtt_page_offset = offset & ~PAGE_MASK;
		data_page_index = data_ptr / PAGE_SIZE - first_data_page;
		data_page_offset = data_ptr & ~PAGE_MASK;

		page_length = remain;
		if ((gtt_page_offset + page_length) > PAGE_SIZE)
			page_length = PAGE_SIZE - gtt_page_offset;
		if ((data_page_offset + page_length) > PAGE_SIZE)
			page_length = PAGE_SIZE - data_page_offset;

		slow_kernel_write(dev_priv->mm.gtt_mapping,
				  gtt_page_base, gtt_page_offset,
				  user_pages[data_page_index],
				  data_page_offset,
				  page_length);

		remain -= page_length;
		offset += page_length;
		data_ptr += page_length;
	}

out_unpin_pages:
	for (i = 0; i < pinned_pages; i++)
		page_cache_release(user_pages[i]);
	drm_free_large(user_pages);

	return ret;
}

/**
 * This is the fast shmem pwrite path, which attempts to directly
 * copy_from_user into the kmapped pages backing the object.
 */
static int
i915_gem_shmem_pwrite_fast(struct drm_device *dev, struct drm_gem_object *obj,
			   struct drm_i915_gem_pwrite *args,
			   struct drm_file *file_priv)
{
	struct drm_i915_gem_object *obj_priv = to_intel_bo(obj);
	ssize_t remain;
	loff_t offset, page_base;
	char __user *user_data;
	int page_offset, page_length;

	user_data = (char __user *) (uintptr_t) args->data_ptr;
	remain = args->size;

	obj_priv = to_intel_bo(obj);
	offset = args->offset;
	obj_priv->dirty = 1;

	while (remain > 0) {
		/* Operation in this page
		 *
		 * page_base = page offset within aperture
		 * page_offset = offset within page
		 * page_length = bytes to copy for this page
		 */
		page_base = (offset & ~(PAGE_SIZE-1));
		page_offset = offset & (PAGE_SIZE-1);
		page_length = remain;
		if ((page_offset + remain) > PAGE_SIZE)
			page_length = PAGE_SIZE - page_offset;

		if (fast_shmem_write(obj_priv->pages,
				       page_base, page_offset,
				       user_data, page_length))
			return -EFAULT;

		remain -= page_length;
		user_data += page_length;
		offset += page_length;
	}

	return 0;
}

/**
 * This is the fallback shmem pwrite path, which uses get_user_pages to pin
 * the memory and maps it using kmap_atomic for copying.
 *
 * This avoids taking mmap_sem for faulting on the user's address while the
 * struct_mutex is held.
 */
static int
i915_gem_shmem_pwrite_slow(struct drm_device *dev, struct drm_gem_object *obj,
			   struct drm_i915_gem_pwrite *args,
			   struct drm_file *file_priv)
{
	struct drm_i915_gem_object *obj_priv = to_intel_bo(obj);
	struct mm_struct *mm = current->mm;
	struct page **user_pages;
	ssize_t remain;
	loff_t offset, pinned_pages, i;
	loff_t first_data_page, last_data_page, num_pages;
	int shmem_page_index, shmem_page_offset;
	int data_page_index,  data_page_offset;
	int page_length;
	int ret;
	uint64_t data_ptr = args->data_ptr;
	int do_bit17_swizzling;

	remain = args->size;

	/* Pin the user pages containing the data.  We can't fault while
	 * holding the struct mutex, and all of the pwrite implementations
	 * want to hold it while dereferencing the user data.
	 */
	first_data_page = data_ptr / PAGE_SIZE;
	last_data_page = (data_ptr + args->size - 1) / PAGE_SIZE;
	num_pages = last_data_page - first_data_page + 1;

	user_pages = drm_malloc_ab(num_pages, sizeof(struct page *));
	if (user_pages == NULL)
		return -ENOMEM;

	mutex_unlock(&dev->struct_mutex);
	down_read(&mm->mmap_sem);
	pinned_pages = get_user_pages(current, mm, (uintptr_t)args->data_ptr,
				      num_pages, 0, 0, user_pages, NULL);
	up_read(&mm->mmap_sem);
	mutex_lock(&dev->struct_mutex);
	if (pinned_pages < num_pages) {
		ret = -EFAULT;
		goto out;
	}

	ret = i915_gem_object_set_to_cpu_domain(obj, 1);
	if (ret)
		goto out;

	do_bit17_swizzling = i915_gem_object_needs_bit17_swizzle(obj);

	obj_priv = to_intel_bo(obj);
	offset = args->offset;
	obj_priv->dirty = 1;

	while (remain > 0) {
		/* Operation in this page
		 *
		 * shmem_page_index = page number within shmem file
		 * shmem_page_offset = offset within page in shmem file
		 * data_page_index = page number in get_user_pages return
		 * data_page_offset = offset with data_page_index page.
		 * page_length = bytes to copy for this page
		 */
		shmem_page_index = offset / PAGE_SIZE;
		shmem_page_offset = offset & ~PAGE_MASK;
		data_page_index = data_ptr / PAGE_SIZE - first_data_page;
		data_page_offset = data_ptr & ~PAGE_MASK;

		page_length = remain;
		if ((shmem_page_offset + page_length) > PAGE_SIZE)
			page_length = PAGE_SIZE - shmem_page_offset;
		if ((data_page_offset + page_length) > PAGE_SIZE)
			page_length = PAGE_SIZE - data_page_offset;

		if (do_bit17_swizzling) {
			slow_shmem_bit17_copy(obj_priv->pages[shmem_page_index],
					      shmem_page_offset,
					      user_pages[data_page_index],
					      data_page_offset,
					      page_length,
					      0);
		} else {
			slow_shmem_copy(obj_priv->pages[shmem_page_index],
					shmem_page_offset,
					user_pages[data_page_index],
					data_page_offset,
					page_length);
		}

		remain -= page_length;
		data_ptr += page_length;
		offset += page_length;
	}

out:
	for (i = 0; i < pinned_pages; i++)
		page_cache_release(user_pages[i]);
	drm_free_large(user_pages);

	return ret;
}

/**
 * Writes data to the object referenced by handle.
 *
 * On error, the contents of the buffer that were to be modified are undefined.
 */
int
i915_gem_pwrite_ioctl(struct drm_device *dev, void *data,
		      struct drm_file *file)
{
	struct drm_i915_gem_pwrite *args = data;
	struct drm_gem_object *obj;
	struct drm_i915_gem_object *obj_priv;
	int ret;

	if (args->size == 0)
		return 0;

	if (!access_ok(VERIFY_READ,
		       (char __user *)(uintptr_t)args->data_ptr,
		       args->size))
		return -EFAULT;

	ret = fault_in_pages_readable((char __user *)(uintptr_t)args->data_ptr,
				      args->size);
	if (ret)
		return -EFAULT;

	ret = i915_mutex_lock_interruptible(dev);
	if (ret)
		return ret;

	obj = drm_gem_object_lookup(dev, file, args->handle);
	if (obj == NULL) {
		ret = -ENOENT;
		goto unlock;
	}
	obj_priv = to_intel_bo(obj);

	/* Bounds check destination. */
	if (args->offset > obj->size || args->size > obj->size - args->offset) {
		ret = -EINVAL;
		goto out;
	}

	/* We can only do the GTT pwrite on untiled buffers, as otherwise
	 * it would end up going through the fenced access, and we'll get
	 * different detiling behavior between reading and writing.
	 * pread/pwrite currently are reading and writing from the CPU
	 * perspective, requiring manual detiling by the client.
	 */
	if (obj_priv->phys_obj)
		ret = i915_gem_phys_pwrite(dev, obj, args, file);
	else if (obj_priv->tiling_mode == I915_TILING_NONE &&
		 obj_priv->gtt_space &&
		 obj->write_domain != I915_GEM_DOMAIN_CPU) {
		ret = i915_gem_object_pin(obj, 0);
		if (ret)
			goto out;

		ret = i915_gem_object_set_to_gtt_domain(obj, 1);
		if (ret)
			goto out_unpin;

		ret = i915_gem_gtt_pwrite_fast(dev, obj, args, file);
		if (ret == -EFAULT)
			ret = i915_gem_gtt_pwrite_slow(dev, obj, args, file);

out_unpin:
		i915_gem_object_unpin(obj);
	} else {
		ret = i915_gem_object_get_pages_or_evict(obj);
		if (ret)
			goto out;

		ret = i915_gem_object_set_to_cpu_domain(obj, 1);
		if (ret)
			goto out_put;

		ret = -EFAULT;
		if (!i915_gem_object_needs_bit17_swizzle(obj))
			ret = i915_gem_shmem_pwrite_fast(dev, obj, args, file);
		if (ret == -EFAULT)
			ret = i915_gem_shmem_pwrite_slow(dev, obj, args, file);

out_put:
		i915_gem_object_put_pages(obj);
	}

out:
	drm_gem_object_unreference(obj);
unlock:
	mutex_unlock(&dev->struct_mutex);
	return ret;
}

/**
 * Called when user space prepares to use an object with the CPU, either
 * through the mmap ioctl's mapping or a GTT mapping.
 */
int
i915_gem_set_domain_ioctl(struct drm_device *dev, void *data,
			  struct drm_file *file_priv)
{
	struct drm_i915_private *dev_priv = dev->dev_private;
	struct drm_i915_gem_set_domain *args = data;
	struct drm_gem_object *obj;
	struct drm_i915_gem_object *obj_priv;
	uint32_t read_domains = args->read_domains;
	uint32_t write_domain = args->write_domain;
	int ret;

	if (!(dev->driver->driver_features & DRIVER_GEM))
		return -ENODEV;

	/* Only handle setting domains to types used by the CPU. */
	if (write_domain & I915_GEM_GPU_DOMAINS)
		return -EINVAL;

	if (read_domains & I915_GEM_GPU_DOMAINS)
		return -EINVAL;

	/* Having something in the write domain implies it's in the read
	 * domain, and only that read domain.  Enforce that in the request.
	 */
	if (write_domain != 0 && read_domains != write_domain)
		return -EINVAL;

	ret = i915_mutex_lock_interruptible(dev);
	if (ret)
		return ret;

	obj = drm_gem_object_lookup(dev, file_priv, args->handle);
	if (obj == NULL) {
		ret = -ENOENT;
		goto unlock;
	}
	obj_priv = to_intel_bo(obj);

	intel_mark_busy(dev, obj);

	if (read_domains & I915_GEM_DOMAIN_GTT) {
		ret = i915_gem_object_set_to_gtt_domain(obj, write_domain != 0);

		/* Update the LRU on the fence for the CPU access that's
		 * about to occur.
		 */
		if (obj_priv->fence_reg != I915_FENCE_REG_NONE) {
			struct drm_i915_fence_reg *reg =
				&dev_priv->fence_regs[obj_priv->fence_reg];
			list_move_tail(&reg->lru_list,
				       &dev_priv->mm.fence_list);
		}

		/* Silently promote "you're not bound, there was nothing to do"
		 * to success, since the client was just asking us to
		 * make sure everything was done.
		 */
		if (ret == -EINVAL)
			ret = 0;
	} else {
		ret = i915_gem_object_set_to_cpu_domain(obj, write_domain != 0);
	}

	/* Maintain LRU order of "inactive" objects */
	if (ret == 0 && i915_gem_object_is_inactive(obj_priv))
		list_move_tail(&obj_priv->mm_list, &dev_priv->mm.inactive_list);

	drm_gem_object_unreference(obj);
unlock:
	mutex_unlock(&dev->struct_mutex);
	return ret;
}

/**
 * Called when user space has done writes to this buffer
 */
int
i915_gem_sw_finish_ioctl(struct drm_device *dev, void *data,
		      struct drm_file *file_priv)
{
	struct drm_i915_gem_sw_finish *args = data;
	struct drm_gem_object *obj;
	int ret = 0;

	if (!(dev->driver->driver_features & DRIVER_GEM))
		return -ENODEV;

	ret = i915_mutex_lock_interruptible(dev);
	if (ret)
		return ret;

	obj = drm_gem_object_lookup(dev, file_priv, args->handle);
	if (obj == NULL) {
		ret = -ENOENT;
		goto unlock;
	}

	/* Pinned buffers may be scanout, so flush the cache */
	if (to_intel_bo(obj)->pin_count)
		i915_gem_object_flush_cpu_write_domain(obj);

	drm_gem_object_unreference(obj);
unlock:
	mutex_unlock(&dev->struct_mutex);
	return ret;
}

/**
 * Maps the contents of an object, returning the address it is mapped
 * into.
 *
 * While the mapping holds a reference on the contents of the object, it doesn't
 * imply a ref on the object itself.
 */
int
i915_gem_mmap_ioctl(struct drm_device *dev, void *data,
		   struct drm_file *file_priv)
{
	struct drm_i915_gem_mmap *args = data;
	struct drm_gem_object *obj;
	loff_t offset;
	unsigned long addr;

	if (!(dev->driver->driver_features & DRIVER_GEM))
		return -ENODEV;

	obj = drm_gem_object_lookup(dev, file_priv, args->handle);
	if (obj == NULL)
		return -ENOENT;

	offset = args->offset;

	down_write(&current->mm->mmap_sem);
	addr = do_mmap(obj->filp, 0, args->size,
		       PROT_READ | PROT_WRITE, MAP_SHARED,
		       args->offset);
	up_write(&current->mm->mmap_sem);
	drm_gem_object_unreference_unlocked(obj);
	if (IS_ERR((void *)addr))
		return addr;

	args->addr_ptr = (uint64_t) addr;

	return 0;
}

/**
 * i915_gem_fault - fault a page into the GTT
 * vma: VMA in question
 * vmf: fault info
 *
 * The fault handler is set up by drm_gem_mmap() when a object is GTT mapped
 * from userspace.  The fault handler takes care of binding the object to
 * the GTT (if needed), allocating and programming a fence register (again,
 * only if needed based on whether the old reg is still valid or the object
 * is tiled) and inserting a new PTE into the faulting process.
 *
 * Note that the faulting process may involve evicting existing objects
 * from the GTT and/or fence registers to make room.  So performance may
 * suffer if the GTT working set is large or there are few fence registers
 * left.
 */
int i915_gem_fault(struct vm_area_struct *vma, struct vm_fault *vmf)
{
	struct drm_gem_object *obj = vma->vm_private_data;
	struct drm_device *dev = obj->dev;
	drm_i915_private_t *dev_priv = dev->dev_private;
	struct drm_i915_gem_object *obj_priv = to_intel_bo(obj);
	pgoff_t page_offset;
	unsigned long pfn;
	int ret = 0;
	bool write = !!(vmf->flags & FAULT_FLAG_WRITE);

	/* We don't use vmf->pgoff since that has the fake offset */
	page_offset = ((unsigned long)vmf->virtual_address - vma->vm_start) >>
		PAGE_SHIFT;

	/* Now bind it into the GTT if needed */
	mutex_lock(&dev->struct_mutex);
	if (!obj_priv->gtt_space) {
		ret = i915_gem_object_bind_to_gtt(obj, 0);
		if (ret)
			goto unlock;

		ret = i915_gem_object_set_to_gtt_domain(obj, write);
		if (ret)
			goto unlock;
	}

	/* Need a new fence register? */
	if (obj_priv->tiling_mode != I915_TILING_NONE) {
		ret = i915_gem_object_get_fence_reg(obj, true);
		if (ret)
			goto unlock;
	}

	if (i915_gem_object_is_inactive(obj_priv))
		list_move_tail(&obj_priv->mm_list, &dev_priv->mm.inactive_list);

	pfn = ((dev->agp->base + obj_priv->gtt_offset) >> PAGE_SHIFT) +
		page_offset;

	/* Finally, remap it using the new GTT offset */
	ret = vm_insert_pfn(vma, (unsigned long)vmf->virtual_address, pfn);
unlock:
	mutex_unlock(&dev->struct_mutex);

	switch (ret) {
	case 0:
	case -ERESTARTSYS:
		return VM_FAULT_NOPAGE;
	case -ENOMEM:
	case -EAGAIN:
		return VM_FAULT_OOM;
	default:
		return VM_FAULT_SIGBUS;
	}
}

/**
 * i915_gem_create_mmap_offset - create a fake mmap offset for an object
 * @obj: obj in question
 *
 * GEM memory mapping works by handing back to userspace a fake mmap offset
 * it can use in a subsequent mmap(2) call.  The DRM core code then looks
 * up the object based on the offset and sets up the various memory mapping
 * structures.
 *
 * This routine allocates and attaches a fake offset for @obj.
 */
static int
i915_gem_create_mmap_offset(struct drm_gem_object *obj)
{
	struct drm_device *dev = obj->dev;
	struct drm_gem_mm *mm = dev->mm_private;
	struct drm_i915_gem_object *obj_priv = to_intel_bo(obj);
	struct drm_map_list *list;
	struct drm_local_map *map;
	int ret = 0;

	/* Set the object up for mmap'ing */
	list = &obj->map_list;
	list->map = kzalloc(sizeof(struct drm_map_list), GFP_KERNEL);
	if (!list->map)
		return -ENOMEM;

	map = list->map;
	map->type = _DRM_GEM;
	map->size = obj->size;
	map->handle = obj;

	/* Get a DRM GEM mmap offset allocated... */
	list->file_offset_node = drm_mm_search_free(&mm->offset_manager,
						    obj->size / PAGE_SIZE, 0, 0);
	if (!list->file_offset_node) {
		DRM_ERROR("failed to allocate offset for bo %d\n", obj->name);
		ret = -ENOSPC;
		goto out_free_list;
	}

	list->file_offset_node = drm_mm_get_block(list->file_offset_node,
						  obj->size / PAGE_SIZE, 0);
	if (!list->file_offset_node) {
		ret = -ENOMEM;
		goto out_free_list;
	}

	list->hash.key = list->file_offset_node->start;
	ret = drm_ht_insert_item(&mm->offset_hash, &list->hash);
	if (ret) {
		DRM_ERROR("failed to add to map hash\n");
		goto out_free_mm;
	}

	/* By now we should be all set, any drm_mmap request on the offset
	 * below will get to our mmap & fault handler */
	obj_priv->mmap_offset = ((uint64_t) list->hash.key) << PAGE_SHIFT;

	return 0;

out_free_mm:
	drm_mm_put_block(list->file_offset_node);
out_free_list:
	kfree(list->map);

	return ret;
}

/**
 * i915_gem_release_mmap - remove physical page mappings
 * @obj: obj in question
 *
 * Preserve the reservation of the mmapping with the DRM core code, but
 * relinquish ownership of the pages back to the system.
 *
 * It is vital that we remove the page mapping if we have mapped a tiled
 * object through the GTT and then lose the fence register due to
 * resource pressure. Similarly if the object has been moved out of the
 * aperture, than pages mapped into userspace must be revoked. Removing the
 * mapping will then trigger a page fault on the next user access, allowing
 * fixup by i915_gem_fault().
 */
void
i915_gem_release_mmap(struct drm_gem_object *obj)
{
	struct drm_device *dev = obj->dev;
	struct drm_i915_gem_object *obj_priv = to_intel_bo(obj);

	if (dev->dev_mapping)
		unmap_mapping_range(dev->dev_mapping,
				    obj_priv->mmap_offset, obj->size, 1);
}

static void
i915_gem_free_mmap_offset(struct drm_gem_object *obj)
{
	struct drm_device *dev = obj->dev;
	struct drm_i915_gem_object *obj_priv = to_intel_bo(obj);
	struct drm_gem_mm *mm = dev->mm_private;
	struct drm_map_list *list;

	list = &obj->map_list;
	drm_ht_remove_item(&mm->offset_hash, &list->hash);

	if (list->file_offset_node) {
		drm_mm_put_block(list->file_offset_node);
		list->file_offset_node = NULL;
	}

	if (list->map) {
		kfree(list->map);
		list->map = NULL;
	}

	obj_priv->mmap_offset = 0;
}

/**
 * i915_gem_get_gtt_alignment - return required GTT alignment for an object
 * @obj: object to check
 *
 * Return the required GTT alignment for an object, taking into account
 * potential fence register mapping if needed.
 */
static uint32_t
i915_gem_get_gtt_alignment(struct drm_gem_object *obj)
{
	struct drm_device *dev = obj->dev;
	struct drm_i915_gem_object *obj_priv = to_intel_bo(obj);
	int start, i;

	/*
	 * Minimum alignment is 4k (GTT page size), but might be greater
	 * if a fence register is needed for the object.
	 */
	if (INTEL_INFO(dev)->gen >= 4 || obj_priv->tiling_mode == I915_TILING_NONE)
		return 4096;

	/*
	 * Previous chips need to be aligned to the size of the smallest
	 * fence register that can contain the object.
	 */
	if (INTEL_INFO(dev)->gen == 3)
		start = 1024*1024;
	else
		start = 512*1024;

	for (i = start; i < obj->size; i <<= 1)
		;

	return i;
}

/**
 * i915_gem_mmap_gtt_ioctl - prepare an object for GTT mmap'ing
 * @dev: DRM device
 * @data: GTT mapping ioctl data
 * @file_priv: GEM object info
 *
 * Simply returns the fake offset to userspace so it can mmap it.
 * The mmap call will end up in drm_gem_mmap(), which will set things
 * up so we can get faults in the handler above.
 *
 * The fault handler will take care of binding the object into the GTT
 * (since it may have been evicted to make room for something), allocating
 * a fence register, and mapping the appropriate aperture address into
 * userspace.
 */
int
i915_gem_mmap_gtt_ioctl(struct drm_device *dev, void *data,
			struct drm_file *file_priv)
{
	struct drm_i915_gem_mmap_gtt *args = data;
	struct drm_gem_object *obj;
	struct drm_i915_gem_object *obj_priv;
	int ret;

	if (!(dev->driver->driver_features & DRIVER_GEM))
		return -ENODEV;

	ret = i915_mutex_lock_interruptible(dev);
	if (ret)
		return ret;

	obj = drm_gem_object_lookup(dev, file_priv, args->handle);
	if (obj == NULL) {
		ret = -ENOENT;
		goto unlock;
	}
	obj_priv = to_intel_bo(obj);

	if (obj_priv->madv != I915_MADV_WILLNEED) {
		DRM_ERROR("Attempting to mmap a purgeable buffer\n");
		ret = -EINVAL;
		goto out;
	}

	if (!obj_priv->mmap_offset) {
		ret = i915_gem_create_mmap_offset(obj);
		if (ret)
			goto out;
	}

	args->offset = obj_priv->mmap_offset;

	/*
	 * Pull it into the GTT so that we have a page list (makes the
	 * initial fault faster and any subsequent flushing possible).
	 */
	if (!obj_priv->agp_mem) {
		ret = i915_gem_object_bind_to_gtt(obj, 0);
		if (ret)
			goto out;
	}

out:
	drm_gem_object_unreference(obj);
unlock:
	mutex_unlock(&dev->struct_mutex);
	return ret;
}

static void
i915_gem_object_put_pages(struct drm_gem_object *obj)
{
	struct drm_i915_gem_object *obj_priv = to_intel_bo(obj);
	int page_count = obj->size / PAGE_SIZE;
	int i;

	BUG_ON(obj_priv->pages_refcount == 0);
	BUG_ON(obj_priv->madv == __I915_MADV_PURGED);

	if (--obj_priv->pages_refcount != 0)
		return;

	if (obj_priv->tiling_mode != I915_TILING_NONE)
		i915_gem_object_save_bit_17_swizzle(obj);

	if (obj_priv->madv == I915_MADV_DONTNEED)
		obj_priv->dirty = 0;

	for (i = 0; i < page_count; i++) {
		if (obj_priv->dirty)
			set_page_dirty(obj_priv->pages[i]);

		if (obj_priv->madv == I915_MADV_WILLNEED)
			mark_page_accessed(obj_priv->pages[i]);

		page_cache_release(obj_priv->pages[i]);
	}
	obj_priv->dirty = 0;

	drm_free_large(obj_priv->pages);
	obj_priv->pages = NULL;
}

static uint32_t
i915_gem_next_request_seqno(struct drm_device *dev,
			    struct intel_ring_buffer *ring)
{
	drm_i915_private_t *dev_priv = dev->dev_private;

	ring->outstanding_lazy_request = true;
	return dev_priv->next_seqno;
}

static void
i915_gem_object_move_to_active(struct drm_gem_object *obj,
			       struct intel_ring_buffer *ring)
{
	struct drm_device *dev = obj->dev;
	struct drm_i915_private *dev_priv = dev->dev_private;
	struct drm_i915_gem_object *obj_priv = to_intel_bo(obj);
	uint32_t seqno = i915_gem_next_request_seqno(dev, ring);

	BUG_ON(ring == NULL);
	obj_priv->ring = ring;

	/* Add a reference if we're newly entering the active list. */
	if (!obj_priv->active) {
		drm_gem_object_reference(obj);
		obj_priv->active = 1;
	}

	/* Move from whatever list we were on to the tail of execution. */
	list_move_tail(&obj_priv->mm_list, &dev_priv->mm.active_list);
	list_move_tail(&obj_priv->ring_list, &ring->active_list);
	obj_priv->last_rendering_seqno = seqno;
}

static void
i915_gem_object_move_to_flushing(struct drm_gem_object *obj)
{
	struct drm_device *dev = obj->dev;
	drm_i915_private_t *dev_priv = dev->dev_private;
	struct drm_i915_gem_object *obj_priv = to_intel_bo(obj);

	BUG_ON(!obj_priv->active);
	list_move_tail(&obj_priv->mm_list, &dev_priv->mm.flushing_list);
	list_del_init(&obj_priv->ring_list);
	obj_priv->last_rendering_seqno = 0;
}

/* Immediately discard the backing storage */
static void
i915_gem_object_truncate(struct drm_gem_object *obj)
{
	struct drm_i915_gem_object *obj_priv = to_intel_bo(obj);
	struct inode *inode;

	/* Our goal here is to return as much of the memory as
	 * is possible back to the system as we are called from OOM.
	 * To do this we must instruct the shmfs to drop all of its
	 * backing pages, *now*. Here we mirror the actions taken
	 * when by shmem_delete_inode() to release the backing store.
	 */
	inode = obj->filp->f_path.dentry->d_inode;
	truncate_inode_pages(inode->i_mapping, 0);
	if (inode->i_op->truncate_range)
		inode->i_op->truncate_range(inode, 0, (loff_t)-1);

	obj_priv->madv = __I915_MADV_PURGED;
}

static inline int
i915_gem_object_is_purgeable(struct drm_i915_gem_object *obj_priv)
{
	return obj_priv->madv == I915_MADV_DONTNEED;
}

static void
i915_gem_object_move_to_inactive(struct drm_gem_object *obj)
{
	struct drm_device *dev = obj->dev;
	drm_i915_private_t *dev_priv = dev->dev_private;
	struct drm_i915_gem_object *obj_priv = to_intel_bo(obj);

	if (obj_priv->pin_count != 0)
		list_move_tail(&obj_priv->mm_list, &dev_priv->mm.pinned_list);
	else
		list_move_tail(&obj_priv->mm_list, &dev_priv->mm.inactive_list);
	list_del_init(&obj_priv->ring_list);

	BUG_ON(!list_empty(&obj_priv->gpu_write_list));

	obj_priv->last_rendering_seqno = 0;
	obj_priv->ring = NULL;
	if (obj_priv->active) {
		obj_priv->active = 0;
		drm_gem_object_unreference(obj);
	}
	WARN_ON(i915_verify_lists(dev));
}

static void
i915_gem_process_flushing_list(struct drm_device *dev,
			       uint32_t flush_domains,
			       struct intel_ring_buffer *ring)
{
	drm_i915_private_t *dev_priv = dev->dev_private;
	struct drm_i915_gem_object *obj_priv, *next;

	list_for_each_entry_safe(obj_priv, next,
				 &ring->gpu_write_list,
				 gpu_write_list) {
		struct drm_gem_object *obj = &obj_priv->base;

		if (obj->write_domain & flush_domains) {
			uint32_t old_write_domain = obj->write_domain;

			obj->write_domain = 0;
			list_del_init(&obj_priv->gpu_write_list);
			i915_gem_object_move_to_active(obj, ring);

			/* update the fence lru list */
			if (obj_priv->fence_reg != I915_FENCE_REG_NONE) {
				struct drm_i915_fence_reg *reg =
					&dev_priv->fence_regs[obj_priv->fence_reg];
				list_move_tail(&reg->lru_list,
						&dev_priv->mm.fence_list);
			}

			trace_i915_gem_object_change_domain(obj,
							    obj->read_domains,
							    old_write_domain);
		}
	}
}

uint32_t
i915_add_request(struct drm_device *dev,
		 struct drm_file *file,
		 struct drm_i915_gem_request *request,
		 struct intel_ring_buffer *ring)
{
	drm_i915_private_t *dev_priv = dev->dev_private;
	struct drm_i915_file_private *file_priv = NULL;
	uint32_t seqno;
	int was_empty;

	if (file != NULL)
		file_priv = file->driver_priv;

	if (request == NULL) {
		request = kzalloc(sizeof(*request), GFP_KERNEL);
		if (request == NULL)
			return 0;
	}

	seqno = ring->add_request(dev, ring, 0);
	ring->outstanding_lazy_request = false;

	request->seqno = seqno;
	request->ring = ring;
	request->emitted_jiffies = jiffies;
	was_empty = list_empty(&ring->request_list);
	list_add_tail(&request->list, &ring->request_list);

	if (file_priv) {
		spin_lock(&file_priv->mm.lock);
		request->file_priv = file_priv;
		list_add_tail(&request->client_list,
			      &file_priv->mm.request_list);
		spin_unlock(&file_priv->mm.lock);
	}

	if (!dev_priv->mm.suspended) {
		mod_timer(&dev_priv->hangcheck_timer,
			  jiffies + msecs_to_jiffies(DRM_I915_HANGCHECK_PERIOD));
		if (was_empty)
			queue_delayed_work(dev_priv->wq,
					   &dev_priv->mm.retire_work, HZ);
	}
	return seqno;
}

/**
 * Command execution barrier
 *
 * Ensures that all commands in the ring are finished
 * before signalling the CPU
 */
static void
i915_retire_commands(struct drm_device *dev, struct intel_ring_buffer *ring)
{
	uint32_t flush_domains = 0;

	/* The sampler always gets flushed on i965 (sigh) */
	if (INTEL_INFO(dev)->gen >= 4)
		flush_domains |= I915_GEM_DOMAIN_SAMPLER;

	ring->flush(dev, ring,
			I915_GEM_DOMAIN_COMMAND, flush_domains);
}

static inline void
i915_gem_request_remove_from_client(struct drm_i915_gem_request *request)
{
	struct drm_i915_file_private *file_priv = request->file_priv;

	if (!file_priv)
		return;

	spin_lock(&file_priv->mm.lock);
	list_del(&request->client_list);
	request->file_priv = NULL;
	spin_unlock(&file_priv->mm.lock);
}

static void i915_gem_reset_ring_lists(struct drm_i915_private *dev_priv,
				      struct intel_ring_buffer *ring)
{
	while (!list_empty(&ring->request_list)) {
		struct drm_i915_gem_request *request;

		request = list_first_entry(&ring->request_list,
					   struct drm_i915_gem_request,
					   list);

		list_del(&request->list);
		i915_gem_request_remove_from_client(request);
		kfree(request);
	}

	while (!list_empty(&ring->active_list)) {
		struct drm_i915_gem_object *obj_priv;

		obj_priv = list_first_entry(&ring->active_list,
					    struct drm_i915_gem_object,
					    ring_list);

		obj_priv->base.write_domain = 0;
		list_del_init(&obj_priv->gpu_write_list);
		i915_gem_object_move_to_inactive(&obj_priv->base);
	}
}

void i915_gem_reset(struct drm_device *dev)
{
	struct drm_i915_private *dev_priv = dev->dev_private;
	struct drm_i915_gem_object *obj_priv;
	int i;

	i915_gem_reset_ring_lists(dev_priv, &dev_priv->render_ring);
	i915_gem_reset_ring_lists(dev_priv, &dev_priv->bsd_ring);
	i915_gem_reset_ring_lists(dev_priv, &dev_priv->blt_ring);

	/* Remove anything from the flushing lists. The GPU cache is likely
	 * to be lost on reset along with the data, so simply move the
	 * lost bo to the inactive list.
	 */
	while (!list_empty(&dev_priv->mm.flushing_list)) {
		obj_priv = list_first_entry(&dev_priv->mm.flushing_list,
					    struct drm_i915_gem_object,
					    mm_list);

		obj_priv->base.write_domain = 0;
		list_del_init(&obj_priv->gpu_write_list);
		i915_gem_object_move_to_inactive(&obj_priv->base);
	}

	/* Move everything out of the GPU domains to ensure we do any
	 * necessary invalidation upon reuse.
	 */
	list_for_each_entry(obj_priv,
			    &dev_priv->mm.inactive_list,
			    mm_list)
	{
		obj_priv->base.read_domains &= ~I915_GEM_GPU_DOMAINS;
	}

	/* The fence registers are invalidated so clear them out */
	for (i = 0; i < 16; i++) {
		struct drm_i915_fence_reg *reg;

		reg = &dev_priv->fence_regs[i];
		if (!reg->obj)
			continue;

		i915_gem_clear_fence_reg(reg->obj);
	}
}

/**
 * This function clears the request list as sequence numbers are passed.
 */
static void
i915_gem_retire_requests_ring(struct drm_device *dev,
			      struct intel_ring_buffer *ring)
{
	drm_i915_private_t *dev_priv = dev->dev_private;
	uint32_t seqno;

	if (!ring->status_page.page_addr ||
	    list_empty(&ring->request_list))
		return;

	WARN_ON(i915_verify_lists(dev));

	seqno = ring->get_seqno(dev, ring);
	while (!list_empty(&ring->request_list)) {
		struct drm_i915_gem_request *request;

		request = list_first_entry(&ring->request_list,
					   struct drm_i915_gem_request,
					   list);

		if (!i915_seqno_passed(seqno, request->seqno))
			break;

		trace_i915_gem_request_retire(dev, request->seqno);

		list_del(&request->list);
		i915_gem_request_remove_from_client(request);
		kfree(request);
	}

	/* Move any buffers on the active list that are no longer referenced
	 * by the ringbuffer to the flushing/inactive lists as appropriate.
	 */
	while (!list_empty(&ring->active_list)) {
		struct drm_gem_object *obj;
		struct drm_i915_gem_object *obj_priv;

		obj_priv = list_first_entry(&ring->active_list,
					    struct drm_i915_gem_object,
					    ring_list);

		if (!i915_seqno_passed(seqno, obj_priv->last_rendering_seqno))
			break;

		obj = &obj_priv->base;
		if (obj->write_domain != 0)
			i915_gem_object_move_to_flushing(obj);
		else
			i915_gem_object_move_to_inactive(obj);
	}

	if (unlikely (dev_priv->trace_irq_seqno &&
		      i915_seqno_passed(dev_priv->trace_irq_seqno, seqno))) {
		ring->user_irq_put(dev, ring);
		dev_priv->trace_irq_seqno = 0;
	}

	WARN_ON(i915_verify_lists(dev));
}

void
i915_gem_retire_requests(struct drm_device *dev)
{
	drm_i915_private_t *dev_priv = dev->dev_private;

	if (!list_empty(&dev_priv->mm.deferred_free_list)) {
	    struct drm_i915_gem_object *obj_priv, *tmp;

	    /* We must be careful that during unbind() we do not
	     * accidentally infinitely recurse into retire requests.
	     * Currently:
	     *   retire -> free -> unbind -> wait -> retire_ring
	     */
	    list_for_each_entry_safe(obj_priv, tmp,
				     &dev_priv->mm.deferred_free_list,
				     mm_list)
		    i915_gem_free_object_tail(&obj_priv->base);
	}

	i915_gem_retire_requests_ring(dev, &dev_priv->render_ring);
	i915_gem_retire_requests_ring(dev, &dev_priv->bsd_ring);
	i915_gem_retire_requests_ring(dev, &dev_priv->blt_ring);
}

static void
i915_gem_retire_work_handler(struct work_struct *work)
{
	drm_i915_private_t *dev_priv;
	struct drm_device *dev;

	dev_priv = container_of(work, drm_i915_private_t,
				mm.retire_work.work);
	dev = dev_priv->dev;

	/* Come back later if the device is busy... */
	if (!mutex_trylock(&dev->struct_mutex)) {
		queue_delayed_work(dev_priv->wq, &dev_priv->mm.retire_work, HZ);
		return;
	}

	i915_gem_retire_requests(dev);

	if (!dev_priv->mm.suspended &&
		(!list_empty(&dev_priv->render_ring.request_list) ||
		 !list_empty(&dev_priv->bsd_ring.request_list) ||
		 !list_empty(&dev_priv->blt_ring.request_list)))
		queue_delayed_work(dev_priv->wq, &dev_priv->mm.retire_work, HZ);
	mutex_unlock(&dev->struct_mutex);
}

int
i915_do_wait_request(struct drm_device *dev, uint32_t seqno,
		     bool interruptible, struct intel_ring_buffer *ring)
{
	drm_i915_private_t *dev_priv = dev->dev_private;
	u32 ier;
	int ret = 0;

	BUG_ON(seqno == 0);

	if (atomic_read(&dev_priv->mm.wedged))
		return -EAGAIN;

	if (ring->outstanding_lazy_request) {
		seqno = i915_add_request(dev, NULL, NULL, ring);
		if (seqno == 0)
			return -ENOMEM;
	}
	BUG_ON(seqno == dev_priv->next_seqno);

	if (!i915_seqno_passed(ring->get_seqno(dev, ring), seqno)) {
		if (HAS_PCH_SPLIT(dev))
			ier = I915_READ(DEIER) | I915_READ(GTIER);
		else
			ier = I915_READ(IER);
		if (!ier) {
			DRM_ERROR("something (likely vbetool) disabled "
				  "interrupts, re-enabling\n");
			i915_driver_irq_preinstall(dev);
			i915_driver_irq_postinstall(dev);
		}

		trace_i915_gem_request_wait_begin(dev, seqno);

		ring->waiting_gem_seqno = seqno;
		ring->user_irq_get(dev, ring);
		if (interruptible)
			ret = wait_event_interruptible(ring->irq_queue,
				i915_seqno_passed(
					ring->get_seqno(dev, ring), seqno)
				|| atomic_read(&dev_priv->mm.wedged));
		else
			wait_event(ring->irq_queue,
				i915_seqno_passed(
					ring->get_seqno(dev, ring), seqno)
				|| atomic_read(&dev_priv->mm.wedged));

		ring->user_irq_put(dev, ring);
		ring->waiting_gem_seqno = 0;

		trace_i915_gem_request_wait_end(dev, seqno);
	}
	if (atomic_read(&dev_priv->mm.wedged))
		ret = -EAGAIN;

	if (ret && ret != -ERESTARTSYS)
		DRM_ERROR("%s returns %d (awaiting %d at %d, next %d)\n",
			  __func__, ret, seqno, ring->get_seqno(dev, ring),
			  dev_priv->next_seqno);

	/* Directly dispatch request retiring.  While we have the work queue
	 * to handle this, the waiter on a request often wants an associated
	 * buffer to have made it to the inactive list, and we would need
	 * a separate wait queue to handle that.
	 */
	if (ret == 0)
		i915_gem_retire_requests_ring(dev, ring);

	return ret;
}

/**
 * Waits for a sequence number to be signaled, and cleans up the
 * request and object lists appropriately for that event.
 */
static int
i915_wait_request(struct drm_device *dev, uint32_t seqno,
		  struct intel_ring_buffer *ring)
{
	return i915_do_wait_request(dev, seqno, 1, ring);
}

static void
i915_gem_flush_ring(struct drm_device *dev,
		    struct drm_file *file_priv,
		    struct intel_ring_buffer *ring,
		    uint32_t invalidate_domains,
		    uint32_t flush_domains)
{
	ring->flush(dev, ring, invalidate_domains, flush_domains);
	i915_gem_process_flushing_list(dev, flush_domains, ring);
}

static void
i915_gem_flush(struct drm_device *dev,
	       struct drm_file *file_priv,
	       uint32_t invalidate_domains,
	       uint32_t flush_domains,
	       uint32_t flush_rings)
{
	drm_i915_private_t *dev_priv = dev->dev_private;

	if (flush_domains & I915_GEM_DOMAIN_CPU)
		drm_agp_chipset_flush(dev);

	if ((flush_domains | invalidate_domains) & I915_GEM_GPU_DOMAINS) {
		if (flush_rings & RING_RENDER)
			i915_gem_flush_ring(dev, file_priv,
					    &dev_priv->render_ring,
					    invalidate_domains, flush_domains);
		if (flush_rings & RING_BSD)
			i915_gem_flush_ring(dev, file_priv,
					    &dev_priv->bsd_ring,
					    invalidate_domains, flush_domains);
		if (flush_rings & RING_BLT)
			i915_gem_flush_ring(dev, file_priv,
					    &dev_priv->blt_ring,
					    invalidate_domains, flush_domains);
	}
}

/**
 * Ensures that all rendering to the object has completed and the object is
 * safe to unbind from the GTT or access from the CPU.
 */
static int
i915_gem_object_wait_rendering(struct drm_gem_object *obj,
			       bool interruptible)
{
	struct drm_device *dev = obj->dev;
	struct drm_i915_gem_object *obj_priv = to_intel_bo(obj);
	int ret;

	/* This function only exists to support waiting for existing rendering,
	 * not for emitting required flushes.
	 */
	BUG_ON((obj->write_domain & I915_GEM_GPU_DOMAINS) != 0);

	/* If there is rendering queued on the buffer being evicted, wait for
	 * it.
	 */
	if (obj_priv->active) {
		ret = i915_do_wait_request(dev,
					   obj_priv->last_rendering_seqno,
					   interruptible,
					   obj_priv->ring);
		if (ret)
			return ret;
	}

	return 0;
}

/**
 * Unbinds an object from the GTT aperture.
 */
int
i915_gem_object_unbind(struct drm_gem_object *obj)
{
	struct drm_device *dev = obj->dev;
	struct drm_i915_private *dev_priv = dev->dev_private;
	struct drm_i915_gem_object *obj_priv = to_intel_bo(obj);
	int ret = 0;

	if (obj_priv->gtt_space == NULL)
		return 0;

	if (obj_priv->pin_count != 0) {
		DRM_ERROR("Attempting to unbind pinned buffer\n");
		return -EINVAL;
	}

	/* blow away mappings if mapped through GTT */
	i915_gem_release_mmap(obj);

	/* Move the object to the CPU domain to ensure that
	 * any possible CPU writes while it's not in the GTT
	 * are flushed when we go to remap it. This will
	 * also ensure that all pending GPU writes are finished
	 * before we unbind.
	 */
	ret = i915_gem_object_set_to_cpu_domain(obj, 1);
	if (ret == -ERESTARTSYS)
		return ret;
	/* Continue on if we fail due to EIO, the GPU is hung so we
	 * should be safe and we need to cleanup or else we might
	 * cause memory corruption through use-after-free.
	 */
	if (ret) {
		i915_gem_clflush_object(obj);
		obj->read_domains = obj->write_domain = I915_GEM_DOMAIN_CPU;
	}

	/* release the fence reg _after_ flushing */
	if (obj_priv->fence_reg != I915_FENCE_REG_NONE)
		i915_gem_clear_fence_reg(obj);

	drm_unbind_agp(obj_priv->agp_mem);
	drm_free_agp(obj_priv->agp_mem, obj->size / PAGE_SIZE);

	i915_gem_object_put_pages(obj);
	BUG_ON(obj_priv->pages_refcount);

	i915_gem_info_remove_gtt(dev_priv, obj->size);
	list_del_init(&obj_priv->mm_list);

	drm_mm_put_block(obj_priv->gtt_space);
	obj_priv->gtt_space = NULL;
	obj_priv->gtt_offset = 0;

	if (i915_gem_object_is_purgeable(obj_priv))
		i915_gem_object_truncate(obj);

	trace_i915_gem_object_unbind(obj);

	return ret;
}

static int i915_ring_idle(struct drm_device *dev,
			  struct intel_ring_buffer *ring)
{
	if (list_empty(&ring->gpu_write_list) && list_empty(&ring->active_list))
		return 0;

	i915_gem_flush_ring(dev, NULL, ring,
			    I915_GEM_GPU_DOMAINS, I915_GEM_GPU_DOMAINS);
	return i915_wait_request(dev,
				 i915_gem_next_request_seqno(dev, ring),
				 ring);
}

int
i915_gpu_idle(struct drm_device *dev)
{
	drm_i915_private_t *dev_priv = dev->dev_private;
	bool lists_empty;
	int ret;

	lists_empty = (list_empty(&dev_priv->mm.flushing_list) &&
		       list_empty(&dev_priv->mm.active_list));
	if (lists_empty)
		return 0;

	/* Flush everything onto the inactive list. */
	ret = i915_ring_idle(dev, &dev_priv->render_ring);
	if (ret)
		return ret;

	ret = i915_ring_idle(dev, &dev_priv->bsd_ring);
	if (ret)
		return ret;

	ret = i915_ring_idle(dev, &dev_priv->blt_ring);
	if (ret)
		return ret;

	return 0;
}

static int
i915_gem_object_get_pages(struct drm_gem_object *obj,
			  gfp_t gfpmask)
{
	struct drm_i915_gem_object *obj_priv = to_intel_bo(obj);
	int page_count, i;
	struct address_space *mapping;
	struct inode *inode;
	struct page *page;

	BUG_ON(obj_priv->pages_refcount
			== DRM_I915_GEM_OBJECT_MAX_PAGES_REFCOUNT);

	if (obj_priv->pages_refcount++ != 0)
		return 0;

	/* Get the list of pages out of our struct file.  They'll be pinned
	 * at this point until we release them.
	 */
	page_count = obj->size / PAGE_SIZE;
	BUG_ON(obj_priv->pages != NULL);
	obj_priv->pages = drm_calloc_large(page_count, sizeof(struct page *));
	if (obj_priv->pages == NULL) {
		obj_priv->pages_refcount--;
		return -ENOMEM;
	}

	inode = obj->filp->f_path.dentry->d_inode;
	mapping = inode->i_mapping;
	for (i = 0; i < page_count; i++) {
		page = read_cache_page_gfp(mapping, i,
					   GFP_HIGHUSER |
					   __GFP_COLD |
					   __GFP_RECLAIMABLE |
					   gfpmask);
		if (IS_ERR(page))
			goto err_pages;

		obj_priv->pages[i] = page;
	}

	if (obj_priv->tiling_mode != I915_TILING_NONE)
		i915_gem_object_do_bit_17_swizzle(obj);

	return 0;

err_pages:
	while (i--)
		page_cache_release(obj_priv->pages[i]);

	drm_free_large(obj_priv->pages);
	obj_priv->pages = NULL;
	obj_priv->pages_refcount--;
	return PTR_ERR(page);
}

static void sandybridge_write_fence_reg(struct drm_i915_fence_reg *reg)
{
	struct drm_gem_object *obj = reg->obj;
	struct drm_device *dev = obj->dev;
	drm_i915_private_t *dev_priv = dev->dev_private;
	struct drm_i915_gem_object *obj_priv = to_intel_bo(obj);
	int regnum = obj_priv->fence_reg;
	uint64_t val;

	val = (uint64_t)((obj_priv->gtt_offset + obj->size - 4096) &
		    0xfffff000) << 32;
	val |= obj_priv->gtt_offset & 0xfffff000;
	val |= (uint64_t)((obj_priv->stride / 128) - 1) <<
		SANDYBRIDGE_FENCE_PITCH_SHIFT;

	if (obj_priv->tiling_mode == I915_TILING_Y)
		val |= 1 << I965_FENCE_TILING_Y_SHIFT;
	val |= I965_FENCE_REG_VALID;

	I915_WRITE64(FENCE_REG_SANDYBRIDGE_0 + (regnum * 8), val);
}

static void i965_write_fence_reg(struct drm_i915_fence_reg *reg)
{
	struct drm_gem_object *obj = reg->obj;
	struct drm_device *dev = obj->dev;
	drm_i915_private_t *dev_priv = dev->dev_private;
	struct drm_i915_gem_object *obj_priv = to_intel_bo(obj);
	int regnum = obj_priv->fence_reg;
	uint64_t val;

	val = (uint64_t)((obj_priv->gtt_offset + obj->size - 4096) &
		    0xfffff000) << 32;
	val |= obj_priv->gtt_offset & 0xfffff000;
	val |= ((obj_priv->stride / 128) - 1) << I965_FENCE_PITCH_SHIFT;
	if (obj_priv->tiling_mode == I915_TILING_Y)
		val |= 1 << I965_FENCE_TILING_Y_SHIFT;
	val |= I965_FENCE_REG_VALID;

	I915_WRITE64(FENCE_REG_965_0 + (regnum * 8), val);
}

static void i915_write_fence_reg(struct drm_i915_fence_reg *reg)
{
	struct drm_gem_object *obj = reg->obj;
	struct drm_device *dev = obj->dev;
	drm_i915_private_t *dev_priv = dev->dev_private;
	struct drm_i915_gem_object *obj_priv = to_intel_bo(obj);
	int regnum = obj_priv->fence_reg;
	int tile_width;
	uint32_t fence_reg, val;
	uint32_t pitch_val;

	if ((obj_priv->gtt_offset & ~I915_FENCE_START_MASK) ||
	    (obj_priv->gtt_offset & (obj->size - 1))) {
		WARN(1, "%s: object 0x%08x not 1M or size (0x%zx) aligned\n",
		     __func__, obj_priv->gtt_offset, obj->size);
		return;
	}

	if (obj_priv->tiling_mode == I915_TILING_Y &&
	    HAS_128_BYTE_Y_TILING(dev))
		tile_width = 128;
	else
		tile_width = 512;

	/* Note: pitch better be a power of two tile widths */
	pitch_val = obj_priv->stride / tile_width;
	pitch_val = ffs(pitch_val) - 1;

	if (obj_priv->tiling_mode == I915_TILING_Y &&
	    HAS_128_BYTE_Y_TILING(dev))
		WARN_ON(pitch_val > I830_FENCE_MAX_PITCH_VAL);
	else
		WARN_ON(pitch_val > I915_FENCE_MAX_PITCH_VAL);

	val = obj_priv->gtt_offset;
	if (obj_priv->tiling_mode == I915_TILING_Y)
		val |= 1 << I830_FENCE_TILING_Y_SHIFT;
	val |= I915_FENCE_SIZE_BITS(obj->size);
	val |= pitch_val << I830_FENCE_PITCH_SHIFT;
	val |= I830_FENCE_REG_VALID;

	if (regnum < 8)
		fence_reg = FENCE_REG_830_0 + (regnum * 4);
	else
		fence_reg = FENCE_REG_945_8 + ((regnum - 8) * 4);
	I915_WRITE(fence_reg, val);
}

static void i830_write_fence_reg(struct drm_i915_fence_reg *reg)
{
	struct drm_gem_object *obj = reg->obj;
	struct drm_device *dev = obj->dev;
	drm_i915_private_t *dev_priv = dev->dev_private;
	struct drm_i915_gem_object *obj_priv = to_intel_bo(obj);
	int regnum = obj_priv->fence_reg;
	uint32_t val;
	uint32_t pitch_val;
	uint32_t fence_size_bits;

	if ((obj_priv->gtt_offset & ~I830_FENCE_START_MASK) ||
	    (obj_priv->gtt_offset & (obj->size - 1))) {
		WARN(1, "%s: object 0x%08x not 512K or size aligned\n",
		     __func__, obj_priv->gtt_offset);
		return;
	}

	pitch_val = obj_priv->stride / 128;
	pitch_val = ffs(pitch_val) - 1;
	WARN_ON(pitch_val > I830_FENCE_MAX_PITCH_VAL);

	val = obj_priv->gtt_offset;
	if (obj_priv->tiling_mode == I915_TILING_Y)
		val |= 1 << I830_FENCE_TILING_Y_SHIFT;
	fence_size_bits = I830_FENCE_SIZE_BITS(obj->size);
	WARN_ON(fence_size_bits & ~0x00000f00);
	val |= fence_size_bits;
	val |= pitch_val << I830_FENCE_PITCH_SHIFT;
	val |= I830_FENCE_REG_VALID;

	I915_WRITE(FENCE_REG_830_0 + (regnum * 4), val);
}

static int i915_find_fence_reg(struct drm_device *dev,
			       bool interruptible)
{
	struct drm_i915_fence_reg *reg = NULL;
	struct drm_i915_gem_object *obj_priv = NULL;
	struct drm_i915_private *dev_priv = dev->dev_private;
	struct drm_gem_object *obj = NULL;
	int i, avail, ret;

	/* First try to find a free reg */
	avail = 0;
	for (i = dev_priv->fence_reg_start; i < dev_priv->num_fence_regs; i++) {
		reg = &dev_priv->fence_regs[i];
		if (!reg->obj)
			return i;

		obj_priv = to_intel_bo(reg->obj);
		if (!obj_priv->pin_count)
		    avail++;
	}

	if (avail == 0)
		return -ENOSPC;

	/* None available, try to steal one or wait for a user to finish */
	i = I915_FENCE_REG_NONE;
	list_for_each_entry(reg, &dev_priv->mm.fence_list,
			    lru_list) {
		obj = reg->obj;
		obj_priv = to_intel_bo(obj);

		if (obj_priv->pin_count)
			continue;

		/* found one! */
		i = obj_priv->fence_reg;
		break;
	}

	BUG_ON(i == I915_FENCE_REG_NONE);

	/* We only have a reference on obj from the active list. put_fence_reg
	 * might drop that one, causing a use-after-free in it. So hold a
	 * private reference to obj like the other callers of put_fence_reg
	 * (set_tiling ioctl) do. */
	drm_gem_object_reference(obj);
	ret = i915_gem_object_put_fence_reg(obj, interruptible);
	drm_gem_object_unreference(obj);
	if (ret != 0)
		return ret;

	return i;
}

/**
 * i915_gem_object_get_fence_reg - set up a fence reg for an object
 * @obj: object to map through a fence reg
 *
 * When mapping objects through the GTT, userspace wants to be able to write
 * to them without having to worry about swizzling if the object is tiled.
 *
 * This function walks the fence regs looking for a free one for @obj,
 * stealing one if it can't find any.
 *
 * It then sets up the reg based on the object's properties: address, pitch
 * and tiling format.
 */
int
i915_gem_object_get_fence_reg(struct drm_gem_object *obj,
			      bool interruptible)
{
	struct drm_device *dev = obj->dev;
	struct drm_i915_private *dev_priv = dev->dev_private;
	struct drm_i915_gem_object *obj_priv = to_intel_bo(obj);
	struct drm_i915_fence_reg *reg = NULL;
	int ret;

	/* Just update our place in the LRU if our fence is getting used. */
	if (obj_priv->fence_reg != I915_FENCE_REG_NONE) {
		reg = &dev_priv->fence_regs[obj_priv->fence_reg];
		list_move_tail(&reg->lru_list, &dev_priv->mm.fence_list);
		return 0;
	}

	switch (obj_priv->tiling_mode) {
	case I915_TILING_NONE:
		WARN(1, "allocating a fence for non-tiled object?\n");
		break;
	case I915_TILING_X:
		if (!obj_priv->stride)
			return -EINVAL;
		WARN((obj_priv->stride & (512 - 1)),
		     "object 0x%08x is X tiled but has non-512B pitch\n",
		     obj_priv->gtt_offset);
		break;
	case I915_TILING_Y:
		if (!obj_priv->stride)
			return -EINVAL;
		WARN((obj_priv->stride & (128 - 1)),
		     "object 0x%08x is Y tiled but has non-128B pitch\n",
		     obj_priv->gtt_offset);
		break;
	}

	ret = i915_find_fence_reg(dev, interruptible);
	if (ret < 0)
		return ret;

	obj_priv->fence_reg = ret;
	reg = &dev_priv->fence_regs[obj_priv->fence_reg];
	list_add_tail(&reg->lru_list, &dev_priv->mm.fence_list);

	reg->obj = obj;

	switch (INTEL_INFO(dev)->gen) {
	case 6:
		sandybridge_write_fence_reg(reg);
		break;
	case 5:
	case 4:
		i965_write_fence_reg(reg);
		break;
	case 3:
		i915_write_fence_reg(reg);
		break;
	case 2:
		i830_write_fence_reg(reg);
		break;
	}

	trace_i915_gem_object_get_fence(obj, obj_priv->fence_reg,
			obj_priv->tiling_mode);

	return 0;
}

/**
 * i915_gem_clear_fence_reg - clear out fence register info
 * @obj: object to clear
 *
 * Zeroes out the fence register itself and clears out the associated
 * data structures in dev_priv and obj_priv.
 */
static void
i915_gem_clear_fence_reg(struct drm_gem_object *obj)
{
	struct drm_device *dev = obj->dev;
	drm_i915_private_t *dev_priv = dev->dev_private;
	struct drm_i915_gem_object *obj_priv = to_intel_bo(obj);
	struct drm_i915_fence_reg *reg =
		&dev_priv->fence_regs[obj_priv->fence_reg];
	uint32_t fence_reg;

	switch (INTEL_INFO(dev)->gen) {
	case 6:
		I915_WRITE64(FENCE_REG_SANDYBRIDGE_0 +
			     (obj_priv->fence_reg * 8), 0);
		break;
	case 5:
	case 4:
		I915_WRITE64(FENCE_REG_965_0 + (obj_priv->fence_reg * 8), 0);
		break;
	case 3:
		if (obj_priv->fence_reg >= 8)
			fence_reg = FENCE_REG_945_8 + (obj_priv->fence_reg - 8) * 4;
		else
	case 2:
			fence_reg = FENCE_REG_830_0 + obj_priv->fence_reg * 4;

		I915_WRITE(fence_reg, 0);
		break;
	}

	reg->obj = NULL;
	obj_priv->fence_reg = I915_FENCE_REG_NONE;
	list_del_init(&reg->lru_list);
}

/**
 * i915_gem_object_put_fence_reg - waits on outstanding fenced access
 * to the buffer to finish, and then resets the fence register.
 * @obj: tiled object holding a fence register.
 * @bool: whether the wait upon the fence is interruptible
 *
 * Zeroes out the fence register itself and clears out the associated
 * data structures in dev_priv and obj_priv.
 */
int
i915_gem_object_put_fence_reg(struct drm_gem_object *obj,
			      bool interruptible)
{
	struct drm_device *dev = obj->dev;
	struct drm_i915_private *dev_priv = dev->dev_private;
	struct drm_i915_gem_object *obj_priv = to_intel_bo(obj);
	struct drm_i915_fence_reg *reg;

	if (obj_priv->fence_reg == I915_FENCE_REG_NONE)
		return 0;

	/* If we've changed tiling, GTT-mappings of the object
	 * need to re-fault to ensure that the correct fence register
	 * setup is in place.
	 */
	i915_gem_release_mmap(obj);

	/* On the i915, GPU access to tiled buffers is via a fence,
	 * therefore we must wait for any outstanding access to complete
	 * before clearing the fence.
	 */
	reg = &dev_priv->fence_regs[obj_priv->fence_reg];
	if (reg->gpu) {
		int ret;

		ret = i915_gem_object_flush_gpu_write_domain(obj);
		if (ret)
			return ret;

		ret = i915_gem_object_wait_rendering(obj, interruptible);
		if (ret)
			return ret;

		reg->gpu = false;
	}

	i915_gem_object_flush_gtt_write_domain(obj);
	i915_gem_clear_fence_reg(obj);

	return 0;
}

/**
 * Finds free space in the GTT aperture and binds the object there.
 */
static int
i915_gem_object_bind_to_gtt(struct drm_gem_object *obj, unsigned alignment)
{
	struct drm_device *dev = obj->dev;
	drm_i915_private_t *dev_priv = dev->dev_private;
	struct drm_i915_gem_object *obj_priv = to_intel_bo(obj);
	struct drm_mm_node *free_space;
	gfp_t gfpmask =  __GFP_NORETRY | __GFP_NOWARN;
	int ret;

	if (obj_priv->madv != I915_MADV_WILLNEED) {
		DRM_ERROR("Attempting to bind a purgeable object\n");
		return -EINVAL;
	}

	if (alignment == 0)
		alignment = i915_gem_get_gtt_alignment(obj);
	if (alignment & (i915_gem_get_gtt_alignment(obj) - 1)) {
		DRM_ERROR("Invalid object alignment requested %u\n", alignment);
		return -EINVAL;
	}

	/* If the object is bigger than the entire aperture, reject it early
	 * before evicting everything in a vain attempt to find space.
	 */
	if (obj->size > dev_priv->mm.gtt_total) {
		DRM_ERROR("Attempting to bind an object larger than the aperture\n");
		return -E2BIG;
	}

 search_free:
	free_space = drm_mm_search_free(&dev_priv->mm.gtt_space,
					obj->size, alignment, 0);
	if (free_space != NULL)
		obj_priv->gtt_space = drm_mm_get_block(free_space, obj->size,
						       alignment);
	if (obj_priv->gtt_space == NULL) {
		/* If the gtt is empty and we're still having trouble
		 * fitting our object in, we're out of memory.
		 */
		ret = i915_gem_evict_something(dev, obj->size, alignment);
		if (ret)
			return ret;

		goto search_free;
	}

	ret = i915_gem_object_get_pages(obj, gfpmask);
	if (ret) {
		drm_mm_put_block(obj_priv->gtt_space);
		obj_priv->gtt_space = NULL;

		if (ret == -ENOMEM) {
			/* first try to clear up some space from the GTT */
			ret = i915_gem_evict_something(dev, obj->size,
						       alignment);
			if (ret) {
				/* now try to shrink everyone else */
				if (gfpmask) {
					gfpmask = 0;
					goto search_free;
				}

				return ret;
			}

			goto search_free;
		}

		return ret;
	}

	/* Create an AGP memory structure pointing at our pages, and bind it
	 * into the GTT.
	 */
	obj_priv->agp_mem = drm_agp_bind_pages(dev,
					       obj_priv->pages,
					       obj->size >> PAGE_SHIFT,
					       obj_priv->gtt_space->start,
					       obj_priv->agp_type);
	if (obj_priv->agp_mem == NULL) {
		i915_gem_object_put_pages(obj);
		drm_mm_put_block(obj_priv->gtt_space);
		obj_priv->gtt_space = NULL;

		ret = i915_gem_evict_something(dev, obj->size, alignment);
		if (ret)
			return ret;

		goto search_free;
	}

	/* keep track of bounds object by adding it to the inactive list */
	list_add_tail(&obj_priv->mm_list, &dev_priv->mm.inactive_list);
	i915_gem_info_add_gtt(dev_priv, obj->size);

	/* Assert that the object is not currently in any GPU domain. As it
	 * wasn't in the GTT, there shouldn't be any way it could have been in
	 * a GPU cache
	 */
	BUG_ON(obj->read_domains & I915_GEM_GPU_DOMAINS);
	BUG_ON(obj->write_domain & I915_GEM_GPU_DOMAINS);

	obj_priv->gtt_offset = obj_priv->gtt_space->start;
	trace_i915_gem_object_bind(obj, obj_priv->gtt_offset);

	return 0;
}

void
i915_gem_clflush_object(struct drm_gem_object *obj)
{
	struct drm_i915_gem_object	*obj_priv = to_intel_bo(obj);

	/* If we don't have a page list set up, then we're not pinned
	 * to GPU, and we can ignore the cache flush because it'll happen
	 * again at bind time.
	 */
	if (obj_priv->pages == NULL)
		return;

	trace_i915_gem_object_clflush(obj);

	drm_clflush_pages(obj_priv->pages, obj->size / PAGE_SIZE);
}

/** Flushes any GPU write domain for the object if it's dirty. */
static int
i915_gem_object_flush_gpu_write_domain(struct drm_gem_object *obj)
{
	struct drm_device *dev = obj->dev;
	uint32_t old_write_domain;

	if ((obj->write_domain & I915_GEM_GPU_DOMAINS) == 0)
		return 0;

	/* Queue the GPU write cache flushing we need. */
	old_write_domain = obj->write_domain;
	i915_gem_flush_ring(dev, NULL,
			    to_intel_bo(obj)->ring,
			    0, obj->write_domain);
	BUG_ON(obj->write_domain);

	trace_i915_gem_object_change_domain(obj,
					    obj->read_domains,
					    old_write_domain);

	return 0;
}

/** Flushes the GTT write domain for the object if it's dirty. */
static void
i915_gem_object_flush_gtt_write_domain(struct drm_gem_object *obj)
{
	uint32_t old_write_domain;

	if (obj->write_domain != I915_GEM_DOMAIN_GTT)
		return;

	/* No actual flushing is required for the GTT write domain.   Writes
	 * to it immediately go to main memory as far as we know, so there's
	 * no chipset flush.  It also doesn't land in render cache.
	 */
	old_write_domain = obj->write_domain;
	obj->write_domain = 0;

	trace_i915_gem_object_change_domain(obj,
					    obj->read_domains,
					    old_write_domain);
}

/** Flushes the CPU write domain for the object if it's dirty. */
static void
i915_gem_object_flush_cpu_write_domain(struct drm_gem_object *obj)
{
	struct drm_device *dev = obj->dev;
	uint32_t old_write_domain;

	if (obj->write_domain != I915_GEM_DOMAIN_CPU)
		return;

	i915_gem_clflush_object(obj);
	drm_agp_chipset_flush(dev);
	old_write_domain = obj->write_domain;
	obj->write_domain = 0;

	trace_i915_gem_object_change_domain(obj,
					    obj->read_domains,
					    old_write_domain);
}

/**
 * Moves a single object to the GTT read, and possibly write domain.
 *
 * This function returns when the move is complete, including waiting on
 * flushes to occur.
 */
int
i915_gem_object_set_to_gtt_domain(struct drm_gem_object *obj, int write)
{
	struct drm_i915_gem_object *obj_priv = to_intel_bo(obj);
	uint32_t old_write_domain, old_read_domains;
	int ret;

	/* Not valid to be called on unbound objects. */
	if (obj_priv->gtt_space == NULL)
		return -EINVAL;

	ret = i915_gem_object_flush_gpu_write_domain(obj);
	if (ret != 0)
		return ret;
	ret = i915_gem_object_wait_rendering(obj, true);
	if (ret)
		return ret;

	i915_gem_object_flush_cpu_write_domain(obj);

	old_write_domain = obj->write_domain;
	old_read_domains = obj->read_domains;

	/* It should now be out of any other write domains, and we can update
	 * the domain values for our changes.
	 */
	BUG_ON((obj->write_domain & ~I915_GEM_DOMAIN_GTT) != 0);
	obj->read_domains |= I915_GEM_DOMAIN_GTT;
	if (write) {
		obj->read_domains = I915_GEM_DOMAIN_GTT;
		obj->write_domain = I915_GEM_DOMAIN_GTT;
		obj_priv->dirty = 1;
	}

	trace_i915_gem_object_change_domain(obj,
					    old_read_domains,
					    old_write_domain);

	return 0;
}

/*
 * Prepare buffer for display plane. Use uninterruptible for possible flush
 * wait, as in modesetting process we're not supposed to be interrupted.
 */
int
i915_gem_object_set_to_display_plane(struct drm_gem_object *obj,
				     bool pipelined)
{
	struct drm_i915_gem_object *obj_priv = to_intel_bo(obj);
	uint32_t old_read_domains;
	int ret;

	/* Not valid to be called on unbound objects. */
	if (obj_priv->gtt_space == NULL)
		return -EINVAL;

	ret = i915_gem_object_flush_gpu_write_domain(obj);
	if (ret)
		return ret;

	/* Currently, we are always called from an non-interruptible context. */
	if (!pipelined) {
		ret = i915_gem_object_wait_rendering(obj, false);
		if (ret)
			return ret;
	}

	i915_gem_object_flush_cpu_write_domain(obj);

	old_read_domains = obj->read_domains;
	obj->read_domains |= I915_GEM_DOMAIN_GTT;

	trace_i915_gem_object_change_domain(obj,
					    old_read_domains,
					    obj->write_domain);

	return 0;
}

int
i915_gem_object_flush_gpu(struct drm_i915_gem_object *obj,
			  bool interruptible)
{
	if (!obj->active)
		return 0;

	if (obj->base.write_domain & I915_GEM_GPU_DOMAINS)
		i915_gem_flush_ring(obj->base.dev, NULL, obj->ring,
				    0, obj->base.write_domain);

	return i915_gem_object_wait_rendering(&obj->base, interruptible);
}

/**
 * Moves a single object to the CPU read, and possibly write domain.
 *
 * This function returns when the move is complete, including waiting on
 * flushes to occur.
 */
static int
i915_gem_object_set_to_cpu_domain(struct drm_gem_object *obj, int write)
{
	uint32_t old_write_domain, old_read_domains;
	int ret;

	ret = i915_gem_object_flush_gpu_write_domain(obj);
	if (ret != 0)
		return ret;
	ret = i915_gem_object_wait_rendering(obj, true);
	if (ret)
		return ret;

	i915_gem_object_flush_gtt_write_domain(obj);

	/* If we have a partially-valid cache of the object in the CPU,
	 * finish invalidating it and free the per-page flags.
	 */
	i915_gem_object_set_to_full_cpu_read_domain(obj);

	old_write_domain = obj->write_domain;
	old_read_domains = obj->read_domains;

	/* Flush the CPU cache if it's still invalid. */
	if ((obj->read_domains & I915_GEM_DOMAIN_CPU) == 0) {
		i915_gem_clflush_object(obj);

		obj->read_domains |= I915_GEM_DOMAIN_CPU;
	}

	/* It should now be out of any other write domains, and we can update
	 * the domain values for our changes.
	 */
	BUG_ON((obj->write_domain & ~I915_GEM_DOMAIN_CPU) != 0);

	/* If we're writing through the CPU, then the GPU read domains will
	 * need to be invalidated at next use.
	 */
	if (write) {
		obj->read_domains = I915_GEM_DOMAIN_CPU;
		obj->write_domain = I915_GEM_DOMAIN_CPU;
	}

	trace_i915_gem_object_change_domain(obj,
					    old_read_domains,
					    old_write_domain);

	return 0;
}

/*
 * Set the next domain for the specified object. This
 * may not actually perform the necessary flushing/invaliding though,
 * as that may want to be batched with other set_domain operations
 *
 * This is (we hope) the only really tricky part of gem. The goal
 * is fairly simple -- track which caches hold bits of the object
 * and make sure they remain coherent. A few concrete examples may
 * help to explain how it works. For shorthand, we use the notation
 * (read_domains, write_domain), e.g. (CPU, CPU) to indicate the
 * a pair of read and write domain masks.
 *
 * Case 1: the batch buffer
 *
 *	1. Allocated
 *	2. Written by CPU
 *	3. Mapped to GTT
 *	4. Read by GPU
 *	5. Unmapped from GTT
 *	6. Freed
 *
 *	Let's take these a step at a time
 *
 *	1. Allocated
 *		Pages allocated from the kernel may still have
 *		cache contents, so we set them to (CPU, CPU) always.
 *	2. Written by CPU (using pwrite)
 *		The pwrite function calls set_domain (CPU, CPU) and
 *		this function does nothing (as nothing changes)
 *	3. Mapped by GTT
 *		This function asserts that the object is not
 *		currently in any GPU-based read or write domains
 *	4. Read by GPU
 *		i915_gem_execbuffer calls set_domain (COMMAND, 0).
 *		As write_domain is zero, this function adds in the
 *		current read domains (CPU+COMMAND, 0).
 *		flush_domains is set to CPU.
 *		invalidate_domains is set to COMMAND
 *		clflush is run to get data out of the CPU caches
 *		then i915_dev_set_domain calls i915_gem_flush to
 *		emit an MI_FLUSH and drm_agp_chipset_flush
 *	5. Unmapped from GTT
 *		i915_gem_object_unbind calls set_domain (CPU, CPU)
 *		flush_domains and invalidate_domains end up both zero
 *		so no flushing/invalidating happens
 *	6. Freed
 *		yay, done
 *
 * Case 2: The shared render buffer
 *
 *	1. Allocated
 *	2. Mapped to GTT
 *	3. Read/written by GPU
 *	4. set_domain to (CPU,CPU)
 *	5. Read/written by CPU
 *	6. Read/written by GPU
 *
 *	1. Allocated
 *		Same as last example, (CPU, CPU)
 *	2. Mapped to GTT
 *		Nothing changes (assertions find that it is not in the GPU)
 *	3. Read/written by GPU
 *		execbuffer calls set_domain (RENDER, RENDER)
 *		flush_domains gets CPU
 *		invalidate_domains gets GPU
 *		clflush (obj)
 *		MI_FLUSH and drm_agp_chipset_flush
 *	4. set_domain (CPU, CPU)
 *		flush_domains gets GPU
 *		invalidate_domains gets CPU
 *		wait_rendering (obj) to make sure all drawing is complete.
 *		This will include an MI_FLUSH to get the data from GPU
 *		to memory
 *		clflush (obj) to invalidate the CPU cache
 *		Another MI_FLUSH in i915_gem_flush (eliminate this somehow?)
 *	5. Read/written by CPU
 *		cache lines are loaded and dirtied
 *	6. Read written by GPU
 *		Same as last GPU access
 *
 * Case 3: The constant buffer
 *
 *	1. Allocated
 *	2. Written by CPU
 *	3. Read by GPU
 *	4. Updated (written) by CPU again
 *	5. Read by GPU
 *
 *	1. Allocated
 *		(CPU, CPU)
 *	2. Written by CPU
 *		(CPU, CPU)
 *	3. Read by GPU
 *		(CPU+RENDER, 0)
 *		flush_domains = CPU
 *		invalidate_domains = RENDER
 *		clflush (obj)
 *		MI_FLUSH
 *		drm_agp_chipset_flush
 *	4. Updated (written) by CPU again
 *		(CPU, CPU)
 *		flush_domains = 0 (no previous write domain)
 *		invalidate_domains = 0 (no new read domains)
 *	5. Read by GPU
 *		(CPU+RENDER, 0)
 *		flush_domains = CPU
 *		invalidate_domains = RENDER
 *		clflush (obj)
 *		MI_FLUSH
 *		drm_agp_chipset_flush
 */
static void
i915_gem_object_set_to_gpu_domain(struct drm_gem_object *obj,
				  struct intel_ring_buffer *ring)
{
	struct drm_device		*dev = obj->dev;
	struct drm_i915_private		*dev_priv = dev->dev_private;
	struct drm_i915_gem_object	*obj_priv = to_intel_bo(obj);
	uint32_t			invalidate_domains = 0;
	uint32_t			flush_domains = 0;
	uint32_t			old_read_domains;

	intel_mark_busy(dev, obj);

	/*
	 * If the object isn't moving to a new write domain,
	 * let the object stay in multiple read domains
	 */
	if (obj->pending_write_domain == 0)
		obj->pending_read_domains |= obj->read_domains;
	else
		obj_priv->dirty = 1;

	/*
	 * Flush the current write domain if
	 * the new read domains don't match. Invalidate
	 * any read domains which differ from the old
	 * write domain
	 */
	if (obj->write_domain &&
	    (obj->write_domain != obj->pending_read_domains ||
	     obj_priv->ring != ring)) {
		flush_domains |= obj->write_domain;
		invalidate_domains |=
			obj->pending_read_domains & ~obj->write_domain;
	}
	/*
	 * Invalidate any read caches which may have
	 * stale data. That is, any new read domains.
	 */
	invalidate_domains |= obj->pending_read_domains & ~obj->read_domains;
	if ((flush_domains | invalidate_domains) & I915_GEM_DOMAIN_CPU)
		i915_gem_clflush_object(obj);

	old_read_domains = obj->read_domains;

	/* The actual obj->write_domain will be updated with
	 * pending_write_domain after we emit the accumulated flush for all
	 * of our domain changes in execbuffers (which clears objects'
	 * write_domains).  So if we have a current write domain that we
	 * aren't changing, set pending_write_domain to that.
	 */
	if (flush_domains == 0 && obj->pending_write_domain == 0)
		obj->pending_write_domain = obj->write_domain;
	obj->read_domains = obj->pending_read_domains;

	dev->invalidate_domains |= invalidate_domains;
	dev->flush_domains |= flush_domains;
	if (flush_domains & I915_GEM_GPU_DOMAINS)
		dev_priv->mm.flush_rings |= obj_priv->ring->id;
	if (invalidate_domains & I915_GEM_GPU_DOMAINS)
		dev_priv->mm.flush_rings |= ring->id;

	trace_i915_gem_object_change_domain(obj,
					    old_read_domains,
					    obj->write_domain);
}

/**
 * Moves the object from a partially CPU read to a full one.
 *
 * Note that this only resolves i915_gem_object_set_cpu_read_domain_range(),
 * and doesn't handle transitioning from !(read_domains & I915_GEM_DOMAIN_CPU).
 */
static void
i915_gem_object_set_to_full_cpu_read_domain(struct drm_gem_object *obj)
{
	struct drm_i915_gem_object *obj_priv = to_intel_bo(obj);

	if (!obj_priv->page_cpu_valid)
		return;

	/* If we're partially in the CPU read domain, finish moving it in.
	 */
	if (obj->read_domains & I915_GEM_DOMAIN_CPU) {
		int i;

		for (i = 0; i <= (obj->size - 1) / PAGE_SIZE; i++) {
			if (obj_priv->page_cpu_valid[i])
				continue;
			drm_clflush_pages(obj_priv->pages + i, 1);
		}
	}

	/* Free the page_cpu_valid mappings which are now stale, whether
	 * or not we've got I915_GEM_DOMAIN_CPU.
	 */
	kfree(obj_priv->page_cpu_valid);
	obj_priv->page_cpu_valid = NULL;
}

/**
 * Set the CPU read domain on a range of the object.
 *
 * The object ends up with I915_GEM_DOMAIN_CPU in its read flags although it's
 * not entirely valid.  The page_cpu_valid member of the object flags which
 * pages have been flushed, and will be respected by
 * i915_gem_object_set_to_cpu_domain() if it's called on to get a valid mapping
 * of the whole object.
 *
 * This function returns when the move is complete, including waiting on
 * flushes to occur.
 */
static int
i915_gem_object_set_cpu_read_domain_range(struct drm_gem_object *obj,
					  uint64_t offset, uint64_t size)
{
	struct drm_i915_gem_object *obj_priv = to_intel_bo(obj);
	uint32_t old_read_domains;
	int i, ret;

	if (offset == 0 && size == obj->size)
		return i915_gem_object_set_to_cpu_domain(obj, 0);

	ret = i915_gem_object_flush_gpu_write_domain(obj);
	if (ret != 0)
		return ret;
	ret = i915_gem_object_wait_rendering(obj, true);
	if (ret)
		return ret;

	i915_gem_object_flush_gtt_write_domain(obj);

	/* If we're already fully in the CPU read domain, we're done. */
	if (obj_priv->page_cpu_valid == NULL &&
	    (obj->read_domains & I915_GEM_DOMAIN_CPU) != 0)
		return 0;

	/* Otherwise, create/clear the per-page CPU read domain flag if we're
	 * newly adding I915_GEM_DOMAIN_CPU
	 */
	if (obj_priv->page_cpu_valid == NULL) {
		obj_priv->page_cpu_valid = kzalloc(obj->size / PAGE_SIZE,
						   GFP_KERNEL);
		if (obj_priv->page_cpu_valid == NULL)
			return -ENOMEM;
	} else if ((obj->read_domains & I915_GEM_DOMAIN_CPU) == 0)
		memset(obj_priv->page_cpu_valid, 0, obj->size / PAGE_SIZE);

	/* Flush the cache on any pages that are still invalid from the CPU's
	 * perspective.
	 */
	for (i = offset / PAGE_SIZE; i <= (offset + size - 1) / PAGE_SIZE;
	     i++) {
		if (obj_priv->page_cpu_valid[i])
			continue;

		drm_clflush_pages(obj_priv->pages + i, 1);

		obj_priv->page_cpu_valid[i] = 1;
	}

	/* It should now be out of any other write domains, and we can update
	 * the domain values for our changes.
	 */
	BUG_ON((obj->write_domain & ~I915_GEM_DOMAIN_CPU) != 0);

	old_read_domains = obj->read_domains;
	obj->read_domains |= I915_GEM_DOMAIN_CPU;

	trace_i915_gem_object_change_domain(obj,
					    old_read_domains,
					    obj->write_domain);

	return 0;
}

static int
i915_gem_execbuffer_relocate_entry(struct drm_i915_gem_object *obj,
				   struct drm_file *file_priv,
				   struct drm_i915_gem_exec_object2 *entry,
				   struct drm_i915_gem_relocation_entry *reloc)
{
	struct drm_device *dev = obj->base.dev;
	struct drm_gem_object *target_obj;
	uint32_t target_offset;
	int ret = -EINVAL;

	target_obj = drm_gem_object_lookup(dev, file_priv,
					   reloc->target_handle);
	if (target_obj == NULL)
		return -ENOENT;

	target_offset = to_intel_bo(target_obj)->gtt_offset;

#if WATCH_RELOC
	DRM_INFO("%s: obj %p offset %08x target %d "
		 "read %08x write %08x gtt %08x "
		 "presumed %08x delta %08x\n",
		 __func__,
		 obj,
		 (int) reloc->offset,
		 (int) reloc->target_handle,
		 (int) reloc->read_domains,
		 (int) reloc->write_domain,
		 (int) target_offset,
		 (int) reloc->presumed_offset,
		 reloc->delta);
#endif

	/* The target buffer should have appeared before us in the
	 * exec_object list, so it should have a GTT space bound by now.
	 */
	if (target_offset == 0) {
		DRM_ERROR("No GTT space found for object %d\n",
			  reloc->target_handle);
		goto err;
	}

	/* Validate that the target is in a valid r/w GPU domain */
	if (reloc->write_domain & (reloc->write_domain - 1)) {
		DRM_ERROR("reloc with multiple write domains: "
			  "obj %p target %d offset %d "
			  "read %08x write %08x",
			  obj, reloc->target_handle,
			  (int) reloc->offset,
			  reloc->read_domains,
			  reloc->write_domain);
		goto err;
	}
	if (reloc->write_domain & I915_GEM_DOMAIN_CPU ||
	    reloc->read_domains & I915_GEM_DOMAIN_CPU) {
		DRM_ERROR("reloc with read/write CPU domains: "
			  "obj %p target %d offset %d "
			  "read %08x write %08x",
			  obj, reloc->target_handle,
			  (int) reloc->offset,
			  reloc->read_domains,
			  reloc->write_domain);
		goto err;
	}
	if (reloc->write_domain && target_obj->pending_write_domain &&
	    reloc->write_domain != target_obj->pending_write_domain) {
		DRM_ERROR("Write domain conflict: "
			  "obj %p target %d offset %d "
			  "new %08x old %08x\n",
			  obj, reloc->target_handle,
			  (int) reloc->offset,
			  reloc->write_domain,
			  target_obj->pending_write_domain);
		goto err;
	}

	target_obj->pending_read_domains |= reloc->read_domains;
	target_obj->pending_write_domain |= reloc->write_domain;

	/* If the relocation already has the right value in it, no
	 * more work needs to be done.
	 */
	if (target_offset == reloc->presumed_offset)
		goto out;

	/* Check that the relocation address is valid... */
	if (reloc->offset > obj->base.size - 4) {
		DRM_ERROR("Relocation beyond object bounds: "
			  "obj %p target %d offset %d size %d.\n",
			  obj, reloc->target_handle,
			  (int) reloc->offset,
			  (int) obj->base.size);
		goto err;
	}
	if (reloc->offset & 3) {
		DRM_ERROR("Relocation not 4-byte aligned: "
			  "obj %p target %d offset %d.\n",
			  obj, reloc->target_handle,
			  (int) reloc->offset);
		goto err;
	}

	/* and points to somewhere within the target object. */
	if (reloc->delta >= target_obj->size) {
		DRM_ERROR("Relocation beyond target object bounds: "
			  "obj %p target %d delta %d size %d.\n",
			  obj, reloc->target_handle,
			  (int) reloc->delta,
			  (int) target_obj->size);
		goto err;
	}

	reloc->delta += target_offset;
	if (obj->base.write_domain == I915_GEM_DOMAIN_CPU) {
		uint32_t page_offset = reloc->offset & ~PAGE_MASK;
		char *vaddr;

		vaddr = kmap_atomic(obj->pages[reloc->offset >> PAGE_SHIFT]);
		*(uint32_t *)(vaddr + page_offset) = reloc->delta;
		kunmap_atomic(vaddr);
	} else {
		struct drm_i915_private *dev_priv = dev->dev_private;
		uint32_t __iomem *reloc_entry;
		void __iomem *reloc_page;

		ret = i915_gem_object_set_to_gtt_domain(&obj->base, 1);
		if (ret)
			goto err;

		/* Map the page containing the relocation we're going to perform.  */
		reloc->offset += obj->gtt_offset;
		reloc_page = io_mapping_map_atomic_wc(dev_priv->mm.gtt_mapping,
						      reloc->offset & PAGE_MASK);
		reloc_entry = (uint32_t __iomem *)
			(reloc_page + (reloc->offset & ~PAGE_MASK));
		iowrite32(reloc->delta, reloc_entry);
		io_mapping_unmap_atomic(reloc_page);
	}

	/* and update the user's relocation entry */
	reloc->presumed_offset = target_offset;

out:
	ret = 0;
err:
	drm_gem_object_unreference(target_obj);
	return ret;
}

static int
i915_gem_execbuffer_relocate_object(struct drm_i915_gem_object *obj,
				    struct drm_file *file_priv,
				    struct drm_i915_gem_exec_object2 *entry)
{
	struct drm_i915_gem_relocation_entry __user *user_relocs;
	int i, ret;

	user_relocs = (void __user *)(uintptr_t)entry->relocs_ptr;
	for (i = 0; i < entry->relocation_count; i++) {
		struct drm_i915_gem_relocation_entry reloc;

		if (__copy_from_user_inatomic(&reloc,
					      user_relocs+i,
					      sizeof(reloc)))
			return -EFAULT;

		ret = i915_gem_execbuffer_relocate_entry(obj, file_priv, entry, &reloc);
		if (ret)
			return ret;

		if (__copy_to_user_inatomic(&user_relocs[i].presumed_offset,
					    &reloc.presumed_offset,
					    sizeof(reloc.presumed_offset)))
			return -EFAULT;
	}

	return 0;
}

static int
i915_gem_execbuffer_relocate_object_slow(struct drm_i915_gem_object *obj,
					 struct drm_file *file_priv,
					 struct drm_i915_gem_exec_object2 *entry,
					 struct drm_i915_gem_relocation_entry *relocs)
{
	int i, ret;

	for (i = 0; i < entry->relocation_count; i++) {
		ret = i915_gem_execbuffer_relocate_entry(obj, file_priv, entry, &relocs[i]);
		if (ret)
			return ret;
	}

	return 0;
}

static int
i915_gem_execbuffer_relocate(struct drm_device *dev,
			     struct drm_file *file,
			     struct drm_gem_object **object_list,
			     struct drm_i915_gem_exec_object2 *exec_list,
			     int count)
{
	int i, ret;

	for (i = 0; i < count; i++) {
		struct drm_i915_gem_object *obj = to_intel_bo(object_list[i]);
		obj->base.pending_read_domains = 0;
		obj->base.pending_write_domain = 0;
		ret = i915_gem_execbuffer_relocate_object(obj, file,
							  &exec_list[i]);
		if (ret)
			return ret;
	}

	return 0;
}

static int
i915_gem_execbuffer_reserve(struct drm_device *dev,
			    struct drm_file *file,
			    struct drm_gem_object **object_list,
			    struct drm_i915_gem_exec_object2 *exec_list,
			    int count)
{
	struct drm_i915_private *dev_priv = dev->dev_private;
	int ret, i, retry;

	/* attempt to pin all of the buffers into the GTT */
	for (retry = 0; retry < 2; retry++) {
		ret = 0;
		for (i = 0; i < count; i++) {
			struct drm_i915_gem_exec_object2 *entry = &exec_list[i];
			struct drm_i915_gem_object *obj= to_intel_bo(object_list[i]);
			bool need_fence =
				entry->flags & EXEC_OBJECT_NEEDS_FENCE &&
				obj->tiling_mode != I915_TILING_NONE;

			/* Check fence reg constraints and rebind if necessary */
			if (need_fence &&
			    !i915_gem_object_fence_offset_ok(&obj->base,
							     obj->tiling_mode)) {
				ret = i915_gem_object_unbind(&obj->base);
				if (ret)
					break;
			}

			ret = i915_gem_object_pin(&obj->base, entry->alignment);
			if (ret)
				break;

			/*
			 * Pre-965 chips need a fence register set up in order
			 * to properly handle blits to/from tiled surfaces.
			 */
			if (need_fence) {
				ret = i915_gem_object_get_fence_reg(&obj->base, true);
				if (ret) {
					i915_gem_object_unpin(&obj->base);
					break;
				}

				dev_priv->fence_regs[obj->fence_reg].gpu = true;
			}

			entry->offset = obj->gtt_offset;
		}

		while (i--)
			i915_gem_object_unpin(object_list[i]);

		if (ret == 0)
			break;

		if (ret != -ENOSPC || retry)
			return ret;

		ret = i915_gem_evict_everything(dev);
		if (ret)
			return ret;
	}

	return 0;
}

static int
i915_gem_execbuffer_relocate_slow(struct drm_device *dev,
				  struct drm_file *file,
				  struct drm_gem_object **object_list,
				  struct drm_i915_gem_exec_object2 *exec_list,
				  int count)
{
	struct drm_i915_gem_relocation_entry *reloc;
	int i, total, ret;

	for (i = 0; i < count; i++) {
		struct drm_i915_gem_object *obj = to_intel_bo(object_list[i]);
		obj->in_execbuffer = false;
	}

	mutex_unlock(&dev->struct_mutex);

	total = 0;
	for (i = 0; i < count; i++)
		total += exec_list[i].relocation_count;

	reloc = drm_malloc_ab(total, sizeof(*reloc));
	if (reloc == NULL) {
		mutex_lock(&dev->struct_mutex);
		return -ENOMEM;
	}

	total = 0;
	for (i = 0; i < count; i++) {
		struct drm_i915_gem_relocation_entry __user *user_relocs;

		user_relocs = (void __user *)(uintptr_t)exec_list[i].relocs_ptr;

		if (copy_from_user(reloc+total, user_relocs,
				   exec_list[i].relocation_count *
				   sizeof(*reloc))) {
			ret = -EFAULT;
			mutex_lock(&dev->struct_mutex);
			goto err;
		}

		total += exec_list[i].relocation_count;
	}

	ret = i915_mutex_lock_interruptible(dev);
	if (ret) {
		mutex_lock(&dev->struct_mutex);
		goto err;
	}

	ret = i915_gem_execbuffer_reserve(dev, file,
					  object_list, exec_list,
					  count);
	if (ret)
		goto err;

	total = 0;
	for (i = 0; i < count; i++) {
		struct drm_i915_gem_object *obj = to_intel_bo(object_list[i]);
		obj->base.pending_read_domains = 0;
		obj->base.pending_write_domain = 0;
		ret = i915_gem_execbuffer_relocate_object_slow(obj, file,
							       &exec_list[i],
							       reloc + total);
		if (ret)
			goto err;

		total += exec_list[i].relocation_count;
	}

	/* Leave the user relocations as are, this is the painfully slow path,
	 * and we want to avoid the complication of dropping the lock whilst
	 * having buffers reserved in the aperture and so causing spurious
	 * ENOSPC for random operations.
	 */

err:
	drm_free_large(reloc);
	return ret;
}

static int
i915_gem_execbuffer_move_to_gpu(struct drm_device *dev,
				struct drm_file *file,
				struct intel_ring_buffer *ring,
				struct drm_gem_object **objects,
				int count)
{
	struct drm_i915_private *dev_priv = dev->dev_private;
	int ret, i;

	/* Zero the global flush/invalidate flags. These
	 * will be modified as new domains are computed
	 * for each object
	 */
	dev->invalidate_domains = 0;
	dev->flush_domains = 0;
	dev_priv->mm.flush_rings = 0;
	for (i = 0; i < count; i++)
		i915_gem_object_set_to_gpu_domain(objects[i], ring);

	if (dev->invalidate_domains | dev->flush_domains) {
#if WATCH_EXEC
		DRM_INFO("%s: invalidate_domains %08x flush_domains %08x\n",
			  __func__,
			 dev->invalidate_domains,
			 dev->flush_domains);
#endif
		i915_gem_flush(dev, file,
			       dev->invalidate_domains,
			       dev->flush_domains,
			       dev_priv->mm.flush_rings);
	}

	for (i = 0; i < count; i++) {
		struct drm_i915_gem_object *obj = to_intel_bo(objects[i]);
		/* XXX replace with semaphores */
		if (obj->ring && ring != obj->ring) {
			ret = i915_gem_object_wait_rendering(&obj->base, true);
			if (ret)
				return ret;
		}
	}

	return 0;
}

/* Throttle our rendering by waiting until the ring has completed our requests
 * emitted over 20 msec ago.
 *
 * Note that if we were to use the current jiffies each time around the loop,
 * we wouldn't escape the function with any frames outstanding if the time to
 * render a frame was over 20ms.
 *
 * This should get us reasonable parallelism between CPU and GPU but also
 * relatively low latency when blocking on a particular request to finish.
 */
static int
i915_gem_ring_throttle(struct drm_device *dev, struct drm_file *file)
{
	struct drm_i915_private *dev_priv = dev->dev_private;
	struct drm_i915_file_private *file_priv = file->driver_priv;
	unsigned long recent_enough = jiffies - msecs_to_jiffies(20);
	struct drm_i915_gem_request *request;
	struct intel_ring_buffer *ring = NULL;
	u32 seqno = 0;
	int ret;

	spin_lock(&file_priv->mm.lock);
	list_for_each_entry(request, &file_priv->mm.request_list, client_list) {
		if (time_after_eq(request->emitted_jiffies, recent_enough))
			break;

		ring = request->ring;
		seqno = request->seqno;
	}
	spin_unlock(&file_priv->mm.lock);

	if (seqno == 0)
		return 0;

	ret = 0;
	if (!i915_seqno_passed(ring->get_seqno(dev, ring), seqno)) {
		/* And wait for the seqno passing without holding any locks and
		 * causing extra latency for others. This is safe as the irq
		 * generation is designed to be run atomically and so is
		 * lockless.
		 */
		ring->user_irq_get(dev, ring);
		ret = wait_event_interruptible(ring->irq_queue,
					       i915_seqno_passed(ring->get_seqno(dev, ring), seqno)
					       || atomic_read(&dev_priv->mm.wedged));
		ring->user_irq_put(dev, ring);

		if (ret == 0 && atomic_read(&dev_priv->mm.wedged))
			ret = -EIO;
	}

	if (ret == 0)
		queue_delayed_work(dev_priv->wq, &dev_priv->mm.retire_work, 0);

	return ret;
}

static int
i915_gem_check_execbuffer(struct drm_i915_gem_execbuffer2 *exec,
			  uint64_t exec_offset)
{
	uint32_t exec_start, exec_len;

	exec_start = (uint32_t) exec_offset + exec->batch_start_offset;
	exec_len = (uint32_t) exec->batch_len;

	if ((exec_start | exec_len) & 0x7)
		return -EINVAL;

	if (!exec_start)
		return -EINVAL;

	return 0;
}

static int
validate_exec_list(struct drm_i915_gem_exec_object2 *exec,
		   int count)
{
	int i;

	for (i = 0; i < count; i++) {
		char __user *ptr = (char __user *)(uintptr_t)exec[i].relocs_ptr;
		int length; /* limited by fault_in_pages_readable() */

		/* First check for malicious input causing overflow */
		if (exec[i].relocation_count >
		    INT_MAX / sizeof(struct drm_i915_gem_relocation_entry))
			return -EINVAL;

		length = exec[i].relocation_count *
			sizeof(struct drm_i915_gem_relocation_entry);
		if (!access_ok(VERIFY_READ, ptr, length))
			return -EFAULT;

		/* we may also need to update the presumed offsets */
		if (!access_ok(VERIFY_WRITE, ptr, length))
			return -EFAULT;

		if (fault_in_pages_readable(ptr, length))
			return -EFAULT;
	}

	return 0;
}

static int
i915_gem_do_execbuffer(struct drm_device *dev, void *data,
		       struct drm_file *file,
		       struct drm_i915_gem_execbuffer2 *args,
		       struct drm_i915_gem_exec_object2 *exec_list)
{
	drm_i915_private_t *dev_priv = dev->dev_private;
	struct drm_gem_object **object_list = NULL;
	struct drm_gem_object *batch_obj;
	struct drm_i915_gem_object *obj_priv;
	struct drm_clip_rect *cliprects = NULL;
	struct drm_i915_gem_request *request = NULL;
	int ret, i, flips;
	uint64_t exec_offset;

	struct intel_ring_buffer *ring = NULL;

	ret = i915_gem_check_is_wedged(dev);
	if (ret)
		return ret;

	ret = validate_exec_list(exec_list, args->buffer_count);
	if (ret)
		return ret;

#if WATCH_EXEC
	DRM_INFO("buffers_ptr %d buffer_count %d len %08x\n",
		  (int) args->buffers_ptr, args->buffer_count, args->batch_len);
#endif
	switch (args->flags & I915_EXEC_RING_MASK) {
	case I915_EXEC_DEFAULT:
	case I915_EXEC_RENDER:
		ring = &dev_priv->render_ring;
		break;
	case I915_EXEC_BSD:
		if (!HAS_BSD(dev)) {
			DRM_ERROR("execbuf with invalid ring (BSD)\n");
			return -EINVAL;
		}
		ring = &dev_priv->bsd_ring;
		break;
	case I915_EXEC_BLT:
		if (!HAS_BLT(dev)) {
			DRM_ERROR("execbuf with invalid ring (BLT)\n");
			return -EINVAL;
		}
		ring = &dev_priv->blt_ring;
		break;
	default:
		DRM_ERROR("execbuf with unknown ring: %d\n",
			  (int)(args->flags & I915_EXEC_RING_MASK));
		return -EINVAL;
	}

	if (args->buffer_count < 1) {
		DRM_ERROR("execbuf with %d buffers\n", args->buffer_count);
		return -EINVAL;
	}
	object_list = drm_malloc_ab(sizeof(*object_list), args->buffer_count);
	if (object_list == NULL) {
		DRM_ERROR("Failed to allocate object list for %d buffers\n",
			  args->buffer_count);
		ret = -ENOMEM;
		goto pre_mutex_err;
	}

	if (args->num_cliprects != 0) {
		cliprects = kcalloc(args->num_cliprects, sizeof(*cliprects),
				    GFP_KERNEL);
		if (cliprects == NULL) {
			ret = -ENOMEM;
			goto pre_mutex_err;
		}

		ret = copy_from_user(cliprects,
				     (struct drm_clip_rect __user *)
				     (uintptr_t) args->cliprects_ptr,
				     sizeof(*cliprects) * args->num_cliprects);
		if (ret != 0) {
			DRM_ERROR("copy %d cliprects failed: %d\n",
				  args->num_cliprects, ret);
			ret = -EFAULT;
			goto pre_mutex_err;
		}
	}

	request = kzalloc(sizeof(*request), GFP_KERNEL);
	if (request == NULL) {
		ret = -ENOMEM;
		goto pre_mutex_err;
	}

	ret = i915_mutex_lock_interruptible(dev);
	if (ret)
		goto pre_mutex_err;

	if (dev_priv->mm.suspended) {
		mutex_unlock(&dev->struct_mutex);
		ret = -EBUSY;
		goto pre_mutex_err;
	}

	/* Look up object handles */
	for (i = 0; i < args->buffer_count; i++) {
		object_list[i] = drm_gem_object_lookup(dev, file,
						       exec_list[i].handle);
		if (object_list[i] == NULL) {
			DRM_ERROR("Invalid object handle %d at index %d\n",
				   exec_list[i].handle, i);
			/* prevent error path from reading uninitialized data */
			args->buffer_count = i + 1;
			ret = -ENOENT;
			goto err;
		}

		obj_priv = to_intel_bo(object_list[i]);
		if (obj_priv->in_execbuffer) {
			DRM_ERROR("Object %p appears more than once in object list\n",
				   object_list[i]);
			/* prevent error path from reading uninitialized data */
			args->buffer_count = i + 1;
			ret = -EINVAL;
			goto err;
		}
		obj_priv->in_execbuffer = true;
	}

	/* Move the objects en-masse into the GTT, evicting if necessary. */
	ret = i915_gem_execbuffer_reserve(dev, file,
					  object_list, exec_list,
					  args->buffer_count);
	if (ret)
		goto err;

	/* The objects are in their final locations, apply the relocations. */
	ret = i915_gem_execbuffer_relocate(dev, file,
					   object_list, exec_list,
					   args->buffer_count);
	if (ret) {
		if (ret == -EFAULT) {
			ret = i915_gem_execbuffer_relocate_slow(dev, file,
								object_list,
								exec_list,
								args->buffer_count);
			BUG_ON(!mutex_is_locked(&dev->struct_mutex));
		}
		if (ret)
			goto err;
	}

	/* Set the pending read domains for the batch buffer to COMMAND */
	batch_obj = object_list[args->buffer_count-1];
	if (batch_obj->pending_write_domain) {
		DRM_ERROR("Attempting to use self-modifying batch buffer\n");
		ret = -EINVAL;
		goto err;
	}
	batch_obj->pending_read_domains |= I915_GEM_DOMAIN_COMMAND;

	/* Sanity check the batch buffer */
	exec_offset = to_intel_bo(batch_obj)->gtt_offset;
	ret = i915_gem_check_execbuffer(args, exec_offset);
	if (ret != 0) {
		DRM_ERROR("execbuf with invalid offset/length\n");
		goto err;
	}

	ret = i915_gem_execbuffer_move_to_gpu(dev, file, ring,
					      object_list, args->buffer_count);
	if (ret)
		goto err;

	for (i = 0; i < args->buffer_count; i++) {
		struct drm_gem_object *obj = object_list[i];
		uint32_t old_write_domain = obj->write_domain;
		obj->write_domain = obj->pending_write_domain;
		trace_i915_gem_object_change_domain(obj,
						    obj->read_domains,
						    old_write_domain);
	}

#if WATCH_COHERENCY
	for (i = 0; i < args->buffer_count; i++) {
		i915_gem_object_check_coherency(object_list[i],
						exec_list[i].handle);
	}
#endif

#if WATCH_EXEC
	i915_gem_dump_object(batch_obj,
			      args->batch_len,
			      __func__,
			      ~0);
#endif

	/* Check for any pending flips. As we only maintain a flip queue depth
	 * of 1, we can simply insert a WAIT for the next display flip prior
	 * to executing the batch and avoid stalling the CPU.
	 */
	flips = 0;
	for (i = 0; i < args->buffer_count; i++) {
		if (object_list[i]->write_domain)
			flips |= atomic_read(&to_intel_bo(object_list[i])->pending_flip);
	}
	if (flips) {
		int plane, flip_mask;

		for (plane = 0; flips >> plane; plane++) {
			if (((flips >> plane) & 1) == 0)
				continue;

			if (plane)
				flip_mask = MI_WAIT_FOR_PLANE_B_FLIP;
			else
				flip_mask = MI_WAIT_FOR_PLANE_A_FLIP;

			intel_ring_begin(dev, ring, 2);
			intel_ring_emit(dev, ring,
					MI_WAIT_FOR_EVENT | flip_mask);
			intel_ring_emit(dev, ring, MI_NOOP);
			intel_ring_advance(dev, ring);
		}
	}

	/* Exec the batchbuffer */
	ret = ring->dispatch_gem_execbuffer(dev, ring, args,
					    cliprects, exec_offset);
	if (ret) {
		DRM_ERROR("dispatch failed %d\n", ret);
		goto err;
	}

	/*
	 * Ensure that the commands in the batch buffer are
	 * finished before the interrupt fires
	 */
	i915_retire_commands(dev, ring);

	for (i = 0; i < args->buffer_count; i++) {
		struct drm_gem_object *obj = object_list[i];

		i915_gem_object_move_to_active(obj, ring);
		if (obj->write_domain)
			list_move_tail(&to_intel_bo(obj)->gpu_write_list,
				       &ring->gpu_write_list);
	}

	i915_add_request(dev, file, request, ring);
	request = NULL;

err:
	for (i = 0; i < args->buffer_count; i++) {
		if (object_list[i]) {
			obj_priv = to_intel_bo(object_list[i]);
			obj_priv->in_execbuffer = false;
		}
		drm_gem_object_unreference(object_list[i]);
	}

	mutex_unlock(&dev->struct_mutex);

pre_mutex_err:
	drm_free_large(object_list);
	kfree(cliprects);
	kfree(request);

	return ret;
}

/*
 * Legacy execbuffer just creates an exec2 list from the original exec object
 * list array and passes it to the real function.
 */
int
i915_gem_execbuffer(struct drm_device *dev, void *data,
		    struct drm_file *file_priv)
{
	struct drm_i915_gem_execbuffer *args = data;
	struct drm_i915_gem_execbuffer2 exec2;
	struct drm_i915_gem_exec_object *exec_list = NULL;
	struct drm_i915_gem_exec_object2 *exec2_list = NULL;
	int ret, i;

#if WATCH_EXEC
	DRM_INFO("buffers_ptr %d buffer_count %d len %08x\n",
		  (int) args->buffers_ptr, args->buffer_count, args->batch_len);
#endif

	if (args->buffer_count < 1) {
		DRM_ERROR("execbuf with %d buffers\n", args->buffer_count);
		return -EINVAL;
	}

	/* Copy in the exec list from userland */
	exec_list = drm_malloc_ab(sizeof(*exec_list), args->buffer_count);
	exec2_list = drm_malloc_ab(sizeof(*exec2_list), args->buffer_count);
	if (exec_list == NULL || exec2_list == NULL) {
		DRM_ERROR("Failed to allocate exec list for %d buffers\n",
			  args->buffer_count);
		drm_free_large(exec_list);
		drm_free_large(exec2_list);
		return -ENOMEM;
	}
	ret = copy_from_user(exec_list,
			     (struct drm_i915_relocation_entry __user *)
			     (uintptr_t) args->buffers_ptr,
			     sizeof(*exec_list) * args->buffer_count);
	if (ret != 0) {
		DRM_ERROR("copy %d exec entries failed %d\n",
			  args->buffer_count, ret);
		drm_free_large(exec_list);
		drm_free_large(exec2_list);
		return -EFAULT;
	}

	for (i = 0; i < args->buffer_count; i++) {
		exec2_list[i].handle = exec_list[i].handle;
		exec2_list[i].relocation_count = exec_list[i].relocation_count;
		exec2_list[i].relocs_ptr = exec_list[i].relocs_ptr;
		exec2_list[i].alignment = exec_list[i].alignment;
		exec2_list[i].offset = exec_list[i].offset;
		if (INTEL_INFO(dev)->gen < 4)
			exec2_list[i].flags = EXEC_OBJECT_NEEDS_FENCE;
		else
			exec2_list[i].flags = 0;
	}

	exec2.buffers_ptr = args->buffers_ptr;
	exec2.buffer_count = args->buffer_count;
	exec2.batch_start_offset = args->batch_start_offset;
	exec2.batch_len = args->batch_len;
	exec2.DR1 = args->DR1;
	exec2.DR4 = args->DR4;
	exec2.num_cliprects = args->num_cliprects;
	exec2.cliprects_ptr = args->cliprects_ptr;
	exec2.flags = I915_EXEC_RENDER;

	ret = i915_gem_do_execbuffer(dev, data, file_priv, &exec2, exec2_list);
	if (!ret) {
		/* Copy the new buffer offsets back to the user's exec list. */
		for (i = 0; i < args->buffer_count; i++)
			exec_list[i].offset = exec2_list[i].offset;
		/* ... and back out to userspace */
		ret = copy_to_user((struct drm_i915_relocation_entry __user *)
				   (uintptr_t) args->buffers_ptr,
				   exec_list,
				   sizeof(*exec_list) * args->buffer_count);
		if (ret) {
			ret = -EFAULT;
			DRM_ERROR("failed to copy %d exec entries "
				  "back to user (%d)\n",
				  args->buffer_count, ret);
		}
	}

	drm_free_large(exec_list);
	drm_free_large(exec2_list);
	return ret;
}

int
i915_gem_execbuffer2(struct drm_device *dev, void *data,
		     struct drm_file *file_priv)
{
	struct drm_i915_gem_execbuffer2 *args = data;
	struct drm_i915_gem_exec_object2 *exec2_list = NULL;
	int ret;

#if WATCH_EXEC
	DRM_INFO("buffers_ptr %d buffer_count %d len %08x\n",
		  (int) args->buffers_ptr, args->buffer_count, args->batch_len);
#endif

	if (args->buffer_count < 1) {
		DRM_ERROR("execbuf2 with %d buffers\n", args->buffer_count);
		return -EINVAL;
	}

	exec2_list = drm_malloc_ab(sizeof(*exec2_list), args->buffer_count);
	if (exec2_list == NULL) {
		DRM_ERROR("Failed to allocate exec list for %d buffers\n",
			  args->buffer_count);
		return -ENOMEM;
	}
	ret = copy_from_user(exec2_list,
			     (struct drm_i915_relocation_entry __user *)
			     (uintptr_t) args->buffers_ptr,
			     sizeof(*exec2_list) * args->buffer_count);
	if (ret != 0) {
		DRM_ERROR("copy %d exec entries failed %d\n",
			  args->buffer_count, ret);
		drm_free_large(exec2_list);
		return -EFAULT;
	}

	ret = i915_gem_do_execbuffer(dev, data, file_priv, args, exec2_list);
	if (!ret) {
		/* Copy the new buffer offsets back to the user's exec list. */
		ret = copy_to_user((struct drm_i915_relocation_entry __user *)
				   (uintptr_t) args->buffers_ptr,
				   exec2_list,
				   sizeof(*exec2_list) * args->buffer_count);
		if (ret) {
			ret = -EFAULT;
			DRM_ERROR("failed to copy %d exec entries "
				  "back to user (%d)\n",
				  args->buffer_count, ret);
		}
	}

	drm_free_large(exec2_list);
	return ret;
}

int
i915_gem_object_pin(struct drm_gem_object *obj, uint32_t alignment)
{
	struct drm_device *dev = obj->dev;
	struct drm_i915_private *dev_priv = dev->dev_private;
	struct drm_i915_gem_object *obj_priv = to_intel_bo(obj);
	int ret;

	BUG_ON(obj_priv->pin_count == DRM_I915_GEM_OBJECT_MAX_PIN_COUNT);
	WARN_ON(i915_verify_lists(dev));

	if (obj_priv->gtt_space != NULL) {
		if (alignment == 0)
			alignment = i915_gem_get_gtt_alignment(obj);
		if (obj_priv->gtt_offset & (alignment - 1)) {
			WARN(obj_priv->pin_count,
			     "bo is already pinned with incorrect alignment: offset=%x, req.alignment=%x\n",
			     obj_priv->gtt_offset, alignment);
			ret = i915_gem_object_unbind(obj);
			if (ret)
				return ret;
		}
	}

	if (obj_priv->gtt_space == NULL) {
		ret = i915_gem_object_bind_to_gtt(obj, alignment);
		if (ret)
			return ret;
	}

	obj_priv->pin_count++;

	/* If the object is not active and not pending a flush,
	 * remove it from the inactive list
	 */
	if (obj_priv->pin_count == 1) {
		i915_gem_info_add_pin(dev_priv, obj->size);
		if (!obj_priv->active)
			list_move_tail(&obj_priv->mm_list,
				       &dev_priv->mm.pinned_list);
	}

	WARN_ON(i915_verify_lists(dev));
	return 0;
}

void
i915_gem_object_unpin(struct drm_gem_object *obj)
{
	struct drm_device *dev = obj->dev;
	drm_i915_private_t *dev_priv = dev->dev_private;
	struct drm_i915_gem_object *obj_priv = to_intel_bo(obj);

	WARN_ON(i915_verify_lists(dev));
	obj_priv->pin_count--;
	BUG_ON(obj_priv->pin_count < 0);
	BUG_ON(obj_priv->gtt_space == NULL);

	/* If the object is no longer pinned, and is
	 * neither active nor being flushed, then stick it on
	 * the inactive list
	 */
	if (obj_priv->pin_count == 0) {
		if (!obj_priv->active)
			list_move_tail(&obj_priv->mm_list,
				       &dev_priv->mm.inactive_list);
		i915_gem_info_remove_pin(dev_priv, obj->size);
	}
	WARN_ON(i915_verify_lists(dev));
}

int
i915_gem_pin_ioctl(struct drm_device *dev, void *data,
		   struct drm_file *file_priv)
{
	struct drm_i915_gem_pin *args = data;
	struct drm_gem_object *obj;
	struct drm_i915_gem_object *obj_priv;
	int ret;

	ret = i915_mutex_lock_interruptible(dev);
	if (ret)
		return ret;

	obj = drm_gem_object_lookup(dev, file_priv, args->handle);
	if (obj == NULL) {
		ret = -ENOENT;
		goto unlock;
	}
	obj_priv = to_intel_bo(obj);

	if (obj_priv->madv != I915_MADV_WILLNEED) {
		DRM_ERROR("Attempting to pin a purgeable buffer\n");
		ret = -EINVAL;
		goto out;
	}

	if (obj_priv->pin_filp != NULL && obj_priv->pin_filp != file_priv) {
		DRM_ERROR("Already pinned in i915_gem_pin_ioctl(): %d\n",
			  args->handle);
		ret = -EINVAL;
		goto out;
	}

	obj_priv->user_pin_count++;
	obj_priv->pin_filp = file_priv;
	if (obj_priv->user_pin_count == 1) {
		ret = i915_gem_object_pin(obj, args->alignment);
		if (ret)
			goto out;
	}

	/* XXX - flush the CPU caches for pinned objects
	 * as the X server doesn't manage domains yet
	 */
	i915_gem_object_flush_cpu_write_domain(obj);
	args->offset = obj_priv->gtt_offset;
out:
	drm_gem_object_unreference(obj);
unlock:
	mutex_unlock(&dev->struct_mutex);
	return ret;
}

int
i915_gem_unpin_ioctl(struct drm_device *dev, void *data,
		     struct drm_file *file_priv)
{
	struct drm_i915_gem_pin *args = data;
	struct drm_gem_object *obj;
	struct drm_i915_gem_object *obj_priv;
	int ret;

	ret = i915_mutex_lock_interruptible(dev);
	if (ret)
		return ret;

	obj = drm_gem_object_lookup(dev, file_priv, args->handle);
	if (obj == NULL) {
		ret = -ENOENT;
		goto unlock;
	}
	obj_priv = to_intel_bo(obj);

	if (obj_priv->pin_filp != file_priv) {
		DRM_ERROR("Not pinned by caller in i915_gem_pin_ioctl(): %d\n",
			  args->handle);
		ret = -EINVAL;
		goto out;
	}
	obj_priv->user_pin_count--;
	if (obj_priv->user_pin_count == 0) {
		obj_priv->pin_filp = NULL;
		i915_gem_object_unpin(obj);
	}

out:
	drm_gem_object_unreference(obj);
unlock:
	mutex_unlock(&dev->struct_mutex);
	return ret;
}

int
i915_gem_busy_ioctl(struct drm_device *dev, void *data,
		    struct drm_file *file_priv)
{
	struct drm_i915_gem_busy *args = data;
	struct drm_gem_object *obj;
	struct drm_i915_gem_object *obj_priv;
	int ret;

	ret = i915_mutex_lock_interruptible(dev);
	if (ret)
		return ret;

	obj = drm_gem_object_lookup(dev, file_priv, args->handle);
	if (obj == NULL) {
		ret = -ENOENT;
		goto unlock;
	}
	obj_priv = to_intel_bo(obj);

	/* Count all active objects as busy, even if they are currently not used
	 * by the gpu. Users of this interface expect objects to eventually
	 * become non-busy without any further actions, therefore emit any
	 * necessary flushes here.
	 */
	args->busy = obj_priv->active;
	if (args->busy) {
		/* Unconditionally flush objects, even when the gpu still uses this
		 * object. Userspace calling this function indicates that it wants to
		 * use this buffer rather sooner than later, so issuing the required
		 * flush earlier is beneficial.
		 */
<<<<<<< HEAD
		if (obj->write_domain & I915_GEM_GPU_DOMAINS)
			i915_gem_flush_ring(dev, file_priv,
					    obj_priv->ring,
					    0, obj->write_domain);
=======
		if (obj->write_domain & I915_GEM_GPU_DOMAINS) {
			i915_gem_flush_ring(dev, file_priv,
					    obj_priv->ring,
					    0, obj->write_domain);
		} else if (obj_priv->ring->outstanding_lazy_request) {
			/* This ring is not being cleared by active usage,
			 * so emit a request to do so.
			 */
			u32 seqno = i915_add_request(dev,
						     NULL, NULL,
						     obj_priv->ring);
			if (seqno == 0)
				ret = -ENOMEM;
		}
>>>>>>> b0c3844d

		/* Update the active list for the hardware's current position.
		 * Otherwise this only updates on a delayed timer or when irqs
		 * are actually unmasked, and our working set ends up being
		 * larger than required.
		 */
		i915_gem_retire_requests_ring(dev, obj_priv->ring);

		args->busy = obj_priv->active;
	}

	drm_gem_object_unreference(obj);
unlock:
	mutex_unlock(&dev->struct_mutex);
	return ret;
}

int
i915_gem_throttle_ioctl(struct drm_device *dev, void *data,
			struct drm_file *file_priv)
{
    return i915_gem_ring_throttle(dev, file_priv);
}

int
i915_gem_madvise_ioctl(struct drm_device *dev, void *data,
		       struct drm_file *file_priv)
{
	struct drm_i915_gem_madvise *args = data;
	struct drm_gem_object *obj;
	struct drm_i915_gem_object *obj_priv;
	int ret;

	switch (args->madv) {
	case I915_MADV_DONTNEED:
	case I915_MADV_WILLNEED:
	    break;
	default:
	    return -EINVAL;
	}

	ret = i915_mutex_lock_interruptible(dev);
	if (ret)
		return ret;

	obj = drm_gem_object_lookup(dev, file_priv, args->handle);
	if (obj == NULL) {
		ret = -ENOENT;
		goto unlock;
	}
	obj_priv = to_intel_bo(obj);

	if (obj_priv->pin_count) {
		ret = -EINVAL;
		goto out;
	}

	if (obj_priv->madv != __I915_MADV_PURGED)
		obj_priv->madv = args->madv;

	/* if the object is no longer bound, discard its backing storage */
	if (i915_gem_object_is_purgeable(obj_priv) &&
	    obj_priv->gtt_space == NULL)
		i915_gem_object_truncate(obj);

	args->retained = obj_priv->madv != __I915_MADV_PURGED;

out:
	drm_gem_object_unreference(obj);
unlock:
	mutex_unlock(&dev->struct_mutex);
	return ret;
}

struct drm_gem_object * i915_gem_alloc_object(struct drm_device *dev,
					      size_t size)
{
	struct drm_i915_private *dev_priv = dev->dev_private;
	struct drm_i915_gem_object *obj;

	obj = kzalloc(sizeof(*obj), GFP_KERNEL);
	if (obj == NULL)
		return NULL;

	if (drm_gem_object_init(dev, &obj->base, size) != 0) {
		kfree(obj);
		return NULL;
	}

	i915_gem_info_add_obj(dev_priv, size);

	obj->base.write_domain = I915_GEM_DOMAIN_CPU;
	obj->base.read_domains = I915_GEM_DOMAIN_CPU;

	obj->agp_type = AGP_USER_MEMORY;
	obj->base.driver_private = NULL;
	obj->fence_reg = I915_FENCE_REG_NONE;
	INIT_LIST_HEAD(&obj->mm_list);
	INIT_LIST_HEAD(&obj->ring_list);
	INIT_LIST_HEAD(&obj->gpu_write_list);
	obj->madv = I915_MADV_WILLNEED;

	return &obj->base;
}

int i915_gem_init_object(struct drm_gem_object *obj)
{
	BUG();

	return 0;
}

static void i915_gem_free_object_tail(struct drm_gem_object *obj)
{
	struct drm_device *dev = obj->dev;
	drm_i915_private_t *dev_priv = dev->dev_private;
	struct drm_i915_gem_object *obj_priv = to_intel_bo(obj);
	int ret;

	ret = i915_gem_object_unbind(obj);
	if (ret == -ERESTARTSYS) {
		list_move(&obj_priv->mm_list,
			  &dev_priv->mm.deferred_free_list);
		return;
	}

	if (obj_priv->mmap_offset)
		i915_gem_free_mmap_offset(obj);

	drm_gem_object_release(obj);
	i915_gem_info_remove_obj(dev_priv, obj->size);

	kfree(obj_priv->page_cpu_valid);
	kfree(obj_priv->bit_17);
	kfree(obj_priv);
}

void i915_gem_free_object(struct drm_gem_object *obj)
{
	struct drm_device *dev = obj->dev;
	struct drm_i915_gem_object *obj_priv = to_intel_bo(obj);

	trace_i915_gem_object_destroy(obj);

	while (obj_priv->pin_count > 0)
		i915_gem_object_unpin(obj);

	if (obj_priv->phys_obj)
		i915_gem_detach_phys_object(dev, obj);

	i915_gem_free_object_tail(obj);
}

int
i915_gem_idle(struct drm_device *dev)
{
	drm_i915_private_t *dev_priv = dev->dev_private;
	int ret;

	mutex_lock(&dev->struct_mutex);

	if (dev_priv->mm.suspended) {
		mutex_unlock(&dev->struct_mutex);
		return 0;
	}

	ret = i915_gpu_idle(dev);
	if (ret) {
		mutex_unlock(&dev->struct_mutex);
		return ret;
	}

	/* Under UMS, be paranoid and evict. */
	if (!drm_core_check_feature(dev, DRIVER_MODESET)) {
		ret = i915_gem_evict_inactive(dev);
		if (ret) {
			mutex_unlock(&dev->struct_mutex);
			return ret;
		}
	}

	/* Hack!  Don't let anybody do execbuf while we don't control the chip.
	 * We need to replace this with a semaphore, or something.
	 * And not confound mm.suspended!
	 */
	dev_priv->mm.suspended = 1;
	del_timer_sync(&dev_priv->hangcheck_timer);

	i915_kernel_lost_context(dev);
	i915_gem_cleanup_ringbuffer(dev);

	mutex_unlock(&dev->struct_mutex);

	/* Cancel the retire work handler, which should be idle now. */
	cancel_delayed_work_sync(&dev_priv->mm.retire_work);

	return 0;
}

/*
 * 965+ support PIPE_CONTROL commands, which provide finer grained control
 * over cache flushing.
 */
static int
i915_gem_init_pipe_control(struct drm_device *dev)
{
	drm_i915_private_t *dev_priv = dev->dev_private;
	struct drm_gem_object *obj;
	struct drm_i915_gem_object *obj_priv;
	int ret;

	obj = i915_gem_alloc_object(dev, 4096);
	if (obj == NULL) {
		DRM_ERROR("Failed to allocate seqno page\n");
		ret = -ENOMEM;
		goto err;
	}
	obj_priv = to_intel_bo(obj);
	obj_priv->agp_type = AGP_USER_CACHED_MEMORY;

	ret = i915_gem_object_pin(obj, 4096);
	if (ret)
		goto err_unref;

	dev_priv->seqno_gfx_addr = obj_priv->gtt_offset;
	dev_priv->seqno_page =  kmap(obj_priv->pages[0]);
	if (dev_priv->seqno_page == NULL)
		goto err_unpin;

	dev_priv->seqno_obj = obj;
	memset(dev_priv->seqno_page, 0, PAGE_SIZE);

	return 0;

err_unpin:
	i915_gem_object_unpin(obj);
err_unref:
	drm_gem_object_unreference(obj);
err:
	return ret;
}


static void
i915_gem_cleanup_pipe_control(struct drm_device *dev)
{
	drm_i915_private_t *dev_priv = dev->dev_private;
	struct drm_gem_object *obj;
	struct drm_i915_gem_object *obj_priv;

	obj = dev_priv->seqno_obj;
	obj_priv = to_intel_bo(obj);
	kunmap(obj_priv->pages[0]);
	i915_gem_object_unpin(obj);
	drm_gem_object_unreference(obj);
	dev_priv->seqno_obj = NULL;

	dev_priv->seqno_page = NULL;
}

int
i915_gem_init_ringbuffer(struct drm_device *dev)
{
	drm_i915_private_t *dev_priv = dev->dev_private;
	int ret;

	if (HAS_PIPE_CONTROL(dev)) {
		ret = i915_gem_init_pipe_control(dev);
		if (ret)
			return ret;
	}

	ret = intel_init_render_ring_buffer(dev);
	if (ret)
		goto cleanup_pipe_control;

	if (HAS_BSD(dev)) {
		ret = intel_init_bsd_ring_buffer(dev);
		if (ret)
			goto cleanup_render_ring;
	}

	if (HAS_BLT(dev)) {
		ret = intel_init_blt_ring_buffer(dev);
		if (ret)
			goto cleanup_bsd_ring;
	}

	dev_priv->next_seqno = 1;

	return 0;

cleanup_bsd_ring:
	intel_cleanup_ring_buffer(dev, &dev_priv->bsd_ring);
cleanup_render_ring:
	intel_cleanup_ring_buffer(dev, &dev_priv->render_ring);
cleanup_pipe_control:
	if (HAS_PIPE_CONTROL(dev))
		i915_gem_cleanup_pipe_control(dev);
	return ret;
}

void
i915_gem_cleanup_ringbuffer(struct drm_device *dev)
{
	drm_i915_private_t *dev_priv = dev->dev_private;

	intel_cleanup_ring_buffer(dev, &dev_priv->render_ring);
	intel_cleanup_ring_buffer(dev, &dev_priv->bsd_ring);
	intel_cleanup_ring_buffer(dev, &dev_priv->blt_ring);
	if (HAS_PIPE_CONTROL(dev))
		i915_gem_cleanup_pipe_control(dev);
}

int
i915_gem_entervt_ioctl(struct drm_device *dev, void *data,
		       struct drm_file *file_priv)
{
	drm_i915_private_t *dev_priv = dev->dev_private;
	int ret;

	if (drm_core_check_feature(dev, DRIVER_MODESET))
		return 0;

	if (atomic_read(&dev_priv->mm.wedged)) {
		DRM_ERROR("Reenabling wedged hardware, good luck\n");
		atomic_set(&dev_priv->mm.wedged, 0);
	}

	mutex_lock(&dev->struct_mutex);
	dev_priv->mm.suspended = 0;

	ret = i915_gem_init_ringbuffer(dev);
	if (ret != 0) {
		mutex_unlock(&dev->struct_mutex);
		return ret;
	}

	BUG_ON(!list_empty(&dev_priv->mm.active_list));
	BUG_ON(!list_empty(&dev_priv->render_ring.active_list));
	BUG_ON(!list_empty(&dev_priv->bsd_ring.active_list));
	BUG_ON(!list_empty(&dev_priv->blt_ring.active_list));
	BUG_ON(!list_empty(&dev_priv->mm.flushing_list));
	BUG_ON(!list_empty(&dev_priv->mm.inactive_list));
	BUG_ON(!list_empty(&dev_priv->render_ring.request_list));
	BUG_ON(!list_empty(&dev_priv->bsd_ring.request_list));
	BUG_ON(!list_empty(&dev_priv->blt_ring.request_list));
	mutex_unlock(&dev->struct_mutex);

	ret = drm_irq_install(dev);
	if (ret)
		goto cleanup_ringbuffer;

	return 0;

cleanup_ringbuffer:
	mutex_lock(&dev->struct_mutex);
	i915_gem_cleanup_ringbuffer(dev);
	dev_priv->mm.suspended = 1;
	mutex_unlock(&dev->struct_mutex);

	return ret;
}

int
i915_gem_leavevt_ioctl(struct drm_device *dev, void *data,
		       struct drm_file *file_priv)
{
	if (drm_core_check_feature(dev, DRIVER_MODESET))
		return 0;

	drm_irq_uninstall(dev);
	return i915_gem_idle(dev);
}

void
i915_gem_lastclose(struct drm_device *dev)
{
	int ret;

	if (drm_core_check_feature(dev, DRIVER_MODESET))
		return;

	ret = i915_gem_idle(dev);
	if (ret)
		DRM_ERROR("failed to idle hardware: %d\n", ret);
}

static void
init_ring_lists(struct intel_ring_buffer *ring)
{
	INIT_LIST_HEAD(&ring->active_list);
	INIT_LIST_HEAD(&ring->request_list);
	INIT_LIST_HEAD(&ring->gpu_write_list);
}

void
i915_gem_load(struct drm_device *dev)
{
	int i;
	drm_i915_private_t *dev_priv = dev->dev_private;

	INIT_LIST_HEAD(&dev_priv->mm.active_list);
	INIT_LIST_HEAD(&dev_priv->mm.flushing_list);
	INIT_LIST_HEAD(&dev_priv->mm.inactive_list);
	INIT_LIST_HEAD(&dev_priv->mm.pinned_list);
	INIT_LIST_HEAD(&dev_priv->mm.fence_list);
	INIT_LIST_HEAD(&dev_priv->mm.deferred_free_list);
	init_ring_lists(&dev_priv->render_ring);
	init_ring_lists(&dev_priv->bsd_ring);
	init_ring_lists(&dev_priv->blt_ring);
	for (i = 0; i < 16; i++)
		INIT_LIST_HEAD(&dev_priv->fence_regs[i].lru_list);
	INIT_DELAYED_WORK(&dev_priv->mm.retire_work,
			  i915_gem_retire_work_handler);
	init_completion(&dev_priv->error_completion);
	spin_lock(&shrink_list_lock);
	list_add(&dev_priv->mm.shrink_list, &shrink_list);
	spin_unlock(&shrink_list_lock);

	/* On GEN3 we really need to make sure the ARB C3 LP bit is set */
	if (IS_GEN3(dev)) {
		u32 tmp = I915_READ(MI_ARB_STATE);
		if (!(tmp & MI_ARB_C3_LP_WRITE_ENABLE)) {
			/* arb state is a masked write, so set bit + bit in mask */
			tmp = MI_ARB_C3_LP_WRITE_ENABLE | (MI_ARB_C3_LP_WRITE_ENABLE << MI_ARB_MASK_SHIFT);
			I915_WRITE(MI_ARB_STATE, tmp);
		}
	}

	/* Old X drivers will take 0-2 for front, back, depth buffers */
	if (!drm_core_check_feature(dev, DRIVER_MODESET))
		dev_priv->fence_reg_start = 3;

	if (INTEL_INFO(dev)->gen >= 4 || IS_I945G(dev) || IS_I945GM(dev) || IS_G33(dev))
		dev_priv->num_fence_regs = 16;
	else
		dev_priv->num_fence_regs = 8;

	/* Initialize fence registers to zero */
	switch (INTEL_INFO(dev)->gen) {
	case 6:
		for (i = 0; i < 16; i++)
			I915_WRITE64(FENCE_REG_SANDYBRIDGE_0 + (i * 8), 0);
		break;
	case 5:
	case 4:
		for (i = 0; i < 16; i++)
			I915_WRITE64(FENCE_REG_965_0 + (i * 8), 0);
		break;
	case 3:
		if (IS_I945G(dev) || IS_I945GM(dev) || IS_G33(dev))
			for (i = 0; i < 8; i++)
				I915_WRITE(FENCE_REG_945_8 + (i * 4), 0);
	case 2:
		for (i = 0; i < 8; i++)
			I915_WRITE(FENCE_REG_830_0 + (i * 4), 0);
		break;
	}
	i915_gem_detect_bit_6_swizzle(dev);
	init_waitqueue_head(&dev_priv->pending_flip_queue);
}

/*
 * Create a physically contiguous memory object for this object
 * e.g. for cursor + overlay regs
 */
static int i915_gem_init_phys_object(struct drm_device *dev,
				     int id, int size, int align)
{
	drm_i915_private_t *dev_priv = dev->dev_private;
	struct drm_i915_gem_phys_object *phys_obj;
	int ret;

	if (dev_priv->mm.phys_objs[id - 1] || !size)
		return 0;

	phys_obj = kzalloc(sizeof(struct drm_i915_gem_phys_object), GFP_KERNEL);
	if (!phys_obj)
		return -ENOMEM;

	phys_obj->id = id;

	phys_obj->handle = drm_pci_alloc(dev, size, align);
	if (!phys_obj->handle) {
		ret = -ENOMEM;
		goto kfree_obj;
	}
#ifdef CONFIG_X86
	set_memory_wc((unsigned long)phys_obj->handle->vaddr, phys_obj->handle->size / PAGE_SIZE);
#endif

	dev_priv->mm.phys_objs[id - 1] = phys_obj;

	return 0;
kfree_obj:
	kfree(phys_obj);
	return ret;
}

static void i915_gem_free_phys_object(struct drm_device *dev, int id)
{
	drm_i915_private_t *dev_priv = dev->dev_private;
	struct drm_i915_gem_phys_object *phys_obj;

	if (!dev_priv->mm.phys_objs[id - 1])
		return;

	phys_obj = dev_priv->mm.phys_objs[id - 1];
	if (phys_obj->cur_obj) {
		i915_gem_detach_phys_object(dev, phys_obj->cur_obj);
	}

#ifdef CONFIG_X86
	set_memory_wb((unsigned long)phys_obj->handle->vaddr, phys_obj->handle->size / PAGE_SIZE);
#endif
	drm_pci_free(dev, phys_obj->handle);
	kfree(phys_obj);
	dev_priv->mm.phys_objs[id - 1] = NULL;
}

void i915_gem_free_all_phys_object(struct drm_device *dev)
{
	int i;

	for (i = I915_GEM_PHYS_CURSOR_0; i <= I915_MAX_PHYS_OBJECT; i++)
		i915_gem_free_phys_object(dev, i);
}

void i915_gem_detach_phys_object(struct drm_device *dev,
				 struct drm_gem_object *obj)
{
	struct drm_i915_gem_object *obj_priv;
	int i;
	int ret;
	int page_count;

	obj_priv = to_intel_bo(obj);
	if (!obj_priv->phys_obj)
		return;

	ret = i915_gem_object_get_pages(obj, 0);
	if (ret)
		goto out;

	page_count = obj->size / PAGE_SIZE;

	for (i = 0; i < page_count; i++) {
		char *dst = kmap_atomic(obj_priv->pages[i]);
		char *src = obj_priv->phys_obj->handle->vaddr + (i * PAGE_SIZE);

		memcpy(dst, src, PAGE_SIZE);
		kunmap_atomic(dst);
	}
	drm_clflush_pages(obj_priv->pages, page_count);
	drm_agp_chipset_flush(dev);

	i915_gem_object_put_pages(obj);
out:
	obj_priv->phys_obj->cur_obj = NULL;
	obj_priv->phys_obj = NULL;
}

int
i915_gem_attach_phys_object(struct drm_device *dev,
			    struct drm_gem_object *obj,
			    int id,
			    int align)
{
	drm_i915_private_t *dev_priv = dev->dev_private;
	struct drm_i915_gem_object *obj_priv;
	int ret = 0;
	int page_count;
	int i;

	if (id > I915_MAX_PHYS_OBJECT)
		return -EINVAL;

	obj_priv = to_intel_bo(obj);

	if (obj_priv->phys_obj) {
		if (obj_priv->phys_obj->id == id)
			return 0;
		i915_gem_detach_phys_object(dev, obj);
	}

	/* create a new object */
	if (!dev_priv->mm.phys_objs[id - 1]) {
		ret = i915_gem_init_phys_object(dev, id,
						obj->size, align);
		if (ret) {
			DRM_ERROR("failed to init phys object %d size: %zu\n", id, obj->size);
			goto out;
		}
	}

	/* bind to the object */
	obj_priv->phys_obj = dev_priv->mm.phys_objs[id - 1];
	obj_priv->phys_obj->cur_obj = obj;

	ret = i915_gem_object_get_pages(obj, 0);
	if (ret) {
		DRM_ERROR("failed to get page list\n");
		goto out;
	}

	page_count = obj->size / PAGE_SIZE;

	for (i = 0; i < page_count; i++) {
		char *src = kmap_atomic(obj_priv->pages[i]);
		char *dst = obj_priv->phys_obj->handle->vaddr + (i * PAGE_SIZE);

		memcpy(dst, src, PAGE_SIZE);
		kunmap_atomic(src);
	}

	i915_gem_object_put_pages(obj);

	return 0;
out:
	return ret;
}

static int
i915_gem_phys_pwrite(struct drm_device *dev, struct drm_gem_object *obj,
		     struct drm_i915_gem_pwrite *args,
		     struct drm_file *file_priv)
{
	struct drm_i915_gem_object *obj_priv = to_intel_bo(obj);
	void *vaddr = obj_priv->phys_obj->handle->vaddr + args->offset;
	char __user *user_data = (char __user *) (uintptr_t) args->data_ptr;

	DRM_DEBUG_DRIVER("vaddr %p, %lld\n", vaddr, args->size);

	if (__copy_from_user_inatomic_nocache(vaddr, user_data, args->size)) {
		unsigned long unwritten;

		/* The physical object once assigned is fixed for the lifetime
		 * of the obj, so we can safely drop the lock and continue
		 * to access vaddr.
		 */
		mutex_unlock(&dev->struct_mutex);
		unwritten = copy_from_user(vaddr, user_data, args->size);
		mutex_lock(&dev->struct_mutex);
		if (unwritten)
			return -EFAULT;
	}

	drm_agp_chipset_flush(dev);
	return 0;
}

void i915_gem_release(struct drm_device *dev, struct drm_file *file)
{
	struct drm_i915_file_private *file_priv = file->driver_priv;

	/* Clean up our request list when the client is going away, so that
	 * later retire_requests won't dereference our soon-to-be-gone
	 * file_priv.
	 */
	spin_lock(&file_priv->mm.lock);
	while (!list_empty(&file_priv->mm.request_list)) {
		struct drm_i915_gem_request *request;

		request = list_first_entry(&file_priv->mm.request_list,
					   struct drm_i915_gem_request,
					   client_list);
		list_del(&request->client_list);
		request->file_priv = NULL;
	}
	spin_unlock(&file_priv->mm.lock);
}

static int
i915_gpu_is_active(struct drm_device *dev)
{
	drm_i915_private_t *dev_priv = dev->dev_private;
	int lists_empty;

	lists_empty = list_empty(&dev_priv->mm.flushing_list) &&
		      list_empty(&dev_priv->mm.active_list);

	return !lists_empty;
}

static int
i915_gem_shrink(struct shrinker *shrink, int nr_to_scan, gfp_t gfp_mask)
{
	drm_i915_private_t *dev_priv, *next_dev;
	struct drm_i915_gem_object *obj_priv, *next_obj;
	int cnt = 0;
	int would_deadlock = 1;

	/* "fast-path" to count number of available objects */
	if (nr_to_scan == 0) {
		spin_lock(&shrink_list_lock);
		list_for_each_entry(dev_priv, &shrink_list, mm.shrink_list) {
			struct drm_device *dev = dev_priv->dev;

			if (mutex_trylock(&dev->struct_mutex)) {
				list_for_each_entry(obj_priv,
						    &dev_priv->mm.inactive_list,
						    mm_list)
					cnt++;
				mutex_unlock(&dev->struct_mutex);
			}
		}
		spin_unlock(&shrink_list_lock);

		return (cnt / 100) * sysctl_vfs_cache_pressure;
	}

	spin_lock(&shrink_list_lock);

rescan:
	/* first scan for clean buffers */
	list_for_each_entry_safe(dev_priv, next_dev,
				 &shrink_list, mm.shrink_list) {
		struct drm_device *dev = dev_priv->dev;

		if (! mutex_trylock(&dev->struct_mutex))
			continue;

		spin_unlock(&shrink_list_lock);
		i915_gem_retire_requests(dev);

		list_for_each_entry_safe(obj_priv, next_obj,
					 &dev_priv->mm.inactive_list,
					 mm_list) {
			if (i915_gem_object_is_purgeable(obj_priv)) {
				i915_gem_object_unbind(&obj_priv->base);
				if (--nr_to_scan <= 0)
					break;
			}
		}

		spin_lock(&shrink_list_lock);
		mutex_unlock(&dev->struct_mutex);

		would_deadlock = 0;

		if (nr_to_scan <= 0)
			break;
	}

	/* second pass, evict/count anything still on the inactive list */
	list_for_each_entry_safe(dev_priv, next_dev,
				 &shrink_list, mm.shrink_list) {
		struct drm_device *dev = dev_priv->dev;

		if (! mutex_trylock(&dev->struct_mutex))
			continue;

		spin_unlock(&shrink_list_lock);

		list_for_each_entry_safe(obj_priv, next_obj,
					 &dev_priv->mm.inactive_list,
					 mm_list) {
			if (nr_to_scan > 0) {
				i915_gem_object_unbind(&obj_priv->base);
				nr_to_scan--;
			} else
				cnt++;
		}

		spin_lock(&shrink_list_lock);
		mutex_unlock(&dev->struct_mutex);

		would_deadlock = 0;
	}

	if (nr_to_scan) {
		int active = 0;

		/*
		 * We are desperate for pages, so as a last resort, wait
		 * for the GPU to finish and discard whatever we can.
		 * This has a dramatic impact to reduce the number of
		 * OOM-killer events whilst running the GPU aggressively.
		 */
		list_for_each_entry(dev_priv, &shrink_list, mm.shrink_list) {
			struct drm_device *dev = dev_priv->dev;

			if (!mutex_trylock(&dev->struct_mutex))
				continue;

			spin_unlock(&shrink_list_lock);

			if (i915_gpu_is_active(dev)) {
				i915_gpu_idle(dev);
				active++;
			}

			spin_lock(&shrink_list_lock);
			mutex_unlock(&dev->struct_mutex);
		}

		if (active)
			goto rescan;
	}

	spin_unlock(&shrink_list_lock);

	if (would_deadlock)
		return -1;
	else if (cnt > 0)
		return (cnt / 100) * sysctl_vfs_cache_pressure;
	else
		return 0;
}

static struct shrinker shrinker = {
	.shrink = i915_gem_shrink,
	.seeks = DEFAULT_SEEKS,
};

__init void
i915_gem_shrinker_init(void)
{
    register_shrinker(&shrinker);
}

__exit void
i915_gem_shrinker_exit(void)
{
    unregister_shrinker(&shrinker);
}<|MERGE_RESOLUTION|>--- conflicted
+++ resolved
@@ -4374,12 +4374,6 @@
 		 * use this buffer rather sooner than later, so issuing the required
 		 * flush earlier is beneficial.
 		 */
-<<<<<<< HEAD
-		if (obj->write_domain & I915_GEM_GPU_DOMAINS)
-			i915_gem_flush_ring(dev, file_priv,
-					    obj_priv->ring,
-					    0, obj->write_domain);
-=======
 		if (obj->write_domain & I915_GEM_GPU_DOMAINS) {
 			i915_gem_flush_ring(dev, file_priv,
 					    obj_priv->ring,
@@ -4394,7 +4388,6 @@
 			if (seqno == 0)
 				ret = -ENOMEM;
 		}
->>>>>>> b0c3844d
 
 		/* Update the active list for the hardware's current position.
 		 * Otherwise this only updates on a delayed timer or when irqs
