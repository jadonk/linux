--- conflicted
+++ resolved
@@ -810,21 +810,12 @@
 	pp |= PANEL_UNLOCK_REGS | POWER_TARGET_ON;
 	I915_WRITE(PCH_PP_CONTROL, pp);
 	POSTING_READ(PCH_PP_CONTROL);
-<<<<<<< HEAD
 
 	/* Ouch. We need to wait here for some panels, like Dell e6510
 	 * https://bugs.freedesktop.org/show_bug.cgi?id=29278i
 	 */
 	msleep(300);
 
-=======
-
-	/* Ouch. We need to wait here for some panels, like Dell e6510
-	 * https://bugs.freedesktop.org/show_bug.cgi?id=29278i
-	 */
-	msleep(300);
-
->>>>>>> b0c3844d
 	if (wait_for((I915_READ(PCH_PP_STATUS) & idle_on_mask) == idle_on_mask,
 		     5000))
 		DRM_ERROR("panel on wait timed out: 0x%08x\n",
