--- conflicted
+++ resolved
@@ -759,19 +759,11 @@
 	struct drm_device *dev = crtc->dev;
 	struct drm_mode_config *mode_config = &dev->mode_config;
 	struct intel_encoder *encoder;
-<<<<<<< HEAD
 
 	list_for_each_entry(encoder, &mode_config->encoder_list, base.head)
 		if (encoder->base.crtc == crtc && encoder->type == type)
 			return true;
 
-=======
-
-	list_for_each_entry(encoder, &mode_config->encoder_list, base.head)
-		if (encoder->base.crtc == crtc && encoder->type == type)
-			return true;
-
->>>>>>> 3561d43f
 	return false;
 }
 
@@ -1619,8 +1611,6 @@
 
 		wait_event(dev_priv->pending_flip_queue,
 			   atomic_read(&obj_priv->pending_flip) == 0);
-<<<<<<< HEAD
-=======
 
 		/* Big Hammer, we also need to ensure that any pending
 		 * MI_WAIT_FOR_EVENT inside a user batch buffer on the
@@ -1633,7 +1623,6 @@
 			mutex_unlock(&dev->struct_mutex);
 			return ret;
 		}
->>>>>>> 3561d43f
 	}
 
 	ret = intel_pipe_set_base_atomic(crtc, crtc->fb, x, y,
@@ -2122,7 +2111,6 @@
 	I915_WRITE(TRANS_VTOTAL(pipe), I915_READ(VTOTAL(pipe)));
 	I915_WRITE(TRANS_VBLANK(pipe), I915_READ(VBLANK(pipe)));
 	I915_WRITE(TRANS_VSYNC(pipe),  I915_READ(VSYNC(pipe)));
-<<<<<<< HEAD
 
 	intel_fdi_normal_train(crtc);
 
@@ -2136,21 +2124,6 @@
 		temp |= (TRANS_DP_OUTPUT_ENABLE |
 			 TRANS_DP_ENH_FRAMING);
 
-=======
-
-	intel_fdi_normal_train(crtc);
-
-	/* For PCH DP, enable TRANS_DP_CTL */
-	if (HAS_PCH_CPT(dev) &&
-	    intel_pipe_has_type(crtc, INTEL_OUTPUT_DISPLAYPORT)) {
-		reg = TRANS_DP_CTL(pipe);
-		temp = I915_READ(reg);
-		temp &= ~(TRANS_DP_PORT_SEL_MASK |
-			  TRANS_DP_SYNC_MASK);
-		temp |= (TRANS_DP_OUTPUT_ENABLE |
-			 TRANS_DP_ENH_FRAMING);
-
->>>>>>> 3561d43f
 		if (crtc->mode.flags & DRM_MODE_FLAG_PHSYNC)
 			temp |= TRANS_DP_HSYNC_ACTIVE_HIGH;
 		if (crtc->mode.flags & DRM_MODE_FLAG_PVSYNC)
@@ -2220,7 +2193,6 @@
 	if (dev_priv->cfb_plane == plane &&
 	    dev_priv->display.disable_fbc)
 		dev_priv->display.disable_fbc(dev);
-<<<<<<< HEAD
 
 	/* disable cpu pipe, disable after all planes disabled */
 	reg = PIPECONF(pipe);
@@ -2264,51 +2236,6 @@
 	temp |= FDI_LINK_TRAIN_PATTERN_1;
 	I915_WRITE(reg, temp);
 
-=======
-
-	/* disable cpu pipe, disable after all planes disabled */
-	reg = PIPECONF(pipe);
-	temp = I915_READ(reg);
-	if (temp & PIPECONF_ENABLE) {
-		I915_WRITE(reg, temp & ~PIPECONF_ENABLE);
-		POSTING_READ(reg);
-		/* wait for cpu pipe off, pipe state */
-		intel_wait_for_pipe_off(dev, intel_crtc->pipe);
-	}
-
-	/* Disable PF */
-	I915_WRITE(pipe ? PFB_CTL_1 : PFA_CTL_1, 0);
-	I915_WRITE(pipe ? PFB_WIN_SZ : PFA_WIN_SZ, 0);
-
-	/* disable CPU FDI tx and PCH FDI rx */
-	reg = FDI_TX_CTL(pipe);
-	temp = I915_READ(reg);
-	I915_WRITE(reg, temp & ~FDI_TX_ENABLE);
-	POSTING_READ(reg);
-
-	reg = FDI_RX_CTL(pipe);
-	temp = I915_READ(reg);
-	temp &= ~(0x7 << 16);
-	temp |= (I915_READ(PIPECONF(pipe)) & PIPE_BPC_MASK) << 11;
-	I915_WRITE(reg, temp & ~FDI_RX_ENABLE);
-
-	POSTING_READ(reg);
-	udelay(100);
-
-	/* Ironlake workaround, disable clock pointer after downing FDI */
-	if (HAS_PCH_IBX(dev))
-		I915_WRITE(FDI_RX_CHICKEN(pipe),
-			   I915_READ(FDI_RX_CHICKEN(pipe) &
-				     ~FDI_RX_PHASE_SYNC_POINTER_ENABLE));
-
-	/* still set train pattern 1 */
-	reg = FDI_TX_CTL(pipe);
-	temp = I915_READ(reg);
-	temp &= ~FDI_LINK_TRAIN_NONE;
-	temp |= FDI_LINK_TRAIN_PATTERN_1;
-	I915_WRITE(reg, temp);
-
->>>>>>> 3561d43f
 	reg = FDI_RX_CTL(pipe);
 	temp = I915_READ(reg);
 	if (HAS_PCH_CPT(dev)) {
@@ -2464,7 +2391,6 @@
 		udelay(150);
 
 		I915_WRITE(reg, temp | DPLL_VCO_ENABLE);
-<<<<<<< HEAD
 
 		/* Wait for the clocks to stabilize. */
 		POSTING_READ(reg);
@@ -2485,28 +2411,6 @@
 		intel_flush_display_plane(dev, plane);
 	}
 
-=======
-
-		/* Wait for the clocks to stabilize. */
-		POSTING_READ(reg);
-		udelay(150);
-	}
-
-	/* Enable the pipe */
-	reg = PIPECONF(pipe);
-	temp = I915_READ(reg);
-	if ((temp & PIPECONF_ENABLE) == 0)
-		I915_WRITE(reg, temp | PIPECONF_ENABLE);
-
-	/* Enable the plane */
-	reg = DSPCNTR(plane);
-	temp = I915_READ(reg);
-	if ((temp & DISPLAY_PLANE_ENABLE) == 0) {
-		I915_WRITE(reg, temp | DISPLAY_PLANE_ENABLE);
-		intel_flush_display_plane(dev, plane);
-	}
-
->>>>>>> 3561d43f
 	intel_crtc_load_lut(crtc);
 	intel_update_fbc(dev);
 
