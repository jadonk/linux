--- conflicted
+++ resolved
@@ -1219,11 +1219,7 @@
 	u32 blt_ecoskpd;
 
 	/* Make sure blitter notifies FBC of writes */
-<<<<<<< HEAD
-	__gen6_force_wake_get(dev_priv);
-=======
 	__gen6_gt_force_wake_get(dev_priv);
->>>>>>> 826faea9
 	blt_ecoskpd = I915_READ(GEN6_BLITTER_ECOSKPD);
 	blt_ecoskpd |= GEN6_BLITTER_FBC_NOTIFY <<
 		GEN6_BLITTER_LOCK_SHIFT;
@@ -1234,11 +1230,7 @@
 			 GEN6_BLITTER_LOCK_SHIFT);
 	I915_WRITE(GEN6_BLITTER_ECOSKPD, blt_ecoskpd);
 	POSTING_READ(GEN6_BLITTER_ECOSKPD);
-<<<<<<< HEAD
-	__gen6_force_wake_put(dev_priv);
-=======
 	__gen6_gt_force_wake_put(dev_priv);
->>>>>>> 826faea9
 }
 
 static void ironlake_enable_fbc(struct drm_crtc *crtc, unsigned long interval)
