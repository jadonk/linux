--- conflicted
+++ resolved
@@ -6575,11 +6575,7 @@
 		POSTING_READ(RSTDBYCTL);
 	}
 
-<<<<<<< HEAD
-	ironlake_disable_rc6(dev);
-=======
 	ironlake_teardown_rc6(dev);
->>>>>>> 75bcd202
 }
 
 static int ironlake_setup_rc6(struct drm_device *dev)
