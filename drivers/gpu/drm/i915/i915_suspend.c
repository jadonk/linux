/*
 *
 * Copyright 2008 (c) Intel Corporation
 *   Jesse Barnes <jbarnes@virtuousgeek.org>
 *
 * Permission is hereby granted, free of charge, to any person obtaining a
 * copy of this software and associated documentation files (the
 * "Software"), to deal in the Software without restriction, including
 * without limitation the rights to use, copy, modify, merge, publish,
 * distribute, sub license, and/or sell copies of the Software, and to
 * permit persons to whom the Software is furnished to do so, subject to
 * the following conditions:
 *
 * The above copyright notice and this permission notice (including the
 * next paragraph) shall be included in all copies or substantial portions
 * of the Software.
 *
 * THE SOFTWARE IS PROVIDED "AS IS", WITHOUT WARRANTY OF ANY KIND, EXPRESS
 * OR IMPLIED, INCLUDING BUT NOT LIMITED TO THE WARRANTIES OF
 * MERCHANTABILITY, FITNESS FOR A PARTICULAR PURPOSE AND NON-INFRINGEMENT.
 * IN NO EVENT SHALL TUNGSTEN GRAPHICS AND/OR ITS SUPPLIERS BE LIABLE FOR
 * ANY CLAIM, DAMAGES OR OTHER LIABILITY, WHETHER IN AN ACTION OF CONTRACT,
 * TORT OR OTHERWISE, ARISING FROM, OUT OF OR IN CONNECTION WITH THE
 * SOFTWARE OR THE USE OR OTHER DEALINGS IN THE SOFTWARE.
 */

#include "drmP.h"
#include "drm.h"
#include "i915_drm.h"
#include "intel_drv.h"

static bool i915_pipe_enabled(struct drm_device *dev, enum pipe pipe)
{
	struct drm_i915_private *dev_priv = dev->dev_private;
	u32	dpll_reg;

	if (HAS_PCH_SPLIT(dev)) {
		dpll_reg = (pipe == PIPE_A) ? PCH_DPLL_A: PCH_DPLL_B;
	} else {
		dpll_reg = (pipe == PIPE_A) ? DPLL_A: DPLL_B;
	}

	return (I915_READ(dpll_reg) & DPLL_VCO_ENABLE);
}

static void i915_save_palette(struct drm_device *dev, enum pipe pipe)
{
	struct drm_i915_private *dev_priv = dev->dev_private;
	unsigned long reg = (pipe == PIPE_A ? PALETTE_A : PALETTE_B);
	u32 *array;
	int i;

	if (!i915_pipe_enabled(dev, pipe))
		return;

	if (HAS_PCH_SPLIT(dev))
		reg = (pipe == PIPE_A) ? LGC_PALETTE_A : LGC_PALETTE_B;

	if (pipe == PIPE_A)
		array = dev_priv->save_palette_a;
	else
		array = dev_priv->save_palette_b;

	for(i = 0; i < 256; i++)
		array[i] = I915_READ(reg + (i << 2));
}

static void i915_restore_palette(struct drm_device *dev, enum pipe pipe)
{
	struct drm_i915_private *dev_priv = dev->dev_private;
	unsigned long reg = (pipe == PIPE_A ? PALETTE_A : PALETTE_B);
	u32 *array;
	int i;

	if (!i915_pipe_enabled(dev, pipe))
		return;

	if (HAS_PCH_SPLIT(dev))
		reg = (pipe == PIPE_A) ? LGC_PALETTE_A : LGC_PALETTE_B;

	if (pipe == PIPE_A)
		array = dev_priv->save_palette_a;
	else
		array = dev_priv->save_palette_b;

	for(i = 0; i < 256; i++)
		I915_WRITE(reg + (i << 2), array[i]);
}

static u8 i915_read_indexed(struct drm_device *dev, u16 index_port, u16 data_port, u8 reg)
{
	struct drm_i915_private *dev_priv = dev->dev_private;

	I915_WRITE8(index_port, reg);
	return I915_READ8(data_port);
}

static u8 i915_read_ar(struct drm_device *dev, u16 st01, u8 reg, u16 palette_enable)
{
	struct drm_i915_private *dev_priv = dev->dev_private;

	I915_READ8(st01);
	I915_WRITE8(VGA_AR_INDEX, palette_enable | reg);
	return I915_READ8(VGA_AR_DATA_READ);
}

static void i915_write_ar(struct drm_device *dev, u16 st01, u8 reg, u8 val, u16 palette_enable)
{
	struct drm_i915_private *dev_priv = dev->dev_private;

	I915_READ8(st01);
	I915_WRITE8(VGA_AR_INDEX, palette_enable | reg);
	I915_WRITE8(VGA_AR_DATA_WRITE, val);
}

static void i915_write_indexed(struct drm_device *dev, u16 index_port, u16 data_port, u8 reg, u8 val)
{
	struct drm_i915_private *dev_priv = dev->dev_private;

	I915_WRITE8(index_port, reg);
	I915_WRITE8(data_port, val);
}

static void i915_save_vga(struct drm_device *dev)
{
	struct drm_i915_private *dev_priv = dev->dev_private;
	int i;
	u16 cr_index, cr_data, st01;

	/* VGA color palette registers */
	dev_priv->saveDACMASK = I915_READ8(VGA_DACMASK);

	/* MSR bits */
	dev_priv->saveMSR = I915_READ8(VGA_MSR_READ);
	if (dev_priv->saveMSR & VGA_MSR_CGA_MODE) {
		cr_index = VGA_CR_INDEX_CGA;
		cr_data = VGA_CR_DATA_CGA;
		st01 = VGA_ST01_CGA;
	} else {
		cr_index = VGA_CR_INDEX_MDA;
		cr_data = VGA_CR_DATA_MDA;
		st01 = VGA_ST01_MDA;
	}

	/* CRT controller regs */
	i915_write_indexed(dev, cr_index, cr_data, 0x11,
			   i915_read_indexed(dev, cr_index, cr_data, 0x11) &
			   (~0x80));
	for (i = 0; i <= 0x24; i++)
		dev_priv->saveCR[i] =
			i915_read_indexed(dev, cr_index, cr_data, i);
	/* Make sure we don't turn off CR group 0 writes */
	dev_priv->saveCR[0x11] &= ~0x80;

	/* Attribute controller registers */
	I915_READ8(st01);
	dev_priv->saveAR_INDEX = I915_READ8(VGA_AR_INDEX);
	for (i = 0; i <= 0x14; i++)
		dev_priv->saveAR[i] = i915_read_ar(dev, st01, i, 0);
	I915_READ8(st01);
	I915_WRITE8(VGA_AR_INDEX, dev_priv->saveAR_INDEX);
	I915_READ8(st01);

	/* Graphics controller registers */
	for (i = 0; i < 9; i++)
		dev_priv->saveGR[i] =
			i915_read_indexed(dev, VGA_GR_INDEX, VGA_GR_DATA, i);

	dev_priv->saveGR[0x10] =
		i915_read_indexed(dev, VGA_GR_INDEX, VGA_GR_DATA, 0x10);
	dev_priv->saveGR[0x11] =
		i915_read_indexed(dev, VGA_GR_INDEX, VGA_GR_DATA, 0x11);
	dev_priv->saveGR[0x18] =
		i915_read_indexed(dev, VGA_GR_INDEX, VGA_GR_DATA, 0x18);

	/* Sequencer registers */
	for (i = 0; i < 8; i++)
		dev_priv->saveSR[i] =
			i915_read_indexed(dev, VGA_SR_INDEX, VGA_SR_DATA, i);
}

static void i915_restore_vga(struct drm_device *dev)
{
	struct drm_i915_private *dev_priv = dev->dev_private;
	int i;
	u16 cr_index, cr_data, st01;

	/* MSR bits */
	I915_WRITE8(VGA_MSR_WRITE, dev_priv->saveMSR);
	if (dev_priv->saveMSR & VGA_MSR_CGA_MODE) {
		cr_index = VGA_CR_INDEX_CGA;
		cr_data = VGA_CR_DATA_CGA;
		st01 = VGA_ST01_CGA;
	} else {
		cr_index = VGA_CR_INDEX_MDA;
		cr_data = VGA_CR_DATA_MDA;
		st01 = VGA_ST01_MDA;
	}

	/* Sequencer registers, don't write SR07 */
	for (i = 0; i < 7; i++)
		i915_write_indexed(dev, VGA_SR_INDEX, VGA_SR_DATA, i,
				   dev_priv->saveSR[i]);

	/* CRT controller regs */
	/* Enable CR group 0 writes */
	i915_write_indexed(dev, cr_index, cr_data, 0x11, dev_priv->saveCR[0x11]);
	for (i = 0; i <= 0x24; i++)
		i915_write_indexed(dev, cr_index, cr_data, i, dev_priv->saveCR[i]);

	/* Graphics controller regs */
	for (i = 0; i < 9; i++)
		i915_write_indexed(dev, VGA_GR_INDEX, VGA_GR_DATA, i,
				   dev_priv->saveGR[i]);

	i915_write_indexed(dev, VGA_GR_INDEX, VGA_GR_DATA, 0x10,
			   dev_priv->saveGR[0x10]);
	i915_write_indexed(dev, VGA_GR_INDEX, VGA_GR_DATA, 0x11,
			   dev_priv->saveGR[0x11]);
	i915_write_indexed(dev, VGA_GR_INDEX, VGA_GR_DATA, 0x18,
			   dev_priv->saveGR[0x18]);

	/* Attribute controller registers */
	I915_READ8(st01); /* switch back to index mode */
	for (i = 0; i <= 0x14; i++)
		i915_write_ar(dev, st01, i, dev_priv->saveAR[i], 0);
	I915_READ8(st01); /* switch back to index mode */
	I915_WRITE8(VGA_AR_INDEX, dev_priv->saveAR_INDEX | 0x20);
	I915_READ8(st01);

	/* VGA color palette registers */
	I915_WRITE8(VGA_DACMASK, dev_priv->saveDACMASK);
}

static void i915_save_modeset_reg(struct drm_device *dev)
{
	struct drm_i915_private *dev_priv = dev->dev_private;
	int i;

	if (drm_core_check_feature(dev, DRIVER_MODESET))
		return;

<<<<<<< HEAD
=======
	/* Cursor state */
	dev_priv->saveCURACNTR = I915_READ(CURACNTR);
	dev_priv->saveCURAPOS = I915_READ(CURAPOS);
	dev_priv->saveCURABASE = I915_READ(CURABASE);
	dev_priv->saveCURBCNTR = I915_READ(CURBCNTR);
	dev_priv->saveCURBPOS = I915_READ(CURBPOS);
	dev_priv->saveCURBBASE = I915_READ(CURBBASE);
	if (IS_GEN2(dev))
		dev_priv->saveCURSIZE = I915_READ(CURSIZE);

>>>>>>> 3cbea436
	if (HAS_PCH_SPLIT(dev)) {
		dev_priv->savePCH_DREF_CONTROL = I915_READ(PCH_DREF_CONTROL);
		dev_priv->saveDISP_ARB_CTL = I915_READ(DISP_ARB_CTL);
	}

	/* Pipe & plane A info */
	dev_priv->savePIPEACONF = I915_READ(PIPEACONF);
	dev_priv->savePIPEASRC = I915_READ(PIPEASRC);
	if (HAS_PCH_SPLIT(dev)) {
		dev_priv->saveFPA0 = I915_READ(PCH_FPA0);
		dev_priv->saveFPA1 = I915_READ(PCH_FPA1);
		dev_priv->saveDPLL_A = I915_READ(PCH_DPLL_A);
	} else {
		dev_priv->saveFPA0 = I915_READ(FPA0);
		dev_priv->saveFPA1 = I915_READ(FPA1);
		dev_priv->saveDPLL_A = I915_READ(DPLL_A);
	}
	if (INTEL_INFO(dev)->gen >= 4 && !HAS_PCH_SPLIT(dev))
		dev_priv->saveDPLL_A_MD = I915_READ(DPLL_A_MD);
	dev_priv->saveHTOTAL_A = I915_READ(HTOTAL_A);
	dev_priv->saveHBLANK_A = I915_READ(HBLANK_A);
	dev_priv->saveHSYNC_A = I915_READ(HSYNC_A);
	dev_priv->saveVTOTAL_A = I915_READ(VTOTAL_A);
	dev_priv->saveVBLANK_A = I915_READ(VBLANK_A);
	dev_priv->saveVSYNC_A = I915_READ(VSYNC_A);
	if (!HAS_PCH_SPLIT(dev))
		dev_priv->saveBCLRPAT_A = I915_READ(BCLRPAT_A);

	if (HAS_PCH_SPLIT(dev)) {
		dev_priv->savePIPEA_DATA_M1 = I915_READ(PIPEA_DATA_M1);
		dev_priv->savePIPEA_DATA_N1 = I915_READ(PIPEA_DATA_N1);
		dev_priv->savePIPEA_LINK_M1 = I915_READ(PIPEA_LINK_M1);
		dev_priv->savePIPEA_LINK_N1 = I915_READ(PIPEA_LINK_N1);

		dev_priv->saveFDI_TXA_CTL = I915_READ(FDI_TXA_CTL);
		dev_priv->saveFDI_RXA_CTL = I915_READ(FDI_RXA_CTL);

		dev_priv->savePFA_CTL_1 = I915_READ(PFA_CTL_1);
		dev_priv->savePFA_WIN_SZ = I915_READ(PFA_WIN_SZ);
		dev_priv->savePFA_WIN_POS = I915_READ(PFA_WIN_POS);

		dev_priv->saveTRANSACONF = I915_READ(TRANSACONF);
		dev_priv->saveTRANS_HTOTAL_A = I915_READ(TRANS_HTOTAL_A);
		dev_priv->saveTRANS_HBLANK_A = I915_READ(TRANS_HBLANK_A);
		dev_priv->saveTRANS_HSYNC_A = I915_READ(TRANS_HSYNC_A);
		dev_priv->saveTRANS_VTOTAL_A = I915_READ(TRANS_VTOTAL_A);
		dev_priv->saveTRANS_VBLANK_A = I915_READ(TRANS_VBLANK_A);
		dev_priv->saveTRANS_VSYNC_A = I915_READ(TRANS_VSYNC_A);
	}

	dev_priv->saveDSPACNTR = I915_READ(DSPACNTR);
	dev_priv->saveDSPASTRIDE = I915_READ(DSPASTRIDE);
	dev_priv->saveDSPASIZE = I915_READ(DSPASIZE);
	dev_priv->saveDSPAPOS = I915_READ(DSPAPOS);
	dev_priv->saveDSPAADDR = I915_READ(DSPAADDR);
	if (INTEL_INFO(dev)->gen >= 4) {
		dev_priv->saveDSPASURF = I915_READ(DSPASURF);
		dev_priv->saveDSPATILEOFF = I915_READ(DSPATILEOFF);
	}
	i915_save_palette(dev, PIPE_A);
	dev_priv->savePIPEASTAT = I915_READ(PIPEASTAT);

	/* Pipe & plane B info */
	dev_priv->savePIPEBCONF = I915_READ(PIPEBCONF);
	dev_priv->savePIPEBSRC = I915_READ(PIPEBSRC);
	if (HAS_PCH_SPLIT(dev)) {
		dev_priv->saveFPB0 = I915_READ(PCH_FPB0);
		dev_priv->saveFPB1 = I915_READ(PCH_FPB1);
		dev_priv->saveDPLL_B = I915_READ(PCH_DPLL_B);
	} else {
		dev_priv->saveFPB0 = I915_READ(FPB0);
		dev_priv->saveFPB1 = I915_READ(FPB1);
		dev_priv->saveDPLL_B = I915_READ(DPLL_B);
	}
	if (INTEL_INFO(dev)->gen >= 4 && !HAS_PCH_SPLIT(dev))
		dev_priv->saveDPLL_B_MD = I915_READ(DPLL_B_MD);
	dev_priv->saveHTOTAL_B = I915_READ(HTOTAL_B);
	dev_priv->saveHBLANK_B = I915_READ(HBLANK_B);
	dev_priv->saveHSYNC_B = I915_READ(HSYNC_B);
	dev_priv->saveVTOTAL_B = I915_READ(VTOTAL_B);
	dev_priv->saveVBLANK_B = I915_READ(VBLANK_B);
	dev_priv->saveVSYNC_B = I915_READ(VSYNC_B);
	if (!HAS_PCH_SPLIT(dev))
		dev_priv->saveBCLRPAT_B = I915_READ(BCLRPAT_B);

	if (HAS_PCH_SPLIT(dev)) {
		dev_priv->savePIPEB_DATA_M1 = I915_READ(PIPEB_DATA_M1);
		dev_priv->savePIPEB_DATA_N1 = I915_READ(PIPEB_DATA_N1);
		dev_priv->savePIPEB_LINK_M1 = I915_READ(PIPEB_LINK_M1);
		dev_priv->savePIPEB_LINK_N1 = I915_READ(PIPEB_LINK_N1);

		dev_priv->saveFDI_TXB_CTL = I915_READ(FDI_TXB_CTL);
		dev_priv->saveFDI_RXB_CTL = I915_READ(FDI_RXB_CTL);

		dev_priv->savePFB_CTL_1 = I915_READ(PFB_CTL_1);
		dev_priv->savePFB_WIN_SZ = I915_READ(PFB_WIN_SZ);
		dev_priv->savePFB_WIN_POS = I915_READ(PFB_WIN_POS);

		dev_priv->saveTRANSBCONF = I915_READ(TRANSBCONF);
		dev_priv->saveTRANS_HTOTAL_B = I915_READ(TRANS_HTOTAL_B);
		dev_priv->saveTRANS_HBLANK_B = I915_READ(TRANS_HBLANK_B);
		dev_priv->saveTRANS_HSYNC_B = I915_READ(TRANS_HSYNC_B);
		dev_priv->saveTRANS_VTOTAL_B = I915_READ(TRANS_VTOTAL_B);
		dev_priv->saveTRANS_VBLANK_B = I915_READ(TRANS_VBLANK_B);
		dev_priv->saveTRANS_VSYNC_B = I915_READ(TRANS_VSYNC_B);
	}

	dev_priv->saveDSPBCNTR = I915_READ(DSPBCNTR);
	dev_priv->saveDSPBSTRIDE = I915_READ(DSPBSTRIDE);
	dev_priv->saveDSPBSIZE = I915_READ(DSPBSIZE);
	dev_priv->saveDSPBPOS = I915_READ(DSPBPOS);
	dev_priv->saveDSPBADDR = I915_READ(DSPBADDR);
	if (INTEL_INFO(dev)->gen >= 4) {
		dev_priv->saveDSPBSURF = I915_READ(DSPBSURF);
		dev_priv->saveDSPBTILEOFF = I915_READ(DSPBTILEOFF);
	}
	i915_save_palette(dev, PIPE_B);
	dev_priv->savePIPEBSTAT = I915_READ(PIPEBSTAT);

	/* Fences */
	switch (INTEL_INFO(dev)->gen) {
	case 6:
		for (i = 0; i < 16; i++)
			dev_priv->saveFENCE[i] = I915_READ64(FENCE_REG_SANDYBRIDGE_0 + (i * 8));
		break;
	case 5:
	case 4:
		for (i = 0; i < 16; i++)
			dev_priv->saveFENCE[i] = I915_READ64(FENCE_REG_965_0 + (i * 8));
		break;
	case 3:
		if (IS_I945G(dev) || IS_I945GM(dev) || IS_G33(dev))
			for (i = 0; i < 8; i++)
				dev_priv->saveFENCE[i+8] = I915_READ(FENCE_REG_945_8 + (i * 4));
	case 2:
		for (i = 0; i < 8; i++)
			dev_priv->saveFENCE[i] = I915_READ(FENCE_REG_830_0 + (i * 4));
		break;
	}

	return;
}

static void i915_restore_modeset_reg(struct drm_device *dev)
{
	struct drm_i915_private *dev_priv = dev->dev_private;
	int dpll_a_reg, fpa0_reg, fpa1_reg;
	int dpll_b_reg, fpb0_reg, fpb1_reg;
	int i;

	if (drm_core_check_feature(dev, DRIVER_MODESET))
		return;

<<<<<<< HEAD
=======
	/* Fences */
	switch (INTEL_INFO(dev)->gen) {
	case 6:
		for (i = 0; i < 16; i++)
			I915_WRITE64(FENCE_REG_SANDYBRIDGE_0 + (i * 8), dev_priv->saveFENCE[i]);
		break;
	case 5:
	case 4:
		for (i = 0; i < 16; i++)
			I915_WRITE64(FENCE_REG_965_0 + (i * 8), dev_priv->saveFENCE[i]);
		break;
	case 3:
	case 2:
		if (IS_I945G(dev) || IS_I945GM(dev) || IS_G33(dev))
			for (i = 0; i < 8; i++)
				I915_WRITE(FENCE_REG_945_8 + (i * 4), dev_priv->saveFENCE[i+8]);
		for (i = 0; i < 8; i++)
			I915_WRITE(FENCE_REG_830_0 + (i * 4), dev_priv->saveFENCE[i]);
		break;
	}


>>>>>>> 3cbea436
	if (HAS_PCH_SPLIT(dev)) {
		dpll_a_reg = PCH_DPLL_A;
		dpll_b_reg = PCH_DPLL_B;
		fpa0_reg = PCH_FPA0;
		fpb0_reg = PCH_FPB0;
		fpa1_reg = PCH_FPA1;
		fpb1_reg = PCH_FPB1;
	} else {
		dpll_a_reg = DPLL_A;
		dpll_b_reg = DPLL_B;
		fpa0_reg = FPA0;
		fpb0_reg = FPB0;
		fpa1_reg = FPA1;
		fpb1_reg = FPB1;
	}

	if (HAS_PCH_SPLIT(dev)) {
		I915_WRITE(PCH_DREF_CONTROL, dev_priv->savePCH_DREF_CONTROL);
		I915_WRITE(DISP_ARB_CTL, dev_priv->saveDISP_ARB_CTL);
	}

	/* Pipe & plane A info */
	/* Prime the clock */
	if (dev_priv->saveDPLL_A & DPLL_VCO_ENABLE) {
		I915_WRITE(dpll_a_reg, dev_priv->saveDPLL_A &
			   ~DPLL_VCO_ENABLE);
		POSTING_READ(dpll_a_reg);
		udelay(150);
	}
	I915_WRITE(fpa0_reg, dev_priv->saveFPA0);
	I915_WRITE(fpa1_reg, dev_priv->saveFPA1);
	/* Actually enable it */
	I915_WRITE(dpll_a_reg, dev_priv->saveDPLL_A);
	POSTING_READ(dpll_a_reg);
	udelay(150);
	if (INTEL_INFO(dev)->gen >= 4 && !HAS_PCH_SPLIT(dev)) {
		I915_WRITE(DPLL_A_MD, dev_priv->saveDPLL_A_MD);
		POSTING_READ(DPLL_A_MD);
	}
	udelay(150);

	/* Restore mode */
	I915_WRITE(HTOTAL_A, dev_priv->saveHTOTAL_A);
	I915_WRITE(HBLANK_A, dev_priv->saveHBLANK_A);
	I915_WRITE(HSYNC_A, dev_priv->saveHSYNC_A);
	I915_WRITE(VTOTAL_A, dev_priv->saveVTOTAL_A);
	I915_WRITE(VBLANK_A, dev_priv->saveVBLANK_A);
	I915_WRITE(VSYNC_A, dev_priv->saveVSYNC_A);
	if (!HAS_PCH_SPLIT(dev))
		I915_WRITE(BCLRPAT_A, dev_priv->saveBCLRPAT_A);

	if (HAS_PCH_SPLIT(dev)) {
		I915_WRITE(PIPEA_DATA_M1, dev_priv->savePIPEA_DATA_M1);
		I915_WRITE(PIPEA_DATA_N1, dev_priv->savePIPEA_DATA_N1);
		I915_WRITE(PIPEA_LINK_M1, dev_priv->savePIPEA_LINK_M1);
		I915_WRITE(PIPEA_LINK_N1, dev_priv->savePIPEA_LINK_N1);

		I915_WRITE(FDI_RXA_CTL, dev_priv->saveFDI_RXA_CTL);
		I915_WRITE(FDI_TXA_CTL, dev_priv->saveFDI_TXA_CTL);

		I915_WRITE(PFA_CTL_1, dev_priv->savePFA_CTL_1);
		I915_WRITE(PFA_WIN_SZ, dev_priv->savePFA_WIN_SZ);
		I915_WRITE(PFA_WIN_POS, dev_priv->savePFA_WIN_POS);

		I915_WRITE(TRANSACONF, dev_priv->saveTRANSACONF);
		I915_WRITE(TRANS_HTOTAL_A, dev_priv->saveTRANS_HTOTAL_A);
		I915_WRITE(TRANS_HBLANK_A, dev_priv->saveTRANS_HBLANK_A);
		I915_WRITE(TRANS_HSYNC_A, dev_priv->saveTRANS_HSYNC_A);
		I915_WRITE(TRANS_VTOTAL_A, dev_priv->saveTRANS_VTOTAL_A);
		I915_WRITE(TRANS_VBLANK_A, dev_priv->saveTRANS_VBLANK_A);
		I915_WRITE(TRANS_VSYNC_A, dev_priv->saveTRANS_VSYNC_A);
	}

	/* Restore plane info */
	I915_WRITE(DSPASIZE, dev_priv->saveDSPASIZE);
	I915_WRITE(DSPAPOS, dev_priv->saveDSPAPOS);
	I915_WRITE(PIPEASRC, dev_priv->savePIPEASRC);
	I915_WRITE(DSPAADDR, dev_priv->saveDSPAADDR);
	I915_WRITE(DSPASTRIDE, dev_priv->saveDSPASTRIDE);
	if (INTEL_INFO(dev)->gen >= 4) {
		I915_WRITE(DSPASURF, dev_priv->saveDSPASURF);
		I915_WRITE(DSPATILEOFF, dev_priv->saveDSPATILEOFF);
	}

	I915_WRITE(PIPEACONF, dev_priv->savePIPEACONF);

	i915_restore_palette(dev, PIPE_A);
	/* Enable the plane */
	I915_WRITE(DSPACNTR, dev_priv->saveDSPACNTR);
	I915_WRITE(DSPAADDR, I915_READ(DSPAADDR));

	/* Pipe & plane B info */
	if (dev_priv->saveDPLL_B & DPLL_VCO_ENABLE) {
		I915_WRITE(dpll_b_reg, dev_priv->saveDPLL_B &
			   ~DPLL_VCO_ENABLE);
		POSTING_READ(dpll_b_reg);
		udelay(150);
	}
	I915_WRITE(fpb0_reg, dev_priv->saveFPB0);
	I915_WRITE(fpb1_reg, dev_priv->saveFPB1);
	/* Actually enable it */
	I915_WRITE(dpll_b_reg, dev_priv->saveDPLL_B);
	POSTING_READ(dpll_b_reg);
	udelay(150);
	if (INTEL_INFO(dev)->gen >= 4 && !HAS_PCH_SPLIT(dev)) {
		I915_WRITE(DPLL_B_MD, dev_priv->saveDPLL_B_MD);
		POSTING_READ(DPLL_B_MD);
	}
	udelay(150);

	/* Restore mode */
	I915_WRITE(HTOTAL_B, dev_priv->saveHTOTAL_B);
	I915_WRITE(HBLANK_B, dev_priv->saveHBLANK_B);
	I915_WRITE(HSYNC_B, dev_priv->saveHSYNC_B);
	I915_WRITE(VTOTAL_B, dev_priv->saveVTOTAL_B);
	I915_WRITE(VBLANK_B, dev_priv->saveVBLANK_B);
	I915_WRITE(VSYNC_B, dev_priv->saveVSYNC_B);
	if (!HAS_PCH_SPLIT(dev))
		I915_WRITE(BCLRPAT_B, dev_priv->saveBCLRPAT_B);

	if (HAS_PCH_SPLIT(dev)) {
		I915_WRITE(PIPEB_DATA_M1, dev_priv->savePIPEB_DATA_M1);
		I915_WRITE(PIPEB_DATA_N1, dev_priv->savePIPEB_DATA_N1);
		I915_WRITE(PIPEB_LINK_M1, dev_priv->savePIPEB_LINK_M1);
		I915_WRITE(PIPEB_LINK_N1, dev_priv->savePIPEB_LINK_N1);

		I915_WRITE(FDI_RXB_CTL, dev_priv->saveFDI_RXB_CTL);
		I915_WRITE(FDI_TXB_CTL, dev_priv->saveFDI_TXB_CTL);

		I915_WRITE(PFB_CTL_1, dev_priv->savePFB_CTL_1);
		I915_WRITE(PFB_WIN_SZ, dev_priv->savePFB_WIN_SZ);
		I915_WRITE(PFB_WIN_POS, dev_priv->savePFB_WIN_POS);

		I915_WRITE(TRANSBCONF, dev_priv->saveTRANSBCONF);
		I915_WRITE(TRANS_HTOTAL_B, dev_priv->saveTRANS_HTOTAL_B);
		I915_WRITE(TRANS_HBLANK_B, dev_priv->saveTRANS_HBLANK_B);
		I915_WRITE(TRANS_HSYNC_B, dev_priv->saveTRANS_HSYNC_B);
		I915_WRITE(TRANS_VTOTAL_B, dev_priv->saveTRANS_VTOTAL_B);
		I915_WRITE(TRANS_VBLANK_B, dev_priv->saveTRANS_VBLANK_B);
		I915_WRITE(TRANS_VSYNC_B, dev_priv->saveTRANS_VSYNC_B);
	}

	/* Restore plane info */
	I915_WRITE(DSPBSIZE, dev_priv->saveDSPBSIZE);
	I915_WRITE(DSPBPOS, dev_priv->saveDSPBPOS);
	I915_WRITE(PIPEBSRC, dev_priv->savePIPEBSRC);
	I915_WRITE(DSPBADDR, dev_priv->saveDSPBADDR);
	I915_WRITE(DSPBSTRIDE, dev_priv->saveDSPBSTRIDE);
	if (INTEL_INFO(dev)->gen >= 4) {
		I915_WRITE(DSPBSURF, dev_priv->saveDSPBSURF);
		I915_WRITE(DSPBTILEOFF, dev_priv->saveDSPBTILEOFF);
	}

	I915_WRITE(PIPEBCONF, dev_priv->savePIPEBCONF);

	i915_restore_palette(dev, PIPE_B);
	/* Enable the plane */
	I915_WRITE(DSPBCNTR, dev_priv->saveDSPBCNTR);
	I915_WRITE(DSPBADDR, I915_READ(DSPBADDR));

	/* Cursor state */
	I915_WRITE(CURAPOS, dev_priv->saveCURAPOS);
	I915_WRITE(CURACNTR, dev_priv->saveCURACNTR);
	I915_WRITE(CURABASE, dev_priv->saveCURABASE);
	I915_WRITE(CURBPOS, dev_priv->saveCURBPOS);
	I915_WRITE(CURBCNTR, dev_priv->saveCURBCNTR);
	I915_WRITE(CURBBASE, dev_priv->saveCURBBASE);
	if (IS_GEN2(dev))
		I915_WRITE(CURSIZE, dev_priv->saveCURSIZE);

	return;
}

void i915_save_display(struct drm_device *dev)
{
	struct drm_i915_private *dev_priv = dev->dev_private;

	/* Display arbitration control */
	dev_priv->saveDSPARB = I915_READ(DSPARB);

	/* This is only meaningful in non-KMS mode */
	/* Don't save them in KMS mode */
	i915_save_modeset_reg(dev);

<<<<<<< HEAD
	/* Cursor state */
	dev_priv->saveCURACNTR = I915_READ(CURACNTR);
	dev_priv->saveCURAPOS = I915_READ(CURAPOS);
	dev_priv->saveCURABASE = I915_READ(CURABASE);
	dev_priv->saveCURBCNTR = I915_READ(CURBCNTR);
	dev_priv->saveCURBPOS = I915_READ(CURBPOS);
	dev_priv->saveCURBBASE = I915_READ(CURBBASE);
	if (IS_GEN2(dev))
		dev_priv->saveCURSIZE = I915_READ(CURSIZE);

=======
>>>>>>> 3cbea436
	/* CRT state */
	if (HAS_PCH_SPLIT(dev)) {
		dev_priv->saveADPA = I915_READ(PCH_ADPA);
	} else {
		dev_priv->saveADPA = I915_READ(ADPA);
	}

	/* LVDS state */
	if (HAS_PCH_SPLIT(dev)) {
		dev_priv->savePP_CONTROL = I915_READ(PCH_PP_CONTROL);
		dev_priv->saveBLC_PWM_CTL = I915_READ(BLC_PWM_PCH_CTL1);
		dev_priv->saveBLC_PWM_CTL2 = I915_READ(BLC_PWM_PCH_CTL2);
		dev_priv->saveBLC_CPU_PWM_CTL = I915_READ(BLC_PWM_CPU_CTL);
		dev_priv->saveBLC_CPU_PWM_CTL2 = I915_READ(BLC_PWM_CPU_CTL2);
		dev_priv->saveLVDS = I915_READ(PCH_LVDS);
	} else {
		dev_priv->savePP_CONTROL = I915_READ(PP_CONTROL);
		dev_priv->savePFIT_PGM_RATIOS = I915_READ(PFIT_PGM_RATIOS);
		dev_priv->saveBLC_PWM_CTL = I915_READ(BLC_PWM_CTL);
		dev_priv->saveBLC_HIST_CTL = I915_READ(BLC_HIST_CTL);
		if (INTEL_INFO(dev)->gen >= 4)
			dev_priv->saveBLC_PWM_CTL2 = I915_READ(BLC_PWM_CTL2);
		if (IS_MOBILE(dev) && !IS_I830(dev))
			dev_priv->saveLVDS = I915_READ(LVDS);
	}

	if (!IS_I830(dev) && !IS_845G(dev) && !HAS_PCH_SPLIT(dev))
		dev_priv->savePFIT_CONTROL = I915_READ(PFIT_CONTROL);

	if (HAS_PCH_SPLIT(dev)) {
		dev_priv->savePP_ON_DELAYS = I915_READ(PCH_PP_ON_DELAYS);
		dev_priv->savePP_OFF_DELAYS = I915_READ(PCH_PP_OFF_DELAYS);
		dev_priv->savePP_DIVISOR = I915_READ(PCH_PP_DIVISOR);
	} else {
		dev_priv->savePP_ON_DELAYS = I915_READ(PP_ON_DELAYS);
		dev_priv->savePP_OFF_DELAYS = I915_READ(PP_OFF_DELAYS);
		dev_priv->savePP_DIVISOR = I915_READ(PP_DIVISOR);
	}

	/* Display Port state */
	if (SUPPORTS_INTEGRATED_DP(dev)) {
		dev_priv->saveDP_B = I915_READ(DP_B);
		dev_priv->saveDP_C = I915_READ(DP_C);
		dev_priv->saveDP_D = I915_READ(DP_D);
		dev_priv->savePIPEA_GMCH_DATA_M = I915_READ(PIPEA_GMCH_DATA_M);
		dev_priv->savePIPEB_GMCH_DATA_M = I915_READ(PIPEB_GMCH_DATA_M);
		dev_priv->savePIPEA_GMCH_DATA_N = I915_READ(PIPEA_GMCH_DATA_N);
		dev_priv->savePIPEB_GMCH_DATA_N = I915_READ(PIPEB_GMCH_DATA_N);
		dev_priv->savePIPEA_DP_LINK_M = I915_READ(PIPEA_DP_LINK_M);
		dev_priv->savePIPEB_DP_LINK_M = I915_READ(PIPEB_DP_LINK_M);
		dev_priv->savePIPEA_DP_LINK_N = I915_READ(PIPEA_DP_LINK_N);
		dev_priv->savePIPEB_DP_LINK_N = I915_READ(PIPEB_DP_LINK_N);
	}
	/* FIXME: save TV & SDVO state */

	/* Only save FBC state on the platform that supports FBC */
	if (I915_HAS_FBC(dev)) {
		if (HAS_PCH_SPLIT(dev)) {
			dev_priv->saveDPFC_CB_BASE = I915_READ(ILK_DPFC_CB_BASE);
		} else if (IS_GM45(dev)) {
			dev_priv->saveDPFC_CB_BASE = I915_READ(DPFC_CB_BASE);
		} else {
			dev_priv->saveFBC_CFB_BASE = I915_READ(FBC_CFB_BASE);
			dev_priv->saveFBC_LL_BASE = I915_READ(FBC_LL_BASE);
			dev_priv->saveFBC_CONTROL2 = I915_READ(FBC_CONTROL2);
			dev_priv->saveFBC_CONTROL = I915_READ(FBC_CONTROL);
		}
	}

	/* VGA state */
	dev_priv->saveVGA0 = I915_READ(VGA0);
	dev_priv->saveVGA1 = I915_READ(VGA1);
	dev_priv->saveVGA_PD = I915_READ(VGA_PD);
	if (HAS_PCH_SPLIT(dev))
		dev_priv->saveVGACNTRL = I915_READ(CPU_VGACNTRL);
	else
		dev_priv->saveVGACNTRL = I915_READ(VGACNTRL);

	i915_save_vga(dev);
}

void i915_restore_display(struct drm_device *dev)
{
	struct drm_i915_private *dev_priv = dev->dev_private;

	/* Display arbitration */
	I915_WRITE(DSPARB, dev_priv->saveDSPARB);

	/* Display port ratios (must be done before clock is set) */
	if (SUPPORTS_INTEGRATED_DP(dev)) {
		I915_WRITE(PIPEA_GMCH_DATA_M, dev_priv->savePIPEA_GMCH_DATA_M);
		I915_WRITE(PIPEB_GMCH_DATA_M, dev_priv->savePIPEB_GMCH_DATA_M);
		I915_WRITE(PIPEA_GMCH_DATA_N, dev_priv->savePIPEA_GMCH_DATA_N);
		I915_WRITE(PIPEB_GMCH_DATA_N, dev_priv->savePIPEB_GMCH_DATA_N);
		I915_WRITE(PIPEA_DP_LINK_M, dev_priv->savePIPEA_DP_LINK_M);
		I915_WRITE(PIPEB_DP_LINK_M, dev_priv->savePIPEB_DP_LINK_M);
		I915_WRITE(PIPEA_DP_LINK_N, dev_priv->savePIPEA_DP_LINK_N);
		I915_WRITE(PIPEB_DP_LINK_N, dev_priv->savePIPEB_DP_LINK_N);
	}

	/* This is only meaningful in non-KMS mode */
	/* Don't restore them in KMS mode */
	i915_restore_modeset_reg(dev);

<<<<<<< HEAD
	/* Cursor state */
	I915_WRITE(CURAPOS, dev_priv->saveCURAPOS);
	I915_WRITE(CURACNTR, dev_priv->saveCURACNTR);
	I915_WRITE(CURABASE, dev_priv->saveCURABASE);
	I915_WRITE(CURBPOS, dev_priv->saveCURBPOS);
	I915_WRITE(CURBCNTR, dev_priv->saveCURBCNTR);
	I915_WRITE(CURBBASE, dev_priv->saveCURBBASE);
	if (IS_GEN2(dev))
		I915_WRITE(CURSIZE, dev_priv->saveCURSIZE);

=======
>>>>>>> 3cbea436
	/* CRT state */
	if (HAS_PCH_SPLIT(dev))
		I915_WRITE(PCH_ADPA, dev_priv->saveADPA);
	else
		I915_WRITE(ADPA, dev_priv->saveADPA);

	/* LVDS state */
	if (INTEL_INFO(dev)->gen >= 4 && !HAS_PCH_SPLIT(dev))
		I915_WRITE(BLC_PWM_CTL2, dev_priv->saveBLC_PWM_CTL2);

	if (HAS_PCH_SPLIT(dev)) {
		I915_WRITE(PCH_LVDS, dev_priv->saveLVDS);
	} else if (IS_MOBILE(dev) && !IS_I830(dev))
		I915_WRITE(LVDS, dev_priv->saveLVDS);

	if (!IS_I830(dev) && !IS_845G(dev) && !HAS_PCH_SPLIT(dev))
		I915_WRITE(PFIT_CONTROL, dev_priv->savePFIT_CONTROL);

	if (HAS_PCH_SPLIT(dev)) {
		I915_WRITE(BLC_PWM_PCH_CTL1, dev_priv->saveBLC_PWM_CTL);
		I915_WRITE(BLC_PWM_PCH_CTL2, dev_priv->saveBLC_PWM_CTL2);
		I915_WRITE(BLC_PWM_CPU_CTL, dev_priv->saveBLC_CPU_PWM_CTL);
		I915_WRITE(BLC_PWM_CPU_CTL2, dev_priv->saveBLC_CPU_PWM_CTL2);
		I915_WRITE(PCH_PP_ON_DELAYS, dev_priv->savePP_ON_DELAYS);
		I915_WRITE(PCH_PP_OFF_DELAYS, dev_priv->savePP_OFF_DELAYS);
		I915_WRITE(PCH_PP_DIVISOR, dev_priv->savePP_DIVISOR);
		I915_WRITE(PCH_PP_CONTROL, dev_priv->savePP_CONTROL);
<<<<<<< HEAD
		I915_WRITE(MCHBAR_RENDER_STANDBY,
=======
		I915_WRITE(RSTDBYCTL,
>>>>>>> 3cbea436
			   dev_priv->saveMCHBAR_RENDER_STANDBY);
	} else {
		I915_WRITE(PFIT_PGM_RATIOS, dev_priv->savePFIT_PGM_RATIOS);
		I915_WRITE(BLC_PWM_CTL, dev_priv->saveBLC_PWM_CTL);
		I915_WRITE(BLC_HIST_CTL, dev_priv->saveBLC_HIST_CTL);
		I915_WRITE(PP_ON_DELAYS, dev_priv->savePP_ON_DELAYS);
		I915_WRITE(PP_OFF_DELAYS, dev_priv->savePP_OFF_DELAYS);
		I915_WRITE(PP_DIVISOR, dev_priv->savePP_DIVISOR);
		I915_WRITE(PP_CONTROL, dev_priv->savePP_CONTROL);
	}

	/* Display Port state */
	if (SUPPORTS_INTEGRATED_DP(dev)) {
		I915_WRITE(DP_B, dev_priv->saveDP_B);
		I915_WRITE(DP_C, dev_priv->saveDP_C);
		I915_WRITE(DP_D, dev_priv->saveDP_D);
	}
	/* FIXME: restore TV & SDVO state */

	/* only restore FBC info on the platform that supports FBC*/
	if (I915_HAS_FBC(dev)) {
		if (HAS_PCH_SPLIT(dev)) {
			ironlake_disable_fbc(dev);
			I915_WRITE(ILK_DPFC_CB_BASE, dev_priv->saveDPFC_CB_BASE);
		} else if (IS_GM45(dev)) {
			g4x_disable_fbc(dev);
			I915_WRITE(DPFC_CB_BASE, dev_priv->saveDPFC_CB_BASE);
		} else {
			i8xx_disable_fbc(dev);
			I915_WRITE(FBC_CFB_BASE, dev_priv->saveFBC_CFB_BASE);
			I915_WRITE(FBC_LL_BASE, dev_priv->saveFBC_LL_BASE);
			I915_WRITE(FBC_CONTROL2, dev_priv->saveFBC_CONTROL2);
			I915_WRITE(FBC_CONTROL, dev_priv->saveFBC_CONTROL);
		}
	}
	/* VGA state */
	if (HAS_PCH_SPLIT(dev))
		I915_WRITE(CPU_VGACNTRL, dev_priv->saveVGACNTRL);
	else
		I915_WRITE(VGACNTRL, dev_priv->saveVGACNTRL);
	I915_WRITE(VGA0, dev_priv->saveVGA0);
	I915_WRITE(VGA1, dev_priv->saveVGA1);
	I915_WRITE(VGA_PD, dev_priv->saveVGA_PD);
	POSTING_READ(VGA_PD);
	udelay(150);

	i915_restore_vga(dev);
}

int i915_save_state(struct drm_device *dev)
{
	struct drm_i915_private *dev_priv = dev->dev_private;
	int i;

	pci_read_config_byte(dev->pdev, LBB, &dev_priv->saveLBB);

	/* Hardware status page */
	dev_priv->saveHWS = I915_READ(HWS_PGA);

	i915_save_display(dev);

	/* Interrupt state */
	if (HAS_PCH_SPLIT(dev)) {
		dev_priv->saveDEIER = I915_READ(DEIER);
		dev_priv->saveDEIMR = I915_READ(DEIMR);
		dev_priv->saveGTIER = I915_READ(GTIER);
		dev_priv->saveGTIMR = I915_READ(GTIMR);
		dev_priv->saveFDI_RXA_IMR = I915_READ(FDI_RXA_IMR);
		dev_priv->saveFDI_RXB_IMR = I915_READ(FDI_RXB_IMR);
		dev_priv->saveMCHBAR_RENDER_STANDBY =
<<<<<<< HEAD
			I915_READ(MCHBAR_RENDER_STANDBY);
=======
			I915_READ(RSTDBYCTL);
>>>>>>> 3cbea436
	} else {
		dev_priv->saveIER = I915_READ(IER);
		dev_priv->saveIMR = I915_READ(IMR);
	}

<<<<<<< HEAD
	if (HAS_PCH_SPLIT(dev))
		ironlake_disable_drps(dev);
=======
	if (IS_IRONLAKE_M(dev))
		ironlake_disable_drps(dev);
	if (IS_GEN6(dev))
		gen6_disable_rps(dev);
>>>>>>> 3cbea436

	/* Cache mode state */
	dev_priv->saveCACHE_MODE_0 = I915_READ(CACHE_MODE_0);

	/* Memory Arbitration state */
	dev_priv->saveMI_ARB_STATE = I915_READ(MI_ARB_STATE);

	/* Scratch space */
	for (i = 0; i < 16; i++) {
		dev_priv->saveSWF0[i] = I915_READ(SWF00 + (i << 2));
		dev_priv->saveSWF1[i] = I915_READ(SWF10 + (i << 2));
	}
	for (i = 0; i < 3; i++)
		dev_priv->saveSWF2[i] = I915_READ(SWF30 + (i << 2));

<<<<<<< HEAD
	/* Fences */
	switch (INTEL_INFO(dev)->gen) {
	case 6:
		for (i = 0; i < 16; i++)
			dev_priv->saveFENCE[i] = I915_READ64(FENCE_REG_SANDYBRIDGE_0 + (i * 8));
		break;
	case 5:
	case 4:
		for (i = 0; i < 16; i++)
			dev_priv->saveFENCE[i] = I915_READ64(FENCE_REG_965_0 + (i * 8));
		break;
	case 3:
		if (IS_I945G(dev) || IS_I945GM(dev) || IS_G33(dev))
			for (i = 0; i < 8; i++)
				dev_priv->saveFENCE[i+8] = I915_READ(FENCE_REG_945_8 + (i * 4));
	case 2:
		for (i = 0; i < 8; i++)
			dev_priv->saveFENCE[i] = I915_READ(FENCE_REG_830_0 + (i * 4));
		break;

	}

=======
>>>>>>> 3cbea436
	return 0;
}

int i915_restore_state(struct drm_device *dev)
{
	struct drm_i915_private *dev_priv = dev->dev_private;
	int i;

	pci_write_config_byte(dev->pdev, LBB, dev_priv->saveLBB);

	/* Hardware status page */
	I915_WRITE(HWS_PGA, dev_priv->saveHWS);

<<<<<<< HEAD
	/* Fences */
	switch (INTEL_INFO(dev)->gen) {
	case 6:
		for (i = 0; i < 16; i++)
			I915_WRITE64(FENCE_REG_SANDYBRIDGE_0 + (i * 8), dev_priv->saveFENCE[i]);
		break;
	case 5:
	case 4:
		for (i = 0; i < 16; i++)
			I915_WRITE64(FENCE_REG_965_0 + (i * 8), dev_priv->saveFENCE[i]);
		break;
	case 3:
	case 2:
		if (IS_I945G(dev) || IS_I945GM(dev) || IS_G33(dev))
			for (i = 0; i < 8; i++)
				I915_WRITE(FENCE_REG_945_8 + (i * 4), dev_priv->saveFENCE[i+8]);
		for (i = 0; i < 8; i++)
			I915_WRITE(FENCE_REG_830_0 + (i * 4), dev_priv->saveFENCE[i]);
		break;
	}

=======
>>>>>>> 3cbea436
	i915_restore_display(dev);

	/* Interrupt state */
	if (HAS_PCH_SPLIT(dev)) {
		I915_WRITE(DEIER, dev_priv->saveDEIER);
		I915_WRITE(DEIMR, dev_priv->saveDEIMR);
		I915_WRITE(GTIER, dev_priv->saveGTIER);
		I915_WRITE(GTIMR, dev_priv->saveGTIMR);
		I915_WRITE(FDI_RXA_IMR, dev_priv->saveFDI_RXA_IMR);
		I915_WRITE(FDI_RXB_IMR, dev_priv->saveFDI_RXB_IMR);
	} else {
		I915_WRITE (IER, dev_priv->saveIER);
		I915_WRITE (IMR,  dev_priv->saveIMR);
	}

	/* Clock gating state */
	intel_enable_clock_gating(dev);

	if (IS_IRONLAKE_M(dev)) {
		ironlake_enable_drps(dev);
		intel_init_emon(dev);
	}

	if (IS_GEN6(dev))
		gen6_enable_rps(dev_priv);

	if (HAS_PCH_SPLIT(dev)) {
		ironlake_enable_drps(dev);
		intel_init_emon(dev);
	}

	/* Cache mode state */
	I915_WRITE (CACHE_MODE_0, dev_priv->saveCACHE_MODE_0 | 0xffff0000);

	/* Memory arbitration state */
	I915_WRITE (MI_ARB_STATE, dev_priv->saveMI_ARB_STATE | 0xffff0000);

	for (i = 0; i < 16; i++) {
		I915_WRITE(SWF00 + (i << 2), dev_priv->saveSWF0[i]);
		I915_WRITE(SWF10 + (i << 2), dev_priv->saveSWF1[i]);
	}
	for (i = 0; i < 3; i++)
		I915_WRITE(SWF30 + (i << 2), dev_priv->saveSWF2[i]);

	intel_i2c_reset(dev);

	return 0;
}<|MERGE_RESOLUTION|>--- conflicted
+++ resolved
@@ -240,8 +240,6 @@
 	if (drm_core_check_feature(dev, DRIVER_MODESET))
 		return;
 
-<<<<<<< HEAD
-=======
 	/* Cursor state */
 	dev_priv->saveCURACNTR = I915_READ(CURACNTR);
 	dev_priv->saveCURAPOS = I915_READ(CURAPOS);
@@ -252,7 +250,6 @@
 	if (IS_GEN2(dev))
 		dev_priv->saveCURSIZE = I915_READ(CURSIZE);
 
->>>>>>> 3cbea436
 	if (HAS_PCH_SPLIT(dev)) {
 		dev_priv->savePCH_DREF_CONTROL = I915_READ(PCH_DREF_CONTROL);
 		dev_priv->saveDISP_ARB_CTL = I915_READ(DISP_ARB_CTL);
@@ -406,8 +403,6 @@
 	if (drm_core_check_feature(dev, DRIVER_MODESET))
 		return;
 
-<<<<<<< HEAD
-=======
 	/* Fences */
 	switch (INTEL_INFO(dev)->gen) {
 	case 6:
@@ -430,7 +425,6 @@
 	}
 
 
->>>>>>> 3cbea436
 	if (HAS_PCH_SPLIT(dev)) {
 		dpll_a_reg = PCH_DPLL_A;
 		dpll_b_reg = PCH_DPLL_B;
@@ -615,19 +609,6 @@
 	/* Don't save them in KMS mode */
 	i915_save_modeset_reg(dev);
 
-<<<<<<< HEAD
-	/* Cursor state */
-	dev_priv->saveCURACNTR = I915_READ(CURACNTR);
-	dev_priv->saveCURAPOS = I915_READ(CURAPOS);
-	dev_priv->saveCURABASE = I915_READ(CURABASE);
-	dev_priv->saveCURBCNTR = I915_READ(CURBCNTR);
-	dev_priv->saveCURBPOS = I915_READ(CURBPOS);
-	dev_priv->saveCURBBASE = I915_READ(CURBBASE);
-	if (IS_GEN2(dev))
-		dev_priv->saveCURSIZE = I915_READ(CURSIZE);
-
-=======
->>>>>>> 3cbea436
 	/* CRT state */
 	if (HAS_PCH_SPLIT(dev)) {
 		dev_priv->saveADPA = I915_READ(PCH_ADPA);
@@ -732,19 +713,6 @@
 	/* Don't restore them in KMS mode */
 	i915_restore_modeset_reg(dev);
 
-<<<<<<< HEAD
-	/* Cursor state */
-	I915_WRITE(CURAPOS, dev_priv->saveCURAPOS);
-	I915_WRITE(CURACNTR, dev_priv->saveCURACNTR);
-	I915_WRITE(CURABASE, dev_priv->saveCURABASE);
-	I915_WRITE(CURBPOS, dev_priv->saveCURBPOS);
-	I915_WRITE(CURBCNTR, dev_priv->saveCURBCNTR);
-	I915_WRITE(CURBBASE, dev_priv->saveCURBBASE);
-	if (IS_GEN2(dev))
-		I915_WRITE(CURSIZE, dev_priv->saveCURSIZE);
-
-=======
->>>>>>> 3cbea436
 	/* CRT state */
 	if (HAS_PCH_SPLIT(dev))
 		I915_WRITE(PCH_ADPA, dev_priv->saveADPA);
@@ -772,11 +740,7 @@
 		I915_WRITE(PCH_PP_OFF_DELAYS, dev_priv->savePP_OFF_DELAYS);
 		I915_WRITE(PCH_PP_DIVISOR, dev_priv->savePP_DIVISOR);
 		I915_WRITE(PCH_PP_CONTROL, dev_priv->savePP_CONTROL);
-<<<<<<< HEAD
-		I915_WRITE(MCHBAR_RENDER_STANDBY,
-=======
 		I915_WRITE(RSTDBYCTL,
->>>>>>> 3cbea436
 			   dev_priv->saveMCHBAR_RENDER_STANDBY);
 	} else {
 		I915_WRITE(PFIT_PGM_RATIOS, dev_priv->savePFIT_PGM_RATIOS);
@@ -847,25 +811,16 @@
 		dev_priv->saveFDI_RXA_IMR = I915_READ(FDI_RXA_IMR);
 		dev_priv->saveFDI_RXB_IMR = I915_READ(FDI_RXB_IMR);
 		dev_priv->saveMCHBAR_RENDER_STANDBY =
-<<<<<<< HEAD
-			I915_READ(MCHBAR_RENDER_STANDBY);
-=======
 			I915_READ(RSTDBYCTL);
->>>>>>> 3cbea436
 	} else {
 		dev_priv->saveIER = I915_READ(IER);
 		dev_priv->saveIMR = I915_READ(IMR);
 	}
 
-<<<<<<< HEAD
-	if (HAS_PCH_SPLIT(dev))
-		ironlake_disable_drps(dev);
-=======
 	if (IS_IRONLAKE_M(dev))
 		ironlake_disable_drps(dev);
 	if (IS_GEN6(dev))
 		gen6_disable_rps(dev);
->>>>>>> 3cbea436
 
 	/* Cache mode state */
 	dev_priv->saveCACHE_MODE_0 = I915_READ(CACHE_MODE_0);
@@ -881,31 +836,6 @@
 	for (i = 0; i < 3; i++)
 		dev_priv->saveSWF2[i] = I915_READ(SWF30 + (i << 2));
 
-<<<<<<< HEAD
-	/* Fences */
-	switch (INTEL_INFO(dev)->gen) {
-	case 6:
-		for (i = 0; i < 16; i++)
-			dev_priv->saveFENCE[i] = I915_READ64(FENCE_REG_SANDYBRIDGE_0 + (i * 8));
-		break;
-	case 5:
-	case 4:
-		for (i = 0; i < 16; i++)
-			dev_priv->saveFENCE[i] = I915_READ64(FENCE_REG_965_0 + (i * 8));
-		break;
-	case 3:
-		if (IS_I945G(dev) || IS_I945GM(dev) || IS_G33(dev))
-			for (i = 0; i < 8; i++)
-				dev_priv->saveFENCE[i+8] = I915_READ(FENCE_REG_945_8 + (i * 4));
-	case 2:
-		for (i = 0; i < 8; i++)
-			dev_priv->saveFENCE[i] = I915_READ(FENCE_REG_830_0 + (i * 4));
-		break;
-
-	}
-
-=======
->>>>>>> 3cbea436
 	return 0;
 }
 
@@ -919,30 +849,6 @@
 	/* Hardware status page */
 	I915_WRITE(HWS_PGA, dev_priv->saveHWS);
 
-<<<<<<< HEAD
-	/* Fences */
-	switch (INTEL_INFO(dev)->gen) {
-	case 6:
-		for (i = 0; i < 16; i++)
-			I915_WRITE64(FENCE_REG_SANDYBRIDGE_0 + (i * 8), dev_priv->saveFENCE[i]);
-		break;
-	case 5:
-	case 4:
-		for (i = 0; i < 16; i++)
-			I915_WRITE64(FENCE_REG_965_0 + (i * 8), dev_priv->saveFENCE[i]);
-		break;
-	case 3:
-	case 2:
-		if (IS_I945G(dev) || IS_I945GM(dev) || IS_G33(dev))
-			for (i = 0; i < 8; i++)
-				I915_WRITE(FENCE_REG_945_8 + (i * 4), dev_priv->saveFENCE[i+8]);
-		for (i = 0; i < 8; i++)
-			I915_WRITE(FENCE_REG_830_0 + (i * 4), dev_priv->saveFENCE[i]);
-		break;
-	}
-
-=======
->>>>>>> 3cbea436
 	i915_restore_display(dev);
 
 	/* Interrupt state */
@@ -969,11 +875,6 @@
 	if (IS_GEN6(dev))
 		gen6_enable_rps(dev_priv);
 
-	if (HAS_PCH_SPLIT(dev)) {
-		ironlake_enable_drps(dev);
-		intel_init_emon(dev);
-	}
-
 	/* Cache mode state */
 	I915_WRITE (CACHE_MODE_0, dev_priv->saveCACHE_MODE_0 | 0xffff0000);
 
