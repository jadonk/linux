/*
 * Copyright © 2008-2010 Intel Corporation
 *
 * Permission is hereby granted, free of charge, to any person obtaining a
 * copy of this software and associated documentation files (the "Software"),
 * to deal in the Software without restriction, including without limitation
 * the rights to use, copy, modify, merge, publish, distribute, sublicense,
 * and/or sell copies of the Software, and to permit persons to whom the
 * Software is furnished to do so, subject to the following conditions:
 *
 * The above copyright notice and this permission notice (including the next
 * paragraph) shall be included in all copies or substantial portions of the
 * Software.
 *
 * THE SOFTWARE IS PROVIDED "AS IS", WITHOUT WARRANTY OF ANY KIND, EXPRESS OR
 * IMPLIED, INCLUDING BUT NOT LIMITED TO THE WARRANTIES OF MERCHANTABILITY,
 * FITNESS FOR A PARTICULAR PURPOSE AND NONINFRINGEMENT.  IN NO EVENT SHALL
 * THE AUTHORS OR COPYRIGHT HOLDERS BE LIABLE FOR ANY CLAIM, DAMAGES OR OTHER
 * LIABILITY, WHETHER IN AN ACTION OF CONTRACT, TORT OR OTHERWISE, ARISING
 * FROM, OUT OF OR IN CONNECTION WITH THE SOFTWARE OR THE USE OR OTHER DEALINGS
 * IN THE SOFTWARE.
 *
 * Authors:
 *    Eric Anholt <eric@anholt.net>
 *    Zou Nan hai <nanhai.zou@intel.com>
 *    Xiang Hai hao<haihao.xiang@intel.com>
 *
 */

#include "drmP.h"
#include "drm.h"
#include "i915_drv.h"
#include "i915_drm.h"
#include "i915_trace.h"
#include "intel_drv.h"

static u32 i915_gem_get_seqno(struct drm_device *dev)
{
	drm_i915_private_t *dev_priv = dev->dev_private;
	u32 seqno;

	seqno = dev_priv->next_seqno;

	/* reserve 0 for non-seqno */
	if (++dev_priv->next_seqno == 0)
		dev_priv->next_seqno = 1;

	return seqno;
}

static void
render_ring_flush(struct drm_device *dev,
		  struct intel_ring_buffer *ring,
		  u32	invalidate_domains,
		  u32	flush_domains)
{
	drm_i915_private_t *dev_priv = dev->dev_private;
	u32 cmd;

#if WATCH_EXEC
	DRM_INFO("%s: invalidate %08x flush %08x\n", __func__,
		  invalidate_domains, flush_domains);
#endif

	trace_i915_gem_request_flush(dev, dev_priv->next_seqno,
				     invalidate_domains, flush_domains);

	if ((invalidate_domains | flush_domains) & I915_GEM_GPU_DOMAINS) {
		/*
		 * read/write caches:
		 *
		 * I915_GEM_DOMAIN_RENDER is always invalidated, but is
		 * only flushed if MI_NO_WRITE_FLUSH is unset.  On 965, it is
		 * also flushed at 2d versus 3d pipeline switches.
		 *
		 * read-only caches:
		 *
		 * I915_GEM_DOMAIN_SAMPLER is flushed on pre-965 if
		 * MI_READ_FLUSH is set, and is always flushed on 965.
		 *
		 * I915_GEM_DOMAIN_COMMAND may not exist?
		 *
		 * I915_GEM_DOMAIN_INSTRUCTION, which exists on 965, is
		 * invalidated when MI_EXE_FLUSH is set.
		 *
		 * I915_GEM_DOMAIN_VERTEX, which exists on 965, is
		 * invalidated with every MI_FLUSH.
		 *
		 * TLBs:
		 *
		 * On 965, TLBs associated with I915_GEM_DOMAIN_COMMAND
		 * and I915_GEM_DOMAIN_CPU in are invalidated at PTE write and
		 * I915_GEM_DOMAIN_RENDER and I915_GEM_DOMAIN_SAMPLER
		 * are flushed at any MI_FLUSH.
		 */

		cmd = MI_FLUSH | MI_NO_WRITE_FLUSH;
		if ((invalidate_domains|flush_domains) &
		    I915_GEM_DOMAIN_RENDER)
			cmd &= ~MI_NO_WRITE_FLUSH;
		if (INTEL_INFO(dev)->gen < 4) {
			/*
			 * On the 965, the sampler cache always gets flushed
			 * and this bit is reserved.
			 */
			if (invalidate_domains & I915_GEM_DOMAIN_SAMPLER)
				cmd |= MI_READ_FLUSH;
		}
		if (invalidate_domains & I915_GEM_DOMAIN_INSTRUCTION)
			cmd |= MI_EXE_FLUSH;

#if WATCH_EXEC
		DRM_INFO("%s: queue flush %08x to ring\n", __func__, cmd);
#endif
		intel_ring_begin(dev, ring, 2);
		intel_ring_emit(dev, ring, cmd);
		intel_ring_emit(dev, ring, MI_NOOP);
		intel_ring_advance(dev, ring);
	}
}

static void ring_write_tail(struct drm_device *dev,
			    struct intel_ring_buffer *ring,
			    u32 value)
{
	drm_i915_private_t *dev_priv = dev->dev_private;
	I915_WRITE_TAIL(ring, value);
}

u32 intel_ring_get_active_head(struct drm_device *dev,
			       struct intel_ring_buffer *ring)
{
	drm_i915_private_t *dev_priv = dev->dev_private;
	u32 acthd_reg = INTEL_INFO(dev)->gen >= 4 ?
			RING_ACTHD(ring->mmio_base) : ACTHD;

	return I915_READ(acthd_reg);
}

static int init_ring_common(struct drm_device *dev,
			    struct intel_ring_buffer *ring)
{
	u32 head;
	drm_i915_private_t *dev_priv = dev->dev_private;
	struct drm_i915_gem_object *obj_priv;
	obj_priv = to_intel_bo(ring->gem_object);

	/* Stop the ring if it's running. */
	I915_WRITE_CTL(ring, 0);
	I915_WRITE_HEAD(ring, 0);
	ring->write_tail(dev, ring, 0);

	/* Initialize the ring. */
	I915_WRITE_START(ring, obj_priv->gtt_offset);
	head = I915_READ_HEAD(ring) & HEAD_ADDR;

	/* G45 ring initialization fails to reset head to zero */
	if (head != 0) {
<<<<<<< HEAD
		DRM_ERROR("%s head not reset to zero "
				"ctl %08x head %08x tail %08x start %08x\n",
				ring->name,
				I915_READ_CTL(ring),
				I915_READ_HEAD(ring),
				I915_READ_TAIL(ring),
				I915_READ_START(ring));

		I915_WRITE_HEAD(ring, 0);

		DRM_ERROR("%s head forced to zero "
				"ctl %08x head %08x tail %08x start %08x\n",
				ring->name,
				I915_READ_CTL(ring),
				I915_READ_HEAD(ring),
				I915_READ_TAIL(ring),
				I915_READ_START(ring));
=======
		DRM_DEBUG_KMS("%s head not reset to zero "
			      "ctl %08x head %08x tail %08x start %08x\n",
			      ring->name,
			      I915_READ_CTL(ring),
			      I915_READ_HEAD(ring),
			      I915_READ_TAIL(ring),
			      I915_READ_START(ring));

		I915_WRITE_HEAD(ring, 0);

		if (I915_READ_HEAD(ring) & HEAD_ADDR) {
			DRM_ERROR("failed to set %s head to zero "
				  "ctl %08x head %08x tail %08x start %08x\n",
				  ring->name,
				  I915_READ_CTL(ring),
				  I915_READ_HEAD(ring),
				  I915_READ_TAIL(ring),
				  I915_READ_START(ring));
		}
>>>>>>> b0c3844d
	}

	I915_WRITE_CTL(ring,
			((ring->gem_object->size - PAGE_SIZE) & RING_NR_PAGES)
			| RING_REPORT_64K | RING_VALID);

	head = I915_READ_HEAD(ring) & HEAD_ADDR;
	/* If the head is still not zero, the ring is dead */
	if (head != 0) {
		DRM_ERROR("%s initialization failed "
				"ctl %08x head %08x tail %08x start %08x\n",
				ring->name,
				I915_READ_CTL(ring),
				I915_READ_HEAD(ring),
				I915_READ_TAIL(ring),
				I915_READ_START(ring));
		return -EIO;
	}

	if (!drm_core_check_feature(dev, DRIVER_MODESET))
		i915_kernel_lost_context(dev);
	else {
		ring->head = I915_READ_HEAD(ring) & HEAD_ADDR;
		ring->tail = I915_READ_TAIL(ring) & TAIL_ADDR;
		ring->space = ring->head - (ring->tail + 8);
		if (ring->space < 0)
			ring->space += ring->size;
	}
	return 0;
}

static int init_render_ring(struct drm_device *dev,
			    struct intel_ring_buffer *ring)
{
	drm_i915_private_t *dev_priv = dev->dev_private;
	int ret = init_ring_common(dev, ring);
	int mode;

	if (INTEL_INFO(dev)->gen > 3) {
		mode = VS_TIMER_DISPATCH << 16 | VS_TIMER_DISPATCH;
		if (IS_GEN6(dev))
			mode |= MI_FLUSH_ENABLE << 16 | MI_FLUSH_ENABLE;
		I915_WRITE(MI_MODE, mode);
	}
	return ret;
}

#define PIPE_CONTROL_FLUSH(addr)					\
do {									\
	OUT_RING(GFX_OP_PIPE_CONTROL | PIPE_CONTROL_QW_WRITE |		\
		 PIPE_CONTROL_DEPTH_STALL | 2);				\
	OUT_RING(addr | PIPE_CONTROL_GLOBAL_GTT);			\
	OUT_RING(0);							\
	OUT_RING(0);							\
} while (0)

/**
 * Creates a new sequence number, emitting a write of it to the status page
 * plus an interrupt, which will trigger i915_user_interrupt_handler.
 *
 * Must be called with struct_lock held.
 *
 * Returned sequence numbers are nonzero on success.
 */
static u32
render_ring_add_request(struct drm_device *dev,
			struct intel_ring_buffer *ring,
			u32 flush_domains)
{
	drm_i915_private_t *dev_priv = dev->dev_private;
	u32 seqno;

	seqno = i915_gem_get_seqno(dev);

	if (IS_GEN6(dev)) {
		BEGIN_LP_RING(6);
		OUT_RING(GFX_OP_PIPE_CONTROL | 3);
		OUT_RING(PIPE_CONTROL_QW_WRITE |
			 PIPE_CONTROL_WC_FLUSH | PIPE_CONTROL_IS_FLUSH |
			 PIPE_CONTROL_NOTIFY);
		OUT_RING(dev_priv->seqno_gfx_addr | PIPE_CONTROL_GLOBAL_GTT);
		OUT_RING(seqno);
		OUT_RING(0);
		OUT_RING(0);
		ADVANCE_LP_RING();
	} else if (HAS_PIPE_CONTROL(dev)) {
		u32 scratch_addr = dev_priv->seqno_gfx_addr + 128;

		/*
		 * Workaround qword write incoherence by flushing the
		 * PIPE_NOTIFY buffers out to memory before requesting
		 * an interrupt.
		 */
		BEGIN_LP_RING(32);
		OUT_RING(GFX_OP_PIPE_CONTROL | PIPE_CONTROL_QW_WRITE |
			 PIPE_CONTROL_WC_FLUSH | PIPE_CONTROL_TC_FLUSH);
		OUT_RING(dev_priv->seqno_gfx_addr | PIPE_CONTROL_GLOBAL_GTT);
		OUT_RING(seqno);
		OUT_RING(0);
		PIPE_CONTROL_FLUSH(scratch_addr);
		scratch_addr += 128; /* write to separate cachelines */
		PIPE_CONTROL_FLUSH(scratch_addr);
		scratch_addr += 128;
		PIPE_CONTROL_FLUSH(scratch_addr);
		scratch_addr += 128;
		PIPE_CONTROL_FLUSH(scratch_addr);
		scratch_addr += 128;
		PIPE_CONTROL_FLUSH(scratch_addr);
		scratch_addr += 128;
		PIPE_CONTROL_FLUSH(scratch_addr);
		OUT_RING(GFX_OP_PIPE_CONTROL | PIPE_CONTROL_QW_WRITE |
			 PIPE_CONTROL_WC_FLUSH | PIPE_CONTROL_TC_FLUSH |
			 PIPE_CONTROL_NOTIFY);
		OUT_RING(dev_priv->seqno_gfx_addr | PIPE_CONTROL_GLOBAL_GTT);
		OUT_RING(seqno);
		OUT_RING(0);
		ADVANCE_LP_RING();
	} else {
		BEGIN_LP_RING(4);
		OUT_RING(MI_STORE_DWORD_INDEX);
		OUT_RING(I915_GEM_HWS_INDEX << MI_STORE_DWORD_INDEX_SHIFT);
		OUT_RING(seqno);

		OUT_RING(MI_USER_INTERRUPT);
		ADVANCE_LP_RING();
	}
	return seqno;
}

static u32
render_ring_get_seqno(struct drm_device *dev,
		      struct intel_ring_buffer *ring)
{
	drm_i915_private_t *dev_priv = (drm_i915_private_t *) dev->dev_private;
	if (HAS_PIPE_CONTROL(dev))
		return ((volatile u32 *)(dev_priv->seqno_page))[0];
	else
		return intel_read_status_page(ring, I915_GEM_HWS_INDEX);
}

static void
render_ring_get_user_irq(struct drm_device *dev,
			 struct intel_ring_buffer *ring)
{
	drm_i915_private_t *dev_priv = (drm_i915_private_t *) dev->dev_private;
	unsigned long irqflags;

	spin_lock_irqsave(&dev_priv->user_irq_lock, irqflags);
	if (dev->irq_enabled && (++ring->user_irq_refcount == 1)) {
		if (HAS_PCH_SPLIT(dev))
			ironlake_enable_graphics_irq(dev_priv, GT_PIPE_NOTIFY);
		else
			i915_enable_irq(dev_priv, I915_USER_INTERRUPT);
	}
	spin_unlock_irqrestore(&dev_priv->user_irq_lock, irqflags);
}

static void
render_ring_put_user_irq(struct drm_device *dev,
			 struct intel_ring_buffer *ring)
{
	drm_i915_private_t *dev_priv = (drm_i915_private_t *) dev->dev_private;
	unsigned long irqflags;

	spin_lock_irqsave(&dev_priv->user_irq_lock, irqflags);
	BUG_ON(dev->irq_enabled && ring->user_irq_refcount <= 0);
	if (dev->irq_enabled && (--ring->user_irq_refcount == 0)) {
		if (HAS_PCH_SPLIT(dev))
			ironlake_disable_graphics_irq(dev_priv, GT_PIPE_NOTIFY);
		else
			i915_disable_irq(dev_priv, I915_USER_INTERRUPT);
	}
	spin_unlock_irqrestore(&dev_priv->user_irq_lock, irqflags);
}

void intel_ring_setup_status_page(struct drm_device *dev,
				  struct intel_ring_buffer *ring)
{
	drm_i915_private_t *dev_priv = dev->dev_private;
	if (IS_GEN6(dev)) {
		I915_WRITE(RING_HWS_PGA_GEN6(ring->mmio_base),
			   ring->status_page.gfx_addr);
		I915_READ(RING_HWS_PGA_GEN6(ring->mmio_base)); /* posting read */
	} else {
		I915_WRITE(RING_HWS_PGA(ring->mmio_base),
			   ring->status_page.gfx_addr);
		I915_READ(RING_HWS_PGA(ring->mmio_base)); /* posting read */
	}

}

static void
bsd_ring_flush(struct drm_device *dev,
		struct intel_ring_buffer *ring,
		u32     invalidate_domains,
		u32     flush_domains)
{
	intel_ring_begin(dev, ring, 2);
	intel_ring_emit(dev, ring, MI_FLUSH);
	intel_ring_emit(dev, ring, MI_NOOP);
	intel_ring_advance(dev, ring);
}

static int init_bsd_ring(struct drm_device *dev,
			 struct intel_ring_buffer *ring)
{
	return init_ring_common(dev, ring);
}

static u32
ring_add_request(struct drm_device *dev,
		 struct intel_ring_buffer *ring,
		 u32 flush_domains)
{
	u32 seqno;

	seqno = i915_gem_get_seqno(dev);

	intel_ring_begin(dev, ring, 4);
	intel_ring_emit(dev, ring, MI_STORE_DWORD_INDEX);
	intel_ring_emit(dev, ring,
			I915_GEM_HWS_INDEX << MI_STORE_DWORD_INDEX_SHIFT);
	intel_ring_emit(dev, ring, seqno);
	intel_ring_emit(dev, ring, MI_USER_INTERRUPT);
	intel_ring_advance(dev, ring);

	DRM_DEBUG_DRIVER("%s %d\n", ring->name, seqno);

	return seqno;
}

static void
bsd_ring_get_user_irq(struct drm_device *dev,
		      struct intel_ring_buffer *ring)
{
	/* do nothing */
}
static void
bsd_ring_put_user_irq(struct drm_device *dev,
		      struct intel_ring_buffer *ring)
{
	/* do nothing */
}

static u32
ring_status_page_get_seqno(struct drm_device *dev,
			   struct intel_ring_buffer *ring)
{
	return intel_read_status_page(ring, I915_GEM_HWS_INDEX);
}

static int
ring_dispatch_gem_execbuffer(struct drm_device *dev,
			     struct intel_ring_buffer *ring,
			     struct drm_i915_gem_execbuffer2 *exec,
			     struct drm_clip_rect *cliprects,
			     uint64_t exec_offset)
{
	uint32_t exec_start;
	exec_start = (uint32_t) exec_offset + exec->batch_start_offset;
	intel_ring_begin(dev, ring, 2);
	intel_ring_emit(dev, ring, MI_BATCH_BUFFER_START |
			(2 << 6) | MI_BATCH_NON_SECURE_I965);
	intel_ring_emit(dev, ring, exec_start);
	intel_ring_advance(dev, ring);
	return 0;
}

static int
render_ring_dispatch_gem_execbuffer(struct drm_device *dev,
				    struct intel_ring_buffer *ring,
				    struct drm_i915_gem_execbuffer2 *exec,
				    struct drm_clip_rect *cliprects,
				    uint64_t exec_offset)
{
	drm_i915_private_t *dev_priv = dev->dev_private;
	int nbox = exec->num_cliprects;
	int i = 0, count;
	uint32_t exec_start, exec_len;
	exec_start = (uint32_t) exec_offset + exec->batch_start_offset;
	exec_len = (uint32_t) exec->batch_len;

	trace_i915_gem_request_submit(dev, dev_priv->next_seqno + 1);

	count = nbox ? nbox : 1;

	for (i = 0; i < count; i++) {
		if (i < nbox) {
			int ret = i915_emit_box(dev, cliprects, i,
						exec->DR1, exec->DR4);
			if (ret)
				return ret;
		}

		if (IS_I830(dev) || IS_845G(dev)) {
			intel_ring_begin(dev, ring, 4);
			intel_ring_emit(dev, ring, MI_BATCH_BUFFER);
			intel_ring_emit(dev, ring,
					exec_start | MI_BATCH_NON_SECURE);
			intel_ring_emit(dev, ring, exec_start + exec_len - 4);
			intel_ring_emit(dev, ring, 0);
		} else {
			intel_ring_begin(dev, ring, 2);
			if (INTEL_INFO(dev)->gen >= 4) {
				intel_ring_emit(dev, ring,
						MI_BATCH_BUFFER_START | (2 << 6)
						| MI_BATCH_NON_SECURE_I965);
				intel_ring_emit(dev, ring, exec_start);
			} else {
				intel_ring_emit(dev, ring, MI_BATCH_BUFFER_START
						| (2 << 6));
				intel_ring_emit(dev, ring, exec_start |
						MI_BATCH_NON_SECURE);
			}
		}
		intel_ring_advance(dev, ring);
	}

	if (IS_G4X(dev) || IS_GEN5(dev)) {
		intel_ring_begin(dev, ring, 2);
		intel_ring_emit(dev, ring, MI_FLUSH |
				MI_NO_WRITE_FLUSH |
				MI_INVALIDATE_ISP );
		intel_ring_emit(dev, ring, MI_NOOP);
		intel_ring_advance(dev, ring);
	}
	/* XXX breadcrumb */

	return 0;
}

static void cleanup_status_page(struct drm_device *dev,
				struct intel_ring_buffer *ring)
{
	drm_i915_private_t *dev_priv = dev->dev_private;
	struct drm_gem_object *obj;
	struct drm_i915_gem_object *obj_priv;

	obj = ring->status_page.obj;
	if (obj == NULL)
		return;
	obj_priv = to_intel_bo(obj);

	kunmap(obj_priv->pages[0]);
	i915_gem_object_unpin(obj);
	drm_gem_object_unreference(obj);
	ring->status_page.obj = NULL;

	memset(&dev_priv->hws_map, 0, sizeof(dev_priv->hws_map));
}

static int init_status_page(struct drm_device *dev,
			    struct intel_ring_buffer *ring)
{
	drm_i915_private_t *dev_priv = dev->dev_private;
	struct drm_gem_object *obj;
	struct drm_i915_gem_object *obj_priv;
	int ret;

	obj = i915_gem_alloc_object(dev, 4096);
	if (obj == NULL) {
		DRM_ERROR("Failed to allocate status page\n");
		ret = -ENOMEM;
		goto err;
	}
	obj_priv = to_intel_bo(obj);
	obj_priv->agp_type = AGP_USER_CACHED_MEMORY;

	ret = i915_gem_object_pin(obj, 4096);
	if (ret != 0) {
		goto err_unref;
	}

	ring->status_page.gfx_addr = obj_priv->gtt_offset;
	ring->status_page.page_addr = kmap(obj_priv->pages[0]);
	if (ring->status_page.page_addr == NULL) {
		memset(&dev_priv->hws_map, 0, sizeof(dev_priv->hws_map));
		goto err_unpin;
	}
	ring->status_page.obj = obj;
	memset(ring->status_page.page_addr, 0, PAGE_SIZE);

	intel_ring_setup_status_page(dev, ring);
	DRM_DEBUG_DRIVER("%s hws offset: 0x%08x\n",
			ring->name, ring->status_page.gfx_addr);

	return 0;

err_unpin:
	i915_gem_object_unpin(obj);
err_unref:
	drm_gem_object_unreference(obj);
err:
	return ret;
}

int intel_init_ring_buffer(struct drm_device *dev,
			   struct intel_ring_buffer *ring)
{
	struct drm_i915_private *dev_priv = dev->dev_private;
	struct drm_i915_gem_object *obj_priv;
	struct drm_gem_object *obj;
	int ret;

	ring->dev = dev;
	INIT_LIST_HEAD(&ring->active_list);
	INIT_LIST_HEAD(&ring->request_list);
	INIT_LIST_HEAD(&ring->gpu_write_list);

	if (I915_NEED_GFX_HWS(dev)) {
		ret = init_status_page(dev, ring);
		if (ret)
			return ret;
	}

	obj = i915_gem_alloc_object(dev, ring->size);
	if (obj == NULL) {
		DRM_ERROR("Failed to allocate ringbuffer\n");
		ret = -ENOMEM;
		goto err_hws;
	}

	ring->gem_object = obj;

	ret = i915_gem_object_pin(obj, PAGE_SIZE);
	if (ret)
		goto err_unref;

	obj_priv = to_intel_bo(obj);
	ring->map.size = ring->size;
	ring->map.offset = dev->agp->base + obj_priv->gtt_offset;
	ring->map.type = 0;
	ring->map.flags = 0;
	ring->map.mtrr = 0;

	drm_core_ioremap_wc(&ring->map, dev);
	if (ring->map.handle == NULL) {
		DRM_ERROR("Failed to map ringbuffer.\n");
		ret = -EINVAL;
		goto err_unpin;
	}

	ring->virtual_start = ring->map.handle;
	ret = ring->init(dev, ring);
	if (ret)
		goto err_unmap;

	if (!drm_core_check_feature(dev, DRIVER_MODESET))
		i915_kernel_lost_context(dev);
	else {
		ring->head = I915_READ_HEAD(ring) & HEAD_ADDR;
		ring->tail = I915_READ_TAIL(ring) & TAIL_ADDR;
		ring->space = ring->head - (ring->tail + 8);
		if (ring->space < 0)
			ring->space += ring->size;
	}
	return ret;

err_unmap:
	drm_core_ioremapfree(&ring->map, dev);
err_unpin:
	i915_gem_object_unpin(obj);
err_unref:
	drm_gem_object_unreference(obj);
	ring->gem_object = NULL;
err_hws:
	cleanup_status_page(dev, ring);
	return ret;
}

void intel_cleanup_ring_buffer(struct drm_device *dev,
			       struct intel_ring_buffer *ring)
{
	if (ring->gem_object == NULL)
		return;

	drm_core_ioremapfree(&ring->map, dev);

	i915_gem_object_unpin(ring->gem_object);
	drm_gem_object_unreference(ring->gem_object);
	ring->gem_object = NULL;

	if (ring->cleanup)
		ring->cleanup(ring);

	cleanup_status_page(dev, ring);
}

static int intel_wrap_ring_buffer(struct drm_device *dev,
				  struct intel_ring_buffer *ring)
{
	unsigned int *virt;
	int rem;
	rem = ring->size - ring->tail;

	if (ring->space < rem) {
		int ret = intel_wait_ring_buffer(dev, ring, rem);
		if (ret)
			return ret;
	}

	virt = (unsigned int *)(ring->virtual_start + ring->tail);
	rem /= 8;
	while (rem--) {
		*virt++ = MI_NOOP;
		*virt++ = MI_NOOP;
	}

	ring->tail = 0;
	ring->space = ring->head - 8;

	return 0;
}

int intel_wait_ring_buffer(struct drm_device *dev,
			   struct intel_ring_buffer *ring, int n)
{
	unsigned long end;
	drm_i915_private_t *dev_priv = dev->dev_private;
	u32 head;

	head = intel_read_status_page(ring, 4);
	if (head) {
		ring->head = head & HEAD_ADDR;
		ring->space = ring->head - (ring->tail + 8);
		if (ring->space < 0)
			ring->space += ring->size;
		if (ring->space >= n)
			return 0;
	}

	trace_i915_ring_wait_begin (dev);
	end = jiffies + 3 * HZ;
	do {
		ring->head = I915_READ_HEAD(ring) & HEAD_ADDR;
		ring->space = ring->head - (ring->tail + 8);
		if (ring->space < 0)
			ring->space += ring->size;
		if (ring->space >= n) {
			trace_i915_ring_wait_end (dev);
			return 0;
		}

		if (dev->primary->master) {
			struct drm_i915_master_private *master_priv = dev->primary->master->driver_priv;
			if (master_priv->sarea_priv)
				master_priv->sarea_priv->perf_boxes |= I915_BOX_WAIT;
		}

		msleep(1);
	} while (!time_after(jiffies, end));
	trace_i915_ring_wait_end (dev);
	return -EBUSY;
}

void intel_ring_begin(struct drm_device *dev,
		      struct intel_ring_buffer *ring,
		      int num_dwords)
{
	int n = 4*num_dwords;
	if (unlikely(ring->tail + n > ring->size))
		intel_wrap_ring_buffer(dev, ring);
	if (unlikely(ring->space < n))
		intel_wait_ring_buffer(dev, ring, n);

	ring->space -= n;
}

void intel_ring_advance(struct drm_device *dev,
			struct intel_ring_buffer *ring)
{
	ring->tail &= ring->size - 1;
	ring->write_tail(dev, ring, ring->tail);
}

static const struct intel_ring_buffer render_ring = {
	.name			= "render ring",
	.id			= RING_RENDER,
	.mmio_base		= RENDER_RING_BASE,
	.size			= 32 * PAGE_SIZE,
	.init			= init_render_ring,
	.write_tail		= ring_write_tail,
	.flush			= render_ring_flush,
	.add_request		= render_ring_add_request,
	.get_seqno		= render_ring_get_seqno,
	.user_irq_get		= render_ring_get_user_irq,
	.user_irq_put		= render_ring_put_user_irq,
	.dispatch_gem_execbuffer = render_ring_dispatch_gem_execbuffer,
};

/* ring buffer for bit-stream decoder */

static const struct intel_ring_buffer bsd_ring = {
	.name                   = "bsd ring",
	.id			= RING_BSD,
	.mmio_base		= BSD_RING_BASE,
	.size			= 32 * PAGE_SIZE,
	.init			= init_bsd_ring,
	.write_tail		= ring_write_tail,
	.flush			= bsd_ring_flush,
	.add_request		= ring_add_request,
	.get_seqno		= ring_status_page_get_seqno,
	.user_irq_get		= bsd_ring_get_user_irq,
	.user_irq_put		= bsd_ring_put_user_irq,
	.dispatch_gem_execbuffer = ring_dispatch_gem_execbuffer,
};


static void gen6_bsd_ring_write_tail(struct drm_device *dev,
				     struct intel_ring_buffer *ring,
				     u32 value)
{
       drm_i915_private_t *dev_priv = dev->dev_private;

       /* Every tail move must follow the sequence below */
       I915_WRITE(GEN6_BSD_SLEEP_PSMI_CONTROL,
	       GEN6_BSD_SLEEP_PSMI_CONTROL_RC_ILDL_MESSAGE_MODIFY_MASK |
	       GEN6_BSD_SLEEP_PSMI_CONTROL_RC_ILDL_MESSAGE_DISABLE);
       I915_WRITE(GEN6_BSD_RNCID, 0x0);

       if (wait_for((I915_READ(GEN6_BSD_SLEEP_PSMI_CONTROL) &
                               GEN6_BSD_SLEEP_PSMI_CONTROL_IDLE_INDICATOR) == 0,
                       50))
               DRM_ERROR("timed out waiting for IDLE Indicator\n");

       I915_WRITE_TAIL(ring, value);
       I915_WRITE(GEN6_BSD_SLEEP_PSMI_CONTROL,
	       GEN6_BSD_SLEEP_PSMI_CONTROL_RC_ILDL_MESSAGE_MODIFY_MASK |
	       GEN6_BSD_SLEEP_PSMI_CONTROL_RC_ILDL_MESSAGE_ENABLE);
}

static void gen6_ring_flush(struct drm_device *dev,
			    struct intel_ring_buffer *ring,
			    u32 invalidate_domains,
			    u32 flush_domains)
{
       intel_ring_begin(dev, ring, 4);
       intel_ring_emit(dev, ring, MI_FLUSH_DW);
       intel_ring_emit(dev, ring, 0);
       intel_ring_emit(dev, ring, 0);
       intel_ring_emit(dev, ring, 0);
       intel_ring_advance(dev, ring);
}

static int
gen6_ring_dispatch_gem_execbuffer(struct drm_device *dev,
				  struct intel_ring_buffer *ring,
				  struct drm_i915_gem_execbuffer2 *exec,
				  struct drm_clip_rect *cliprects,
				  uint64_t exec_offset)
{
       uint32_t exec_start;

       exec_start = (uint32_t) exec_offset + exec->batch_start_offset;

       intel_ring_begin(dev, ring, 2);
       intel_ring_emit(dev, ring,
		       MI_BATCH_BUFFER_START | MI_BATCH_NON_SECURE_I965);
       /* bit0-7 is the length on GEN6+ */
       intel_ring_emit(dev, ring, exec_start);
       intel_ring_advance(dev, ring);

       return 0;
}

/* ring buffer for Video Codec for Gen6+ */
static const struct intel_ring_buffer gen6_bsd_ring = {
       .name			= "gen6 bsd ring",
       .id			= RING_BSD,
       .mmio_base		= GEN6_BSD_RING_BASE,
       .size			= 32 * PAGE_SIZE,
       .init			= init_bsd_ring,
       .write_tail		= gen6_bsd_ring_write_tail,
       .flush			= gen6_ring_flush,
       .add_request		= ring_add_request,
       .get_seqno		= ring_status_page_get_seqno,
       .user_irq_get		= bsd_ring_get_user_irq,
       .user_irq_put		= bsd_ring_put_user_irq,
       .dispatch_gem_execbuffer	= gen6_ring_dispatch_gem_execbuffer,
};

/* Blitter support (SandyBridge+) */

static void
blt_ring_get_user_irq(struct drm_device *dev,
		      struct intel_ring_buffer *ring)
{
	/* do nothing */
}
static void
blt_ring_put_user_irq(struct drm_device *dev,
		      struct intel_ring_buffer *ring)
{
	/* do nothing */
}


/* Workaround for some stepping of SNB,
 * each time when BLT engine ring tail moved,
 * the first command in the ring to be parsed
 * should be MI_BATCH_BUFFER_START
 */
#define NEED_BLT_WORKAROUND(dev) \
	(IS_GEN6(dev) && (dev->pdev->revision < 8))

static inline struct drm_i915_gem_object *
to_blt_workaround(struct intel_ring_buffer *ring)
{
	return ring->private;
}

static int blt_ring_init(struct drm_device *dev,
			 struct intel_ring_buffer *ring)
{
	if (NEED_BLT_WORKAROUND(dev)) {
		struct drm_i915_gem_object *obj;
		u32 __iomem *ptr;
		int ret;

		obj = to_intel_bo(i915_gem_alloc_object(dev, 4096));
		if (obj == NULL)
			return -ENOMEM;

		ret = i915_gem_object_pin(&obj->base, 4096);
		if (ret) {
			drm_gem_object_unreference(&obj->base);
			return ret;
		}

		ptr = kmap(obj->pages[0]);
		iowrite32(MI_BATCH_BUFFER_END, ptr);
		iowrite32(MI_NOOP, ptr+1);
		kunmap(obj->pages[0]);

		ret = i915_gem_object_set_to_gtt_domain(&obj->base, false);
		if (ret) {
			i915_gem_object_unpin(&obj->base);
			drm_gem_object_unreference(&obj->base);
			return ret;
		}

		ring->private = obj;
	}

	return init_ring_common(dev, ring);
}

static void blt_ring_begin(struct drm_device *dev,
			   struct intel_ring_buffer *ring,
			  int num_dwords)
{
	if (ring->private) {
		intel_ring_begin(dev, ring, num_dwords+2);
		intel_ring_emit(dev, ring, MI_BATCH_BUFFER_START);
		intel_ring_emit(dev, ring, to_blt_workaround(ring)->gtt_offset);
	} else
		intel_ring_begin(dev, ring, 4);
}

static void blt_ring_flush(struct drm_device *dev,
			   struct intel_ring_buffer *ring,
			   u32 invalidate_domains,
			   u32 flush_domains)
{
	blt_ring_begin(dev, ring, 4);
	intel_ring_emit(dev, ring, MI_FLUSH_DW);
	intel_ring_emit(dev, ring, 0);
	intel_ring_emit(dev, ring, 0);
	intel_ring_emit(dev, ring, 0);
	intel_ring_advance(dev, ring);
}

static u32
blt_ring_add_request(struct drm_device *dev,
		     struct intel_ring_buffer *ring,
		     u32 flush_domains)
{
	u32 seqno = i915_gem_get_seqno(dev);

	blt_ring_begin(dev, ring, 4);
	intel_ring_emit(dev, ring, MI_STORE_DWORD_INDEX);
	intel_ring_emit(dev, ring,
			I915_GEM_HWS_INDEX << MI_STORE_DWORD_INDEX_SHIFT);
	intel_ring_emit(dev, ring, seqno);
	intel_ring_emit(dev, ring, MI_USER_INTERRUPT);
	intel_ring_advance(dev, ring);

	DRM_DEBUG_DRIVER("%s %d\n", ring->name, seqno);
	return seqno;
}

static void blt_ring_cleanup(struct intel_ring_buffer *ring)
{
	if (!ring->private)
		return;

	i915_gem_object_unpin(ring->private);
	drm_gem_object_unreference(ring->private);
	ring->private = NULL;
}

static const struct intel_ring_buffer gen6_blt_ring = {
       .name			= "blt ring",
       .id			= RING_BLT,
       .mmio_base		= BLT_RING_BASE,
       .size			= 32 * PAGE_SIZE,
       .init			= blt_ring_init,
       .write_tail		= ring_write_tail,
       .flush			= blt_ring_flush,
       .add_request		= blt_ring_add_request,
       .get_seqno		= ring_status_page_get_seqno,
       .user_irq_get		= blt_ring_get_user_irq,
       .user_irq_put		= blt_ring_put_user_irq,
       .dispatch_gem_execbuffer	= gen6_ring_dispatch_gem_execbuffer,
       .cleanup			= blt_ring_cleanup,
};

int intel_init_render_ring_buffer(struct drm_device *dev)
{
	drm_i915_private_t *dev_priv = dev->dev_private;

	dev_priv->render_ring = render_ring;

	if (!I915_NEED_GFX_HWS(dev)) {
		dev_priv->render_ring.status_page.page_addr
			= dev_priv->status_page_dmah->vaddr;
		memset(dev_priv->render_ring.status_page.page_addr,
				0, PAGE_SIZE);
	}

	return intel_init_ring_buffer(dev, &dev_priv->render_ring);
}

int intel_init_bsd_ring_buffer(struct drm_device *dev)
{
	drm_i915_private_t *dev_priv = dev->dev_private;

	if (IS_GEN6(dev))
		dev_priv->bsd_ring = gen6_bsd_ring;
	else
		dev_priv->bsd_ring = bsd_ring;

	return intel_init_ring_buffer(dev, &dev_priv->bsd_ring);
}

int intel_init_blt_ring_buffer(struct drm_device *dev)
{
	drm_i915_private_t *dev_priv = dev->dev_private;

	dev_priv->blt_ring = gen6_blt_ring;

	return intel_init_ring_buffer(dev, &dev_priv->blt_ring);
}<|MERGE_RESOLUTION|>--- conflicted
+++ resolved
@@ -156,25 +156,6 @@
 
 	/* G45 ring initialization fails to reset head to zero */
 	if (head != 0) {
-<<<<<<< HEAD
-		DRM_ERROR("%s head not reset to zero "
-				"ctl %08x head %08x tail %08x start %08x\n",
-				ring->name,
-				I915_READ_CTL(ring),
-				I915_READ_HEAD(ring),
-				I915_READ_TAIL(ring),
-				I915_READ_START(ring));
-
-		I915_WRITE_HEAD(ring, 0);
-
-		DRM_ERROR("%s head forced to zero "
-				"ctl %08x head %08x tail %08x start %08x\n",
-				ring->name,
-				I915_READ_CTL(ring),
-				I915_READ_HEAD(ring),
-				I915_READ_TAIL(ring),
-				I915_READ_START(ring));
-=======
 		DRM_DEBUG_KMS("%s head not reset to zero "
 			      "ctl %08x head %08x tail %08x start %08x\n",
 			      ring->name,
@@ -194,7 +175,6 @@
 				  I915_READ_TAIL(ring),
 				  I915_READ_START(ring));
 		}
->>>>>>> b0c3844d
 	}
 
 	I915_WRITE_CTL(ring,
