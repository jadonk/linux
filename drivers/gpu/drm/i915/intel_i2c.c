/*
 * Copyright (c) 2006 Dave Airlie <airlied@linux.ie>
 * Copyright © 2006-2008,2010 Intel Corporation
 *   Jesse Barnes <jesse.barnes@intel.com>
 *
 * Permission is hereby granted, free of charge, to any person obtaining a
 * copy of this software and associated documentation files (the "Software"),
 * to deal in the Software without restriction, including without limitation
 * the rights to use, copy, modify, merge, publish, distribute, sublicense,
 * and/or sell copies of the Software, and to permit persons to whom the
 * Software is furnished to do so, subject to the following conditions:
 *
 * The above copyright notice and this permission notice (including the next
 * paragraph) shall be included in all copies or substantial portions of the
 * Software.
 *
 * THE SOFTWARE IS PROVIDED "AS IS", WITHOUT WARRANTY OF ANY KIND, EXPRESS OR
 * IMPLIED, INCLUDING BUT NOT LIMITED TO THE WARRANTIES OF MERCHANTABILITY,
 * FITNESS FOR A PARTICULAR PURPOSE AND NONINFRINGEMENT.  IN NO EVENT SHALL
 * THE AUTHORS OR COPYRIGHT HOLDERS BE LIABLE FOR ANY CLAIM, DAMAGES OR OTHER
 * LIABILITY, WHETHER IN AN ACTION OF CONTRACT, TORT OR OTHERWISE, ARISING
 * FROM, OUT OF OR IN CONNECTION WITH THE SOFTWARE OR THE USE OR OTHER
 * DEALINGS IN THE SOFTWARE.
 *
 * Authors:
 *	Eric Anholt <eric@anholt.net>
 *	Chris Wilson <chris@chris-wilson.co.uk>
 */
#include <linux/i2c.h>
#include <linux/i2c-algo-bit.h>
#include "drmP.h"
#include "drm.h"
#include "intel_drv.h"
#include "i915_drm.h"
#include "i915_drv.h"

/* Intel GPIO access functions */

#define I2C_RISEFALL_TIME 20

static inline struct intel_gmbus *
to_intel_gmbus(struct i2c_adapter *i2c)
{
	return container_of(i2c, struct intel_gmbus, adapter);
}

struct intel_gpio {
	struct i2c_adapter adapter;
	struct i2c_algo_bit_data algo;
	struct drm_i915_private *dev_priv;
	u32 reg;
};

void
intel_i2c_reset(struct drm_device *dev)
{
	struct drm_i915_private *dev_priv = dev->dev_private;
	if (HAS_PCH_SPLIT(dev))
		I915_WRITE(PCH_GMBUS0, 0);
	else
		I915_WRITE(GMBUS0, 0);
}

static void intel_i2c_quirk_set(struct drm_i915_private *dev_priv, bool enable)
{
	u32 val;

	/* When using bit bashing for I2C, this bit needs to be set to 1 */
	if (!IS_PINEVIEW(dev_priv->dev))
		return;

	val = I915_READ(DSPCLK_GATE_D);
	if (enable)
		val |= DPCUNIT_CLOCK_GATE_DISABLE;
	else
		val &= ~DPCUNIT_CLOCK_GATE_DISABLE;
	I915_WRITE(DSPCLK_GATE_D, val);
}

static u32 get_reserved(struct intel_gpio *gpio)
{
	struct drm_i915_private *dev_priv = gpio->dev_priv;
	struct drm_device *dev = dev_priv->dev;
	u32 reserved = 0;

	/* On most chips, these bits must be preserved in software. */
	if (!IS_I830(dev) && !IS_845G(dev))
		reserved = I915_READ(gpio->reg) & (GPIO_DATA_PULLUP_DISABLE |
						   GPIO_CLOCK_PULLUP_DISABLE);

	return reserved;
}

static int get_clock(void *data)
{
	struct intel_gpio *gpio = data;
	struct drm_i915_private *dev_priv = gpio->dev_priv;
	u32 reserved = get_reserved(gpio);
	I915_WRITE(gpio->reg, reserved | GPIO_CLOCK_DIR_MASK);
	I915_WRITE(gpio->reg, reserved);
	return (I915_READ(gpio->reg) & GPIO_CLOCK_VAL_IN) != 0;
}

static int get_data(void *data)
{
	struct intel_gpio *gpio = data;
	struct drm_i915_private *dev_priv = gpio->dev_priv;
	u32 reserved = get_reserved(gpio);
	I915_WRITE(gpio->reg, reserved | GPIO_DATA_DIR_MASK);
	I915_WRITE(gpio->reg, reserved);
	return (I915_READ(gpio->reg) & GPIO_DATA_VAL_IN) != 0;
}

static void set_clock(void *data, int state_high)
{
	struct intel_gpio *gpio = data;
	struct drm_i915_private *dev_priv = gpio->dev_priv;
	u32 reserved = get_reserved(gpio);
	u32 clock_bits;

	if (state_high)
		clock_bits = GPIO_CLOCK_DIR_IN | GPIO_CLOCK_DIR_MASK;
	else
		clock_bits = GPIO_CLOCK_DIR_OUT | GPIO_CLOCK_DIR_MASK |
			GPIO_CLOCK_VAL_MASK;

	I915_WRITE(gpio->reg, reserved | clock_bits);
	POSTING_READ(gpio->reg);
}

static void set_data(void *data, int state_high)
{
	struct intel_gpio *gpio = data;
	struct drm_i915_private *dev_priv = gpio->dev_priv;
	u32 reserved = get_reserved(gpio);
	u32 data_bits;

	if (state_high)
		data_bits = GPIO_DATA_DIR_IN | GPIO_DATA_DIR_MASK;
	else
		data_bits = GPIO_DATA_DIR_OUT | GPIO_DATA_DIR_MASK |
			GPIO_DATA_VAL_MASK;

	I915_WRITE(gpio->reg, reserved | data_bits);
	POSTING_READ(gpio->reg);
}

static struct i2c_adapter *
intel_gpio_create(struct drm_i915_private *dev_priv, u32 pin)
{
	static const int map_pin_to_reg[] = {
		0,
		GPIOB,
		GPIOA,
		GPIOC,
		GPIOD,
		GPIOE,
		0,
		GPIOF,
	};
	struct intel_gpio *gpio;

<<<<<<< HEAD
	if (pin < 1 || pin > 7)
=======
	if (pin >= ARRAY_SIZE(map_pin_to_reg) || !map_pin_to_reg[pin])
>>>>>>> 3561d43f
		return NULL;

	gpio = kzalloc(sizeof(struct intel_gpio), GFP_KERNEL);
	if (gpio == NULL)
		return NULL;

	gpio->reg = map_pin_to_reg[pin];
	if (HAS_PCH_SPLIT(dev_priv->dev))
		gpio->reg += PCH_GPIOA - GPIOA;
	gpio->dev_priv = dev_priv;

<<<<<<< HEAD
	snprintf(gpio->adapter.name, I2C_NAME_SIZE, "GPIO%c", "?BACDEF?"[pin]);
=======
	snprintf(gpio->adapter.name, sizeof(gpio->adapter.name),
		 "i915 GPIO%c", "?BACDE?F"[pin]);
>>>>>>> 3561d43f
	gpio->adapter.owner = THIS_MODULE;
	gpio->adapter.algo_data	= &gpio->algo;
	gpio->adapter.dev.parent = &dev_priv->dev->pdev->dev;
	gpio->algo.setsda = set_data;
	gpio->algo.setscl = set_clock;
	gpio->algo.getsda = get_data;
	gpio->algo.getscl = get_clock;
	gpio->algo.udelay = I2C_RISEFALL_TIME;
	gpio->algo.timeout = usecs_to_jiffies(2200);
	gpio->algo.data = gpio;

	if (i2c_bit_add_bus(&gpio->adapter))
		goto out_free;

	return &gpio->adapter;

out_free:
	kfree(gpio);
	return NULL;
}

static int
intel_i2c_quirk_xfer(struct drm_i915_private *dev_priv,
		     struct i2c_adapter *adapter,
		     struct i2c_msg *msgs,
		     int num)
{
	struct intel_gpio *gpio = container_of(adapter,
					       struct intel_gpio,
					       adapter);
	int ret;

	intel_i2c_reset(dev_priv->dev);

	intel_i2c_quirk_set(dev_priv, true);
	set_data(gpio, 1);
	set_clock(gpio, 1);
	udelay(I2C_RISEFALL_TIME);

	ret = adapter->algo->master_xfer(adapter, msgs, num);

	set_data(gpio, 1);
	set_clock(gpio, 1);
	intel_i2c_quirk_set(dev_priv, false);

	return ret;
}

static int
gmbus_xfer(struct i2c_adapter *adapter,
	   struct i2c_msg *msgs,
	   int num)
{
	struct intel_gmbus *bus = container_of(adapter,
					       struct intel_gmbus,
					       adapter);
	struct drm_i915_private *dev_priv = adapter->algo_data;
	int i, reg_offset;

	if (bus->force_bit)
		return intel_i2c_quirk_xfer(dev_priv,
					    bus->force_bit, msgs, num);

	reg_offset = HAS_PCH_SPLIT(dev_priv->dev) ? PCH_GMBUS0 - GMBUS0 : 0;

	I915_WRITE(GMBUS0 + reg_offset, bus->reg0);

	for (i = 0; i < num; i++) {
		u16 len = msgs[i].len;
		u8 *buf = msgs[i].buf;

		if (msgs[i].flags & I2C_M_RD) {
			I915_WRITE(GMBUS1 + reg_offset,
				   GMBUS_CYCLE_WAIT | (i + 1 == num ? GMBUS_CYCLE_STOP : 0) |
				   (len << GMBUS_BYTE_COUNT_SHIFT) |
				   (msgs[i].addr << GMBUS_SLAVE_ADDR_SHIFT) |
				   GMBUS_SLAVE_READ | GMBUS_SW_RDY);
			POSTING_READ(GMBUS2+reg_offset);
			do {
				u32 val, loop = 0;

				if (wait_for(I915_READ(GMBUS2 + reg_offset) & (GMBUS_SATOER | GMBUS_HW_RDY), 50))
					goto timeout;
				if (I915_READ(GMBUS2 + reg_offset) & GMBUS_SATOER)
					return 0;

				val = I915_READ(GMBUS3 + reg_offset);
				do {
					*buf++ = val & 0xff;
					val >>= 8;
				} while (--len && ++loop < 4);
			} while (len);
		} else {
			u32 val, loop;

			val = loop = 0;
			do {
				val |= *buf++ << (8 * loop);
			} while (--len && ++loop < 4);

			I915_WRITE(GMBUS3 + reg_offset, val);
			I915_WRITE(GMBUS1 + reg_offset,
				   (i + 1 == num ? GMBUS_CYCLE_STOP : GMBUS_CYCLE_WAIT) |
				   (msgs[i].len << GMBUS_BYTE_COUNT_SHIFT) |
				   (msgs[i].addr << GMBUS_SLAVE_ADDR_SHIFT) |
				   GMBUS_SLAVE_WRITE | GMBUS_SW_RDY);
			POSTING_READ(GMBUS2+reg_offset);

			while (len) {
				if (wait_for(I915_READ(GMBUS2 + reg_offset) & (GMBUS_SATOER | GMBUS_HW_RDY), 50))
					goto timeout;
				if (I915_READ(GMBUS2 + reg_offset) & GMBUS_SATOER)
					return 0;

				val = loop = 0;
				do {
					val |= *buf++ << (8 * loop);
				} while (--len && ++loop < 4);

				I915_WRITE(GMBUS3 + reg_offset, val);
				POSTING_READ(GMBUS2+reg_offset);
			}
		}

		if (i + 1 < num && wait_for(I915_READ(GMBUS2 + reg_offset) & (GMBUS_SATOER | GMBUS_HW_WAIT_PHASE), 50))
			goto timeout;
		if (I915_READ(GMBUS2 + reg_offset) & GMBUS_SATOER)
			return 0;
	}

	return num;

timeout:
	DRM_INFO("GMBUS timed out, falling back to bit banging on pin %d [%s]\n",
		 bus->reg0 & 0xff, bus->adapter.name);
	/* Hardware may not support GMBUS over these pins? Try GPIO bitbanging instead. */
	bus->force_bit = intel_gpio_create(dev_priv, bus->reg0 & 0xff);
	if (!bus->force_bit)
		return -ENOMEM;

	return intel_i2c_quirk_xfer(dev_priv, bus->force_bit, msgs, num);
}

static u32 gmbus_func(struct i2c_adapter *adapter)
{
	struct intel_gmbus *bus = container_of(adapter,
					       struct intel_gmbus,
					       adapter);

	if (bus->force_bit)
		bus->force_bit->algo->functionality(bus->force_bit);

	return (I2C_FUNC_I2C | I2C_FUNC_SMBUS_EMUL |
		/* I2C_FUNC_10BIT_ADDR | */
		I2C_FUNC_SMBUS_READ_BLOCK_DATA |
		I2C_FUNC_SMBUS_BLOCK_PROC_CALL);
}

static const struct i2c_algorithm gmbus_algorithm = {
	.master_xfer	= gmbus_xfer,
	.functionality	= gmbus_func
};

/**
 * intel_gmbus_setup - instantiate all Intel i2c GMBuses
 * @dev: DRM device
 */
int intel_setup_gmbus(struct drm_device *dev)
{
	static const char *names[GMBUS_NUM_PORTS] = {
		"disabled",
		"ssc",
		"vga",
		"panel",
		"dpc",
		"dpb",
<<<<<<< HEAD
		"reserved"
=======
		"reserved",
>>>>>>> 3561d43f
		"dpd",
	};
	struct drm_i915_private *dev_priv = dev->dev_private;
	int ret, i;

	dev_priv->gmbus = kcalloc(sizeof(struct intel_gmbus), GMBUS_NUM_PORTS,
				  GFP_KERNEL);
	if (dev_priv->gmbus == NULL)
		return -ENOMEM;

	for (i = 0; i < GMBUS_NUM_PORTS; i++) {
		struct intel_gmbus *bus = &dev_priv->gmbus[i];

		bus->adapter.owner = THIS_MODULE;
		bus->adapter.class = I2C_CLASS_DDC;
		snprintf(bus->adapter.name,
<<<<<<< HEAD
			 I2C_NAME_SIZE,
			 "gmbus %s",
=======
			 sizeof(bus->adapter.name),
			 "i915 gmbus %s",
>>>>>>> 3561d43f
			 names[i]);

		bus->adapter.dev.parent = &dev->pdev->dev;
		bus->adapter.algo_data	= dev_priv;

		bus->adapter.algo = &gmbus_algorithm;
		ret = i2c_add_adapter(&bus->adapter);
		if (ret)
			goto err;

		/* By default use a conservative clock rate */
		bus->reg0 = i | GMBUS_RATE_100KHZ;

		/* XXX force bit banging until GMBUS is fully debugged */
		bus->force_bit = intel_gpio_create(dev_priv, i);
	}

	intel_i2c_reset(dev_priv->dev);

	return 0;

err:
	while (--i) {
		struct intel_gmbus *bus = &dev_priv->gmbus[i];
		i2c_del_adapter(&bus->adapter);
	}
	kfree(dev_priv->gmbus);
	dev_priv->gmbus = NULL;
	return ret;
}

void intel_gmbus_set_speed(struct i2c_adapter *adapter, int speed)
{
	struct intel_gmbus *bus = to_intel_gmbus(adapter);

	/* speed:
	 * 0x0 = 100 KHz
	 * 0x1 = 50 KHz
	 * 0x2 = 400 KHz
	 * 0x3 = 1000 Khz
	 */
	bus->reg0 = (bus->reg0 & ~(0x3 << 8)) | (speed << 8);
}

void intel_gmbus_force_bit(struct i2c_adapter *adapter, bool force_bit)
{
	struct intel_gmbus *bus = to_intel_gmbus(adapter);

	if (force_bit) {
		if (bus->force_bit == NULL) {
			struct drm_i915_private *dev_priv = adapter->algo_data;
			bus->force_bit = intel_gpio_create(dev_priv,
							   bus->reg0 & 0xff);
		}
	} else {
		if (bus->force_bit) {
			i2c_del_adapter(bus->force_bit);
			kfree(bus->force_bit);
			bus->force_bit = NULL;
		}
	}
}

void intel_teardown_gmbus(struct drm_device *dev)
{
	struct drm_i915_private *dev_priv = dev->dev_private;
	int i;

	if (dev_priv->gmbus == NULL)
		return;

	for (i = 0; i < GMBUS_NUM_PORTS; i++) {
		struct intel_gmbus *bus = &dev_priv->gmbus[i];
		if (bus->force_bit) {
			i2c_del_adapter(bus->force_bit);
			kfree(bus->force_bit);
		}
		i2c_del_adapter(&bus->adapter);
	}

	kfree(dev_priv->gmbus);
	dev_priv->gmbus = NULL;
}<|MERGE_RESOLUTION|>--- conflicted
+++ resolved
@@ -160,11 +160,7 @@
 	};
 	struct intel_gpio *gpio;
 
-<<<<<<< HEAD
-	if (pin < 1 || pin > 7)
-=======
 	if (pin >= ARRAY_SIZE(map_pin_to_reg) || !map_pin_to_reg[pin])
->>>>>>> 3561d43f
 		return NULL;
 
 	gpio = kzalloc(sizeof(struct intel_gpio), GFP_KERNEL);
@@ -176,12 +172,8 @@
 		gpio->reg += PCH_GPIOA - GPIOA;
 	gpio->dev_priv = dev_priv;
 
-<<<<<<< HEAD
-	snprintf(gpio->adapter.name, I2C_NAME_SIZE, "GPIO%c", "?BACDEF?"[pin]);
-=======
 	snprintf(gpio->adapter.name, sizeof(gpio->adapter.name),
 		 "i915 GPIO%c", "?BACDE?F"[pin]);
->>>>>>> 3561d43f
 	gpio->adapter.owner = THIS_MODULE;
 	gpio->adapter.algo_data	= &gpio->algo;
 	gpio->adapter.dev.parent = &dev_priv->dev->pdev->dev;
@@ -358,11 +350,7 @@
 		"panel",
 		"dpc",
 		"dpb",
-<<<<<<< HEAD
-		"reserved"
-=======
 		"reserved",
->>>>>>> 3561d43f
 		"dpd",
 	};
 	struct drm_i915_private *dev_priv = dev->dev_private;
@@ -379,13 +367,8 @@
 		bus->adapter.owner = THIS_MODULE;
 		bus->adapter.class = I2C_CLASS_DDC;
 		snprintf(bus->adapter.name,
-<<<<<<< HEAD
-			 I2C_NAME_SIZE,
-			 "gmbus %s",
-=======
 			 sizeof(bus->adapter.name),
 			 "i915 gmbus %s",
->>>>>>> 3561d43f
 			 names[i]);
 
 		bus->adapter.dev.parent = &dev->pdev->dev;
