--- conflicted
+++ resolved
@@ -29,6 +29,8 @@
  */
 
 #include "intel_drv.h"
+
+#define PCI_LBPC 0xf4 /* legacy/combination backlight modes */
 
 void
 intel_fixed_panel_mode(struct drm_display_mode *fixed_mode,
@@ -110,6 +112,19 @@
 	dev_priv->pch_pf_size = (width << 16) | height;
 }
 
+static int is_backlight_combination_mode(struct drm_device *dev)
+{
+	struct drm_i915_private *dev_priv = dev->dev_private;
+
+	if (INTEL_INFO(dev)->gen >= 4)
+		return I915_READ(BLC_PWM_CTL2) & BLM_COMBINATION_MODE;
+
+	if (IS_GEN2(dev))
+		return I915_READ(BLC_PWM_CTL) & BLM_LEGACY_MODE;
+
+	return 0;
+}
+
 static u32 i915_read_blc_pwm_ctl(struct drm_i915_private *dev_priv)
 {
 	u32 val;
@@ -166,6 +181,9 @@
 			if (INTEL_INFO(dev)->gen < 4)
 				max &= ~1;
 		}
+
+		if (is_backlight_combination_mode(dev))
+			max *= 0xff;
 	}
 
 	DRM_DEBUG_DRIVER("max backlight PWM = %d\n", max);
@@ -183,8 +201,6 @@
 		val = I915_READ(BLC_PWM_CTL) & BACKLIGHT_DUTY_CYCLE_MASK;
 		if (IS_PINEVIEW(dev))
 			val >>= 1;
-<<<<<<< HEAD
-=======
 
 		if (is_backlight_combination_mode(dev)){
 			u8 lbpc;
@@ -193,7 +209,6 @@
 			pci_read_config_byte(dev->pdev, PCI_LBPC, &lbpc);
 			val *= lbpc;
 		}
->>>>>>> 826faea9
 	}
 
 	DRM_DEBUG_DRIVER("get backlight PWM = %d\n", val);
@@ -216,8 +231,6 @@
 
 	if (HAS_PCH_SPLIT(dev))
 		return intel_pch_panel_set_backlight(dev, level);
-<<<<<<< HEAD
-=======
 
 	if (is_backlight_combination_mode(dev)){
 		u32 max = intel_panel_get_max_backlight(dev);
@@ -228,7 +241,6 @@
 		pci_write_config_byte(dev->pdev, PCI_LBPC, lbpc);
 	}
 
->>>>>>> 826faea9
 	tmp = I915_READ(BLC_PWM_CTL);
 	if (IS_PINEVIEW(dev)) {
 		tmp &= ~(BACKLIGHT_DUTY_CYCLE_MASK - 1);
