--- conflicted
+++ resolved
@@ -517,11 +517,7 @@
 	if (de_iir & DE_PIPEA_VBLANK_IVB)
 		drm_handle_vblank(dev, 0);
 
-<<<<<<< HEAD
-	if (de_iir & DE_PIPEB_VBLANK_IVB);
-=======
 	if (de_iir & DE_PIPEB_VBLANK_IVB)
->>>>>>> 2c53b436
 		drm_handle_vblank(dev, 1);
 
 	/* check event from PCH */
