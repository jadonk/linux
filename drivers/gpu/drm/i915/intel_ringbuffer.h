--- conflicted
+++ resolved
@@ -165,11 +165,8 @@
 
 u32 intel_ring_get_active_head(struct intel_ring_buffer *ring);
 void intel_ring_setup_status_page(struct intel_ring_buffer *ring);
-<<<<<<< HEAD
-=======
 
 /* DRI warts */
 int intel_render_ring_init_dri(struct drm_device *dev, u64 start, u32 size);
->>>>>>> ebf53826
 
 #endif /* _INTEL_RINGBUFFER_H_ */