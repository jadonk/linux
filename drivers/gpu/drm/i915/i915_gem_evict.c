/*
 * Copyright © 2008-2010 Intel Corporation
 *
 * Permission is hereby granted, free of charge, to any person obtaining a
 * copy of this software and associated documentation files (the "Software"),
 * to deal in the Software without restriction, including without limitation
 * the rights to use, copy, modify, merge, publish, distribute, sublicense,
 * and/or sell copies of the Software, and to permit persons to whom the
 * Software is furnished to do so, subject to the following conditions:
 *
 * The above copyright notice and this permission notice (including the next
 * paragraph) shall be included in all copies or substantial portions of the
 * Software.
 *
 * THE SOFTWARE IS PROVIDED "AS IS", WITHOUT WARRANTY OF ANY KIND, EXPRESS OR
 * IMPLIED, INCLUDING BUT NOT LIMITED TO THE WARRANTIES OF MERCHANTABILITY,
 * FITNESS FOR A PARTICULAR PURPOSE AND NONINFRINGEMENT.  IN NO EVENT SHALL
 * THE AUTHORS OR COPYRIGHT HOLDERS BE LIABLE FOR ANY CLAIM, DAMAGES OR OTHER
 * LIABILITY, WHETHER IN AN ACTION OF CONTRACT, TORT OR OTHERWISE, ARISING
 * FROM, OUT OF OR IN CONNECTION WITH THE SOFTWARE OR THE USE OR OTHER DEALINGS
 * IN THE SOFTWARE.
 *
 * Authors:
 *    Eric Anholt <eric@anholt.net>
 *    Chris Wilson <chris@chris-wilson.co.uuk>
 *
 */

#include "drmP.h"
#include "drm.h"
#include "i915_drv.h"
#include "i915_drm.h"

static struct drm_i915_gem_object *
i915_gem_next_active_object(struct drm_device *dev,
			    struct list_head **render_iter,
			    struct list_head **bsd_iter)
{
	drm_i915_private_t *dev_priv = dev->dev_private;
	struct drm_i915_gem_object *render_obj = NULL, *bsd_obj = NULL;

	if (*render_iter != &dev_priv->render_ring.active_list)
		render_obj = list_entry(*render_iter,
					struct drm_i915_gem_object,
					list);

	if (HAS_BSD(dev)) {
		if (*bsd_iter != &dev_priv->bsd_ring.active_list)
			bsd_obj = list_entry(*bsd_iter,
					     struct drm_i915_gem_object,
					     list);

		if (render_obj == NULL) {
			*bsd_iter = (*bsd_iter)->next;
			return bsd_obj;
		}

		if (bsd_obj == NULL) {
			*render_iter = (*render_iter)->next;
			return render_obj;
		}

		/* XXX can we handle seqno wrapping? */
		if (render_obj->last_rendering_seqno < bsd_obj->last_rendering_seqno) {
			*render_iter = (*render_iter)->next;
			return render_obj;
		} else {
			*bsd_iter = (*bsd_iter)->next;
			return bsd_obj;
		}
	} else {
		*render_iter = (*render_iter)->next;
		return render_obj;
	}
}

static bool
mark_free(struct drm_i915_gem_object *obj_priv,
	   struct list_head *unwind)
{
	list_add(&obj_priv->evict_list, unwind);
	drm_gem_object_reference(&obj_priv->base);
	return drm_mm_scan_add_block(obj_priv->gtt_space);
}

#define i915_for_each_active_object(OBJ, R, B) \
	*(R) = dev_priv->render_ring.active_list.next; \
	*(B) = dev_priv->bsd_ring.active_list.next; \
	while (((OBJ) = i915_gem_next_active_object(dev, (R), (B))) != NULL)

int
i915_gem_evict_something(struct drm_device *dev, int min_size, unsigned alignment)
{
	drm_i915_private_t *dev_priv = dev->dev_private;
	struct list_head eviction_list, unwind_list;
	struct drm_i915_gem_object *obj_priv;
	struct list_head *render_iter, *bsd_iter;
	int ret = 0;

	i915_gem_retire_requests(dev);

	/* Re-check for free space after retiring requests */
	if (drm_mm_search_free(&dev_priv->mm.gtt_space,
			       min_size, alignment, 0))
		return 0;

	/*
	 * The goal is to evict objects and amalgamate space in LRU order.
	 * The oldest idle objects reside on the inactive list, which is in
	 * retirement order. The next objects to retire are those on the (per
	 * ring) active list that do not have an outstanding flush. Once the
	 * hardware reports completion (the seqno is updated after the
	 * batchbuffer has been finished) the clean buffer objects would
	 * be retired to the inactive list. Any dirty objects would be added
	 * to the tail of the flushing list. So after processing the clean
	 * active objects we need to emit a MI_FLUSH to retire the flushing
	 * list, hence the retirement order of the flushing list is in
	 * advance of the dirty objects on the active lists.
	 *
	 * The retirement sequence is thus:
	 *   1. Inactive objects (already retired)
	 *   2. Clean active objects
	 *   3. Flushing list
	 *   4. Dirty active objects.
	 *
	 * On each list, the oldest objects lie at the HEAD with the freshest
	 * object on the TAIL.
	 */

	INIT_LIST_HEAD(&unwind_list);
	drm_mm_init_scan(&dev_priv->mm.gtt_space, min_size, alignment);

	/* First see if there is a large enough contiguous idle region... */
	list_for_each_entry(obj_priv, &dev_priv->mm.inactive_list, list) {
		if (mark_free(obj_priv, &unwind_list))
			goto found;
	}

	/* Now merge in the soon-to-be-expired objects... */
	i915_for_each_active_object(obj_priv, &render_iter, &bsd_iter) {
		/* Does the object require an outstanding flush? */
		if (obj_priv->base.write_domain || obj_priv->pin_count)
			continue;

		if (mark_free(obj_priv, &unwind_list))
			goto found;
	}

	/* Finally add anything with a pending flush (in order of retirement) */
	list_for_each_entry(obj_priv, &dev_priv->mm.flushing_list, list) {
		if (obj_priv->pin_count)
			continue;

		if (mark_free(obj_priv, &unwind_list))
			goto found;
	}
	i915_for_each_active_object(obj_priv, &render_iter, &bsd_iter) {
		if (! obj_priv->base.write_domain || obj_priv->pin_count)
			continue;

		if (mark_free(obj_priv, &unwind_list))
			goto found;
	}

	/* Nothing found, clean up and bail out! */
	list_for_each_entry(obj_priv, &unwind_list, evict_list) {
		ret = drm_mm_scan_remove_block(obj_priv->gtt_space);
		BUG_ON(ret);
		drm_gem_object_unreference(&obj_priv->base);
	}

	/* We expect the caller to unpin, evict all and try again, or give up.
	 * So calling i915_gem_evict_everything() is unnecessary.
	 */
	return -ENOSPC;

found:
	/* drm_mm doesn't allow any other other operations while
	 * scanning, therefore store to be evicted objects on a
	 * temporary list. */
	INIT_LIST_HEAD(&eviction_list);
	while (!list_empty(&unwind_list)) {
		obj_priv = list_first_entry(&unwind_list,
					    struct drm_i915_gem_object,
					    evict_list);
		if (drm_mm_scan_remove_block(obj_priv->gtt_space)) {
			list_move(&obj_priv->evict_list, &eviction_list);
<<<<<<< HEAD
		} else
			drm_gem_object_unreference(&obj_priv->base);
	}

	/* Unbinding will emit any required flushes */
	list_for_each_entry_safe(obj_priv, tmp_obj_priv,
				 &eviction_list, evict_list) {
#if WATCH_LRU
		DRM_INFO("%s: evicting %p\n", __func__, &obj_priv->base);
#endif
		ret = i915_gem_object_unbind(&obj_priv->base);
		if (ret)
			return ret;

=======
			continue;
		}
		list_del(&obj_priv->evict_list);
		drm_gem_object_unreference(&obj_priv->base);
	}

	/* Unbinding will emit any required flushes */
	while (!list_empty(&eviction_list)) {
		obj_priv = list_first_entry(&eviction_list,
					    struct drm_i915_gem_object,
					    evict_list);
		if (ret == 0)
			ret = i915_gem_object_unbind(&obj_priv->base);
		list_del(&obj_priv->evict_list);
>>>>>>> ed1b19b7
		drm_gem_object_unreference(&obj_priv->base);
	}

	return ret;
}

int
i915_gem_evict_everything(struct drm_device *dev)
{
	drm_i915_private_t *dev_priv = dev->dev_private;
	int ret;
	bool lists_empty;

	spin_lock(&dev_priv->mm.active_list_lock);
	lists_empty = (list_empty(&dev_priv->mm.inactive_list) &&
		       list_empty(&dev_priv->mm.flushing_list) &&
		       list_empty(&dev_priv->render_ring.active_list) &&
		       (!HAS_BSD(dev)
			|| list_empty(&dev_priv->bsd_ring.active_list)));
	spin_unlock(&dev_priv->mm.active_list_lock);

	if (lists_empty)
		return -ENOSPC;

	/* Flush everything (on to the inactive lists) and evict */
	ret = i915_gpu_idle(dev);
	if (ret)
		return ret;

	BUG_ON(!list_empty(&dev_priv->mm.flushing_list));

	ret = i915_gem_evict_inactive(dev);
	if (ret)
		return ret;

	spin_lock(&dev_priv->mm.active_list_lock);
	lists_empty = (list_empty(&dev_priv->mm.inactive_list) &&
		       list_empty(&dev_priv->mm.flushing_list) &&
		       list_empty(&dev_priv->render_ring.active_list) &&
		       (!HAS_BSD(dev)
			|| list_empty(&dev_priv->bsd_ring.active_list)));
	spin_unlock(&dev_priv->mm.active_list_lock);
	BUG_ON(!lists_empty);

	return 0;
}

/** Unbinds all inactive objects. */
int
i915_gem_evict_inactive(struct drm_device *dev)
{
	drm_i915_private_t *dev_priv = dev->dev_private;

	while (!list_empty(&dev_priv->mm.inactive_list)) {
		struct drm_gem_object *obj;
		int ret;

		obj = &list_first_entry(&dev_priv->mm.inactive_list,
					struct drm_i915_gem_object,
					list)->base;

		ret = i915_gem_object_unbind(obj);
		if (ret != 0) {
			DRM_ERROR("Error unbinding object: %d\n", ret);
			return ret;
		}
	}

	return 0;
}<|MERGE_RESOLUTION|>--- conflicted
+++ resolved
@@ -185,22 +185,6 @@
 					    evict_list);
 		if (drm_mm_scan_remove_block(obj_priv->gtt_space)) {
 			list_move(&obj_priv->evict_list, &eviction_list);
-<<<<<<< HEAD
-		} else
-			drm_gem_object_unreference(&obj_priv->base);
-	}
-
-	/* Unbinding will emit any required flushes */
-	list_for_each_entry_safe(obj_priv, tmp_obj_priv,
-				 &eviction_list, evict_list) {
-#if WATCH_LRU
-		DRM_INFO("%s: evicting %p\n", __func__, &obj_priv->base);
-#endif
-		ret = i915_gem_object_unbind(&obj_priv->base);
-		if (ret)
-			return ret;
-
-=======
 			continue;
 		}
 		list_del(&obj_priv->evict_list);
@@ -215,7 +199,6 @@
 		if (ret == 0)
 			ret = i915_gem_object_unbind(&obj_priv->base);
 		list_del(&obj_priv->evict_list);
->>>>>>> ed1b19b7
 		drm_gem_object_unreference(&obj_priv->base);
 	}
 
