/*
 * Copyright © 2006-2007 Intel Corporation
 * Copyright (c) 2006 Dave Airlie <airlied@linux.ie>
 *
 * Permission is hereby granted, free of charge, to any person obtaining a
 * copy of this software and associated documentation files (the "Software"),
 * to deal in the Software without restriction, including without limitation
 * the rights to use, copy, modify, merge, publish, distribute, sublicense,
 * and/or sell copies of the Software, and to permit persons to whom the
 * Software is furnished to do so, subject to the following conditions:
 *
 * The above copyright notice and this permission notice (including the next
 * paragraph) shall be included in all copies or substantial portions of the
 * Software.
 *
 * THE SOFTWARE IS PROVIDED "AS IS", WITHOUT WARRANTY OF ANY KIND, EXPRESS OR
 * IMPLIED, INCLUDING BUT NOT LIMITED TO THE WARRANTIES OF MERCHANTABILITY,
 * FITNESS FOR A PARTICULAR PURPOSE AND NONINFRINGEMENT.  IN NO EVENT SHALL
 * THE AUTHORS OR COPYRIGHT HOLDERS BE LIABLE FOR ANY CLAIM, DAMAGES OR OTHER
 * LIABILITY, WHETHER IN AN ACTION OF CONTRACT, TORT OR OTHERWISE, ARISING
 * FROM, OUT OF OR IN CONNECTION WITH THE SOFTWARE OR THE USE OR OTHER
 * DEALINGS IN THE SOFTWARE.
 *
 * Authors:
 *	Eric Anholt <eric@anholt.net>
 *      Dave Airlie <airlied@linux.ie>
 *      Jesse Barnes <jesse.barnes@intel.com>
 */

#include <acpi/button.h>
#include <linux/dmi.h>
#include <linux/i2c.h>
#include <linux/slab.h>
#include "drmP.h"
#include "drm.h"
#include "drm_crtc.h"
#include "drm_edid.h"
#include "intel_drv.h"
#include "i915_drm.h"
#include "i915_drv.h"
#include <linux/acpi.h>

/* Private structure for the integrated LVDS support */
struct intel_lvds {
	struct intel_encoder base;

	struct edid *edid;

	int fitting_mode;
	u32 pfit_control;
	u32 pfit_pgm_ratios;
	bool pfit_dirty;

	struct drm_display_mode *fixed_mode;
};

static struct intel_lvds *to_intel_lvds(struct drm_encoder *encoder)
{
	return container_of(encoder, struct intel_lvds, base.base);
<<<<<<< HEAD
}

static struct intel_lvds *intel_attached_lvds(struct drm_connector *connector)
{
	return container_of(intel_attached_encoder(connector),
			    struct intel_lvds, base);
}

/**
 * Sets the power state for the panel.
 */
static void intel_lvds_set_power(struct intel_lvds *intel_lvds, bool on)
=======
}

static struct intel_lvds *intel_attached_lvds(struct drm_connector *connector)
{
	return container_of(intel_attached_encoder(connector),
			    struct intel_lvds, base);
}

/**
 * Sets the power state for the panel.
 */
static void intel_lvds_enable(struct intel_lvds *intel_lvds)
{
	struct drm_device *dev = intel_lvds->base.base.dev;
	struct drm_i915_private *dev_priv = dev->dev_private;
	u32 ctl_reg, lvds_reg;

	if (HAS_PCH_SPLIT(dev)) {
		ctl_reg = PCH_PP_CONTROL;
		lvds_reg = PCH_LVDS;
	} else {
		ctl_reg = PP_CONTROL;
		lvds_reg = LVDS;
	}

	I915_WRITE(lvds_reg, I915_READ(lvds_reg) | LVDS_PORT_EN);

	if (intel_lvds->pfit_dirty) {
		/*
		 * Enable automatic panel scaling so that non-native modes
		 * fill the screen.  The panel fitter should only be
		 * adjusted whilst the pipe is disabled, according to
		 * register description and PRM.
		 */
		DRM_DEBUG_KMS("applying panel-fitter: %x, %x\n",
			      intel_lvds->pfit_control,
			      intel_lvds->pfit_pgm_ratios);
		if (wait_for((I915_READ(PP_STATUS) & PP_ON) == 0, 1000)) {
			DRM_ERROR("timed out waiting for panel to power off\n");
		} else {
			I915_WRITE(PFIT_PGM_RATIOS, intel_lvds->pfit_pgm_ratios);
			I915_WRITE(PFIT_CONTROL, intel_lvds->pfit_control);
			intel_lvds->pfit_dirty = false;
		}
	}

	I915_WRITE(ctl_reg, I915_READ(ctl_reg) | POWER_TARGET_ON);
	POSTING_READ(lvds_reg);

	intel_panel_set_backlight(dev, dev_priv->backlight_level);
}

static void intel_lvds_disable(struct intel_lvds *intel_lvds)
>>>>>>> b0c3844d
{
	struct drm_device *dev = intel_lvds->base.base.dev;
	struct drm_i915_private *dev_priv = dev->dev_private;
	u32 ctl_reg, lvds_reg;

	if (HAS_PCH_SPLIT(dev)) {
		ctl_reg = PCH_PP_CONTROL;
		lvds_reg = PCH_LVDS;
	} else {
		ctl_reg = PP_CONTROL;
		lvds_reg = LVDS;
	}

<<<<<<< HEAD
	if (on) {
		I915_WRITE(lvds_reg, I915_READ(lvds_reg) | LVDS_PORT_EN);
		I915_WRITE(ctl_reg, I915_READ(ctl_reg) | POWER_TARGET_ON);
		intel_panel_set_backlight(dev, dev_priv->backlight_level);
	} else {
		dev_priv->backlight_level = intel_panel_get_backlight(dev);

		intel_panel_set_backlight(dev, 0);
		I915_WRITE(ctl_reg, I915_READ(ctl_reg) & ~POWER_TARGET_ON);

		if (intel_lvds->pfit_control) {
			if (wait_for((I915_READ(PP_STATUS) & PP_ON) == 0, 1000))
				DRM_ERROR("timed out waiting for panel to power off\n");
			I915_WRITE(PFIT_CONTROL, 0);
			intel_lvds->pfit_control = 0;
			intel_lvds->pfit_dirty = false;
		}

		I915_WRITE(lvds_reg, I915_READ(lvds_reg) & ~LVDS_PORT_EN);
	}
=======
	dev_priv->backlight_level = intel_panel_get_backlight(dev);
	intel_panel_set_backlight(dev, 0);

	I915_WRITE(ctl_reg, I915_READ(ctl_reg) & ~POWER_TARGET_ON);

	if (intel_lvds->pfit_control) {
		if (wait_for((I915_READ(PP_STATUS) & PP_ON) == 0, 1000))
			DRM_ERROR("timed out waiting for panel to power off\n");

		I915_WRITE(PFIT_CONTROL, 0);
		intel_lvds->pfit_dirty = true;
	}

	I915_WRITE(lvds_reg, I915_READ(lvds_reg) & ~LVDS_PORT_EN);
>>>>>>> b0c3844d
	POSTING_READ(lvds_reg);
}

static void intel_lvds_dpms(struct drm_encoder *encoder, int mode)
{
	struct intel_lvds *intel_lvds = to_intel_lvds(encoder);

	if (mode == DRM_MODE_DPMS_ON)
<<<<<<< HEAD
		intel_lvds_set_power(intel_lvds, true);
	else
		intel_lvds_set_power(intel_lvds, false);
=======
		intel_lvds_enable(intel_lvds);
	else
		intel_lvds_disable(intel_lvds);
>>>>>>> b0c3844d

	/* XXX: We never power down the LVDS pairs. */
}

static int intel_lvds_mode_valid(struct drm_connector *connector,
				 struct drm_display_mode *mode)
{
	struct intel_lvds *intel_lvds = intel_attached_lvds(connector);
	struct drm_display_mode *fixed_mode = intel_lvds->fixed_mode;

	if (mode->hdisplay > fixed_mode->hdisplay)
		return MODE_PANEL;
	if (mode->vdisplay > fixed_mode->vdisplay)
		return MODE_PANEL;

	return MODE_OK;
}

static void
centre_horizontally(struct drm_display_mode *mode,
		    int width)
{
	u32 border, sync_pos, blank_width, sync_width;

	/* keep the hsync and hblank widths constant */
	sync_width = mode->crtc_hsync_end - mode->crtc_hsync_start;
	blank_width = mode->crtc_hblank_end - mode->crtc_hblank_start;
	sync_pos = (blank_width - sync_width + 1) / 2;

	border = (mode->hdisplay - width + 1) / 2;
	border += border & 1; /* make the border even */

	mode->crtc_hdisplay = width;
	mode->crtc_hblank_start = width + border;
	mode->crtc_hblank_end = mode->crtc_hblank_start + blank_width;

	mode->crtc_hsync_start = mode->crtc_hblank_start + sync_pos;
	mode->crtc_hsync_end = mode->crtc_hsync_start + sync_width;
}

static void
centre_vertically(struct drm_display_mode *mode,
		  int height)
{
	u32 border, sync_pos, blank_width, sync_width;

	/* keep the vsync and vblank widths constant */
	sync_width = mode->crtc_vsync_end - mode->crtc_vsync_start;
	blank_width = mode->crtc_vblank_end - mode->crtc_vblank_start;
	sync_pos = (blank_width - sync_width + 1) / 2;

	border = (mode->vdisplay - height + 1) / 2;

	mode->crtc_vdisplay = height;
	mode->crtc_vblank_start = height + border;
	mode->crtc_vblank_end = mode->crtc_vblank_start + blank_width;

	mode->crtc_vsync_start = mode->crtc_vblank_start + sync_pos;
	mode->crtc_vsync_end = mode->crtc_vsync_start + sync_width;
}

static inline u32 panel_fitter_scaling(u32 source, u32 target)
{
	/*
	 * Floating point operation is not supported. So the FACTOR
	 * is defined, which can avoid the floating point computation
	 * when calculating the panel ratio.
	 */
#define ACCURACY 12
#define FACTOR (1 << ACCURACY)
	u32 ratio = source * FACTOR / target;
	return (FACTOR * ratio + FACTOR/2) / FACTOR;
}

static bool intel_lvds_mode_fixup(struct drm_encoder *encoder,
				  struct drm_display_mode *mode,
				  struct drm_display_mode *adjusted_mode)
{
	struct drm_device *dev = encoder->dev;
	struct drm_i915_private *dev_priv = dev->dev_private;
	struct intel_crtc *intel_crtc = to_intel_crtc(encoder->crtc);
	struct intel_lvds *intel_lvds = to_intel_lvds(encoder);
	struct drm_encoder *tmp_encoder;
	u32 pfit_control = 0, pfit_pgm_ratios = 0, border = 0;

	/* Should never happen!! */
	if (INTEL_INFO(dev)->gen < 4 && intel_crtc->pipe == 0) {
		DRM_ERROR("Can't support LVDS on pipe A\n");
		return false;
	}

	/* Should never happen!! */
	list_for_each_entry(tmp_encoder, &dev->mode_config.encoder_list, head) {
		if (tmp_encoder != encoder && tmp_encoder->crtc == encoder->crtc) {
			DRM_ERROR("Can't enable LVDS and another "
			       "encoder on the same pipe\n");
			return false;
		}
	}

	/*
	 * We have timings from the BIOS for the panel, put them in
	 * to the adjusted mode.  The CRTC will be set up for this mode,
	 * with the panel scaling set up to source from the H/VDisplay
	 * of the original mode.
	 */
	intel_fixed_panel_mode(intel_lvds->fixed_mode, adjusted_mode);

	if (HAS_PCH_SPLIT(dev)) {
		intel_pch_panel_fitting(dev, intel_lvds->fitting_mode,
					mode, adjusted_mode);
		return true;
	}

	/* Make sure pre-965s set dither correctly */
	if (INTEL_INFO(dev)->gen < 4) {
		if (dev_priv->lvds_dither)
			pfit_control |= PANEL_8TO6_DITHER_ENABLE;
	}

	/* Native modes don't need fitting */
	if (adjusted_mode->hdisplay == mode->hdisplay &&
	    adjusted_mode->vdisplay == mode->vdisplay)
		goto out;

	/* 965+ wants fuzzy fitting */
	if (INTEL_INFO(dev)->gen >= 4)
		pfit_control |= ((intel_crtc->pipe << PFIT_PIPE_SHIFT) |
				 PFIT_FILTER_FUZZY);

	/*
	 * Enable automatic panel scaling for non-native modes so that they fill
	 * the screen.  Should be enabled before the pipe is enabled, according
	 * to register description and PRM.
	 * Change the value here to see the borders for debugging
	 */
	I915_WRITE(BCLRPAT_A, 0);
	I915_WRITE(BCLRPAT_B, 0);

	switch (intel_lvds->fitting_mode) {
	case DRM_MODE_SCALE_CENTER:
		/*
		 * For centered modes, we have to calculate border widths &
		 * heights and modify the values programmed into the CRTC.
		 */
		centre_horizontally(adjusted_mode, mode->hdisplay);
		centre_vertically(adjusted_mode, mode->vdisplay);
		border = LVDS_BORDER_ENABLE;
		break;

	case DRM_MODE_SCALE_ASPECT:
		/* Scale but preserve the aspect ratio */
		if (INTEL_INFO(dev)->gen >= 4) {
			u32 scaled_width = adjusted_mode->hdisplay * mode->vdisplay;
			u32 scaled_height = mode->hdisplay * adjusted_mode->vdisplay;

			pfit_control |= PFIT_ENABLE;
			/* 965+ is easy, it does everything in hw */
			if (scaled_width > scaled_height)
				pfit_control |= PFIT_SCALING_PILLAR;
			else if (scaled_width < scaled_height)
				pfit_control |= PFIT_SCALING_LETTER;
			else
				pfit_control |= PFIT_SCALING_AUTO;
		} else {
			u32 scaled_width = adjusted_mode->hdisplay * mode->vdisplay;
			u32 scaled_height = mode->hdisplay * adjusted_mode->vdisplay;
			/*
			 * For earlier chips we have to calculate the scaling
			 * ratio by hand and program it into the
			 * PFIT_PGM_RATIO register
			 */
			if (scaled_width > scaled_height) { /* pillar */
				centre_horizontally(adjusted_mode, scaled_height / mode->vdisplay);

				border = LVDS_BORDER_ENABLE;
				if (mode->vdisplay != adjusted_mode->vdisplay) {
					u32 bits = panel_fitter_scaling(mode->vdisplay, adjusted_mode->vdisplay);
					pfit_pgm_ratios |= (bits << PFIT_HORIZ_SCALE_SHIFT |
							    bits << PFIT_VERT_SCALE_SHIFT);
					pfit_control |= (PFIT_ENABLE |
							 VERT_INTERP_BILINEAR |
							 HORIZ_INTERP_BILINEAR);
				}
			} else if (scaled_width < scaled_height) { /* letter */
				centre_vertically(adjusted_mode, scaled_width / mode->hdisplay);

				border = LVDS_BORDER_ENABLE;
				if (mode->hdisplay != adjusted_mode->hdisplay) {
					u32 bits = panel_fitter_scaling(mode->hdisplay, adjusted_mode->hdisplay);
					pfit_pgm_ratios |= (bits << PFIT_HORIZ_SCALE_SHIFT |
							    bits << PFIT_VERT_SCALE_SHIFT);
					pfit_control |= (PFIT_ENABLE |
							 VERT_INTERP_BILINEAR |
							 HORIZ_INTERP_BILINEAR);
				}
			} else
				/* Aspects match, Let hw scale both directions */
				pfit_control |= (PFIT_ENABLE |
						 VERT_AUTO_SCALE | HORIZ_AUTO_SCALE |
						 VERT_INTERP_BILINEAR |
						 HORIZ_INTERP_BILINEAR);
		}
		break;

	case DRM_MODE_SCALE_FULLSCREEN:
		/*
		 * Full scaling, even if it changes the aspect ratio.
		 * Fortunately this is all done for us in hw.
		 */
		pfit_control |= PFIT_ENABLE;
		if (INTEL_INFO(dev)->gen >= 4)
			pfit_control |= PFIT_SCALING_AUTO;
		else
			pfit_control |= (VERT_AUTO_SCALE | HORIZ_AUTO_SCALE |
					 VERT_INTERP_BILINEAR |
					 HORIZ_INTERP_BILINEAR);
		break;

	default:
		break;
	}

out:
	if (pfit_control != intel_lvds->pfit_control ||
	    pfit_pgm_ratios != intel_lvds->pfit_pgm_ratios) {
		intel_lvds->pfit_control = pfit_control;
		intel_lvds->pfit_pgm_ratios = pfit_pgm_ratios;
		intel_lvds->pfit_dirty = true;
	}
	dev_priv->lvds_border_bits = border;

	/*
	 * XXX: It would be nice to support lower refresh rates on the
	 * panels to reduce power consumption, and perhaps match the
	 * user's requested refresh rate.
	 */

	return true;
}

static void intel_lvds_prepare(struct drm_encoder *encoder)
{
	struct drm_device *dev = encoder->dev;
	struct drm_i915_private *dev_priv = dev->dev_private;
	struct intel_lvds *intel_lvds = to_intel_lvds(encoder);

	dev_priv->backlight_level = intel_panel_get_backlight(dev);

	/* We try to do the minimum that is necessary in order to unlock
	 * the registers for mode setting.
	 *
	 * On Ironlake, this is quite simple as we just set the unlock key
	 * and ignore all subtleties. (This may cause some issues...)
	 *
	 * Prior to Ironlake, we must disable the pipe if we want to adjust
	 * the panel fitter. However at all other times we can just reset
	 * the registers regardless.
	 */

	if (HAS_PCH_SPLIT(dev)) {
		I915_WRITE(PCH_PP_CONTROL,
			   I915_READ(PCH_PP_CONTROL) | PANEL_UNLOCK_REGS);
	} else if (intel_lvds->pfit_dirty) {
		I915_WRITE(PP_CONTROL,
			   (I915_READ(PP_CONTROL) | PANEL_UNLOCK_REGS)
			   & ~POWER_TARGET_ON);
	} else {
		I915_WRITE(PP_CONTROL,
			   I915_READ(PP_CONTROL) | PANEL_UNLOCK_REGS);
	}
}

static void intel_lvds_commit(struct drm_encoder *encoder)
{
	struct drm_device *dev = encoder->dev;
	struct drm_i915_private *dev_priv = dev->dev_private;
	struct intel_lvds *intel_lvds = to_intel_lvds(encoder);
<<<<<<< HEAD

	if (dev_priv->backlight_level == 0)
		dev_priv->backlight_level = intel_panel_get_max_backlight(dev);

	/* Undo any unlocking done in prepare to prevent accidental
	 * adjustment of the registers.
	 */
	if (HAS_PCH_SPLIT(dev)) {
		u32 val = I915_READ(PCH_PP_CONTROL);
		if ((val & PANEL_UNLOCK_REGS) == PANEL_UNLOCK_REGS)
			I915_WRITE(PCH_PP_CONTROL, val & 0x3);
	} else {
		u32 val = I915_READ(PP_CONTROL);
		if ((val & PANEL_UNLOCK_REGS) == PANEL_UNLOCK_REGS)
			I915_WRITE(PP_CONTROL, val & 0x3);
	}

	/* Always do a full power on as we do not know what state
	 * we were left in.
	 */
	intel_lvds_set_power(intel_lvds, true);
=======

	if (dev_priv->backlight_level == 0)
		dev_priv->backlight_level = intel_panel_get_max_backlight(dev);

	/* Undo any unlocking done in prepare to prevent accidental
	 * adjustment of the registers.
	 */
	if (HAS_PCH_SPLIT(dev)) {
		u32 val = I915_READ(PCH_PP_CONTROL);
		if ((val & PANEL_UNLOCK_REGS) == PANEL_UNLOCK_REGS)
			I915_WRITE(PCH_PP_CONTROL, val & 0x3);
	} else {
		u32 val = I915_READ(PP_CONTROL);
		if ((val & PANEL_UNLOCK_REGS) == PANEL_UNLOCK_REGS)
			I915_WRITE(PP_CONTROL, val & 0x3);
	}

	/* Always do a full power on as we do not know what state
	 * we were left in.
	 */
	intel_lvds_enable(intel_lvds);
>>>>>>> b0c3844d
}

static void intel_lvds_mode_set(struct drm_encoder *encoder,
				struct drm_display_mode *mode,
				struct drm_display_mode *adjusted_mode)
{
<<<<<<< HEAD
	struct drm_device *dev = encoder->dev;
	struct drm_i915_private *dev_priv = dev->dev_private;
	struct intel_lvds *intel_lvds = to_intel_lvds(encoder);

=======
>>>>>>> b0c3844d
	/*
	 * The LVDS pin pair will already have been turned on in the
	 * intel_crtc_mode_set since it has a large impact on the DPLL
	 * settings.
	 */
<<<<<<< HEAD

	if (HAS_PCH_SPLIT(dev))
		return;

	if (!intel_lvds->pfit_dirty)
		return;

	/*
	 * Enable automatic panel scaling so that non-native modes fill the
	 * screen.  Should be enabled before the pipe is enabled, according to
	 * register description and PRM.
	 */
	DRM_DEBUG_KMS("applying panel-fitter: %x, %x\n",
		      intel_lvds->pfit_control,
		      intel_lvds->pfit_pgm_ratios);
	if (wait_for((I915_READ(PP_STATUS) & PP_ON) == 0, 1000))
		DRM_ERROR("timed out waiting for panel to power off\n");

	I915_WRITE(PFIT_PGM_RATIOS, intel_lvds->pfit_pgm_ratios);
	I915_WRITE(PFIT_CONTROL, intel_lvds->pfit_control);
	intel_lvds->pfit_dirty = false;
=======
>>>>>>> b0c3844d
}

/**
 * Detect the LVDS connection.
 *
 * Since LVDS doesn't have hotlug, we use the lid as a proxy.  Open means
 * connected and closed means disconnected.  We also send hotplug events as
 * needed, using lid status notification from the input layer.
 */
static enum drm_connector_status
intel_lvds_detect(struct drm_connector *connector, bool force)
{
	struct drm_device *dev = connector->dev;
	enum drm_connector_status status = connector_status_connected;

	/* ACPI lid methods were generally unreliable in this generation, so
	 * don't even bother.
	 */
	if (IS_GEN2(dev) || IS_GEN3(dev))
		return connector_status_connected;

	return status;
}

/**
 * Return the list of DDC modes if available, or the BIOS fixed mode otherwise.
 */
static int intel_lvds_get_modes(struct drm_connector *connector)
{
	struct intel_lvds *intel_lvds = intel_attached_lvds(connector);
	struct drm_device *dev = connector->dev;
	struct drm_display_mode *mode;

	if (intel_lvds->edid)
		return drm_add_edid_modes(connector, intel_lvds->edid);

	mode = drm_mode_duplicate(dev, intel_lvds->fixed_mode);
	if (mode == 0)
		return 0;

	drm_mode_probed_add(connector, mode);
	return 1;
}

static int intel_no_modeset_on_lid_dmi_callback(const struct dmi_system_id *id)
{
	DRM_DEBUG_KMS("Skipping forced modeset for %s\n", id->ident);
	return 1;
}

/* The GPU hangs up on these systems if modeset is performed on LID open */
static const struct dmi_system_id intel_no_modeset_on_lid[] = {
	{
		.callback = intel_no_modeset_on_lid_dmi_callback,
		.ident = "Toshiba Tecra A11",
		.matches = {
			DMI_MATCH(DMI_SYS_VENDOR, "TOSHIBA"),
			DMI_MATCH(DMI_PRODUCT_NAME, "TECRA A11"),
		},
	},

	{ }	/* terminating entry */
};

/*
 * Lid events. Note the use of 'modeset_on_lid':
 *  - we set it on lid close, and reset it on open
 *  - we use it as a "only once" bit (ie we ignore
 *    duplicate events where it was already properly
 *    set/reset)
 *  - the suspend/resume paths will also set it to
 *    zero, since they restore the mode ("lid open").
 */
static int intel_lid_notify(struct notifier_block *nb, unsigned long val,
			    void *unused)
{
	struct drm_i915_private *dev_priv =
		container_of(nb, struct drm_i915_private, lid_notifier);
	struct drm_device *dev = dev_priv->dev;
	struct drm_connector *connector = dev_priv->int_lvds_connector;

	/*
	 * check and update the status of LVDS connector after receiving
	 * the LID nofication event.
	 */
	if (connector)
		connector->status = connector->funcs->detect(connector,
							     false);

	/* Don't force modeset on machines where it causes a GPU lockup */
	if (dmi_check_system(intel_no_modeset_on_lid))
		return NOTIFY_OK;
	if (!acpi_lid_open()) {
		dev_priv->modeset_on_lid = 1;
		return NOTIFY_OK;
	}

	if (!dev_priv->modeset_on_lid)
		return NOTIFY_OK;

	dev_priv->modeset_on_lid = 0;

	mutex_lock(&dev->mode_config.mutex);
	drm_helper_resume_force_mode(dev);
	mutex_unlock(&dev->mode_config.mutex);

	return NOTIFY_OK;
}

/**
 * intel_lvds_destroy - unregister and free LVDS structures
 * @connector: connector to free
 *
 * Unregister the DDC bus for this connector then free the driver private
 * structure.
 */
static void intel_lvds_destroy(struct drm_connector *connector)
{
	struct drm_device *dev = connector->dev;
	struct drm_i915_private *dev_priv = dev->dev_private;

	if (dev_priv->lid_notifier.notifier_call)
		acpi_lid_notifier_unregister(&dev_priv->lid_notifier);
	drm_sysfs_connector_remove(connector);
	drm_connector_cleanup(connector);
	kfree(connector);
}

static int intel_lvds_set_property(struct drm_connector *connector,
				   struct drm_property *property,
				   uint64_t value)
{
	struct intel_lvds *intel_lvds = intel_attached_lvds(connector);
	struct drm_device *dev = connector->dev;

	if (property == dev->mode_config.scaling_mode_property) {
		struct drm_crtc *crtc = intel_lvds->base.base.crtc;

		if (value == DRM_MODE_SCALE_NONE) {
			DRM_DEBUG_KMS("no scaling not supported\n");
			return -EINVAL;
		}

		if (intel_lvds->fitting_mode == value) {
			/* the LVDS scaling property is not changed */
			return 0;
		}
		intel_lvds->fitting_mode = value;
		if (crtc && crtc->enabled) {
			/*
			 * If the CRTC is enabled, the display will be changed
			 * according to the new panel fitting mode.
			 */
			drm_crtc_helper_set_mode(crtc, &crtc->mode,
				crtc->x, crtc->y, crtc->fb);
		}
	}

	return 0;
}

static const struct drm_encoder_helper_funcs intel_lvds_helper_funcs = {
	.dpms = intel_lvds_dpms,
	.mode_fixup = intel_lvds_mode_fixup,
	.prepare = intel_lvds_prepare,
	.mode_set = intel_lvds_mode_set,
	.commit = intel_lvds_commit,
};

static const struct drm_connector_helper_funcs intel_lvds_connector_helper_funcs = {
	.get_modes = intel_lvds_get_modes,
	.mode_valid = intel_lvds_mode_valid,
	.best_encoder = intel_best_encoder,
};

static const struct drm_connector_funcs intel_lvds_connector_funcs = {
	.dpms = drm_helper_connector_dpms,
	.detect = intel_lvds_detect,
	.fill_modes = drm_helper_probe_single_connector_modes,
	.set_property = intel_lvds_set_property,
	.destroy = intel_lvds_destroy,
};

static const struct drm_encoder_funcs intel_lvds_enc_funcs = {
	.destroy = intel_encoder_destroy,
};

static int __init intel_no_lvds_dmi_callback(const struct dmi_system_id *id)
{
	DRM_DEBUG_KMS("Skipping LVDS initialization for %s\n", id->ident);
	return 1;
}

/* These systems claim to have LVDS, but really don't */
static const struct dmi_system_id intel_no_lvds[] = {
	{
		.callback = intel_no_lvds_dmi_callback,
		.ident = "Apple Mac Mini (Core series)",
		.matches = {
			DMI_MATCH(DMI_SYS_VENDOR, "Apple"),
			DMI_MATCH(DMI_PRODUCT_NAME, "Macmini1,1"),
		},
	},
	{
		.callback = intel_no_lvds_dmi_callback,
		.ident = "Apple Mac Mini (Core 2 series)",
		.matches = {
			DMI_MATCH(DMI_SYS_VENDOR, "Apple"),
			DMI_MATCH(DMI_PRODUCT_NAME, "Macmini2,1"),
		},
	},
	{
		.callback = intel_no_lvds_dmi_callback,
		.ident = "MSI IM-945GSE-A",
		.matches = {
			DMI_MATCH(DMI_SYS_VENDOR, "MSI"),
			DMI_MATCH(DMI_PRODUCT_NAME, "A9830IMS"),
		},
	},
	{
		.callback = intel_no_lvds_dmi_callback,
		.ident = "Dell Studio Hybrid",
		.matches = {
			DMI_MATCH(DMI_SYS_VENDOR, "Dell Inc."),
			DMI_MATCH(DMI_PRODUCT_NAME, "Studio Hybrid 140g"),
		},
	},
	{
		.callback = intel_no_lvds_dmi_callback,
		.ident = "AOpen Mini PC",
		.matches = {
			DMI_MATCH(DMI_SYS_VENDOR, "AOpen"),
			DMI_MATCH(DMI_PRODUCT_NAME, "i965GMx-IF"),
		},
	},
	{
		.callback = intel_no_lvds_dmi_callback,
		.ident = "AOpen Mini PC MP915",
		.matches = {
			DMI_MATCH(DMI_BOARD_VENDOR, "AOpen"),
			DMI_MATCH(DMI_BOARD_NAME, "i915GMx-F"),
		},
	},
	{
		.callback = intel_no_lvds_dmi_callback,
		.ident = "Aopen i945GTt-VFA",
		.matches = {
			DMI_MATCH(DMI_PRODUCT_VERSION, "AO00001JW"),
		},
	},
	{
		.callback = intel_no_lvds_dmi_callback,
		.ident = "Clientron U800",
		.matches = {
			DMI_MATCH(DMI_SYS_VENDOR, "Clientron"),
			DMI_MATCH(DMI_PRODUCT_NAME, "U800"),
		},
	},

	{ }	/* terminating entry */
};

/**
 * intel_find_lvds_downclock - find the reduced downclock for LVDS in EDID
 * @dev: drm device
 * @connector: LVDS connector
 *
 * Find the reduced downclock for LVDS in EDID.
 */
static void intel_find_lvds_downclock(struct drm_device *dev,
				      struct drm_display_mode *fixed_mode,
				      struct drm_connector *connector)
{
	struct drm_i915_private *dev_priv = dev->dev_private;
	struct drm_display_mode *scan;
	int temp_downclock;

	temp_downclock = fixed_mode->clock;
	list_for_each_entry(scan, &connector->probed_modes, head) {
		/*
		 * If one mode has the same resolution with the fixed_panel
		 * mode while they have the different refresh rate, it means
		 * that the reduced downclock is found for the LVDS. In such
		 * case we can set the different FPx0/1 to dynamically select
		 * between low and high frequency.
		 */
		if (scan->hdisplay == fixed_mode->hdisplay &&
		    scan->hsync_start == fixed_mode->hsync_start &&
		    scan->hsync_end == fixed_mode->hsync_end &&
		    scan->htotal == fixed_mode->htotal &&
		    scan->vdisplay == fixed_mode->vdisplay &&
		    scan->vsync_start == fixed_mode->vsync_start &&
		    scan->vsync_end == fixed_mode->vsync_end &&
		    scan->vtotal == fixed_mode->vtotal) {
			if (scan->clock < temp_downclock) {
				/*
				 * The downclock is already found. But we
				 * expect to find the lower downclock.
				 */
				temp_downclock = scan->clock;
			}
		}
	}
	if (temp_downclock < fixed_mode->clock && i915_lvds_downclock) {
		/* We found the downclock for LVDS. */
		dev_priv->lvds_downclock_avail = 1;
		dev_priv->lvds_downclock = temp_downclock;
		DRM_DEBUG_KMS("LVDS downclock is found in EDID. "
			      "Normal clock %dKhz, downclock %dKhz\n",
			      fixed_mode->clock, temp_downclock);
	}
}

/*
 * Enumerate the child dev array parsed from VBT to check whether
 * the LVDS is present.
 * If it is present, return 1.
 * If it is not present, return false.
 * If no child dev is parsed from VBT, it assumes that the LVDS is present.
 */
static bool lvds_is_present_in_vbt(struct drm_device *dev,
				   u8 *i2c_pin)
{
	struct drm_i915_private *dev_priv = dev->dev_private;
	int i;

	if (!dev_priv->child_dev_num)
		return true;

	for (i = 0; i < dev_priv->child_dev_num; i++) {
		struct child_device_config *child = dev_priv->child_dev + i;

		/* If the device type is not LFP, continue.
		 * We have to check both the new identifiers as well as the
		 * old for compatibility with some BIOSes.
		 */
		if (child->device_type != DEVICE_TYPE_INT_LFP &&
		    child->device_type != DEVICE_TYPE_LFP)
			continue;

		if (child->i2c_pin)
		    *i2c_pin = child->i2c_pin;

		/* However, we cannot trust the BIOS writers to populate
		 * the VBT correctly.  Since LVDS requires additional
		 * information from AIM blocks, a non-zero addin offset is
		 * a good indicator that the LVDS is actually present.
		 */
		if (child->addin_offset)
			return true;

		/* But even then some BIOS writers perform some black magic
		 * and instantiate the device without reference to any
		 * additional data.  Trust that if the VBT was written into
		 * the OpRegion then they have validated the LVDS's existence.
		 */
		if (dev_priv->opregion.vbt)
			return true;
	}

	return false;
}

static bool intel_lvds_ddc_probe(struct drm_device *dev, u8 pin)
{
	struct drm_i915_private *dev_priv = dev->dev_private;
	u8 buf = 0;
	struct i2c_msg msgs[] = {
		{
			.addr = 0xA0,
			.flags = 0,
			.len = 1,
			.buf = &buf,
		},
	};
	struct i2c_adapter *i2c = &dev_priv->gmbus[pin].adapter;
	/* XXX this only appears to work when using GMBUS */
	if (intel_gmbus_is_forced_bit(i2c))
		return true;
	return i2c_transfer(i2c, msgs, 1) == 1;
}

/**
 * intel_lvds_init - setup LVDS connectors on this device
 * @dev: drm device
 *
 * Create the connector, register the LVDS DDC bus, and try to figure out what
 * modes we can display on the LVDS panel (if present).
 */
bool intel_lvds_init(struct drm_device *dev)
{
	struct drm_i915_private *dev_priv = dev->dev_private;
	struct intel_lvds *intel_lvds;
	struct intel_encoder *intel_encoder;
	struct intel_connector *intel_connector;
	struct drm_connector *connector;
	struct drm_encoder *encoder;
	struct drm_display_mode *scan; /* *modes, *bios_mode; */
	struct drm_crtc *crtc;
	u32 lvds;
	int pipe;
	u8 pin;

	/* Skip init on machines we know falsely report LVDS */
	if (dmi_check_system(intel_no_lvds))
		return false;

	pin = GMBUS_PORT_PANEL;
	if (!lvds_is_present_in_vbt(dev, &pin)) {
		DRM_DEBUG_KMS("LVDS is not present in VBT\n");
		return false;
	}

	if (HAS_PCH_SPLIT(dev)) {
		if ((I915_READ(PCH_LVDS) & LVDS_DETECTED) == 0)
			return false;
		if (dev_priv->edp.support) {
			DRM_DEBUG_KMS("disable LVDS for eDP support\n");
			return false;
		}
	}

	if (!intel_lvds_ddc_probe(dev, pin)) {
		DRM_DEBUG_KMS("LVDS did not respond to DDC probe\n");
		return false;
	}

	intel_lvds = kzalloc(sizeof(struct intel_lvds), GFP_KERNEL);
	if (!intel_lvds) {
		return false;
	}

	intel_connector = kzalloc(sizeof(struct intel_connector), GFP_KERNEL);
	if (!intel_connector) {
		kfree(intel_lvds);
		return false;
	}

	if (!HAS_PCH_SPLIT(dev)) {
		intel_lvds->pfit_control = I915_READ(PFIT_CONTROL);
	}

	intel_encoder = &intel_lvds->base;
	encoder = &intel_encoder->base;
	connector = &intel_connector->base;
	drm_connector_init(dev, &intel_connector->base, &intel_lvds_connector_funcs,
			   DRM_MODE_CONNECTOR_LVDS);

	drm_encoder_init(dev, &intel_encoder->base, &intel_lvds_enc_funcs,
			 DRM_MODE_ENCODER_LVDS);

	intel_connector_attach_encoder(intel_connector, intel_encoder);
	intel_encoder->type = INTEL_OUTPUT_LVDS;

	intel_encoder->clone_mask = (1 << INTEL_LVDS_CLONE_BIT);
	intel_encoder->crtc_mask = (1 << 1);
	drm_encoder_helper_add(encoder, &intel_lvds_helper_funcs);
	drm_connector_helper_add(connector, &intel_lvds_connector_helper_funcs);
	connector->display_info.subpixel_order = SubPixelHorizontalRGB;
	connector->interlace_allowed = false;
	connector->doublescan_allowed = false;

	/* create the scaling mode property */
	drm_mode_create_scaling_mode_property(dev);
	/*
	 * the initial panel fitting mode will be FULL_SCREEN.
	 */

	drm_connector_attach_property(&intel_connector->base,
				      dev->mode_config.scaling_mode_property,
				      DRM_MODE_SCALE_ASPECT);
	intel_lvds->fitting_mode = DRM_MODE_SCALE_ASPECT;
	/*
	 * LVDS discovery:
	 * 1) check for EDID on DDC
	 * 2) check for VBT data
	 * 3) check to see if LVDS is already on
	 *    if none of the above, no panel
	 * 4) make sure lid is open
	 *    if closed, act like it's not there for now
	 */

	/*
	 * Attempt to get the fixed panel mode from DDC.  Assume that the
	 * preferred mode is the right one.
	 */
	intel_lvds->edid = drm_get_edid(connector,
					&dev_priv->gmbus[pin].adapter);
	if (intel_lvds->edid) {
		if (drm_add_edid_modes(connector,
				       intel_lvds->edid)) {
			drm_mode_connector_update_edid_property(connector,
								intel_lvds->edid);
		} else {
			kfree(intel_lvds->edid);
			intel_lvds->edid = NULL;
		}
	}
	if (!intel_lvds->edid) {
		/* Didn't get an EDID, so
		 * Set wide sync ranges so we get all modes
		 * handed to valid_mode for checking
		 */
		connector->display_info.min_vfreq = 0;
		connector->display_info.max_vfreq = 200;
		connector->display_info.min_hfreq = 0;
		connector->display_info.max_hfreq = 200;
	}

	list_for_each_entry(scan, &connector->probed_modes, head) {
		if (scan->type & DRM_MODE_TYPE_PREFERRED) {
			intel_lvds->fixed_mode =
				drm_mode_duplicate(dev, scan);
			intel_find_lvds_downclock(dev,
						  intel_lvds->fixed_mode,
						  connector);
			goto out;
		}
	}

	/* Failed to get EDID, what about VBT? */
	if (dev_priv->lfp_lvds_vbt_mode) {
		intel_lvds->fixed_mode =
			drm_mode_duplicate(dev, dev_priv->lfp_lvds_vbt_mode);
		if (intel_lvds->fixed_mode) {
			intel_lvds->fixed_mode->type |=
				DRM_MODE_TYPE_PREFERRED;
			goto out;
		}
	}

	/*
	 * If we didn't get EDID, try checking if the panel is already turned
	 * on.  If so, assume that whatever is currently programmed is the
	 * correct mode.
	 */

	/* Ironlake: FIXME if still fail, not try pipe mode now */
	if (HAS_PCH_SPLIT(dev))
		goto failed;

	lvds = I915_READ(LVDS);
	pipe = (lvds & LVDS_PIPEB_SELECT) ? 1 : 0;
	crtc = intel_get_crtc_for_pipe(dev, pipe);

	if (crtc && (lvds & LVDS_PORT_EN)) {
		intel_lvds->fixed_mode = intel_crtc_mode_get(dev, crtc);
		if (intel_lvds->fixed_mode) {
			intel_lvds->fixed_mode->type |=
				DRM_MODE_TYPE_PREFERRED;
			goto out;
		}
	}

	/* If we still don't have a mode after all that, give up. */
	if (!intel_lvds->fixed_mode)
		goto failed;

out:
	if (HAS_PCH_SPLIT(dev)) {
		u32 pwm;
		/* make sure PWM is enabled */
		pwm = I915_READ(BLC_PWM_CPU_CTL2);
		pwm |= (PWM_ENABLE | PWM_PIPE_B);
		I915_WRITE(BLC_PWM_CPU_CTL2, pwm);

		pwm = I915_READ(BLC_PWM_PCH_CTL1);
		pwm |= PWM_PCH_ENABLE;
		I915_WRITE(BLC_PWM_PCH_CTL1, pwm);
	}
	dev_priv->lid_notifier.notifier_call = intel_lid_notify;
	if (acpi_lid_notifier_register(&dev_priv->lid_notifier)) {
		DRM_DEBUG_KMS("lid notifier registration failed\n");
		dev_priv->lid_notifier.notifier_call = NULL;
	}
	/* keep the LVDS connector */
	dev_priv->int_lvds_connector = connector;
	drm_sysfs_connector_add(connector);
	return true;

failed:
	DRM_DEBUG_KMS("No LVDS modes found, disabling.\n");
	drm_connector_cleanup(connector);
	drm_encoder_cleanup(encoder);
	kfree(intel_lvds);
	kfree(intel_connector);
	return false;
}<|MERGE_RESOLUTION|>--- conflicted
+++ resolved
@@ -57,20 +57,6 @@
 static struct intel_lvds *to_intel_lvds(struct drm_encoder *encoder)
 {
 	return container_of(encoder, struct intel_lvds, base.base);
-<<<<<<< HEAD
-}
-
-static struct intel_lvds *intel_attached_lvds(struct drm_connector *connector)
-{
-	return container_of(intel_attached_encoder(connector),
-			    struct intel_lvds, base);
-}
-
-/**
- * Sets the power state for the panel.
- */
-static void intel_lvds_set_power(struct intel_lvds *intel_lvds, bool on)
-=======
 }
 
 static struct intel_lvds *intel_attached_lvds(struct drm_connector *connector)
@@ -124,7 +110,6 @@
 }
 
 static void intel_lvds_disable(struct intel_lvds *intel_lvds)
->>>>>>> b0c3844d
 {
 	struct drm_device *dev = intel_lvds->base.base.dev;
 	struct drm_i915_private *dev_priv = dev->dev_private;
@@ -138,28 +123,6 @@
 		lvds_reg = LVDS;
 	}
 
-<<<<<<< HEAD
-	if (on) {
-		I915_WRITE(lvds_reg, I915_READ(lvds_reg) | LVDS_PORT_EN);
-		I915_WRITE(ctl_reg, I915_READ(ctl_reg) | POWER_TARGET_ON);
-		intel_panel_set_backlight(dev, dev_priv->backlight_level);
-	} else {
-		dev_priv->backlight_level = intel_panel_get_backlight(dev);
-
-		intel_panel_set_backlight(dev, 0);
-		I915_WRITE(ctl_reg, I915_READ(ctl_reg) & ~POWER_TARGET_ON);
-
-		if (intel_lvds->pfit_control) {
-			if (wait_for((I915_READ(PP_STATUS) & PP_ON) == 0, 1000))
-				DRM_ERROR("timed out waiting for panel to power off\n");
-			I915_WRITE(PFIT_CONTROL, 0);
-			intel_lvds->pfit_control = 0;
-			intel_lvds->pfit_dirty = false;
-		}
-
-		I915_WRITE(lvds_reg, I915_READ(lvds_reg) & ~LVDS_PORT_EN);
-	}
-=======
 	dev_priv->backlight_level = intel_panel_get_backlight(dev);
 	intel_panel_set_backlight(dev, 0);
 
@@ -174,7 +137,6 @@
 	}
 
 	I915_WRITE(lvds_reg, I915_READ(lvds_reg) & ~LVDS_PORT_EN);
->>>>>>> b0c3844d
 	POSTING_READ(lvds_reg);
 }
 
@@ -183,15 +145,9 @@
 	struct intel_lvds *intel_lvds = to_intel_lvds(encoder);
 
 	if (mode == DRM_MODE_DPMS_ON)
-<<<<<<< HEAD
-		intel_lvds_set_power(intel_lvds, true);
-	else
-		intel_lvds_set_power(intel_lvds, false);
-=======
 		intel_lvds_enable(intel_lvds);
 	else
 		intel_lvds_disable(intel_lvds);
->>>>>>> b0c3844d
 
 	/* XXX: We never power down the LVDS pairs. */
 }
@@ -470,7 +426,6 @@
 	struct drm_device *dev = encoder->dev;
 	struct drm_i915_private *dev_priv = dev->dev_private;
 	struct intel_lvds *intel_lvds = to_intel_lvds(encoder);
-<<<<<<< HEAD
 
 	if (dev_priv->backlight_level == 0)
 		dev_priv->backlight_level = intel_panel_get_max_backlight(dev);
@@ -491,72 +446,18 @@
 	/* Always do a full power on as we do not know what state
 	 * we were left in.
 	 */
-	intel_lvds_set_power(intel_lvds, true);
-=======
-
-	if (dev_priv->backlight_level == 0)
-		dev_priv->backlight_level = intel_panel_get_max_backlight(dev);
-
-	/* Undo any unlocking done in prepare to prevent accidental
-	 * adjustment of the registers.
-	 */
-	if (HAS_PCH_SPLIT(dev)) {
-		u32 val = I915_READ(PCH_PP_CONTROL);
-		if ((val & PANEL_UNLOCK_REGS) == PANEL_UNLOCK_REGS)
-			I915_WRITE(PCH_PP_CONTROL, val & 0x3);
-	} else {
-		u32 val = I915_READ(PP_CONTROL);
-		if ((val & PANEL_UNLOCK_REGS) == PANEL_UNLOCK_REGS)
-			I915_WRITE(PP_CONTROL, val & 0x3);
-	}
-
-	/* Always do a full power on as we do not know what state
-	 * we were left in.
-	 */
 	intel_lvds_enable(intel_lvds);
->>>>>>> b0c3844d
 }
 
 static void intel_lvds_mode_set(struct drm_encoder *encoder,
 				struct drm_display_mode *mode,
 				struct drm_display_mode *adjusted_mode)
 {
-<<<<<<< HEAD
-	struct drm_device *dev = encoder->dev;
-	struct drm_i915_private *dev_priv = dev->dev_private;
-	struct intel_lvds *intel_lvds = to_intel_lvds(encoder);
-
-=======
->>>>>>> b0c3844d
 	/*
 	 * The LVDS pin pair will already have been turned on in the
 	 * intel_crtc_mode_set since it has a large impact on the DPLL
 	 * settings.
 	 */
-<<<<<<< HEAD
-
-	if (HAS_PCH_SPLIT(dev))
-		return;
-
-	if (!intel_lvds->pfit_dirty)
-		return;
-
-	/*
-	 * Enable automatic panel scaling so that non-native modes fill the
-	 * screen.  Should be enabled before the pipe is enabled, according to
-	 * register description and PRM.
-	 */
-	DRM_DEBUG_KMS("applying panel-fitter: %x, %x\n",
-		      intel_lvds->pfit_control,
-		      intel_lvds->pfit_pgm_ratios);
-	if (wait_for((I915_READ(PP_STATUS) & PP_ON) == 0, 1000))
-		DRM_ERROR("timed out waiting for panel to power off\n");
-
-	I915_WRITE(PFIT_PGM_RATIOS, intel_lvds->pfit_pgm_ratios);
-	I915_WRITE(PFIT_CONTROL, intel_lvds->pfit_control);
-	intel_lvds->pfit_dirty = false;
-=======
->>>>>>> b0c3844d
 }
 
 /**
