/* i915_drv.c -- i830,i845,i855,i865,i915 driver -*- linux-c -*-
 */
/*
 *
 * Copyright 2003 Tungsten Graphics, Inc., Cedar Park, Texas.
 * All Rights Reserved.
 *
 * Permission is hereby granted, free of charge, to any person obtaining a
 * copy of this software and associated documentation files (the
 * "Software"), to deal in the Software without restriction, including
 * without limitation the rights to use, copy, modify, merge, publish,
 * distribute, sub license, and/or sell copies of the Software, and to
 * permit persons to whom the Software is furnished to do so, subject to
 * the following conditions:
 *
 * The above copyright notice and this permission notice (including the
 * next paragraph) shall be included in all copies or substantial portions
 * of the Software.
 *
 * THE SOFTWARE IS PROVIDED "AS IS", WITHOUT WARRANTY OF ANY KIND, EXPRESS
 * OR IMPLIED, INCLUDING BUT NOT LIMITED TO THE WARRANTIES OF
 * MERCHANTABILITY, FITNESS FOR A PARTICULAR PURPOSE AND NON-INFRINGEMENT.
 * IN NO EVENT SHALL TUNGSTEN GRAPHICS AND/OR ITS SUPPLIERS BE LIABLE FOR
 * ANY CLAIM, DAMAGES OR OTHER LIABILITY, WHETHER IN AN ACTION OF CONTRACT,
 * TORT OR OTHERWISE, ARISING FROM, OUT OF OR IN CONNECTION WITH THE
 * SOFTWARE OR THE USE OR OTHER DEALINGS IN THE SOFTWARE.
 *
 */

#include <linux/device.h>
#include "drmP.h"
#include "drm.h"
#include "i915_drm.h"
#include "i915_drv.h"
#include "intel_drv.h"

#include <linux/console.h>
#include "drm_crtc_helper.h"

static int i915_modeset = -1;
module_param_named(modeset, i915_modeset, int, 0400);

unsigned int i915_fbpercrtc = 0;
module_param_named(fbpercrtc, i915_fbpercrtc, int, 0400);

unsigned int i915_powersave = 1;
module_param_named(powersave, i915_powersave, int, 0600);

unsigned int i915_lvds_downclock = 0;
module_param_named(lvds_downclock, i915_lvds_downclock, int, 0400);

static struct drm_driver driver;
extern int intel_agp_enabled;

#define INTEL_VGA_DEVICE(id, info) {		\
	.class = PCI_CLASS_DISPLAY_VGA << 8,	\
	.class_mask = 0xffff00,			\
	.vendor = 0x8086,			\
	.device = id,				\
	.subvendor = PCI_ANY_ID,		\
	.subdevice = PCI_ANY_ID,		\
	.driver_data = (unsigned long) info }

static const struct intel_device_info intel_i830_info = {
	.gen = 2, .is_mobile = 1, .cursor_needs_physical = 1,
	.has_overlay = 1, .overlay_needs_physical = 1,
};

static const struct intel_device_info intel_845g_info = {
	.gen = 2,
	.has_overlay = 1, .overlay_needs_physical = 1,
};

static const struct intel_device_info intel_i85x_info = {
	.gen = 2, .is_i85x = 1, .is_mobile = 1,
	.cursor_needs_physical = 1,
	.has_overlay = 1, .overlay_needs_physical = 1,
};

static const struct intel_device_info intel_i865g_info = {
	.gen = 2,
	.has_overlay = 1, .overlay_needs_physical = 1,
};

static const struct intel_device_info intel_i915g_info = {
	.gen = 3, .is_i915g = 1, .cursor_needs_physical = 1,
	.has_overlay = 1, .overlay_needs_physical = 1,
};
static const struct intel_device_info intel_i915gm_info = {
	.gen = 3, .is_mobile = 1,
	.cursor_needs_physical = 1,
	.has_overlay = 1, .overlay_needs_physical = 1,
	.supports_tv = 1,
};
static const struct intel_device_info intel_i945g_info = {
	.gen = 3, .has_hotplug = 1, .cursor_needs_physical = 1,
	.has_overlay = 1, .overlay_needs_physical = 1,
};
static const struct intel_device_info intel_i945gm_info = {
	.gen = 3, .is_i945gm = 1, .is_mobile = 1,
	.has_hotplug = 1, .cursor_needs_physical = 1,
	.has_overlay = 1, .overlay_needs_physical = 1,
	.supports_tv = 1,
};

static const struct intel_device_info intel_i965g_info = {
	.gen = 4, .is_broadwater = 1,
	.has_hotplug = 1,
	.has_overlay = 1,
};

static const struct intel_device_info intel_i965gm_info = {
	.gen = 4, .is_crestline = 1,
	.is_mobile = 1, .has_fbc = 1, .has_rc6 = 1, .has_hotplug = 1,
	.has_overlay = 1,
	.supports_tv = 1,
};

static const struct intel_device_info intel_g33_info = {
	.gen = 3, .is_g33 = 1,
	.need_gfx_hws = 1, .has_hotplug = 1,
	.has_overlay = 1,
};

static const struct intel_device_info intel_g45_info = {
	.gen = 4, .is_g4x = 1, .need_gfx_hws = 1,
	.has_pipe_cxsr = 1, .has_hotplug = 1,
	.has_bsd_ring = 1,
};

static const struct intel_device_info intel_gm45_info = {
	.gen = 4, .is_g4x = 1,
	.is_mobile = 1, .need_gfx_hws = 1, .has_fbc = 1, .has_rc6 = 1,
	.has_pipe_cxsr = 1, .has_hotplug = 1,
	.supports_tv = 1,
	.has_bsd_ring = 1,
};

static const struct intel_device_info intel_pineview_info = {
	.gen = 3, .is_g33 = 1, .is_pineview = 1, .is_mobile = 1,
	.need_gfx_hws = 1, .has_hotplug = 1,
	.has_overlay = 1,
};

static const struct intel_device_info intel_ironlake_d_info = {
	.gen = 5,
	.need_gfx_hws = 1, .has_pipe_cxsr = 1, .has_hotplug = 1,
	.has_bsd_ring = 1,
};

static const struct intel_device_info intel_ironlake_m_info = {
	.gen = 5, .is_mobile = 1,
<<<<<<< HEAD
	.need_gfx_hws = 1, .has_fbc = 1, .has_rc6 = 1, .has_hotplug = 1,
=======
	.need_gfx_hws = 1, .has_rc6 = 1, .has_hotplug = 1,
	.has_fbc = 0, /* disabled due to buggy hardware */
>>>>>>> 3561d43f
	.has_bsd_ring = 1,
};

static const struct intel_device_info intel_sandybridge_d_info = {
	.gen = 6,
	.need_gfx_hws = 1, .has_hotplug = 1,
	.has_bsd_ring = 1,
	.has_blt_ring = 1,
};

static const struct intel_device_info intel_sandybridge_m_info = {
	.gen = 6, .is_mobile = 1,
	.need_gfx_hws = 1, .has_hotplug = 1,
	.has_bsd_ring = 1,
	.has_blt_ring = 1,
};

static const struct pci_device_id pciidlist[] = {		/* aka */
	INTEL_VGA_DEVICE(0x3577, &intel_i830_info),		/* I830_M */
	INTEL_VGA_DEVICE(0x2562, &intel_845g_info),		/* 845_G */
	INTEL_VGA_DEVICE(0x3582, &intel_i85x_info),		/* I855_GM */
	INTEL_VGA_DEVICE(0x358e, &intel_i85x_info),
	INTEL_VGA_DEVICE(0x2572, &intel_i865g_info),		/* I865_G */
	INTEL_VGA_DEVICE(0x2582, &intel_i915g_info),		/* I915_G */
	INTEL_VGA_DEVICE(0x258a, &intel_i915g_info),		/* E7221_G */
	INTEL_VGA_DEVICE(0x2592, &intel_i915gm_info),		/* I915_GM */
	INTEL_VGA_DEVICE(0x2772, &intel_i945g_info),		/* I945_G */
	INTEL_VGA_DEVICE(0x27a2, &intel_i945gm_info),		/* I945_GM */
	INTEL_VGA_DEVICE(0x27ae, &intel_i945gm_info),		/* I945_GME */
	INTEL_VGA_DEVICE(0x2972, &intel_i965g_info),		/* I946_GZ */
	INTEL_VGA_DEVICE(0x2982, &intel_i965g_info),		/* G35_G */
	INTEL_VGA_DEVICE(0x2992, &intel_i965g_info),		/* I965_Q */
	INTEL_VGA_DEVICE(0x29a2, &intel_i965g_info),		/* I965_G */
	INTEL_VGA_DEVICE(0x29b2, &intel_g33_info),		/* Q35_G */
	INTEL_VGA_DEVICE(0x29c2, &intel_g33_info),		/* G33_G */
	INTEL_VGA_DEVICE(0x29d2, &intel_g33_info),		/* Q33_G */
	INTEL_VGA_DEVICE(0x2a02, &intel_i965gm_info),		/* I965_GM */
	INTEL_VGA_DEVICE(0x2a12, &intel_i965gm_info),		/* I965_GME */
	INTEL_VGA_DEVICE(0x2a42, &intel_gm45_info),		/* GM45_G */
	INTEL_VGA_DEVICE(0x2e02, &intel_g45_info),		/* IGD_E_G */
	INTEL_VGA_DEVICE(0x2e12, &intel_g45_info),		/* Q45_G */
	INTEL_VGA_DEVICE(0x2e22, &intel_g45_info),		/* G45_G */
	INTEL_VGA_DEVICE(0x2e32, &intel_g45_info),		/* G41_G */
	INTEL_VGA_DEVICE(0x2e42, &intel_g45_info),		/* B43_G */
	INTEL_VGA_DEVICE(0x2e92, &intel_g45_info),		/* B43_G.1 */
	INTEL_VGA_DEVICE(0xa001, &intel_pineview_info),
	INTEL_VGA_DEVICE(0xa011, &intel_pineview_info),
	INTEL_VGA_DEVICE(0x0042, &intel_ironlake_d_info),
	INTEL_VGA_DEVICE(0x0046, &intel_ironlake_m_info),
	INTEL_VGA_DEVICE(0x0102, &intel_sandybridge_d_info),
	INTEL_VGA_DEVICE(0x0112, &intel_sandybridge_d_info),
	INTEL_VGA_DEVICE(0x0122, &intel_sandybridge_d_info),
	INTEL_VGA_DEVICE(0x0106, &intel_sandybridge_m_info),
	INTEL_VGA_DEVICE(0x0116, &intel_sandybridge_m_info),
	INTEL_VGA_DEVICE(0x0126, &intel_sandybridge_m_info),
	INTEL_VGA_DEVICE(0x010A, &intel_sandybridge_d_info),
	{0, 0, 0}
};

#if defined(CONFIG_DRM_I915_KMS)
MODULE_DEVICE_TABLE(pci, pciidlist);
#endif

#define INTEL_PCH_DEVICE_ID_MASK	0xff00
#define INTEL_PCH_CPT_DEVICE_ID_TYPE	0x1c00

void intel_detect_pch (struct drm_device *dev)
{
	struct drm_i915_private *dev_priv = dev->dev_private;
	struct pci_dev *pch;

	/*
	 * The reason to probe ISA bridge instead of Dev31:Fun0 is to
	 * make graphics device passthrough work easy for VMM, that only
	 * need to expose ISA bridge to let driver know the real hardware
	 * underneath. This is a requirement from virtualization team.
	 */
	pch = pci_get_class(PCI_CLASS_BRIDGE_ISA << 8, NULL);
	if (pch) {
		if (pch->vendor == PCI_VENDOR_ID_INTEL) {
			int id;
			id = pch->device & INTEL_PCH_DEVICE_ID_MASK;

			if (id == INTEL_PCH_CPT_DEVICE_ID_TYPE) {
				dev_priv->pch_type = PCH_CPT;
				DRM_DEBUG_KMS("Found CougarPoint PCH\n");
			}
		}
		pci_dev_put(pch);
	}
}

static int i915_drm_freeze(struct drm_device *dev)
{
	struct drm_i915_private *dev_priv = dev->dev_private;

	pci_save_state(dev->pdev);

	/* If KMS is active, we do the leavevt stuff here */
	if (drm_core_check_feature(dev, DRIVER_MODESET)) {
		int error = i915_gem_idle(dev);
		if (error) {
			dev_err(&dev->pdev->dev,
				"GEM idle failed, resume might fail\n");
			return error;
		}
		drm_irq_uninstall(dev);
	}

	i915_save_state(dev);

	intel_opregion_fini(dev);

	/* Modeset on resume, not lid events */
	dev_priv->modeset_on_lid = 0;

	return 0;
}

int i915_suspend(struct drm_device *dev, pm_message_t state)
{
	int error;

	if (!dev || !dev->dev_private) {
		DRM_ERROR("dev: %p\n", dev);
		DRM_ERROR("DRM not initialized, aborting suspend.\n");
		return -ENODEV;
	}

	if (state.event == PM_EVENT_PRETHAW)
		return 0;

	drm_kms_helper_poll_disable(dev);

	error = i915_drm_freeze(dev);
	if (error)
		return error;

	if (state.event == PM_EVENT_SUSPEND) {
		/* Shut down the device */
		pci_disable_device(dev->pdev);
		pci_set_power_state(dev->pdev, PCI_D3hot);
	}

	return 0;
}

static int i915_drm_thaw(struct drm_device *dev)
{
	struct drm_i915_private *dev_priv = dev->dev_private;
	int error = 0;

	i915_restore_state(dev);
	intel_opregion_setup(dev);

	/* KMS EnterVT equivalent */
	if (drm_core_check_feature(dev, DRIVER_MODESET)) {
		mutex_lock(&dev->struct_mutex);
		dev_priv->mm.suspended = 0;

		error = i915_gem_init_ringbuffer(dev);
		mutex_unlock(&dev->struct_mutex);

		drm_irq_install(dev);

		/* Resume the modeset for every activated CRTC */
		drm_helper_resume_force_mode(dev);
	}

	intel_opregion_init(dev);

	dev_priv->modeset_on_lid = 0;

	return error;
}

int i915_resume(struct drm_device *dev)
{
	int ret;

	if (pci_enable_device(dev->pdev))
		return -EIO;

	pci_set_master(dev->pdev);

	ret = i915_drm_thaw(dev);
	if (ret)
		return ret;

	drm_kms_helper_poll_enable(dev);
	return 0;
}

static int i8xx_do_reset(struct drm_device *dev, u8 flags)
{
	struct drm_i915_private *dev_priv = dev->dev_private;

	if (IS_I85X(dev))
		return -ENODEV;

	I915_WRITE(D_STATE, I915_READ(D_STATE) | DSTATE_GFX_RESET_I830);
	POSTING_READ(D_STATE);

	if (IS_I830(dev) || IS_845G(dev)) {
		I915_WRITE(DEBUG_RESET_I830,
			   DEBUG_RESET_DISPLAY |
			   DEBUG_RESET_RENDER |
			   DEBUG_RESET_FULL);
		POSTING_READ(DEBUG_RESET_I830);
		msleep(1);

		I915_WRITE(DEBUG_RESET_I830, 0);
		POSTING_READ(DEBUG_RESET_I830);
	}

	msleep(1);

	I915_WRITE(D_STATE, I915_READ(D_STATE) & ~DSTATE_GFX_RESET_I830);
	POSTING_READ(D_STATE);

	return 0;
}

static int i965_reset_complete(struct drm_device *dev)
{
	u8 gdrst;
	pci_read_config_byte(dev->pdev, I965_GDRST, &gdrst);
	return gdrst & 0x1;
}

static int i965_do_reset(struct drm_device *dev, u8 flags)
{
	u8 gdrst;

	/*
	 * Set the domains we want to reset (GRDOM/bits 2 and 3) as
	 * well as the reset bit (GR/bit 0).  Setting the GR bit
	 * triggers the reset; when done, the hardware will clear it.
	 */
	pci_read_config_byte(dev->pdev, I965_GDRST, &gdrst);
	pci_write_config_byte(dev->pdev, I965_GDRST, gdrst | flags | 0x1);

	return wait_for(i965_reset_complete(dev), 500);
}

static int ironlake_do_reset(struct drm_device *dev, u8 flags)
{
	struct drm_i915_private *dev_priv = dev->dev_private;
	u32 gdrst = I915_READ(MCHBAR_MIRROR_BASE + ILK_GDSR);
	I915_WRITE(MCHBAR_MIRROR_BASE + ILK_GDSR, gdrst | flags | 0x1);
	return wait_for(I915_READ(MCHBAR_MIRROR_BASE + ILK_GDSR) & 0x1, 500);
}

/**
 * i965_reset - reset chip after a hang
 * @dev: drm device to reset
 * @flags: reset domains
 *
 * Reset the chip.  Useful if a hang is detected. Returns zero on successful
 * reset or otherwise an error code.
 *
 * Procedure is fairly simple:
 *   - reset the chip using the reset reg
 *   - re-init context state
 *   - re-init hardware status page
 *   - re-init ring buffer
 *   - re-init interrupt state
 *   - re-init display
 */
int i915_reset(struct drm_device *dev, u8 flags)
{
	drm_i915_private_t *dev_priv = dev->dev_private;
	/*
	 * We really should only reset the display subsystem if we actually
	 * need to
	 */
	bool need_display = true;
	int ret;

	mutex_lock(&dev->struct_mutex);

	i915_gem_reset(dev);

	ret = -ENODEV;
	if (get_seconds() - dev_priv->last_gpu_reset < 5) {
		DRM_ERROR("GPU hanging too fast, declaring wedged!\n");
	} else switch (INTEL_INFO(dev)->gen) {
	case 5:
		ret = ironlake_do_reset(dev, flags);
		break;
	case 4:
		ret = i965_do_reset(dev, flags);
		break;
	case 2:
		ret = i8xx_do_reset(dev, flags);
		break;
	}
	dev_priv->last_gpu_reset = get_seconds();
	if (ret) {
		DRM_ERROR("Failed to reset chip.\n");
		mutex_unlock(&dev->struct_mutex);
		return ret;
	}

	/* Ok, now get things going again... */

	/*
	 * Everything depends on having the GTT running, so we need to start
	 * there.  Fortunately we don't need to do this unless we reset the
	 * chip at a PCI level.
	 *
	 * Next we need to restore the context, but we don't use those
	 * yet either...
	 *
	 * Ring buffer needs to be re-initialized in the KMS case, or if X
	 * was running at the time of the reset (i.e. we weren't VT
	 * switched away).
	 */
	if (drm_core_check_feature(dev, DRIVER_MODESET) ||
			!dev_priv->mm.suspended) {
		struct intel_ring_buffer *ring = &dev_priv->render_ring;
		dev_priv->mm.suspended = 0;
		ring->init(dev, ring);
		mutex_unlock(&dev->struct_mutex);
		drm_irq_uninstall(dev);
		drm_irq_install(dev);
		mutex_lock(&dev->struct_mutex);
	}

	mutex_unlock(&dev->struct_mutex);

	/*
	 * Perform a full modeset as on later generations, e.g. Ironlake, we may
	 * need to retrain the display link and cannot just restore the register
	 * values.
	 */
	if (need_display) {
		mutex_lock(&dev->mode_config.mutex);
		drm_helper_resume_force_mode(dev);
		mutex_unlock(&dev->mode_config.mutex);
	}

	return 0;
}


static int __devinit
i915_pci_probe(struct pci_dev *pdev, const struct pci_device_id *ent)
{
	return drm_get_pci_dev(pdev, ent, &driver);
}

static void
i915_pci_remove(struct pci_dev *pdev)
{
	struct drm_device *dev = pci_get_drvdata(pdev);

	drm_put_dev(dev);
}

static int i915_pm_suspend(struct device *dev)
{
	struct pci_dev *pdev = to_pci_dev(dev);
	struct drm_device *drm_dev = pci_get_drvdata(pdev);
	int error;

	if (!drm_dev || !drm_dev->dev_private) {
		dev_err(dev, "DRM not initialized, aborting suspend.\n");
		return -ENODEV;
	}

	error = i915_drm_freeze(drm_dev);
	if (error)
		return error;

	pci_disable_device(pdev);
	pci_set_power_state(pdev, PCI_D3hot);

	return 0;
}

static int i915_pm_resume(struct device *dev)
{
	struct pci_dev *pdev = to_pci_dev(dev);
	struct drm_device *drm_dev = pci_get_drvdata(pdev);

	return i915_resume(drm_dev);
}

static int i915_pm_freeze(struct device *dev)
{
	struct pci_dev *pdev = to_pci_dev(dev);
	struct drm_device *drm_dev = pci_get_drvdata(pdev);

	if (!drm_dev || !drm_dev->dev_private) {
		dev_err(dev, "DRM not initialized, aborting suspend.\n");
		return -ENODEV;
	}

	return i915_drm_freeze(drm_dev);
}

static int i915_pm_thaw(struct device *dev)
{
	struct pci_dev *pdev = to_pci_dev(dev);
	struct drm_device *drm_dev = pci_get_drvdata(pdev);

	return i915_drm_thaw(drm_dev);
}

static int i915_pm_poweroff(struct device *dev)
{
	struct pci_dev *pdev = to_pci_dev(dev);
	struct drm_device *drm_dev = pci_get_drvdata(pdev);

	return i915_drm_freeze(drm_dev);
}

static const struct dev_pm_ops i915_pm_ops = {
     .suspend = i915_pm_suspend,
     .resume = i915_pm_resume,
     .freeze = i915_pm_freeze,
     .thaw = i915_pm_thaw,
     .poweroff = i915_pm_poweroff,
     .restore = i915_pm_resume,
};

static struct vm_operations_struct i915_gem_vm_ops = {
	.fault = i915_gem_fault,
	.open = drm_gem_vm_open,
	.close = drm_gem_vm_close,
};

static struct drm_driver driver = {
	/* don't use mtrr's here, the Xserver or user space app should
	 * deal with them for intel hardware.
	 */
	.driver_features =
	    DRIVER_USE_AGP | DRIVER_REQUIRE_AGP | /* DRIVER_USE_MTRR |*/
	    DRIVER_HAVE_IRQ | DRIVER_IRQ_SHARED | DRIVER_GEM,
	.load = i915_driver_load,
	.unload = i915_driver_unload,
	.open = i915_driver_open,
	.lastclose = i915_driver_lastclose,
	.preclose = i915_driver_preclose,
	.postclose = i915_driver_postclose,

	/* Used in place of i915_pm_ops for non-DRIVER_MODESET */
	.suspend = i915_suspend,
	.resume = i915_resume,

	.device_is_agp = i915_driver_device_is_agp,
	.enable_vblank = i915_enable_vblank,
	.disable_vblank = i915_disable_vblank,
	.irq_preinstall = i915_driver_irq_preinstall,
	.irq_postinstall = i915_driver_irq_postinstall,
	.irq_uninstall = i915_driver_irq_uninstall,
	.irq_handler = i915_driver_irq_handler,
	.reclaim_buffers = drm_core_reclaim_buffers,
	.master_create = i915_master_create,
	.master_destroy = i915_master_destroy,
#if defined(CONFIG_DEBUG_FS)
	.debugfs_init = i915_debugfs_init,
	.debugfs_cleanup = i915_debugfs_cleanup,
#endif
	.gem_init_object = i915_gem_init_object,
	.gem_free_object = i915_gem_free_object,
	.gem_vm_ops = &i915_gem_vm_ops,
	.ioctls = i915_ioctls,
	.fops = {
		 .owner = THIS_MODULE,
		 .open = drm_open,
		 .release = drm_release,
		 .unlocked_ioctl = drm_ioctl,
		 .mmap = drm_gem_mmap,
		 .poll = drm_poll,
		 .fasync = drm_fasync,
		 .read = drm_read,
#ifdef CONFIG_COMPAT
		 .compat_ioctl = i915_compat_ioctl,
#endif
		 .llseek = noop_llseek,
	},

	.pci_driver = {
		 .name = DRIVER_NAME,
		 .id_table = pciidlist,
		 .probe = i915_pci_probe,
		 .remove = i915_pci_remove,
		 .driver.pm = &i915_pm_ops,
	},

	.name = DRIVER_NAME,
	.desc = DRIVER_DESC,
	.date = DRIVER_DATE,
	.major = DRIVER_MAJOR,
	.minor = DRIVER_MINOR,
	.patchlevel = DRIVER_PATCHLEVEL,
};

static int __init i915_init(void)
{
	if (!intel_agp_enabled) {
		DRM_ERROR("drm/i915 can't work without intel_agp module!\n");
		return -ENODEV;
	}

	driver.num_ioctls = i915_max_ioctl;

	i915_gem_shrinker_init();

	/*
	 * If CONFIG_DRM_I915_KMS is set, default to KMS unless
	 * explicitly disabled with the module pararmeter.
	 *
	 * Otherwise, just follow the parameter (defaulting to off).
	 *
	 * Allow optional vga_text_mode_force boot option to override
	 * the default behavior.
	 */
#if defined(CONFIG_DRM_I915_KMS)
	if (i915_modeset != 0)
		driver.driver_features |= DRIVER_MODESET;
#endif
	if (i915_modeset == 1)
		driver.driver_features |= DRIVER_MODESET;

#ifdef CONFIG_VGA_CONSOLE
	if (vgacon_text_force() && i915_modeset == -1)
		driver.driver_features &= ~DRIVER_MODESET;
#endif

	if (!(driver.driver_features & DRIVER_MODESET)) {
		driver.suspend = i915_suspend;
		driver.resume = i915_resume;
	}

	return drm_init(&driver);
}

static void __exit i915_exit(void)
{
	i915_gem_shrinker_exit();
	drm_exit(&driver);
}

module_init(i915_init);
module_exit(i915_exit);

MODULE_AUTHOR(DRIVER_AUTHOR);
MODULE_DESCRIPTION(DRIVER_DESC);
MODULE_LICENSE("GPL and additional rights");<|MERGE_RESOLUTION|>--- conflicted
+++ resolved
@@ -150,12 +150,8 @@
 
 static const struct intel_device_info intel_ironlake_m_info = {
 	.gen = 5, .is_mobile = 1,
-<<<<<<< HEAD
-	.need_gfx_hws = 1, .has_fbc = 1, .has_rc6 = 1, .has_hotplug = 1,
-=======
 	.need_gfx_hws = 1, .has_rc6 = 1, .has_hotplug = 1,
 	.has_fbc = 0, /* disabled due to buggy hardware */
->>>>>>> 3561d43f
 	.has_bsd_ring = 1,
 };
 
