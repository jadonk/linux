/*
 * Copyright © 2006-2007 Intel Corporation
 *
 * Permission is hereby granted, free of charge, to any person obtaining a
 * copy of this software and associated documentation files (the "Software"),
 * to deal in the Software without restriction, including without limitation
 * the rights to use, copy, modify, merge, publish, distribute, sublicense,
 * and/or sell copies of the Software, and to permit persons to whom the
 * Software is furnished to do so, subject to the following conditions:
 *
 * The above copyright notice and this permission notice (including the next
 * paragraph) shall be included in all copies or substantial portions of the
 * Software.
 *
 * THE SOFTWARE IS PROVIDED "AS IS", WITHOUT WARRANTY OF ANY KIND, EXPRESS OR
 * IMPLIED, INCLUDING BUT NOT LIMITED TO THE WARRANTIES OF MERCHANTABILITY,
 * FITNESS FOR A PARTICULAR PURPOSE AND NONINFRINGEMENT.  IN NO EVENT SHALL
 * THE AUTHORS OR COPYRIGHT HOLDERS BE LIABLE FOR ANY CLAIM, DAMAGES OR OTHER
 * LIABILITY, WHETHER IN AN ACTION OF CONTRACT, TORT OR OTHERWISE, ARISING
 * FROM, OUT OF OR IN CONNECTION WITH THE SOFTWARE OR THE USE OR OTHER
 * DEALINGS IN THE SOFTWARE.
 *
 * Authors:
 *	Eric Anholt <eric@anholt.net>
 */

#include <linux/i2c.h>
#include <linux/slab.h>
#include "drmP.h"
#include "drm.h"
#include "drm_crtc.h"
#include "drm_crtc_helper.h"
#include "intel_drv.h"
#include "i915_drm.h"
#include "i915_drv.h"

/* Here's the desired hotplug mode */
#define ADPA_HOTPLUG_BITS (ADPA_CRT_HOTPLUG_PERIOD_128 |		\
			   ADPA_CRT_HOTPLUG_WARMUP_10MS |		\
			   ADPA_CRT_HOTPLUG_SAMPLE_4S |			\
			   ADPA_CRT_HOTPLUG_VOLTAGE_50 |		\
			   ADPA_CRT_HOTPLUG_VOLREF_325MV |		\
			   ADPA_CRT_HOTPLUG_ENABLE)

struct intel_crt {
	struct intel_encoder base;
	bool force_hotplug_required;
};

static struct intel_crt *intel_attached_crt(struct drm_connector *connector)
{
	return container_of(intel_attached_encoder(connector),
			    struct intel_crt, base);
}

static void intel_crt_dpms(struct drm_encoder *encoder, int mode)
{
	struct drm_device *dev = encoder->dev;
	struct drm_i915_private *dev_priv = dev->dev_private;
	u32 temp, reg;

	if (HAS_PCH_SPLIT(dev))
		reg = PCH_ADPA;
	else
		reg = ADPA;

	temp = I915_READ(reg);
	temp &= ~(ADPA_HSYNC_CNTL_DISABLE | ADPA_VSYNC_CNTL_DISABLE);
	temp &= ~ADPA_DAC_ENABLE;

	switch(mode) {
	case DRM_MODE_DPMS_ON:
		temp |= ADPA_DAC_ENABLE;
		break;
	case DRM_MODE_DPMS_STANDBY:
		temp |= ADPA_DAC_ENABLE | ADPA_HSYNC_CNTL_DISABLE;
		break;
	case DRM_MODE_DPMS_SUSPEND:
		temp |= ADPA_DAC_ENABLE | ADPA_VSYNC_CNTL_DISABLE;
		break;
	case DRM_MODE_DPMS_OFF:
		temp |= ADPA_HSYNC_CNTL_DISABLE | ADPA_VSYNC_CNTL_DISABLE;
		break;
	}

	I915_WRITE(reg, temp);
}

static int intel_crt_mode_valid(struct drm_connector *connector,
				struct drm_display_mode *mode)
{
	struct drm_device *dev = connector->dev;

	int max_clock = 0;
	if (mode->flags & DRM_MODE_FLAG_DBLSCAN)
		return MODE_NO_DBLESCAN;

	if (mode->clock < 25000)
		return MODE_CLOCK_LOW;

	if (IS_GEN2(dev))
		max_clock = 350000;
	else
		max_clock = 400000;
	if (mode->clock > max_clock)
		return MODE_CLOCK_HIGH;

	return MODE_OK;
}

static bool intel_crt_mode_fixup(struct drm_encoder *encoder,
				 struct drm_display_mode *mode,
				 struct drm_display_mode *adjusted_mode)
{
	return true;
}

static void intel_crt_mode_set(struct drm_encoder *encoder,
			       struct drm_display_mode *mode,
			       struct drm_display_mode *adjusted_mode)
{

	struct drm_device *dev = encoder->dev;
	struct drm_crtc *crtc = encoder->crtc;
	struct intel_crtc *intel_crtc = to_intel_crtc(crtc);
	struct drm_i915_private *dev_priv = dev->dev_private;
	int dpll_md_reg;
	u32 adpa, dpll_md;
	u32 adpa_reg;

	if (intel_crtc->pipe == 0)
		dpll_md_reg = DPLL_A_MD;
	else
		dpll_md_reg = DPLL_B_MD;

	if (HAS_PCH_SPLIT(dev))
		adpa_reg = PCH_ADPA;
	else
		adpa_reg = ADPA;

	/*
	 * Disable separate mode multiplier used when cloning SDVO to CRT
	 * XXX this needs to be adjusted when we really are cloning
	 */
	if (INTEL_INFO(dev)->gen >= 4 && !HAS_PCH_SPLIT(dev)) {
		dpll_md = I915_READ(dpll_md_reg);
		I915_WRITE(dpll_md_reg,
			   dpll_md & ~DPLL_MD_UDI_MULTIPLIER_MASK);
	}

	adpa = ADPA_HOTPLUG_BITS;
	if (adjusted_mode->flags & DRM_MODE_FLAG_PHSYNC)
		adpa |= ADPA_HSYNC_ACTIVE_HIGH;
	if (adjusted_mode->flags & DRM_MODE_FLAG_PVSYNC)
		adpa |= ADPA_VSYNC_ACTIVE_HIGH;

	if (intel_crtc->pipe == 0) {
		if (HAS_PCH_CPT(dev))
			adpa |= PORT_TRANS_A_SEL_CPT;
		else
			adpa |= ADPA_PIPE_A_SELECT;
		if (!HAS_PCH_SPLIT(dev))
			I915_WRITE(BCLRPAT_A, 0);
	} else {
		if (HAS_PCH_CPT(dev))
			adpa |= PORT_TRANS_B_SEL_CPT;
		else
			adpa |= ADPA_PIPE_B_SELECT;
		if (!HAS_PCH_SPLIT(dev))
			I915_WRITE(BCLRPAT_B, 0);
	}

	I915_WRITE(adpa_reg, adpa);
}

static bool intel_ironlake_crt_detect_hotplug(struct drm_connector *connector)
{
	struct drm_device *dev = connector->dev;
	struct intel_crt *crt = intel_attached_crt(connector);
	struct drm_i915_private *dev_priv = dev->dev_private;
	u32 adpa;
	bool ret;

	/* The first time through, trigger an explicit detection cycle */
	if (crt->force_hotplug_required) {
		bool turn_off_dac = HAS_PCH_SPLIT(dev);
		u32 save_adpa;

<<<<<<< HEAD
	if (HAS_PCH_SPLIT(dev))
		turn_off_dac = true;

	adpa &= ~ADPA_CRT_HOTPLUG_MASK;
	if (turn_off_dac)
		adpa &= ~ADPA_DAC_ENABLE;

	/* disable HPD first */
	I915_WRITE(PCH_ADPA, adpa);
	(void)I915_READ(PCH_ADPA);

	adpa |= (ADPA_CRT_HOTPLUG_PERIOD_128 |
			ADPA_CRT_HOTPLUG_WARMUP_10MS |
			ADPA_CRT_HOTPLUG_SAMPLE_4S |
			ADPA_CRT_HOTPLUG_VOLTAGE_50 | /* default */
			ADPA_CRT_HOTPLUG_VOLREF_325MV |
			ADPA_CRT_HOTPLUG_ENABLE |
			ADPA_CRT_HOTPLUG_FORCE_TRIGGER);

	DRM_DEBUG_KMS("pch crt adpa 0x%x", adpa);
	I915_WRITE(PCH_ADPA, adpa);

	if (wait_for((I915_READ(PCH_ADPA) & ADPA_CRT_HOTPLUG_FORCE_TRIGGER) == 0,
		     1000))
		DRM_DEBUG_KMS("timed out waiting for FORCE_TRIGGER");

	if (turn_off_dac) {
		/* Make sure hotplug is enabled */
		I915_WRITE(PCH_ADPA, temp | ADPA_CRT_HOTPLUG_ENABLE);
		(void)I915_READ(PCH_ADPA);
=======
		crt->force_hotplug_required = 0;

		save_adpa = adpa = I915_READ(PCH_ADPA);
		DRM_DEBUG_KMS("trigger hotplug detect cycle: adpa=0x%x\n", adpa);

		adpa |= ADPA_CRT_HOTPLUG_FORCE_TRIGGER;
		if (turn_off_dac)
			adpa &= ~ADPA_DAC_ENABLE;

		I915_WRITE(PCH_ADPA, adpa);

		if (wait_for((I915_READ(PCH_ADPA) & ADPA_CRT_HOTPLUG_FORCE_TRIGGER) == 0,
			     1000))
			DRM_DEBUG_KMS("timed out waiting for FORCE_TRIGGER");

		if (turn_off_dac) {
			I915_WRITE(PCH_ADPA, save_adpa);
			POSTING_READ(PCH_ADPA);
		}
>>>>>>> 3561d43f
	}

	/* Check the status to see if both blue and green are on now */
	adpa = I915_READ(PCH_ADPA);
	if ((adpa & ADPA_CRT_HOTPLUG_MONITOR_MASK) != 0)
		ret = true;
	else
		ret = false;
	DRM_DEBUG_KMS("ironlake hotplug adpa=0x%x, result %d\n", adpa, ret);

	return ret;
}

/**
 * Uses CRT_HOTPLUG_EN and CRT_HOTPLUG_STAT to detect CRT presence.
 *
 * Not for i915G/i915GM
 *
 * \return true if CRT is connected.
 * \return false if CRT is disconnected.
 */
static bool intel_crt_detect_hotplug(struct drm_connector *connector)
{
	struct drm_device *dev = connector->dev;
	struct drm_i915_private *dev_priv = dev->dev_private;
	u32 hotplug_en, orig, stat;
	bool ret = false;
	int i, tries = 0;

	if (HAS_PCH_SPLIT(dev))
		return intel_ironlake_crt_detect_hotplug(connector);

	/*
	 * On 4 series desktop, CRT detect sequence need to be done twice
	 * to get a reliable result.
	 */

	if (IS_G4X(dev) && !IS_GM45(dev))
		tries = 2;
	else
		tries = 1;
	hotplug_en = orig = I915_READ(PORT_HOTPLUG_EN);
	hotplug_en |= CRT_HOTPLUG_FORCE_DETECT;

	for (i = 0; i < tries ; i++) {
		/* turn on the FORCE_DETECT */
		I915_WRITE(PORT_HOTPLUG_EN, hotplug_en);
		/* wait for FORCE_DETECT to go off */
		if (wait_for((I915_READ(PORT_HOTPLUG_EN) &
			      CRT_HOTPLUG_FORCE_DETECT) == 0,
			     1000))
			DRM_DEBUG_KMS("timed out waiting for FORCE_DETECT to go off");
	}

	stat = I915_READ(PORT_HOTPLUG_STAT);
	if ((stat & CRT_HOTPLUG_MONITOR_MASK) != CRT_HOTPLUG_MONITOR_NONE)
		ret = true;

	/* clear the interrupt we just generated, if any */
	I915_WRITE(PORT_HOTPLUG_STAT, CRT_HOTPLUG_INT_STATUS);

	/* and put the bits back */
	I915_WRITE(PORT_HOTPLUG_EN, orig);

	return ret;
}

static bool intel_crt_ddc_probe(struct drm_i915_private *dev_priv, int ddc_bus)
{
	u8 buf;
	struct i2c_msg msgs[] = {
		{
			.addr = 0xA0,
			.flags = 0,
			.len = 1,
			.buf = &buf,
		},
	};
	/* DDC monitor detect: Does it ACK a write to 0xA0? */
	return i2c_transfer(&dev_priv->gmbus[ddc_bus].adapter, msgs, 1) == 1;
}

<<<<<<< HEAD
static bool intel_crt_detect_ddc(struct drm_encoder *encoder)
{
	struct intel_encoder *intel_encoder = to_intel_encoder(encoder);
	struct drm_i915_private *dev_priv = encoder->dev->dev_private;
=======
static bool intel_crt_detect_ddc(struct intel_crt *crt)
{
	struct drm_i915_private *dev_priv = crt->base.base.dev->dev_private;
>>>>>>> 3561d43f

	/* CRT should always be at 0, but check anyway */
	if (crt->base.type != INTEL_OUTPUT_ANALOG)
		return false;

	if (intel_crt_ddc_probe(dev_priv, dev_priv->crt_ddc_pin)) {
		DRM_DEBUG_KMS("CRT detected via DDC:0xa0\n");
		return true;
	}

<<<<<<< HEAD
	if (intel_ddc_probe(intel_encoder, dev_priv->crt_ddc_pin)) {
=======
	if (intel_ddc_probe(&crt->base, dev_priv->crt_ddc_pin)) {
>>>>>>> 3561d43f
		DRM_DEBUG_KMS("CRT detected via DDC:0x50 [EDID]\n");
		return true;
	}

	return false;
}

static enum drm_connector_status
intel_crt_load_detect(struct drm_crtc *crtc, struct intel_crt *crt)
{
<<<<<<< HEAD
	struct drm_encoder *encoder = &intel_encoder->base;
=======
	struct drm_encoder *encoder = &crt->base.base;
>>>>>>> 3561d43f
	struct drm_device *dev = encoder->dev;
	struct drm_i915_private *dev_priv = dev->dev_private;
	struct intel_crtc *intel_crtc = to_intel_crtc(crtc);
	uint32_t pipe = intel_crtc->pipe;
	uint32_t save_bclrpat;
	uint32_t save_vtotal;
	uint32_t vtotal, vactive;
	uint32_t vsample;
	uint32_t vblank, vblank_start, vblank_end;
	uint32_t dsl;
	uint32_t bclrpat_reg;
	uint32_t vtotal_reg;
	uint32_t vblank_reg;
	uint32_t vsync_reg;
	uint32_t pipeconf_reg;
	uint32_t pipe_dsl_reg;
	uint8_t	st00;
	enum drm_connector_status status;

	DRM_DEBUG_KMS("starting load-detect on CRT\n");

	if (pipe == 0) {
		bclrpat_reg = BCLRPAT_A;
		vtotal_reg = VTOTAL_A;
		vblank_reg = VBLANK_A;
		vsync_reg = VSYNC_A;
		pipeconf_reg = PIPEACONF;
		pipe_dsl_reg = PIPEADSL;
	} else {
		bclrpat_reg = BCLRPAT_B;
		vtotal_reg = VTOTAL_B;
		vblank_reg = VBLANK_B;
		vsync_reg = VSYNC_B;
		pipeconf_reg = PIPEBCONF;
		pipe_dsl_reg = PIPEBDSL;
	}

	save_bclrpat = I915_READ(bclrpat_reg);
	save_vtotal = I915_READ(vtotal_reg);
	vblank = I915_READ(vblank_reg);

	vtotal = ((save_vtotal >> 16) & 0xfff) + 1;
	vactive = (save_vtotal & 0x7ff) + 1;

	vblank_start = (vblank & 0xfff) + 1;
	vblank_end = ((vblank >> 16) & 0xfff) + 1;

	/* Set the border color to purple. */
	I915_WRITE(bclrpat_reg, 0x500050);

	if (!IS_GEN2(dev)) {
		uint32_t pipeconf = I915_READ(pipeconf_reg);
		I915_WRITE(pipeconf_reg, pipeconf | PIPECONF_FORCE_BORDER);
		POSTING_READ(pipeconf_reg);
		/* Wait for next Vblank to substitue
		 * border color for Color info */
		intel_wait_for_vblank(dev, pipe);
		st00 = I915_READ8(VGA_MSR_WRITE);
		status = ((st00 & (1 << 4)) != 0) ?
			connector_status_connected :
			connector_status_disconnected;

		I915_WRITE(pipeconf_reg, pipeconf);
	} else {
		bool restore_vblank = false;
		int count, detect;

		/*
		* If there isn't any border, add some.
		* Yes, this will flicker
		*/
		if (vblank_start <= vactive && vblank_end >= vtotal) {
			uint32_t vsync = I915_READ(vsync_reg);
			uint32_t vsync_start = (vsync & 0xffff) + 1;

			vblank_start = vsync_start;
			I915_WRITE(vblank_reg,
				   (vblank_start - 1) |
				   ((vblank_end - 1) << 16));
			restore_vblank = true;
		}
		/* sample in the vertical border, selecting the larger one */
		if (vblank_start - vactive >= vtotal - vblank_end)
			vsample = (vblank_start + vactive) >> 1;
		else
			vsample = (vtotal + vblank_end) >> 1;

		/*
		 * Wait for the border to be displayed
		 */
		while (I915_READ(pipe_dsl_reg) >= vactive)
			;
		while ((dsl = I915_READ(pipe_dsl_reg)) <= vsample)
			;
		/*
		 * Watch ST00 for an entire scanline
		 */
		detect = 0;
		count = 0;
		do {
			count++;
			/* Read the ST00 VGA status register */
			st00 = I915_READ8(VGA_MSR_WRITE);
			if (st00 & (1 << 4))
				detect++;
		} while ((I915_READ(pipe_dsl_reg) == dsl));

		/* restore vblank if necessary */
		if (restore_vblank)
			I915_WRITE(vblank_reg, vblank);
		/*
		 * If more than 3/4 of the scanline detected a monitor,
		 * then it is assumed to be present. This works even on i830,
		 * where there isn't any way to force the border color across
		 * the screen
		 */
		status = detect * 4 > count * 3 ?
			 connector_status_connected :
			 connector_status_disconnected;
	}

	/* Restore previous settings */
	I915_WRITE(bclrpat_reg, save_bclrpat);

	return status;
}

static enum drm_connector_status
intel_crt_detect(struct drm_connector *connector, bool force)
{
	struct drm_device *dev = connector->dev;
<<<<<<< HEAD
	struct intel_encoder *encoder = intel_attached_encoder(connector);
=======
	struct intel_crt *crt = intel_attached_crt(connector);
>>>>>>> 3561d43f
	struct drm_crtc *crtc;
	int dpms_mode;
	enum drm_connector_status status;

	if (I915_HAS_HOTPLUG(dev)) {
		if (intel_crt_detect_hotplug(connector)) {
			DRM_DEBUG_KMS("CRT detected via hotplug\n");
			return connector_status_connected;
<<<<<<< HEAD
		} else
=======
		} else {
			DRM_DEBUG_KMS("CRT not detected via hotplug\n");
>>>>>>> 3561d43f
			return connector_status_disconnected;
		}
	}

<<<<<<< HEAD
	if (intel_crt_detect_ddc(&encoder->base))
=======
	if (intel_crt_detect_ddc(crt))
>>>>>>> 3561d43f
		return connector_status_connected;

	if (!force)
		return connector->status;

	/* for pre-945g platforms use load detect */
<<<<<<< HEAD
	if (encoder->base.crtc && encoder->base.crtc->enabled) {
		status = intel_crt_load_detect(encoder->base.crtc, encoder);
	} else {
		crtc = intel_get_load_detect_pipe(encoder, connector,
						  NULL, &dpms_mode);
		if (crtc) {
			if (intel_crt_detect_ddc(&encoder->base))
				status = connector_status_connected;
			else
				status = intel_crt_load_detect(crtc, encoder);
			intel_release_load_detect_pipe(encoder,
=======
	crtc = crt->base.base.crtc;
	if (crtc && crtc->enabled) {
		status = intel_crt_load_detect(crtc, crt);
	} else {
		crtc = intel_get_load_detect_pipe(&crt->base, connector,
						  NULL, &dpms_mode);
		if (crtc) {
			if (intel_crt_detect_ddc(crt))
				status = connector_status_connected;
			else
				status = intel_crt_load_detect(crtc, crt);
			intel_release_load_detect_pipe(&crt->base,
>>>>>>> 3561d43f
						       connector, dpms_mode);
		} else
			status = connector_status_unknown;
	}

	return status;
}

static void intel_crt_destroy(struct drm_connector *connector)
{
	drm_sysfs_connector_remove(connector);
	drm_connector_cleanup(connector);
	kfree(connector);
}

static int intel_crt_get_modes(struct drm_connector *connector)
{
	struct drm_device *dev = connector->dev;
	struct drm_i915_private *dev_priv = dev->dev_private;
	int ret;

	ret = intel_ddc_get_modes(connector,
				 &dev_priv->gmbus[dev_priv->crt_ddc_pin].adapter);
	if (ret || !IS_G4X(dev))
		return ret;

	/* Try to probe digital port for output in DVI-I -> VGA mode. */
	return intel_ddc_get_modes(connector,
				   &dev_priv->gmbus[GMBUS_PORT_DPB].adapter);
}

static int intel_crt_set_property(struct drm_connector *connector,
				  struct drm_property *property,
				  uint64_t value)
{
	return 0;
}

/*
 * Routines for controlling stuff on the analog port
 */

static const struct drm_encoder_helper_funcs intel_crt_helper_funcs = {
	.dpms = intel_crt_dpms,
	.mode_fixup = intel_crt_mode_fixup,
	.prepare = intel_encoder_prepare,
	.commit = intel_encoder_commit,
	.mode_set = intel_crt_mode_set,
};

static const struct drm_connector_funcs intel_crt_connector_funcs = {
	.dpms = drm_helper_connector_dpms,
	.detect = intel_crt_detect,
	.fill_modes = drm_helper_probe_single_connector_modes,
	.destroy = intel_crt_destroy,
	.set_property = intel_crt_set_property,
};

static const struct drm_connector_helper_funcs intel_crt_connector_helper_funcs = {
	.mode_valid = intel_crt_mode_valid,
	.get_modes = intel_crt_get_modes,
	.best_encoder = intel_best_encoder,
};

static const struct drm_encoder_funcs intel_crt_enc_funcs = {
	.destroy = intel_encoder_destroy,
};

void intel_crt_init(struct drm_device *dev)
{
	struct drm_connector *connector;
	struct intel_crt *crt;
	struct intel_connector *intel_connector;
	struct drm_i915_private *dev_priv = dev->dev_private;

	crt = kzalloc(sizeof(struct intel_crt), GFP_KERNEL);
	if (!crt)
		return;

	intel_connector = kzalloc(sizeof(struct intel_connector), GFP_KERNEL);
	if (!intel_connector) {
		kfree(crt);
		return;
	}

	connector = &intel_connector->base;
	drm_connector_init(dev, &intel_connector->base,
			   &intel_crt_connector_funcs, DRM_MODE_CONNECTOR_VGA);

<<<<<<< HEAD
	drm_encoder_init(dev, &intel_encoder->base, &intel_crt_enc_funcs,
			 DRM_MODE_ENCODER_DAC);

	intel_connector_attach_encoder(intel_connector, intel_encoder);
=======
	drm_encoder_init(dev, &crt->base.base, &intel_crt_enc_funcs,
			 DRM_MODE_ENCODER_DAC);

	intel_connector_attach_encoder(intel_connector, &crt->base);
>>>>>>> 3561d43f

	crt->base.type = INTEL_OUTPUT_ANALOG;
	crt->base.clone_mask = (1 << INTEL_SDVO_NON_TV_CLONE_BIT |
				1 << INTEL_ANALOG_CLONE_BIT |
				1 << INTEL_SDVO_LVDS_CLONE_BIT);
	crt->base.crtc_mask = (1 << 0) | (1 << 1);
	connector->interlace_allowed = 1;
	connector->doublescan_allowed = 0;

<<<<<<< HEAD
	drm_encoder_helper_add(&intel_encoder->base, &intel_crt_helper_funcs);
=======
	drm_encoder_helper_add(&crt->base.base, &intel_crt_helper_funcs);
>>>>>>> 3561d43f
	drm_connector_helper_add(connector, &intel_crt_connector_helper_funcs);

	drm_sysfs_connector_add(connector);

	if (I915_HAS_HOTPLUG(dev))
		connector->polled = DRM_CONNECTOR_POLL_HPD;
	else
		connector->polled = DRM_CONNECTOR_POLL_CONNECT;

	/*
	 * Configure the automatic hotplug detection stuff
	 */
	crt->force_hotplug_required = 0;
	if (HAS_PCH_SPLIT(dev)) {
		u32 adpa;

		adpa = I915_READ(PCH_ADPA);
		adpa &= ~ADPA_CRT_HOTPLUG_MASK;
		adpa |= ADPA_HOTPLUG_BITS;
		I915_WRITE(PCH_ADPA, adpa);
		POSTING_READ(PCH_ADPA);

		DRM_DEBUG_KMS("pch crt adpa set to 0x%x\n", adpa);
		crt->force_hotplug_required = 1;
	}

	dev_priv->hotplug_supported_mask |= CRT_HOTPLUG_INT_STATUS;
}<|MERGE_RESOLUTION|>--- conflicted
+++ resolved
@@ -186,38 +186,6 @@
 		bool turn_off_dac = HAS_PCH_SPLIT(dev);
 		u32 save_adpa;
 
-<<<<<<< HEAD
-	if (HAS_PCH_SPLIT(dev))
-		turn_off_dac = true;
-
-	adpa &= ~ADPA_CRT_HOTPLUG_MASK;
-	if (turn_off_dac)
-		adpa &= ~ADPA_DAC_ENABLE;
-
-	/* disable HPD first */
-	I915_WRITE(PCH_ADPA, adpa);
-	(void)I915_READ(PCH_ADPA);
-
-	adpa |= (ADPA_CRT_HOTPLUG_PERIOD_128 |
-			ADPA_CRT_HOTPLUG_WARMUP_10MS |
-			ADPA_CRT_HOTPLUG_SAMPLE_4S |
-			ADPA_CRT_HOTPLUG_VOLTAGE_50 | /* default */
-			ADPA_CRT_HOTPLUG_VOLREF_325MV |
-			ADPA_CRT_HOTPLUG_ENABLE |
-			ADPA_CRT_HOTPLUG_FORCE_TRIGGER);
-
-	DRM_DEBUG_KMS("pch crt adpa 0x%x", adpa);
-	I915_WRITE(PCH_ADPA, adpa);
-
-	if (wait_for((I915_READ(PCH_ADPA) & ADPA_CRT_HOTPLUG_FORCE_TRIGGER) == 0,
-		     1000))
-		DRM_DEBUG_KMS("timed out waiting for FORCE_TRIGGER");
-
-	if (turn_off_dac) {
-		/* Make sure hotplug is enabled */
-		I915_WRITE(PCH_ADPA, temp | ADPA_CRT_HOTPLUG_ENABLE);
-		(void)I915_READ(PCH_ADPA);
-=======
 		crt->force_hotplug_required = 0;
 
 		save_adpa = adpa = I915_READ(PCH_ADPA);
@@ -237,7 +205,6 @@
 			I915_WRITE(PCH_ADPA, save_adpa);
 			POSTING_READ(PCH_ADPA);
 		}
->>>>>>> 3561d43f
 	}
 
 	/* Check the status to see if both blue and green are on now */
@@ -320,16 +287,9 @@
 	return i2c_transfer(&dev_priv->gmbus[ddc_bus].adapter, msgs, 1) == 1;
 }
 
-<<<<<<< HEAD
-static bool intel_crt_detect_ddc(struct drm_encoder *encoder)
-{
-	struct intel_encoder *intel_encoder = to_intel_encoder(encoder);
-	struct drm_i915_private *dev_priv = encoder->dev->dev_private;
-=======
 static bool intel_crt_detect_ddc(struct intel_crt *crt)
 {
 	struct drm_i915_private *dev_priv = crt->base.base.dev->dev_private;
->>>>>>> 3561d43f
 
 	/* CRT should always be at 0, but check anyway */
 	if (crt->base.type != INTEL_OUTPUT_ANALOG)
@@ -340,11 +300,7 @@
 		return true;
 	}
 
-<<<<<<< HEAD
-	if (intel_ddc_probe(intel_encoder, dev_priv->crt_ddc_pin)) {
-=======
 	if (intel_ddc_probe(&crt->base, dev_priv->crt_ddc_pin)) {
->>>>>>> 3561d43f
 		DRM_DEBUG_KMS("CRT detected via DDC:0x50 [EDID]\n");
 		return true;
 	}
@@ -355,11 +311,7 @@
 static enum drm_connector_status
 intel_crt_load_detect(struct drm_crtc *crtc, struct intel_crt *crt)
 {
-<<<<<<< HEAD
-	struct drm_encoder *encoder = &intel_encoder->base;
-=======
 	struct drm_encoder *encoder = &crt->base.base;
->>>>>>> 3561d43f
 	struct drm_device *dev = encoder->dev;
 	struct drm_i915_private *dev_priv = dev->dev_private;
 	struct intel_crtc *intel_crtc = to_intel_crtc(crtc);
@@ -491,11 +443,7 @@
 intel_crt_detect(struct drm_connector *connector, bool force)
 {
 	struct drm_device *dev = connector->dev;
-<<<<<<< HEAD
-	struct intel_encoder *encoder = intel_attached_encoder(connector);
-=======
 	struct intel_crt *crt = intel_attached_crt(connector);
->>>>>>> 3561d43f
 	struct drm_crtc *crtc;
 	int dpms_mode;
 	enum drm_connector_status status;
@@ -504,40 +452,19 @@
 		if (intel_crt_detect_hotplug(connector)) {
 			DRM_DEBUG_KMS("CRT detected via hotplug\n");
 			return connector_status_connected;
-<<<<<<< HEAD
-		} else
-=======
 		} else {
 			DRM_DEBUG_KMS("CRT not detected via hotplug\n");
->>>>>>> 3561d43f
 			return connector_status_disconnected;
 		}
 	}
 
-<<<<<<< HEAD
-	if (intel_crt_detect_ddc(&encoder->base))
-=======
 	if (intel_crt_detect_ddc(crt))
->>>>>>> 3561d43f
 		return connector_status_connected;
 
 	if (!force)
 		return connector->status;
 
 	/* for pre-945g platforms use load detect */
-<<<<<<< HEAD
-	if (encoder->base.crtc && encoder->base.crtc->enabled) {
-		status = intel_crt_load_detect(encoder->base.crtc, encoder);
-	} else {
-		crtc = intel_get_load_detect_pipe(encoder, connector,
-						  NULL, &dpms_mode);
-		if (crtc) {
-			if (intel_crt_detect_ddc(&encoder->base))
-				status = connector_status_connected;
-			else
-				status = intel_crt_load_detect(crtc, encoder);
-			intel_release_load_detect_pipe(encoder,
-=======
 	crtc = crt->base.base.crtc;
 	if (crtc && crtc->enabled) {
 		status = intel_crt_load_detect(crtc, crt);
@@ -550,7 +477,6 @@
 			else
 				status = intel_crt_load_detect(crtc, crt);
 			intel_release_load_detect_pipe(&crt->base,
->>>>>>> 3561d43f
 						       connector, dpms_mode);
 		} else
 			status = connector_status_unknown;
@@ -640,17 +566,10 @@
 	drm_connector_init(dev, &intel_connector->base,
 			   &intel_crt_connector_funcs, DRM_MODE_CONNECTOR_VGA);
 
-<<<<<<< HEAD
-	drm_encoder_init(dev, &intel_encoder->base, &intel_crt_enc_funcs,
-			 DRM_MODE_ENCODER_DAC);
-
-	intel_connector_attach_encoder(intel_connector, intel_encoder);
-=======
 	drm_encoder_init(dev, &crt->base.base, &intel_crt_enc_funcs,
 			 DRM_MODE_ENCODER_DAC);
 
 	intel_connector_attach_encoder(intel_connector, &crt->base);
->>>>>>> 3561d43f
 
 	crt->base.type = INTEL_OUTPUT_ANALOG;
 	crt->base.clone_mask = (1 << INTEL_SDVO_NON_TV_CLONE_BIT |
@@ -660,11 +579,7 @@
 	connector->interlace_allowed = 1;
 	connector->doublescan_allowed = 0;
 
-<<<<<<< HEAD
-	drm_encoder_helper_add(&intel_encoder->base, &intel_crt_helper_funcs);
-=======
 	drm_encoder_helper_add(&crt->base.base, &intel_crt_helper_funcs);
->>>>>>> 3561d43f
 	drm_connector_helper_add(connector, &intel_crt_connector_helper_funcs);
 
 	drm_sysfs_connector_add(connector);
