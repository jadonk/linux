--- conflicted
+++ resolved
@@ -1120,15 +1120,10 @@
 	    dc->debug.force_subvp_mclk_switch)) {
 
 		dcn32_merge_pipes_for_subvp(dc, context);
-<<<<<<< HEAD
-		// to re-initialize viewport after the pipe merge
-		for (int i = 0; i < dc->res_pool->pipe_count; i++) {
-=======
 		memset(merge, 0, MAX_PIPES * sizeof(bool));
 
 		/* to re-initialize viewport after the pipe merge */
 		for (i = 0; i < dc->res_pool->pipe_count; i++) {
->>>>>>> 65898687
 			struct pipe_ctx *pipe_ctx = &context->res_ctx.pipe_ctx[i];
 
 			if (!pipe_ctx->plane_state || !pipe_ctx->stream)
