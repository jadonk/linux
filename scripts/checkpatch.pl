#!/usr/bin/perl -w
# (c) 2001, Dave Jones. <davej@redhat.com> (the file handling bit)
# (c) 2005, Joel Schopp <jschopp@austin.ibm.com> (the ugly bit)
# (c) 2007,2008, Andy Whitcroft <apw@uk.ibm.com> (new conditions, test suite)
# (c) 2008,2009, Andy Whitcroft <apw@canonical.com>
# Licensed under the terms of the GNU GPL License version 2

use strict;

my $P = $0;
$P =~ s@.*/@@g;

<<<<<<< HEAD
my $V = '0.29';
=======
my $V = '0.30';
>>>>>>> 25d27ede

use Getopt::Long qw(:config no_auto_abbrev);

my $quiet = 0;
my $tree = 1;
my $chk_signoff = 1;
my $chk_patch = 1;
my $tst_only;
my $emacs = 0;
my $terse = 0;
my $file = 0;
my $check = 0;
my $summary = 1;
my $mailback = 0;
my $summary_file = 0;
my $root;
my %debug;
my $help = 0;

sub help {
	my ($exitcode) = @_;

	print << "EOM";
Usage: $P [OPTION]... [FILE]...
Version: $V

Options:
  -q, --quiet                quiet
  --no-tree                  run without a kernel tree
  --no-signoff               do not check for 'Signed-off-by' line
  --patch                    treat FILE as patchfile (default)
  --emacs                    emacs compile window format
  --terse                    one line per report
  -f, --file                 treat FILE as regular source file
  --subjective, --strict     enable more subjective tests
  --root=PATH                PATH to the kernel tree root
  --no-summary               suppress the per-file summary
  --mailback                 only produce a report in case of warnings/errors
  --summary-file             include the filename in summary
  --debug KEY=[0|1]          turn on/off debugging of KEY, where KEY is one of
                             'values', 'possible', 'type', and 'attr' (default
                             is all off)
  --test-only=WORD           report only warnings/errors containing WORD
                             literally
  -h, --help, --version      display this help and exit

When FILE is - read standard input.
EOM

	exit($exitcode);
}

GetOptions(
	'q|quiet+'	=> \$quiet,
	'tree!'		=> \$tree,
	'signoff!'	=> \$chk_signoff,
	'patch!'	=> \$chk_patch,
	'emacs!'	=> \$emacs,
	'terse!'	=> \$terse,
	'f|file!'	=> \$file,
	'subjective!'	=> \$check,
	'strict!'	=> \$check,
	'root=s'	=> \$root,
	'summary!'	=> \$summary,
	'mailback!'	=> \$mailback,
	'summary-file!'	=> \$summary_file,

	'debug=s'	=> \%debug,
	'test-only=s'	=> \$tst_only,
	'h|help'	=> \$help,
	'version'	=> \$help
) or help(1);

help(0) if ($help);

my $exit = 0;

if ($#ARGV < 0) {
	print "$P: no input files\n";
	exit(1);
}

my $dbg_values = 0;
my $dbg_possible = 0;
my $dbg_type = 0;
my $dbg_attr = 0;
for my $key (keys %debug) {
	## no critic
	eval "\${dbg_$key} = '$debug{$key}';";
	die "$@" if ($@);
}

if ($terse) {
	$emacs = 1;
	$quiet++;
}

if ($tree) {
	if (defined $root) {
		if (!top_of_kernel_tree($root)) {
			die "$P: $root: --root does not point at a valid tree\n";
		}
	} else {
		if (top_of_kernel_tree('.')) {
			$root = '.';
		} elsif ($0 =~ m@(.*)/scripts/[^/]*$@ &&
						top_of_kernel_tree($1)) {
			$root = $1;
		}
	}

	if (!defined $root) {
		print "Must be run from the top-level dir. of a kernel tree\n";
		exit(2);
	}
}

my $emitted_corrupt = 0;

our $Ident	= qr{
			[A-Za-z_][A-Za-z\d_]*
			(?:\s*\#\#\s*[A-Za-z_][A-Za-z\d_]*)*
		}x;
our $Storage	= qr{extern|static|asmlinkage};
our $Sparse	= qr{
			__user|
			__kernel|
			__force|
			__iomem|
			__must_check|
			__init_refok|
			__kprobes|
			__ref
		}x;
our $Attribute	= qr{
			const|
			__read_mostly|
			__kprobes|
			__(?:mem|cpu|dev|)(?:initdata|init)|
			____cacheline_aligned|
			____cacheline_aligned_in_smp|
			____cacheline_internodealigned_in_smp|
			__weak
		  }x;
our $Modifier;
our $Inline	= qr{inline|__always_inline|noinline};
our $Member	= qr{->$Ident|\.$Ident|\[[^]]*\]};
our $Lval	= qr{$Ident(?:$Member)*};

our $Constant	= qr{(?:[0-9]+|0x[0-9a-fA-F]+)[UL]*};
our $Assignment	= qr{(?:\*\=|/=|%=|\+=|-=|<<=|>>=|&=|\^=|\|=|=)};
our $Compare    = qr{<=|>=|==|!=|<|>};
our $Operators	= qr{
			<=|>=|==|!=|
			=>|->|<<|>>|<|>|!|~|
			&&|\|\||,|\^|\+\+|--|&|\||\+|-|\*|\/|%
		  }x;

our $NonptrType;
our $Type;
our $Declare;

our $UTF8	= qr {
	[\x09\x0A\x0D\x20-\x7E]              # ASCII
	| [\xC2-\xDF][\x80-\xBF]             # non-overlong 2-byte
	|  \xE0[\xA0-\xBF][\x80-\xBF]        # excluding overlongs
	| [\xE1-\xEC\xEE\xEF][\x80-\xBF]{2}  # straight 3-byte
	|  \xED[\x80-\x9F][\x80-\xBF]        # excluding surrogates
	|  \xF0[\x90-\xBF][\x80-\xBF]{2}     # planes 1-3
	| [\xF1-\xF3][\x80-\xBF]{3}          # planes 4-15
	|  \xF4[\x80-\x8F][\x80-\xBF]{2}     # plane 16
}x;

our $typeTypedefs = qr{(?x:
	(?:__)?(?:u|s|be|le)(?:8|16|32|64)|
	atomic_t
)};

our @typeList = (
	qr{void},
	qr{(?:unsigned\s+)?char},
	qr{(?:unsigned\s+)?short},
	qr{(?:unsigned\s+)?int},
	qr{(?:unsigned\s+)?long},
	qr{(?:unsigned\s+)?long\s+int},
	qr{(?:unsigned\s+)?long\s+long},
	qr{(?:unsigned\s+)?long\s+long\s+int},
	qr{unsigned},
	qr{float},
	qr{double},
	qr{bool},
	qr{struct\s+$Ident},
	qr{union\s+$Ident},
	qr{enum\s+$Ident},
	qr{${Ident}_t},
	qr{${Ident}_handler},
	qr{${Ident}_handler_fn},
);
our @modifierList = (
	qr{fastcall},
);

sub build_types {
	my $mods = "(?x:  \n" . join("|\n  ", @modifierList) . "\n)";
	my $all = "(?x:  \n" . join("|\n  ", @typeList) . "\n)";
	$Modifier	= qr{(?:$Attribute|$Sparse|$mods)};
	$NonptrType	= qr{
			(?:$Modifier\s+|const\s+)*
			(?:
				(?:typeof|__typeof__)\s*\(\s*\**\s*$Ident\s*\)|
				(?:$typeTypedefs\b)|
				(?:${all}\b)
			)
			(?:\s+$Modifier|\s+const)*
		  }x;
	$Type	= qr{
			$NonptrType
			(?:[\s\*]+\s*const|[\s\*]+|(?:\s*\[\s*\])+)?
			(?:\s+$Inline|\s+$Modifier)*
		  }x;
	$Declare	= qr{(?:$Storage\s+)?$Type};
}
build_types();

$chk_signoff = 0 if ($file);

my @dep_includes = ();
my @dep_functions = ();
my $removal = "Documentation/feature-removal-schedule.txt";
if ($tree && -f "$root/$removal") {
	open(my $REMOVE, '<', "$root/$removal") ||
				die "$P: $removal: open failed - $!\n";
	while (<$REMOVE>) {
		if (/^Check:\s+(.*\S)/) {
			for my $entry (split(/[, ]+/, $1)) {
				if ($entry =~ m@include/(.*)@) {
					push(@dep_includes, $1);

				} elsif ($entry !~ m@/@) {
					push(@dep_functions, $entry);
				}
			}
		}
	}
	close($REMOVE);
}

my @rawlines = ();
my @lines = ();
my $vname;
for my $filename (@ARGV) {
	my $FILE;
	if ($file) {
		open($FILE, '-|', "diff -u /dev/null $filename") ||
			die "$P: $filename: diff failed - $!\n";
	} elsif ($filename eq '-') {
		open($FILE, '<&STDIN');
	} else {
		open($FILE, '<', "$filename") ||
			die "$P: $filename: open failed - $!\n";
	}
	if ($filename eq '-') {
		$vname = 'Your patch';
	} else {
		$vname = $filename;
	}
	while (<$FILE>) {
		chomp;
		push(@rawlines, $_);
	}
	close($FILE);
	if (!process($filename)) {
		$exit = 1;
	}
	@rawlines = ();
	@lines = ();
}

exit($exit);

sub top_of_kernel_tree {
	my ($root) = @_;

	my @tree_check = (
		"COPYING", "CREDITS", "Kbuild", "MAINTAINERS", "Makefile",
		"README", "Documentation", "arch", "include", "drivers",
		"fs", "init", "ipc", "kernel", "lib", "scripts",
	);

	foreach my $check (@tree_check) {
		if (! -e $root . '/' . $check) {
			return 0;
		}
	}
	return 1;
}

sub expand_tabs {
	my ($str) = @_;

	my $res = '';
	my $n = 0;
	for my $c (split(//, $str)) {
		if ($c eq "\t") {
			$res .= ' ';
			$n++;
			for (; ($n % 8) != 0; $n++) {
				$res .= ' ';
			}
			next;
		}
		$res .= $c;
		$n++;
	}

	return $res;
}
sub copy_spacing {
	(my $res = shift) =~ tr/\t/ /c;
	return $res;
}

sub line_stats {
	my ($line) = @_;

	# Drop the diff line leader and expand tabs
	$line =~ s/^.//;
	$line = expand_tabs($line);

	# Pick the indent from the front of the line.
	my ($white) = ($line =~ /^(\s*)/);

	return (length($line), length($white));
}

my $sanitise_quote = '';

sub sanitise_line_reset {
	my ($in_comment) = @_;

	if ($in_comment) {
		$sanitise_quote = '*/';
	} else {
		$sanitise_quote = '';
	}
}
sub sanitise_line {
	my ($line) = @_;

	my $res = '';
	my $l = '';

	my $qlen = 0;
	my $off = 0;
	my $c;

	# Always copy over the diff marker.
	$res = substr($line, 0, 1);

	for ($off = 1; $off < length($line); $off++) {
		$c = substr($line, $off, 1);

		# Comments we are wacking completly including the begin
		# and end, all to $;.
		if ($sanitise_quote eq '' && substr($line, $off, 2) eq '/*') {
			$sanitise_quote = '*/';

			substr($res, $off, 2, "$;$;");
			$off++;
			next;
		}
		if ($sanitise_quote eq '*/' && substr($line, $off, 2) eq '*/') {
			$sanitise_quote = '';
			substr($res, $off, 2, "$;$;");
			$off++;
			next;
		}
		if ($sanitise_quote eq '' && substr($line, $off, 2) eq '//') {
			$sanitise_quote = '//';

			substr($res, $off, 2, $sanitise_quote);
			$off++;
			next;
		}

		# A \ in a string means ignore the next character.
		if (($sanitise_quote eq "'" || $sanitise_quote eq '"') &&
		    $c eq "\\") {
			substr($res, $off, 2, 'XX');
			$off++;
			next;
		}
		# Regular quotes.
		if ($c eq "'" || $c eq '"') {
			if ($sanitise_quote eq '') {
				$sanitise_quote = $c;

				substr($res, $off, 1, $c);
				next;
			} elsif ($sanitise_quote eq $c) {
				$sanitise_quote = '';
			}
		}

		#print "c<$c> SQ<$sanitise_quote>\n";
		if ($off != 0 && $sanitise_quote eq '*/' && $c ne "\t") {
			substr($res, $off, 1, $;);
		} elsif ($off != 0 && $sanitise_quote eq '//' && $c ne "\t") {
			substr($res, $off, 1, $;);
		} elsif ($off != 0 && $sanitise_quote && $c ne "\t") {
			substr($res, $off, 1, 'X');
		} else {
			substr($res, $off, 1, $c);
		}
	}

	if ($sanitise_quote eq '//') {
		$sanitise_quote = '';
	}

	# The pathname on a #include may be surrounded by '<' and '>'.
	if ($res =~ /^.\s*\#\s*include\s+\<(.*)\>/) {
		my $clean = 'X' x length($1);
		$res =~ s@\<.*\>@<$clean>@;

	# The whole of a #error is a string.
	} elsif ($res =~ /^.\s*\#\s*(?:error|warning)\s+(.*)\b/) {
		my $clean = 'X' x length($1);
		$res =~ s@(\#\s*(?:error|warning)\s+).*@$1$clean@;
	}

	return $res;
}

sub ctx_statement_block {
	my ($linenr, $remain, $off) = @_;
	my $line = $linenr - 1;
	my $blk = '';
	my $soff = $off;
	my $coff = $off - 1;
	my $coff_set = 0;

	my $loff = 0;

	my $type = '';
	my $level = 0;
	my @stack = ();
	my $p;
	my $c;
	my $len = 0;

	my $remainder;
	while (1) {
		@stack = (['', 0]) if ($#stack == -1);

		#warn "CSB: blk<$blk> remain<$remain>\n";
		# If we are about to drop off the end, pull in more
		# context.
		if ($off >= $len) {
			for (; $remain > 0; $line++) {
				last if (!defined $lines[$line]);
				next if ($lines[$line] =~ /^-/);
				$remain--;
				$loff = $len;
				$blk .= $lines[$line] . "\n";
				$len = length($blk);
				$line++;
				last;
			}
			# Bail if there is no further context.
			#warn "CSB: blk<$blk> off<$off> len<$len>\n";
			if ($off >= $len) {
				last;
			}
		}
		$p = $c;
		$c = substr($blk, $off, 1);
		$remainder = substr($blk, $off);

		#warn "CSB: c<$c> type<$type> level<$level> remainder<$remainder> coff_set<$coff_set>\n";

		# Handle nested #if/#else.
		if ($remainder =~ /^#\s*(?:ifndef|ifdef|if)\s/) {
			push(@stack, [ $type, $level ]);
		} elsif ($remainder =~ /^#\s*(?:else|elif)\b/) {
			($type, $level) = @{$stack[$#stack - 1]};
		} elsif ($remainder =~ /^#\s*endif\b/) {
			($type, $level) = @{pop(@stack)};
		}

		# Statement ends at the ';' or a close '}' at the
		# outermost level.
		if ($level == 0 && $c eq ';') {
			last;
		}

		# An else is really a conditional as long as its not else if
		if ($level == 0 && $coff_set == 0 &&
				(!defined($p) || $p =~ /(?:\s|\}|\+)/) &&
				$remainder =~ /^(else)(?:\s|{)/ &&
				$remainder !~ /^else\s+if\b/) {
			$coff = $off + length($1) - 1;
			$coff_set = 1;
			#warn "CSB: mark coff<$coff> soff<$soff> 1<$1>\n";
			#warn "[" . substr($blk, $soff, $coff - $soff + 1) . "]\n";
		}

		if (($type eq '' || $type eq '(') && $c eq '(') {
			$level++;
			$type = '(';
		}
		if ($type eq '(' && $c eq ')') {
			$level--;
			$type = ($level != 0)? '(' : '';

			if ($level == 0 && $coff < $soff) {
				$coff = $off;
				$coff_set = 1;
				#warn "CSB: mark coff<$coff>\n";
			}
		}
		if (($type eq '' || $type eq '{') && $c eq '{') {
			$level++;
			$type = '{';
		}
		if ($type eq '{' && $c eq '}') {
			$level--;
			$type = ($level != 0)? '{' : '';

			if ($level == 0) {
				last;
			}
		}
		$off++;
	}
	# We are truly at the end, so shuffle to the next line.
	if ($off == $len) {
		$loff = $len + 1;
		$line++;
		$remain--;
	}

	my $statement = substr($blk, $soff, $off - $soff + 1);
	my $condition = substr($blk, $soff, $coff - $soff + 1);

	#warn "STATEMENT<$statement>\n";
	#warn "CONDITION<$condition>\n";

	#print "coff<$coff> soff<$off> loff<$loff>\n";

	return ($statement, $condition,
			$line, $remain + 1, $off - $loff + 1, $level);
}

sub statement_lines {
	my ($stmt) = @_;

	# Strip the diff line prefixes and rip blank lines at start and end.
	$stmt =~ s/(^|\n)./$1/g;
	$stmt =~ s/^\s*//;
	$stmt =~ s/\s*$//;

	my @stmt_lines = ($stmt =~ /\n/g);

	return $#stmt_lines + 2;
}

sub statement_rawlines {
	my ($stmt) = @_;

	my @stmt_lines = ($stmt =~ /\n/g);

	return $#stmt_lines + 2;
}

sub statement_block_size {
	my ($stmt) = @_;

	$stmt =~ s/(^|\n)./$1/g;
	$stmt =~ s/^\s*{//;
	$stmt =~ s/}\s*$//;
	$stmt =~ s/^\s*//;
	$stmt =~ s/\s*$//;

	my @stmt_lines = ($stmt =~ /\n/g);
	my @stmt_statements = ($stmt =~ /;/g);

	my $stmt_lines = $#stmt_lines + 2;
	my $stmt_statements = $#stmt_statements + 1;

	if ($stmt_lines > $stmt_statements) {
		return $stmt_lines;
	} else {
		return $stmt_statements;
	}
}

sub ctx_statement_full {
	my ($linenr, $remain, $off) = @_;
	my ($statement, $condition, $level);

	my (@chunks);

	# Grab the first conditional/block pair.
	($statement, $condition, $linenr, $remain, $off, $level) =
				ctx_statement_block($linenr, $remain, $off);
	#print "F: c<$condition> s<$statement> remain<$remain>\n";
	push(@chunks, [ $condition, $statement ]);
	if (!($remain > 0 && $condition =~ /^\s*(?:\n[+-])?\s*(?:if|else|do)\b/s)) {
		return ($level, $linenr, @chunks);
	}

	# Pull in the following conditional/block pairs and see if they
	# could continue the statement.
	for (;;) {
		($statement, $condition, $linenr, $remain, $off, $level) =
				ctx_statement_block($linenr, $remain, $off);
		#print "C: c<$condition> s<$statement> remain<$remain>\n";
		last if (!($remain > 0 && $condition =~ /^(?:\s*\n[+-])*\s*(?:else|do)\b/s));
		#print "C: push\n";
		push(@chunks, [ $condition, $statement ]);
	}

	return ($level, $linenr, @chunks);
}

sub ctx_block_get {
	my ($linenr, $remain, $outer, $open, $close, $off) = @_;
	my $line;
	my $start = $linenr - 1;
	my $blk = '';
	my @o;
	my @c;
	my @res = ();

	my $level = 0;
	my @stack = ($level);
	for ($line = $start; $remain > 0; $line++) {
		next if ($rawlines[$line] =~ /^-/);
		$remain--;

		$blk .= $rawlines[$line];

		# Handle nested #if/#else.
		if ($rawlines[$line] =~ /^.\s*#\s*(?:ifndef|ifdef|if)\s/) {
			push(@stack, $level);
		} elsif ($rawlines[$line] =~ /^.\s*#\s*(?:else|elif)\b/) {
			$level = $stack[$#stack - 1];
		} elsif ($rawlines[$line] =~ /^.\s*#\s*endif\b/) {
			$level = pop(@stack);
		}

		foreach my $c (split(//, $rawlines[$line])) {
			##print "C<$c>L<$level><$open$close>O<$off>\n";
			if ($off > 0) {
				$off--;
				next;
			}

			if ($c eq $close && $level > 0) {
				$level--;
				last if ($level == 0);
			} elsif ($c eq $open) {
				$level++;
			}
		}

		if (!$outer || $level <= 1) {
			push(@res, $rawlines[$line]);
		}

		last if ($level == 0);
	}

	return ($level, @res);
}
sub ctx_block_outer {
	my ($linenr, $remain) = @_;

	my ($level, @r) = ctx_block_get($linenr, $remain, 1, '{', '}', 0);
	return @r;
}
sub ctx_block {
	my ($linenr, $remain) = @_;

	my ($level, @r) = ctx_block_get($linenr, $remain, 0, '{', '}', 0);
	return @r;
}
sub ctx_statement {
	my ($linenr, $remain, $off) = @_;

	my ($level, @r) = ctx_block_get($linenr, $remain, 0, '(', ')', $off);
	return @r;
}
sub ctx_block_level {
	my ($linenr, $remain) = @_;

	return ctx_block_get($linenr, $remain, 0, '{', '}', 0);
}
sub ctx_statement_level {
	my ($linenr, $remain, $off) = @_;

	return ctx_block_get($linenr, $remain, 0, '(', ')', $off);
}

sub ctx_locate_comment {
	my ($first_line, $end_line) = @_;

	# Catch a comment on the end of the line itself.
	my ($current_comment) = ($rawlines[$end_line - 1] =~ m@.*(/\*.*\*/)\s*(?:\\\s*)?$@);
	return $current_comment if (defined $current_comment);

	# Look through the context and try and figure out if there is a
	# comment.
	my $in_comment = 0;
	$current_comment = '';
	for (my $linenr = $first_line; $linenr < $end_line; $linenr++) {
		my $line = $rawlines[$linenr - 1];
		#warn "           $line\n";
		if ($linenr == $first_line and $line =~ m@^.\s*\*@) {
			$in_comment = 1;
		}
		if ($line =~ m@/\*@) {
			$in_comment = 1;
		}
		if (!$in_comment && $current_comment ne '') {
			$current_comment = '';
		}
		$current_comment .= $line . "\n" if ($in_comment);
		if ($line =~ m@\*/@) {
			$in_comment = 0;
		}
	}

	chomp($current_comment);
	return($current_comment);
}
sub ctx_has_comment {
	my ($first_line, $end_line) = @_;
	my $cmt = ctx_locate_comment($first_line, $end_line);

	##print "LINE: $rawlines[$end_line - 1 ]\n";
	##print "CMMT: $cmt\n";

	return ($cmt ne '');
}

sub raw_line {
	my ($linenr, $cnt) = @_;

	my $offset = $linenr - 1;
	$cnt++;

	my $line;
	while ($cnt) {
		$line = $rawlines[$offset++];
		next if (defined($line) && $line =~ /^-/);
		$cnt--;
	}

	return $line;
}

sub cat_vet {
	my ($vet) = @_;
	my ($res, $coded);

	$res = '';
	while ($vet =~ /([^[:cntrl:]]*)([[:cntrl:]]|$)/g) {
		$res .= $1;
		if ($2 ne '') {
			$coded = sprintf("^%c", unpack('C', $2) + 64);
			$res .= $coded;
		}
	}
	$res =~ s/$/\$/;

	return $res;
}

my $av_preprocessor = 0;
my $av_pending;
my @av_paren_type;
my $av_pend_colon;

sub annotate_reset {
	$av_preprocessor = 0;
	$av_pending = '_';
	@av_paren_type = ('E');
	$av_pend_colon = 'O';
}

sub annotate_values {
	my ($stream, $type) = @_;

	my $res;
	my $var = '_' x length($stream);
	my $cur = $stream;

	print "$stream\n" if ($dbg_values > 1);

	while (length($cur)) {
		@av_paren_type = ('E') if ($#av_paren_type < 0);
		print " <" . join('', @av_paren_type) .
				"> <$type> <$av_pending>" if ($dbg_values > 1);
		if ($cur =~ /^(\s+)/o) {
			print "WS($1)\n" if ($dbg_values > 1);
			if ($1 =~ /\n/ && $av_preprocessor) {
				$type = pop(@av_paren_type);
				$av_preprocessor = 0;
			}

		} elsif ($cur =~ /^($Type)\s*(?:$Ident|,|\)|\()/) {
			print "DECLARE($1)\n" if ($dbg_values > 1);
			$type = 'T';

		} elsif ($cur =~ /^($Modifier)\s*/) {
			print "MODIFIER($1)\n" if ($dbg_values > 1);
			$type = 'T';

		} elsif ($cur =~ /^(\#\s*define\s*$Ident)(\(?)/o) {
			print "DEFINE($1,$2)\n" if ($dbg_values > 1);
			$av_preprocessor = 1;
			push(@av_paren_type, $type);
			if ($2 ne '') {
				$av_pending = 'N';
			}
			$type = 'E';

		} elsif ($cur =~ /^(\#\s*(?:undef\s*$Ident|include\b))/o) {
			print "UNDEF($1)\n" if ($dbg_values > 1);
			$av_preprocessor = 1;
			push(@av_paren_type, $type);

		} elsif ($cur =~ /^(\#\s*(?:ifdef|ifndef|if))/o) {
			print "PRE_START($1)\n" if ($dbg_values > 1);
			$av_preprocessor = 1;

			push(@av_paren_type, $type);
			push(@av_paren_type, $type);
			$type = 'E';

		} elsif ($cur =~ /^(\#\s*(?:else|elif))/o) {
			print "PRE_RESTART($1)\n" if ($dbg_values > 1);
			$av_preprocessor = 1;

			push(@av_paren_type, $av_paren_type[$#av_paren_type]);

			$type = 'E';

		} elsif ($cur =~ /^(\#\s*(?:endif))/o) {
			print "PRE_END($1)\n" if ($dbg_values > 1);

			$av_preprocessor = 1;

			# Assume all arms of the conditional end as this
			# one does, and continue as if the #endif was not here.
			pop(@av_paren_type);
			push(@av_paren_type, $type);
			$type = 'E';

		} elsif ($cur =~ /^(\\\n)/o) {
			print "PRECONT($1)\n" if ($dbg_values > 1);

		} elsif ($cur =~ /^(__attribute__)\s*\(?/o) {
			print "ATTR($1)\n" if ($dbg_values > 1);
			$av_pending = $type;
			$type = 'N';

		} elsif ($cur =~ /^(sizeof)\s*(\()?/o) {
			print "SIZEOF($1)\n" if ($dbg_values > 1);
			if (defined $2) {
				$av_pending = 'V';
			}
			$type = 'N';

		} elsif ($cur =~ /^(if|while|for)\b/o) {
			print "COND($1)\n" if ($dbg_values > 1);
			$av_pending = 'E';
			$type = 'N';

		} elsif ($cur =~/^(case)/o) {
			print "CASE($1)\n" if ($dbg_values > 1);
			$av_pend_colon = 'C';
			$type = 'N';

		} elsif ($cur =~/^(return|else|goto|typeof|__typeof__)\b/o) {
			print "KEYWORD($1)\n" if ($dbg_values > 1);
			$type = 'N';

		} elsif ($cur =~ /^(\()/o) {
			print "PAREN('$1')\n" if ($dbg_values > 1);
			push(@av_paren_type, $av_pending);
			$av_pending = '_';
			$type = 'N';

		} elsif ($cur =~ /^(\))/o) {
			my $new_type = pop(@av_paren_type);
			if ($new_type ne '_') {
				$type = $new_type;
				print "PAREN('$1') -> $type\n"
							if ($dbg_values > 1);
			} else {
				print "PAREN('$1')\n" if ($dbg_values > 1);
			}

		} elsif ($cur =~ /^($Ident)\s*\(/o) {
			print "FUNC($1)\n" if ($dbg_values > 1);
			$type = 'V';
			$av_pending = 'V';

		} elsif ($cur =~ /^($Ident\s*):(?:\s*\d+\s*(,|=|;))?/) {
			if (defined $2 && $type eq 'C' || $type eq 'T') {
				$av_pend_colon = 'B';
			} elsif ($type eq 'E') {
				$av_pend_colon = 'L';
			}
			print "IDENT_COLON($1,$type>$av_pend_colon)\n" if ($dbg_values > 1);
			$type = 'V';

		} elsif ($cur =~ /^($Ident|$Constant)/o) {
			print "IDENT($1)\n" if ($dbg_values > 1);
			$type = 'V';

		} elsif ($cur =~ /^($Assignment)/o) {
			print "ASSIGN($1)\n" if ($dbg_values > 1);
			$type = 'N';

		} elsif ($cur =~/^(;|{|})/) {
			print "END($1)\n" if ($dbg_values > 1);
			$type = 'E';
			$av_pend_colon = 'O';

		} elsif ($cur =~/^(,)/) {
			print "COMMA($1)\n" if ($dbg_values > 1);
			$type = 'C';

		} elsif ($cur =~ /^(\?)/o) {
			print "QUESTION($1)\n" if ($dbg_values > 1);
			$type = 'N';

		} elsif ($cur =~ /^(:)/o) {
			print "COLON($1,$av_pend_colon)\n" if ($dbg_values > 1);

			substr($var, length($res), 1, $av_pend_colon);
			if ($av_pend_colon eq 'C' || $av_pend_colon eq 'L') {
				$type = 'E';
			} else {
				$type = 'N';
			}
			$av_pend_colon = 'O';

		} elsif ($cur =~ /^(\[)/o) {
			print "CLOSE($1)\n" if ($dbg_values > 1);
			$type = 'N';

		} elsif ($cur =~ /^(-(?![->])|\+(?!\+)|\*|\&\&|\&)/o) {
			my $variant;

			print "OPV($1)\n" if ($dbg_values > 1);
			if ($type eq 'V') {
				$variant = 'B';
			} else {
				$variant = 'U';
			}

			substr($var, length($res), 1, $variant);
			$type = 'N';

		} elsif ($cur =~ /^($Operators)/o) {
			print "OP($1)\n" if ($dbg_values > 1);
			if ($1 ne '++' && $1 ne '--') {
				$type = 'N';
			}

		} elsif ($cur =~ /(^.)/o) {
			print "C($1)\n" if ($dbg_values > 1);
		}
		if (defined $1) {
			$cur = substr($cur, length($1));
			$res .= $type x length($1);
		}
	}

	return ($res, $var);
}

sub possible {
	my ($possible, $line) = @_;
	my $notPermitted = qr{(?:
		^(?:
			$Modifier|
			$Storage|
			$Type|
			DEFINE_\S+
		)$|
		^(?:
			goto|
			return|
			case|
			else|
			asm|__asm__|
			do
		)(?:\s|$)|
		^(?:typedef|struct|enum)\b
	    )}x;
	warn "CHECK<$possible> ($line)\n" if ($dbg_possible > 2);
	if ($possible !~ $notPermitted) {
		# Check for modifiers.
		$possible =~ s/\s*$Storage\s*//g;
		$possible =~ s/\s*$Sparse\s*//g;
		if ($possible =~ /^\s*$/) {

		} elsif ($possible =~ /\s/) {
			$possible =~ s/\s*$Type\s*//g;
			for my $modifier (split(' ', $possible)) {
				if ($modifier !~ $notPermitted) {
					warn "MODIFIER: $modifier ($possible) ($line)\n" if ($dbg_possible);
					push(@modifierList, $modifier);
				}
			}

		} else {
			warn "POSSIBLE: $possible ($line)\n" if ($dbg_possible);
			push(@typeList, $possible);
		}
		build_types();
	} else {
		warn "NOTPOSS: $possible ($line)\n" if ($dbg_possible > 1);
	}
}

my $prefix = '';

sub report {
	if (defined $tst_only && $_[0] !~ /\Q$tst_only\E/) {
		return 0;
	}
	my $line = $prefix . $_[0];

	$line = (split('\n', $line))[0] . "\n" if ($terse);

	push(our @report, $line);

	return 1;
}
sub report_dump {
	our @report;
}
sub ERROR {
	if (report("ERROR: $_[0]\n")) {
		our $clean = 0;
		our $cnt_error++;
	}
}
sub WARN {
	if (report("WARNING: $_[0]\n")) {
		our $clean = 0;
		our $cnt_warn++;
	}
}
sub CHK {
	if ($check && report("CHECK: $_[0]\n")) {
		our $clean = 0;
		our $cnt_chk++;
	}
}

sub check_absolute_file {
	my ($absolute, $herecurr) = @_;
	my $file = $absolute;

	##print "absolute<$absolute>\n";

	# See if any suffix of this path is a path within the tree.
	while ($file =~ s@^[^/]*/@@) {
		if (-f "$root/$file") {
			##print "file<$file>\n";
			last;
		}
	}
	if (! -f _)  {
		return 0;
	}

	# It is, so see if the prefix is acceptable.
	my $prefix = $absolute;
	substr($prefix, -length($file)) = '';

	##print "prefix<$prefix>\n";
	if ($prefix ne ".../") {
		WARN("use relative pathname instead of absolute in changelog text\n" . $herecurr);
	}
}

sub process {
	my $filename = shift;

	my $linenr=0;
	my $prevline="";
	my $prevrawline="";
	my $stashline="";
	my $stashrawline="";

	my $length;
	my $indent;
	my $previndent=0;
	my $stashindent=0;

	our $clean = 1;
	my $signoff = 0;
	my $is_patch = 0;

	our @report = ();
	our $cnt_lines = 0;
	our $cnt_error = 0;
	our $cnt_warn = 0;
	our $cnt_chk = 0;

	# Trace the real file/line as we go.
	my $realfile = '';
	my $realline = 0;
	my $realcnt = 0;
	my $here = '';
	my $in_comment = 0;
	my $comment_edge = 0;
	my $first_line = 0;
	my $p1_prefix = '';

	my $prev_values = 'E';

	# suppression flags
	my %suppress_ifbraces;
	my %suppress_whiletrailers;
	my %suppress_export;

	# Pre-scan the patch sanitizing the lines.
	# Pre-scan the patch looking for any __setup documentation.
	#
	my @setup_docs = ();
	my $setup_docs = 0;

	sanitise_line_reset();
	my $line;
	foreach my $rawline (@rawlines) {
		$linenr++;
		$line = $rawline;

		if ($rawline=~/^\+\+\+\s+(\S+)/) {
			$setup_docs = 0;
			if ($1 =~ m@Documentation/kernel-parameters.txt$@) {
				$setup_docs = 1;
			}
			#next;
		}
		if ($rawline=~/^\@\@ -\d+(?:,\d+)? \+(\d+)(,(\d+))? \@\@/) {
			$realline=$1-1;
			if (defined $2) {
				$realcnt=$3+1;
			} else {
				$realcnt=1+1;
			}
			$in_comment = 0;

			# Guestimate if this is a continuing comment.  Run
			# the context looking for a comment "edge".  If this
			# edge is a close comment then we must be in a comment
			# at context start.
			my $edge;
			my $cnt = $realcnt;
			for (my $ln = $linenr + 1; $cnt > 0; $ln++) {
				next if (defined $rawlines[$ln - 1] &&
					 $rawlines[$ln - 1] =~ /^-/);
				$cnt--;
				#print "RAW<$rawlines[$ln - 1]>\n";
				last if (!defined $rawlines[$ln - 1]);
				if ($rawlines[$ln - 1] =~ m@(/\*|\*/)@ &&
				    $rawlines[$ln - 1] !~ m@"[^"]*(?:/\*|\*/)[^"]*"@) {
					($edge) = $1;
					last;
				}
			}
			if (defined $edge && $edge eq '*/') {
				$in_comment = 1;
			}

			# Guestimate if this is a continuing comment.  If this
			# is the start of a diff block and this line starts
			# ' *' then it is very likely a comment.
			if (!defined $edge &&
			    $rawlines[$linenr] =~ m@^.\s*(?:\*\*+| \*)(?:\s|$)@)
			{
				$in_comment = 1;
			}

			##print "COMMENT:$in_comment edge<$edge> $rawline\n";
			sanitise_line_reset($in_comment);

		} elsif ($realcnt && $rawline =~ /^(?:\+| |$)/) {
			# Standardise the strings and chars within the input to
			# simplify matching -- only bother with positive lines.
			$line = sanitise_line($rawline);
		}
		push(@lines, $line);

		if ($realcnt > 1) {
			$realcnt-- if ($line =~ /^(?:\+| |$)/);
		} else {
			$realcnt = 0;
		}

		#print "==>$rawline\n";
		#print "-->$line\n";

		if ($setup_docs && $line =~ /^\+/) {
			push(@setup_docs, $line);
		}
	}

	$prefix = '';

	$realcnt = 0;
	$linenr = 0;
	foreach my $line (@lines) {
		$linenr++;

		my $rawline = $rawlines[$linenr - 1];

#extract the line range in the file after the patch is applied
		if ($line=~/^\@\@ -\d+(?:,\d+)? \+(\d+)(,(\d+))? \@\@/) {
			$is_patch = 1;
			$first_line = $linenr + 1;
			$realline=$1-1;
			if (defined $2) {
				$realcnt=$3+1;
			} else {
				$realcnt=1+1;
			}
			annotate_reset();
			$prev_values = 'E';

			%suppress_ifbraces = ();
			%suppress_whiletrailers = ();
			%suppress_export = ();
			next;

# track the line number as we move through the hunk, note that
# new versions of GNU diff omit the leading space on completely
# blank context lines so we need to count that too.
		} elsif ($line =~ /^( |\+|$)/) {
			$realline++;
			$realcnt-- if ($realcnt != 0);

			# Measure the line length and indent.
			($length, $indent) = line_stats($rawline);

			# Track the previous line.
			($prevline, $stashline) = ($stashline, $line);
			($previndent, $stashindent) = ($stashindent, $indent);
			($prevrawline, $stashrawline) = ($stashrawline, $rawline);

			#warn "line<$line>\n";

		} elsif ($realcnt == 1) {
			$realcnt--;
		}

		my $hunk_line = ($realcnt != 0);

#make up the handle for any error we report on this line
		$prefix = "$filename:$realline: " if ($emacs && $file);
		$prefix = "$filename:$linenr: " if ($emacs && !$file);

		$here = "#$linenr: " if (!$file);
		$here = "#$realline: " if ($file);

		# extract the filename as it passes
		if ($line=~/^\+\+\+\s+(\S+)/) {
			$realfile = $1;
			$realfile =~ s@^([^/]*)/@@;

			$p1_prefix = $1;
			if (!$file && $tree && $p1_prefix ne '' &&
			    -e "$root/$p1_prefix") {
				WARN("patch prefix '$p1_prefix' exists, appears to be a -p0 patch\n");
			}

			if ($realfile =~ m@^include/asm/@) {
				ERROR("do not modify files in include/asm, change architecture specific files in include/asm-<architecture>\n" . "$here$rawline\n");
			}
			next;
		}

		$here .= "FILE: $realfile:$realline:" if ($realcnt != 0);

		my $hereline = "$here\n$rawline\n";
		my $herecurr = "$here\n$rawline\n";
		my $hereprev = "$here\n$prevrawline\n$rawline\n";

		$cnt_lines++ if ($realcnt != 0);

#check the patch for a signoff:
		if ($line =~ /^\s*signed-off-by:/i) {
			# This is a signoff, if ugly, so do not double report.
			$signoff++;
			if (!($line =~ /^\s*Signed-off-by:/)) {
				WARN("Signed-off-by: is the preferred form\n" .
					$herecurr);
			}
			if ($line =~ /^\s*signed-off-by:\S/i) {
				WARN("space required after Signed-off-by:\n" .
					$herecurr);
			}
		}

# Check for wrappage within a valid hunk of the file
		if ($realcnt != 0 && $line !~ m{^(?:\+|-| |\\ No newline|$)}) {
			ERROR("patch seems to be corrupt (line wrapped?)\n" .
				$herecurr) if (!$emitted_corrupt++);
		}

# Check for absolute kernel paths.
		if ($tree) {
			while ($line =~ m{(?:^|\s)(/\S*)}g) {
				my $file = $1;

				if ($file =~ m{^(.*?)(?::\d+)+:?$} &&
				    check_absolute_file($1, $herecurr)) {
					#
				} else {
					check_absolute_file($file, $herecurr);
				}
			}
		}

# UTF-8 regex found at http://www.w3.org/International/questions/qa-forms-utf-8.en.php
		if (($realfile =~ /^$/ || $line =~ /^\+/) &&
		    $rawline !~ m/^$UTF8*$/) {
			my ($utf8_prefix) = ($rawline =~ /^($UTF8*)/);

			my $blank = copy_spacing($rawline);
			my $ptr = substr($blank, 0, length($utf8_prefix)) . "^";
			my $hereptr = "$hereline$ptr\n";

			ERROR("Invalid UTF-8, patch and commit message should be encoded in UTF-8\n" . $hereptr);
		}

# ignore non-hunk lines and lines being removed
		next if (!$hunk_line || $line =~ /^-/);

#trailing whitespace
		if ($line =~ /^\+.*\015/) {
			my $herevet = "$here\n" . cat_vet($rawline) . "\n";
			ERROR("DOS line endings\n" . $herevet);

		} elsif ($rawline =~ /^\+.*\S\s+$/ || $rawline =~ /^\+\s+$/) {
			my $herevet = "$here\n" . cat_vet($rawline) . "\n";
			ERROR("trailing whitespace\n" . $herevet);
		}

# check we are in a valid source file if not then ignore this hunk
		next if ($realfile !~ /\.(h|c|s|S|pl|sh)$/);

#80 column limit
		if ($line =~ /^\+/ && $prevrawline !~ /\/\*\*/ &&
		    $rawline !~ /^.\s*\*\s*\@$Ident\s/ &&
		    $line !~ /^\+\s*printk\s*\(\s*(?:KERN_\S+\s*)?"[X\t]*"\s*(?:,|\)\s*;)\s*$/ &&
		    $length > 80)
		{
			WARN("line over 80 characters\n" . $herecurr);
		}

# check for adding lines without a newline.
		if ($line =~ /^\+/ && defined $lines[$linenr] && $lines[$linenr] =~ /^\\ No newline at end of file/) {
			WARN("adding a line without newline at end of file\n" . $herecurr);
		}

# Blackfin: use hi/lo macros
		if ($realfile =~ m@arch/blackfin/.*\.S$@) {
			if ($line =~ /\.[lL][[:space:]]*=.*&[[:space:]]*0x[fF][fF][fF][fF]/) {
				my $herevet = "$here\n" . cat_vet($line) . "\n";
				ERROR("use the LO() macro, not (... & 0xFFFF)\n" . $herevet);
			}
			if ($line =~ /\.[hH][[:space:]]*=.*>>[[:space:]]*16/) {
				my $herevet = "$here\n" . cat_vet($line) . "\n";
				ERROR("use the HI() macro, not (... >> 16)\n" . $herevet);
			}
		}

# check we are in a valid source file C or perl if not then ignore this hunk
		next if ($realfile !~ /\.(h|c|pl)$/);

# at the beginning of a line any tabs must come first and anything
# more than 8 must use tabs.
		if ($rawline =~ /^\+\s* \t\s*\S/ ||
		    $rawline =~ /^\+\s*        \s*/) {
			my $herevet = "$here\n" . cat_vet($rawline) . "\n";
			ERROR("code indent should use tabs where possible\n" . $herevet);
		}

# check we are in a valid C source file if not then ignore this hunk
		next if ($realfile !~ /\.(h|c)$/);

# check for RCS/CVS revision markers
		if ($rawline =~ /^\+.*\$(Revision|Log|Id)(?:\$|)/) {
			WARN("CVS style keyword markers, these will _not_ be updated\n". $herecurr);
		}

# Blackfin: don't use __builtin_bfin_[cs]sync
		if ($line =~ /__builtin_bfin_csync/) {
			my $herevet = "$here\n" . cat_vet($line) . "\n";
			ERROR("use the CSYNC() macro in asm/blackfin.h\n" . $herevet);
		}
		if ($line =~ /__builtin_bfin_ssync/) {
			my $herevet = "$here\n" . cat_vet($line) . "\n";
			ERROR("use the SSYNC() macro in asm/blackfin.h\n" . $herevet);
		}

# Check for potential 'bare' types
		my ($stat, $cond, $line_nr_next, $remain_next, $off_next,
		    $realline_next);
		if ($realcnt && $line =~ /.\s*\S/) {
			($stat, $cond, $line_nr_next, $remain_next, $off_next) =
				ctx_statement_block($linenr, $realcnt, 0);
			$stat =~ s/\n./\n /g;
			$cond =~ s/\n./\n /g;

			# Find the real next line.
			$realline_next = $line_nr_next;
			if (defined $realline_next &&
			    (!defined $lines[$realline_next - 1] ||
			     substr($lines[$realline_next - 1], $off_next) =~ /^\s*$/)) {
				$realline_next++;
			}

			my $s = $stat;
			$s =~ s/{.*$//s;

			# Ignore goto labels.
			if ($s =~ /$Ident:\*$/s) {

			# Ignore functions being called
			} elsif ($s =~ /^.\s*$Ident\s*\(/s) {

			} elsif ($s =~ /^.\s*else\b/s) {

			# declarations always start with types
			} elsif ($prev_values eq 'E' && $s =~ /^.\s*(?:$Storage\s+)?(?:$Inline\s+)?(?:const\s+)?((?:\s*$Ident)+?)\b(?:\s+$Sparse)?\s*\**\s*(?:$Ident|\(\*[^\)]*\))(?:\s*$Modifier)?\s*(?:;|=|,|\()/s) {
				my $type = $1;
				$type =~ s/\s+/ /g;
				possible($type, "A:" . $s);

			# definitions in global scope can only start with types
			} elsif ($s =~ /^.(?:$Storage\s+)?(?:$Inline\s+)?(?:const\s+)?($Ident)\b\s*(?!:)/s) {
				possible($1, "B:" . $s);
			}

			# any (foo ... *) is a pointer cast, and foo is a type
			while ($s =~ /\(($Ident)(?:\s+$Sparse)*[\s\*]+\s*\)/sg) {
				possible($1, "C:" . $s);
			}

			# Check for any sort of function declaration.
			# int foo(something bar, other baz);
			# void (*store_gdt)(x86_descr_ptr *);
			if ($prev_values eq 'E' && $s =~ /^(.(?:typedef\s*)?(?:(?:$Storage|$Inline)\s*)*\s*$Type\s*(?:\b$Ident|\(\*\s*$Ident\))\s*)\(/s) {
				my ($name_len) = length($1);

				my $ctx = $s;
				substr($ctx, 0, $name_len + 1, '');
				$ctx =~ s/\)[^\)]*$//;

				for my $arg (split(/\s*,\s*/, $ctx)) {
					if ($arg =~ /^(?:const\s+)?($Ident)(?:\s+$Sparse)*\s*\**\s*(:?\b$Ident)?$/s || $arg =~ /^($Ident)$/s) {

						possible($1, "D:" . $s);
					}
				}
			}

		}

#
# Checks which may be anchored in the context.
#

# Check for switch () and associated case and default
# statements should be at the same indent.
		if ($line=~/\bswitch\s*\(.*\)/) {
			my $err = '';
			my $sep = '';
			my @ctx = ctx_block_outer($linenr, $realcnt);
			shift(@ctx);
			for my $ctx (@ctx) {
				my ($clen, $cindent) = line_stats($ctx);
				if ($ctx =~ /^\+\s*(case\s+|default:)/ &&
							$indent != $cindent) {
					$err .= "$sep$ctx\n";
					$sep = '';
				} else {
					$sep = "[...]\n";
				}
			}
			if ($err ne '') {
				ERROR("switch and case should be at the same indent\n$hereline$err");
			}
		}

# if/while/etc brace do not go on next line, unless defining a do while loop,
# or if that brace on the next line is for something else
		if ($line =~ /(.*)\b((?:if|while|for|switch)\s*\(|do\b|else\b)/ && $line !~ /^.\s*\#/) {
			my $pre_ctx = "$1$2";

			my ($level, @ctx) = ctx_statement_level($linenr, $realcnt, 0);
			my $ctx_cnt = $realcnt - $#ctx - 1;
			my $ctx = join("\n", @ctx);

			my $ctx_ln = $linenr;
			my $ctx_skip = $realcnt;

			while ($ctx_skip > $ctx_cnt || ($ctx_skip == $ctx_cnt &&
					defined $lines[$ctx_ln - 1] &&
					$lines[$ctx_ln - 1] =~ /^-/)) {
				##print "SKIP<$ctx_skip> CNT<$ctx_cnt>\n";
				$ctx_skip-- if (!defined $lines[$ctx_ln - 1] || $lines[$ctx_ln - 1] !~ /^-/);
				$ctx_ln++;
			}

			#print "realcnt<$realcnt> ctx_cnt<$ctx_cnt>\n";
			#print "pre<$pre_ctx>\nline<$line>\nctx<$ctx>\nnext<$lines[$ctx_ln - 1]>\n";

			if ($ctx !~ /{\s*/ && defined($lines[$ctx_ln -1]) && $lines[$ctx_ln - 1] =~ /^\+\s*{/) {
				ERROR("that open brace { should be on the previous line\n" .
					"$here\n$ctx\n$lines[$ctx_ln - 1]\n");
			}
			if ($level == 0 && $pre_ctx !~ /}\s*while\s*\($/ &&
			    $ctx =~ /\)\s*\;\s*$/ &&
			    defined $lines[$ctx_ln - 1])
			{
				my ($nlength, $nindent) = line_stats($lines[$ctx_ln - 1]);
				if ($nindent > $indent) {
					WARN("trailing semicolon indicates no statements, indent implies otherwise\n" .
						"$here\n$ctx\n$lines[$ctx_ln - 1]\n");
				}
			}
		}

# Check relative indent for conditionals and blocks.
		if ($line =~ /\b(?:(?:if|while|for)\s*\(|do\b)/ && $line !~ /^.\s*#/ && $line !~ /\}\s*while\s*/) {
			my ($s, $c) = ($stat, $cond);

			substr($s, 0, length($c), '');

			# Make sure we remove the line prefixes as we have
			# none on the first line, and are going to readd them
			# where necessary.
			$s =~ s/\n./\n/gs;

			# Find out how long the conditional actually is.
			my @newlines = ($c =~ /\n/gs);
			my $cond_lines = 1 + $#newlines;

			# We want to check the first line inside the block
			# starting at the end of the conditional, so remove:
			#  1) any blank line termination
			#  2) any opening brace { on end of the line
			#  3) any do (...) {
			my $continuation = 0;
			my $check = 0;
			$s =~ s/^.*\bdo\b//;
			$s =~ s/^\s*{//;
			if ($s =~ s/^\s*\\//) {
				$continuation = 1;
			}
			if ($s =~ s/^\s*?\n//) {
				$check = 1;
				$cond_lines++;
			}

			# Also ignore a loop construct at the end of a
			# preprocessor statement.
			if (($prevline =~ /^.\s*#\s*define\s/ ||
			    $prevline =~ /\\\s*$/) && $continuation == 0) {
				$check = 0;
			}

			my $cond_ptr = -1;
			$continuation = 0;
			while ($cond_ptr != $cond_lines) {
				$cond_ptr = $cond_lines;

				# If we see an #else/#elif then the code
				# is not linear.
				if ($s =~ /^\s*\#\s*(?:else|elif)/) {
					$check = 0;
				}

				# Ignore:
				#  1) blank lines, they should be at 0,
				#  2) preprocessor lines, and
				#  3) labels.
				if ($continuation ||
				    $s =~ /^\s*?\n/ ||
				    $s =~ /^\s*#\s*?/ ||
				    $s =~ /^\s*$Ident\s*:/) {
					$continuation = ($s =~ /^.*?\\\n/) ? 1 : 0;
					if ($s =~ s/^.*?\n//) {
						$cond_lines++;
					}
				}
			}

			my (undef, $sindent) = line_stats("+" . $s);
			my $stat_real = raw_line($linenr, $cond_lines);

			# Check if either of these lines are modified, else
			# this is not this patch's fault.
			if (!defined($stat_real) ||
			    $stat !~ /^\+/ && $stat_real !~ /^\+/) {
				$check = 0;
			}
			if (defined($stat_real) && $cond_lines > 1) {
				$stat_real = "[...]\n$stat_real";
			}

			#print "line<$line> prevline<$prevline> indent<$indent> sindent<$sindent> check<$check> continuation<$continuation> s<$s> cond_lines<$cond_lines> stat_real<$stat_real> stat<$stat>\n";

			if ($check && (($sindent % 8) != 0 ||
			    ($sindent <= $indent && $s ne ''))) {
				WARN("suspect code indent for conditional statements ($indent, $sindent)\n" . $herecurr . "$stat_real\n");
			}
		}

		# Track the 'values' across context and added lines.
		my $opline = $line; $opline =~ s/^./ /;
		my ($curr_values, $curr_vars) =
				annotate_values($opline . "\n", $prev_values);
		$curr_values = $prev_values . $curr_values;
		if ($dbg_values) {
			my $outline = $opline; $outline =~ s/\t/ /g;
			print "$linenr > .$outline\n";
			print "$linenr > $curr_values\n";
			print "$linenr >  $curr_vars\n";
		}
		$prev_values = substr($curr_values, -1);

#ignore lines not being added
		if ($line=~/^[^\+]/) {next;}

# TEST: allow direct testing of the type matcher.
		if ($dbg_type) {
			if ($line =~ /^.\s*$Declare\s*$/) {
				ERROR("TEST: is type\n" . $herecurr);
			} elsif ($dbg_type > 1 && $line =~ /^.+($Declare)/) {
				ERROR("TEST: is not type ($1 is)\n". $herecurr);
			}
			next;
		}
# TEST: allow direct testing of the attribute matcher.
		if ($dbg_attr) {
			if ($line =~ /^.\s*$Modifier\s*$/) {
				ERROR("TEST: is attr\n" . $herecurr);
			} elsif ($dbg_attr > 1 && $line =~ /^.+($Modifier)/) {
				ERROR("TEST: is not attr ($1 is)\n". $herecurr);
			}
			next;
		}

# check for initialisation to aggregates open brace on the next line
		if ($line =~ /^.\s*{/ &&
		    $prevline =~ /(?:^|[^=])=\s*$/) {
			ERROR("that open brace { should be on the previous line\n" . $hereprev);
		}

#
# Checks which are anchored on the added line.
#

# check for malformed paths in #include statements (uses RAW line)
		if ($rawline =~ m{^.\s*\#\s*include\s+[<"](.*)[">]}) {
			my $path = $1;
			if ($path =~ m{//}) {
				ERROR("malformed #include filename\n" .
					$herecurr);
			}
		}

# no C99 // comments
		if ($line =~ m{//}) {
			ERROR("do not use C99 // comments\n" . $herecurr);
		}
		# Remove C99 comments.
		$line =~ s@//.*@@;
		$opline =~ s@//.*@@;

# EXPORT_SYMBOL should immediately follow the thing it is exporting, consider
# the whole statement.
#print "APW <$lines[$realline_next - 1]>\n";
		if (defined $realline_next &&
		    exists $lines[$realline_next - 1] &&
		    !defined $suppress_export{$realline_next} &&
		    ($lines[$realline_next - 1] =~ /EXPORT_SYMBOL.*\((.*)\)/ ||
		     $lines[$realline_next - 1] =~ /EXPORT_UNUSED_SYMBOL.*\((.*)\)/)) {
			my $name = $1;
			if ($stat !~ /(?:
				\n.}\s*$|
				^.DEFINE_$Ident\(\Q$name\E\)|
				^.DECLARE_$Ident\(\Q$name\E\)|
				^.LIST_HEAD\(\Q$name\E\)|
				^.(?:$Storage\s+)?$Type\s*\(\s*\*\s*\Q$name\E\s*\)\s*\(|
				\b\Q$name\E(?:\s+$Attribute)*\s*(?:;|=|\[|\()
			    )/x) {
#print "FOO A<$lines[$realline_next - 1]> stat<$stat> name<$name>\n";
				$suppress_export{$realline_next} = 2;
			} else {
				$suppress_export{$realline_next} = 1;
			}
		}
		if (!defined $suppress_export{$linenr} &&
		    $prevline =~ /^.\s*$/ &&
		    ($line =~ /EXPORT_SYMBOL.*\((.*)\)/ ||
		     $line =~ /EXPORT_UNUSED_SYMBOL.*\((.*)\)/)) {
#print "FOO B <$lines[$linenr - 1]>\n";
			$suppress_export{$linenr} = 2;
		}
		if (defined $suppress_export{$linenr} &&
		    $suppress_export{$linenr} == 2) {
			WARN("EXPORT_SYMBOL(foo); should immediately follow its function/variable\n" . $herecurr);
		}

# check for external initialisers.
		if ($line =~ /^.$Type\s*$Ident\s*(?:\s+$Modifier)*\s*=\s*(0|NULL|false)\s*;/) {
			ERROR("do not initialise externals to 0 or NULL\n" .
				$herecurr);
		}
# check for static initialisers.
		if ($line =~ /\bstatic\s.*=\s*(0|NULL|false)\s*;/) {
			ERROR("do not initialise statics to 0 or NULL\n" .
				$herecurr);
		}

# check for new typedefs, only function parameters and sparse annotations
# make sense.
		if ($line =~ /\btypedef\s/ &&
		    $line !~ /\btypedef\s+$Type\s*\(\s*\*?$Ident\s*\)\s*\(/ &&
		    $line !~ /\btypedef\s+$Type\s+$Ident\s*\(/ &&
		    $line !~ /\b$typeTypedefs\b/ &&
		    $line !~ /\b__bitwise(?:__|)\b/) {
			WARN("do not add new typedefs\n" . $herecurr);
		}

# * goes on variable not on type
		# (char*[ const])
		if ($line =~ m{\($NonptrType(\s*(?:$Modifier\b\s*|\*\s*)+)\)}) {
			my ($from, $to) = ($1, $1);

			# Should start with a space.
			$to =~ s/^(\S)/ $1/;
			# Should not end with a space.
			$to =~ s/\s+$//;
			# '*'s should not have spaces between.
			while ($to =~ s/\*\s+\*/\*\*/) {
			}

			#print "from<$from> to<$to>\n";
			if ($from ne $to) {
				ERROR("\"(foo$from)\" should be \"(foo$to)\"\n" .  $herecurr);
			}
		} elsif ($line =~ m{\b$NonptrType(\s*(?:$Modifier\b\s*|\*\s*)+)($Ident)}) {
			my ($from, $to, $ident) = ($1, $1, $2);

			# Should start with a space.
			$to =~ s/^(\S)/ $1/;
			# Should not end with a space.
			$to =~ s/\s+$//;
			# '*'s should not have spaces between.
			while ($to =~ s/\*\s+\*/\*\*/) {
			}
			# Modifiers should have spaces.
			$to =~ s/(\b$Modifier$)/$1 /;

			#print "from<$from> to<$to> ident<$ident>\n";
			if ($from ne $to && $ident !~ /^$Modifier$/) {
				ERROR("\"foo${from}bar\" should be \"foo${to}bar\"\n" .  $herecurr);
			}
		}

# # no BUG() or BUG_ON()
# 		if ($line =~ /\b(BUG|BUG_ON)\b/) {
# 			print "Try to use WARN_ON & Recovery code rather than BUG() or BUG_ON()\n";
# 			print "$herecurr";
# 			$clean = 0;
# 		}

		if ($line =~ /\bLINUX_VERSION_CODE\b/) {
			WARN("LINUX_VERSION_CODE should be avoided, code should be for the version to which it is merged\n" . $herecurr);
		}

# printk should use KERN_* levels.  Note that follow on printk's on the
# same line do not need a level, so we use the current block context
# to try and find and validate the current printk.  In summary the current
# printk includes all preceeding printk's which have no newline on the end.
# we assume the first bad printk is the one to report.
		if ($line =~ /\bprintk\((?!KERN_)\s*"/) {
			my $ok = 0;
			for (my $ln = $linenr - 1; $ln >= $first_line; $ln--) {
				#print "CHECK<$lines[$ln - 1]\n";
				# we have a preceeding printk if it ends
				# with "\n" ignore it, else it is to blame
				if ($lines[$ln - 1] =~ m{\bprintk\(}) {
					if ($rawlines[$ln - 1] !~ m{\\n"}) {
						$ok = 1;
					}
					last;
				}
			}
			if ($ok == 0) {
				WARN("printk() should include KERN_ facility level\n" . $herecurr);
			}
		}

# function brace can't be on same line, except for #defines of do while,
# or if closed on same line
		if (($line=~/$Type\s*$Ident\(.*\).*\s{/) and
		    !($line=~/\#\s*define.*do\s{/) and !($line=~/}/)) {
			ERROR("open brace '{' following function declarations go on the next line\n" . $herecurr);
		}

# open braces for enum, union and struct go on the same line.
		if ($line =~ /^.\s*{/ &&
		    $prevline =~ /^.\s*(?:typedef\s+)?(enum|union|struct)(?:\s+$Ident)?\s*$/) {
			ERROR("open brace '{' following $1 go on the same line\n" . $hereprev);
		}

# check for spacing round square brackets; allowed:
#  1. with a type on the left -- int [] a;
#  2. at the beginning of a line for slice initialisers -- [0...10] = 5,
#  3. inside a curly brace -- = { [0...10] = 5 }
		while ($line =~ /(.*?\s)\[/g) {
			my ($where, $prefix) = ($-[1], $1);
			if ($prefix !~ /$Type\s+$/ &&
			    ($where != 0 || $prefix !~ /^.\s+$/) &&
			    $prefix !~ /{\s+$/) {
				ERROR("space prohibited before open square bracket '['\n" . $herecurr);
			}
		}

# check for spaces between functions and their parentheses.
		while ($line =~ /($Ident)\s+\(/g) {
			my $name = $1;
			my $ctx_before = substr($line, 0, $-[1]);
			my $ctx = "$ctx_before$name";

			# Ignore those directives where spaces _are_ permitted.
			if ($name =~ /^(?:
				if|for|while|switch|return|case|
				volatile|__volatile__|
				__attribute__|format|__extension__|
				asm|__asm__)$/x)
			{

			# cpp #define statements have non-optional spaces, ie
			# if there is a space between the name and the open
			# parenthesis it is simply not a parameter group.
			} elsif ($ctx_before =~ /^.\s*\#\s*define\s*$/) {

			# cpp #elif statement condition may start with a (
			} elsif ($ctx =~ /^.\s*\#\s*elif\s*$/) {

			# If this whole things ends with a type its most
			# likely a typedef for a function.
			} elsif ($ctx =~ /$Type$/) {

			} else {
				WARN("space prohibited between function name and open parenthesis '('\n" . $herecurr);
			}
		}
# Check operator spacing.
		if (!($line=~/\#\s*include/)) {
			my $ops = qr{
				<<=|>>=|<=|>=|==|!=|
				\+=|-=|\*=|\/=|%=|\^=|\|=|&=|
				=>|->|<<|>>|<|>|=|!|~|
				&&|\|\||,|\^|\+\+|--|&|\||\+|-|\*|\/|%|
				\?|:
			}x;
			my @elements = split(/($ops|;)/, $opline);
			my $off = 0;

			my $blank = copy_spacing($opline);

			for (my $n = 0; $n < $#elements; $n += 2) {
				$off += length($elements[$n]);

				# Pick up the preceeding and succeeding characters.
				my $ca = substr($opline, 0, $off);
				my $cc = '';
				if (length($opline) >= ($off + length($elements[$n + 1]))) {
					$cc = substr($opline, $off + length($elements[$n + 1]));
				}
				my $cb = "$ca$;$cc";

				my $a = '';
				$a = 'V' if ($elements[$n] ne '');
				$a = 'W' if ($elements[$n] =~ /\s$/);
				$a = 'C' if ($elements[$n] =~ /$;$/);
				$a = 'B' if ($elements[$n] =~ /(\[|\()$/);
				$a = 'O' if ($elements[$n] eq '');
				$a = 'E' if ($ca =~ /^\s*$/);

				my $op = $elements[$n + 1];

				my $c = '';
				if (defined $elements[$n + 2]) {
					$c = 'V' if ($elements[$n + 2] ne '');
					$c = 'W' if ($elements[$n + 2] =~ /^\s/);
					$c = 'C' if ($elements[$n + 2] =~ /^$;/);
					$c = 'B' if ($elements[$n + 2] =~ /^(\)|\]|;)/);
					$c = 'O' if ($elements[$n + 2] eq '');
					$c = 'E' if ($elements[$n + 2] =~ /^\s*\\$/);
				} else {
					$c = 'E';
				}

				my $ctx = "${a}x${c}";

				my $at = "(ctx:$ctx)";

				my $ptr = substr($blank, 0, $off) . "^";
				my $hereptr = "$hereline$ptr\n";

				# Pull out the value of this operator.
				my $op_type = substr($curr_values, $off + 1, 1);

				# Get the full operator variant.
				my $opv = $op . substr($curr_vars, $off, 1);

				# Ignore operators passed as parameters.
				if ($op_type ne 'V' &&
				    $ca =~ /\s$/ && $cc =~ /^\s*,/) {

#				# Ignore comments
#				} elsif ($op =~ /^$;+$/) {

				# ; should have either the end of line or a space or \ after it
				} elsif ($op eq ';') {
					if ($ctx !~ /.x[WEBC]/ &&
					    $cc !~ /^\\/ && $cc !~ /^;/) {
						ERROR("space required after that '$op' $at\n" . $hereptr);
					}

				# // is a comment
				} elsif ($op eq '//') {

				# No spaces for:
				#   ->
				#   :   when part of a bitfield
				} elsif ($op eq '->' || $opv eq ':B') {
					if ($ctx =~ /Wx.|.xW/) {
						ERROR("spaces prohibited around that '$op' $at\n" . $hereptr);
					}

				# , must have a space on the right.
				} elsif ($op eq ',') {
					if ($ctx !~ /.x[WEC]/ && $cc !~ /^}/) {
						ERROR("space required after that '$op' $at\n" . $hereptr);
					}

				# '*' as part of a type definition -- reported already.
				} elsif ($opv eq '*_') {
					#warn "'*' is part of type\n";

				# unary operators should have a space before and
				# none after.  May be left adjacent to another
				# unary operator, or a cast
				} elsif ($op eq '!' || $op eq '~' ||
					 $opv eq '*U' || $opv eq '-U' ||
					 $opv eq '&U' || $opv eq '&&U') {
					if ($ctx !~ /[WEBC]x./ && $ca !~ /(?:\)|!|~|\*|-|\&|\||\+\+|\-\-|\{)$/) {
						ERROR("space required before that '$op' $at\n" . $hereptr);
					}
					if ($op eq '*' && $cc =~/\s*$Modifier\b/) {
						# A unary '*' may be const

					} elsif ($ctx =~ /.xW/) {
						ERROR("space prohibited after that '$op' $at\n" . $hereptr);
					}

				# unary ++ and unary -- are allowed no space on one side.
				} elsif ($op eq '++' or $op eq '--') {
					if ($ctx !~ /[WEOBC]x[^W]/ && $ctx !~ /[^W]x[WOBEC]/) {
						ERROR("space required one side of that '$op' $at\n" . $hereptr);
					}
					if ($ctx =~ /Wx[BE]/ ||
					    ($ctx =~ /Wx./ && $cc =~ /^;/)) {
						ERROR("space prohibited before that '$op' $at\n" . $hereptr);
					}
					if ($ctx =~ /ExW/) {
						ERROR("space prohibited after that '$op' $at\n" . $hereptr);
					}


				# << and >> may either have or not have spaces both sides
				} elsif ($op eq '<<' or $op eq '>>' or
					 $op eq '&' or $op eq '^' or $op eq '|' or
					 $op eq '+' or $op eq '-' or
					 $op eq '*' or $op eq '/' or
					 $op eq '%')
				{
					if ($ctx =~ /Wx[^WCE]|[^WCE]xW/) {
						ERROR("need consistent spacing around '$op' $at\n" .
							$hereptr);
					}

				# A colon needs no spaces before when it is
				# terminating a case value or a label.
				} elsif ($opv eq ':C' || $opv eq ':L') {
					if ($ctx =~ /Wx./) {
						ERROR("space prohibited before that '$op' $at\n" . $hereptr);
					}

				# All the others need spaces both sides.
				} elsif ($ctx !~ /[EWC]x[CWE]/) {
					my $ok = 0;

					# Ignore email addresses <foo@bar>
					if (($op eq '<' &&
					     $cc =~ /^\S+\@\S+>/) ||
					    ($op eq '>' &&
					     $ca =~ /<\S+\@\S+$/))
					{
					    	$ok = 1;
					}

					# Ignore ?:
					if (($opv eq ':O' && $ca =~ /\?$/) ||
					    ($op eq '?' && $cc =~ /^:/)) {
					    	$ok = 1;
					}

					if ($ok == 0) {
						ERROR("spaces required around that '$op' $at\n" . $hereptr);
					}
				}
				$off += length($elements[$n + 1]);
			}
		}

# check for multiple assignments
		if ($line =~ /^.\s*$Lval\s*=\s*$Lval\s*=(?!=)/) {
			CHK("multiple assignments should be avoided\n" . $herecurr);
		}

## # check for multiple declarations, allowing for a function declaration
## # continuation.
## 		if ($line =~ /^.\s*$Type\s+$Ident(?:\s*=[^,{]*)?\s*,\s*$Ident.*/ &&
## 		    $line !~ /^.\s*$Type\s+$Ident(?:\s*=[^,{]*)?\s*,\s*$Type\s*$Ident.*/) {
##
## 			# Remove any bracketed sections to ensure we do not
## 			# falsly report the parameters of functions.
## 			my $ln = $line;
## 			while ($ln =~ s/\([^\(\)]*\)//g) {
## 			}
## 			if ($ln =~ /,/) {
## 				WARN("declaring multiple variables together should be avoided\n" . $herecurr);
## 			}
## 		}

#need space before brace following if, while, etc
		if (($line =~ /\(.*\){/ && $line !~ /\($Type\){/) ||
		    $line =~ /do{/) {
			ERROR("space required before the open brace '{'\n" . $herecurr);
		}

# closing brace should have a space following it when it has anything
# on the line
		if ($line =~ /}(?!(?:,|;|\)))\S/) {
			ERROR("space required after that close brace '}'\n" . $herecurr);
		}

# check spacing on square brackets
		if ($line =~ /\[\s/ && $line !~ /\[\s*$/) {
			ERROR("space prohibited after that open square bracket '['\n" . $herecurr);
		}
		if ($line =~ /\s\]/) {
			ERROR("space prohibited before that close square bracket ']'\n" . $herecurr);
		}

# check spacing on parentheses
		if ($line =~ /\(\s/ && $line !~ /\(\s*(?:\\)?$/ &&
		    $line !~ /for\s*\(\s+;/) {
			ERROR("space prohibited after that open parenthesis '('\n" . $herecurr);
		}
		if ($line =~ /(\s+)\)/ && $line !~ /^.\s*\)/ &&
		    $line !~ /for\s*\(.*;\s+\)/ &&
		    $line !~ /:\s+\)/) {
			ERROR("space prohibited before that close parenthesis ')'\n" . $herecurr);
		}

#goto labels aren't indented, allow a single space however
		if ($line=~/^.\s+[A-Za-z\d_]+:(?![0-9]+)/ and
		   !($line=~/^. [A-Za-z\d_]+:/) and !($line=~/^.\s+default:/)) {
			WARN("labels should not be indented\n" . $herecurr);
		}

# Return is not a function.
		if (defined($stat) && $stat =~ /^.\s*return(\s*)(\(.*);/s) {
			my $spacing = $1;
			my $value = $2;

			# Flatten any parentheses
			$value =~ s/\)\(/\) \(/g;
			while ($value =~ s/\[[^\{\}]*\]/1/ ||
			       $value !~ /(?:$Ident|-?$Constant)\s*
					     $Compare\s*
					     (?:$Ident|-?$Constant)/x &&
			       $value =~ s/\([^\(\)]*\)/1/) {
			}

			if ($value =~ /^(?:$Ident|-?$Constant)$/) {
				ERROR("return is not a function, parentheses are not required\n" . $herecurr);

			} elsif ($spacing !~ /\s+/) {
				ERROR("space required before the open parenthesis '('\n" . $herecurr);
			}
		}

# Need a space before open parenthesis after if, while etc
		if ($line=~/\b(if|while|for|switch)\(/) {
			ERROR("space required before the open parenthesis '('\n" . $herecurr);
		}

# Check for illegal assignment in if conditional -- and check for trailing
# statements after the conditional.
		if ($line =~ /do\s*(?!{)/) {
			my ($stat_next) = ctx_statement_block($line_nr_next,
						$remain_next, $off_next);
			$stat_next =~ s/\n./\n /g;
			##print "stat<$stat> stat_next<$stat_next>\n";

			if ($stat_next =~ /^\s*while\b/) {
				# If the statement carries leading newlines,
				# then count those as offsets.
				my ($whitespace) =
					($stat_next =~ /^((?:\s*\n[+-])*\s*)/s);
				my $offset =
					statement_rawlines($whitespace) - 1;

				$suppress_whiletrailers{$line_nr_next +
								$offset} = 1;
			}
		}
		if (!defined $suppress_whiletrailers{$linenr} &&
		    $line =~ /\b(?:if|while|for)\s*\(/ && $line !~ /^.\s*#/) {
			my ($s, $c) = ($stat, $cond);

			if ($c =~ /\bif\s*\(.*[^<>!=]=[^=].*/s) {
				ERROR("do not use assignment in if condition\n" . $herecurr);
			}

			# Find out what is on the end of the line after the
			# conditional.
			substr($s, 0, length($c), '');
			$s =~ s/\n.*//g;
			$s =~ s/$;//g; 	# Remove any comments
			if (length($c) && $s !~ /^\s*{?\s*\\*\s*$/ &&
			    $c !~ /}\s*while\s*/)
			{
				# Find out how long the conditional actually is.
				my @newlines = ($c =~ /\n/gs);
				my $cond_lines = 1 + $#newlines;

				my $stat_real = raw_line($linenr, $cond_lines);
				if (defined($stat_real) && $cond_lines > 1) {
					$stat_real = "[...]\n$stat_real";
				}

				ERROR("trailing statements should be on next line\n" . $herecurr . $stat_real);
			}
		}

# Check for bitwise tests written as boolean
		if ($line =~ /
			(?:
				(?:\[|\(|\&\&|\|\|)
				\s*0[xX][0-9]+\s*
				(?:\&\&|\|\|)
			|
				(?:\&\&|\|\|)
				\s*0[xX][0-9]+\s*
				(?:\&\&|\|\||\)|\])
			)/x)
		{
			WARN("boolean test with hexadecimal, perhaps just 1 \& or \|?\n" . $herecurr);
		}

# if and else should not have general statements after it
		if ($line =~ /^.\s*(?:}\s*)?else\b(.*)/) {
			my $s = $1;
			$s =~ s/$;//g; 	# Remove any comments
			if ($s !~ /^\s*(?:\sif|(?:{|)\s*\\?\s*$)/) {
				ERROR("trailing statements should be on next line\n" . $herecurr);
			}
		}
# if should not continue a brace
		if ($line =~ /}\s*if\b/) {
			ERROR("trailing statements should be on next line\n" .
				$herecurr);
		}
# case and default should not have general statements after them
		if ($line =~ /^.\s*(?:case\s*.*|default\s*):/g &&
		    $line !~ /\G(?:
			(?:\s*$;*)(?:\s*{)?(?:\s*$;*)(?:\s*\\)?\s*$|
			\s*return\s+
		    )/xg)
		{
			ERROR("trailing statements should be on next line\n" . $herecurr);
		}

		# Check for }<nl>else {, these must be at the same
		# indent level to be relevant to each other.
		if ($prevline=~/}\s*$/ and $line=~/^.\s*else\s*/ and
						$previndent == $indent) {
			ERROR("else should follow close brace '}'\n" . $hereprev);
		}

		if ($prevline=~/}\s*$/ and $line=~/^.\s*while\s*/ and
						$previndent == $indent) {
			my ($s, $c) = ctx_statement_block($linenr, $realcnt, 0);

			# Find out what is on the end of the line after the
			# conditional.
			substr($s, 0, length($c), '');
			$s =~ s/\n.*//g;

			if ($s =~ /^\s*;/) {
				ERROR("while should follow close brace '}'\n" . $hereprev);
			}
		}

#studly caps, commented out until figure out how to distinguish between use of existing and adding new
#		if (($line=~/[\w_][a-z\d]+[A-Z]/) and !($line=~/print/)) {
#		    print "No studly caps, use _\n";
#		    print "$herecurr";
#		    $clean = 0;
#		}

#no spaces allowed after \ in define
		if ($line=~/\#\s*define.*\\\s$/) {
			WARN("Whitepspace after \\ makes next lines useless\n" . $herecurr);
		}

#warn if <asm/foo.h> is #included and <linux/foo.h> is available (uses RAW line)
		if ($tree && $rawline =~ m{^.\s*\#\s*include\s*\<asm\/(.*)\.h\>}) {
			my $file = "$1.h";
			my $checkfile = "include/linux/$file";
			if (-f "$root/$checkfile" &&
			    $realfile ne $checkfile &&
			    $1 ne 'irq')
			{
				if ($realfile =~ m{^arch/}) {
					CHK("Consider using #include <linux/$file> instead of <asm/$file>\n" . $herecurr);
				} else {
					WARN("Use #include <linux/$file> instead of <asm/$file>\n" . $herecurr);
				}
			}
		}

# multi-statement macros should be enclosed in a do while loop, grab the
# first statement and ensure its the whole macro if its not enclosed
# in a known good container
		if ($realfile !~ m@/vmlinux.lds.h$@ &&
		    $line =~ /^.\s*\#\s*define\s*$Ident(\()?/) {
			my $ln = $linenr;
			my $cnt = $realcnt;
			my ($off, $dstat, $dcond, $rest);
			my $ctx = '';

			my $args = defined($1);

			# Find the end of the macro and limit our statement
			# search to that.
			while ($cnt > 0 && defined $lines[$ln - 1] &&
				$lines[$ln - 1] =~ /^(?:-|..*\\$)/)
			{
				$ctx .= $rawlines[$ln - 1] . "\n";
				$cnt-- if ($lines[$ln - 1] !~ /^-/);
				$ln++;
			}
			$ctx .= $rawlines[$ln - 1];

			($dstat, $dcond, $ln, $cnt, $off) =
				ctx_statement_block($linenr, $ln - $linenr + 1, 0);
			#print "dstat<$dstat> dcond<$dcond> cnt<$cnt> off<$off>\n";
			#print "LINE<$lines[$ln-1]> len<" . length($lines[$ln-1]) . "\n";

			# Extract the remainder of the define (if any) and
			# rip off surrounding spaces, and trailing \'s.
			$rest = '';
			while ($off != 0 || ($cnt > 0 && $rest =~ /\\\s*$/)) {
				#print "ADDING cnt<$cnt> $off <" . substr($lines[$ln - 1], $off) . "> rest<$rest>\n";
				if ($off != 0 || $lines[$ln - 1] !~ /^-/) {
					$rest .= substr($lines[$ln - 1], $off) . "\n";
					$cnt--;
				}
				$ln++;
				$off = 0;
			}
			$rest =~ s/\\\n.//g;
			$rest =~ s/^\s*//s;
			$rest =~ s/\s*$//s;

			# Clean up the original statement.
			if ($args) {
				substr($dstat, 0, length($dcond), '');
			} else {
				$dstat =~ s/^.\s*\#\s*define\s+$Ident\s*//;
			}
			$dstat =~ s/$;//g;
			$dstat =~ s/\\\n.//g;
			$dstat =~ s/^\s*//s;
			$dstat =~ s/\s*$//s;

			# Flatten any parentheses and braces
			while ($dstat =~ s/\([^\(\)]*\)/1/ ||
			       $dstat =~ s/\{[^\{\}]*\}/1/ ||
			       $dstat =~ s/\[[^\{\}]*\]/1/)
			{
			}

			my $exceptions = qr{
				$Declare|
				module_param_named|
				MODULE_PARAM_DESC|
				DECLARE_PER_CPU|
				DEFINE_PER_CPU|
				__typeof__\(|
				\.$Ident\s*=\s*|
				^\"|\"$
			}x;
			#print "REST<$rest> dstat<$dstat>\n";
			if ($rest ne '') {
				if ($rest !~ /while\s*\(/ &&
				    $dstat !~ /$exceptions/)
				{
					ERROR("Macros with multiple statements should be enclosed in a do - while loop\n" . "$here\n$ctx\n");
				}

			} elsif ($ctx !~ /;/) {
				if ($dstat ne '' &&
				    $dstat !~ /^(?:$Ident|-?$Constant)$/ &&
				    $dstat !~ /$exceptions/ &&
				    $dstat !~ /^\.$Ident\s*=/ &&
				    $dstat =~ /$Operators/)
				{
					ERROR("Macros with complex values should be enclosed in parenthesis\n" . "$here\n$ctx\n");
				}
			}
		}

# make sure symbols are always wrapped with VMLINUX_SYMBOL() ...
# all assignments may have only one of the following with an assignment:
#	.
#	ALIGN(...)
#	VMLINUX_SYMBOL(...)
		if ($realfile eq 'vmlinux.lds.h' && $line =~ /(?:(?:^|\s)$Ident\s*=|=\s*$Ident(?:\s|$))/) {
			WARN("vmlinux.lds.h needs VMLINUX_SYMBOL() around C-visible symbols\n" . $herecurr);
		}

# check for redundant bracing round if etc
		if ($line =~ /(^.*)\bif\b/ && $1 !~ /else\s*$/) {
			my ($level, $endln, @chunks) =
				ctx_statement_full($linenr, $realcnt, 1);
			#print "chunks<$#chunks> linenr<$linenr> endln<$endln> level<$level>\n";
			#print "APW: <<$chunks[1][0]>><<$chunks[1][1]>>\n";
			if ($#chunks > 0 && $level == 0) {
				my $allowed = 0;
				my $seen = 0;
				my $herectx = $here . "\n";
				my $ln = $linenr - 1;
				for my $chunk (@chunks) {
					my ($cond, $block) = @{$chunk};

					# If the condition carries leading newlines, then count those as offsets.
					my ($whitespace) = ($cond =~ /^((?:\s*\n[+-])*\s*)/s);
					my $offset = statement_rawlines($whitespace) - 1;

					#print "COND<$cond> whitespace<$whitespace> offset<$offset>\n";

					# We have looked at and allowed this specific line.
					$suppress_ifbraces{$ln + $offset} = 1;

					$herectx .= "$rawlines[$ln + $offset]\n[...]\n";
					$ln += statement_rawlines($block) - 1;

					substr($block, 0, length($cond), '');

					$seen++ if ($block =~ /^\s*{/);

					#print "cond<$cond> block<$block> allowed<$allowed>\n";
					if (statement_lines($cond) > 1) {
						#print "APW: ALLOWED: cond<$cond>\n";
						$allowed = 1;
					}
					if ($block =~/\b(?:if|for|while)\b/) {
						#print "APW: ALLOWED: block<$block>\n";
						$allowed = 1;
					}
					if (statement_block_size($block) > 1) {
						#print "APW: ALLOWED: lines block<$block>\n";
						$allowed = 1;
					}
				}
				if ($seen && !$allowed) {
					WARN("braces {} are not necessary for any arm of this statement\n" . $herectx);
				}
			}
		}
		if (!defined $suppress_ifbraces{$linenr - 1} &&
					$line =~ /\b(if|while|for|else)\b/) {
			my $allowed = 0;

			# Check the pre-context.
			if (substr($line, 0, $-[0]) =~ /(\}\s*)$/) {
				#print "APW: ALLOWED: pre<$1>\n";
				$allowed = 1;
			}

			my ($level, $endln, @chunks) =
				ctx_statement_full($linenr, $realcnt, $-[0]);

			# Check the condition.
			my ($cond, $block) = @{$chunks[0]};
			#print "CHECKING<$linenr> cond<$cond> block<$block>\n";
			if (defined $cond) {
				substr($block, 0, length($cond), '');
			}
			if (statement_lines($cond) > 1) {
				#print "APW: ALLOWED: cond<$cond>\n";
				$allowed = 1;
			}
			if ($block =~/\b(?:if|for|while)\b/) {
				#print "APW: ALLOWED: block<$block>\n";
				$allowed = 1;
			}
			if (statement_block_size($block) > 1) {
				#print "APW: ALLOWED: lines block<$block>\n";
				$allowed = 1;
			}
			# Check the post-context.
			if (defined $chunks[1]) {
				my ($cond, $block) = @{$chunks[1]};
				if (defined $cond) {
					substr($block, 0, length($cond), '');
				}
				if ($block =~ /^\s*\{/) {
					#print "APW: ALLOWED: chunk-1 block<$block>\n";
					$allowed = 1;
				}
			}
			if ($level == 0 && $block =~ /^\s*\{/ && !$allowed) {
				my $herectx = $here . "\n";;
				my $cnt = statement_rawlines($block);

				for (my $n = 0; $n < $cnt; $n++) {
					$herectx .= raw_line($linenr, $n) . "\n";;
				}

				WARN("braces {} are not necessary for single statement blocks\n" . $herectx);
			}
		}

# don't include deprecated include files (uses RAW line)
		for my $inc (@dep_includes) {
			if ($rawline =~ m@^.\s*\#\s*include\s*\<$inc>@) {
				ERROR("Don't use <$inc>: see Documentation/feature-removal-schedule.txt\n" . $herecurr);
			}
		}

# don't use deprecated functions
		for my $func (@dep_functions) {
			if ($line =~ /\b$func\b/) {
				ERROR("Don't use $func(): see Documentation/feature-removal-schedule.txt\n" . $herecurr);
			}
		}

# no volatiles please
		my $asm_volatile = qr{\b(__asm__|asm)\s+(__volatile__|volatile)\b};
		if ($line =~ /\bvolatile\b/ && $line !~ /$asm_volatile/) {
			WARN("Use of volatile is usually wrong: see Documentation/volatile-considered-harmful.txt\n" . $herecurr);
		}

# SPIN_LOCK_UNLOCKED & RW_LOCK_UNLOCKED are deprecated
		if ($line =~ /\b(SPIN_LOCK_UNLOCKED|RW_LOCK_UNLOCKED)/) {
			ERROR("Use of $1 is deprecated: see Documentation/spinlocks.txt\n" . $herecurr);
		}

# warn about #if 0
		if ($line =~ /^.\s*\#\s*if\s+0\b/) {
			CHK("if this code is redundant consider removing it\n" .
				$herecurr);
		}

# check for needless kfree() checks
		if ($prevline =~ /\bif\s*\(([^\)]*)\)/) {
			my $expr = $1;
			if ($line =~ /\bkfree\(\Q$expr\E\);/) {
				WARN("kfree(NULL) is safe this check is probably not required\n" . $hereprev);
			}
		}
# check for needless usb_free_urb() checks
		if ($prevline =~ /\bif\s*\(([^\)]*)\)/) {
			my $expr = $1;
			if ($line =~ /\busb_free_urb\(\Q$expr\E\);/) {
				WARN("usb_free_urb(NULL) is safe this check is probably not required\n" . $hereprev);
			}
		}

# warn about #ifdefs in C files
#		if ($line =~ /^.\s*\#\s*if(|n)def/ && ($realfile =~ /\.c$/)) {
#			print "#ifdef in C files should be avoided\n";
#			print "$herecurr";
#			$clean = 0;
#		}

# warn about spacing in #ifdefs
		if ($line =~ /^.\s*\#\s*(ifdef|ifndef|elif)\s\s+/) {
			ERROR("exactly one space required after that #$1\n" . $herecurr);
		}

# check for spinlock_t definitions without a comment.
		if ($line =~ /^.\s*(struct\s+mutex|spinlock_t)\s+\S+;/ ||
		    $line =~ /^.\s*(DEFINE_MUTEX)\s*\(/) {
			my $which = $1;
			if (!ctx_has_comment($first_line, $linenr)) {
				CHK("$1 definition without comment\n" . $herecurr);
			}
		}
# check for memory barriers without a comment.
		if ($line =~ /\b(mb|rmb|wmb|read_barrier_depends|smp_mb|smp_rmb|smp_wmb|smp_read_barrier_depends)\(/) {
			if (!ctx_has_comment($first_line, $linenr)) {
				CHK("memory barrier without comment\n" . $herecurr);
			}
		}
# check of hardware specific defines
		if ($line =~ m@^.\s*\#\s*if.*\b(__i386__|__powerpc64__|__sun__|__s390x__)\b@ && $realfile !~ m@include/asm-@) {
			CHK("architecture specific defines should be avoided\n" .  $herecurr);
		}

# check the location of the inline attribute, that it is between
# storage class and type.
		if ($line =~ /\b$Type\s+$Inline\b/ ||
		    $line =~ /\b$Inline\s+$Storage\b/) {
			ERROR("inline keyword should sit between storage class and type\n" . $herecurr);
		}

# Check for __inline__ and __inline, prefer inline
		if ($line =~ /\b(__inline__|__inline)\b/) {
			WARN("plain inline is preferred over $1\n" . $herecurr);
		}

# check for new externs in .c files.
		if ($realfile =~ /\.c$/ && defined $stat &&
		    $stat =~ /^.\s*(?:extern\s+)?$Type\s+($Ident)(\s*)\(/s)
		{
			my $function_name = $1;
			my $paren_space = $2;

			my $s = $stat;
			if (defined $cond) {
				substr($s, 0, length($cond), '');
			}
			if ($s =~ /^\s*;/ &&
			    $function_name ne 'uninitialized_var')
			{
				WARN("externs should be avoided in .c files\n" .  $herecurr);
			}

			if ($paren_space =~ /\n/) {
				WARN("arguments for function declarations should follow identifier\n" . $herecurr);
			}

		} elsif ($realfile =~ /\.c$/ && defined $stat &&
		    $stat =~ /^.\s*extern\s+/)
		{
			WARN("externs should be avoided in .c files\n" .  $herecurr);
		}

# checks for new __setup's
		if ($rawline =~ /\b__setup\("([^"]*)"/) {
			my $name = $1;

			if (!grep(/$name/, @setup_docs)) {
				CHK("__setup appears un-documented -- check Documentation/kernel-parameters.txt\n" . $herecurr);
			}
		}

# check for pointless casting of kmalloc return
		if ($line =~ /\*\s*\)\s*k[czm]alloc\b/) {
			WARN("unnecessary cast may hide bugs, see http://c-faq.com/malloc/mallocnocast.html\n" . $herecurr);
		}

# check for gcc specific __FUNCTION__
		if ($line =~ /__FUNCTION__/) {
			WARN("__func__ should be used instead of gcc specific __FUNCTION__\n"  . $herecurr);
		}

# check for semaphores used as mutexes
		if ($line =~ /^.\s*(DECLARE_MUTEX|init_MUTEX)\s*\(/) {
			WARN("mutexes are preferred for single holder semaphores\n" . $herecurr);
		}
# check for semaphores used as mutexes
		if ($line =~ /^.\s*init_MUTEX_LOCKED\s*\(/) {
			WARN("consider using a completion\n" . $herecurr);
		}
# recommend strict_strto* over simple_strto*
		if ($line =~ /\bsimple_(strto.*?)\s*\(/) {
			WARN("consider using strict_$1 in preference to simple_$1\n" . $herecurr);
		}
# check for __initcall(), use device_initcall() explicitly please
		if ($line =~ /^.\s*__initcall\s*\(/) {
			WARN("please use device_initcall() instead of __initcall()\n" . $herecurr);
		}
# check for struct file_operations, ensure they are const.
		if ($line !~ /\bconst\b/ &&
		    $line =~ /\bstruct\s+(file_operations|seq_operations)\b/) {
			WARN("struct $1 should normally be const\n" .
				$herecurr);
		}

# use of NR_CPUS is usually wrong
# ignore definitions of NR_CPUS and usage to define arrays as likely right
		if ($line =~ /\bNR_CPUS\b/ &&
		    $line !~ /^.\s*\s*#\s*if\b.*\bNR_CPUS\b/ &&
		    $line !~ /^.\s*\s*#\s*define\b.*\bNR_CPUS\b/ &&
		    $line !~ /^.\s*$Declare\s.*\[[^\]]*NR_CPUS[^\]]*\]/ &&
		    $line !~ /\[[^\]]*\.\.\.[^\]]*NR_CPUS[^\]]*\]/ &&
		    $line !~ /\[[^\]]*NR_CPUS[^\]]*\.\.\.[^\]]*\]/)
		{
			WARN("usage of NR_CPUS is often wrong - consider using cpu_possible(), num_possible_cpus(), for_each_possible_cpu(), etc\n" . $herecurr);
		}

# check for %L{u,d,i} in strings
		my $string;
		while ($line =~ /(?:^|")([X\t]*)(?:"|$)/g) {
			$string = substr($rawline, $-[1], $+[1] - $-[1]);
			$string =~ s/%%/__/g;
			if ($string =~ /(?<!%)%L[udi]/) {
				WARN("\%Ld/%Lu are not-standard C, use %lld/%llu\n" . $herecurr);
				last;
			}
		}

# whine mightly about in_atomic
		if ($line =~ /\bin_atomic\s*\(/) {
			if ($realfile =~ m@^drivers/@) {
				ERROR("do not use in_atomic in drivers\n" . $herecurr);
			} elsif ($realfile !~ m@^kernel/@) {
				WARN("use of in_atomic() is incorrect outside core kernel code\n" . $herecurr);
			}
		}
	}

	# If we have no input at all, then there is nothing to report on
	# so just keep quiet.
	if ($#rawlines == -1) {
		exit(0);
	}

	# In mailback mode only produce a report in the negative, for
	# things that appear to be patches.
	if ($mailback && ($clean == 1 || !$is_patch)) {
		exit(0);
	}

	# This is not a patch, and we are are in 'no-patch' mode so
	# just keep quiet.
	if (!$chk_patch && !$is_patch) {
		exit(0);
	}

	if (!$is_patch) {
		ERROR("Does not appear to be a unified-diff format patch\n");
	}
	if ($is_patch && $chk_signoff && $signoff == 0) {
		ERROR("Missing Signed-off-by: line(s)\n");
	}

	print report_dump();
	if ($summary && !($clean == 1 && $quiet == 1)) {
		print "$filename " if ($summary_file);
		print "total: $cnt_error errors, $cnt_warn warnings, " .
			(($check)? "$cnt_chk checks, " : "") .
			"$cnt_lines lines checked\n";
		print "\n" if ($quiet == 0);
	}

	if ($clean == 1 && $quiet == 0) {
		print "$vname has no obvious style problems and is ready for submission.\n"
	}
	if ($clean == 0 && $quiet == 0) {
		print "$vname has style problems, please review.  If any of these errors\n";
		print "are false positives report them to the maintainer, see\n";
		print "CHECKPATCH in MAINTAINERS.\n";
	}

	return $clean;
}<|MERGE_RESOLUTION|>--- conflicted
+++ resolved
@@ -10,11 +10,7 @@
 my $P = $0;
 $P =~ s@.*/@@g;
 
-<<<<<<< HEAD
-my $V = '0.29';
-=======
 my $V = '0.30';
->>>>>>> 25d27ede
 
 use Getopt::Long qw(:config no_auto_abbrev);
 
