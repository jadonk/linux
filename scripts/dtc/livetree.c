/*
 * (C) Copyright David Gibson <dwg@au1.ibm.com>, IBM Corporation.  2005.
 *
 *
 * This program is free software; you can redistribute it and/or
 * modify it under the terms of the GNU General Public License as
 * published by the Free Software Foundation; either version 2 of the
 * License, or (at your option) any later version.
 *
 *  This program is distributed in the hope that it will be useful,
 *  but WITHOUT ANY WARRANTY; without even the implied warranty of
 *  MERCHANTABILITY or FITNESS FOR A PARTICULAR PURPOSE.  See the GNU
 *  General Public License for more details.
 *
 *  You should have received a copy of the GNU General Public License
 *  along with this program; if not, write to the Free Software
 *  Foundation, Inc., 59 Temple Place, Suite 330, Boston, MA  02111-1307
 *                                                                   USA
 */

#include "dtc.h"

/*
 * Tree building functions
 */

void add_label(struct label **labels, char *label)
{
	struct label *new;

	/* Make sure the label isn't already there */
	for_each_label(*labels, new)
		if (streq(new->label, label))
			return;

	new = xmalloc(sizeof(*new));
	new->label = label;
	new->next = *labels;
	*labels = new;
}

struct property *build_property(char *name, struct data val)
{
	struct property *new = xmalloc(sizeof(*new));

	memset(new, 0, sizeof(*new));

	new->name = name;
	new->val = val;

	return new;
}

struct property *chain_property(struct property *first, struct property *list)
{
	assert(first->next == NULL);

	first->next = list;
	return first;
}

struct property *reverse_properties(struct property *first)
{
	struct property *p = first;
	struct property *head = NULL;
	struct property *next;

	while (p) {
		next = p->next;
		p->next = head;
		head = p;
		p = next;
	}
	return head;
}

struct node *build_node(struct property *proplist, struct node *children)
{
	struct node *new = xmalloc(sizeof(*new));
	struct node *child;

	memset(new, 0, sizeof(*new));

	new->proplist = reverse_properties(proplist);
	new->children = children;

	for_each_child(new, child) {
		child->parent = new;
	}

	return new;
}

struct node *name_node(struct node *node, char *name)
{
	assert(node->name == NULL);

	node->name = name;

	return node;
}

struct node *merge_nodes(struct node *old_node, struct node *new_node)
{
	struct property *new_prop, *old_prop;
	struct node *new_child, *old_child;
	struct label *l;

	/* Add new node labels to old node */
	for_each_label(new_node->labels, l)
		add_label(&old_node->labels, l->label);

	/* Move properties from the new node to the old node.  If there
	 * is a collision, replace the old value with the new */
	while (new_node->proplist) {
		/* Pop the property off the list */
		new_prop = new_node->proplist;
		new_node->proplist = new_prop->next;
		new_prop->next = NULL;

		/* Look for a collision, set new value if there is */
		for_each_property(old_node, old_prop) {
			if (streq(old_prop->name, new_prop->name)) {
				/* Add new labels to old property */
				for_each_label(new_prop->labels, l)
					add_label(&old_prop->labels, l->label);

				old_prop->val = new_prop->val;
				free(new_prop);
				new_prop = NULL;
				break;
			}
		}

		/* if no collision occurred, add property to the old node. */
		if (new_prop)
			add_property(old_node, new_prop);
	}

	/* Move the override child nodes into the primary node.  If
	 * there is a collision, then merge the nodes. */
	while (new_node->children) {
		/* Pop the child node off the list */
		new_child = new_node->children;
		new_node->children = new_child->next_sibling;
		new_child->parent = NULL;
		new_child->next_sibling = NULL;

		/* Search for a collision.  Merge if there is */
		for_each_child(old_node, old_child) {
			if (streq(old_child->name, new_child->name)) {
				merge_nodes(old_child, new_child);
				new_child = NULL;
				break;
			}
		}

<<<<<<< HEAD
		/* if no collision occured, add child to the old node. */
=======
		/* if no collision occurred, add child to the old node. */
>>>>>>> 105e53f8
		if (new_child)
			add_child(old_node, new_child);
	}

	/* The new node contents are now merged into the old node.  Free
	 * the new node. */
	free(new_node);

	return old_node;
}

struct node *chain_node(struct node *first, struct node *list)
{
	assert(first->next_sibling == NULL);

	first->next_sibling = list;
	return first;
}

void add_property(struct node *node, struct property *prop)
{
	struct property **p;

	prop->next = NULL;

	p = &node->proplist;
	while (*p)
		p = &((*p)->next);

	*p = prop;
}

void add_child(struct node *parent, struct node *child)
{
	struct node **p;

	child->next_sibling = NULL;
	child->parent = parent;

	p = &parent->children;
	while (*p)
		p = &((*p)->next_sibling);

	*p = child;
}

struct reserve_info *build_reserve_entry(uint64_t address, uint64_t size)
{
	struct reserve_info *new = xmalloc(sizeof(*new));

	memset(new, 0, sizeof(*new));

	new->re.address = address;
	new->re.size = size;

	return new;
}

struct reserve_info *chain_reserve_entry(struct reserve_info *first,
					struct reserve_info *list)
{
	assert(first->next == NULL);

	first->next = list;
	return first;
}

struct reserve_info *add_reserve_entry(struct reserve_info *list,
				      struct reserve_info *new)
{
	struct reserve_info *last;

	new->next = NULL;

	if (! list)
		return new;

	for (last = list; last->next; last = last->next)
		;

	last->next = new;

	return list;
}

struct boot_info *build_boot_info(struct reserve_info *reservelist,
				  struct node *tree, uint32_t boot_cpuid_phys)
{
	struct boot_info *bi;

	bi = xmalloc(sizeof(*bi));
	bi->reservelist = reservelist;
	bi->dt = tree;
	bi->boot_cpuid_phys = boot_cpuid_phys;

	return bi;
}

/*
 * Tree accessor functions
 */

const char *get_unitname(struct node *node)
{
	if (node->name[node->basenamelen] == '\0')
		return "";
	else
		return node->name + node->basenamelen + 1;
}

struct property *get_property(struct node *node, const char *propname)
{
	struct property *prop;

	for_each_property(node, prop)
		if (streq(prop->name, propname))
			return prop;

	return NULL;
}

cell_t propval_cell(struct property *prop)
{
	assert(prop->val.len == sizeof(cell_t));
	return fdt32_to_cpu(*((cell_t *)prop->val.val));
}

struct property *get_property_by_label(struct node *tree, const char *label,
				       struct node **node)
{
	struct property *prop;
	struct node *c;

	*node = tree;

	for_each_property(tree, prop) {
		struct label *l;

		for_each_label(prop->labels, l)
			if (streq(l->label, label))
				return prop;
	}

	for_each_child(tree, c) {
		prop = get_property_by_label(c, label, node);
		if (prop)
			return prop;
	}

	*node = NULL;
	return NULL;
}

struct marker *get_marker_label(struct node *tree, const char *label,
				struct node **node, struct property **prop)
{
	struct marker *m;
	struct property *p;
	struct node *c;

	*node = tree;

	for_each_property(tree, p) {
		*prop = p;
		m = p->val.markers;
		for_each_marker_of_type(m, LABEL)
			if (streq(m->ref, label))
				return m;
	}

	for_each_child(tree, c) {
		m = get_marker_label(c, label, node, prop);
		if (m)
			return m;
	}

	*prop = NULL;
	*node = NULL;
	return NULL;
}

struct node *get_subnode(struct node *node, const char *nodename)
{
	struct node *child;

	for_each_child(node, child)
		if (streq(child->name, nodename))
			return child;

	return NULL;
}

struct node *get_node_by_path(struct node *tree, const char *path)
{
	const char *p;
	struct node *child;

	if (!path || ! (*path))
		return tree;

	while (path[0] == '/')
		path++;

	p = strchr(path, '/');

	for_each_child(tree, child) {
		if (p && strneq(path, child->name, p-path))
			return get_node_by_path(child, p+1);
		else if (!p && streq(path, child->name))
			return child;
	}

	return NULL;
}

struct node *get_node_by_label(struct node *tree, const char *label)
{
	struct node *child, *node;
	struct label *l;

	assert(label && (strlen(label) > 0));

	for_each_label(tree->labels, l)
		if (streq(l->label, label))
			return tree;

	for_each_child(tree, child) {
		node = get_node_by_label(child, label);
		if (node)
			return node;
	}

	return NULL;
}

struct node *get_node_by_phandle(struct node *tree, cell_t phandle)
{
	struct node *child, *node;

	assert((phandle != 0) && (phandle != -1));

	if (tree->phandle == phandle)
		return tree;

	for_each_child(tree, child) {
		node = get_node_by_phandle(child, phandle);
		if (node)
			return node;
	}

	return NULL;
}

struct node *get_node_by_ref(struct node *tree, const char *ref)
{
	if (ref[0] == '/')
		return get_node_by_path(tree, ref);
	else
		return get_node_by_label(tree, ref);
}

cell_t get_node_phandle(struct node *root, struct node *node)
{
	static cell_t phandle = 1; /* FIXME: ick, static local */

	if ((node->phandle != 0) && (node->phandle != -1))
		return node->phandle;

	while (get_node_by_phandle(root, phandle))
		phandle++;

	node->phandle = phandle;

	if (!get_property(node, "linux,phandle")
	    && (phandle_format & PHANDLE_LEGACY))
		add_property(node,
			     build_property("linux,phandle",
					    data_append_cell(empty_data, phandle)));

	if (!get_property(node, "phandle")
	    && (phandle_format & PHANDLE_EPAPR))
		add_property(node,
			     build_property("phandle",
					    data_append_cell(empty_data, phandle)));

	/* If the node *does* have a phandle property, we must
	 * be dealing with a self-referencing phandle, which will be
	 * fixed up momentarily in the caller */

	return node->phandle;
}

uint32_t guess_boot_cpuid(struct node *tree)
{
	struct node *cpus, *bootcpu;
	struct property *reg;

	cpus = get_node_by_path(tree, "/cpus");
	if (!cpus)
		return 0;


	bootcpu = cpus->children;
	if (!bootcpu)
		return 0;

	reg = get_property(bootcpu, "reg");
	if (!reg || (reg->val.len != sizeof(uint32_t)))
		return 0;

	/* FIXME: Sanity check node? */

	return propval_cell(reg);
}

static int cmp_reserve_info(const void *ax, const void *bx)
{
	const struct reserve_info *a, *b;

	a = *((const struct reserve_info * const *)ax);
	b = *((const struct reserve_info * const *)bx);

	if (a->re.address < b->re.address)
		return -1;
	else if (a->re.address > b->re.address)
		return 1;
	else if (a->re.size < b->re.size)
		return -1;
	else if (a->re.size > b->re.size)
		return 1;
	else
		return 0;
}

static void sort_reserve_entries(struct boot_info *bi)
{
	struct reserve_info *ri, **tbl;
	int n = 0, i = 0;

	for (ri = bi->reservelist;
	     ri;
	     ri = ri->next)
		n++;

	if (n == 0)
		return;

	tbl = xmalloc(n * sizeof(*tbl));

	for (ri = bi->reservelist;
	     ri;
	     ri = ri->next)
		tbl[i++] = ri;

	qsort(tbl, n, sizeof(*tbl), cmp_reserve_info);

	bi->reservelist = tbl[0];
	for (i = 0; i < (n-1); i++)
		tbl[i]->next = tbl[i+1];
	tbl[n-1]->next = NULL;

	free(tbl);
}

static int cmp_prop(const void *ax, const void *bx)
{
	const struct property *a, *b;

	a = *((const struct property * const *)ax);
	b = *((const struct property * const *)bx);

	return strcmp(a->name, b->name);
}

static void sort_properties(struct node *node)
{
	int n = 0, i = 0;
	struct property *prop, **tbl;

	for_each_property(node, prop)
		n++;

	if (n == 0)
		return;

	tbl = xmalloc(n * sizeof(*tbl));

	for_each_property(node, prop)
		tbl[i++] = prop;

	qsort(tbl, n, sizeof(*tbl), cmp_prop);

	node->proplist = tbl[0];
	for (i = 0; i < (n-1); i++)
		tbl[i]->next = tbl[i+1];
	tbl[n-1]->next = NULL;

	free(tbl);
}

static int cmp_subnode(const void *ax, const void *bx)
{
	const struct node *a, *b;

	a = *((const struct node * const *)ax);
	b = *((const struct node * const *)bx);

	return strcmp(a->name, b->name);
}

static void sort_subnodes(struct node *node)
{
	int n = 0, i = 0;
	struct node *subnode, **tbl;

	for_each_child(node, subnode)
		n++;

	if (n == 0)
		return;

	tbl = xmalloc(n * sizeof(*tbl));

	for_each_child(node, subnode)
		tbl[i++] = subnode;

	qsort(tbl, n, sizeof(*tbl), cmp_subnode);

	node->children = tbl[0];
	for (i = 0; i < (n-1); i++)
		tbl[i]->next_sibling = tbl[i+1];
	tbl[n-1]->next_sibling = NULL;

	free(tbl);
}

static void sort_node(struct node *node)
{
	struct node *c;

	sort_properties(node);
	sort_subnodes(node);
	for_each_child(node, c)
		sort_node(c);
}

void sort_tree(struct boot_info *bi)
{
	sort_reserve_entries(bi);
	sort_node(bi->dt);
}<|MERGE_RESOLUTION|>--- conflicted
+++ resolved
@@ -155,11 +155,7 @@
 			}
 		}
 
-<<<<<<< HEAD
-		/* if no collision occured, add child to the old node. */
-=======
 		/* if no collision occurred, add child to the old node. */
->>>>>>> 105e53f8
 		if (new_child)
 			add_child(old_node, new_child);
 	}
