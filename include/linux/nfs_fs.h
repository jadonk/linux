--- conflicted
+++ resolved
@@ -593,15 +593,6 @@
 	return ino;
 }
 
-<<<<<<< HEAD
-#define nfs_wait_event(clnt, wq, condition)				\
-({									\
-	int __retval = wait_event_killable(wq, condition);		\
-	__retval;							\
-})
-
-=======
->>>>>>> 3561d43f
 #define NFS_JUKEBOX_RETRY_TIME (5 * HZ)
 
 #endif /* __KERNEL__ */
