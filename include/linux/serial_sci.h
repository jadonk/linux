#ifndef __LINUX_SERIAL_SCI_H
#define __LINUX_SERIAL_SCI_H

#include <linux/serial_core.h>
#include <linux/sh_dma.h>

/*
 * Generic header for SuperH SCI(F) (used by sh/sh64/h8300 and related parts)
 */

enum {
	SCBRR_ALGO_1,		/* ((clk + 16 * bps) / (16 * bps) - 1) */
	SCBRR_ALGO_2,		/* ((clk + 16 * bps) / (32 * bps) - 1) */
	SCBRR_ALGO_3,		/* (((clk * 2) + 16 * bps) / (16 * bps) - 1) */
	SCBRR_ALGO_4,		/* (((clk * 2) + 16 * bps) / (32 * bps) - 1) */
	SCBRR_ALGO_5,		/* (((clk * 1000 / 32) / bps) - 1) */
};

#define SCSCR_TIE	(1 << 7)
#define SCSCR_RIE	(1 << 6)
#define SCSCR_TE	(1 << 5)
#define SCSCR_RE	(1 << 4)
#define SCSCR_REIE	(1 << 3)	/* not supported by all parts */
#define SCSCR_TOIE	(1 << 2)	/* not supported by all parts */
#define SCSCR_CKE1	(1 << 1)
#define SCSCR_CKE0	(1 << 0)

/* Offsets into the sci_port->irqs array */
enum {
	SCIx_ERI_IRQ,
	SCIx_RXI_IRQ,
	SCIx_TXI_IRQ,
	SCIx_BRI_IRQ,
	SCIx_NR_IRQS,
};

#define SCIx_IRQ_MUXED(irq)		\
{					\
	[SCIx_ERI_IRQ]	= (irq),	\
	[SCIx_RXI_IRQ]	= (irq),	\
	[SCIx_TXI_IRQ]	= (irq),	\
	[SCIx_BRI_IRQ]	= (irq),	\
}

struct device;

/*
 * Platform device specific platform_data struct
 */
struct plat_sci_port {
	unsigned long	mapbase;		/* resource base */
	unsigned int	irqs[SCIx_NR_IRQS];	/* ERI, RXI, TXI, BRI */
	unsigned int	type;			/* SCI / SCIF / IRDA */
	upf_t		flags;			/* UPF_* flags */
<<<<<<< HEAD
	char		*clk;			/* clock string */
=======
>>>>>>> 105e53f8

	unsigned int	scbrr_algo_id;		/* SCBRR calculation algo */
	unsigned int	scscr;			/* SCSCR initialization */

	struct device	*dma_dev;

<<<<<<< HEAD
#ifdef CONFIG_SERIAL_SH_SCI_DMA
	unsigned int dma_slave_tx;
	unsigned int dma_slave_rx;
#endif
=======
	unsigned int	dma_slave_tx;
	unsigned int	dma_slave_rx;
>>>>>>> 105e53f8
};

#endif /* __LINUX_SERIAL_SCI_H */<|MERGE_RESOLUTION|>--- conflicted
+++ resolved
@@ -52,25 +52,14 @@
 	unsigned int	irqs[SCIx_NR_IRQS];	/* ERI, RXI, TXI, BRI */
 	unsigned int	type;			/* SCI / SCIF / IRDA */
 	upf_t		flags;			/* UPF_* flags */
-<<<<<<< HEAD
-	char		*clk;			/* clock string */
-=======
->>>>>>> 105e53f8
 
 	unsigned int	scbrr_algo_id;		/* SCBRR calculation algo */
 	unsigned int	scscr;			/* SCSCR initialization */
 
 	struct device	*dma_dev;
 
-<<<<<<< HEAD
-#ifdef CONFIG_SERIAL_SH_SCI_DMA
-	unsigned int dma_slave_tx;
-	unsigned int dma_slave_rx;
-#endif
-=======
 	unsigned int	dma_slave_tx;
 	unsigned int	dma_slave_rx;
->>>>>>> 105e53f8
 };
 
 #endif /* __LINUX_SERIAL_SCI_H */