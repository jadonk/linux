--- conflicted
+++ resolved
@@ -317,11 +317,6 @@
 #ifdef CONFIG_TRANSPARENT_HUGEPAGE
 	pgtable_t pmd_huge_pte; /* protected by page_table_lock */
 #endif
-<<<<<<< HEAD
-	/* How many tasks sharing this mm are OOM_DISABLE */
-	atomic_t oom_disable_count;
-=======
->>>>>>> 105e53f8
 };
 
 /* Future-safe accessor for struct mm_struct's cpu_vm_mask. */
