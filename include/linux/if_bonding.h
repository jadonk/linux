/*
 * Bond several ethernet interfaces into a Cisco, running 'Etherchannel'.
 *
 *
 * Portions are (c) Copyright 1995 Simon "Guru Aleph-Null" Janes
 * NCM: Network and Communications Management, Inc.
 *
 * BUT, I'm the one who modified it for ethernet, so:
 * (c) Copyright 1999, Thomas Davis, tadavis@lbl.gov
 *
 *	This software may be used and distributed according to the terms
 *	of the GNU Public License, incorporated herein by reference.
 *
 * 2003/03/18 - Amir Noam <amir.noam at intel dot com>
 *	- Added support for getting slave's speed and duplex via ethtool.
 *	  Needed for 802.3ad and other future modes.
 *
 * 2003/03/18 - Tsippy Mendelson <tsippy.mendelson at intel dot com> and
 *		Shmulik Hen <shmulik.hen at intel dot com>
 *	- Enable support of modes that need to use the unique mac address of
 *	  each slave.
 *
 * 2003/03/18 - Tsippy Mendelson <tsippy.mendelson at intel dot com> and
 *		Amir Noam <amir.noam at intel dot com>
 *	- Moved driver's private data types to bonding.h
 *
 * 2003/03/18 - Amir Noam <amir.noam at intel dot com>,
 *		Tsippy Mendelson <tsippy.mendelson at intel dot com> and
 *		Shmulik Hen <shmulik.hen at intel dot com>
 *	- Added support for IEEE 802.3ad Dynamic link aggregation mode.
 *
 * 2003/05/01 - Amir Noam <amir.noam at intel dot com>
 *	- Added ABI version control to restore compatibility between
 *	  new/old ifenslave and new/old bonding.
 *
 * 2003/12/01 - Shmulik Hen <shmulik.hen at intel dot com>
 *	- Code cleanup and style changes
 *
 * 2005/05/05 - Jason Gabler <jygabler at lbl dot gov>
 *      - added definitions for various XOR hashing policies
 */

#ifndef _LINUX_IF_BONDING_H
#define _LINUX_IF_BONDING_H

#include <linux/if.h>
#include <linux/types.h>
#include <linux/if_ether.h>

/* userland - kernel ABI version (2003/05/08) */
#define BOND_ABI_VERSION 2

/*
 * We can remove these ioctl definitions in 2.5.  People should use the
 * SIOC*** versions of them instead
 */
#define BOND_ENSLAVE_OLD		(SIOCDEVPRIVATE)
#define BOND_RELEASE_OLD		(SIOCDEVPRIVATE + 1)
#define BOND_SETHWADDR_OLD		(SIOCDEVPRIVATE + 2)
#define BOND_SLAVE_INFO_QUERY_OLD	(SIOCDEVPRIVATE + 11)
#define BOND_INFO_QUERY_OLD		(SIOCDEVPRIVATE + 12)
#define BOND_CHANGE_ACTIVE_OLD		(SIOCDEVPRIVATE + 13)

#define BOND_CHECK_MII_STATUS	(SIOCGMIIPHY)

#define BOND_MODE_ROUNDROBIN	0
#define BOND_MODE_ACTIVEBACKUP	1
#define BOND_MODE_XOR		2
#define BOND_MODE_BROADCAST	3
#define BOND_MODE_8023AD        4
#define BOND_MODE_TLB           5
#define BOND_MODE_ALB		6 /* TLB + RLB (receive load balancing) */

/* each slave's link has 4 states */
#define BOND_LINK_UP    0           /* link is up and running */
#define BOND_LINK_FAIL  1           /* link has just gone down */
#define BOND_LINK_DOWN  2           /* link has been down for too long time */
#define BOND_LINK_BACK  3           /* link is going back */

/* each slave has several states */
#define BOND_STATE_ACTIVE       0   /* link is active */
#define BOND_STATE_BACKUP       1   /* link is backup */

#define BOND_DEFAULT_MAX_BONDS  1   /* Default maximum number of devices to support */

#define BOND_DEFAULT_TX_QUEUES 16   /* Default number of tx queues per device */
<<<<<<< HEAD
=======

#define BOND_DEFAULT_RESEND_IGMP	1 /* Default number of IGMP membership reports */

>>>>>>> 45f53cc9
/* hashing types */
#define BOND_XMIT_POLICY_LAYER2		0 /* layer 2 (MAC only), default */
#define BOND_XMIT_POLICY_LAYER34	1 /* layer 3+4 (IP ^ (TCP || UDP)) */
#define BOND_XMIT_POLICY_LAYER23	2 /* layer 2+3 (IP ^ MAC) */

typedef struct ifbond {
	__s32 bond_mode;
	__s32 num_slaves;
	__s32 miimon;
} ifbond;

typedef struct ifslave {
	__s32 slave_id; /* Used as an IN param to the BOND_SLAVE_INFO_QUERY ioctl */
	char slave_name[IFNAMSIZ];
	__s8 link;
	__s8 state;
	__u32  link_failure_count;
} ifslave;

struct ad_info {
	__u16 aggregator_id;
	__u16 ports;
	__u16 actor_key;
	__u16 partner_key;
	__u8 partner_system[ETH_ALEN];
};

#endif /* _LINUX_IF_BONDING_H */

/*
 * Local variables:
 *  version-control: t
 *  kept-new-versions: 5
 *  c-indent-level: 8
 *  c-basic-offset: 8
 *  tab-width: 8
 * End:
 */
<|MERGE_RESOLUTION|>--- conflicted
+++ resolved
@@ -84,12 +84,9 @@
 #define BOND_DEFAULT_MAX_BONDS  1   /* Default maximum number of devices to support */
 
 #define BOND_DEFAULT_TX_QUEUES 16   /* Default number of tx queues per device */
-<<<<<<< HEAD
-=======
 
 #define BOND_DEFAULT_RESEND_IGMP	1 /* Default number of IGMP membership reports */
 
->>>>>>> 45f53cc9
 /* hashing types */
 #define BOND_XMIT_POLICY_LAYER2		0 /* layer 2 (MAC only), default */
 #define BOND_XMIT_POLICY_LAYER34	1 /* layer 3+4 (IP ^ (TCP || UDP)) */
