--- conflicted
+++ resolved
@@ -371,10 +371,6 @@
 header-y += utsname.h
 header-y += veth.h
 header-y += vhost.h
-<<<<<<< HEAD
-header-y += videodev.h
-=======
->>>>>>> 3cbea436
 header-y += videodev2.h
 header-y += virtio_9p.h
 header-y += virtio_balloon.h
