#ifndef __LINUX_GFP_H
#define __LINUX_GFP_H

#include <linux/mmzone.h>
#include <linux/stddef.h>
#include <linux/linkage.h>
#include <linux/topology.h>
#include <linux/mmdebug.h>

struct vm_area_struct;

/* Plain integer GFP bitmasks. Do not use this directly. */
#define ___GFP_DMA		0x01u
#define ___GFP_HIGHMEM		0x02u
#define ___GFP_DMA32		0x04u
#define ___GFP_MOVABLE		0x08u
#define ___GFP_WAIT		0x10u
#define ___GFP_HIGH		0x20u
#define ___GFP_IO		0x40u
#define ___GFP_FS		0x80u
#define ___GFP_COLD		0x100u
#define ___GFP_NOWARN		0x200u
#define ___GFP_REPEAT		0x400u
#define ___GFP_NOFAIL		0x800u
#define ___GFP_NORETRY		0x1000u
#define ___GFP_COMP		0x4000u
#define ___GFP_ZERO		0x8000u
#define ___GFP_NOMEMALLOC	0x10000u
#define ___GFP_HARDWALL		0x20000u
#define ___GFP_THISNODE		0x40000u
#define ___GFP_RECLAIMABLE	0x80000u
#ifdef CONFIG_KMEMCHECK
#define ___GFP_NOTRACK		0x200000u
#else
#define ___GFP_NOTRACK		0
#endif
#define ___GFP_NO_KSWAPD	0x400000u
<<<<<<< HEAD
=======
#define ___GFP_OTHER_NODE	0x800000u
>>>>>>> 105e53f8

/*
 * GFP bitmasks..
 *
 * Zone modifiers (see linux/mmzone.h - low three bits)
 *
 * Do not put any conditional on these. If necessary modify the definitions
 * without the underscores and use them consistently. The definitions here may
 * be used in bit comparisons.
 */
#define __GFP_DMA	((__force gfp_t)___GFP_DMA)
#define __GFP_HIGHMEM	((__force gfp_t)___GFP_HIGHMEM)
#define __GFP_DMA32	((__force gfp_t)___GFP_DMA32)
#define __GFP_MOVABLE	((__force gfp_t)___GFP_MOVABLE)  /* Page is movable */
#define GFP_ZONEMASK	(__GFP_DMA|__GFP_HIGHMEM|__GFP_DMA32|__GFP_MOVABLE)
/*
 * Action modifiers - doesn't change the zoning
 *
 * __GFP_REPEAT: Try hard to allocate the memory, but the allocation attempt
 * _might_ fail.  This depends upon the particular VM implementation.
 *
 * __GFP_NOFAIL: The VM implementation _must_ retry infinitely: the caller
 * cannot handle allocation failures.  This modifier is deprecated and no new
 * users should be added.
 *
 * __GFP_NORETRY: The VM implementation must not retry indefinitely.
 *
 * __GFP_MOVABLE: Flag that this page will be movable by the page migration
 * mechanism or reclaimed
 */
#define __GFP_WAIT	((__force gfp_t)___GFP_WAIT)	/* Can wait and reschedule? */
#define __GFP_HIGH	((__force gfp_t)___GFP_HIGH)	/* Should access emergency pools? */
#define __GFP_IO	((__force gfp_t)___GFP_IO)	/* Can start physical IO? */
#define __GFP_FS	((__force gfp_t)___GFP_FS)	/* Can call down to low-level FS? */
#define __GFP_COLD	((__force gfp_t)___GFP_COLD)	/* Cache-cold page required */
#define __GFP_NOWARN	((__force gfp_t)___GFP_NOWARN)	/* Suppress page allocation failure warning */
#define __GFP_REPEAT	((__force gfp_t)___GFP_REPEAT)	/* See above */
#define __GFP_NOFAIL	((__force gfp_t)___GFP_NOFAIL)	/* See above */
#define __GFP_NORETRY	((__force gfp_t)___GFP_NORETRY) /* See above */
#define __GFP_COMP	((__force gfp_t)___GFP_COMP)	/* Add compound page metadata */
#define __GFP_ZERO	((__force gfp_t)___GFP_ZERO)	/* Return zeroed page on success */
#define __GFP_NOMEMALLOC ((__force gfp_t)___GFP_NOMEMALLOC) /* Don't use emergency reserves */
#define __GFP_HARDWALL   ((__force gfp_t)___GFP_HARDWALL) /* Enforce hardwall cpuset memory allocs */
#define __GFP_THISNODE	((__force gfp_t)___GFP_THISNODE)/* No fallback, no policies */
#define __GFP_RECLAIMABLE ((__force gfp_t)___GFP_RECLAIMABLE) /* Page is reclaimable */
#define __GFP_NOTRACK	((__force gfp_t)___GFP_NOTRACK)  /* Don't track with kmemcheck */

#define __GFP_NO_KSWAPD	((__force gfp_t)___GFP_NO_KSWAPD)
<<<<<<< HEAD
=======
#define __GFP_OTHER_NODE ((__force gfp_t)___GFP_OTHER_NODE) /* On behalf of other node */
>>>>>>> 105e53f8

/*
 * This may seem redundant, but it's a way of annotating false positives vs.
 * allocations that simply cannot be supported (e.g. page tables).
 */
#define __GFP_NOTRACK_FALSE_POSITIVE (__GFP_NOTRACK)

#define __GFP_BITS_SHIFT 23	/* Room for 23 __GFP_FOO bits */
#define __GFP_BITS_MASK ((__force gfp_t)((1 << __GFP_BITS_SHIFT) - 1))

/* This equals 0, but use constants in case they ever change */
#define GFP_NOWAIT	(GFP_ATOMIC & ~__GFP_HIGH)
/* GFP_ATOMIC means both !wait (__GFP_WAIT not set) and use emergency pool */
#define GFP_ATOMIC	(__GFP_HIGH)
#define GFP_NOIO	(__GFP_WAIT)
#define GFP_NOFS	(__GFP_WAIT | __GFP_IO)
#define GFP_KERNEL	(__GFP_WAIT | __GFP_IO | __GFP_FS)
#define GFP_TEMPORARY	(__GFP_WAIT | __GFP_IO | __GFP_FS | \
			 __GFP_RECLAIMABLE)
#define GFP_USER	(__GFP_WAIT | __GFP_IO | __GFP_FS | __GFP_HARDWALL)
#define GFP_HIGHUSER	(__GFP_WAIT | __GFP_IO | __GFP_FS | __GFP_HARDWALL | \
			 __GFP_HIGHMEM)
#define GFP_HIGHUSER_MOVABLE	(__GFP_WAIT | __GFP_IO | __GFP_FS | \
				 __GFP_HARDWALL | __GFP_HIGHMEM | \
				 __GFP_MOVABLE)
#define GFP_IOFS	(__GFP_IO | __GFP_FS)
#define GFP_TRANSHUGE	(GFP_HIGHUSER_MOVABLE | __GFP_COMP | \
			 __GFP_NOMEMALLOC | __GFP_NORETRY | __GFP_NOWARN | \
			 __GFP_NO_KSWAPD)

#ifdef CONFIG_NUMA
#define GFP_THISNODE	(__GFP_THISNODE | __GFP_NOWARN | __GFP_NORETRY)
#else
#define GFP_THISNODE	((__force gfp_t)0)
#endif

/* This mask makes up all the page movable related flags */
#define GFP_MOVABLE_MASK (__GFP_RECLAIMABLE|__GFP_MOVABLE)

/* Control page allocator reclaim behavior */
#define GFP_RECLAIM_MASK (__GFP_WAIT|__GFP_HIGH|__GFP_IO|__GFP_FS|\
			__GFP_NOWARN|__GFP_REPEAT|__GFP_NOFAIL|\
			__GFP_NORETRY|__GFP_NOMEMALLOC)

/* Control slab gfp mask during early boot */
#define GFP_BOOT_MASK (__GFP_BITS_MASK & ~(__GFP_WAIT|__GFP_IO|__GFP_FS))

/* Control allocation constraints */
#define GFP_CONSTRAINT_MASK (__GFP_HARDWALL|__GFP_THISNODE)

/* Do not use these with a slab allocator */
#define GFP_SLAB_BUG_MASK (__GFP_DMA32|__GFP_HIGHMEM|~__GFP_BITS_MASK)

/* Flag - indicates that the buffer will be suitable for DMA.  Ignored on some
   platforms, used as appropriate on others */

#define GFP_DMA		__GFP_DMA

/* 4GB DMA on some platforms */
#define GFP_DMA32	__GFP_DMA32

/* Convert GFP flags to their corresponding migrate type */
static inline int allocflags_to_migratetype(gfp_t gfp_flags)
{
	WARN_ON((gfp_flags & GFP_MOVABLE_MASK) == GFP_MOVABLE_MASK);

	if (unlikely(page_group_by_mobility_disabled))
		return MIGRATE_UNMOVABLE;

	/* Group based on mobility */
	return (((gfp_flags & __GFP_MOVABLE) != 0) << 1) |
		((gfp_flags & __GFP_RECLAIMABLE) != 0);
}

#ifdef CONFIG_HIGHMEM
#define OPT_ZONE_HIGHMEM ZONE_HIGHMEM
#else
#define OPT_ZONE_HIGHMEM ZONE_NORMAL
#endif

#ifdef CONFIG_ZONE_DMA
#define OPT_ZONE_DMA ZONE_DMA
#else
#define OPT_ZONE_DMA ZONE_NORMAL
#endif

#ifdef CONFIG_ZONE_DMA32
#define OPT_ZONE_DMA32 ZONE_DMA32
#else
#define OPT_ZONE_DMA32 ZONE_NORMAL
#endif

/*
 * GFP_ZONE_TABLE is a word size bitstring that is used for looking up the
 * zone to use given the lowest 4 bits of gfp_t. Entries are ZONE_SHIFT long
 * and there are 16 of them to cover all possible combinations of
 * __GFP_DMA, __GFP_DMA32, __GFP_MOVABLE and __GFP_HIGHMEM.
 *
 * The zone fallback order is MOVABLE=>HIGHMEM=>NORMAL=>DMA32=>DMA.
 * But GFP_MOVABLE is not only a zone specifier but also an allocation
 * policy. Therefore __GFP_MOVABLE plus another zone selector is valid.
 * Only 1 bit of the lowest 3 bits (DMA,DMA32,HIGHMEM) can be set to "1".
 *
 *       bit       result
 *       =================
 *       0x0    => NORMAL
 *       0x1    => DMA or NORMAL
 *       0x2    => HIGHMEM or NORMAL
 *       0x3    => BAD (DMA+HIGHMEM)
 *       0x4    => DMA32 or DMA or NORMAL
 *       0x5    => BAD (DMA+DMA32)
 *       0x6    => BAD (HIGHMEM+DMA32)
 *       0x7    => BAD (HIGHMEM+DMA32+DMA)
 *       0x8    => NORMAL (MOVABLE+0)
 *       0x9    => DMA or NORMAL (MOVABLE+DMA)
 *       0xa    => MOVABLE (Movable is valid only if HIGHMEM is set too)
 *       0xb    => BAD (MOVABLE+HIGHMEM+DMA)
 *       0xc    => DMA32 (MOVABLE+HIGHMEM+DMA32)
 *       0xd    => BAD (MOVABLE+DMA32+DMA)
 *       0xe    => BAD (MOVABLE+DMA32+HIGHMEM)
 *       0xf    => BAD (MOVABLE+DMA32+HIGHMEM+DMA)
 *
 * ZONES_SHIFT must be <= 2 on 32 bit platforms.
 */

#if 16 * ZONES_SHIFT > BITS_PER_LONG
#error ZONES_SHIFT too large to create GFP_ZONE_TABLE integer
#endif

#define GFP_ZONE_TABLE ( \
	(ZONE_NORMAL << 0 * ZONES_SHIFT)				      \
	| (OPT_ZONE_DMA << ___GFP_DMA * ZONES_SHIFT)			      \
	| (OPT_ZONE_HIGHMEM << ___GFP_HIGHMEM * ZONES_SHIFT)		      \
	| (OPT_ZONE_DMA32 << ___GFP_DMA32 * ZONES_SHIFT)		      \
	| (ZONE_NORMAL << ___GFP_MOVABLE * ZONES_SHIFT)			      \
	| (OPT_ZONE_DMA << (___GFP_MOVABLE | ___GFP_DMA) * ZONES_SHIFT)	      \
	| (ZONE_MOVABLE << (___GFP_MOVABLE | ___GFP_HIGHMEM) * ZONES_SHIFT)   \
	| (OPT_ZONE_DMA32 << (___GFP_MOVABLE | ___GFP_DMA32) * ZONES_SHIFT)   \
)

/*
 * GFP_ZONE_BAD is a bitmap for all combinations of __GFP_DMA, __GFP_DMA32
 * __GFP_HIGHMEM and __GFP_MOVABLE that are not permitted. One flag per
 * entry starting with bit 0. Bit is set if the combination is not
 * allowed.
 */
#define GFP_ZONE_BAD ( \
	1 << (___GFP_DMA | ___GFP_HIGHMEM)				      \
	| 1 << (___GFP_DMA | ___GFP_DMA32)				      \
	| 1 << (___GFP_DMA32 | ___GFP_HIGHMEM)				      \
	| 1 << (___GFP_DMA | ___GFP_DMA32 | ___GFP_HIGHMEM)		      \
	| 1 << (___GFP_MOVABLE | ___GFP_HIGHMEM | ___GFP_DMA)		      \
	| 1 << (___GFP_MOVABLE | ___GFP_DMA32 | ___GFP_DMA)		      \
	| 1 << (___GFP_MOVABLE | ___GFP_DMA32 | ___GFP_HIGHMEM)		      \
	| 1 << (___GFP_MOVABLE | ___GFP_DMA32 | ___GFP_DMA | ___GFP_HIGHMEM)  \
)

static inline enum zone_type gfp_zone(gfp_t flags)
{
	enum zone_type z;
	int bit = (__force int) (flags & GFP_ZONEMASK);

	z = (GFP_ZONE_TABLE >> (bit * ZONES_SHIFT)) &
					 ((1 << ZONES_SHIFT) - 1);

	if (__builtin_constant_p(bit))
		BUILD_BUG_ON((GFP_ZONE_BAD >> bit) & 1);
	else {
#ifdef CONFIG_DEBUG_VM
		BUG_ON((GFP_ZONE_BAD >> bit) & 1);
#endif
	}
	return z;
}

/*
 * There is only one page-allocator function, and two main namespaces to
 * it. The alloc_page*() variants return 'struct page *' and as such
 * can allocate highmem pages, the *get*page*() variants return
 * virtual kernel addresses to the allocated page(s).
 */

static inline int gfp_zonelist(gfp_t flags)
{
	if (NUMA_BUILD && unlikely(flags & __GFP_THISNODE))
		return 1;

	return 0;
}

/*
 * We get the zone list from the current node and the gfp_mask.
 * This zone list contains a maximum of MAXNODES*MAX_NR_ZONES zones.
 * There are two zonelists per node, one for all zones with memory and
 * one containing just zones from the node the zonelist belongs to.
 *
 * For the normal case of non-DISCONTIGMEM systems the NODE_DATA() gets
 * optimized to &contig_page_data at compile-time.
 */
static inline struct zonelist *node_zonelist(int nid, gfp_t flags)
{
	return NODE_DATA(nid)->node_zonelists + gfp_zonelist(flags);
}

#ifndef HAVE_ARCH_FREE_PAGE
static inline void arch_free_page(struct page *page, int order) { }
#endif
#ifndef HAVE_ARCH_ALLOC_PAGE
static inline void arch_alloc_page(struct page *page, int order) { }
#endif

struct page *
__alloc_pages_nodemask(gfp_t gfp_mask, unsigned int order,
		       struct zonelist *zonelist, nodemask_t *nodemask);

static inline struct page *
__alloc_pages(gfp_t gfp_mask, unsigned int order,
		struct zonelist *zonelist)
{
	return __alloc_pages_nodemask(gfp_mask, order, zonelist, NULL);
}

static inline struct page *alloc_pages_node(int nid, gfp_t gfp_mask,
						unsigned int order)
{
	/* Unknown node is current node */
	if (nid < 0)
		nid = numa_node_id();

	return __alloc_pages(gfp_mask, order, node_zonelist(nid, gfp_mask));
}

static inline struct page *alloc_pages_exact_node(int nid, gfp_t gfp_mask,
						unsigned int order)
{
	VM_BUG_ON(nid < 0 || nid >= MAX_NUMNODES);

	return __alloc_pages(gfp_mask, order, node_zonelist(nid, gfp_mask));
}

#ifdef CONFIG_NUMA
extern struct page *alloc_pages_current(gfp_t gfp_mask, unsigned order);

static inline struct page *
alloc_pages(gfp_t gfp_mask, unsigned int order)
{
	return alloc_pages_current(gfp_mask, order);
}
extern struct page *alloc_pages_vma(gfp_t gfp_mask, int order,
<<<<<<< HEAD
			struct vm_area_struct *vma, unsigned long addr);
#else
#define alloc_pages(gfp_mask, order) \
		alloc_pages_node(numa_node_id(), gfp_mask, order)
#define alloc_pages_vma(gfp_mask, order, vma, addr)	\
	alloc_pages(gfp_mask, order)
#endif
#define alloc_page(gfp_mask) alloc_pages(gfp_mask, 0)
#define alloc_page_vma(gfp_mask, vma, addr)	\
	alloc_pages_vma(gfp_mask, 0, vma, addr)
=======
			struct vm_area_struct *vma, unsigned long addr,
			int node);
#else
#define alloc_pages(gfp_mask, order) \
		alloc_pages_node(numa_node_id(), gfp_mask, order)
#define alloc_pages_vma(gfp_mask, order, vma, addr, node)	\
	alloc_pages(gfp_mask, order)
#endif
#define alloc_page(gfp_mask) alloc_pages(gfp_mask, 0)
#define alloc_page_vma(gfp_mask, vma, addr)			\
	alloc_pages_vma(gfp_mask, 0, vma, addr, numa_node_id())
#define alloc_page_vma_node(gfp_mask, vma, addr, node)		\
	alloc_pages_vma(gfp_mask, 0, vma, addr, node)
>>>>>>> 105e53f8

extern unsigned long __get_free_pages(gfp_t gfp_mask, unsigned int order);
extern unsigned long get_zeroed_page(gfp_t gfp_mask);

void *alloc_pages_exact(size_t size, gfp_t gfp_mask);
void free_pages_exact(void *virt, size_t size);

#define __get_free_page(gfp_mask) \
		__get_free_pages((gfp_mask), 0)

#define __get_dma_pages(gfp_mask, order) \
		__get_free_pages((gfp_mask) | GFP_DMA, (order))

extern void __free_pages(struct page *page, unsigned int order);
extern void free_pages(unsigned long addr, unsigned int order);
extern void free_hot_cold_page(struct page *page, int cold);

#define __free_page(page) __free_pages((page), 0)
#define free_page(addr) free_pages((addr), 0)

void page_alloc_init(void);
void drain_zone_pages(struct zone *zone, struct per_cpu_pages *pcp);
void drain_all_pages(void);
void drain_local_pages(void *dummy);

extern gfp_t gfp_allowed_mask;

extern void pm_restrict_gfp_mask(void);
extern void pm_restore_gfp_mask(void);

#endif /* __LINUX_GFP_H */<|MERGE_RESOLUTION|>--- conflicted
+++ resolved
@@ -35,10 +35,7 @@
 #define ___GFP_NOTRACK		0
 #endif
 #define ___GFP_NO_KSWAPD	0x400000u
-<<<<<<< HEAD
-=======
 #define ___GFP_OTHER_NODE	0x800000u
->>>>>>> 105e53f8
 
 /*
  * GFP bitmasks..
@@ -87,10 +84,7 @@
 #define __GFP_NOTRACK	((__force gfp_t)___GFP_NOTRACK)  /* Don't track with kmemcheck */
 
 #define __GFP_NO_KSWAPD	((__force gfp_t)___GFP_NO_KSWAPD)
-<<<<<<< HEAD
-=======
 #define __GFP_OTHER_NODE ((__force gfp_t)___GFP_OTHER_NODE) /* On behalf of other node */
->>>>>>> 105e53f8
 
 /*
  * This may seem redundant, but it's a way of annotating false positives vs.
@@ -340,18 +334,6 @@
 	return alloc_pages_current(gfp_mask, order);
 }
 extern struct page *alloc_pages_vma(gfp_t gfp_mask, int order,
-<<<<<<< HEAD
-			struct vm_area_struct *vma, unsigned long addr);
-#else
-#define alloc_pages(gfp_mask, order) \
-		alloc_pages_node(numa_node_id(), gfp_mask, order)
-#define alloc_pages_vma(gfp_mask, order, vma, addr)	\
-	alloc_pages(gfp_mask, order)
-#endif
-#define alloc_page(gfp_mask) alloc_pages(gfp_mask, 0)
-#define alloc_page_vma(gfp_mask, vma, addr)	\
-	alloc_pages_vma(gfp_mask, 0, vma, addr)
-=======
 			struct vm_area_struct *vma, unsigned long addr,
 			int node);
 #else
@@ -365,7 +347,6 @@
 	alloc_pages_vma(gfp_mask, 0, vma, addr, numa_node_id())
 #define alloc_page_vma_node(gfp_mask, vma, addr, node)		\
 	alloc_pages_vma(gfp_mask, 0, vma, addr, node)
->>>>>>> 105e53f8
 
 extern unsigned long __get_free_pages(gfp_t gfp_mask, unsigned int order);
 extern unsigned long get_zeroed_page(gfp_t gfp_mask);
