--- conflicted
+++ resolved
@@ -136,11 +136,7 @@
 	void			(*perf_event_disable)(struct ftrace_event_call *);
 };
 
-<<<<<<< HEAD
-#define FTRACE_MAX_PROFILE_SIZE	2048
-=======
 #define PERF_MAX_TRACE_SIZE	2048
->>>>>>> 93929ebc
 
 #define MAX_FILTER_PRED		32
 #define MAX_FILTER_STR_VAL	256	/* Should handle KSYM_SYMBOL_LEN */
@@ -200,18 +196,6 @@
 				     char *filter_str);
 extern void ftrace_profile_free_filter(struct perf_event *event);
 extern void *
-<<<<<<< HEAD
-ftrace_perf_buf_prepare(int size, unsigned short type, int *rctxp,
-			 unsigned long *irq_flags);
-
-static inline void
-ftrace_perf_buf_submit(void *raw_data, int size, int rctx, u64 addr,
-		       u64 count, unsigned long irq_flags)
-{
-	struct trace_entry *entry = raw_data;
-
-	perf_tp_event(entry->type, addr, count, raw_data, size);
-=======
 perf_trace_buf_prepare(int size, unsigned short type, int *rctxp,
 			 unsigned long *irq_flags);
 
@@ -222,7 +206,6 @@
 	struct trace_entry *entry = raw_data;
 
 	perf_tp_event(entry->type, addr, count, raw_data, size, regs);
->>>>>>> 93929ebc
 	perf_swevent_put_recursion_context(rctx);
 	local_irq_restore(irq_flags);
 }
