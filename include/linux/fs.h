#ifndef _LINUX_FS_H
#define _LINUX_FS_H

/*
 * This file has definitions for some important file table
 * structures etc.
 */

#include <linux/limits.h>
#include <linux/ioctl.h>
#include <linux/blk_types.h>
#include <linux/types.h>

/*
 * It's silly to have NR_OPEN bigger than NR_FILE, but you can change
 * the file limit at runtime and only root can increase the per-process
 * nr_file rlimit, so it's safe to set up a ridiculously high absolute
 * upper limit on files-per-process.
 *
 * Some programs (notably those using select()) may have to be 
 * recompiled to take full advantage of the new limits..  
 */

/* Fixed constants first: */
#undef NR_OPEN
#define INR_OPEN 1024		/* Initial setting for nfile rlimits */

#define BLOCK_SIZE_BITS 10
#define BLOCK_SIZE (1<<BLOCK_SIZE_BITS)

#define SEEK_SET	0	/* seek relative to beginning of file */
#define SEEK_CUR	1	/* seek relative to current file position */
#define SEEK_END	2	/* seek relative to end of file */
#define SEEK_MAX	SEEK_END

struct fstrim_range {
<<<<<<< HEAD
	uint64_t start;
	uint64_t len;
	uint64_t minlen;
=======
	__u64 start;
	__u64 len;
	__u64 minlen;
>>>>>>> e8a7e48b
};

/* And dynamically-tunable limits and defaults: */
struct files_stat_struct {
	unsigned long nr_files;		/* read only */
	unsigned long nr_free_files;	/* read only */
	unsigned long max_files;		/* tunable */
};

struct inodes_stat_t {
	int nr_inodes;
	int nr_unused;
	int dummy[5];		/* padding for sysctl ABI compatibility */
};


#define NR_FILE  8192	/* this can well be larger on a larger system */

#define MAY_EXEC 1
#define MAY_WRITE 2
#define MAY_READ 4
#define MAY_APPEND 8
#define MAY_ACCESS 16
#define MAY_OPEN 32
#define MAY_CHDIR 64

/*
 * flags in file.f_mode.  Note that FMODE_READ and FMODE_WRITE must correspond
 * to O_WRONLY and O_RDWR via the strange trick in __dentry_open()
 */

/* file is open for reading */
#define FMODE_READ		((__force fmode_t)0x1)
/* file is open for writing */
#define FMODE_WRITE		((__force fmode_t)0x2)
/* file is seekable */
#define FMODE_LSEEK		((__force fmode_t)0x4)
/* file can be accessed using pread */
#define FMODE_PREAD		((__force fmode_t)0x8)
/* file can be accessed using pwrite */
#define FMODE_PWRITE		((__force fmode_t)0x10)
/* File is opened for execution with sys_execve / sys_uselib */
#define FMODE_EXEC		((__force fmode_t)0x20)
/* File is opened with O_NDELAY (only set for block devices) */
#define FMODE_NDELAY		((__force fmode_t)0x40)
/* File is opened with O_EXCL (only set for block devices) */
#define FMODE_EXCL		((__force fmode_t)0x80)
/* File is opened using open(.., 3, ..) and is writeable only for ioctls
   (specialy hack for floppy.c) */
#define FMODE_WRITE_IOCTL	((__force fmode_t)0x100)

/*
 * Don't update ctime and mtime.
 *
 * Currently a special hack for the XFS open_by_handle ioctl, but we'll
 * hopefully graduate it to a proper O_CMTIME flag supported by open(2) soon.
 */
#define FMODE_NOCMTIME		((__force fmode_t)0x800)

/* Expect random access pattern */
#define FMODE_RANDOM		((__force fmode_t)0x1000)

/* File is huge (eg. /dev/kmem): treat loff_t as unsigned */
#define FMODE_UNSIGNED_OFFSET	((__force fmode_t)0x2000)

/* File was opened by fanotify and shouldn't generate fanotify events */
#define FMODE_NONOTIFY		((__force fmode_t)0x1000000)

/*
 * The below are the various read and write types that we support. Some of
 * them include behavioral modifiers that send information down to the
 * block layer and IO scheduler. Terminology:
 *
 *	The block layer uses device plugging to defer IO a little bit, in
 *	the hope that we will see more IO very shortly. This increases
 *	coalescing of adjacent IO and thus reduces the number of IOs we
 *	have to send to the device. It also allows for better queuing,
 *	if the IO isn't mergeable. If the caller is going to be waiting
 *	for the IO, then he must ensure that the device is unplugged so
 *	that the IO is dispatched to the driver.
 *
 *	All IO is handled async in Linux. This is fine for background
 *	writes, but for reads or writes that someone waits for completion
 *	on, we want to notify the block layer and IO scheduler so that they
 *	know about it. That allows them to make better scheduling
 *	decisions. So when the below references 'sync' and 'async', it
 *	is referencing this priority hint.
 *
 * With that in mind, the available types are:
 *
 * READ			A normal read operation. Device will be plugged.
 * READ_SYNC		A synchronous read. Device is not plugged, caller can
 *			immediately wait on this read without caring about
 *			unplugging.
 * READA		Used for read-ahead operations. Lower priority, and the
 *			block layer could (in theory) choose to ignore this
 *			request if it runs into resource problems.
 * WRITE		A normal async write. Device will be plugged.
 * WRITE_SYNC_PLUG	Synchronous write. Identical to WRITE, but passes down
 *			the hint that someone will be waiting on this IO
 *			shortly. The device must still be unplugged explicitly,
 *			WRITE_SYNC_PLUG does not do this as we could be
 *			submitting more writes before we actually wait on any
 *			of them.
 * WRITE_SYNC		Like WRITE_SYNC_PLUG, but also unplugs the device
 *			immediately after submission. The write equivalent
 *			of READ_SYNC.
 * WRITE_ODIRECT_PLUG	Special case write for O_DIRECT only.
 * WRITE_FLUSH		Like WRITE_SYNC but with preceding cache flush.
 * WRITE_FUA		Like WRITE_SYNC but data is guaranteed to be on
 *			non-volatile media on completion.
 * WRITE_FLUSH_FUA	Combination of WRITE_FLUSH and FUA. The IO is preceded
 *			by a cache flush and data is guaranteed to be on
 *			non-volatile media on completion.
 *
 */
#define RW_MASK			REQ_WRITE
#define RWA_MASK		REQ_RAHEAD

#define READ			0
#define WRITE			RW_MASK
#define READA			RWA_MASK

#define READ_SYNC		(READ | REQ_SYNC | REQ_UNPLUG)
#define READ_META		(READ | REQ_META)
#define WRITE_SYNC_PLUG		(WRITE | REQ_SYNC | REQ_NOIDLE)
#define WRITE_SYNC		(WRITE | REQ_SYNC | REQ_NOIDLE | REQ_UNPLUG)
#define WRITE_ODIRECT_PLUG	(WRITE | REQ_SYNC)
#define WRITE_META		(WRITE | REQ_META)
#define WRITE_FLUSH		(WRITE | REQ_SYNC | REQ_NOIDLE | REQ_UNPLUG | \
				 REQ_FLUSH)
#define WRITE_FUA		(WRITE | REQ_SYNC | REQ_NOIDLE | REQ_UNPLUG | \
				 REQ_FUA)
#define WRITE_FLUSH_FUA		(WRITE | REQ_SYNC | REQ_NOIDLE | REQ_UNPLUG | \
				 REQ_FLUSH | REQ_FUA)

#define SEL_IN		1
#define SEL_OUT		2
#define SEL_EX		4

/* public flags for file_system_type */
#define FS_REQUIRES_DEV 1 
#define FS_BINARY_MOUNTDATA 2
#define FS_HAS_SUBTYPE 4
#define FS_REVAL_DOT	16384	/* Check the paths ".", ".." for staleness */
#define FS_RENAME_DOES_D_MOVE	32768	/* FS will handle d_move()
					 * during rename() internally.
					 */

/*
 * These are the fs-independent mount-flags: up to 32 flags are supported
 */
#define MS_RDONLY	 1	/* Mount read-only */
#define MS_NOSUID	 2	/* Ignore suid and sgid bits */
#define MS_NODEV	 4	/* Disallow access to device special files */
#define MS_NOEXEC	 8	/* Disallow program execution */
#define MS_SYNCHRONOUS	16	/* Writes are synced at once */
#define MS_REMOUNT	32	/* Alter flags of a mounted FS */
#define MS_MANDLOCK	64	/* Allow mandatory locks on an FS */
#define MS_DIRSYNC	128	/* Directory modifications are synchronous */
#define MS_NOATIME	1024	/* Do not update access times. */
#define MS_NODIRATIME	2048	/* Do not update directory access times */
#define MS_BIND		4096
#define MS_MOVE		8192
#define MS_REC		16384
#define MS_VERBOSE	32768	/* War is peace. Verbosity is silence.
				   MS_VERBOSE is deprecated. */
#define MS_SILENT	32768
#define MS_POSIXACL	(1<<16)	/* VFS does not apply the umask */
#define MS_UNBINDABLE	(1<<17)	/* change to unbindable */
#define MS_PRIVATE	(1<<18)	/* change to private */
#define MS_SLAVE	(1<<19)	/* change to slave */
#define MS_SHARED	(1<<20)	/* change to shared */
#define MS_RELATIME	(1<<21)	/* Update atime relative to mtime/ctime. */
#define MS_KERNMOUNT	(1<<22) /* this is a kern_mount call */
#define MS_I_VERSION	(1<<23) /* Update inode I_version field */
#define MS_STRICTATIME	(1<<24) /* Always perform atime updates */
#define MS_BORN		(1<<29)
#define MS_ACTIVE	(1<<30)
#define MS_NOUSER	(1<<31)

/*
 * Superblock flags that can be altered by MS_REMOUNT
 */
#define MS_RMT_MASK	(MS_RDONLY|MS_SYNCHRONOUS|MS_MANDLOCK|MS_I_VERSION)

/*
 * Old magic mount flag and mask
 */
#define MS_MGC_VAL 0xC0ED0000
#define MS_MGC_MSK 0xffff0000

/* Inode flags - they have nothing to superblock flags now */

#define S_SYNC		1	/* Writes are synced at once */
#define S_NOATIME	2	/* Do not update access times */
#define S_APPEND	4	/* Append-only file */
#define S_IMMUTABLE	8	/* Immutable file */
#define S_DEAD		16	/* removed, but still open directory */
#define S_NOQUOTA	32	/* Inode is not counted to quota */
#define S_DIRSYNC	64	/* Directory modifications are synchronous */
#define S_NOCMTIME	128	/* Do not update file c/mtime */
#define S_SWAPFILE	256	/* Do not truncate: swapon got its bmaps */
#define S_PRIVATE	512	/* Inode is fs-internal */
#define S_IMA		1024	/* Inode has an associated IMA struct */

/*
 * Note that nosuid etc flags are inode-specific: setting some file-system
 * flags just means all the inodes inherit those flags by default. It might be
 * possible to override it selectively if you really wanted to with some
 * ioctl() that is not currently implemented.
 *
 * Exception: MS_RDONLY is always applied to the entire file system.
 *
 * Unfortunately, it is possible to change a filesystems flags with it mounted
 * with files in use.  This means that all of the inodes will not have their
 * i_flags updated.  Hence, i_flags no longer inherit the superblock mount
 * flags, so these have to be checked separately. -- rmk@arm.uk.linux.org
 */
#define __IS_FLG(inode,flg) ((inode)->i_sb->s_flags & (flg))

#define IS_RDONLY(inode) ((inode)->i_sb->s_flags & MS_RDONLY)
#define IS_SYNC(inode)		(__IS_FLG(inode, MS_SYNCHRONOUS) || \
					((inode)->i_flags & S_SYNC))
#define IS_DIRSYNC(inode)	(__IS_FLG(inode, MS_SYNCHRONOUS|MS_DIRSYNC) || \
					((inode)->i_flags & (S_SYNC|S_DIRSYNC)))
#define IS_MANDLOCK(inode)	__IS_FLG(inode, MS_MANDLOCK)
#define IS_NOATIME(inode)   __IS_FLG(inode, MS_RDONLY|MS_NOATIME)
#define IS_I_VERSION(inode)   __IS_FLG(inode, MS_I_VERSION)

#define IS_NOQUOTA(inode)	((inode)->i_flags & S_NOQUOTA)
#define IS_APPEND(inode)	((inode)->i_flags & S_APPEND)
#define IS_IMMUTABLE(inode)	((inode)->i_flags & S_IMMUTABLE)
#define IS_POSIXACL(inode)	__IS_FLG(inode, MS_POSIXACL)

#define IS_DEADDIR(inode)	((inode)->i_flags & S_DEAD)
#define IS_NOCMTIME(inode)	((inode)->i_flags & S_NOCMTIME)
#define IS_SWAPFILE(inode)	((inode)->i_flags & S_SWAPFILE)
#define IS_PRIVATE(inode)	((inode)->i_flags & S_PRIVATE)
#define IS_IMA(inode)		((inode)->i_flags & S_IMA)

/* the read-only stuff doesn't really belong here, but any other place is
   probably as bad and I don't want to create yet another include file. */

#define BLKROSET   _IO(0x12,93)	/* set device read-only (0 = read-write) */
#define BLKROGET   _IO(0x12,94)	/* get read-only status (0 = read_write) */
#define BLKRRPART  _IO(0x12,95)	/* re-read partition table */
#define BLKGETSIZE _IO(0x12,96)	/* return device size /512 (long *arg) */
#define BLKFLSBUF  _IO(0x12,97)	/* flush buffer cache */
#define BLKRASET   _IO(0x12,98)	/* set read ahead for block device */
#define BLKRAGET   _IO(0x12,99)	/* get current read ahead setting */
#define BLKFRASET  _IO(0x12,100)/* set filesystem (mm/filemap.c) read-ahead */
#define BLKFRAGET  _IO(0x12,101)/* get filesystem (mm/filemap.c) read-ahead */
#define BLKSECTSET _IO(0x12,102)/* set max sectors per request (ll_rw_blk.c) */
#define BLKSECTGET _IO(0x12,103)/* get max sectors per request (ll_rw_blk.c) */
#define BLKSSZGET  _IO(0x12,104)/* get block device sector size */
#if 0
#define BLKPG      _IO(0x12,105)/* See blkpg.h */

/* Some people are morons.  Do not use sizeof! */

#define BLKELVGET  _IOR(0x12,106,size_t)/* elevator get */
#define BLKELVSET  _IOW(0x12,107,size_t)/* elevator set */
/* This was here just to show that the number is taken -
   probably all these _IO(0x12,*) ioctls should be moved to blkpg.h. */
#endif
/* A jump here: 108-111 have been used for various private purposes. */
#define BLKBSZGET  _IOR(0x12,112,size_t)
#define BLKBSZSET  _IOW(0x12,113,size_t)
#define BLKGETSIZE64 _IOR(0x12,114,size_t)	/* return device size in bytes (u64 *arg) */
#define BLKTRACESETUP _IOWR(0x12,115,struct blk_user_trace_setup)
#define BLKTRACESTART _IO(0x12,116)
#define BLKTRACESTOP _IO(0x12,117)
#define BLKTRACETEARDOWN _IO(0x12,118)
#define BLKDISCARD _IO(0x12,119)
#define BLKIOMIN _IO(0x12,120)
#define BLKIOOPT _IO(0x12,121)
#define BLKALIGNOFF _IO(0x12,122)
#define BLKPBSZGET _IO(0x12,123)
#define BLKDISCARDZEROES _IO(0x12,124)
#define BLKSECDISCARD _IO(0x12,125)

#define BMAP_IOCTL 1		/* obsolete - kept for compatibility */
#define FIBMAP	   _IO(0x00,1)	/* bmap access */
#define FIGETBSZ   _IO(0x00,2)	/* get the block size used for bmap */
#define FIFREEZE	_IOWR('X', 119, int)	/* Freeze */
#define FITHAW		_IOWR('X', 120, int)	/* Thaw */
#define FITRIM		_IOWR('X', 121, struct fstrim_range)	/* Trim */

#define	FS_IOC_GETFLAGS			_IOR('f', 1, long)
#define	FS_IOC_SETFLAGS			_IOW('f', 2, long)
#define	FS_IOC_GETVERSION		_IOR('v', 1, long)
#define	FS_IOC_SETVERSION		_IOW('v', 2, long)
#define FS_IOC_FIEMAP			_IOWR('f', 11, struct fiemap)
#define FS_IOC32_GETFLAGS		_IOR('f', 1, int)
#define FS_IOC32_SETFLAGS		_IOW('f', 2, int)
#define FS_IOC32_GETVERSION		_IOR('v', 1, int)
#define FS_IOC32_SETVERSION		_IOW('v', 2, int)

/*
 * Inode flags (FS_IOC_GETFLAGS / FS_IOC_SETFLAGS)
 */
#define	FS_SECRM_FL			0x00000001 /* Secure deletion */
#define	FS_UNRM_FL			0x00000002 /* Undelete */
#define	FS_COMPR_FL			0x00000004 /* Compress file */
#define FS_SYNC_FL			0x00000008 /* Synchronous updates */
#define FS_IMMUTABLE_FL			0x00000010 /* Immutable file */
#define FS_APPEND_FL			0x00000020 /* writes to file may only append */
#define FS_NODUMP_FL			0x00000040 /* do not dump file */
#define FS_NOATIME_FL			0x00000080 /* do not update atime */
/* Reserved for compression usage... */
#define FS_DIRTY_FL			0x00000100
#define FS_COMPRBLK_FL			0x00000200 /* One or more compressed clusters */
#define FS_NOCOMP_FL			0x00000400 /* Don't compress */
#define FS_ECOMPR_FL			0x00000800 /* Compression error */
/* End compression flags --- maybe not all used */
#define FS_BTREE_FL			0x00001000 /* btree format dir */
#define FS_INDEX_FL			0x00001000 /* hash-indexed directory */
#define FS_IMAGIC_FL			0x00002000 /* AFS directory */
#define FS_JOURNAL_DATA_FL		0x00004000 /* Reserved for ext3 */
#define FS_NOTAIL_FL			0x00008000 /* file tail should not be merged */
#define FS_DIRSYNC_FL			0x00010000 /* dirsync behaviour (directories only) */
#define FS_TOPDIR_FL			0x00020000 /* Top of directory hierarchies*/
#define FS_EXTENT_FL			0x00080000 /* Extents */
#define FS_DIRECTIO_FL			0x00100000 /* Use direct i/o */
#define FS_RESERVED_FL			0x80000000 /* reserved for ext2 lib */

#define FS_FL_USER_VISIBLE		0x0003DFFF /* User visible flags */
#define FS_FL_USER_MODIFIABLE		0x000380FF /* User modifiable flags */


#define SYNC_FILE_RANGE_WAIT_BEFORE	1
#define SYNC_FILE_RANGE_WRITE		2
#define SYNC_FILE_RANGE_WAIT_AFTER	4

#ifdef __KERNEL__

#include <linux/linkage.h>
#include <linux/wait.h>
#include <linux/types.h>
#include <linux/kdev_t.h>
#include <linux/dcache.h>
#include <linux/path.h>
#include <linux/stat.h>
#include <linux/cache.h>
#include <linux/kobject.h>
#include <linux/list.h>
#include <linux/radix-tree.h>
#include <linux/prio_tree.h>
#include <linux/init.h>
#include <linux/pid.h>
#include <linux/mutex.h>
#include <linux/capability.h>
#include <linux/semaphore.h>
#include <linux/fiemap.h>

#include <asm/atomic.h>
#include <asm/byteorder.h>

struct export_operations;
struct hd_geometry;
struct iovec;
struct nameidata;
struct kiocb;
struct pipe_inode_info;
struct poll_table_struct;
struct kstatfs;
struct vm_area_struct;
struct vfsmount;
struct cred;

extern void __init inode_init(void);
extern void __init inode_init_early(void);
extern void __init files_init(unsigned long);

extern struct files_stat_struct files_stat;
extern unsigned long get_max_files(void);
extern int sysctl_nr_open;
extern struct inodes_stat_t inodes_stat;
extern int leases_enable, lease_break_time;

struct buffer_head;
typedef int (get_block_t)(struct inode *inode, sector_t iblock,
			struct buffer_head *bh_result, int create);
typedef void (dio_iodone_t)(struct kiocb *iocb, loff_t offset,
			ssize_t bytes, void *private, int ret,
			bool is_async);

/*
 * Attribute flags.  These should be or-ed together to figure out what
 * has been changed!
 */
#define ATTR_MODE	(1 << 0)
#define ATTR_UID	(1 << 1)
#define ATTR_GID	(1 << 2)
#define ATTR_SIZE	(1 << 3)
#define ATTR_ATIME	(1 << 4)
#define ATTR_MTIME	(1 << 5)
#define ATTR_CTIME	(1 << 6)
#define ATTR_ATIME_SET	(1 << 7)
#define ATTR_MTIME_SET	(1 << 8)
#define ATTR_FORCE	(1 << 9) /* Not a change, but a change it */
#define ATTR_ATTR_FLAG	(1 << 10)
#define ATTR_KILL_SUID	(1 << 11)
#define ATTR_KILL_SGID	(1 << 12)
#define ATTR_FILE	(1 << 13)
#define ATTR_KILL_PRIV	(1 << 14)
#define ATTR_OPEN	(1 << 15) /* Truncating from open(O_TRUNC) */
#define ATTR_TIMES_SET	(1 << 16)

/*
 * This is the Inode Attributes structure, used for notify_change().  It
 * uses the above definitions as flags, to know which values have changed.
 * Also, in this manner, a Filesystem can look at only the values it cares
 * about.  Basically, these are the attributes that the VFS layer can
 * request to change from the FS layer.
 *
 * Derek Atkins <warlord@MIT.EDU> 94-10-20
 */
struct iattr {
	unsigned int	ia_valid;
	umode_t		ia_mode;
	uid_t		ia_uid;
	gid_t		ia_gid;
	loff_t		ia_size;
	struct timespec	ia_atime;
	struct timespec	ia_mtime;
	struct timespec	ia_ctime;

	/*
	 * Not an attribute, but an auxilary info for filesystems wanting to
	 * implement an ftruncate() like method.  NOTE: filesystem should
	 * check for (ia_valid & ATTR_FILE), and not for (ia_file != NULL).
	 */
	struct file	*ia_file;
};

/*
 * Includes for diskquotas.
 */
#include <linux/quota.h>

/** 
 * enum positive_aop_returns - aop return codes with specific semantics
 *
 * @AOP_WRITEPAGE_ACTIVATE: Informs the caller that page writeback has
 * 			    completed, that the page is still locked, and
 * 			    should be considered active.  The VM uses this hint
 * 			    to return the page to the active list -- it won't
 * 			    be a candidate for writeback again in the near
 * 			    future.  Other callers must be careful to unlock
 * 			    the page if they get this return.  Returned by
 * 			    writepage(); 
 *
 * @AOP_TRUNCATED_PAGE: The AOP method that was handed a locked page has
 *  			unlocked it and the page might have been truncated.
 *  			The caller should back up to acquiring a new page and
 *  			trying again.  The aop will be taking reasonable
 *  			precautions not to livelock.  If the caller held a page
 *  			reference, it should drop it before retrying.  Returned
 *  			by readpage().
 *
 * address_space_operation functions return these large constants to indicate
 * special semantics to the caller.  These are much larger than the bytes in a
 * page to allow for functions that return the number of bytes operated on in a
 * given page.
 */

enum positive_aop_returns {
	AOP_WRITEPAGE_ACTIVATE	= 0x80000,
	AOP_TRUNCATED_PAGE	= 0x80001,
};

#define AOP_FLAG_UNINTERRUPTIBLE	0x0001 /* will not do a short write */
#define AOP_FLAG_CONT_EXPAND		0x0002 /* called from cont_expand */
#define AOP_FLAG_NOFS			0x0004 /* used by filesystem to direct
						* helper code (eg buffer layer)
						* to clear GFP_FS from alloc */

/*
 * oh the beauties of C type declarations.
 */
struct page;
struct address_space;
struct writeback_control;

struct iov_iter {
	const struct iovec *iov;
	unsigned long nr_segs;
	size_t iov_offset;
	size_t count;
};

size_t iov_iter_copy_from_user_atomic(struct page *page,
		struct iov_iter *i, unsigned long offset, size_t bytes);
size_t iov_iter_copy_from_user(struct page *page,
		struct iov_iter *i, unsigned long offset, size_t bytes);
void iov_iter_advance(struct iov_iter *i, size_t bytes);
int iov_iter_fault_in_readable(struct iov_iter *i, size_t bytes);
size_t iov_iter_single_seg_count(struct iov_iter *i);

static inline void iov_iter_init(struct iov_iter *i,
			const struct iovec *iov, unsigned long nr_segs,
			size_t count, size_t written)
{
	i->iov = iov;
	i->nr_segs = nr_segs;
	i->iov_offset = 0;
	i->count = count + written;

	iov_iter_advance(i, written);
}

static inline size_t iov_iter_count(struct iov_iter *i)
{
	return i->count;
}

/*
 * "descriptor" for what we're up to with a read.
 * This allows us to use the same read code yet
 * have multiple different users of the data that
 * we read from a file.
 *
 * The simplest case just copies the data to user
 * mode.
 */
typedef struct {
	size_t written;
	size_t count;
	union {
		char __user *buf;
		void *data;
	} arg;
	int error;
} read_descriptor_t;

typedef int (*read_actor_t)(read_descriptor_t *, struct page *,
		unsigned long, unsigned long);

struct address_space_operations {
	int (*writepage)(struct page *page, struct writeback_control *wbc);
	int (*readpage)(struct file *, struct page *);
	void (*sync_page)(struct page *);

	/* Write back some dirty pages from this mapping. */
	int (*writepages)(struct address_space *, struct writeback_control *);

	/* Set a page dirty.  Return true if this dirtied it */
	int (*set_page_dirty)(struct page *page);

	int (*readpages)(struct file *filp, struct address_space *mapping,
			struct list_head *pages, unsigned nr_pages);

	int (*write_begin)(struct file *, struct address_space *mapping,
				loff_t pos, unsigned len, unsigned flags,
				struct page **pagep, void **fsdata);
	int (*write_end)(struct file *, struct address_space *mapping,
				loff_t pos, unsigned len, unsigned copied,
				struct page *page, void *fsdata);

	/* Unfortunately this kludge is needed for FIBMAP. Don't use it */
	sector_t (*bmap)(struct address_space *, sector_t);
	void (*invalidatepage) (struct page *, unsigned long);
	int (*releasepage) (struct page *, gfp_t);
	ssize_t (*direct_IO)(int, struct kiocb *, const struct iovec *iov,
			loff_t offset, unsigned long nr_segs);
	int (*get_xip_mem)(struct address_space *, pgoff_t, int,
						void **, unsigned long *);
	/* migrate the contents of a page to the specified target */
	int (*migratepage) (struct address_space *,
			struct page *, struct page *);
	int (*launder_page) (struct page *);
	int (*is_partially_uptodate) (struct page *, read_descriptor_t *,
					unsigned long);
	int (*error_remove_page)(struct address_space *, struct page *);
};

/*
 * pagecache_write_begin/pagecache_write_end must be used by general code
 * to write into the pagecache.
 */
int pagecache_write_begin(struct file *, struct address_space *mapping,
				loff_t pos, unsigned len, unsigned flags,
				struct page **pagep, void **fsdata);

int pagecache_write_end(struct file *, struct address_space *mapping,
				loff_t pos, unsigned len, unsigned copied,
				struct page *page, void *fsdata);

struct backing_dev_info;
struct address_space {
	struct inode		*host;		/* owner: inode, block_device */
	struct radix_tree_root	page_tree;	/* radix tree of all pages */
	spinlock_t		tree_lock;	/* and lock protecting it */
	unsigned int		i_mmap_writable;/* count VM_SHARED mappings */
	struct prio_tree_root	i_mmap;		/* tree of private and shared mappings */
	struct list_head	i_mmap_nonlinear;/*list VM_NONLINEAR mappings */
	spinlock_t		i_mmap_lock;	/* protect tree, count, list */
	unsigned int		truncate_count;	/* Cover race condition with truncate */
	unsigned long		nrpages;	/* number of total pages */
	pgoff_t			writeback_index;/* writeback starts here */
	const struct address_space_operations *a_ops;	/* methods */
	unsigned long		flags;		/* error bits/gfp mask */
	struct backing_dev_info *backing_dev_info; /* device readahead, etc */
	spinlock_t		private_lock;	/* for use by the address_space */
	struct list_head	private_list;	/* ditto */
	struct address_space	*assoc_mapping;	/* ditto */
} __attribute__((aligned(sizeof(long))));
	/*
	 * On most architectures that alignment is already the case; but
	 * must be enforced here for CRIS, to let the least signficant bit
	 * of struct page's "mapping" pointer be used for PAGE_MAPPING_ANON.
	 */

struct block_device {
	dev_t			bd_dev;  /* not a kdev_t - it's a search key */
	struct inode *		bd_inode;	/* will die */
	struct super_block *	bd_super;
	int			bd_openers;
	struct mutex		bd_mutex;	/* open/close mutex */
	struct list_head	bd_inodes;
	void *			bd_claiming;
	void *			bd_holder;
	int			bd_holders;
#ifdef CONFIG_SYSFS
	struct list_head	bd_holder_list;
#endif
	struct block_device *	bd_contains;
	unsigned		bd_block_size;
	struct hd_struct *	bd_part;
	/* number of times partitions within this device have been opened. */
	unsigned		bd_part_count;
	int			bd_invalidated;
	struct gendisk *	bd_disk;
	struct list_head	bd_list;
	/*
	 * Private data.  You must have bd_claim'ed the block_device
	 * to use this.  NOTE:  bd_claim allows an owner to claim
	 * the same device multiple times, the owner must take special
	 * care to not mess up bd_private for that case.
	 */
	unsigned long		bd_private;

	/* The counter of freeze processes */
	int			bd_fsfreeze_count;
	/* Mutex for freeze */
	struct mutex		bd_fsfreeze_mutex;
};

/*
 * Radix-tree tags, for tagging dirty and writeback pages within the pagecache
 * radix trees
 */
#define PAGECACHE_TAG_DIRTY	0
#define PAGECACHE_TAG_WRITEBACK	1
#define PAGECACHE_TAG_TOWRITE	2

int mapping_tagged(struct address_space *mapping, int tag);

/*
 * Might pages of this file be mapped into userspace?
 */
static inline int mapping_mapped(struct address_space *mapping)
{
	return	!prio_tree_empty(&mapping->i_mmap) ||
		!list_empty(&mapping->i_mmap_nonlinear);
}

/*
 * Might pages of this file have been modified in userspace?
 * Note that i_mmap_writable counts all VM_SHARED vmas: do_mmap_pgoff
 * marks vma as VM_SHARED if it is shared, and the file was opened for
 * writing i.e. vma may be mprotected writable even if now readonly.
 */
static inline int mapping_writably_mapped(struct address_space *mapping)
{
	return mapping->i_mmap_writable != 0;
}

/*
 * Use sequence counter to get consistent i_size on 32-bit processors.
 */
#if BITS_PER_LONG==32 && defined(CONFIG_SMP)
#include <linux/seqlock.h>
#define __NEED_I_SIZE_ORDERED
#define i_size_ordered_init(inode) seqcount_init(&inode->i_size_seqcount)
#else
#define i_size_ordered_init(inode) do { } while (0)
#endif

struct posix_acl;
#define ACL_NOT_CACHED ((void *)(-1))

struct inode {
	struct hlist_node	i_hash;
	struct list_head	i_wb_list;	/* backing dev IO list */
	struct list_head	i_lru;		/* inode LRU list */
	struct list_head	i_sb_list;
	struct list_head	i_dentry;
	unsigned long		i_ino;
	atomic_t		i_count;
	unsigned int		i_nlink;
	uid_t			i_uid;
	gid_t			i_gid;
	dev_t			i_rdev;
	unsigned int		i_blkbits;
	u64			i_version;
	loff_t			i_size;
#ifdef __NEED_I_SIZE_ORDERED
	seqcount_t		i_size_seqcount;
#endif
	struct timespec		i_atime;
	struct timespec		i_mtime;
	struct timespec		i_ctime;
	blkcnt_t		i_blocks;
	unsigned short          i_bytes;
	umode_t			i_mode;
	spinlock_t		i_lock;	/* i_blocks, i_bytes, maybe i_size */
	struct mutex		i_mutex;
	struct rw_semaphore	i_alloc_sem;
	const struct inode_operations	*i_op;
	const struct file_operations	*i_fop;	/* former ->i_op->default_file_ops */
	struct super_block	*i_sb;
	struct file_lock	*i_flock;
	struct address_space	*i_mapping;
	struct address_space	i_data;
#ifdef CONFIG_QUOTA
	struct dquot		*i_dquot[MAXQUOTAS];
#endif
	struct list_head	i_devices;
	union {
		struct pipe_inode_info	*i_pipe;
		struct block_device	*i_bdev;
		struct cdev		*i_cdev;
	};

	__u32			i_generation;

#ifdef CONFIG_FSNOTIFY
	__u32			i_fsnotify_mask; /* all events this inode cares about */
	struct hlist_head	i_fsnotify_marks;
#endif

	unsigned long		i_state;
	unsigned long		dirtied_when;	/* jiffies of first dirtying */

	unsigned int		i_flags;

#ifdef CONFIG_IMA
	/* protected by i_lock */
	unsigned int		i_readcount; /* struct files open RO */
#endif
	atomic_t		i_writecount;
#ifdef CONFIG_SECURITY
	void			*i_security;
#endif
#ifdef CONFIG_FS_POSIX_ACL
	struct posix_acl	*i_acl;
	struct posix_acl	*i_default_acl;
#endif
	void			*i_private; /* fs or device private pointer */
};

static inline int inode_unhashed(struct inode *inode)
{
	return hlist_unhashed(&inode->i_hash);
}

/*
 * inode->i_mutex nesting subclasses for the lock validator:
 *
 * 0: the object of the current VFS operation
 * 1: parent
 * 2: child/target
 * 3: quota file
 *
 * The locking order between these classes is
 * parent -> child -> normal -> xattr -> quota
 */
enum inode_i_mutex_lock_class
{
	I_MUTEX_NORMAL,
	I_MUTEX_PARENT,
	I_MUTEX_CHILD,
	I_MUTEX_XATTR,
	I_MUTEX_QUOTA
};

/*
 * NOTE: in a 32bit arch with a preemptable kernel and
 * an UP compile the i_size_read/write must be atomic
 * with respect to the local cpu (unlike with preempt disabled),
 * but they don't need to be atomic with respect to other cpus like in
 * true SMP (so they need either to either locally disable irq around
 * the read or for example on x86 they can be still implemented as a
 * cmpxchg8b without the need of the lock prefix). For SMP compiles
 * and 64bit archs it makes no difference if preempt is enabled or not.
 */
static inline loff_t i_size_read(const struct inode *inode)
{
#if BITS_PER_LONG==32 && defined(CONFIG_SMP)
	loff_t i_size;
	unsigned int seq;

	do {
		seq = read_seqcount_begin(&inode->i_size_seqcount);
		i_size = inode->i_size;
	} while (read_seqcount_retry(&inode->i_size_seqcount, seq));
	return i_size;
#elif BITS_PER_LONG==32 && defined(CONFIG_PREEMPT)
	loff_t i_size;

	preempt_disable();
	i_size = inode->i_size;
	preempt_enable();
	return i_size;
#else
	return inode->i_size;
#endif
}

/*
 * NOTE: unlike i_size_read(), i_size_write() does need locking around it
 * (normally i_mutex), otherwise on 32bit/SMP an update of i_size_seqcount
 * can be lost, resulting in subsequent i_size_read() calls spinning forever.
 */
static inline void i_size_write(struct inode *inode, loff_t i_size)
{
#if BITS_PER_LONG==32 && defined(CONFIG_SMP)
	write_seqcount_begin(&inode->i_size_seqcount);
	inode->i_size = i_size;
	write_seqcount_end(&inode->i_size_seqcount);
#elif BITS_PER_LONG==32 && defined(CONFIG_PREEMPT)
	preempt_disable();
	inode->i_size = i_size;
	preempt_enable();
#else
	inode->i_size = i_size;
#endif
}

static inline unsigned iminor(const struct inode *inode)
{
	return MINOR(inode->i_rdev);
}

static inline unsigned imajor(const struct inode *inode)
{
	return MAJOR(inode->i_rdev);
}

extern struct block_device *I_BDEV(struct inode *inode);

struct fown_struct {
	rwlock_t lock;          /* protects pid, uid, euid fields */
	struct pid *pid;	/* pid or -pgrp where SIGIO should be sent */
	enum pid_type pid_type;	/* Kind of process group SIGIO should be sent to */
	uid_t uid, euid;	/* uid/euid of process setting the owner */
	int signum;		/* posix.1b rt signal to be delivered on IO */
};

/*
 * Track a single file's readahead state
 */
struct file_ra_state {
	pgoff_t start;			/* where readahead started */
	unsigned int size;		/* # of readahead pages */
	unsigned int async_size;	/* do asynchronous readahead when
					   there are only # of pages ahead */

	unsigned int ra_pages;		/* Maximum readahead window */
	unsigned int mmap_miss;		/* Cache miss stat for mmap accesses */
	loff_t prev_pos;		/* Cache last read() position */
};

/*
 * Check if @index falls in the readahead windows.
 */
static inline int ra_has_index(struct file_ra_state *ra, pgoff_t index)
{
	return (index >= ra->start &&
		index <  ra->start + ra->size);
}

#define FILE_MNT_WRITE_TAKEN	1
#define FILE_MNT_WRITE_RELEASED	2

struct file {
	/*
	 * fu_list becomes invalid after file_free is called and queued via
	 * fu_rcuhead for RCU freeing
	 */
	union {
		struct list_head	fu_list;
		struct rcu_head 	fu_rcuhead;
	} f_u;
	struct path		f_path;
#define f_dentry	f_path.dentry
#define f_vfsmnt	f_path.mnt
	const struct file_operations	*f_op;
	spinlock_t		f_lock;  /* f_ep_links, f_flags, no IRQ */
#ifdef CONFIG_SMP
	int			f_sb_list_cpu;
#endif
	atomic_long_t		f_count;
	unsigned int 		f_flags;
	fmode_t			f_mode;
	loff_t			f_pos;
	struct fown_struct	f_owner;
	const struct cred	*f_cred;
	struct file_ra_state	f_ra;

	u64			f_version;
#ifdef CONFIG_SECURITY
	void			*f_security;
#endif
	/* needed for tty driver, and maybe others */
	void			*private_data;

#ifdef CONFIG_EPOLL
	/* Used by fs/eventpoll.c to link all the hooks to this file */
	struct list_head	f_ep_links;
#endif /* #ifdef CONFIG_EPOLL */
	struct address_space	*f_mapping;
#ifdef CONFIG_DEBUG_WRITECOUNT
	unsigned long f_mnt_write_state;
#endif
};

#define get_file(x)	atomic_long_inc(&(x)->f_count)
#define fput_atomic(x)	atomic_long_add_unless(&(x)->f_count, -1, 1)
#define file_count(x)	atomic_long_read(&(x)->f_count)

#ifdef CONFIG_DEBUG_WRITECOUNT
static inline void file_take_write(struct file *f)
{
	WARN_ON(f->f_mnt_write_state != 0);
	f->f_mnt_write_state = FILE_MNT_WRITE_TAKEN;
}
static inline void file_release_write(struct file *f)
{
	f->f_mnt_write_state |= FILE_MNT_WRITE_RELEASED;
}
static inline void file_reset_write(struct file *f)
{
	f->f_mnt_write_state = 0;
}
static inline void file_check_state(struct file *f)
{
	/*
	 * At this point, either both or neither of these bits
	 * should be set.
	 */
	WARN_ON(f->f_mnt_write_state == FILE_MNT_WRITE_TAKEN);
	WARN_ON(f->f_mnt_write_state == FILE_MNT_WRITE_RELEASED);
}
static inline int file_check_writeable(struct file *f)
{
	if (f->f_mnt_write_state == FILE_MNT_WRITE_TAKEN)
		return 0;
	printk(KERN_WARNING "writeable file with no "
			    "mnt_want_write()\n");
	WARN_ON(1);
	return -EINVAL;
}
#else /* !CONFIG_DEBUG_WRITECOUNT */
static inline void file_take_write(struct file *filp) {}
static inline void file_release_write(struct file *filp) {}
static inline void file_reset_write(struct file *filp) {}
static inline void file_check_state(struct file *filp) {}
static inline int file_check_writeable(struct file *filp)
{
	return 0;
}
#endif /* CONFIG_DEBUG_WRITECOUNT */

#define	MAX_NON_LFS	((1UL<<31) - 1)

/* Page cache limit. The filesystems should put that into their s_maxbytes 
   limits, otherwise bad things can happen in VM. */ 
#if BITS_PER_LONG==32
#define MAX_LFS_FILESIZE	(((u64)PAGE_CACHE_SIZE << (BITS_PER_LONG-1))-1) 
#elif BITS_PER_LONG==64
#define MAX_LFS_FILESIZE 	0x7fffffffffffffffUL
#endif

#define FL_POSIX	1
#define FL_FLOCK	2
#define FL_ACCESS	8	/* not trying to lock, just looking */
#define FL_EXISTS	16	/* when unlocking, test for existence */
#define FL_LEASE	32	/* lease held on this file */
#define FL_CLOSE	64	/* unlock on close */
#define FL_SLEEP	128	/* A blocking lock */

/*
 * Special return value from posix_lock_file() and vfs_lock_file() for
 * asynchronous locking.
 */
#define FILE_LOCK_DEFERRED 1

/*
 * The POSIX file lock owner is determined by
 * the "struct files_struct" in the thread group
 * (or NULL for no owner - BSD locks).
 *
 * Lockd stuffs a "host" pointer into this.
 */
typedef struct files_struct *fl_owner_t;

struct file_lock_operations {
	void (*fl_copy_lock)(struct file_lock *, struct file_lock *);
	void (*fl_release_private)(struct file_lock *);
};

struct lock_manager_operations {
	int (*fl_compare_owner)(struct file_lock *, struct file_lock *);
	void (*fl_notify)(struct file_lock *);	/* unblock callback */
	int (*fl_grant)(struct file_lock *, struct file_lock *, int);
	void (*fl_release_private)(struct file_lock *);
	void (*fl_break)(struct file_lock *);
	int (*fl_mylease)(struct file_lock *, struct file_lock *);
	int (*fl_change)(struct file_lock **, int);
};

struct lock_manager {
	struct list_head list;
};

void locks_start_grace(struct lock_manager *);
void locks_end_grace(struct lock_manager *);
int locks_in_grace(void);

/* that will die - we need it for nfs_lock_info */
#include <linux/nfs_fs_i.h>

struct file_lock {
	struct file_lock *fl_next;	/* singly linked list for this inode  */
	struct list_head fl_link;	/* doubly linked list of all locks */
	struct list_head fl_block;	/* circular list of blocked processes */
	fl_owner_t fl_owner;
	unsigned char fl_flags;
	unsigned char fl_type;
	unsigned int fl_pid;
	struct pid *fl_nspid;
	wait_queue_head_t fl_wait;
	struct file *fl_file;
	loff_t fl_start;
	loff_t fl_end;

	struct fasync_struct *	fl_fasync; /* for lease break notifications */
	unsigned long fl_break_time;	/* for nonblocking lease breaks */

	const struct file_lock_operations *fl_ops;	/* Callbacks for filesystems */
	const struct lock_manager_operations *fl_lmops;	/* Callbacks for lockmanagers */
	union {
		struct nfs_lock_info	nfs_fl;
		struct nfs4_lock_info	nfs4_fl;
		struct {
			struct list_head link;	/* link in AFS vnode's pending_locks list */
			int state;		/* state of grant or error if -ve */
		} afs;
	} fl_u;
};

/* The following constant reflects the upper bound of the file/locking space */
#ifndef OFFSET_MAX
#define INT_LIMIT(x)	(~((x)1 << (sizeof(x)*8 - 1)))
#define OFFSET_MAX	INT_LIMIT(loff_t)
#define OFFT_OFFSET_MAX	INT_LIMIT(off_t)
#endif

#include <linux/fcntl.h>

extern void send_sigio(struct fown_struct *fown, int fd, int band);

#ifdef CONFIG_FILE_LOCKING
extern int fcntl_getlk(struct file *, struct flock __user *);
extern int fcntl_setlk(unsigned int, struct file *, unsigned int,
			struct flock __user *);

#if BITS_PER_LONG == 32
extern int fcntl_getlk64(struct file *, struct flock64 __user *);
extern int fcntl_setlk64(unsigned int, struct file *, unsigned int,
			struct flock64 __user *);
#endif

extern int fcntl_setlease(unsigned int fd, struct file *filp, long arg);
extern int fcntl_getlease(struct file *filp);

/* fs/locks.c */
void locks_free_lock(struct file_lock *fl);
extern void locks_init_lock(struct file_lock *);
extern struct file_lock * locks_alloc_lock(void);
extern void locks_copy_lock(struct file_lock *, struct file_lock *);
extern void __locks_copy_lock(struct file_lock *, const struct file_lock *);
extern void locks_remove_posix(struct file *, fl_owner_t);
extern void locks_remove_flock(struct file *);
extern void locks_release_private(struct file_lock *);
extern void posix_test_lock(struct file *, struct file_lock *);
extern int posix_lock_file(struct file *, struct file_lock *, struct file_lock *);
extern int posix_lock_file_wait(struct file *, struct file_lock *);
extern int posix_unblock_lock(struct file *, struct file_lock *);
extern int vfs_test_lock(struct file *, struct file_lock *);
extern int vfs_lock_file(struct file *, unsigned int, struct file_lock *, struct file_lock *);
extern int vfs_cancel_lock(struct file *filp, struct file_lock *fl);
extern int flock_lock_file_wait(struct file *filp, struct file_lock *fl);
extern int __break_lease(struct inode *inode, unsigned int flags);
extern void lease_get_mtime(struct inode *, struct timespec *time);
extern int generic_setlease(struct file *, long, struct file_lock **);
extern int vfs_setlease(struct file *, long, struct file_lock **);
extern int lease_modify(struct file_lock **, int);
extern int lock_may_read(struct inode *, loff_t start, unsigned long count);
extern int lock_may_write(struct inode *, loff_t start, unsigned long count);
extern void lock_flocks(void);
extern void unlock_flocks(void);
#else /* !CONFIG_FILE_LOCKING */
static inline int fcntl_getlk(struct file *file, struct flock __user *user)
{
	return -EINVAL;
}

static inline int fcntl_setlk(unsigned int fd, struct file *file,
			      unsigned int cmd, struct flock __user *user)
{
	return -EACCES;
}

#if BITS_PER_LONG == 32
static inline int fcntl_getlk64(struct file *file, struct flock64 __user *user)
{
	return -EINVAL;
}

static inline int fcntl_setlk64(unsigned int fd, struct file *file,
				unsigned int cmd, struct flock64 __user *user)
{
	return -EACCES;
}
#endif
static inline int fcntl_setlease(unsigned int fd, struct file *filp, long arg)
{
	return 0;
}

static inline int fcntl_getlease(struct file *filp)
{
	return 0;
}

static inline void locks_init_lock(struct file_lock *fl)
{
	return;
}

static inline void __locks_copy_lock(struct file_lock *new, struct file_lock *fl)
{
	return;
}

static inline void locks_copy_lock(struct file_lock *new, struct file_lock *fl)
{
	return;
}

static inline void locks_remove_posix(struct file *filp, fl_owner_t owner)
{
	return;
}

static inline void locks_remove_flock(struct file *filp)
{
	return;
}

static inline void posix_test_lock(struct file *filp, struct file_lock *fl)
{
	return;
}

static inline int posix_lock_file(struct file *filp, struct file_lock *fl,
				  struct file_lock *conflock)
{
	return -ENOLCK;
}

static inline int posix_lock_file_wait(struct file *filp, struct file_lock *fl)
{
	return -ENOLCK;
}

static inline int posix_unblock_lock(struct file *filp,
				     struct file_lock *waiter)
{
	return -ENOENT;
}

static inline int vfs_test_lock(struct file *filp, struct file_lock *fl)
{
	return 0;
}

static inline int vfs_lock_file(struct file *filp, unsigned int cmd,
				struct file_lock *fl, struct file_lock *conf)
{
	return -ENOLCK;
}

static inline int vfs_cancel_lock(struct file *filp, struct file_lock *fl)
{
	return 0;
}

static inline int flock_lock_file_wait(struct file *filp,
				       struct file_lock *request)
{
	return -ENOLCK;
}

static inline int __break_lease(struct inode *inode, unsigned int mode)
{
	return 0;
}

static inline void lease_get_mtime(struct inode *inode, struct timespec *time)
{
	return;
}

static inline int generic_setlease(struct file *filp, long arg,
				    struct file_lock **flp)
{
	return -EINVAL;
}

static inline int vfs_setlease(struct file *filp, long arg,
			       struct file_lock **lease)
{
	return -EINVAL;
}

static inline int lease_modify(struct file_lock **before, int arg)
{
	return -EINVAL;
}

static inline int lock_may_read(struct inode *inode, loff_t start,
				unsigned long len)
{
	return 1;
}

static inline int lock_may_write(struct inode *inode, loff_t start,
				 unsigned long len)
{
	return 1;
}

static inline void lock_flocks(void)
{
}

static inline void unlock_flocks(void)
{
}

#endif /* !CONFIG_FILE_LOCKING */


struct fasync_struct {
	spinlock_t		fa_lock;
	int			magic;
	int			fa_fd;
	struct fasync_struct	*fa_next; /* singly linked list */
	struct file		*fa_file;
	struct rcu_head		fa_rcu;
};

#define FASYNC_MAGIC 0x4601

/* SMP safe fasync helpers: */
extern int fasync_helper(int, struct file *, int, struct fasync_struct **);
extern struct fasync_struct *fasync_insert_entry(int, struct file *, struct fasync_struct **, struct fasync_struct *);
extern int fasync_remove_entry(struct file *, struct fasync_struct **);
extern struct fasync_struct *fasync_alloc(void);
extern void fasync_free(struct fasync_struct *);

/* can be called from interrupts */
extern void kill_fasync(struct fasync_struct **, int, int);

extern int __f_setown(struct file *filp, struct pid *, enum pid_type, int force);
extern int f_setown(struct file *filp, unsigned long arg, int force);
extern void f_delown(struct file *filp);
extern pid_t f_getown(struct file *filp);
extern int send_sigurg(struct fown_struct *fown);

/*
 *	Umount options
 */

#define MNT_FORCE	0x00000001	/* Attempt to forcibily umount */
#define MNT_DETACH	0x00000002	/* Just detach from the tree */
#define MNT_EXPIRE	0x00000004	/* Mark for expiry */
#define UMOUNT_NOFOLLOW	0x00000008	/* Don't follow symlink on umount */
#define UMOUNT_UNUSED	0x80000000	/* Flag guaranteed to be unused */

extern struct list_head super_blocks;
extern spinlock_t sb_lock;

struct super_block {
	struct list_head	s_list;		/* Keep this first */
	dev_t			s_dev;		/* search index; _not_ kdev_t */
	unsigned char		s_dirt;
	unsigned char		s_blocksize_bits;
	unsigned long		s_blocksize;
	loff_t			s_maxbytes;	/* Max file size */
	struct file_system_type	*s_type;
	const struct super_operations	*s_op;
	const struct dquot_operations	*dq_op;
	const struct quotactl_ops	*s_qcop;
	const struct export_operations *s_export_op;
	unsigned long		s_flags;
	unsigned long		s_magic;
	struct dentry		*s_root;
	struct rw_semaphore	s_umount;
	struct mutex		s_lock;
	int			s_count;
	atomic_t		s_active;
#ifdef CONFIG_SECURITY
	void                    *s_security;
#endif
	const struct xattr_handler **s_xattr;

	struct list_head	s_inodes;	/* all inodes */
	struct hlist_head	s_anon;		/* anonymous dentries for (nfs) exporting */
#ifdef CONFIG_SMP
	struct list_head __percpu *s_files;
#else
	struct list_head	s_files;
#endif
	/* s_dentry_lru and s_nr_dentry_unused are protected by dcache_lock */
	struct list_head	s_dentry_lru;	/* unused dentry lru */
	int			s_nr_dentry_unused;	/* # of dentry on lru */

	struct block_device	*s_bdev;
	struct backing_dev_info *s_bdi;
	struct mtd_info		*s_mtd;
	struct list_head	s_instances;
	struct quota_info	s_dquot;	/* Diskquota specific options */

	int			s_frozen;
	wait_queue_head_t	s_wait_unfrozen;

	char s_id[32];				/* Informational name */

	void 			*s_fs_info;	/* Filesystem private info */
	fmode_t			s_mode;

	/* Granularity of c/m/atime in ns.
	   Cannot be worse than a second */
	u32		   s_time_gran;

	/*
	 * The next field is for VFS *only*. No filesystems have any business
	 * even looking at it. You had been warned.
	 */
	struct mutex s_vfs_rename_mutex;	/* Kludge */

	/*
	 * Filesystem subtype.  If non-empty the filesystem type field
	 * in /proc/mounts will be "type.subtype"
	 */
	char *s_subtype;

	/*
	 * Saved mount options for lazy filesystems using
	 * generic_show_options()
	 */
	char __rcu *s_options;
};

extern struct timespec current_fs_time(struct super_block *sb);

/*
 * Snapshotting support.
 */
enum {
	SB_UNFROZEN = 0,
	SB_FREEZE_WRITE	= 1,
	SB_FREEZE_TRANS = 2,
};

#define vfs_check_frozen(sb, level) \
	wait_event((sb)->s_wait_unfrozen, ((sb)->s_frozen < (level)))

#define get_fs_excl() atomic_inc(&current->fs_excl)
#define put_fs_excl() atomic_dec(&current->fs_excl)
#define has_fs_excl() atomic_read(&current->fs_excl)

#define is_owner_or_cap(inode)	\
	((current_fsuid() == (inode)->i_uid) || capable(CAP_FOWNER))

/* not quite ready to be deprecated, but... */
extern void lock_super(struct super_block *);
extern void unlock_super(struct super_block *);

/*
 * VFS helper functions..
 */
extern int vfs_create(struct inode *, struct dentry *, int, struct nameidata *);
extern int vfs_mkdir(struct inode *, struct dentry *, int);
extern int vfs_mknod(struct inode *, struct dentry *, int, dev_t);
extern int vfs_symlink(struct inode *, struct dentry *, const char *);
extern int vfs_link(struct dentry *, struct inode *, struct dentry *);
extern int vfs_rmdir(struct inode *, struct dentry *);
extern int vfs_unlink(struct inode *, struct dentry *);
extern int vfs_rename(struct inode *, struct dentry *, struct inode *, struct dentry *);

/*
 * VFS dentry helper functions.
 */
extern void dentry_unhash(struct dentry *dentry);

/*
 * VFS file helper functions.
 */
extern int file_permission(struct file *, int);
extern void inode_init_owner(struct inode *inode, const struct inode *dir,
			mode_t mode);
/*
 * VFS FS_IOC_FIEMAP helper definitions.
 */
struct fiemap_extent_info {
	unsigned int fi_flags;		/* Flags as passed from user */
	unsigned int fi_extents_mapped;	/* Number of mapped extents */
	unsigned int fi_extents_max;	/* Size of fiemap_extent array */
	struct fiemap_extent *fi_extents_start; /* Start of fiemap_extent
						 * array */
};
int fiemap_fill_next_extent(struct fiemap_extent_info *info, u64 logical,
			    u64 phys, u64 len, u32 flags);
int fiemap_check_flags(struct fiemap_extent_info *fieinfo, u32 fs_flags);

/*
 * File types
 *
 * NOTE! These match bits 12..15 of stat.st_mode
 * (ie "(i_mode >> 12) & 15").
 */
#define DT_UNKNOWN	0
#define DT_FIFO		1
#define DT_CHR		2
#define DT_DIR		4
#define DT_BLK		6
#define DT_REG		8
#define DT_LNK		10
#define DT_SOCK		12
#define DT_WHT		14

/*
 * This is the "filldir" function type, used by readdir() to let
 * the kernel specify what kind of dirent layout it wants to have.
 * This allows the kernel to read directories into kernel space or
 * to have different dirent layouts depending on the binary type.
 */
typedef int (*filldir_t)(void *, const char *, int, loff_t, u64, unsigned);
struct block_device_operations;

/* These macros are for out of kernel modules to test that
 * the kernel supports the unlocked_ioctl and compat_ioctl
 * fields in struct file_operations. */
#define HAVE_COMPAT_IOCTL 1
#define HAVE_UNLOCKED_IOCTL 1

/*
 * NOTE:
 * all file operations except setlease can be called without
 * the big kernel lock held in all filesystems.
 */
struct file_operations {
	struct module *owner;
	loff_t (*llseek) (struct file *, loff_t, int);
	ssize_t (*read) (struct file *, char __user *, size_t, loff_t *);
	ssize_t (*write) (struct file *, const char __user *, size_t, loff_t *);
	ssize_t (*aio_read) (struct kiocb *, const struct iovec *, unsigned long, loff_t);
	ssize_t (*aio_write) (struct kiocb *, const struct iovec *, unsigned long, loff_t);
	int (*readdir) (struct file *, void *, filldir_t);
	unsigned int (*poll) (struct file *, struct poll_table_struct *);
	long (*unlocked_ioctl) (struct file *, unsigned int, unsigned long);
	long (*compat_ioctl) (struct file *, unsigned int, unsigned long);
	int (*mmap) (struct file *, struct vm_area_struct *);
	int (*open) (struct inode *, struct file *);
	int (*flush) (struct file *, fl_owner_t id);
	int (*release) (struct inode *, struct file *);
	int (*fsync) (struct file *, int datasync);
	int (*aio_fsync) (struct kiocb *, int datasync);
	int (*fasync) (int, struct file *, int);
	int (*lock) (struct file *, int, struct file_lock *);
	ssize_t (*sendpage) (struct file *, struct page *, int, size_t, loff_t *, int);
	unsigned long (*get_unmapped_area)(struct file *, unsigned long, unsigned long, unsigned long, unsigned long);
	int (*check_flags)(int);
	int (*flock) (struct file *, int, struct file_lock *);
	ssize_t (*splice_write)(struct pipe_inode_info *, struct file *, loff_t *, size_t, unsigned int);
	ssize_t (*splice_read)(struct file *, loff_t *, struct pipe_inode_info *, size_t, unsigned int);
	int (*setlease)(struct file *, long, struct file_lock **);
};

struct inode_operations {
	int (*create) (struct inode *,struct dentry *,int, struct nameidata *);
	struct dentry * (*lookup) (struct inode *,struct dentry *, struct nameidata *);
	int (*link) (struct dentry *,struct inode *,struct dentry *);
	int (*unlink) (struct inode *,struct dentry *);
	int (*symlink) (struct inode *,struct dentry *,const char *);
	int (*mkdir) (struct inode *,struct dentry *,int);
	int (*rmdir) (struct inode *,struct dentry *);
	int (*mknod) (struct inode *,struct dentry *,int,dev_t);
	int (*rename) (struct inode *, struct dentry *,
			struct inode *, struct dentry *);
	int (*readlink) (struct dentry *, char __user *,int);
	void * (*follow_link) (struct dentry *, struct nameidata *);
	void (*put_link) (struct dentry *, struct nameidata *, void *);
	void (*truncate) (struct inode *);
	int (*permission) (struct inode *, int);
	int (*check_acl)(struct inode *, int);
	int (*setattr) (struct dentry *, struct iattr *);
	int (*getattr) (struct vfsmount *mnt, struct dentry *, struct kstat *);
	int (*setxattr) (struct dentry *, const char *,const void *,size_t,int);
	ssize_t (*getxattr) (struct dentry *, const char *, void *, size_t);
	ssize_t (*listxattr) (struct dentry *, char *, size_t);
	int (*removexattr) (struct dentry *, const char *);
	void (*truncate_range)(struct inode *, loff_t, loff_t);
	long (*fallocate)(struct inode *inode, int mode, loff_t offset,
			  loff_t len);
	int (*fiemap)(struct inode *, struct fiemap_extent_info *, u64 start,
		      u64 len);
};

struct seq_file;

ssize_t rw_copy_check_uvector(int type, const struct iovec __user * uvector,
				unsigned long nr_segs, unsigned long fast_segs,
				struct iovec *fast_pointer,
				struct iovec **ret_pointer);

extern ssize_t vfs_read(struct file *, char __user *, size_t, loff_t *);
extern ssize_t vfs_write(struct file *, const char __user *, size_t, loff_t *);
extern ssize_t vfs_readv(struct file *, const struct iovec __user *,
		unsigned long, loff_t *);
extern ssize_t vfs_writev(struct file *, const struct iovec __user *,
		unsigned long, loff_t *);

struct super_operations {
   	struct inode *(*alloc_inode)(struct super_block *sb);
	void (*destroy_inode)(struct inode *);

   	void (*dirty_inode) (struct inode *);
	int (*write_inode) (struct inode *, struct writeback_control *wbc);
	int (*drop_inode) (struct inode *);
	void (*evict_inode) (struct inode *);
	void (*put_super) (struct super_block *);
	void (*write_super) (struct super_block *);
	int (*sync_fs)(struct super_block *sb, int wait);
	int (*freeze_fs) (struct super_block *);
	int (*unfreeze_fs) (struct super_block *);
	int (*statfs) (struct dentry *, struct kstatfs *);
	int (*remount_fs) (struct super_block *, int *, char *);
	void (*umount_begin) (struct super_block *);

	int (*show_options)(struct seq_file *, struct vfsmount *);
	int (*show_stats)(struct seq_file *, struct vfsmount *);
#ifdef CONFIG_QUOTA
	ssize_t (*quota_read)(struct super_block *, int, char *, size_t, loff_t);
	ssize_t (*quota_write)(struct super_block *, int, const char *, size_t, loff_t);
#endif
	int (*bdev_try_to_free_page)(struct super_block*, struct page*, gfp_t);
};

/*
 * Inode state bits.  Protected by inode_lock.
 *
 * Three bits determine the dirty state of the inode, I_DIRTY_SYNC,
 * I_DIRTY_DATASYNC and I_DIRTY_PAGES.
 *
 * Four bits define the lifetime of an inode.  Initially, inodes are I_NEW,
 * until that flag is cleared.  I_WILL_FREE, I_FREEING and I_CLEAR are set at
 * various stages of removing an inode.
 *
 * Two bits are used for locking and completion notification, I_NEW and I_SYNC.
 *
 * I_DIRTY_SYNC		Inode is dirty, but doesn't have to be written on
 *			fdatasync().  i_atime is the usual cause.
 * I_DIRTY_DATASYNC	Data-related inode changes pending. We keep track of
 *			these changes separately from I_DIRTY_SYNC so that we
 *			don't have to write inode on fdatasync() when only
 *			mtime has changed in it.
 * I_DIRTY_PAGES	Inode has dirty pages.  Inode itself may be clean.
 * I_NEW		Serves as both a mutex and completion notification.
 *			New inodes set I_NEW.  If two processes both create
 *			the same inode, one of them will release its inode and
 *			wait for I_NEW to be released before returning.
 *			Inodes in I_WILL_FREE, I_FREEING or I_CLEAR state can
 *			also cause waiting on I_NEW, without I_NEW actually
 *			being set.  find_inode() uses this to prevent returning
 *			nearly-dead inodes.
 * I_WILL_FREE		Must be set when calling write_inode_now() if i_count
 *			is zero.  I_FREEING must be set when I_WILL_FREE is
 *			cleared.
 * I_FREEING		Set when inode is about to be freed but still has dirty
 *			pages or buffers attached or the inode itself is still
 *			dirty.
 * I_CLEAR		Added by end_writeback().  In this state the inode is clean
 *			and can be destroyed.  Inode keeps I_FREEING.
 *
 *			Inodes that are I_WILL_FREE, I_FREEING or I_CLEAR are
 *			prohibited for many purposes.  iget() must wait for
 *			the inode to be completely released, then create it
 *			anew.  Other functions will just ignore such inodes,
 *			if appropriate.  I_NEW is used for waiting.
 *
 * I_SYNC		Synchonized write of dirty inode data.  The bits is
 *			set during data writeback, and cleared with a wakeup
 *			on the bit address once it is done.
 *
 * Q: What is the difference between I_WILL_FREE and I_FREEING?
 */
#define I_DIRTY_SYNC		(1 << 0)
#define I_DIRTY_DATASYNC	(1 << 1)
#define I_DIRTY_PAGES		(1 << 2)
#define __I_NEW			3
#define I_NEW			(1 << __I_NEW)
#define I_WILL_FREE		(1 << 4)
#define I_FREEING		(1 << 5)
#define I_CLEAR			(1 << 6)
#define __I_SYNC		7
#define I_SYNC			(1 << __I_SYNC)
#define I_REFERENCED		(1 << 8)

#define I_DIRTY (I_DIRTY_SYNC | I_DIRTY_DATASYNC | I_DIRTY_PAGES)

extern void __mark_inode_dirty(struct inode *, int);
static inline void mark_inode_dirty(struct inode *inode)
{
	__mark_inode_dirty(inode, I_DIRTY);
}

static inline void mark_inode_dirty_sync(struct inode *inode)
{
	__mark_inode_dirty(inode, I_DIRTY_SYNC);
}

/**
 * inc_nlink - directly increment an inode's link count
 * @inode: inode
 *
 * This is a low-level filesystem helper to replace any
 * direct filesystem manipulation of i_nlink.  Currently,
 * it is only here for parity with dec_nlink().
 */
static inline void inc_nlink(struct inode *inode)
{
	inode->i_nlink++;
}

static inline void inode_inc_link_count(struct inode *inode)
{
	inc_nlink(inode);
	mark_inode_dirty(inode);
}

/**
 * drop_nlink - directly drop an inode's link count
 * @inode: inode
 *
 * This is a low-level filesystem helper to replace any
 * direct filesystem manipulation of i_nlink.  In cases
 * where we are attempting to track writes to the
 * filesystem, a decrement to zero means an imminent
 * write when the file is truncated and actually unlinked
 * on the filesystem.
 */
static inline void drop_nlink(struct inode *inode)
{
	inode->i_nlink--;
}

/**
 * clear_nlink - directly zero an inode's link count
 * @inode: inode
 *
 * This is a low-level filesystem helper to replace any
 * direct filesystem manipulation of i_nlink.  See
 * drop_nlink() for why we care about i_nlink hitting zero.
 */
static inline void clear_nlink(struct inode *inode)
{
	inode->i_nlink = 0;
}

static inline void inode_dec_link_count(struct inode *inode)
{
	drop_nlink(inode);
	mark_inode_dirty(inode);
}

/**
 * inode_inc_iversion - increments i_version
 * @inode: inode that need to be updated
 *
 * Every time the inode is modified, the i_version field will be incremented.
 * The filesystem has to be mounted with i_version flag
 */

static inline void inode_inc_iversion(struct inode *inode)
{
       spin_lock(&inode->i_lock);
       inode->i_version++;
       spin_unlock(&inode->i_lock);
}

extern void touch_atime(struct vfsmount *mnt, struct dentry *dentry);
static inline void file_accessed(struct file *file)
{
	if (!(file->f_flags & O_NOATIME))
		touch_atime(file->f_path.mnt, file->f_path.dentry);
}

int sync_inode(struct inode *inode, struct writeback_control *wbc);
int sync_inode_metadata(struct inode *inode, int wait);

struct file_system_type {
	const char *name;
	int fs_flags;
	int (*get_sb) (struct file_system_type *, int,
		       const char *, void *, struct vfsmount *);
	struct dentry *(*mount) (struct file_system_type *, int,
		       const char *, void *);
	void (*kill_sb) (struct super_block *);
	struct module *owner;
	struct file_system_type * next;
	struct list_head fs_supers;

	struct lock_class_key s_lock_key;
	struct lock_class_key s_umount_key;
	struct lock_class_key s_vfs_rename_key;

	struct lock_class_key i_lock_key;
	struct lock_class_key i_mutex_key;
	struct lock_class_key i_mutex_dir_key;
	struct lock_class_key i_alloc_sem_key;
};

extern struct dentry *mount_ns(struct file_system_type *fs_type, int flags,
	void *data, int (*fill_super)(struct super_block *, void *, int));
extern struct dentry *mount_bdev(struct file_system_type *fs_type,
	int flags, const char *dev_name, void *data,
	int (*fill_super)(struct super_block *, void *, int));
extern int get_sb_bdev(struct file_system_type *fs_type,
	int flags, const char *dev_name, void *data,
	int (*fill_super)(struct super_block *, void *, int),
	struct vfsmount *mnt);
extern struct dentry *mount_single(struct file_system_type *fs_type,
	int flags, void *data,
	int (*fill_super)(struct super_block *, void *, int));
extern int get_sb_single(struct file_system_type *fs_type,
	int flags, void *data,
	int (*fill_super)(struct super_block *, void *, int),
	struct vfsmount *mnt);
extern struct dentry *mount_nodev(struct file_system_type *fs_type,
	int flags, void *data,
	int (*fill_super)(struct super_block *, void *, int));
extern int get_sb_nodev(struct file_system_type *fs_type,
	int flags, void *data,
	int (*fill_super)(struct super_block *, void *, int),
	struct vfsmount *mnt);
void generic_shutdown_super(struct super_block *sb);
void kill_block_super(struct super_block *sb);
void kill_anon_super(struct super_block *sb);
void kill_litter_super(struct super_block *sb);
void deactivate_super(struct super_block *sb);
void deactivate_locked_super(struct super_block *sb);
int set_anon_super(struct super_block *s, void *data);
struct super_block *sget(struct file_system_type *type,
			int (*test)(struct super_block *,void *),
			int (*set)(struct super_block *,void *),
			void *data);
extern struct dentry *mount_pseudo(struct file_system_type *, char *,
	const struct super_operations *ops, unsigned long);
extern void simple_set_mnt(struct vfsmount *mnt, struct super_block *sb);

static inline void sb_mark_dirty(struct super_block *sb)
{
	sb->s_dirt = 1;
}
static inline void sb_mark_clean(struct super_block *sb)
{
	sb->s_dirt = 0;
}
static inline int sb_is_dirty(struct super_block *sb)
{
	return sb->s_dirt;
}

/* Alas, no aliases. Too much hassle with bringing module.h everywhere */
#define fops_get(fops) \
	(((fops) && try_module_get((fops)->owner) ? (fops) : NULL))
#define fops_put(fops) \
	do { if (fops) module_put((fops)->owner); } while(0)

extern int register_filesystem(struct file_system_type *);
extern int unregister_filesystem(struct file_system_type *);
extern struct vfsmount *kern_mount_data(struct file_system_type *, void *data);
#define kern_mount(type) kern_mount_data(type, NULL)
extern int may_umount_tree(struct vfsmount *);
extern int may_umount(struct vfsmount *);
extern long do_mount(char *, char *, char *, unsigned long, void *);
extern struct vfsmount *collect_mounts(struct path *);
extern void drop_collected_mounts(struct vfsmount *);
extern int iterate_mounts(int (*)(struct vfsmount *, void *), void *,
			  struct vfsmount *);
extern int vfs_statfs(struct path *, struct kstatfs *);
extern int statfs_by_dentry(struct dentry *, struct kstatfs *);
extern int freeze_super(struct super_block *super);
extern int thaw_super(struct super_block *super);

extern int current_umask(void);

/* /sys/fs */
extern struct kobject *fs_kobj;

#define MAX_RW_COUNT (INT_MAX & PAGE_CACHE_MASK)
extern int rw_verify_area(int, struct file *, loff_t *, size_t);

#define FLOCK_VERIFY_READ  1
#define FLOCK_VERIFY_WRITE 2

#ifdef CONFIG_FILE_LOCKING
extern int locks_mandatory_locked(struct inode *);
extern int locks_mandatory_area(int, struct inode *, struct file *, loff_t, size_t);

/*
 * Candidates for mandatory locking have the setgid bit set
 * but no group execute bit -  an otherwise meaningless combination.
 */

static inline int __mandatory_lock(struct inode *ino)
{
	return (ino->i_mode & (S_ISGID | S_IXGRP)) == S_ISGID;
}

/*
 * ... and these candidates should be on MS_MANDLOCK mounted fs,
 * otherwise these will be advisory locks
 */

static inline int mandatory_lock(struct inode *ino)
{
	return IS_MANDLOCK(ino) && __mandatory_lock(ino);
}

static inline int locks_verify_locked(struct inode *inode)
{
	if (mandatory_lock(inode))
		return locks_mandatory_locked(inode);
	return 0;
}

static inline int locks_verify_truncate(struct inode *inode,
				    struct file *filp,
				    loff_t size)
{
	if (inode->i_flock && mandatory_lock(inode))
		return locks_mandatory_area(
			FLOCK_VERIFY_WRITE, inode, filp,
			size < inode->i_size ? size : inode->i_size,
			(size < inode->i_size ? inode->i_size - size
			 : size - inode->i_size)
		);
	return 0;
}

static inline int break_lease(struct inode *inode, unsigned int mode)
{
	if (inode->i_flock)
		return __break_lease(inode, mode);
	return 0;
}
#else /* !CONFIG_FILE_LOCKING */
static inline int locks_mandatory_locked(struct inode *inode)
{
	return 0;
}

static inline int locks_mandatory_area(int rw, struct inode *inode,
				       struct file *filp, loff_t offset,
				       size_t count)
{
	return 0;
}

static inline int __mandatory_lock(struct inode *inode)
{
	return 0;
}

static inline int mandatory_lock(struct inode *inode)
{
	return 0;
}

static inline int locks_verify_locked(struct inode *inode)
{
	return 0;
}

static inline int locks_verify_truncate(struct inode *inode, struct file *filp,
					size_t size)
{
	return 0;
}

static inline int break_lease(struct inode *inode, unsigned int mode)
{
	return 0;
}

#endif /* CONFIG_FILE_LOCKING */

/* fs/open.c */

extern int do_truncate(struct dentry *, loff_t start, unsigned int time_attrs,
		       struct file *filp);
extern int do_fallocate(struct file *file, int mode, loff_t offset,
			loff_t len);
extern long do_sys_open(int dfd, const char __user *filename, int flags,
			int mode);
extern struct file *filp_open(const char *, int, int);
extern struct file * dentry_open(struct dentry *, struct vfsmount *, int,
				 const struct cred *);
extern int filp_close(struct file *, fl_owner_t id);
extern char * getname(const char __user *);

/* fs/ioctl.c */

extern int ioctl_preallocate(struct file *filp, void __user *argp);

/* fs/dcache.c */
extern void __init vfs_caches_init_early(void);
extern void __init vfs_caches_init(unsigned long);

extern struct kmem_cache *names_cachep;

#define __getname_gfp(gfp)	kmem_cache_alloc(names_cachep, (gfp))
#define __getname()		__getname_gfp(GFP_KERNEL)
#define __putname(name)		kmem_cache_free(names_cachep, (void *)(name))
#ifndef CONFIG_AUDITSYSCALL
#define putname(name)   __putname(name)
#else
extern void putname(const char *name);
#endif

#ifdef CONFIG_BLOCK
extern int register_blkdev(unsigned int, const char *);
extern void unregister_blkdev(unsigned int, const char *);
extern struct block_device *bdget(dev_t);
extern struct block_device *bdgrab(struct block_device *bdev);
extern void bd_set_size(struct block_device *, loff_t size);
extern void bd_forget(struct inode *inode);
extern void bdput(struct block_device *);
extern struct block_device *open_by_devnum(dev_t, fmode_t);
extern void invalidate_bdev(struct block_device *);
extern int sync_blockdev(struct block_device *bdev);
extern struct super_block *freeze_bdev(struct block_device *);
extern void emergency_thaw_all(void);
extern int thaw_bdev(struct block_device *bdev, struct super_block *sb);
extern int fsync_bdev(struct block_device *);
#else
static inline void bd_forget(struct inode *inode) {}
static inline int sync_blockdev(struct block_device *bdev) { return 0; }
static inline void invalidate_bdev(struct block_device *bdev) {}

static inline struct super_block *freeze_bdev(struct block_device *sb)
{
	return NULL;
}

static inline int thaw_bdev(struct block_device *bdev, struct super_block *sb)
{
	return 0;
}
#endif
extern int sync_filesystem(struct super_block *);
extern const struct file_operations def_blk_fops;
extern const struct file_operations def_chr_fops;
extern const struct file_operations bad_sock_fops;
extern const struct file_operations def_fifo_fops;
#ifdef CONFIG_BLOCK
extern int ioctl_by_bdev(struct block_device *, unsigned, unsigned long);
extern int blkdev_ioctl(struct block_device *, fmode_t, unsigned, unsigned long);
extern long compat_blkdev_ioctl(struct file *, unsigned, unsigned long);
extern int blkdev_get(struct block_device *, fmode_t);
extern int blkdev_put(struct block_device *, fmode_t);
extern int bd_claim(struct block_device *, void *);
extern void bd_release(struct block_device *);
#ifdef CONFIG_SYSFS
extern int bd_claim_by_disk(struct block_device *, void *, struct gendisk *);
extern void bd_release_from_disk(struct block_device *, struct gendisk *);
#else
#define bd_claim_by_disk(bdev, holder, disk)	bd_claim(bdev, holder)
#define bd_release_from_disk(bdev, disk)	bd_release(bdev)
#endif
#endif

/* fs/char_dev.c */
#define CHRDEV_MAJOR_HASH_SIZE	255
extern int alloc_chrdev_region(dev_t *, unsigned, unsigned, const char *);
extern int register_chrdev_region(dev_t, unsigned, const char *);
extern int __register_chrdev(unsigned int major, unsigned int baseminor,
			     unsigned int count, const char *name,
			     const struct file_operations *fops);
extern void __unregister_chrdev(unsigned int major, unsigned int baseminor,
				unsigned int count, const char *name);
extern void unregister_chrdev_region(dev_t, unsigned);
extern void chrdev_show(struct seq_file *,off_t);

static inline int register_chrdev(unsigned int major, const char *name,
				  const struct file_operations *fops)
{
	return __register_chrdev(major, 0, 256, name, fops);
}

static inline void unregister_chrdev(unsigned int major, const char *name)
{
	__unregister_chrdev(major, 0, 256, name);
}

/* fs/block_dev.c */
#define BDEVNAME_SIZE	32	/* Largest string for a blockdev identifier */
#define BDEVT_SIZE	10	/* Largest string for MAJ:MIN for blkdev */

#ifdef CONFIG_BLOCK
#define BLKDEV_MAJOR_HASH_SIZE	255
extern const char *__bdevname(dev_t, char *buffer);
extern const char *bdevname(struct block_device *bdev, char *buffer);
extern struct block_device *lookup_bdev(const char *);
extern struct block_device *open_bdev_exclusive(const char *, fmode_t, void *);
extern void close_bdev_exclusive(struct block_device *, fmode_t);
extern void blkdev_show(struct seq_file *,off_t);

#else
#define BLKDEV_MAJOR_HASH_SIZE	0
#endif

extern void init_special_inode(struct inode *, umode_t, dev_t);

/* Invalid inode operations -- fs/bad_inode.c */
extern void make_bad_inode(struct inode *);
extern int is_bad_inode(struct inode *);

extern const struct file_operations read_pipefifo_fops;
extern const struct file_operations write_pipefifo_fops;
extern const struct file_operations rdwr_pipefifo_fops;

extern int fs_may_remount_ro(struct super_block *);

#ifdef CONFIG_BLOCK
/*
 * return READ, READA, or WRITE
 */
#define bio_rw(bio)		((bio)->bi_rw & (RW_MASK | RWA_MASK))

/*
 * return data direction, READ or WRITE
 */
#define bio_data_dir(bio)	((bio)->bi_rw & 1)

extern void check_disk_size_change(struct gendisk *disk,
				   struct block_device *bdev);
extern int revalidate_disk(struct gendisk *);
extern int check_disk_change(struct block_device *);
extern int __invalidate_device(struct block_device *);
extern int invalidate_partition(struct gendisk *, int);
#endif
unsigned long invalidate_mapping_pages(struct address_space *mapping,
					pgoff_t start, pgoff_t end);

static inline void invalidate_remote_inode(struct inode *inode)
{
	if (S_ISREG(inode->i_mode) || S_ISDIR(inode->i_mode) ||
	    S_ISLNK(inode->i_mode))
		invalidate_mapping_pages(inode->i_mapping, 0, -1);
}
extern int invalidate_inode_pages2(struct address_space *mapping);
extern int invalidate_inode_pages2_range(struct address_space *mapping,
					 pgoff_t start, pgoff_t end);
extern int write_inode_now(struct inode *, int);
extern int filemap_fdatawrite(struct address_space *);
extern int filemap_flush(struct address_space *);
extern int filemap_fdatawait(struct address_space *);
extern int filemap_fdatawait_range(struct address_space *, loff_t lstart,
				   loff_t lend);
extern int filemap_write_and_wait(struct address_space *mapping);
extern int filemap_write_and_wait_range(struct address_space *mapping,
				        loff_t lstart, loff_t lend);
extern int __filemap_fdatawrite_range(struct address_space *mapping,
				loff_t start, loff_t end, int sync_mode);
extern int filemap_fdatawrite_range(struct address_space *mapping,
				loff_t start, loff_t end);

extern int vfs_fsync_range(struct file *file, loff_t start, loff_t end,
			   int datasync);
extern int vfs_fsync(struct file *file, int datasync);
extern int generic_write_sync(struct file *file, loff_t pos, loff_t count);
extern void sync_supers(void);
extern void emergency_sync(void);
extern void emergency_remount(void);
#ifdef CONFIG_BLOCK
extern sector_t bmap(struct inode *, sector_t);
#endif
extern int notify_change(struct dentry *, struct iattr *);
extern int inode_permission(struct inode *, int);
extern int generic_permission(struct inode *, int,
		int (*check_acl)(struct inode *, int));

static inline bool execute_ok(struct inode *inode)
{
	return (inode->i_mode & S_IXUGO) || S_ISDIR(inode->i_mode);
}

extern int get_write_access(struct inode *);
extern int deny_write_access(struct file *);
static inline void put_write_access(struct inode * inode)
{
	atomic_dec(&inode->i_writecount);
}
static inline void allow_write_access(struct file *file)
{
	if (file)
		atomic_inc(&file->f_path.dentry->d_inode->i_writecount);
}
extern int do_pipe_flags(int *, int);
extern struct file *create_read_pipe(struct file *f, int flags);
extern struct file *create_write_pipe(int flags);
extern void free_write_pipe(struct file *);

extern struct file *do_filp_open(int dfd, const char *pathname,
		int open_flag, int mode, int acc_mode);
extern int may_open(struct path *, int, int);

extern int kernel_read(struct file *, loff_t, char *, unsigned long);
extern struct file * open_exec(const char *);
 
/* fs/dcache.c -- generic fs support functions */
extern int is_subdir(struct dentry *, struct dentry *);
extern int path_is_under(struct path *, struct path *);
extern ino_t find_inode_number(struct dentry *, struct qstr *);

#include <linux/err.h>

/* needed for stackable file system support */
extern loff_t default_llseek(struct file *file, loff_t offset, int origin);

extern loff_t vfs_llseek(struct file *file, loff_t offset, int origin);

extern int inode_init_always(struct super_block *, struct inode *);
extern void inode_init_once(struct inode *);
extern void ihold(struct inode * inode);
extern void iput(struct inode *);
extern struct inode * igrab(struct inode *);
extern ino_t iunique(struct super_block *, ino_t);
extern int inode_needs_sync(struct inode *inode);
extern int generic_delete_inode(struct inode *inode);
extern int generic_drop_inode(struct inode *inode);

extern struct inode *ilookup5_nowait(struct super_block *sb,
		unsigned long hashval, int (*test)(struct inode *, void *),
		void *data);
extern struct inode *ilookup5(struct super_block *sb, unsigned long hashval,
		int (*test)(struct inode *, void *), void *data);
extern struct inode *ilookup(struct super_block *sb, unsigned long ino);

extern struct inode * iget5_locked(struct super_block *, unsigned long, int (*test)(struct inode *, void *), int (*set)(struct inode *, void *), void *);
extern struct inode * iget_locked(struct super_block *, unsigned long);
extern int insert_inode_locked4(struct inode *, unsigned long, int (*test)(struct inode *, void *), void *);
extern int insert_inode_locked(struct inode *);
extern void unlock_new_inode(struct inode *);
extern unsigned int get_next_ino(void);

extern void __iget(struct inode * inode);
extern void iget_failed(struct inode *);
extern void end_writeback(struct inode *);
extern void __destroy_inode(struct inode *);
extern struct inode *new_inode(struct super_block *);
extern int should_remove_suid(struct dentry *);
extern int file_remove_suid(struct file *);

extern void __insert_inode_hash(struct inode *, unsigned long hashval);
extern void remove_inode_hash(struct inode *);
static inline void insert_inode_hash(struct inode *inode)
{
	__insert_inode_hash(inode, inode->i_ino);
}
extern void inode_sb_list_add(struct inode *inode);

#ifdef CONFIG_BLOCK
extern void submit_bio(int, struct bio *);
extern int bdev_read_only(struct block_device *);
#endif
extern int set_blocksize(struct block_device *, int);
extern int sb_set_blocksize(struct super_block *, int);
extern int sb_min_blocksize(struct super_block *, int);

extern int generic_file_mmap(struct file *, struct vm_area_struct *);
extern int generic_file_readonly_mmap(struct file *, struct vm_area_struct *);
extern int file_read_actor(read_descriptor_t * desc, struct page *page, unsigned long offset, unsigned long size);
int generic_write_checks(struct file *file, loff_t *pos, size_t *count, int isblk);
extern ssize_t generic_file_aio_read(struct kiocb *, const struct iovec *, unsigned long, loff_t);
extern ssize_t __generic_file_aio_write(struct kiocb *, const struct iovec *, unsigned long,
		loff_t *);
extern ssize_t generic_file_aio_write(struct kiocb *, const struct iovec *, unsigned long, loff_t);
extern ssize_t generic_file_direct_write(struct kiocb *, const struct iovec *,
		unsigned long *, loff_t, loff_t *, size_t, size_t);
extern ssize_t generic_file_buffered_write(struct kiocb *, const struct iovec *,
		unsigned long, loff_t, loff_t *, size_t, ssize_t);
extern ssize_t do_sync_read(struct file *filp, char __user *buf, size_t len, loff_t *ppos);
extern ssize_t do_sync_write(struct file *filp, const char __user *buf, size_t len, loff_t *ppos);
extern int generic_segment_checks(const struct iovec *iov,
		unsigned long *nr_segs, size_t *count, int access_flags);

/* fs/block_dev.c */
extern ssize_t blkdev_aio_write(struct kiocb *iocb, const struct iovec *iov,
				unsigned long nr_segs, loff_t pos);
extern int blkdev_fsync(struct file *filp, int datasync);

/* fs/splice.c */
extern ssize_t generic_file_splice_read(struct file *, loff_t *,
		struct pipe_inode_info *, size_t, unsigned int);
extern ssize_t default_file_splice_read(struct file *, loff_t *,
		struct pipe_inode_info *, size_t, unsigned int);
extern ssize_t generic_file_splice_write(struct pipe_inode_info *,
		struct file *, loff_t *, size_t, unsigned int);
extern ssize_t generic_splice_sendpage(struct pipe_inode_info *pipe,
		struct file *out, loff_t *, size_t len, unsigned int flags);
extern long do_splice_direct(struct file *in, loff_t *ppos, struct file *out,
		size_t len, unsigned int flags);

extern void
file_ra_state_init(struct file_ra_state *ra, struct address_space *mapping);
extern loff_t noop_llseek(struct file *file, loff_t offset, int origin);
extern loff_t no_llseek(struct file *file, loff_t offset, int origin);
extern loff_t generic_file_llseek(struct file *file, loff_t offset, int origin);
extern loff_t generic_file_llseek_unlocked(struct file *file, loff_t offset,
			int origin);
extern int generic_file_open(struct inode * inode, struct file * filp);
extern int nonseekable_open(struct inode * inode, struct file * filp);

#ifdef CONFIG_FS_XIP
extern ssize_t xip_file_read(struct file *filp, char __user *buf, size_t len,
			     loff_t *ppos);
extern int xip_file_mmap(struct file * file, struct vm_area_struct * vma);
extern ssize_t xip_file_write(struct file *filp, const char __user *buf,
			      size_t len, loff_t *ppos);
extern int xip_truncate_page(struct address_space *mapping, loff_t from);
#else
static inline int xip_truncate_page(struct address_space *mapping, loff_t from)
{
	return 0;
}
#endif

#ifdef CONFIG_BLOCK
typedef void (dio_submit_t)(int rw, struct bio *bio, struct inode *inode,
			    loff_t file_offset);

enum {
	/* need locking between buffered and direct access */
	DIO_LOCKING	= 0x01,

	/* filesystem does not support filling holes */
	DIO_SKIP_HOLES	= 0x02,
};

void dio_end_io(struct bio *bio, int error);

ssize_t __blockdev_direct_IO(int rw, struct kiocb *iocb, struct inode *inode,
	struct block_device *bdev, const struct iovec *iov, loff_t offset,
	unsigned long nr_segs, get_block_t get_block, dio_iodone_t end_io,
	dio_submit_t submit_io,	int flags);

static inline ssize_t blockdev_direct_IO(int rw, struct kiocb *iocb,
	struct inode *inode, struct block_device *bdev, const struct iovec *iov,
	loff_t offset, unsigned long nr_segs, get_block_t get_block,
	dio_iodone_t end_io)
{
	return __blockdev_direct_IO(rw, iocb, inode, bdev, iov, offset,
				    nr_segs, get_block, end_io, NULL,
				    DIO_LOCKING | DIO_SKIP_HOLES);
}
#endif

extern const struct file_operations generic_ro_fops;

#define special_file(m) (S_ISCHR(m)||S_ISBLK(m)||S_ISFIFO(m)||S_ISSOCK(m))

extern int vfs_readlink(struct dentry *, char __user *, int, const char *);
extern int vfs_follow_link(struct nameidata *, const char *);
extern int page_readlink(struct dentry *, char __user *, int);
extern void *page_follow_link_light(struct dentry *, struct nameidata *);
extern void page_put_link(struct dentry *, struct nameidata *, void *);
extern int __page_symlink(struct inode *inode, const char *symname, int len,
		int nofs);
extern int page_symlink(struct inode *inode, const char *symname, int len);
extern const struct inode_operations page_symlink_inode_operations;
extern int generic_readlink(struct dentry *, char __user *, int);
extern void generic_fillattr(struct inode *, struct kstat *);
extern int vfs_getattr(struct vfsmount *, struct dentry *, struct kstat *);
void __inode_add_bytes(struct inode *inode, loff_t bytes);
void inode_add_bytes(struct inode *inode, loff_t bytes);
void inode_sub_bytes(struct inode *inode, loff_t bytes);
loff_t inode_get_bytes(struct inode *inode);
void inode_set_bytes(struct inode *inode, loff_t bytes);

extern int vfs_readdir(struct file *, filldir_t, void *);

extern int vfs_stat(const char __user *, struct kstat *);
extern int vfs_lstat(const char __user *, struct kstat *);
extern int vfs_fstat(unsigned int, struct kstat *);
extern int vfs_fstatat(int , const char __user *, struct kstat *, int);

extern int do_vfs_ioctl(struct file *filp, unsigned int fd, unsigned int cmd,
		    unsigned long arg);
extern int __generic_block_fiemap(struct inode *inode,
				  struct fiemap_extent_info *fieinfo,
				  loff_t start, loff_t len,
				  get_block_t *get_block);
extern int generic_block_fiemap(struct inode *inode,
				struct fiemap_extent_info *fieinfo, u64 start,
				u64 len, get_block_t *get_block);

extern void get_filesystem(struct file_system_type *fs);
extern void put_filesystem(struct file_system_type *fs);
extern struct file_system_type *get_fs_type(const char *name);
extern struct super_block *get_super(struct block_device *);
extern struct super_block *get_active_super(struct block_device *bdev);
extern struct super_block *user_get_super(dev_t);
extern void drop_super(struct super_block *sb);
extern void iterate_supers(void (*)(struct super_block *, void *), void *);

extern int dcache_dir_open(struct inode *, struct file *);
extern int dcache_dir_close(struct inode *, struct file *);
extern loff_t dcache_dir_lseek(struct file *, loff_t, int);
extern int dcache_readdir(struct file *, void *, filldir_t);
extern int simple_setattr(struct dentry *, struct iattr *);
extern int simple_getattr(struct vfsmount *, struct dentry *, struct kstat *);
extern int simple_statfs(struct dentry *, struct kstatfs *);
extern int simple_link(struct dentry *, struct inode *, struct dentry *);
extern int simple_unlink(struct inode *, struct dentry *);
extern int simple_rmdir(struct inode *, struct dentry *);
extern int simple_rename(struct inode *, struct dentry *, struct inode *, struct dentry *);
extern int noop_fsync(struct file *, int);
extern int simple_empty(struct dentry *);
extern int simple_readpage(struct file *file, struct page *page);
extern int simple_write_begin(struct file *file, struct address_space *mapping,
			loff_t pos, unsigned len, unsigned flags,
			struct page **pagep, void **fsdata);
extern int simple_write_end(struct file *file, struct address_space *mapping,
			loff_t pos, unsigned len, unsigned copied,
			struct page *page, void *fsdata);

extern struct dentry *simple_lookup(struct inode *, struct dentry *, struct nameidata *);
extern ssize_t generic_read_dir(struct file *, char __user *, size_t, loff_t *);
extern const struct file_operations simple_dir_operations;
extern const struct inode_operations simple_dir_inode_operations;
struct tree_descr { char *name; const struct file_operations *ops; int mode; };
struct dentry *d_alloc_name(struct dentry *, const char *);
extern int simple_fill_super(struct super_block *, unsigned long, struct tree_descr *);
extern int simple_pin_fs(struct file_system_type *, struct vfsmount **mount, int *count);
extern void simple_release_fs(struct vfsmount **mount, int *count);

extern ssize_t simple_read_from_buffer(void __user *to, size_t count,
			loff_t *ppos, const void *from, size_t available);
extern ssize_t simple_write_to_buffer(void *to, size_t available, loff_t *ppos,
		const void __user *from, size_t count);

extern int generic_file_fsync(struct file *, int);

extern int generic_check_addressable(unsigned, u64);

#ifdef CONFIG_MIGRATION
extern int buffer_migrate_page(struct address_space *,
				struct page *, struct page *);
#else
#define buffer_migrate_page NULL
#endif

extern int inode_change_ok(const struct inode *, struct iattr *);
extern int inode_newsize_ok(const struct inode *, loff_t offset);
extern void setattr_copy(struct inode *inode, const struct iattr *attr);

extern void file_update_time(struct file *file);

extern int generic_show_options(struct seq_file *m, struct vfsmount *mnt);
extern void save_mount_options(struct super_block *sb, char *options);
extern void replace_mount_options(struct super_block *sb, char *options);

static inline ino_t parent_ino(struct dentry *dentry)
{
	ino_t res;

	spin_lock(&dentry->d_lock);
	res = dentry->d_parent->d_inode->i_ino;
	spin_unlock(&dentry->d_lock);
	return res;
}

/* Transaction based IO helpers */

/*
 * An argresp is stored in an allocated page and holds the
 * size of the argument or response, along with its content
 */
struct simple_transaction_argresp {
	ssize_t size;
	char data[0];
};

#define SIMPLE_TRANSACTION_LIMIT (PAGE_SIZE - sizeof(struct simple_transaction_argresp))

char *simple_transaction_get(struct file *file, const char __user *buf,
				size_t size);
ssize_t simple_transaction_read(struct file *file, char __user *buf,
				size_t size, loff_t *pos);
int simple_transaction_release(struct inode *inode, struct file *file);

void simple_transaction_set(struct file *file, size_t n);

/*
 * simple attribute files
 *
 * These attributes behave similar to those in sysfs:
 *
 * Writing to an attribute immediately sets a value, an open file can be
 * written to multiple times.
 *
 * Reading from an attribute creates a buffer from the value that might get
 * read with multiple read calls. When the attribute has been read
 * completely, no further read calls are possible until the file is opened
 * again.
 *
 * All attributes contain a text representation of a numeric value
 * that are accessed with the get() and set() functions.
 */
#define DEFINE_SIMPLE_ATTRIBUTE(__fops, __get, __set, __fmt)		\
static int __fops ## _open(struct inode *inode, struct file *file)	\
{									\
	__simple_attr_check_format(__fmt, 0ull);			\
	return simple_attr_open(inode, file, __get, __set, __fmt);	\
}									\
static const struct file_operations __fops = {				\
	.owner	 = THIS_MODULE,						\
	.open	 = __fops ## _open,					\
	.release = simple_attr_release,					\
	.read	 = simple_attr_read,					\
	.write	 = simple_attr_write,					\
	.llseek	 = generic_file_llseek,					\
};

static inline void __attribute__((format(printf, 1, 2)))
__simple_attr_check_format(const char *fmt, ...)
{
	/* don't do anything, just let the compiler check the arguments; */
}

int simple_attr_open(struct inode *inode, struct file *file,
		     int (*get)(void *, u64 *), int (*set)(void *, u64),
		     const char *fmt);
int simple_attr_release(struct inode *inode, struct file *file);
ssize_t simple_attr_read(struct file *file, char __user *buf,
			 size_t len, loff_t *ppos);
ssize_t simple_attr_write(struct file *file, const char __user *buf,
			  size_t len, loff_t *ppos);

struct ctl_table;
int proc_nr_files(struct ctl_table *table, int write,
		  void __user *buffer, size_t *lenp, loff_t *ppos);
int proc_nr_dentry(struct ctl_table *table, int write,
		  void __user *buffer, size_t *lenp, loff_t *ppos);
int proc_nr_inodes(struct ctl_table *table, int write,
		   void __user *buffer, size_t *lenp, loff_t *ppos);
int __init get_filesystem_list(char *buf);

#define ACC_MODE(x) ("\004\002\006\006"[(x)&O_ACCMODE])
#define OPEN_FMODE(flag) ((__force fmode_t)(((flag + 1) & O_ACCMODE) | \
					    (flag & FMODE_NONOTIFY)))

#endif /* __KERNEL__ */
#endif /* _LINUX_FS_H */<|MERGE_RESOLUTION|>--- conflicted
+++ resolved
@@ -34,15 +34,9 @@
 #define SEEK_MAX	SEEK_END
 
 struct fstrim_range {
-<<<<<<< HEAD
-	uint64_t start;
-	uint64_t len;
-	uint64_t minlen;
-=======
 	__u64 start;
 	__u64 len;
 	__u64 minlen;
->>>>>>> e8a7e48b
 };
 
 /* And dynamically-tunable limits and defaults: */
