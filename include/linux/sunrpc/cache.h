--- conflicted
+++ resolved
@@ -254,8 +254,6 @@
 		return 0;
 	getboottime(&boot);
 	return rv - boot.tv_sec;
-<<<<<<< HEAD
-=======
 }
 
 #ifdef CONFIG_NFSD_DEPRECATED
@@ -264,14 +262,7 @@
 {
 	h->expiry_time = seconds_since_boot() - 1;
 	detail->nextcheck = seconds_since_boot();
->>>>>>> 3cbea436
 }
 #endif /* CONFIG_NFSD_DEPRECATED */
 
-static inline void sunrpc_invalidate(struct cache_head *h,
-				     struct cache_detail *detail)
-{
-	h->expiry_time = seconds_since_boot() - 1;
-	detail->nextcheck = seconds_since_boot();
-}
 #endif /*  _LINUX_SUNRPC_CACHE_H_ */