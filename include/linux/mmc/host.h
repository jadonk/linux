/*
 *  linux/include/linux/mmc/host.h
 *
 * This program is free software; you can redistribute it and/or modify
 * it under the terms of the GNU General Public License version 2 as
 * published by the Free Software Foundation.
 *
 *  Host driver specific definitions.
 */
#ifndef LINUX_MMC_HOST_H
#define LINUX_MMC_HOST_H

#include <linux/leds.h>
#include <linux/sched.h>

#include <linux/mmc/core.h>
#include <linux/mmc/pm.h>

struct mmc_ios {
	unsigned int	clock;			/* clock rate */
	unsigned short	vdd;

/* vdd stores the bit number of the selected voltage range from below. */

	unsigned char	bus_mode;		/* command output mode */

#define MMC_BUSMODE_OPENDRAIN	1
#define MMC_BUSMODE_PUSHPULL	2

	unsigned char	chip_select;		/* SPI chip select */

#define MMC_CS_DONTCARE		0
#define MMC_CS_HIGH		1
#define MMC_CS_LOW		2

	unsigned char	power_mode;		/* power supply mode */

#define MMC_POWER_OFF		0
#define MMC_POWER_UP		1
#define MMC_POWER_ON		2

	unsigned char	bus_width;		/* data bus width */

#define MMC_BUS_WIDTH_1		0
#define MMC_BUS_WIDTH_4		2
#define MMC_BUS_WIDTH_8		3

	unsigned char	timing;			/* timing specification used */

#define MMC_TIMING_LEGACY	0
#define MMC_TIMING_MMC_HS	1
#define MMC_TIMING_SD_HS	2

	unsigned char	ddr;			/* dual data rate used */

#define MMC_SDR_MODE		0
#define MMC_1_2V_DDR_MODE	1
#define MMC_1_8V_DDR_MODE	2
};

struct mmc_host_ops {
	/*
	 * Hosts that support power saving can use the 'enable' and 'disable'
	 * methods to exit and enter power saving states. 'enable' is called
	 * when the host is claimed and 'disable' is called (or scheduled with
	 * a delay) when the host is released. The 'disable' is scheduled if
	 * the disable delay set by 'mmc_set_disable_delay()' is non-zero,
	 * otherwise 'disable' is called immediately. 'disable' may be
	 * scheduled repeatedly, to permit ever greater power saving at the
	 * expense of ever greater latency to re-enable. Rescheduling is
	 * determined by the return value of the 'disable' method. A positive
	 * value gives the delay in milliseconds.
	 *
	 * In the case where a host function (like set_ios) may be called
	 * with or without the host claimed, enabling and disabling can be
	 * done directly and will nest correctly. Call 'mmc_host_enable()' and
	 * 'mmc_host_lazy_disable()' for this purpose, but note that these
	 * functions must be paired.
	 *
	 * Alternatively, 'mmc_host_enable()' may be paired with
	 * 'mmc_host_disable()' which calls 'disable' immediately.  In this
	 * case the 'disable' method will be called with 'lazy' set to 0.
	 * This is mainly useful for error paths.
	 *
	 * Because lazy disable may be called from a work queue, the 'disable'
	 * method must claim the host when 'lazy' != 0, which will work
	 * correctly because recursion is detected and handled.
	 */
	int (*enable)(struct mmc_host *host);
	int (*disable)(struct mmc_host *host, int lazy);
	void	(*request)(struct mmc_host *host, struct mmc_request *req);
	/*
	 * Avoid calling these three functions too often or in a "fast path",
	 * since underlaying controller might implement them in an expensive
	 * and/or slow way.
	 *
	 * Also note that these functions might sleep, so don't call them
	 * in the atomic contexts!
	 *
	 * Return values for the get_ro callback should be:
	 *   0 for a read/write card
	 *   1 for a read-only card
	 *   -ENOSYS when not supported (equal to NULL callback)
	 *   or a negative errno value when something bad happened
	 *
	 * Return values for the get_cd callback should be:
	 *   0 for a absent card
	 *   1 for a present card
	 *   -ENOSYS when not supported (equal to NULL callback)
	 *   or a negative errno value when something bad happened
	 */
	void	(*set_ios)(struct mmc_host *host, struct mmc_ios *ios);
	int	(*get_ro)(struct mmc_host *host);
	int	(*get_cd)(struct mmc_host *host);

	void	(*enable_sdio_irq)(struct mmc_host *host, int enable);

	/* optional callback for HC quirks */
	void	(*init_card)(struct mmc_host *host, struct mmc_card *card);
};

struct mmc_card;
struct device;

struct mmc_host {
	struct device		*parent;
	struct device		class_dev;
	int			index;
	const struct mmc_host_ops *ops;
	unsigned int		f_min;
	unsigned int		f_max;
	unsigned int		f_init;
	u32			ocr_avail;
	struct notifier_block	pm_notify;

#define MMC_VDD_165_195		0x00000080	/* VDD voltage 1.65 - 1.95 */
#define MMC_VDD_20_21		0x00000100	/* VDD voltage 2.0 ~ 2.1 */
#define MMC_VDD_21_22		0x00000200	/* VDD voltage 2.1 ~ 2.2 */
#define MMC_VDD_22_23		0x00000400	/* VDD voltage 2.2 ~ 2.3 */
#define MMC_VDD_23_24		0x00000800	/* VDD voltage 2.3 ~ 2.4 */
#define MMC_VDD_24_25		0x00001000	/* VDD voltage 2.4 ~ 2.5 */
#define MMC_VDD_25_26		0x00002000	/* VDD voltage 2.5 ~ 2.6 */
#define MMC_VDD_26_27		0x00004000	/* VDD voltage 2.6 ~ 2.7 */
#define MMC_VDD_27_28		0x00008000	/* VDD voltage 2.7 ~ 2.8 */
#define MMC_VDD_28_29		0x00010000	/* VDD voltage 2.8 ~ 2.9 */
#define MMC_VDD_29_30		0x00020000	/* VDD voltage 2.9 ~ 3.0 */
#define MMC_VDD_30_31		0x00040000	/* VDD voltage 3.0 ~ 3.1 */
#define MMC_VDD_31_32		0x00080000	/* VDD voltage 3.1 ~ 3.2 */
#define MMC_VDD_32_33		0x00100000	/* VDD voltage 3.2 ~ 3.3 */
#define MMC_VDD_33_34		0x00200000	/* VDD voltage 3.3 ~ 3.4 */
#define MMC_VDD_34_35		0x00400000	/* VDD voltage 3.4 ~ 3.5 */
#define MMC_VDD_35_36		0x00800000	/* VDD voltage 3.5 ~ 3.6 */

	unsigned long		caps;		/* Host capabilities */

#define MMC_CAP_4_BIT_DATA	(1 << 0)	/* Can the host do 4 bit transfers */
#define MMC_CAP_MMC_HIGHSPEED	(1 << 1)	/* Can do MMC high-speed timing */
#define MMC_CAP_SD_HIGHSPEED	(1 << 2)	/* Can do SD high-speed timing */
#define MMC_CAP_SDIO_IRQ	(1 << 3)	/* Can signal pending SDIO IRQs */
#define MMC_CAP_SPI		(1 << 4)	/* Talks only SPI protocols */
#define MMC_CAP_NEEDS_POLL	(1 << 5)	/* Needs polling for card-detection */
#define MMC_CAP_8_BIT_DATA	(1 << 6)	/* Can the host do 8 bit transfers */
#define MMC_CAP_DISABLE		(1 << 7)	/* Can the host be disabled */
#define MMC_CAP_NONREMOVABLE	(1 << 8)	/* Nonremovable e.g. eMMC */
#define MMC_CAP_WAIT_WHILE_BUSY	(1 << 9)	/* Waits while card is busy */
#define MMC_CAP_ERASE		(1 << 10)	/* Allow erase/trim commands */
#define MMC_CAP_1_8V_DDR	(1 << 11)	/* can support */
						/* DDR mode at 1.8V */
#define MMC_CAP_1_2V_DDR	(1 << 12)	/* can support */
						/* DDR mode at 1.2V */
<<<<<<< HEAD
=======
#define MMC_CAP_POWER_OFF_CARD	(1 << 13)	/* Can power off after boot */
>>>>>>> e8a7e48b

	mmc_pm_flag_t		pm_caps;	/* supported pm features */

	/* host specific block data */
	unsigned int		max_seg_size;	/* see blk_queue_max_segment_size */
	unsigned short		max_segs;	/* see blk_queue_max_segments */
	unsigned short		unused;
	unsigned int		max_req_size;	/* maximum number of bytes in one req */
	unsigned int		max_blk_size;	/* maximum size of one mmc block */
	unsigned int		max_blk_count;	/* maximum number of blocks in one req */

	/* private data */
	spinlock_t		lock;		/* lock for claim and bus ops */

	struct mmc_ios		ios;		/* current io bus settings */
	u32			ocr;		/* the current OCR setting */

	/* group bitfields together to minimize padding */
	unsigned int		use_spi_crc:1;
	unsigned int		claimed:1;	/* host exclusively claimed */
	unsigned int		bus_dead:1;	/* bus has been released */
#ifdef CONFIG_MMC_DEBUG
	unsigned int		removed:1;	/* host is being removed */
#endif

	/* Only used with MMC_CAP_DISABLE */
	int			enabled;	/* host is enabled */
	int			rescan_disable;	/* disable card detection */
	int			nesting_cnt;	/* "enable" nesting count */
	int			en_dis_recurs;	/* detect recursion */
	unsigned int		disable_delay;	/* disable delay in msecs */
	struct delayed_work	disable;	/* disabling work */

	struct mmc_card		*card;		/* device attached to this host */

	wait_queue_head_t	wq;
	struct task_struct	*claimer;	/* task that has host claimed */
	int			claim_cnt;	/* "claim" nesting count */

	struct delayed_work	detect;

	const struct mmc_bus_ops *bus_ops;	/* current bus driver */
	unsigned int		bus_refs;	/* reference counter */

	unsigned int		sdio_irqs;
	struct task_struct	*sdio_irq_thread;
	atomic_t		sdio_irq_thread_abort;

	mmc_pm_flag_t		pm_flags;	/* requested pm features */

#ifdef CONFIG_LEDS_TRIGGERS
	struct led_trigger	*led;		/* activity led */
#endif

#ifdef CONFIG_REGULATOR
	bool			regulator_enabled; /* regulator state */
#endif

	struct dentry		*debugfs_root;

	unsigned long		private[0] ____cacheline_aligned;
};

extern struct mmc_host *mmc_alloc_host(int extra, struct device *);
extern int mmc_add_host(struct mmc_host *);
extern void mmc_remove_host(struct mmc_host *);
extern void mmc_free_host(struct mmc_host *);

static inline void *mmc_priv(struct mmc_host *host)
{
	return (void *)host->private;
}

#define mmc_host_is_spi(host)	((host)->caps & MMC_CAP_SPI)

#define mmc_dev(x)	((x)->parent)
#define mmc_classdev(x)	(&(x)->class_dev)
#define mmc_hostname(x)	(dev_name(&(x)->class_dev))

extern int mmc_suspend_host(struct mmc_host *);
extern int mmc_resume_host(struct mmc_host *);

extern int mmc_power_save_host(struct mmc_host *host);
extern int mmc_power_restore_host(struct mmc_host *host);

extern void mmc_detect_change(struct mmc_host *, unsigned long delay);
extern void mmc_request_done(struct mmc_host *, struct mmc_request *);

static inline void mmc_signal_sdio_irq(struct mmc_host *host)
{
	host->ops->enable_sdio_irq(host, 0);
	wake_up_process(host->sdio_irq_thread);
}

struct regulator;

#ifdef CONFIG_REGULATOR
int mmc_regulator_get_ocrmask(struct regulator *supply);
int mmc_regulator_set_ocr(struct mmc_host *mmc,
			struct regulator *supply,
			unsigned short vdd_bit);
#else
static inline int mmc_regulator_get_ocrmask(struct regulator *supply)
{
	return 0;
}

static inline int mmc_regulator_set_ocr(struct mmc_host *mmc,
				 struct regulator *supply,
				 unsigned short vdd_bit)
{
	return 0;
}
#endif

int mmc_card_awake(struct mmc_host *host);
int mmc_card_sleep(struct mmc_host *host);
int mmc_card_can_sleep(struct mmc_host *host);

int mmc_host_enable(struct mmc_host *host);
int mmc_host_disable(struct mmc_host *host);
int mmc_host_lazy_disable(struct mmc_host *host);
int mmc_pm_notify(struct notifier_block *notify_block, unsigned long, void *);

static inline void mmc_set_disable_delay(struct mmc_host *host,
					 unsigned int disable_delay)
{
	host->disable_delay = disable_delay;
}

/* Module parameter */
extern int mmc_assume_removable;

static inline int mmc_card_is_removable(struct mmc_host *host)
{
	return !(host->caps & MMC_CAP_NONREMOVABLE) && mmc_assume_removable;
}

#endif
<|MERGE_RESOLUTION|>--- conflicted
+++ resolved
@@ -168,10 +168,7 @@
 						/* DDR mode at 1.8V */
 #define MMC_CAP_1_2V_DDR	(1 << 12)	/* can support */
 						/* DDR mode at 1.2V */
-<<<<<<< HEAD
-=======
 #define MMC_CAP_POWER_OFF_CARD	(1 << 13)	/* Can power off after boot */
->>>>>>> e8a7e48b
 
 	mmc_pm_flag_t		pm_caps;	/* supported pm features */
 
