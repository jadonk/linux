--- conflicted
+++ resolved
@@ -161,14 +161,10 @@
 	u32 ejectable:1;
 	u32 power_manageable:1;
 	u32 match_driver:1;
-<<<<<<< HEAD
 	u32 initialized:1;
 	u32 visited:1;
-	u32 reserved:25;
-=======
 	u32 no_hotplug:1;
-	u32 reserved:26;
->>>>>>> f244d8b6
+	u32 reserved:24;
 };
 
 /* File System */
