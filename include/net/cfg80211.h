#ifndef __NET_CFG80211_H
#define __NET_CFG80211_H
/*
 * 802.11 device and configuration interface
 *
 * Copyright 2006-2010	Johannes Berg <johannes@sipsolutions.net>
 *
 * This program is free software; you can redistribute it and/or modify
 * it under the terms of the GNU General Public License version 2 as
 * published by the Free Software Foundation.
 */

#include <linux/netdevice.h>
#include <linux/debugfs.h>
#include <linux/list.h>
#include <linux/netlink.h>
#include <linux/skbuff.h>
#include <linux/nl80211.h>
#include <linux/if_ether.h>
#include <linux/ieee80211.h>
#include <net/regulatory.h>

/* remove once we remove the wext stuff */
#include <net/iw_handler.h>
#include <linux/wireless.h>


/**
 * DOC: Introduction
 *
 * cfg80211 is the configuration API for 802.11 devices in Linux. It bridges
 * userspace and drivers, and offers some utility functionality associated
 * with 802.11. cfg80211 must, directly or indirectly via mac80211, be used
 * by all modern wireless drivers in Linux, so that they offer a consistent
 * API through nl80211. For backward compatibility, cfg80211 also offers
 * wireless extensions to userspace, but hides them from drivers completely.
 *
 * Additionally, cfg80211 contains code to help enforce regulatory spectrum
 * use restrictions.
 */


/**
 * DOC: Device registration
 *
 * In order for a driver to use cfg80211, it must register the hardware device
 * with cfg80211. This happens through a number of hardware capability structs
 * described below.
 *
 * The fundamental structure for each device is the 'wiphy', of which each
 * instance describes a physical wireless device connected to the system. Each
 * such wiphy can have zero, one, or many virtual interfaces associated with
 * it, which need to be identified as such by pointing the network interface's
 * @ieee80211_ptr pointer to a &struct wireless_dev which further describes
 * the wireless part of the interface, normally this struct is embedded in the
 * network interface's private data area. Drivers can optionally allow creating
 * or destroying virtual interfaces on the fly, but without at least one or the
 * ability to create some the wireless device isn't useful.
 *
 * Each wiphy structure contains device capability information, and also has
 * a pointer to the various operations the driver offers. The definitions and
 * structures here describe these capabilities in detail.
 */

/*
 * wireless hardware capability structures
 */

/**
 * enum ieee80211_band - supported frequency bands
 *
 * The bands are assigned this way because the supported
 * bitrates differ in these bands.
 *
 * @IEEE80211_BAND_2GHZ: 2.4GHz ISM band
 * @IEEE80211_BAND_5GHZ: around 5GHz band (4.9-5.7)
 * @IEEE80211_NUM_BANDS: number of defined bands
 */
enum ieee80211_band {
	IEEE80211_BAND_2GHZ = NL80211_BAND_2GHZ,
	IEEE80211_BAND_5GHZ = NL80211_BAND_5GHZ,

	/* keep last */
	IEEE80211_NUM_BANDS
};

/**
 * enum ieee80211_channel_flags - channel flags
 *
 * Channel flags set by the regulatory control code.
 *
 * @IEEE80211_CHAN_DISABLED: This channel is disabled.
 * @IEEE80211_CHAN_PASSIVE_SCAN: Only passive scanning is permitted
 *	on this channel.
 * @IEEE80211_CHAN_NO_IBSS: IBSS is not allowed on this channel.
 * @IEEE80211_CHAN_RADAR: Radar detection is required on this channel.
 * @IEEE80211_CHAN_NO_HT40PLUS: extension channel above this channel
 * 	is not permitted.
 * @IEEE80211_CHAN_NO_HT40MINUS: extension channel below this channel
 * 	is not permitted.
 */
enum ieee80211_channel_flags {
	IEEE80211_CHAN_DISABLED		= 1<<0,
	IEEE80211_CHAN_PASSIVE_SCAN	= 1<<1,
	IEEE80211_CHAN_NO_IBSS		= 1<<2,
	IEEE80211_CHAN_RADAR		= 1<<3,
	IEEE80211_CHAN_NO_HT40PLUS	= 1<<4,
	IEEE80211_CHAN_NO_HT40MINUS	= 1<<5,
};

#define IEEE80211_CHAN_NO_HT40 \
	(IEEE80211_CHAN_NO_HT40PLUS | IEEE80211_CHAN_NO_HT40MINUS)

/**
 * struct ieee80211_channel - channel definition
 *
 * This structure describes a single channel for use
 * with cfg80211.
 *
 * @center_freq: center frequency in MHz
 * @hw_value: hardware-specific value for the channel
 * @flags: channel flags from &enum ieee80211_channel_flags.
 * @orig_flags: channel flags at registration time, used by regulatory
 *	code to support devices with additional restrictions
 * @band: band this channel belongs to.
 * @max_antenna_gain: maximum antenna gain in dBi
 * @max_power: maximum transmission power (in dBm)
 * @beacon_found: helper to regulatory code to indicate when a beacon
 *	has been found on this channel. Use regulatory_hint_found_beacon()
 *	to enable this, this is useful only on 5 GHz band.
 * @orig_mag: internal use
 * @orig_mpwr: internal use
 */
struct ieee80211_channel {
	enum ieee80211_band band;
	u16 center_freq;
	u16 hw_value;
	u32 flags;
	int max_antenna_gain;
	int max_power;
	bool beacon_found;
	u32 orig_flags;
	int orig_mag, orig_mpwr;
};

/**
 * enum ieee80211_rate_flags - rate flags
 *
 * Hardware/specification flags for rates. These are structured
 * in a way that allows using the same bitrate structure for
 * different bands/PHY modes.
 *
 * @IEEE80211_RATE_SHORT_PREAMBLE: Hardware can send with short
 *	preamble on this bitrate; only relevant in 2.4GHz band and
 *	with CCK rates.
 * @IEEE80211_RATE_MANDATORY_A: This bitrate is a mandatory rate
 *	when used with 802.11a (on the 5 GHz band); filled by the
 *	core code when registering the wiphy.
 * @IEEE80211_RATE_MANDATORY_B: This bitrate is a mandatory rate
 *	when used with 802.11b (on the 2.4 GHz band); filled by the
 *	core code when registering the wiphy.
 * @IEEE80211_RATE_MANDATORY_G: This bitrate is a mandatory rate
 *	when used with 802.11g (on the 2.4 GHz band); filled by the
 *	core code when registering the wiphy.
 * @IEEE80211_RATE_ERP_G: This is an ERP rate in 802.11g mode.
 */
enum ieee80211_rate_flags {
	IEEE80211_RATE_SHORT_PREAMBLE	= 1<<0,
	IEEE80211_RATE_MANDATORY_A	= 1<<1,
	IEEE80211_RATE_MANDATORY_B	= 1<<2,
	IEEE80211_RATE_MANDATORY_G	= 1<<3,
	IEEE80211_RATE_ERP_G		= 1<<4,
};

/**
 * struct ieee80211_rate - bitrate definition
 *
 * This structure describes a bitrate that an 802.11 PHY can
 * operate with. The two values @hw_value and @hw_value_short
 * are only for driver use when pointers to this structure are
 * passed around.
 *
 * @flags: rate-specific flags
 * @bitrate: bitrate in units of 100 Kbps
 * @hw_value: driver/hardware value for this rate
 * @hw_value_short: driver/hardware value for this rate when
 *	short preamble is used
 */
struct ieee80211_rate {
	u32 flags;
	u16 bitrate;
	u16 hw_value, hw_value_short;
};

/**
 * struct ieee80211_sta_ht_cap - STA's HT capabilities
 *
 * This structure describes most essential parameters needed
 * to describe 802.11n HT capabilities for an STA.
 *
 * @ht_supported: is HT supported by the STA
 * @cap: HT capabilities map as described in 802.11n spec
 * @ampdu_factor: Maximum A-MPDU length factor
 * @ampdu_density: Minimum A-MPDU spacing
 * @mcs: Supported MCS rates
 */
struct ieee80211_sta_ht_cap {
	u16 cap; /* use IEEE80211_HT_CAP_ */
	bool ht_supported;
	u8 ampdu_factor;
	u8 ampdu_density;
	struct ieee80211_mcs_info mcs;
};

/**
 * struct ieee80211_supported_band - frequency band definition
 *
 * This structure describes a frequency band a wiphy
 * is able to operate in.
 *
 * @channels: Array of channels the hardware can operate in
 *	in this band.
 * @band: the band this structure represents
 * @n_channels: Number of channels in @channels
 * @bitrates: Array of bitrates the hardware can operate with
 *	in this band. Must be sorted to give a valid "supported
 *	rates" IE, i.e. CCK rates first, then OFDM.
 * @n_bitrates: Number of bitrates in @bitrates
 * @ht_cap: HT capabilities in this band
 */
struct ieee80211_supported_band {
	struct ieee80211_channel *channels;
	struct ieee80211_rate *bitrates;
	enum ieee80211_band band;
	int n_channels;
	int n_bitrates;
	struct ieee80211_sta_ht_cap ht_cap;
};

/*
 * Wireless hardware/device configuration structures and methods
 */

/**
 * DOC: Actions and configuration
 *
 * Each wireless device and each virtual interface offer a set of configuration
 * operations and other actions that are invoked by userspace. Each of these
 * actions is described in the operations structure, and the parameters these
 * operations use are described separately.
 *
 * Additionally, some operations are asynchronous and expect to get status
 * information via some functions that drivers need to call.
 *
 * Scanning and BSS list handling with its associated functionality is described
 * in a separate chapter.
 */

/**
 * struct vif_params - describes virtual interface parameters
 * @use_4addr: use 4-address frames
 */
struct vif_params {
       int use_4addr;
};

/**
 * struct key_params - key information
 *
 * Information about a key
 *
 * @key: key material
 * @key_len: length of key material
 * @cipher: cipher suite selector
 * @seq: sequence counter (IV/PN) for TKIP and CCMP keys, only used
 *	with the get_key() callback, must be in little endian,
 *	length given by @seq_len.
 * @seq_len: length of @seq.
 */
struct key_params {
	u8 *key;
	u8 *seq;
	int key_len;
	int seq_len;
	u32 cipher;
};

/**
 * enum survey_info_flags - survey information flags
 *
 * @SURVEY_INFO_NOISE_DBM: noise (in dBm) was filled in
 * @SURVEY_INFO_IN_USE: channel is currently being used
 * @SURVEY_INFO_CHANNEL_TIME: channel active time (in ms) was filled in
 * @SURVEY_INFO_CHANNEL_TIME_BUSY: channel busy time was filled in
 * @SURVEY_INFO_CHANNEL_TIME_EXT_BUSY: extension channel busy time was filled in
 * @SURVEY_INFO_CHANNEL_TIME_RX: channel receive time was filled in
 * @SURVEY_INFO_CHANNEL_TIME_TX: channel transmit time was filled in
 *
 * Used by the driver to indicate which info in &struct survey_info
 * it has filled in during the get_survey().
 */
enum survey_info_flags {
	SURVEY_INFO_NOISE_DBM = 1<<0,
	SURVEY_INFO_IN_USE = 1<<1,
	SURVEY_INFO_CHANNEL_TIME = 1<<2,
	SURVEY_INFO_CHANNEL_TIME_BUSY = 1<<3,
	SURVEY_INFO_CHANNEL_TIME_EXT_BUSY = 1<<4,
	SURVEY_INFO_CHANNEL_TIME_RX = 1<<5,
	SURVEY_INFO_CHANNEL_TIME_TX = 1<<6,
};

/**
 * struct survey_info - channel survey response
 *
 * @channel: the channel this survey record reports, mandatory
 * @filled: bitflag of flags from &enum survey_info_flags
 * @noise: channel noise in dBm. This and all following fields are
 *     optional
 * @channel_time: amount of time in ms the radio spent on the channel
 * @channel_time_busy: amount of time the primary channel was sensed busy
 * @channel_time_ext_busy: amount of time the extension channel was sensed busy
 * @channel_time_rx: amount of time the radio spent receiving data
 * @channel_time_tx: amount of time the radio spent transmitting data
 *
 * Used by dump_survey() to report back per-channel survey information.
 *
 * This structure can later be expanded with things like
 * channel duty cycle etc.
 */
struct survey_info {
	struct ieee80211_channel *channel;
	u64 channel_time;
	u64 channel_time_busy;
	u64 channel_time_ext_busy;
	u64 channel_time_rx;
	u64 channel_time_tx;
	u32 filled;
	s8 noise;
};

/**
 * struct beacon_parameters - beacon parameters
 *
 * Used to configure the beacon for an interface.
 *
 * @head: head portion of beacon (before TIM IE)
 *     or %NULL if not changed
 * @tail: tail portion of beacon (after TIM IE)
 *     or %NULL if not changed
 * @interval: beacon interval or zero if not changed
 * @dtim_period: DTIM period or zero if not changed
 * @head_len: length of @head
 * @tail_len: length of @tail
 */
struct beacon_parameters {
	u8 *head, *tail;
	int interval, dtim_period;
	int head_len, tail_len;
};

/**
 * enum plink_action - actions to perform in mesh peers
 *
 * @PLINK_ACTION_INVALID: action 0 is reserved
 * @PLINK_ACTION_OPEN: start mesh peer link establishment
 * @PLINK_ACTION_BLOCK: block traffic from this mesh peer
 */
enum plink_actions {
	PLINK_ACTION_INVALID,
	PLINK_ACTION_OPEN,
	PLINK_ACTION_BLOCK,
};

/**
 * struct station_parameters - station parameters
 *
 * Used to change and create a new station.
 *
 * @vlan: vlan interface station should belong to
 * @supported_rates: supported rates in IEEE 802.11 format
 *	(or NULL for no change)
 * @supported_rates_len: number of supported rates
 * @sta_flags_mask: station flags that changed
 *	(bitmask of BIT(NL80211_STA_FLAG_...))
 * @sta_flags_set: station flags values
 *	(bitmask of BIT(NL80211_STA_FLAG_...))
 * @listen_interval: listen interval or -1 for no change
 * @aid: AID or zero for no change
 * @plink_action: plink action to take
 * @ht_capa: HT capabilities of station
 */
struct station_parameters {
	u8 *supported_rates;
	struct net_device *vlan;
	u32 sta_flags_mask, sta_flags_set;
	int listen_interval;
	u16 aid;
	u8 supported_rates_len;
	u8 plink_action;
	struct ieee80211_ht_cap *ht_capa;
};

/**
 * enum station_info_flags - station information flags
 *
 * Used by the driver to indicate which info in &struct station_info
 * it has filled in during get_station() or dump_station().
 *
 * @STATION_INFO_INACTIVE_TIME: @inactive_time filled
 * @STATION_INFO_RX_BYTES: @rx_bytes filled
 * @STATION_INFO_TX_BYTES: @tx_bytes filled
 * @STATION_INFO_LLID: @llid filled
 * @STATION_INFO_PLID: @plid filled
 * @STATION_INFO_PLINK_STATE: @plink_state filled
 * @STATION_INFO_SIGNAL: @signal filled
 * @STATION_INFO_TX_BITRATE: @tx_bitrate fields are filled
 *  (tx_bitrate, tx_bitrate_flags and tx_bitrate_mcs)
 * @STATION_INFO_RX_PACKETS: @rx_packets filled
 * @STATION_INFO_TX_PACKETS: @tx_packets filled
 * @STATION_INFO_TX_RETRIES: @tx_retries filled
 * @STATION_INFO_TX_FAILED: @tx_failed filled
 * @STATION_INFO_RX_DROP_MISC: @rx_dropped_misc filled
 * @STATION_INFO_SIGNAL_AVG: @signal_avg filled
 */
enum station_info_flags {
	STATION_INFO_INACTIVE_TIME	= 1<<0,
	STATION_INFO_RX_BYTES		= 1<<1,
	STATION_INFO_TX_BYTES		= 1<<2,
	STATION_INFO_LLID		= 1<<3,
	STATION_INFO_PLID		= 1<<4,
	STATION_INFO_PLINK_STATE	= 1<<5,
	STATION_INFO_SIGNAL		= 1<<6,
	STATION_INFO_TX_BITRATE		= 1<<7,
	STATION_INFO_RX_PACKETS		= 1<<8,
	STATION_INFO_TX_PACKETS		= 1<<9,
	STATION_INFO_TX_RETRIES		= 1<<10,
	STATION_INFO_TX_FAILED		= 1<<11,
	STATION_INFO_RX_DROP_MISC	= 1<<12,
	STATION_INFO_SIGNAL_AVG		= 1<<13,
};

/**
 * enum station_info_rate_flags - bitrate info flags
 *
 * Used by the driver to indicate the specific rate transmission
 * type for 802.11n transmissions.
 *
 * @RATE_INFO_FLAGS_MCS: @tx_bitrate_mcs filled
 * @RATE_INFO_FLAGS_40_MHZ_WIDTH: 40 Mhz width transmission
 * @RATE_INFO_FLAGS_SHORT_GI: 400ns guard interval
 */
enum rate_info_flags {
	RATE_INFO_FLAGS_MCS		= 1<<0,
	RATE_INFO_FLAGS_40_MHZ_WIDTH	= 1<<1,
	RATE_INFO_FLAGS_SHORT_GI	= 1<<2,
};

/**
 * struct rate_info - bitrate information
 *
 * Information about a receiving or transmitting bitrate
 *
 * @flags: bitflag of flags from &enum rate_info_flags
 * @mcs: mcs index if struct describes a 802.11n bitrate
 * @legacy: bitrate in 100kbit/s for 802.11abg
 */
struct rate_info {
	u8 flags;
	u8 mcs;
	u16 legacy;
};

/**
 * struct station_info - station information
 *
 * Station information filled by driver for get_station() and dump_station.
 *
 * @filled: bitflag of flags from &enum station_info_flags
 * @inactive_time: time since last station activity (tx/rx) in milliseconds
 * @rx_bytes: bytes received from this station
 * @tx_bytes: bytes transmitted to this station
 * @llid: mesh local link id
 * @plid: mesh peer link id
 * @plink_state: mesh peer link state
 * @signal: signal strength of last received packet in dBm
 * @signal_avg: signal strength average in dBm
 * @txrate: current unicast bitrate to this station
 * @rx_packets: packets received from this station
 * @tx_packets: packets transmitted to this station
 * @tx_retries: cumulative retry counts
 * @tx_failed: number of failed transmissions (retries exceeded, no ACK)
 * @rx_dropped_misc:  Dropped for un-specified reason.
 * @generation: generation number for nl80211 dumps.
 *	This number should increase every time the list of stations
 *	changes, i.e. when a station is added or removed, so that
 *	userspace can tell whether it got a consistent snapshot.
 */
struct station_info {
	u32 filled;
	u32 inactive_time;
	u32 rx_bytes;
	u32 tx_bytes;
	u16 llid;
	u16 plid;
	u8 plink_state;
	s8 signal;
	s8 signal_avg;
	struct rate_info txrate;
	u32 rx_packets;
	u32 tx_packets;
	u32 tx_retries;
	u32 tx_failed;
	u32 rx_dropped_misc;

	int generation;
};

/**
 * enum monitor_flags - monitor flags
 *
 * Monitor interface configuration flags. Note that these must be the bits
 * according to the nl80211 flags.
 *
 * @MONITOR_FLAG_FCSFAIL: pass frames with bad FCS
 * @MONITOR_FLAG_PLCPFAIL: pass frames with bad PLCP
 * @MONITOR_FLAG_CONTROL: pass control frames
 * @MONITOR_FLAG_OTHER_BSS: disable BSSID filtering
 * @MONITOR_FLAG_COOK_FRAMES: report frames after processing
 */
enum monitor_flags {
	MONITOR_FLAG_FCSFAIL		= 1<<NL80211_MNTR_FLAG_FCSFAIL,
	MONITOR_FLAG_PLCPFAIL		= 1<<NL80211_MNTR_FLAG_PLCPFAIL,
	MONITOR_FLAG_CONTROL		= 1<<NL80211_MNTR_FLAG_CONTROL,
	MONITOR_FLAG_OTHER_BSS		= 1<<NL80211_MNTR_FLAG_OTHER_BSS,
	MONITOR_FLAG_COOK_FRAMES	= 1<<NL80211_MNTR_FLAG_COOK_FRAMES,
};

/**
 * enum mpath_info_flags -  mesh path information flags
 *
 * Used by the driver to indicate which info in &struct mpath_info it has filled
 * in during get_station() or dump_station().
 *
 * @MPATH_INFO_FRAME_QLEN: @frame_qlen filled
 * @MPATH_INFO_SN: @sn filled
 * @MPATH_INFO_METRIC: @metric filled
 * @MPATH_INFO_EXPTIME: @exptime filled
 * @MPATH_INFO_DISCOVERY_TIMEOUT: @discovery_timeout filled
 * @MPATH_INFO_DISCOVERY_RETRIES: @discovery_retries filled
 * @MPATH_INFO_FLAGS: @flags filled
 */
enum mpath_info_flags {
	MPATH_INFO_FRAME_QLEN		= BIT(0),
	MPATH_INFO_SN			= BIT(1),
	MPATH_INFO_METRIC		= BIT(2),
	MPATH_INFO_EXPTIME		= BIT(3),
	MPATH_INFO_DISCOVERY_TIMEOUT	= BIT(4),
	MPATH_INFO_DISCOVERY_RETRIES	= BIT(5),
	MPATH_INFO_FLAGS		= BIT(6),
};

/**
 * struct mpath_info - mesh path information
 *
 * Mesh path information filled by driver for get_mpath() and dump_mpath().
 *
 * @filled: bitfield of flags from &enum mpath_info_flags
 * @frame_qlen: number of queued frames for this destination
 * @sn: target sequence number
 * @metric: metric (cost) of this mesh path
 * @exptime: expiration time for the mesh path from now, in msecs
 * @flags: mesh path flags
 * @discovery_timeout: total mesh path discovery timeout, in msecs
 * @discovery_retries: mesh path discovery retries
 * @generation: generation number for nl80211 dumps.
 *	This number should increase every time the list of mesh paths
 *	changes, i.e. when a station is added or removed, so that
 *	userspace can tell whether it got a consistent snapshot.
 */
struct mpath_info {
	u32 filled;
	u32 frame_qlen;
	u32 sn;
	u32 metric;
	u32 exptime;
	u32 discovery_timeout;
	u8 discovery_retries;
	u8 flags;

	int generation;
};

/**
 * struct bss_parameters - BSS parameters
 *
 * Used to change BSS parameters (mainly for AP mode).
 *
 * @use_cts_prot: Whether to use CTS protection
 *	(0 = no, 1 = yes, -1 = do not change)
 * @use_short_preamble: Whether the use of short preambles is allowed
 *	(0 = no, 1 = yes, -1 = do not change)
 * @use_short_slot_time: Whether the use of short slot time is allowed
 *	(0 = no, 1 = yes, -1 = do not change)
 * @basic_rates: basic rates in IEEE 802.11 format
 *	(or NULL for no change)
 * @basic_rates_len: number of basic rates
 * @ap_isolate: do not forward packets between connected stations
 * @ht_opmode: HT Operation mode
 * 	(u16 = opmode, -1 = do not change)
 */
struct bss_parameters {
	int use_cts_prot;
	int use_short_preamble;
	int use_short_slot_time;
	u8 *basic_rates;
	u8 basic_rates_len;
	int ap_isolate;
	int ht_opmode;
};

/*
 * struct mesh_config - 802.11s mesh configuration
 *
 * These parameters can be changed while the mesh is active.
 */
struct mesh_config {
	/* Timeouts in ms */
	/* Mesh plink management parameters */
	u16 dot11MeshRetryTimeout;
	u16 dot11MeshConfirmTimeout;
	u16 dot11MeshHoldingTimeout;
	u16 dot11MeshMaxPeerLinks;
	u8  dot11MeshMaxRetries;
	u8  dot11MeshTTL;
	/* ttl used in path selection information elements */
	u8  element_ttl;
	bool auto_open_plinks;
	/* HWMP parameters */
	u8  dot11MeshHWMPmaxPREQretries;
	u32 path_refresh_time;
	u16 min_discovery_timeout;
	u32 dot11MeshHWMPactivePathTimeout;
	u16 dot11MeshHWMPpreqMinInterval;
	u16 dot11MeshHWMPnetDiameterTraversalTime;
	u8  dot11MeshHWMPRootMode;
};

/**
 * struct mesh_setup - 802.11s mesh setup configuration
 * @mesh_id: the mesh ID
 * @mesh_id_len: length of the mesh ID, at least 1 and at most 32 bytes
 *
 * These parameters are fixed when the mesh is created.
 */
struct mesh_setup {
	const u8 *mesh_id;
	u8 mesh_id_len;
};

/**
 * struct ieee80211_txq_params - TX queue parameters
 * @queue: TX queue identifier (NL80211_TXQ_Q_*)
 * @txop: Maximum burst time in units of 32 usecs, 0 meaning disabled
 * @cwmin: Minimum contention window [a value of the form 2^n-1 in the range
 *	1..32767]
 * @cwmax: Maximum contention window [a value of the form 2^n-1 in the range
 *	1..32767]
 * @aifs: Arbitration interframe space [0..255]
 */
struct ieee80211_txq_params {
	enum nl80211_txq_q queue;
	u16 txop;
	u16 cwmin;
	u16 cwmax;
	u8 aifs;
};

/* from net/wireless.h */
struct wiphy;

/**
 * DOC: Scanning and BSS list handling
 *
 * The scanning process itself is fairly simple, but cfg80211 offers quite
 * a bit of helper functionality. To start a scan, the scan operation will
 * be invoked with a scan definition. This scan definition contains the
 * channels to scan, and the SSIDs to send probe requests for (including the
 * wildcard, if desired). A passive scan is indicated by having no SSIDs to
 * probe. Additionally, a scan request may contain extra information elements
 * that should be added to the probe request. The IEs are guaranteed to be
 * well-formed, and will not exceed the maximum length the driver advertised
 * in the wiphy structure.
 *
 * When scanning finds a BSS, cfg80211 needs to be notified of that, because
 * it is responsible for maintaining the BSS list; the driver should not
 * maintain a list itself. For this notification, various functions exist.
 *
 * Since drivers do not maintain a BSS list, there are also a number of
 * functions to search for a BSS and obtain information about it from the
 * BSS structure cfg80211 maintains. The BSS list is also made available
 * to userspace.
 */

/**
 * struct cfg80211_ssid - SSID description
 * @ssid: the SSID
 * @ssid_len: length of the ssid
 */
struct cfg80211_ssid {
	u8 ssid[IEEE80211_MAX_SSID_LEN];
	u8 ssid_len;
};

/**
 * struct cfg80211_scan_request - scan request description
 *
 * @ssids: SSIDs to scan for (active scan only)
 * @n_ssids: number of SSIDs
 * @channels: channels to scan on.
 * @n_channels: total number of channels to scan
 * @ie: optional information element(s) to add into Probe Request or %NULL
 * @ie_len: length of ie in octets
 * @wiphy: the wiphy this was for
 * @dev: the interface
 * @aborted: (internal) scan request was notified as aborted
 */
struct cfg80211_scan_request {
	struct cfg80211_ssid *ssids;
	int n_ssids;
	u32 n_channels;
	const u8 *ie;
	size_t ie_len;

	/* internal */
	struct wiphy *wiphy;
	struct net_device *dev;
	bool aborted;

	/* keep last */
	struct ieee80211_channel *channels[0];
};

/**
 * enum cfg80211_signal_type - signal type
 *
 * @CFG80211_SIGNAL_TYPE_NONE: no signal strength information available
 * @CFG80211_SIGNAL_TYPE_MBM: signal strength in mBm (100*dBm)
 * @CFG80211_SIGNAL_TYPE_UNSPEC: signal strength, increasing from 0 through 100
 */
enum cfg80211_signal_type {
	CFG80211_SIGNAL_TYPE_NONE,
	CFG80211_SIGNAL_TYPE_MBM,
	CFG80211_SIGNAL_TYPE_UNSPEC,
};

/**
 * struct cfg80211_bss - BSS description
 *
 * This structure describes a BSS (which may also be a mesh network)
 * for use in scan results and similar.
 *
 * @channel: channel this BSS is on
 * @bssid: BSSID of the BSS
 * @tsf: timestamp of last received update
 * @beacon_interval: the beacon interval as from the frame
 * @capability: the capability field in host byte order
 * @information_elements: the information elements (Note that there
 *	is no guarantee that these are well-formed!); this is a pointer to
 *	either the beacon_ies or proberesp_ies depending on whether Probe
 *	Response frame has been received
 * @len_information_elements: total length of the information elements
 * @beacon_ies: the information elements from the last Beacon frame
 * @len_beacon_ies: total length of the beacon_ies
 * @proberesp_ies: the information elements from the last Probe Response frame
 * @len_proberesp_ies: total length of the proberesp_ies
 * @signal: signal strength value (type depends on the wiphy's signal_type)
 * @free_priv: function pointer to free private data
 * @priv: private area for driver use, has at least wiphy->bss_priv_size bytes
 */
struct cfg80211_bss {
	struct ieee80211_channel *channel;

	u8 bssid[ETH_ALEN];
	u64 tsf;
	u16 beacon_interval;
	u16 capability;
	u8 *information_elements;
	size_t len_information_elements;
	u8 *beacon_ies;
	size_t len_beacon_ies;
	u8 *proberesp_ies;
	size_t len_proberesp_ies;

	s32 signal;

	void (*free_priv)(struct cfg80211_bss *bss);
	u8 priv[0] __attribute__((__aligned__(sizeof(void *))));
};

/**
 * ieee80211_bss_get_ie - find IE with given ID
 * @bss: the bss to search
 * @ie: the IE ID
 * Returns %NULL if not found.
 */
const u8 *ieee80211_bss_get_ie(struct cfg80211_bss *bss, u8 ie);


/**
 * struct cfg80211_crypto_settings - Crypto settings
 * @wpa_versions: indicates which, if any, WPA versions are enabled
 *	(from enum nl80211_wpa_versions)
 * @cipher_group: group key cipher suite (or 0 if unset)
 * @n_ciphers_pairwise: number of AP supported unicast ciphers
 * @ciphers_pairwise: unicast key cipher suites
 * @n_akm_suites: number of AKM suites
 * @akm_suites: AKM suites
 * @control_port: Whether user space controls IEEE 802.1X port, i.e.,
 *	sets/clears %NL80211_STA_FLAG_AUTHORIZED. If true, the driver is
 *	required to assume that the port is unauthorized until authorized by
 *	user space. Otherwise, port is marked authorized by default.
 * @control_port_ethertype: the control port protocol that should be
 *	allowed through even on unauthorized ports
 * @control_port_no_encrypt: TRUE to prevent encryption of control port
 *	protocol frames.
 */
struct cfg80211_crypto_settings {
	u32 wpa_versions;
	u32 cipher_group;
	int n_ciphers_pairwise;
	u32 ciphers_pairwise[NL80211_MAX_NR_CIPHER_SUITES];
	int n_akm_suites;
	u32 akm_suites[NL80211_MAX_NR_AKM_SUITES];
	bool control_port;
	__be16 control_port_ethertype;
	bool control_port_no_encrypt;
};

/**
 * struct cfg80211_auth_request - Authentication request data
 *
 * This structure provides information needed to complete IEEE 802.11
 * authentication.
 *
 * @bss: The BSS to authenticate with.
 * @auth_type: Authentication type (algorithm)
 * @ie: Extra IEs to add to Authentication frame or %NULL
 * @ie_len: Length of ie buffer in octets
 * @key_len: length of WEP key for shared key authentication
 * @key_idx: index of WEP key for shared key authentication
 * @key: WEP key for shared key authentication
 * @local_state_change: This is a request for a local state only, i.e., no
 *	Authentication frame is to be transmitted and authentication state is
 *	to be changed without having to wait for a response from the peer STA
 *	(AP).
 */
struct cfg80211_auth_request {
	struct cfg80211_bss *bss;
	const u8 *ie;
	size_t ie_len;
	enum nl80211_auth_type auth_type;
	const u8 *key;
	u8 key_len, key_idx;
	bool local_state_change;
};

/**
 * struct cfg80211_assoc_request - (Re)Association request data
 *
 * This structure provides information needed to complete IEEE 802.11
 * (re)association.
 * @bss: The BSS to associate with.
 * @ie: Extra IEs to add to (Re)Association Request frame or %NULL
 * @ie_len: Length of ie buffer in octets
 * @use_mfp: Use management frame protection (IEEE 802.11w) in this association
 * @crypto: crypto settings
 * @prev_bssid: previous BSSID, if not %NULL use reassociate frame
 */
struct cfg80211_assoc_request {
	struct cfg80211_bss *bss;
	const u8 *ie, *prev_bssid;
	size_t ie_len;
	struct cfg80211_crypto_settings crypto;
	bool use_mfp;
};

/**
 * struct cfg80211_deauth_request - Deauthentication request data
 *
 * This structure provides information needed to complete IEEE 802.11
 * deauthentication.
 *
 * @bss: the BSS to deauthenticate from
 * @ie: Extra IEs to add to Deauthentication frame or %NULL
 * @ie_len: Length of ie buffer in octets
 * @reason_code: The reason code for the deauthentication
 * @local_state_change: This is a request for a local state only, i.e., no
 *	Deauthentication frame is to be transmitted.
 */
struct cfg80211_deauth_request {
	struct cfg80211_bss *bss;
	const u8 *ie;
	size_t ie_len;
	u16 reason_code;
	bool local_state_change;
};

/**
 * struct cfg80211_disassoc_request - Disassociation request data
 *
 * This structure provides information needed to complete IEEE 802.11
 * disassocation.
 *
 * @bss: the BSS to disassociate from
 * @ie: Extra IEs to add to Disassociation frame or %NULL
 * @ie_len: Length of ie buffer in octets
 * @reason_code: The reason code for the disassociation
 * @local_state_change: This is a request for a local state only, i.e., no
 *	Disassociation frame is to be transmitted.
 */
struct cfg80211_disassoc_request {
	struct cfg80211_bss *bss;
	const u8 *ie;
	size_t ie_len;
	u16 reason_code;
	bool local_state_change;
};

/**
 * struct cfg80211_ibss_params - IBSS parameters
 *
 * This structure defines the IBSS parameters for the join_ibss()
 * method.
 *
 * @ssid: The SSID, will always be non-null.
 * @ssid_len: The length of the SSID, will always be non-zero.
 * @bssid: Fixed BSSID requested, maybe be %NULL, if set do not
 *	search for IBSSs with a different BSSID.
 * @channel: The channel to use if no IBSS can be found to join.
 * @channel_fixed: The channel should be fixed -- do not search for
 *	IBSSs to join on other channels.
 * @ie: information element(s) to include in the beacon
 * @ie_len: length of that
 * @beacon_interval: beacon interval to use
 * @privacy: this is a protected network, keys will be configured
 *	after joining
 * @basic_rates: bitmap of basic rates to use when creating the IBSS
 * @mcast_rate: per-band multicast rate index + 1 (0: disabled)
 */
struct cfg80211_ibss_params {
	u8 *ssid;
	u8 *bssid;
	struct ieee80211_channel *channel;
	u8 *ie;
	u8 ssid_len, ie_len;
	u16 beacon_interval;
	u32 basic_rates;
	bool channel_fixed;
	bool privacy;
	int mcast_rate[IEEE80211_NUM_BANDS];
};

/**
 * struct cfg80211_connect_params - Connection parameters
 *
 * This structure provides information needed to complete IEEE 802.11
 * authentication and association.
 *
 * @channel: The channel to use or %NULL if not specified (auto-select based
 *	on scan results)
 * @bssid: The AP BSSID or %NULL if not specified (auto-select based on scan
 *	results)
 * @ssid: SSID
 * @ssid_len: Length of ssid in octets
 * @auth_type: Authentication type (algorithm)
 * @ie: IEs for association request
 * @ie_len: Length of assoc_ie in octets
 * @privacy: indicates whether privacy-enabled APs should be used
 * @crypto: crypto settings
 * @key_len: length of WEP key for shared key authentication
 * @key_idx: index of WEP key for shared key authentication
 * @key: WEP key for shared key authentication
 */
struct cfg80211_connect_params {
	struct ieee80211_channel *channel;
	u8 *bssid;
	u8 *ssid;
	size_t ssid_len;
	enum nl80211_auth_type auth_type;
	u8 *ie;
	size_t ie_len;
	bool privacy;
	struct cfg80211_crypto_settings crypto;
	const u8 *key;
	u8 key_len, key_idx;
};

/**
 * enum wiphy_params_flags - set_wiphy_params bitfield values
 * @WIPHY_PARAM_RETRY_SHORT: wiphy->retry_short has changed
 * @WIPHY_PARAM_RETRY_LONG: wiphy->retry_long has changed
 * @WIPHY_PARAM_FRAG_THRESHOLD: wiphy->frag_threshold has changed
 * @WIPHY_PARAM_RTS_THRESHOLD: wiphy->rts_threshold has changed
 * @WIPHY_PARAM_COVERAGE_CLASS: coverage class changed
 */
enum wiphy_params_flags {
	WIPHY_PARAM_RETRY_SHORT		= 1 << 0,
	WIPHY_PARAM_RETRY_LONG		= 1 << 1,
	WIPHY_PARAM_FRAG_THRESHOLD	= 1 << 2,
	WIPHY_PARAM_RTS_THRESHOLD	= 1 << 3,
	WIPHY_PARAM_COVERAGE_CLASS	= 1 << 4,
};

/*
 * cfg80211_bitrate_mask - masks for bitrate control
 */
struct cfg80211_bitrate_mask {
	struct {
		u32 legacy;
		/* TODO: add support for masking MCS rates; e.g.: */
		/* u8 mcs[IEEE80211_HT_MCS_MASK_LEN]; */
	} control[IEEE80211_NUM_BANDS];
};
/**
 * struct cfg80211_pmksa - PMK Security Association
 *
 * This structure is passed to the set/del_pmksa() method for PMKSA
 * caching.
 *
 * @bssid: The AP's BSSID.
 * @pmkid: The PMK material itself.
 */
struct cfg80211_pmksa {
	u8 *bssid;
	u8 *pmkid;
};

/**
 * struct cfg80211_ops - backend description for wireless configuration
 *
 * This struct is registered by fullmac card drivers and/or wireless stacks
 * in order to handle configuration requests on their interfaces.
 *
 * All callbacks except where otherwise noted should return 0
 * on success or a negative error code.
 *
 * All operations are currently invoked under rtnl for consistency with the
 * wireless extensions but this is subject to reevaluation as soon as this
 * code is used more widely and we have a first user without wext.
 *
 * @suspend: wiphy device needs to be suspended
 * @resume: wiphy device needs to be resumed
 *
 * @add_virtual_intf: create a new virtual interface with the given name,
 *	must set the struct wireless_dev's iftype. Beware: You must create
 *	the new netdev in the wiphy's network namespace! Returns the netdev,
 *	or an ERR_PTR.
 *
 * @del_virtual_intf: remove the virtual interface determined by ifindex.
 *
 * @change_virtual_intf: change type/configuration of virtual interface,
 *	keep the struct wireless_dev's iftype updated.
 *
 * @add_key: add a key with the given parameters. @mac_addr will be %NULL
 *	when adding a group key.
 *
 * @get_key: get information about the key with the given parameters.
 *	@mac_addr will be %NULL when requesting information for a group
 *	key. All pointers given to the @callback function need not be valid
 *	after it returns. This function should return an error if it is
 *	not possible to retrieve the key, -ENOENT if it doesn't exist.
 *
 * @del_key: remove a key given the @mac_addr (%NULL for a group key)
 *	and @key_index, return -ENOENT if the key doesn't exist.
 *
 * @set_default_key: set the default key on an interface
 *
 * @set_default_mgmt_key: set the default management frame key on an interface
 *
 * @add_beacon: Add a beacon with given parameters, @head, @interval
 *	and @dtim_period will be valid, @tail is optional.
 * @set_beacon: Change the beacon parameters for an access point mode
 *	interface. This should reject the call when no beacon has been
 *	configured.
 * @del_beacon: Remove beacon configuration and stop sending the beacon.
 *
 * @add_station: Add a new station.
 * @del_station: Remove a station; @mac may be NULL to remove all stations.
 * @change_station: Modify a given station.
 * @get_station: get station information for the station identified by @mac
 * @dump_station: dump station callback -- resume dump at index @idx
 *
 * @add_mpath: add a fixed mesh path
 * @del_mpath: delete a given mesh path
 * @change_mpath: change a given mesh path
 * @get_mpath: get a mesh path for the given parameters
 * @dump_mpath: dump mesh path callback -- resume dump at index @idx
 *
 * @get_mesh_params: Put the current mesh parameters into *params
 *
 * @update_mesh_params: Update mesh parameters on a running mesh.
 *	The mask is a bitfield which tells us which parameters to
 *	set, and which to leave alone.
 *
 * @change_bss: Modify parameters for a given BSS.
 *
 * @set_txq_params: Set TX queue parameters
 *
 * @set_channel: Set channel for a given wireless interface. Some devices
 *	may support multi-channel operation (by channel hopping) so cfg80211
 *	doesn't verify much. Note, however, that the passed netdev may be
 *	%NULL as well if the user requested changing the channel for the
 *	device itself, or for a monitor interface.
 *
 * @scan: Request to do a scan. If returning zero, the scan request is given
 *	the driver, and will be valid until passed to cfg80211_scan_done().
 *	For scan results, call cfg80211_inform_bss(); you can call this outside
 *	the scan/scan_done bracket too.
 *
 * @auth: Request to authenticate with the specified peer
 * @assoc: Request to (re)associate with the specified peer
 * @deauth: Request to deauthenticate from the specified peer
 * @disassoc: Request to disassociate from the specified peer
 *
 * @connect: Connect to the ESS with the specified parameters. When connected,
 *	call cfg80211_connect_result() with status code %WLAN_STATUS_SUCCESS.
 *	If the connection fails for some reason, call cfg80211_connect_result()
 *	with the status from the AP.
 * @disconnect: Disconnect from the BSS/ESS.
 *
 * @join_ibss: Join the specified IBSS (or create if necessary). Once done, call
 *	cfg80211_ibss_joined(), also call that function when changing BSSID due
 *	to a merge.
 * @leave_ibss: Leave the IBSS.
 *
 * @set_wiphy_params: Notify that wiphy parameters have changed;
 *	@changed bitfield (see &enum wiphy_params_flags) describes which values
 *	have changed. The actual parameter values are available in
 *	struct wiphy. If returning an error, no value should be changed.
 *
 * @set_tx_power: set the transmit power according to the parameters
 * @get_tx_power: store the current TX power into the dbm variable;
 *	return 0 if successful
 *
 * @set_wds_peer: set the WDS peer for a WDS interface
 *
 * @rfkill_poll: polls the hw rfkill line, use cfg80211 reporting
 *	functions to adjust rfkill hw state
 *
 * @dump_survey: get site survey information.
 *
 * @remain_on_channel: Request the driver to remain awake on the specified
 *	channel for the specified duration to complete an off-channel
 *	operation (e.g., public action frame exchange). When the driver is
 *	ready on the requested channel, it must indicate this with an event
 *	notification by calling cfg80211_ready_on_channel().
 * @cancel_remain_on_channel: Cancel an on-going remain-on-channel operation.
 *	This allows the operation to be terminated prior to timeout based on
 *	the duration value.
 * @mgmt_tx: Transmit a management frame.
 * @mgmt_tx_cancel_wait: Cancel the wait time from transmitting a management
 *	frame on another channel
 *
 * @testmode_cmd: run a test mode command
 *
 * @set_bitrate_mask: set the bitrate mask configuration
 *
 * @set_pmksa: Cache a PMKID for a BSSID. This is mostly useful for fullmac
 *	devices running firmwares capable of generating the (re) association
 *	RSN IE. It allows for faster roaming between WPA2 BSSIDs.
 * @del_pmksa: Delete a cached PMKID.
 * @flush_pmksa: Flush all cached PMKIDs.
 * @set_power_mgmt: Configure WLAN power management. A timeout value of -1
 *	allows the driver to adjust the dynamic ps timeout value.
 * @set_cqm_rssi_config: Configure connection quality monitor RSSI threshold.
 *
 * @mgmt_frame_register: Notify driver that a management frame type was
 *	registered. Note that this callback may not sleep, and cannot run
 *	concurrently with itself.
 *
 * @set_antenna: Set antenna configuration (tx_ant, rx_ant) on the device.
 *	Parameters are bitmaps of allowed antennas to use for TX/RX. Drivers may
 *	reject TX/RX mask combinations they cannot support by returning -EINVAL
 *	(also see nl80211.h @NL80211_ATTR_WIPHY_ANTENNA_TX).
 *
 * @get_antenna: Get current antenna configuration from device (tx_ant, rx_ant).
 */
struct cfg80211_ops {
	int	(*suspend)(struct wiphy *wiphy);
	int	(*resume)(struct wiphy *wiphy);

	struct net_device * (*add_virtual_intf)(struct wiphy *wiphy,
						char *name,
						enum nl80211_iftype type,
						u32 *flags,
						struct vif_params *params);
	int	(*del_virtual_intf)(struct wiphy *wiphy, struct net_device *dev);
	int	(*change_virtual_intf)(struct wiphy *wiphy,
				       struct net_device *dev,
				       enum nl80211_iftype type, u32 *flags,
				       struct vif_params *params);

	int	(*add_key)(struct wiphy *wiphy, struct net_device *netdev,
			   u8 key_index, bool pairwise, const u8 *mac_addr,
			   struct key_params *params);
	int	(*get_key)(struct wiphy *wiphy, struct net_device *netdev,
			   u8 key_index, bool pairwise, const u8 *mac_addr,
			   void *cookie,
			   void (*callback)(void *cookie, struct key_params*));
	int	(*del_key)(struct wiphy *wiphy, struct net_device *netdev,
			   u8 key_index, bool pairwise, const u8 *mac_addr);
	int	(*set_default_key)(struct wiphy *wiphy,
				   struct net_device *netdev,
				   u8 key_index, bool unicast, bool multicast);
	int	(*set_default_mgmt_key)(struct wiphy *wiphy,
					struct net_device *netdev,
					u8 key_index);

	int	(*add_beacon)(struct wiphy *wiphy, struct net_device *dev,
			      struct beacon_parameters *info);
	int	(*set_beacon)(struct wiphy *wiphy, struct net_device *dev,
			      struct beacon_parameters *info);
	int	(*del_beacon)(struct wiphy *wiphy, struct net_device *dev);


	int	(*add_station)(struct wiphy *wiphy, struct net_device *dev,
			       u8 *mac, struct station_parameters *params);
	int	(*del_station)(struct wiphy *wiphy, struct net_device *dev,
			       u8 *mac);
	int	(*change_station)(struct wiphy *wiphy, struct net_device *dev,
				  u8 *mac, struct station_parameters *params);
	int	(*get_station)(struct wiphy *wiphy, struct net_device *dev,
			       u8 *mac, struct station_info *sinfo);
	int	(*dump_station)(struct wiphy *wiphy, struct net_device *dev,
			       int idx, u8 *mac, struct station_info *sinfo);

	int	(*add_mpath)(struct wiphy *wiphy, struct net_device *dev,
			       u8 *dst, u8 *next_hop);
	int	(*del_mpath)(struct wiphy *wiphy, struct net_device *dev,
			       u8 *dst);
	int	(*change_mpath)(struct wiphy *wiphy, struct net_device *dev,
				  u8 *dst, u8 *next_hop);
	int	(*get_mpath)(struct wiphy *wiphy, struct net_device *dev,
			       u8 *dst, u8 *next_hop,
			       struct mpath_info *pinfo);
	int	(*dump_mpath)(struct wiphy *wiphy, struct net_device *dev,
			       int idx, u8 *dst, u8 *next_hop,
			       struct mpath_info *pinfo);
	int	(*get_mesh_params)(struct wiphy *wiphy,
				struct net_device *dev,
				struct mesh_config *conf);
	int	(*update_mesh_params)(struct wiphy *wiphy,
				      struct net_device *dev, u32 mask,
				      const struct mesh_config *nconf);
	int	(*join_mesh)(struct wiphy *wiphy, struct net_device *dev,
			     const struct mesh_config *conf,
			     const struct mesh_setup *setup);
	int	(*leave_mesh)(struct wiphy *wiphy, struct net_device *dev);

	int	(*change_bss)(struct wiphy *wiphy, struct net_device *dev,
			      struct bss_parameters *params);

	int	(*set_txq_params)(struct wiphy *wiphy,
				  struct ieee80211_txq_params *params);

	int	(*set_channel)(struct wiphy *wiphy, struct net_device *dev,
			       struct ieee80211_channel *chan,
			       enum nl80211_channel_type channel_type);

	int	(*scan)(struct wiphy *wiphy, struct net_device *dev,
			struct cfg80211_scan_request *request);

	int	(*auth)(struct wiphy *wiphy, struct net_device *dev,
			struct cfg80211_auth_request *req);
	int	(*assoc)(struct wiphy *wiphy, struct net_device *dev,
			 struct cfg80211_assoc_request *req);
	int	(*deauth)(struct wiphy *wiphy, struct net_device *dev,
			  struct cfg80211_deauth_request *req,
			  void *cookie);
	int	(*disassoc)(struct wiphy *wiphy, struct net_device *dev,
			    struct cfg80211_disassoc_request *req,
			    void *cookie);

	int	(*connect)(struct wiphy *wiphy, struct net_device *dev,
			   struct cfg80211_connect_params *sme);
	int	(*disconnect)(struct wiphy *wiphy, struct net_device *dev,
			      u16 reason_code);

	int	(*join_ibss)(struct wiphy *wiphy, struct net_device *dev,
			     struct cfg80211_ibss_params *params);
	int	(*leave_ibss)(struct wiphy *wiphy, struct net_device *dev);

	int	(*set_wiphy_params)(struct wiphy *wiphy, u32 changed);

	int	(*set_tx_power)(struct wiphy *wiphy,
				enum nl80211_tx_power_setting type, int mbm);
	int	(*get_tx_power)(struct wiphy *wiphy, int *dbm);

	int	(*set_wds_peer)(struct wiphy *wiphy, struct net_device *dev,
				const u8 *addr);

	void	(*rfkill_poll)(struct wiphy *wiphy);

#ifdef CONFIG_NL80211_TESTMODE
	int	(*testmode_cmd)(struct wiphy *wiphy, void *data, int len);
#endif

	int	(*set_bitrate_mask)(struct wiphy *wiphy,
				    struct net_device *dev,
				    const u8 *peer,
				    const struct cfg80211_bitrate_mask *mask);

	int	(*dump_survey)(struct wiphy *wiphy, struct net_device *netdev,
			int idx, struct survey_info *info);

	int	(*set_pmksa)(struct wiphy *wiphy, struct net_device *netdev,
			     struct cfg80211_pmksa *pmksa);
	int	(*del_pmksa)(struct wiphy *wiphy, struct net_device *netdev,
			     struct cfg80211_pmksa *pmksa);
	int	(*flush_pmksa)(struct wiphy *wiphy, struct net_device *netdev);

	int	(*remain_on_channel)(struct wiphy *wiphy,
				     struct net_device *dev,
				     struct ieee80211_channel *chan,
				     enum nl80211_channel_type channel_type,
				     unsigned int duration,
				     u64 *cookie);
	int	(*cancel_remain_on_channel)(struct wiphy *wiphy,
					    struct net_device *dev,
					    u64 cookie);

	int	(*mgmt_tx)(struct wiphy *wiphy, struct net_device *dev,
			  struct ieee80211_channel *chan, bool offchan,
			  enum nl80211_channel_type channel_type,
			  bool channel_type_valid, unsigned int wait,
			  const u8 *buf, size_t len, u64 *cookie);
	int	(*mgmt_tx_cancel_wait)(struct wiphy *wiphy,
				       struct net_device *dev,
				       u64 cookie);

	int	(*set_power_mgmt)(struct wiphy *wiphy, struct net_device *dev,
				  bool enabled, int timeout);

	int	(*set_cqm_rssi_config)(struct wiphy *wiphy,
				       struct net_device *dev,
				       s32 rssi_thold, u32 rssi_hyst);

	void	(*mgmt_frame_register)(struct wiphy *wiphy,
				       struct net_device *dev,
				       u16 frame_type, bool reg);

	int	(*set_antenna)(struct wiphy *wiphy, u32 tx_ant, u32 rx_ant);
	int	(*get_antenna)(struct wiphy *wiphy, u32 *tx_ant, u32 *rx_ant);
};

/*
 * wireless hardware and networking interfaces structures
 * and registration/helper functions
 */

/**
 * enum wiphy_flags - wiphy capability flags
 *
 * @WIPHY_FLAG_CUSTOM_REGULATORY:  tells us the driver for this device
 * 	has its own custom regulatory domain and cannot identify the
 * 	ISO / IEC 3166 alpha2 it belongs to. When this is enabled
 * 	we will disregard the first regulatory hint (when the
 * 	initiator is %REGDOM_SET_BY_CORE).
 * @WIPHY_FLAG_STRICT_REGULATORY: tells us the driver for this device will
 *	ignore regulatory domain settings until it gets its own regulatory
 *	domain via its regulatory_hint() unless the regulatory hint is
 *	from a country IE. After its gets its own regulatory domain it will
 *	only allow further regulatory domain settings to further enhance
 *	compliance. For example if channel 13 and 14 are disabled by this
 *	regulatory domain no user regulatory domain can enable these channels
 *	at a later time. This can be used for devices which do not have
 *	calibration information guaranteed for frequencies or settings
 *	outside of its regulatory domain.
 * @WIPHY_FLAG_DISABLE_BEACON_HINTS: enable this if your driver needs to ensure
 *	that passive scan flags and beaconing flags may not be lifted by
 *	cfg80211 due to regulatory beacon hints. For more information on beacon
 *	hints read the documenation for regulatory_hint_found_beacon()
 * @WIPHY_FLAG_NETNS_OK: if not set, do not allow changing the netns of this
 *	wiphy at all
 * @WIPHY_FLAG_PS_ON_BY_DEFAULT: if set to true, powersave will be enabled
 *	by default -- this flag will be set depending on the kernel's default
 *	on wiphy_new(), but can be changed by the driver if it has a good
 *	reason to override the default
 * @WIPHY_FLAG_4ADDR_AP: supports 4addr mode even on AP (with a single station
 *	on a VLAN interface)
 * @WIPHY_FLAG_4ADDR_STATION: supports 4addr mode even as a station
 * @WIPHY_FLAG_CONTROL_PORT_PROTOCOL: This device supports setting the
 *	control port protocol ethertype. The device also honours the
 *	control_port_no_encrypt flag.
 * @WIPHY_FLAG_IBSS_RSN: The device supports IBSS RSN.
 * @WIPHY_FLAG_SUPPORTS_SEPARATE_DEFAULT_KEYS: The device supports separate
 *	unicast and multicast TX keys.
 */
enum wiphy_flags {
	WIPHY_FLAG_CUSTOM_REGULATORY		= BIT(0),
	WIPHY_FLAG_STRICT_REGULATORY		= BIT(1),
	WIPHY_FLAG_DISABLE_BEACON_HINTS		= BIT(2),
	WIPHY_FLAG_NETNS_OK			= BIT(3),
	WIPHY_FLAG_PS_ON_BY_DEFAULT		= BIT(4),
	WIPHY_FLAG_4ADDR_AP			= BIT(5),
	WIPHY_FLAG_4ADDR_STATION		= BIT(6),
	WIPHY_FLAG_CONTROL_PORT_PROTOCOL	= BIT(7),
	WIPHY_FLAG_IBSS_RSN			= BIT(8),
	WIPHY_FLAG_SUPPORTS_SEPARATE_DEFAULT_KEYS= BIT(9),
};

struct mac_address {
	u8 addr[ETH_ALEN];
};

struct ieee80211_txrx_stypes {
	u16 tx, rx;
};

/**
 * struct wiphy - wireless hardware description
 * @reg_notifier: the driver's regulatory notification callback
 * @regd: the driver's regulatory domain, if one was requested via
 * 	the regulatory_hint() API. This can be used by the driver
 *	on the reg_notifier() if it chooses to ignore future
 *	regulatory domain changes caused by other drivers.
 * @signal_type: signal type reported in &struct cfg80211_bss.
 * @cipher_suites: supported cipher suites
 * @n_cipher_suites: number of supported cipher suites
 * @retry_short: Retry limit for short frames (dot11ShortRetryLimit)
 * @retry_long: Retry limit for long frames (dot11LongRetryLimit)
 * @frag_threshold: Fragmentation threshold (dot11FragmentationThreshold);
 *	-1 = fragmentation disabled, only odd values >= 256 used
 * @rts_threshold: RTS threshold (dot11RTSThreshold); -1 = RTS/CTS disabled
 * @_net: the network namespace this wiphy currently lives in
 * @perm_addr: permanent MAC address of this device
 * @addr_mask: If the device supports multiple MAC addresses by masking,
 *	set this to a mask with variable bits set to 1, e.g. if the last
 *	four bits are variable then set it to 00:...:00:0f. The actual
 *	variable bits shall be determined by the interfaces added, with
 *	interfaces not matching the mask being rejected to be brought up.
 * @n_addresses: number of addresses in @addresses.
 * @addresses: If the device has more than one address, set this pointer
 *	to a list of addresses (6 bytes each). The first one will be used
 *	by default for perm_addr. In this case, the mask should be set to
 *	all-zeroes. In this case it is assumed that the device can handle
 *	the same number of arbitrary MAC addresses.
 * @debugfsdir: debugfs directory used for this wiphy, will be renamed
 *	automatically on wiphy renames
 * @dev: (virtual) struct device for this wiphy
 * @wext: wireless extension handlers
 * @priv: driver private data (sized according to wiphy_new() parameter)
 * @interface_modes: bitmask of interfaces types valid for this wiphy,
 *	must be set by driver
 * @flags: wiphy flags, see &enum wiphy_flags
 * @bss_priv_size: each BSS struct has private data allocated with it,
 *	this variable determines its size
 * @max_scan_ssids: maximum number of SSIDs the device can scan for in
 *	any given scan
 * @max_scan_ie_len: maximum length of user-controlled IEs device can
 *	add to probe request frames transmitted during a scan, must not
 *	include fixed IEs like supported rates
 * @coverage_class: current coverage class
 * @fw_version: firmware version for ethtool reporting
 * @hw_version: hardware version for ethtool reporting
 * @max_num_pmkids: maximum number of PMKIDs supported by device
 * @privid: a pointer that drivers can use to identify if an arbitrary
 *	wiphy is theirs, e.g. in global notifiers
 * @bands: information about bands/channels supported by this device
 *
 * @mgmt_stypes: bitmasks of frame subtypes that can be subscribed to or
 *	transmitted through nl80211, points to an array indexed by interface
 *	type
 *
 * @available_antennas: bitmap of antennas which are available to configure.
 *	antenna configuration commands will be rejected unless this is set.
<<<<<<< HEAD
=======
 *
 * @max_remain_on_channel_duration: Maximum time a remain-on-channel operation
 *	may request, if implemented.
>>>>>>> 38cd6b4f
 */
struct wiphy {
	/* assign these fields before you register the wiphy */

	/* permanent MAC address(es) */
	u8 perm_addr[ETH_ALEN];
	u8 addr_mask[ETH_ALEN];

	struct mac_address *addresses;

	const struct ieee80211_txrx_stypes *mgmt_stypes;

	u16 n_addresses;

	/* Supported interface modes, OR together BIT(NL80211_IFTYPE_...) */
	u16 interface_modes;

	u32 flags;

	enum cfg80211_signal_type signal_type;

	int bss_priv_size;
	u8 max_scan_ssids;
	u16 max_scan_ie_len;

	int n_cipher_suites;
	const u32 *cipher_suites;

	u8 retry_short;
	u8 retry_long;
	u32 frag_threshold;
	u32 rts_threshold;
	u8 coverage_class;

	char fw_version[ETHTOOL_BUSINFO_LEN];
	u32 hw_version;

	u16 max_remain_on_channel_duration;

	u8 max_num_pmkids;

	u32 available_antennas;

	/* If multiple wiphys are registered and you're handed e.g.
	 * a regular netdev with assigned ieee80211_ptr, you won't
	 * know whether it points to a wiphy your driver has registered
	 * or not. Assign this to something global to your driver to
	 * help determine whether you own this wiphy or not. */
	const void *privid;

	struct ieee80211_supported_band *bands[IEEE80211_NUM_BANDS];

	/* Lets us get back the wiphy on the callback */
	int (*reg_notifier)(struct wiphy *wiphy,
			    struct regulatory_request *request);

	/* fields below are read-only, assigned by cfg80211 */

	const struct ieee80211_regdomain *regd;

	/* the item in /sys/class/ieee80211/ points to this,
	 * you need use set_wiphy_dev() (see below) */
	struct device dev;

	/* dir in debugfs: ieee80211/<wiphyname> */
	struct dentry *debugfsdir;

#ifdef CONFIG_NET_NS
	/* the network namespace this phy lives in currently */
	struct net *_net;
#endif

#ifdef CONFIG_CFG80211_WEXT
	const struct iw_handler_def *wext;
#endif

	char priv[0] __attribute__((__aligned__(NETDEV_ALIGN)));
};

static inline struct net *wiphy_net(struct wiphy *wiphy)
{
	return read_pnet(&wiphy->_net);
}

static inline void wiphy_net_set(struct wiphy *wiphy, struct net *net)
{
	write_pnet(&wiphy->_net, net);
}

/**
 * wiphy_priv - return priv from wiphy
 *
 * @wiphy: the wiphy whose priv pointer to return
 */
static inline void *wiphy_priv(struct wiphy *wiphy)
{
	BUG_ON(!wiphy);
	return &wiphy->priv;
}

/**
 * priv_to_wiphy - return the wiphy containing the priv
 *
 * @priv: a pointer previously returned by wiphy_priv
 */
static inline struct wiphy *priv_to_wiphy(void *priv)
{
	BUG_ON(!priv);
	return container_of(priv, struct wiphy, priv);
}

/**
 * set_wiphy_dev - set device pointer for wiphy
 *
 * @wiphy: The wiphy whose device to bind
 * @dev: The device to parent it to
 */
static inline void set_wiphy_dev(struct wiphy *wiphy, struct device *dev)
{
	wiphy->dev.parent = dev;
}

/**
 * wiphy_dev - get wiphy dev pointer
 *
 * @wiphy: The wiphy whose device struct to look up
 */
static inline struct device *wiphy_dev(struct wiphy *wiphy)
{
	return wiphy->dev.parent;
}

/**
 * wiphy_name - get wiphy name
 *
 * @wiphy: The wiphy whose name to return
 */
static inline const char *wiphy_name(const struct wiphy *wiphy)
{
	return dev_name(&wiphy->dev);
}

/**
 * wiphy_new - create a new wiphy for use with cfg80211
 *
 * @ops: The configuration operations for this device
 * @sizeof_priv: The size of the private area to allocate
 *
 * Create a new wiphy and associate the given operations with it.
 * @sizeof_priv bytes are allocated for private use.
 *
 * The returned pointer must be assigned to each netdev's
 * ieee80211_ptr for proper operation.
 */
struct wiphy *wiphy_new(const struct cfg80211_ops *ops, int sizeof_priv);

/**
 * wiphy_register - register a wiphy with cfg80211
 *
 * @wiphy: The wiphy to register.
 *
 * Returns a non-negative wiphy index or a negative error code.
 */
extern int wiphy_register(struct wiphy *wiphy);

/**
 * wiphy_unregister - deregister a wiphy from cfg80211
 *
 * @wiphy: The wiphy to unregister.
 *
 * After this call, no more requests can be made with this priv
 * pointer, but the call may sleep to wait for an outstanding
 * request that is being handled.
 */
extern void wiphy_unregister(struct wiphy *wiphy);

/**
 * wiphy_free - free wiphy
 *
 * @wiphy: The wiphy to free
 */
extern void wiphy_free(struct wiphy *wiphy);

/* internal structs */
struct cfg80211_conn;
struct cfg80211_internal_bss;
struct cfg80211_cached_keys;

#define MAX_AUTH_BSSES		4

/**
 * struct wireless_dev - wireless per-netdev state
 *
 * This structure must be allocated by the driver/stack
 * that uses the ieee80211_ptr field in struct net_device
 * (this is intentional so it can be allocated along with
 * the netdev.)
 *
 * @wiphy: pointer to hardware description
 * @iftype: interface type
 * @list: (private) Used to collect the interfaces
 * @netdev: (private) Used to reference back to the netdev
 * @current_bss: (private) Used by the internal configuration code
 * @channel: (private) Used by the internal configuration code to track
 *	user-set AP, monitor and WDS channels for wireless extensions
 * @bssid: (private) Used by the internal configuration code
 * @ssid: (private) Used by the internal configuration code
 * @ssid_len: (private) Used by the internal configuration code
 * @mesh_id_len: (private) Used by the internal configuration code
 * @mesh_id_up_len: (private) Used by the internal configuration code
 * @wext: (private) Used by the internal wireless extensions compat code
 * @use_4addr: indicates 4addr mode is used on this interface, must be
 *	set by driver (if supported) on add_interface BEFORE registering the
 *	netdev and may otherwise be used by driver read-only, will be update
 *	by cfg80211 on change_interface
 * @mgmt_registrations: list of registrations for management frames
 * @mgmt_registrations_lock: lock for the list
 * @mtx: mutex used to lock data in this struct
 * @cleanup_work: work struct used for cleanup that can't be done directly
 */
struct wireless_dev {
	struct wiphy *wiphy;
	enum nl80211_iftype iftype;

	/* the remainder of this struct should be private to cfg80211 */
	struct list_head list;
	struct net_device *netdev;

	struct list_head mgmt_registrations;
	spinlock_t mgmt_registrations_lock;

	struct mutex mtx;

	struct work_struct cleanup_work;

	bool use_4addr;

	/* currently used for IBSS and SME - might be rearranged later */
	u8 ssid[IEEE80211_MAX_SSID_LEN];
	u8 ssid_len, mesh_id_len, mesh_id_up_len;
	enum {
		CFG80211_SME_IDLE,
		CFG80211_SME_CONNECTING,
		CFG80211_SME_CONNECTED,
	} sme_state;
	struct cfg80211_conn *conn;
	struct cfg80211_cached_keys *connect_keys;

	struct list_head event_list;
	spinlock_t event_lock;

	struct cfg80211_internal_bss *authtry_bsses[MAX_AUTH_BSSES];
	struct cfg80211_internal_bss *auth_bsses[MAX_AUTH_BSSES];
	struct cfg80211_internal_bss *current_bss; /* associated / joined */
	struct ieee80211_channel *channel;

	bool ps;
	int ps_timeout;

#ifdef CONFIG_CFG80211_WEXT
	/* wext data */
	struct {
		struct cfg80211_ibss_params ibss;
		struct cfg80211_connect_params connect;
		struct cfg80211_cached_keys *keys;
		u8 *ie;
		size_t ie_len;
		u8 bssid[ETH_ALEN], prev_bssid[ETH_ALEN];
		u8 ssid[IEEE80211_MAX_SSID_LEN];
		s8 default_key, default_mgmt_key;
		bool prev_bssid_valid;
	} wext;
#endif
};

/**
 * wdev_priv - return wiphy priv from wireless_dev
 *
 * @wdev: The wireless device whose wiphy's priv pointer to return
 */
static inline void *wdev_priv(struct wireless_dev *wdev)
{
	BUG_ON(!wdev);
	return wiphy_priv(wdev->wiphy);
}

/**
 * DOC: Utility functions
 *
 * cfg80211 offers a number of utility functions that can be useful.
 */

/**
 * ieee80211_channel_to_frequency - convert channel number to frequency
 * @chan: channel number
 */
extern int ieee80211_channel_to_frequency(int chan);

/**
 * ieee80211_frequency_to_channel - convert frequency to channel number
 * @freq: center frequency
 */
extern int ieee80211_frequency_to_channel(int freq);

/*
 * Name indirection necessary because the ieee80211 code also has
 * a function named "ieee80211_get_channel", so if you include
 * cfg80211's header file you get cfg80211's version, if you try
 * to include both header files you'll (rightfully!) get a symbol
 * clash.
 */
extern struct ieee80211_channel *__ieee80211_get_channel(struct wiphy *wiphy,
							 int freq);
/**
 * ieee80211_get_channel - get channel struct from wiphy for specified frequency
 * @wiphy: the struct wiphy to get the channel for
 * @freq: the center frequency of the channel
 */
static inline struct ieee80211_channel *
ieee80211_get_channel(struct wiphy *wiphy, int freq)
{
	return __ieee80211_get_channel(wiphy, freq);
}

/**
 * ieee80211_get_response_rate - get basic rate for a given rate
 *
 * @sband: the band to look for rates in
 * @basic_rates: bitmap of basic rates
 * @bitrate: the bitrate for which to find the basic rate
 *
 * This function returns the basic rate corresponding to a given
 * bitrate, that is the next lower bitrate contained in the basic
 * rate map, which is, for this function, given as a bitmap of
 * indices of rates in the band's bitrate table.
 */
struct ieee80211_rate *
ieee80211_get_response_rate(struct ieee80211_supported_band *sband,
			    u32 basic_rates, int bitrate);

/*
 * Radiotap parsing functions -- for controlled injection support
 *
 * Implemented in net/wireless/radiotap.c
 * Documentation in Documentation/networking/radiotap-headers.txt
 */

struct radiotap_align_size {
	uint8_t align:4, size:4;
};

struct ieee80211_radiotap_namespace {
	const struct radiotap_align_size *align_size;
	int n_bits;
	uint32_t oui;
	uint8_t subns;
};

struct ieee80211_radiotap_vendor_namespaces {
	const struct ieee80211_radiotap_namespace *ns;
	int n_ns;
};

/**
 * struct ieee80211_radiotap_iterator - tracks walk thru present radiotap args
 * @this_arg_index: index of current arg, valid after each successful call
 *	to ieee80211_radiotap_iterator_next()
 * @this_arg: pointer to current radiotap arg; it is valid after each
 *	call to ieee80211_radiotap_iterator_next() but also after
 *	ieee80211_radiotap_iterator_init() where it will point to
 *	the beginning of the actual data portion
 * @this_arg_size: length of the current arg, for convenience
 * @current_namespace: pointer to the current namespace definition
 *	(or internally %NULL if the current namespace is unknown)
 * @is_radiotap_ns: indicates whether the current namespace is the default
 *	radiotap namespace or not
 *
 * @_rtheader: pointer to the radiotap header we are walking through
 * @_max_length: length of radiotap header in cpu byte ordering
 * @_arg_index: next argument index
 * @_arg: next argument pointer
 * @_next_bitmap: internal pointer to next present u32
 * @_bitmap_shifter: internal shifter for curr u32 bitmap, b0 set == arg present
 * @_vns: vendor namespace definitions
 * @_next_ns_data: beginning of the next namespace's data
 * @_reset_on_ext: internal; reset the arg index to 0 when going to the
 *	next bitmap word
 *
 * Describes the radiotap parser state. Fields prefixed with an underscore
 * must not be used by users of the parser, only by the parser internally.
 */

struct ieee80211_radiotap_iterator {
	struct ieee80211_radiotap_header *_rtheader;
	const struct ieee80211_radiotap_vendor_namespaces *_vns;
	const struct ieee80211_radiotap_namespace *current_namespace;

	unsigned char *_arg, *_next_ns_data;
	__le32 *_next_bitmap;

	unsigned char *this_arg;
	int this_arg_index;
	int this_arg_size;

	int is_radiotap_ns;

	int _max_length;
	int _arg_index;
	uint32_t _bitmap_shifter;
	int _reset_on_ext;
};

extern int ieee80211_radiotap_iterator_init(
	struct ieee80211_radiotap_iterator *iterator,
	struct ieee80211_radiotap_header *radiotap_header,
	int max_length, const struct ieee80211_radiotap_vendor_namespaces *vns);

extern int ieee80211_radiotap_iterator_next(
	struct ieee80211_radiotap_iterator *iterator);


extern const unsigned char rfc1042_header[6];
extern const unsigned char bridge_tunnel_header[6];

/**
 * ieee80211_get_hdrlen_from_skb - get header length from data
 *
 * Given an skb with a raw 802.11 header at the data pointer this function
 * returns the 802.11 header length in bytes (not including encryption
 * headers). If the data in the sk_buff is too short to contain a valid 802.11
 * header the function returns 0.
 *
 * @skb: the frame
 */
unsigned int ieee80211_get_hdrlen_from_skb(const struct sk_buff *skb);

/**
 * ieee80211_hdrlen - get header length in bytes from frame control
 * @fc: frame control field in little-endian format
 */
unsigned int __attribute_const__ ieee80211_hdrlen(__le16 fc);

/**
 * DOC: Data path helpers
 *
 * In addition to generic utilities, cfg80211 also offers
 * functions that help implement the data path for devices
 * that do not do the 802.11/802.3 conversion on the device.
 */

/**
 * ieee80211_data_to_8023 - convert an 802.11 data frame to 802.3
 * @skb: the 802.11 data frame
 * @addr: the device MAC address
 * @iftype: the virtual interface type
 */
int ieee80211_data_to_8023(struct sk_buff *skb, const u8 *addr,
			   enum nl80211_iftype iftype);

/**
 * ieee80211_data_from_8023 - convert an 802.3 frame to 802.11
 * @skb: the 802.3 frame
 * @addr: the device MAC address
 * @iftype: the virtual interface type
 * @bssid: the network bssid (used only for iftype STATION and ADHOC)
 * @qos: build 802.11 QoS data frame
 */
int ieee80211_data_from_8023(struct sk_buff *skb, const u8 *addr,
			     enum nl80211_iftype iftype, u8 *bssid, bool qos);

/**
 * ieee80211_amsdu_to_8023s - decode an IEEE 802.11n A-MSDU frame
 *
 * Decode an IEEE 802.11n A-MSDU frame and convert it to a list of
 * 802.3 frames. The @list will be empty if the decode fails. The
 * @skb is consumed after the function returns.
 *
 * @skb: The input IEEE 802.11n A-MSDU frame.
 * @list: The output list of 802.3 frames. It must be allocated and
 *	initialized by by the caller.
 * @addr: The device MAC address.
 * @iftype: The device interface type.
 * @extra_headroom: The hardware extra headroom for SKBs in the @list.
 */
void ieee80211_amsdu_to_8023s(struct sk_buff *skb, struct sk_buff_head *list,
			      const u8 *addr, enum nl80211_iftype iftype,
			      const unsigned int extra_headroom);

/**
 * cfg80211_classify8021d - determine the 802.1p/1d tag for a data frame
 * @skb: the data frame
 */
unsigned int cfg80211_classify8021d(struct sk_buff *skb);

/**
 * cfg80211_find_ie - find information element in data
 *
 * @eid: element ID
 * @ies: data consisting of IEs
 * @len: length of data
 *
 * This function will return %NULL if the element ID could
 * not be found or if the element is invalid (claims to be
 * longer than the given data), or a pointer to the first byte
 * of the requested element, that is the byte containing the
 * element ID. There are no checks on the element length
 * other than having to fit into the given data.
 */
const u8 *cfg80211_find_ie(u8 eid, const u8 *ies, int len);

/**
 * DOC: Regulatory enforcement infrastructure
 *
 * TODO
 */

/**
 * regulatory_hint - driver hint to the wireless core a regulatory domain
 * @wiphy: the wireless device giving the hint (used only for reporting
 *	conflicts)
 * @alpha2: the ISO/IEC 3166 alpha2 the driver claims its regulatory domain
 * 	should be in. If @rd is set this should be NULL. Note that if you
 * 	set this to NULL you should still set rd->alpha2 to some accepted
 * 	alpha2.
 *
 * Wireless drivers can use this function to hint to the wireless core
 * what it believes should be the current regulatory domain by
 * giving it an ISO/IEC 3166 alpha2 country code it knows its regulatory
 * domain should be in or by providing a completely build regulatory domain.
 * If the driver provides an ISO/IEC 3166 alpha2 userspace will be queried
 * for a regulatory domain structure for the respective country.
 *
 * The wiphy must have been registered to cfg80211 prior to this call.
 * For cfg80211 drivers this means you must first use wiphy_register(),
 * for mac80211 drivers you must first use ieee80211_register_hw().
 *
 * Drivers should check the return value, its possible you can get
 * an -ENOMEM.
 */
extern int regulatory_hint(struct wiphy *wiphy, const char *alpha2);

/**
 * wiphy_apply_custom_regulatory - apply a custom driver regulatory domain
 * @wiphy: the wireless device we want to process the regulatory domain on
 * @regd: the custom regulatory domain to use for this wiphy
 *
 * Drivers can sometimes have custom regulatory domains which do not apply
 * to a specific country. Drivers can use this to apply such custom regulatory
 * domains. This routine must be called prior to wiphy registration. The
 * custom regulatory domain will be trusted completely and as such previous
 * default channel settings will be disregarded. If no rule is found for a
 * channel on the regulatory domain the channel will be disabled.
 */
extern void wiphy_apply_custom_regulatory(
	struct wiphy *wiphy,
	const struct ieee80211_regdomain *regd);

/**
 * freq_reg_info - get regulatory information for the given frequency
 * @wiphy: the wiphy for which we want to process this rule for
 * @center_freq: Frequency in KHz for which we want regulatory information for
 * @desired_bw_khz: the desired max bandwidth you want to use per
 *	channel. Note that this is still 20 MHz if you want to use HT40
 *	as HT40 makes use of two channels for its 40 MHz width bandwidth.
 *	If set to 0 we'll assume you want the standard 20 MHz.
 * @reg_rule: the regulatory rule which we have for this frequency
 *
 * Use this function to get the regulatory rule for a specific frequency on
 * a given wireless device. If the device has a specific regulatory domain
 * it wants to follow we respect that unless a country IE has been received
 * and processed already.
 *
 * Returns 0 if it was able to find a valid regulatory rule which does
 * apply to the given center_freq otherwise it returns non-zero. It will
 * also return -ERANGE if we determine the given center_freq does not even have
 * a regulatory rule for a frequency range in the center_freq's band. See
 * freq_in_rule_band() for our current definition of a band -- this is purely
 * subjective and right now its 802.11 specific.
 */
extern int freq_reg_info(struct wiphy *wiphy,
			 u32 center_freq,
			 u32 desired_bw_khz,
			 const struct ieee80211_reg_rule **reg_rule);

/*
 * Temporary wext handlers & helper functions
 *
 * In the future cfg80211 will simply assign the entire wext handler
 * structure to netdevs it manages, but we're not there yet.
 */
int cfg80211_wext_giwname(struct net_device *dev,
			  struct iw_request_info *info,
			  char *name, char *extra);
int cfg80211_wext_siwmode(struct net_device *dev, struct iw_request_info *info,
			  u32 *mode, char *extra);
int cfg80211_wext_giwmode(struct net_device *dev, struct iw_request_info *info,
			  u32 *mode, char *extra);
int cfg80211_wext_siwscan(struct net_device *dev,
			  struct iw_request_info *info,
			  union iwreq_data *wrqu, char *extra);
int cfg80211_wext_giwscan(struct net_device *dev,
			  struct iw_request_info *info,
			  struct iw_point *data, char *extra);
int cfg80211_wext_siwmlme(struct net_device *dev,
			  struct iw_request_info *info,
			  struct iw_point *data, char *extra);
int cfg80211_wext_giwrange(struct net_device *dev,
			   struct iw_request_info *info,
			   struct iw_point *data, char *extra);
int cfg80211_wext_siwgenie(struct net_device *dev,
			   struct iw_request_info *info,
			   struct iw_point *data, char *extra);
int cfg80211_wext_siwauth(struct net_device *dev,
			  struct iw_request_info *info,
			  struct iw_param *data, char *extra);
int cfg80211_wext_giwauth(struct net_device *dev,
			  struct iw_request_info *info,
			  struct iw_param *data, char *extra);

int cfg80211_wext_siwfreq(struct net_device *dev,
			  struct iw_request_info *info,
			  struct iw_freq *freq, char *extra);
int cfg80211_wext_giwfreq(struct net_device *dev,
			  struct iw_request_info *info,
			  struct iw_freq *freq, char *extra);
int cfg80211_wext_siwessid(struct net_device *dev,
			   struct iw_request_info *info,
			   struct iw_point *data, char *ssid);
int cfg80211_wext_giwessid(struct net_device *dev,
			   struct iw_request_info *info,
			   struct iw_point *data, char *ssid);
int cfg80211_wext_siwrate(struct net_device *dev,
			  struct iw_request_info *info,
			  struct iw_param *rate, char *extra);
int cfg80211_wext_giwrate(struct net_device *dev,
			  struct iw_request_info *info,
			  struct iw_param *rate, char *extra);

int cfg80211_wext_siwrts(struct net_device *dev,
			 struct iw_request_info *info,
			 struct iw_param *rts, char *extra);
int cfg80211_wext_giwrts(struct net_device *dev,
			 struct iw_request_info *info,
			 struct iw_param *rts, char *extra);
int cfg80211_wext_siwfrag(struct net_device *dev,
			  struct iw_request_info *info,
			  struct iw_param *frag, char *extra);
int cfg80211_wext_giwfrag(struct net_device *dev,
			  struct iw_request_info *info,
			  struct iw_param *frag, char *extra);
int cfg80211_wext_siwretry(struct net_device *dev,
			   struct iw_request_info *info,
			   struct iw_param *retry, char *extra);
int cfg80211_wext_giwretry(struct net_device *dev,
			   struct iw_request_info *info,
			   struct iw_param *retry, char *extra);
int cfg80211_wext_siwencodeext(struct net_device *dev,
			       struct iw_request_info *info,
			       struct iw_point *erq, char *extra);
int cfg80211_wext_siwencode(struct net_device *dev,
			    struct iw_request_info *info,
			    struct iw_point *erq, char *keybuf);
int cfg80211_wext_giwencode(struct net_device *dev,
			    struct iw_request_info *info,
			    struct iw_point *erq, char *keybuf);
int cfg80211_wext_siwtxpower(struct net_device *dev,
			     struct iw_request_info *info,
			     union iwreq_data *data, char *keybuf);
int cfg80211_wext_giwtxpower(struct net_device *dev,
			     struct iw_request_info *info,
			     union iwreq_data *data, char *keybuf);
struct iw_statistics *cfg80211_wireless_stats(struct net_device *dev);

int cfg80211_wext_siwpower(struct net_device *dev,
			   struct iw_request_info *info,
			   struct iw_param *wrq, char *extra);
int cfg80211_wext_giwpower(struct net_device *dev,
			   struct iw_request_info *info,
			   struct iw_param *wrq, char *extra);

int cfg80211_wext_siwap(struct net_device *dev,
			struct iw_request_info *info,
			struct sockaddr *ap_addr, char *extra);
int cfg80211_wext_giwap(struct net_device *dev,
			struct iw_request_info *info,
			struct sockaddr *ap_addr, char *extra);

int cfg80211_wext_siwpmksa(struct net_device *dev,
			   struct iw_request_info *info,
			   struct iw_point *data, char *extra);

/*
 * callbacks for asynchronous cfg80211 methods, notification
 * functions and BSS handling helpers
 */

/**
 * cfg80211_scan_done - notify that scan finished
 *
 * @request: the corresponding scan request
 * @aborted: set to true if the scan was aborted for any reason,
 *	userspace will be notified of that
 */
void cfg80211_scan_done(struct cfg80211_scan_request *request, bool aborted);

/**
 * cfg80211_inform_bss_frame - inform cfg80211 of a received BSS frame
 *
 * @wiphy: the wiphy reporting the BSS
 * @channel: The channel the frame was received on
 * @mgmt: the management frame (probe response or beacon)
 * @len: length of the management frame
 * @signal: the signal strength, type depends on the wiphy's signal_type
 * @gfp: context flags
 *
 * This informs cfg80211 that BSS information was found and
 * the BSS should be updated/added.
 */
struct cfg80211_bss*
cfg80211_inform_bss_frame(struct wiphy *wiphy,
			  struct ieee80211_channel *channel,
			  struct ieee80211_mgmt *mgmt, size_t len,
			  s32 signal, gfp_t gfp);

/**
 * cfg80211_inform_bss - inform cfg80211 of a new BSS
 *
 * @wiphy: the wiphy reporting the BSS
 * @channel: The channel the frame was received on
 * @bssid: the BSSID of the BSS
 * @timestamp: the TSF timestamp sent by the peer
 * @capability: the capability field sent by the peer
 * @beacon_interval: the beacon interval announced by the peer
 * @ie: additional IEs sent by the peer
 * @ielen: length of the additional IEs
 * @signal: the signal strength, type depends on the wiphy's signal_type
 * @gfp: context flags
 *
 * This informs cfg80211 that BSS information was found and
 * the BSS should be updated/added.
 */
struct cfg80211_bss*
cfg80211_inform_bss(struct wiphy *wiphy,
		    struct ieee80211_channel *channel,
		    const u8 *bssid,
		    u64 timestamp, u16 capability, u16 beacon_interval,
		    const u8 *ie, size_t ielen,
		    s32 signal, gfp_t gfp);

struct cfg80211_bss *cfg80211_get_bss(struct wiphy *wiphy,
				      struct ieee80211_channel *channel,
				      const u8 *bssid,
				      const u8 *ssid, size_t ssid_len,
				      u16 capa_mask, u16 capa_val);
static inline struct cfg80211_bss *
cfg80211_get_ibss(struct wiphy *wiphy,
		  struct ieee80211_channel *channel,
		  const u8 *ssid, size_t ssid_len)
{
	return cfg80211_get_bss(wiphy, channel, NULL, ssid, ssid_len,
				WLAN_CAPABILITY_IBSS, WLAN_CAPABILITY_IBSS);
}

struct cfg80211_bss *cfg80211_get_mesh(struct wiphy *wiphy,
				       struct ieee80211_channel *channel,
				       const u8 *meshid, size_t meshidlen,
				       const u8 *meshcfg);
void cfg80211_put_bss(struct cfg80211_bss *bss);

/**
 * cfg80211_unlink_bss - unlink BSS from internal data structures
 * @wiphy: the wiphy
 * @bss: the bss to remove
 *
 * This function removes the given BSS from the internal data structures
 * thereby making it no longer show up in scan results etc. Use this
 * function when you detect a BSS is gone. Normally BSSes will also time
 * out, so it is not necessary to use this function at all.
 */
void cfg80211_unlink_bss(struct wiphy *wiphy, struct cfg80211_bss *bss);

/**
 * cfg80211_send_rx_auth - notification of processed authentication
 * @dev: network device
 * @buf: authentication frame (header + body)
 * @len: length of the frame data
 *
 * This function is called whenever an authentication has been processed in
 * station mode. The driver is required to call either this function or
 * cfg80211_send_auth_timeout() to indicate the result of cfg80211_ops::auth()
 * call. This function may sleep.
 */
void cfg80211_send_rx_auth(struct net_device *dev, const u8 *buf, size_t len);

/**
 * cfg80211_send_auth_timeout - notification of timed out authentication
 * @dev: network device
 * @addr: The MAC address of the device with which the authentication timed out
 *
 * This function may sleep.
 */
void cfg80211_send_auth_timeout(struct net_device *dev, const u8 *addr);

/**
 * __cfg80211_auth_canceled - notify cfg80211 that authentication was canceled
 * @dev: network device
 * @addr: The MAC address of the device with which the authentication timed out
 *
 * When a pending authentication had no action yet, the driver may decide
 * to not send a deauth frame, but in that case must calls this function
 * to tell cfg80211 about this decision. It is only valid to call this
 * function within the deauth() callback.
 */
void __cfg80211_auth_canceled(struct net_device *dev, const u8 *addr);

/**
 * cfg80211_send_rx_assoc - notification of processed association
 * @dev: network device
 * @buf: (re)association response frame (header + body)
 * @len: length of the frame data
 *
 * This function is called whenever a (re)association response has been
 * processed in station mode. The driver is required to call either this
 * function or cfg80211_send_assoc_timeout() to indicate the result of
 * cfg80211_ops::assoc() call. This function may sleep.
 */
void cfg80211_send_rx_assoc(struct net_device *dev, const u8 *buf, size_t len);

/**
 * cfg80211_send_assoc_timeout - notification of timed out association
 * @dev: network device
 * @addr: The MAC address of the device with which the association timed out
 *
 * This function may sleep.
 */
void cfg80211_send_assoc_timeout(struct net_device *dev, const u8 *addr);

/**
 * cfg80211_send_deauth - notification of processed deauthentication
 * @dev: network device
 * @buf: deauthentication frame (header + body)
 * @len: length of the frame data
 *
 * This function is called whenever deauthentication has been processed in
 * station mode. This includes both received deauthentication frames and
 * locally generated ones. This function may sleep.
 */
void cfg80211_send_deauth(struct net_device *dev, const u8 *buf, size_t len);

/**
 * __cfg80211_send_deauth - notification of processed deauthentication
 * @dev: network device
 * @buf: deauthentication frame (header + body)
 * @len: length of the frame data
 *
 * Like cfg80211_send_deauth(), but doesn't take the wdev lock.
 */
void __cfg80211_send_deauth(struct net_device *dev, const u8 *buf, size_t len);

/**
 * cfg80211_send_disassoc - notification of processed disassociation
 * @dev: network device
 * @buf: disassociation response frame (header + body)
 * @len: length of the frame data
 *
 * This function is called whenever disassociation has been processed in
 * station mode. This includes both received disassociation frames and locally
 * generated ones. This function may sleep.
 */
void cfg80211_send_disassoc(struct net_device *dev, const u8 *buf, size_t len);

/**
 * __cfg80211_send_disassoc - notification of processed disassociation
 * @dev: network device
 * @buf: disassociation response frame (header + body)
 * @len: length of the frame data
 *
 * Like cfg80211_send_disassoc(), but doesn't take the wdev lock.
 */
void __cfg80211_send_disassoc(struct net_device *dev, const u8 *buf,
	size_t len);

/**
 * cfg80211_michael_mic_failure - notification of Michael MIC failure (TKIP)
 * @dev: network device
 * @addr: The source MAC address of the frame
 * @key_type: The key type that the received frame used
 * @key_id: Key identifier (0..3)
 * @tsc: The TSC value of the frame that generated the MIC failure (6 octets)
 * @gfp: allocation flags
 *
 * This function is called whenever the local MAC detects a MIC failure in a
 * received frame. This matches with MLME-MICHAELMICFAILURE.indication()
 * primitive.
 */
void cfg80211_michael_mic_failure(struct net_device *dev, const u8 *addr,
				  enum nl80211_key_type key_type, int key_id,
				  const u8 *tsc, gfp_t gfp);

/**
 * cfg80211_ibss_joined - notify cfg80211 that device joined an IBSS
 *
 * @dev: network device
 * @bssid: the BSSID of the IBSS joined
 * @gfp: allocation flags
 *
 * This function notifies cfg80211 that the device joined an IBSS or
 * switched to a different BSSID. Before this function can be called,
 * either a beacon has to have been received from the IBSS, or one of
 * the cfg80211_inform_bss{,_frame} functions must have been called
 * with the locally generated beacon -- this guarantees that there is
 * always a scan result for this IBSS. cfg80211 will handle the rest.
 */
void cfg80211_ibss_joined(struct net_device *dev, const u8 *bssid, gfp_t gfp);

/**
 * DOC: RFkill integration
 *
 * RFkill integration in cfg80211 is almost invisible to drivers,
 * as cfg80211 automatically registers an rfkill instance for each
 * wireless device it knows about. Soft kill is also translated
 * into disconnecting and turning all interfaces off, drivers are
 * expected to turn off the device when all interfaces are down.
 *
 * However, devices may have a hard RFkill line, in which case they
 * also need to interact with the rfkill subsystem, via cfg80211.
 * They can do this with a few helper functions documented here.
 */

/**
 * wiphy_rfkill_set_hw_state - notify cfg80211 about hw block state
 * @wiphy: the wiphy
 * @blocked: block status
 */
void wiphy_rfkill_set_hw_state(struct wiphy *wiphy, bool blocked);

/**
 * wiphy_rfkill_start_polling - start polling rfkill
 * @wiphy: the wiphy
 */
void wiphy_rfkill_start_polling(struct wiphy *wiphy);

/**
 * wiphy_rfkill_stop_polling - stop polling rfkill
 * @wiphy: the wiphy
 */
void wiphy_rfkill_stop_polling(struct wiphy *wiphy);

#ifdef CONFIG_NL80211_TESTMODE
/**
 * DOC: Test mode
 *
 * Test mode is a set of utility functions to allow drivers to
 * interact with driver-specific tools to aid, for instance,
 * factory programming.
 *
 * This chapter describes how drivers interact with it, for more
 * information see the nl80211 book's chapter on it.
 */

/**
 * cfg80211_testmode_alloc_reply_skb - allocate testmode reply
 * @wiphy: the wiphy
 * @approxlen: an upper bound of the length of the data that will
 *	be put into the skb
 *
 * This function allocates and pre-fills an skb for a reply to
 * the testmode command. Since it is intended for a reply, calling
 * it outside of the @testmode_cmd operation is invalid.
 *
 * The returned skb (or %NULL if any errors happen) is pre-filled
 * with the wiphy index and set up in a way that any data that is
 * put into the skb (with skb_put(), nla_put() or similar) will end
 * up being within the %NL80211_ATTR_TESTDATA attribute, so all that
 * needs to be done with the skb is adding data for the corresponding
 * userspace tool which can then read that data out of the testdata
 * attribute. You must not modify the skb in any other way.
 *
 * When done, call cfg80211_testmode_reply() with the skb and return
 * its error code as the result of the @testmode_cmd operation.
 */
struct sk_buff *cfg80211_testmode_alloc_reply_skb(struct wiphy *wiphy,
						  int approxlen);

/**
 * cfg80211_testmode_reply - send the reply skb
 * @skb: The skb, must have been allocated with
 *	cfg80211_testmode_alloc_reply_skb()
 *
 * Returns an error code or 0 on success, since calling this
 * function will usually be the last thing before returning
 * from the @testmode_cmd you should return the error code.
 * Note that this function consumes the skb regardless of the
 * return value.
 */
int cfg80211_testmode_reply(struct sk_buff *skb);

/**
 * cfg80211_testmode_alloc_event_skb - allocate testmode event
 * @wiphy: the wiphy
 * @approxlen: an upper bound of the length of the data that will
 *	be put into the skb
 * @gfp: allocation flags
 *
 * This function allocates and pre-fills an skb for an event on the
 * testmode multicast group.
 *
 * The returned skb (or %NULL if any errors happen) is set up in the
 * same way as with cfg80211_testmode_alloc_reply_skb() but prepared
 * for an event. As there, you should simply add data to it that will
 * then end up in the %NL80211_ATTR_TESTDATA attribute. Again, you must
 * not modify the skb in any other way.
 *
 * When done filling the skb, call cfg80211_testmode_event() with the
 * skb to send the event.
 */
struct sk_buff *cfg80211_testmode_alloc_event_skb(struct wiphy *wiphy,
						  int approxlen, gfp_t gfp);

/**
 * cfg80211_testmode_event - send the event
 * @skb: The skb, must have been allocated with
 *	cfg80211_testmode_alloc_event_skb()
 * @gfp: allocation flags
 *
 * This function sends the given @skb, which must have been allocated
 * by cfg80211_testmode_alloc_event_skb(), as an event. It always
 * consumes it.
 */
void cfg80211_testmode_event(struct sk_buff *skb, gfp_t gfp);

#define CFG80211_TESTMODE_CMD(cmd)	.testmode_cmd = (cmd),
#else
#define CFG80211_TESTMODE_CMD(cmd)
#endif

/**
 * cfg80211_connect_result - notify cfg80211 of connection result
 *
 * @dev: network device
 * @bssid: the BSSID of the AP
 * @req_ie: association request IEs (maybe be %NULL)
 * @req_ie_len: association request IEs length
 * @resp_ie: association response IEs (may be %NULL)
 * @resp_ie_len: assoc response IEs length
 * @status: status code, 0 for successful connection, use
 *	%WLAN_STATUS_UNSPECIFIED_FAILURE if your device cannot give you
 *	the real status code for failures.
 * @gfp: allocation flags
 *
 * It should be called by the underlying driver whenever connect() has
 * succeeded.
 */
void cfg80211_connect_result(struct net_device *dev, const u8 *bssid,
			     const u8 *req_ie, size_t req_ie_len,
			     const u8 *resp_ie, size_t resp_ie_len,
			     u16 status, gfp_t gfp);

/**
 * cfg80211_roamed - notify cfg80211 of roaming
 *
 * @dev: network device
 * @bssid: the BSSID of the new AP
 * @req_ie: association request IEs (maybe be %NULL)
 * @req_ie_len: association request IEs length
 * @resp_ie: association response IEs (may be %NULL)
 * @resp_ie_len: assoc response IEs length
 * @gfp: allocation flags
 *
 * It should be called by the underlying driver whenever it roamed
 * from one AP to another while connected.
 */
void cfg80211_roamed(struct net_device *dev, const u8 *bssid,
		     const u8 *req_ie, size_t req_ie_len,
		     const u8 *resp_ie, size_t resp_ie_len, gfp_t gfp);

/**
 * cfg80211_disconnected - notify cfg80211 that connection was dropped
 *
 * @dev: network device
 * @ie: information elements of the deauth/disassoc frame (may be %NULL)
 * @ie_len: length of IEs
 * @reason: reason code for the disconnection, set it to 0 if unknown
 * @gfp: allocation flags
 *
 * After it calls this function, the driver should enter an idle state
 * and not try to connect to any AP any more.
 */
void cfg80211_disconnected(struct net_device *dev, u16 reason,
			   u8 *ie, size_t ie_len, gfp_t gfp);

/**
 * cfg80211_ready_on_channel - notification of remain_on_channel start
 * @dev: network device
 * @cookie: the request cookie
 * @chan: The current channel (from remain_on_channel request)
 * @channel_type: Channel type
 * @duration: Duration in milliseconds that the driver intents to remain on the
 *	channel
 * @gfp: allocation flags
 */
void cfg80211_ready_on_channel(struct net_device *dev, u64 cookie,
			       struct ieee80211_channel *chan,
			       enum nl80211_channel_type channel_type,
			       unsigned int duration, gfp_t gfp);

/**
 * cfg80211_remain_on_channel_expired - remain_on_channel duration expired
 * @dev: network device
 * @cookie: the request cookie
 * @chan: The current channel (from remain_on_channel request)
 * @channel_type: Channel type
 * @gfp: allocation flags
 */
void cfg80211_remain_on_channel_expired(struct net_device *dev,
					u64 cookie,
					struct ieee80211_channel *chan,
					enum nl80211_channel_type channel_type,
					gfp_t gfp);


/**
 * cfg80211_new_sta - notify userspace about station
 *
 * @dev: the netdev
 * @mac_addr: the station's address
 * @sinfo: the station information
 * @gfp: allocation flags
 */
void cfg80211_new_sta(struct net_device *dev, const u8 *mac_addr,
		      struct station_info *sinfo, gfp_t gfp);

/**
 * cfg80211_rx_mgmt - notification of received, unprocessed management frame
 * @dev: network device
 * @freq: Frequency on which the frame was received in MHz
 * @buf: Management frame (header + body)
 * @len: length of the frame data
 * @gfp: context flags
 *
 * Returns %true if a user space application has registered for this frame.
 * For action frames, that makes it responsible for rejecting unrecognized
 * action frames; %false otherwise, in which case for action frames the
 * driver is responsible for rejecting the frame.
 *
 * This function is called whenever an Action frame is received for a station
 * mode interface, but is not processed in kernel.
 */
bool cfg80211_rx_mgmt(struct net_device *dev, int freq, const u8 *buf,
		      size_t len, gfp_t gfp);

/**
 * cfg80211_mgmt_tx_status - notification of TX status for management frame
 * @dev: network device
 * @cookie: Cookie returned by cfg80211_ops::mgmt_tx()
 * @buf: Management frame (header + body)
 * @len: length of the frame data
 * @ack: Whether frame was acknowledged
 * @gfp: context flags
 *
 * This function is called whenever a management frame was requested to be
 * transmitted with cfg80211_ops::mgmt_tx() to report the TX status of the
 * transmission attempt.
 */
void cfg80211_mgmt_tx_status(struct net_device *dev, u64 cookie,
			     const u8 *buf, size_t len, bool ack, gfp_t gfp);


/**
 * cfg80211_cqm_rssi_notify - connection quality monitoring rssi event
 * @dev: network device
 * @rssi_event: the triggered RSSI event
 * @gfp: context flags
 *
 * This function is called when a configured connection quality monitoring
 * rssi threshold reached event occurs.
 */
void cfg80211_cqm_rssi_notify(struct net_device *dev,
			      enum nl80211_cqm_rssi_threshold_event rssi_event,
			      gfp_t gfp);

/**
 * cfg80211_cqm_pktloss_notify - notify userspace about packetloss to peer
 * @dev: network device
 * @peer: peer's MAC address
 * @num_packets: how many packets were lost -- should be a fixed threshold
 *	but probably no less than maybe 50, or maybe a throughput dependent
 *	threshold (to account for temporary interference)
 * @gfp: context flags
 */
void cfg80211_cqm_pktloss_notify(struct net_device *dev,
				 const u8 *peer, u32 num_packets, gfp_t gfp);

/* Logging, debugging and troubleshooting/diagnostic helpers. */

/* wiphy_printk helpers, similar to dev_printk */

#define wiphy_printk(level, wiphy, format, args...)		\
	dev_printk(level, &(wiphy)->dev, format, ##args)
#define wiphy_emerg(wiphy, format, args...)			\
	dev_emerg(&(wiphy)->dev, format, ##args)
#define wiphy_alert(wiphy, format, args...)			\
	dev_alert(&(wiphy)->dev, format, ##args)
#define wiphy_crit(wiphy, format, args...)			\
	dev_crit(&(wiphy)->dev, format, ##args)
#define wiphy_err(wiphy, format, args...)			\
	dev_err(&(wiphy)->dev, format, ##args)
#define wiphy_warn(wiphy, format, args...)			\
	dev_warn(&(wiphy)->dev, format, ##args)
#define wiphy_notice(wiphy, format, args...)			\
	dev_notice(&(wiphy)->dev, format, ##args)
#define wiphy_info(wiphy, format, args...)			\
	dev_info(&(wiphy)->dev, format, ##args)

#define wiphy_debug(wiphy, format, args...)			\
	wiphy_printk(KERN_DEBUG, wiphy, format, ##args)

#define wiphy_dbg(wiphy, format, args...)			\
	dev_dbg(&(wiphy)->dev, format, ##args)

#if defined(VERBOSE_DEBUG)
#define wiphy_vdbg	wiphy_dbg
#else
#define wiphy_vdbg(wiphy, format, args...)				\
({									\
	if (0)								\
		wiphy_printk(KERN_DEBUG, wiphy, format, ##args);	\
	0;								\
})
#endif

/*
 * wiphy_WARN() acts like wiphy_printk(), but with the key difference
 * of using a WARN/WARN_ON to get the message out, including the
 * file/line information and a backtrace.
 */
#define wiphy_WARN(wiphy, format, args...)			\
	WARN(1, "wiphy: %s\n" format, wiphy_name(wiphy), ##args);

#endif /* __NET_CFG80211_H */<|MERGE_RESOLUTION|>--- conflicted
+++ resolved
@@ -1474,12 +1474,9 @@
  *
  * @available_antennas: bitmap of antennas which are available to configure.
  *	antenna configuration commands will be rejected unless this is set.
-<<<<<<< HEAD
-=======
  *
  * @max_remain_on_channel_duration: Maximum time a remain-on-channel operation
  *	may request, if implemented.
->>>>>>> 38cd6b4f
  */
 struct wiphy {
 	/* assign these fields before you register the wiphy */
