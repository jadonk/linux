--- conflicted
+++ resolved
@@ -553,8 +553,6 @@
         unnecessary burden.
 Who:    NeilBrown <neilb@suse.de>
 
-<<<<<<< HEAD
-=======
 ----------------------------
 
 What:	i2c_adapter.id
@@ -565,5 +563,4 @@
 	needed platform-specific information.
 Who:	Jean Delvare <khali@linux-fr.org>
 
->>>>>>> e53beacd
 ----------------------------