--- conflicted
+++ resolved
@@ -602,8 +602,6 @@
 	can be removed.
 Who:	Jean Delvare <khali@linux-fr.org>
 
-<<<<<<< HEAD
-=======
 ----------------------------
 
 What:	noswapaccount kernel command line parameter
@@ -620,5 +618,4 @@
 	can also cleanup the parameter handling a bit ().
 Who:	Michal Hocko <mhocko@suse.cz>
 
->>>>>>> 100b33c8
 ----------------------------