--- conflicted
+++ resolved
@@ -1202,11 +1202,7 @@
                        W = can do write operations
                        U = can do unblank
   flags                E = it is enabled
-<<<<<<< HEAD
-                       C = it is prefered console
-=======
                        C = it is preferred console
->>>>>>> 105e53f8
                        B = it is primary boot console
                        p = it is used for printk buffer
                        b = it is not a TTY but a Braille device
