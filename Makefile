--- conflicted
+++ resolved
@@ -1,11 +1,7 @@
 VERSION = 2
 PATCHLEVEL = 6
 SUBLEVEL = 39
-<<<<<<< HEAD
-EXTRAVERSION = -rc7
-=======
 EXTRAVERSION =
->>>>>>> 1e4541b7
 NAME = Flesh-Eating Bats with Fangs
 
 # *DOCUMENTATION*
