VERSION = 2
PATCHLEVEL = 6
SUBLEVEL = 38
<<<<<<< HEAD
EXTRAVERSION = -rc6
=======
EXTRAVERSION = -rc7
>>>>>>> 75bcd202
NAME = Flesh-Eating Bats with Fangs

# *DOCUMENTATION*
# To see a list of typical targets execute "make help"
# More info can be located in ./README
# Comments in this file are targeted only to the developer, do not
# expect to learn how to build the kernel reading this file.

# Do not:
# o  use make's built-in rules and variables
#    (this increases performance and avoids hard-to-debug behaviour);
# o  print "Entering directory ...";
MAKEFLAGS += -rR --no-print-directory

# Avoid funny character set dependencies
unexport LC_ALL
LC_COLLATE=C
LC_NUMERIC=C
export LC_COLLATE LC_NUMERIC

# We are using a recursive build, so we need to do a little thinking
# to get the ordering right.
#
# Most importantly: sub-Makefiles should only ever modify files in
# their own directory. If in some directory we have a dependency on
# a file in another dir (which doesn't happen often, but it's often
# unavoidable when linking the built-in.o targets which finally
# turn into vmlinux), we will call a sub make in that other dir, and
# after that we are sure that everything which is in that other dir
# is now up to date.
#
# The only cases where we need to modify files which have global
# effects are thus separated out and done before the recursive
# descending is started. They are now explicitly listed as the
# prepare rule.

# To put more focus on warnings, be less verbose as default
# Use 'make V=1' to see the full commands

ifeq ("$(origin V)", "command line")
  KBUILD_VERBOSE = $(V)
endif
ifndef KBUILD_VERBOSE
  KBUILD_VERBOSE = 0
endif

# Call a source code checker (by default, "sparse") as part of the
# C compilation.
#
# Use 'make C=1' to enable checking of only re-compiled files.
# Use 'make C=2' to enable checking of *all* source files, regardless
# of whether they are re-compiled or not.
#
# See the file "Documentation/sparse.txt" for more details, including
# where to get the "sparse" utility.

ifeq ("$(origin C)", "command line")
  KBUILD_CHECKSRC = $(C)
endif
ifndef KBUILD_CHECKSRC
  KBUILD_CHECKSRC = 0
endif

# Use make M=dir to specify directory of external module to build
# Old syntax make ... SUBDIRS=$PWD is still supported
# Setting the environment variable KBUILD_EXTMOD take precedence
ifdef SUBDIRS
  KBUILD_EXTMOD ?= $(SUBDIRS)
endif

ifeq ("$(origin M)", "command line")
  KBUILD_EXTMOD := $(M)
endif

# kbuild supports saving output files in a separate directory.
# To locate output files in a separate directory two syntaxes are supported.
# In both cases the working directory must be the root of the kernel src.
# 1) O=
# Use "make O=dir/to/store/output/files/"
#
# 2) Set KBUILD_OUTPUT
# Set the environment variable KBUILD_OUTPUT to point to the directory
# where the output files shall be placed.
# export KBUILD_OUTPUT=dir/to/store/output/files/
# make
#
# The O= assignment takes precedence over the KBUILD_OUTPUT environment
# variable.


# KBUILD_SRC is set on invocation of make in OBJ directory
# KBUILD_SRC is not intended to be used by the regular user (for now)
ifeq ($(KBUILD_SRC),)

# OK, Make called in directory where kernel src resides
# Do we want to locate output files in a separate directory?
ifeq ("$(origin O)", "command line")
  KBUILD_OUTPUT := $(O)
endif

# That's our default target when none is given on the command line
PHONY := _all
_all:

# Cancel implicit rules on top Makefile
$(CURDIR)/Makefile Makefile: ;

ifneq ($(KBUILD_OUTPUT),)
# Invoke a second make in the output directory, passing relevant variables
# check that the output directory actually exists
saved-output := $(KBUILD_OUTPUT)
KBUILD_OUTPUT := $(shell cd $(KBUILD_OUTPUT) && /bin/pwd)
$(if $(KBUILD_OUTPUT),, \
     $(error output directory "$(saved-output)" does not exist))

PHONY += $(MAKECMDGOALS) sub-make

$(filter-out _all sub-make $(CURDIR)/Makefile, $(MAKECMDGOALS)) _all: sub-make
	$(Q)@:

sub-make: FORCE
	$(if $(KBUILD_VERBOSE:1=),@)$(MAKE) -C $(KBUILD_OUTPUT) \
	KBUILD_SRC=$(CURDIR) \
	KBUILD_EXTMOD="$(KBUILD_EXTMOD)" -f $(CURDIR)/Makefile \
	$(filter-out _all sub-make,$(MAKECMDGOALS))

# Leave processing to above invocation of make
skip-makefile := 1
endif # ifneq ($(KBUILD_OUTPUT),)
endif # ifeq ($(KBUILD_SRC),)

# We process the rest of the Makefile if this is the final invocation of make
ifeq ($(skip-makefile),)

# If building an external module we do not care about the all: rule
# but instead _all depend on modules
PHONY += all
ifeq ($(KBUILD_EXTMOD),)
_all: all
else
_all: modules
endif

srctree		:= $(if $(KBUILD_SRC),$(KBUILD_SRC),$(CURDIR))
objtree		:= $(CURDIR)
src		:= $(srctree)
obj		:= $(objtree)

VPATH		:= $(srctree)$(if $(KBUILD_EXTMOD),:$(KBUILD_EXTMOD))

export srctree objtree VPATH


# SUBARCH tells the usermode build what the underlying arch is.  That is set
# first, and if a usermode build is happening, the "ARCH=um" on the command
# line overrides the setting of ARCH below.  If a native build is happening,
# then ARCH is assigned, getting whatever value it gets normally, and 
# SUBARCH is subsequently ignored.

SUBARCH := $(shell uname -m | sed -e s/i.86/i386/ -e s/sun4u/sparc64/ \
				  -e s/arm.*/arm/ -e s/sa110/arm/ \
				  -e s/s390x/s390/ -e s/parisc64/parisc/ \
				  -e s/ppc.*/powerpc/ -e s/mips.*/mips/ \
				  -e s/sh[234].*/sh/ )

# Cross compiling and selecting different set of gcc/bin-utils
# ---------------------------------------------------------------------------
#
# When performing cross compilation for other architectures ARCH shall be set
# to the target architecture. (See arch/* for the possibilities).
# ARCH can be set during invocation of make:
# make ARCH=ia64
# Another way is to have ARCH set in the environment.
# The default ARCH is the host where make is executed.

# CROSS_COMPILE specify the prefix used for all executables used
# during compilation. Only gcc and related bin-utils executables
# are prefixed with $(CROSS_COMPILE).
# CROSS_COMPILE can be set on the command line
# make CROSS_COMPILE=ia64-linux-
# Alternatively CROSS_COMPILE can be set in the environment.
# A third alternative is to store a setting in .config so that plain
# "make" in the configured kernel build directory always uses that.
# Default value for CROSS_COMPILE is not to prefix executables
# Note: Some architectures assign CROSS_COMPILE in their arch/*/Makefile
export KBUILD_BUILDHOST := $(SUBARCH)
ARCH		?= $(SUBARCH)
CROSS_COMPILE	?= $(CONFIG_CROSS_COMPILE:"%"=%)

# Architecture as present in compile.h
UTS_MACHINE 	:= $(ARCH)
SRCARCH 	:= $(ARCH)

# Additional ARCH settings for x86
ifeq ($(ARCH),i386)
        SRCARCH := x86
endif
ifeq ($(ARCH),x86_64)
        SRCARCH := x86
endif

# Additional ARCH settings for sparc
ifeq ($(ARCH),sparc32)
       SRCARCH := sparc
endif
ifeq ($(ARCH),sparc64)
       SRCARCH := sparc
endif

# Additional ARCH settings for sh
ifeq ($(ARCH),sh64)
       SRCARCH := sh
endif

# Where to locate arch specific headers
hdr-arch  := $(SRCARCH)

ifeq ($(ARCH),m68knommu)
       hdr-arch  := m68k
endif

KCONFIG_CONFIG	?= .config
export KCONFIG_CONFIG

# SHELL used by kbuild
CONFIG_SHELL := $(shell if [ -x "$$BASH" ]; then echo $$BASH; \
	  else if [ -x /bin/bash ]; then echo /bin/bash; \
	  else echo sh; fi ; fi)

HOSTCC       = gcc
HOSTCXX      = g++
HOSTCFLAGS   = -Wall -Wmissing-prototypes -Wstrict-prototypes -O2 -fomit-frame-pointer
HOSTCXXFLAGS = -O2

# Decide whether to build built-in, modular, or both.
# Normally, just do built-in.

KBUILD_MODULES :=
KBUILD_BUILTIN := 1

#	If we have only "make modules", don't compile built-in objects.
#	When we're building modules with modversions, we need to consider
#	the built-in objects during the descend as well, in order to
#	make sure the checksums are up to date before we record them.

ifeq ($(MAKECMDGOALS),modules)
  KBUILD_BUILTIN := $(if $(CONFIG_MODVERSIONS),1)
endif

#	If we have "make <whatever> modules", compile modules
#	in addition to whatever we do anyway.
#	Just "make" or "make all" shall build modules as well

ifneq ($(filter all _all modules,$(MAKECMDGOALS)),)
  KBUILD_MODULES := 1
endif

ifeq ($(MAKECMDGOALS),)
  KBUILD_MODULES := 1
endif

export KBUILD_MODULES KBUILD_BUILTIN
export KBUILD_CHECKSRC KBUILD_SRC KBUILD_EXTMOD

# Beautify output
# ---------------------------------------------------------------------------
#
# Normally, we echo the whole command before executing it. By making
# that echo $($(quiet)$(cmd)), we now have the possibility to set
# $(quiet) to choose other forms of output instead, e.g.
#
#         quiet_cmd_cc_o_c = Compiling $(RELDIR)/$@
#         cmd_cc_o_c       = $(CC) $(c_flags) -c -o $@ $<
#
# If $(quiet) is empty, the whole command will be printed.
# If it is set to "quiet_", only the short version will be printed. 
# If it is set to "silent_", nothing will be printed at all, since
# the variable $(silent_cmd_cc_o_c) doesn't exist.
#
# A simple variant is to prefix commands with $(Q) - that's useful
# for commands that shall be hidden in non-verbose mode.
#
#	$(Q)ln $@ :<
#
# If KBUILD_VERBOSE equals 0 then the above command will be hidden.
# If KBUILD_VERBOSE equals 1 then the above command is displayed.

ifeq ($(KBUILD_VERBOSE),1)
  quiet =
  Q =
else
  quiet=quiet_
  Q = @
endif

# If the user is running make -s (silent mode), suppress echoing of
# commands

ifneq ($(findstring s,$(MAKEFLAGS)),)
  quiet=silent_
endif

export quiet Q KBUILD_VERBOSE


# Look for make include files relative to root of kernel src
MAKEFLAGS += --include-dir=$(srctree)

# We need some generic definitions (do not try to remake the file).
$(srctree)/scripts/Kbuild.include: ;
include $(srctree)/scripts/Kbuild.include

# Make variables (CC, etc...)

AS		= $(CROSS_COMPILE)as
LD		= $(CROSS_COMPILE)ld
CC		= $(CROSS_COMPILE)gcc
CPP		= $(CC) -E
AR		= $(CROSS_COMPILE)ar
NM		= $(CROSS_COMPILE)nm
STRIP		= $(CROSS_COMPILE)strip
OBJCOPY		= $(CROSS_COMPILE)objcopy
OBJDUMP		= $(CROSS_COMPILE)objdump
AWK		= awk
GENKSYMS	= scripts/genksyms/genksyms
INSTALLKERNEL  := installkernel
DEPMOD		= /sbin/depmod
KALLSYMS	= scripts/kallsyms
PERL		= perl
CHECK		= sparse

CHECKFLAGS     := -D__linux__ -Dlinux -D__STDC__ -Dunix -D__unix__ \
		  -Wbitwise -Wno-return-void $(CF)
CFLAGS_MODULE   =
AFLAGS_MODULE   =
LDFLAGS_MODULE  =
CFLAGS_KERNEL	=
AFLAGS_KERNEL	=
CFLAGS_GCOV	= -fprofile-arcs -ftest-coverage


# Use LINUXINCLUDE when you must reference the include/ directory.
# Needed to be compatible with the O= option
LINUXINCLUDE    := -I$(srctree)/arch/$(hdr-arch)/include -Iinclude \
                   $(if $(KBUILD_SRC), -I$(srctree)/include) \
                   -include include/generated/autoconf.h

KBUILD_CPPFLAGS := -D__KERNEL__

KBUILD_CFLAGS   := -Wall -Wundef -Wstrict-prototypes -Wno-trigraphs \
		   -fno-strict-aliasing -fno-common \
		   -Werror-implicit-function-declaration \
		   -Wno-format-security \
		   -fno-delete-null-pointer-checks
KBUILD_AFLAGS_KERNEL :=
KBUILD_CFLAGS_KERNEL :=
KBUILD_AFLAGS   := -D__ASSEMBLY__
KBUILD_AFLAGS_MODULE  := -DMODULE
KBUILD_CFLAGS_MODULE  := -DMODULE
KBUILD_LDFLAGS_MODULE := -T $(srctree)/scripts/module-common.lds

# Read KERNELRELEASE from include/config/kernel.release (if it exists)
KERNELRELEASE = $(shell cat include/config/kernel.release 2> /dev/null)
KERNELVERSION = $(VERSION).$(PATCHLEVEL).$(SUBLEVEL)$(EXTRAVERSION)

export VERSION PATCHLEVEL SUBLEVEL KERNELRELEASE KERNELVERSION
export ARCH SRCARCH CONFIG_SHELL HOSTCC HOSTCFLAGS CROSS_COMPILE AS LD CC
export CPP AR NM STRIP OBJCOPY OBJDUMP
export MAKE AWK GENKSYMS INSTALLKERNEL PERL UTS_MACHINE
export HOSTCXX HOSTCXXFLAGS LDFLAGS_MODULE CHECK CHECKFLAGS

export KBUILD_CPPFLAGS NOSTDINC_FLAGS LINUXINCLUDE OBJCOPYFLAGS LDFLAGS
export KBUILD_CFLAGS CFLAGS_KERNEL CFLAGS_MODULE CFLAGS_GCOV
export KBUILD_AFLAGS AFLAGS_KERNEL AFLAGS_MODULE
export KBUILD_AFLAGS_MODULE KBUILD_CFLAGS_MODULE KBUILD_LDFLAGS_MODULE
export KBUILD_AFLAGS_KERNEL KBUILD_CFLAGS_KERNEL

# When compiling out-of-tree modules, put MODVERDIR in the module
# tree rather than in the kernel tree. The kernel tree might
# even be read-only.
export MODVERDIR := $(if $(KBUILD_EXTMOD),$(firstword $(KBUILD_EXTMOD))/).tmp_versions

# Files to ignore in find ... statements

RCS_FIND_IGNORE := \( -name SCCS -o -name BitKeeper -o -name .svn -o -name CVS -o -name .pc -o -name .hg -o -name .git \) -prune -o
export RCS_TAR_IGNORE := --exclude SCCS --exclude BitKeeper --exclude .svn --exclude CVS --exclude .pc --exclude .hg --exclude .git

# ===========================================================================
# Rules shared between *config targets and build targets

# Basic helpers built in scripts/
PHONY += scripts_basic
scripts_basic:
	$(Q)$(MAKE) $(build)=scripts/basic
	$(Q)rm -f .tmp_quiet_recordmcount

# To avoid any implicit rule to kick in, define an empty command.
scripts/basic/%: scripts_basic ;

PHONY += outputmakefile
# outputmakefile generates a Makefile in the output directory, if using a
# separate output directory. This allows convenient use of make in the
# output directory.
outputmakefile:
ifneq ($(KBUILD_SRC),)
	$(Q)ln -fsn $(srctree) source
	$(Q)$(CONFIG_SHELL) $(srctree)/scripts/mkmakefile \
	    $(srctree) $(objtree) $(VERSION) $(PATCHLEVEL)
endif

# To make sure we do not include .config for any of the *config targets
# catch them early, and hand them over to scripts/kconfig/Makefile
# It is allowed to specify more targets when calling make, including
# mixing *config targets and build targets.
# For example 'make oldconfig all'.
# Detect when mixed targets is specified, and make a second invocation
# of make so .config is not included in this case either (for *config).

no-dot-config-targets := clean mrproper distclean \
			 cscope TAGS tags help %docs check% coccicheck \
			 include/linux/version.h headers_% \
			 kernelversion %src-pkg

config-targets := 0
mixed-targets  := 0
dot-config     := 1

ifneq ($(filter $(no-dot-config-targets), $(MAKECMDGOALS)),)
	ifeq ($(filter-out $(no-dot-config-targets), $(MAKECMDGOALS)),)
		dot-config := 0
	endif
endif

ifeq ($(KBUILD_EXTMOD),)
        ifneq ($(filter config %config,$(MAKECMDGOALS)),)
                config-targets := 1
                ifneq ($(filter-out config %config,$(MAKECMDGOALS)),)
                        mixed-targets := 1
                endif
        endif
endif

ifeq ($(mixed-targets),1)
# ===========================================================================
# We're called with mixed targets (*config and build targets).
# Handle them one by one.

%:: FORCE
	$(Q)$(MAKE) -C $(srctree) KBUILD_SRC= $@

else
ifeq ($(config-targets),1)
# ===========================================================================
# *config targets only - make sure prerequisites are updated, and descend
# in scripts/kconfig to make the *config target

# Read arch specific Makefile to set KBUILD_DEFCONFIG as needed.
# KBUILD_DEFCONFIG may point out an alternative default configuration
# used for 'make defconfig'
include $(srctree)/arch/$(SRCARCH)/Makefile
export KBUILD_DEFCONFIG KBUILD_KCONFIG

config: scripts_basic outputmakefile FORCE
	$(Q)mkdir -p include/linux include/config
	$(Q)$(MAKE) $(build)=scripts/kconfig $@

%config: scripts_basic outputmakefile FORCE
	$(Q)mkdir -p include/linux include/config
	$(Q)$(MAKE) $(build)=scripts/kconfig $@

else
# ===========================================================================
# Build targets only - this includes vmlinux, arch specific targets, clean
# targets and others. In general all targets except *config targets.

ifeq ($(KBUILD_EXTMOD),)
# Additional helpers built in scripts/
# Carefully list dependencies so we do not try to build scripts twice
# in parallel
PHONY += scripts
scripts: scripts_basic include/config/auto.conf include/config/tristate.conf
	$(Q)$(MAKE) $(build)=$(@)

# Objects we will link into vmlinux / subdirs we need to visit
init-y		:= init/
drivers-y	:= drivers/ sound/ firmware/
net-y		:= net/
libs-y		:= lib/
core-y		:= usr/
endif # KBUILD_EXTMOD

ifeq ($(dot-config),1)
# Read in config
-include include/config/auto.conf

ifeq ($(KBUILD_EXTMOD),)
# Read in dependencies to all Kconfig* files, make sure to run
# oldconfig if changes are detected.
-include include/config/auto.conf.cmd

# To avoid any implicit rule to kick in, define an empty command
$(KCONFIG_CONFIG) include/config/auto.conf.cmd: ;

# If .config is newer than include/config/auto.conf, someone tinkered
# with it and forgot to run make oldconfig.
# if auto.conf.cmd is missing then we are probably in a cleaned tree so
# we execute the config step to be sure to catch updated Kconfig files
include/config/%.conf: $(KCONFIG_CONFIG) include/config/auto.conf.cmd
	$(Q)$(MAKE) -f $(srctree)/Makefile silentoldconfig
else
# external modules needs include/generated/autoconf.h and include/config/auto.conf
# but do not care if they are up-to-date. Use auto.conf to trigger the test
PHONY += include/config/auto.conf

include/config/auto.conf:
	$(Q)test -e include/generated/autoconf.h -a -e $@ || (		\
	echo;								\
	echo "  ERROR: Kernel configuration is invalid.";		\
	echo "         include/generated/autoconf.h or $@ are missing.";\
	echo "         Run 'make oldconfig && make prepare' on kernel src to fix it.";	\
	echo;								\
	/bin/false)

endif # KBUILD_EXTMOD

else
# Dummy target needed, because used as prerequisite
include/config/auto.conf: ;
endif # $(dot-config)

# The all: target is the default when no target is given on the
# command line.
# This allow a user to issue only 'make' to build a kernel including modules
# Defaults to vmlinux, but the arch makefile usually adds further targets
all: vmlinux

ifdef CONFIG_CC_OPTIMIZE_FOR_SIZE
KBUILD_CFLAGS	+= -Os
else
KBUILD_CFLAGS	+= -O2
endif

include $(srctree)/arch/$(SRCARCH)/Makefile

ifneq ($(CONFIG_FRAME_WARN),0)
KBUILD_CFLAGS += $(call cc-option,-Wframe-larger-than=${CONFIG_FRAME_WARN})
endif

# Force gcc to behave correct even for buggy distributions
ifndef CONFIG_CC_STACKPROTECTOR
KBUILD_CFLAGS += $(call cc-option, -fno-stack-protector)
endif

ifdef CONFIG_FRAME_POINTER
KBUILD_CFLAGS	+= -fno-omit-frame-pointer -fno-optimize-sibling-calls
else
# Some targets (ARM with Thumb2, for example), can't be built with frame
# pointers.  For those, we don't have FUNCTION_TRACER automatically
# select FRAME_POINTER.  However, FUNCTION_TRACER adds -pg, and this is
# incompatible with -fomit-frame-pointer with current GCC, so we don't use
# -fomit-frame-pointer with FUNCTION_TRACER.
ifndef CONFIG_FUNCTION_TRACER
KBUILD_CFLAGS	+= -fomit-frame-pointer
endif
endif

ifdef CONFIG_DEBUG_INFO
KBUILD_CFLAGS	+= -g
KBUILD_AFLAGS	+= -gdwarf-2
endif

ifdef CONFIG_DEBUG_INFO_REDUCED
KBUILD_CFLAGS 	+= $(call cc-option, -femit-struct-debug-baseonly)
endif

ifdef CONFIG_FUNCTION_TRACER
KBUILD_CFLAGS	+= -pg
ifdef CONFIG_DYNAMIC_FTRACE
	ifdef CONFIG_HAVE_C_RECORDMCOUNT
		BUILD_C_RECORDMCOUNT := y
		export BUILD_C_RECORDMCOUNT
	endif
endif
endif

# We trigger additional mismatches with less inlining
ifdef CONFIG_DEBUG_SECTION_MISMATCH
KBUILD_CFLAGS += $(call cc-option, -fno-inline-functions-called-once)
endif

# arch Makefile may override CC so keep this after arch Makefile is included
NOSTDINC_FLAGS += -nostdinc -isystem $(shell $(CC) -print-file-name=include)
CHECKFLAGS     += $(NOSTDINC_FLAGS)

# warn about C99 declaration after statement
KBUILD_CFLAGS += $(call cc-option,-Wdeclaration-after-statement,)

# disable pointer signed / unsigned warnings in gcc 4.0
KBUILD_CFLAGS += $(call cc-option,-Wno-pointer-sign,)

# disable invalid "can't wrap" optimizations for signed / pointers
KBUILD_CFLAGS	+= $(call cc-option,-fno-strict-overflow)

# conserve stack if available
KBUILD_CFLAGS   += $(call cc-option,-fconserve-stack)

# check for 'asm goto'
ifeq ($(shell $(CONFIG_SHELL) $(srctree)/scripts/gcc-goto.sh $(CC)), y)
	KBUILD_CFLAGS += -DCC_HAVE_ASM_GOTO
endif

# Add user supplied CPPFLAGS, AFLAGS and CFLAGS as the last assignments
# But warn user when we do so
warn-assign = \
$(warning "WARNING: Appending $$K$(1) ($(K$(1))) from $(origin K$(1)) to kernel $$$(1)")

ifneq ($(KCPPFLAGS),)
        $(call warn-assign,CPPFLAGS)
        KBUILD_CPPFLAGS += $(KCPPFLAGS)
endif
ifneq ($(KAFLAGS),)
        $(call warn-assign,AFLAGS)
        KBUILD_AFLAGS += $(KAFLAGS)
endif
ifneq ($(KCFLAGS),)
        $(call warn-assign,CFLAGS)
        KBUILD_CFLAGS += $(KCFLAGS)
endif

# Use --build-id when available.
LDFLAGS_BUILD_ID = $(patsubst -Wl$(comma)%,%,\
			      $(call cc-ldoption, -Wl$(comma)--build-id,))
KBUILD_LDFLAGS_MODULE += $(LDFLAGS_BUILD_ID)
LDFLAGS_vmlinux += $(LDFLAGS_BUILD_ID)

ifeq ($(CONFIG_STRIP_ASM_SYMS),y)
LDFLAGS_vmlinux	+= $(call ld-option, -X,)
endif

# Default kernel image to build when no specific target is given.
# KBUILD_IMAGE may be overruled on the command line or
# set in the environment
# Also any assignments in arch/$(ARCH)/Makefile take precedence over
# this default value
export KBUILD_IMAGE ?= vmlinux

#
# INSTALL_PATH specifies where to place the updated kernel and system map
# images. Default is /boot, but you can set it to other values
export	INSTALL_PATH ?= /boot

#
# INSTALL_MOD_PATH specifies a prefix to MODLIB for module directory
# relocations required by build roots.  This is not defined in the
# makefile but the argument can be passed to make if needed.
#

MODLIB	= $(INSTALL_MOD_PATH)/lib/modules/$(KERNELRELEASE)
export MODLIB

#
#  INSTALL_MOD_STRIP, if defined, will cause modules to be
#  stripped after they are installed.  If INSTALL_MOD_STRIP is '1', then
#  the default option --strip-debug will be used.  Otherwise,
#  INSTALL_MOD_STRIP will used as the options to the strip command.

ifdef INSTALL_MOD_STRIP
ifeq ($(INSTALL_MOD_STRIP),1)
mod_strip_cmd = $(STRIP) --strip-debug
else
mod_strip_cmd = $(STRIP) $(INSTALL_MOD_STRIP)
endif # INSTALL_MOD_STRIP=1
else
mod_strip_cmd = true
endif # INSTALL_MOD_STRIP
export mod_strip_cmd


ifeq ($(KBUILD_EXTMOD),)
core-y		+= kernel/ mm/ fs/ ipc/ security/ crypto/ block/

vmlinux-dirs	:= $(patsubst %/,%,$(filter %/, $(init-y) $(init-m) \
		     $(core-y) $(core-m) $(drivers-y) $(drivers-m) \
		     $(net-y) $(net-m) $(libs-y) $(libs-m)))

vmlinux-alldirs	:= $(sort $(vmlinux-dirs) $(patsubst %/,%,$(filter %/, \
		     $(init-n) $(init-) \
		     $(core-n) $(core-) $(drivers-n) $(drivers-) \
		     $(net-n)  $(net-)  $(libs-n)    $(libs-))))

init-y		:= $(patsubst %/, %/built-in.o, $(init-y))
core-y		:= $(patsubst %/, %/built-in.o, $(core-y))
drivers-y	:= $(patsubst %/, %/built-in.o, $(drivers-y))
net-y		:= $(patsubst %/, %/built-in.o, $(net-y))
libs-y1		:= $(patsubst %/, %/lib.a, $(libs-y))
libs-y2		:= $(patsubst %/, %/built-in.o, $(libs-y))
libs-y		:= $(libs-y1) $(libs-y2)

# Build vmlinux
# ---------------------------------------------------------------------------
# vmlinux is built from the objects selected by $(vmlinux-init) and
# $(vmlinux-main). Most are built-in.o files from top-level directories
# in the kernel tree, others are specified in arch/$(ARCH)/Makefile.
# Ordering when linking is important, and $(vmlinux-init) must be first.
#
# vmlinux
#   ^
#   |
#   +-< $(vmlinux-init)
#   |   +--< init/version.o + more
#   |
#   +--< $(vmlinux-main)
#   |    +--< driver/built-in.o mm/built-in.o + more
#   |
#   +-< kallsyms.o (see description in CONFIG_KALLSYMS section)
#
# vmlinux version (uname -v) cannot be updated during normal
# descending-into-subdirs phase since we do not yet know if we need to
# update vmlinux.
# Therefore this step is delayed until just before final link of vmlinux -
# except in the kallsyms case where it is done just before adding the
# symbols to the kernel.
#
# System.map is generated to document addresses of all kernel symbols

vmlinux-init := $(head-y) $(init-y)
vmlinux-main := $(core-y) $(libs-y) $(drivers-y) $(net-y)
vmlinux-all  := $(vmlinux-init) $(vmlinux-main)
vmlinux-lds  := arch/$(SRCARCH)/kernel/vmlinux.lds
export KBUILD_VMLINUX_OBJS := $(vmlinux-all)

# Rule to link vmlinux - also used during CONFIG_KALLSYMS
# May be overridden by arch/$(ARCH)/Makefile
quiet_cmd_vmlinux__ ?= LD      $@
      cmd_vmlinux__ ?= $(LD) $(LDFLAGS) $(LDFLAGS_vmlinux) -o $@ \
      -T $(vmlinux-lds) $(vmlinux-init)                          \
      --start-group $(vmlinux-main) --end-group                  \
      $(filter-out $(vmlinux-lds) $(vmlinux-init) $(vmlinux-main) vmlinux.o FORCE ,$^)

# Generate new vmlinux version
quiet_cmd_vmlinux_version = GEN     .version
      cmd_vmlinux_version = set -e;                     \
	if [ ! -r .version ]; then			\
	  rm -f .version;				\
	  echo 1 >.version;				\
	else						\
	  mv .version .old_version;			\
	  expr 0$$(cat .old_version) + 1 >.version;	\
	fi;						\
	$(MAKE) $(build)=init

# Generate System.map
quiet_cmd_sysmap = SYSMAP
      cmd_sysmap = $(CONFIG_SHELL) $(srctree)/scripts/mksysmap

# Link of vmlinux
# If CONFIG_KALLSYMS is set .version is already updated
# Generate System.map and verify that the content is consistent
# Use + in front of the vmlinux_version rule to silent warning with make -j2
# First command is ':' to allow us to use + in front of the rule
define rule_vmlinux__
	:
	$(if $(CONFIG_KALLSYMS),,+$(call cmd,vmlinux_version))

	$(call cmd,vmlinux__)
	$(Q)echo 'cmd_$@ := $(cmd_vmlinux__)' > $(@D)/.$(@F).cmd

	$(Q)$(if $($(quiet)cmd_sysmap),                                      \
	  echo '  $($(quiet)cmd_sysmap)  System.map' &&)                     \
	$(cmd_sysmap) $@ System.map;                                         \
	if [ $$? -ne 0 ]; then                                               \
		rm -f $@;                                                    \
		/bin/false;                                                  \
	fi;
	$(verify_kallsyms)
endef


ifdef CONFIG_KALLSYMS
# Generate section listing all symbols and add it into vmlinux $(kallsyms.o)
# It's a three stage process:
# o .tmp_vmlinux1 has all symbols and sections, but __kallsyms is
#   empty
#   Running kallsyms on that gives us .tmp_kallsyms1.o with
#   the right size - vmlinux version (uname -v) is updated during this step
# o .tmp_vmlinux2 now has a __kallsyms section of the right size,
#   but due to the added section, some addresses have shifted.
#   From here, we generate a correct .tmp_kallsyms2.o
# o The correct .tmp_kallsyms2.o is linked into the final vmlinux.
# o Verify that the System.map from vmlinux matches the map from
#   .tmp_vmlinux2, just in case we did not generate kallsyms correctly.
# o If CONFIG_KALLSYMS_EXTRA_PASS is set, do an extra pass using
#   .tmp_vmlinux3 and .tmp_kallsyms3.o.  This is only meant as a
#   temporary bypass to allow the kernel to be built while the
#   maintainers work out what went wrong with kallsyms.

ifdef CONFIG_KALLSYMS_EXTRA_PASS
last_kallsyms := 3
else
last_kallsyms := 2
endif

kallsyms.o := .tmp_kallsyms$(last_kallsyms).o

define verify_kallsyms
	$(Q)$(if $($(quiet)cmd_sysmap),                                      \
	  echo '  $($(quiet)cmd_sysmap)  .tmp_System.map' &&)                \
	  $(cmd_sysmap) .tmp_vmlinux$(last_kallsyms) .tmp_System.map
	$(Q)cmp -s System.map .tmp_System.map ||                             \
		(echo Inconsistent kallsyms data;                            \
		 echo Try setting CONFIG_KALLSYMS_EXTRA_PASS;                \
		 rm .tmp_kallsyms* ; /bin/false )
endef

# Update vmlinux version before link
# Use + in front of this rule to silent warning about make -j1
# First command is ':' to allow us to use + in front of this rule
cmd_ksym_ld = $(cmd_vmlinux__)
define rule_ksym_ld
	: 
	+$(call cmd,vmlinux_version)
	$(call cmd,vmlinux__)
	$(Q)echo 'cmd_$@ := $(cmd_vmlinux__)' > $(@D)/.$(@F).cmd
endef

# Generate .S file with all kernel symbols
quiet_cmd_kallsyms = KSYM    $@
      cmd_kallsyms = $(NM) -n $< | $(KALLSYMS) \
                     $(if $(CONFIG_KALLSYMS_ALL),--all-symbols) > $@

.tmp_kallsyms1.o .tmp_kallsyms2.o .tmp_kallsyms3.o: %.o: %.S scripts FORCE
	$(call if_changed_dep,as_o_S)

.tmp_kallsyms%.S: .tmp_vmlinux% $(KALLSYMS)
	$(call cmd,kallsyms)

# .tmp_vmlinux1 must be complete except kallsyms, so update vmlinux version
.tmp_vmlinux1: $(vmlinux-lds) $(vmlinux-all) FORCE
	$(call if_changed_rule,ksym_ld)

.tmp_vmlinux2: $(vmlinux-lds) $(vmlinux-all) .tmp_kallsyms1.o FORCE
	$(call if_changed,vmlinux__)

.tmp_vmlinux3: $(vmlinux-lds) $(vmlinux-all) .tmp_kallsyms2.o FORCE
	$(call if_changed,vmlinux__)

# Needs to visit scripts/ before $(KALLSYMS) can be used.
$(KALLSYMS): scripts ;

# Generate some data for debugging strange kallsyms problems
debug_kallsyms: .tmp_map$(last_kallsyms)

.tmp_map%: .tmp_vmlinux% FORCE
	($(OBJDUMP) -h $< | $(AWK) '/^ +[0-9]/{print $$4 " 0 " $$2}'; $(NM) $<) | sort > $@

.tmp_map3: .tmp_map2

.tmp_map2: .tmp_map1

endif # ifdef CONFIG_KALLSYMS

# Do modpost on a prelinked vmlinux. The finally linked vmlinux has
# relevant sections renamed as per the linker script.
quiet_cmd_vmlinux-modpost = LD      $@
      cmd_vmlinux-modpost = $(LD) $(LDFLAGS) -r -o $@                          \
	 $(vmlinux-init) --start-group $(vmlinux-main) --end-group             \
	 $(filter-out $(vmlinux-init) $(vmlinux-main) FORCE ,$^)
define rule_vmlinux-modpost
	:
	+$(call cmd,vmlinux-modpost)
	$(Q)$(MAKE) -f $(srctree)/scripts/Makefile.modpost $@
	$(Q)echo 'cmd_$@ := $(cmd_vmlinux-modpost)' > $(dot-target).cmd
endef

# vmlinux image - including updated kernel symbols
vmlinux: $(vmlinux-lds) $(vmlinux-init) $(vmlinux-main) vmlinux.o $(kallsyms.o) FORCE
ifdef CONFIG_HEADERS_CHECK
	$(Q)$(MAKE) -f $(srctree)/Makefile headers_check
endif
ifdef CONFIG_SAMPLES
	$(Q)$(MAKE) $(build)=samples
endif
ifdef CONFIG_BUILD_DOCSRC
	$(Q)$(MAKE) $(build)=Documentation
endif
	$(call vmlinux-modpost)
	$(call if_changed_rule,vmlinux__)
	$(Q)rm -f .old_version

# build vmlinux.o first to catch section mismatch errors early
ifdef CONFIG_KALLSYMS
.tmp_vmlinux1: vmlinux.o
endif

modpost-init := $(filter-out init/built-in.o, $(vmlinux-init))
vmlinux.o: $(modpost-init) $(vmlinux-main) FORCE
	$(call if_changed_rule,vmlinux-modpost)

# The actual objects are generated when descending, 
# make sure no implicit rule kicks in
$(sort $(vmlinux-init) $(vmlinux-main)) $(vmlinux-lds): $(vmlinux-dirs) ;

# Handle descending into subdirectories listed in $(vmlinux-dirs)
# Preset locale variables to speed up the build process. Limit locale
# tweaks to this spot to avoid wrong language settings when running
# make menuconfig etc.
# Error messages still appears in the original language

PHONY += $(vmlinux-dirs)
$(vmlinux-dirs): prepare scripts
	$(Q)$(MAKE) $(build)=$@

# Store (new) KERNELRELASE string in include/config/kernel.release
include/config/kernel.release: include/config/auto.conf FORCE
	$(Q)rm -f $@
	$(Q)echo "$(KERNELVERSION)$$($(CONFIG_SHELL) $(srctree)/scripts/setlocalversion $(srctree))" > $@


# Things we need to do before we recursively start building the kernel
# or the modules are listed in "prepare".
# A multi level approach is used. prepareN is processed before prepareN-1.
# archprepare is used in arch Makefiles and when processed asm symlink,
# version.h and scripts_basic is processed / created.

# Listed in dependency order
PHONY += prepare archprepare prepare0 prepare1 prepare2 prepare3

# prepare3 is used to check if we are building in a separate output directory,
# and if so do:
# 1) Check that make has not been executed in the kernel src $(srctree)
prepare3: include/config/kernel.release
ifneq ($(KBUILD_SRC),)
	@$(kecho) '  Using $(srctree) as source for kernel'
	$(Q)if [ -f $(srctree)/.config -o -d $(srctree)/include/config ]; then \
		echo "  $(srctree) is not clean, please run 'make mrproper'";\
		echo "  in the '$(srctree)' directory.";\
		/bin/false; \
	fi;
endif

# prepare2 creates a makefile if using a separate output directory
prepare2: prepare3 outputmakefile

prepare1: prepare2 include/linux/version.h include/generated/utsrelease.h \
                   include/config/auto.conf
	$(cmd_crmodverdir)

archprepare: prepare1 scripts_basic

prepare0: archprepare FORCE
	$(Q)$(MAKE) $(build)=.
	$(Q)$(MAKE) $(build)=. missing-syscalls

# All the preparing..
prepare: prepare0

# Generate some files
# ---------------------------------------------------------------------------

# KERNELRELEASE can change from a few different places, meaning version.h
# needs to be updated, so this check is forced on all builds

uts_len := 64
define filechk_utsrelease.h
	if [ `echo -n "$(KERNELRELEASE)" | wc -c ` -gt $(uts_len) ]; then \
	  echo '"$(KERNELRELEASE)" exceeds $(uts_len) characters' >&2;    \
	  exit 1;                                                         \
	fi;                                                               \
	(echo \#define UTS_RELEASE \"$(KERNELRELEASE)\";)
endef

define filechk_version.h
	(echo \#define LINUX_VERSION_CODE $(shell                             \
	expr $(VERSION) \* 65536 + $(PATCHLEVEL) \* 256 + $(SUBLEVEL));     \
	echo '#define KERNEL_VERSION(a,b,c) (((a) << 16) + ((b) << 8) + (c))';)
endef

include/linux/version.h: $(srctree)/Makefile FORCE
	$(call filechk,version.h)

include/generated/utsrelease.h: include/config/kernel.release FORCE
	$(call filechk,utsrelease.h)

PHONY += headerdep
headerdep:
	$(Q)find include/ -name '*.h' | xargs --max-args 1 scripts/headerdep.pl

# ---------------------------------------------------------------------------

PHONY += depend dep
depend dep:
	@echo '*** Warning: make $@ is unnecessary now.'

# ---------------------------------------------------------------------------
# Firmware install
INSTALL_FW_PATH=$(INSTALL_MOD_PATH)/lib/firmware
export INSTALL_FW_PATH

PHONY += firmware_install
firmware_install: FORCE
	@mkdir -p $(objtree)/firmware
	$(Q)$(MAKE) -f $(srctree)/scripts/Makefile.fwinst obj=firmware __fw_install

# ---------------------------------------------------------------------------
# Kernel headers

#Default location for installed headers
export INSTALL_HDR_PATH = $(objtree)/usr

hdr-inst := -rR -f $(srctree)/scripts/Makefile.headersinst obj

# If we do an all arch process set dst to asm-$(hdr-arch)
hdr-dst = $(if $(KBUILD_HEADERS), dst=include/asm-$(hdr-arch), dst=include/asm)

PHONY += __headers
__headers: include/linux/version.h scripts_basic FORCE
	$(Q)$(MAKE) $(build)=scripts scripts/unifdef

PHONY += headers_install_all
headers_install_all:
	$(Q)$(CONFIG_SHELL) $(srctree)/scripts/headers.sh install

PHONY += headers_install
headers_install: __headers
	$(if $(wildcard $(srctree)/arch/$(hdr-arch)/include/asm/Kbuild),, \
	$(error Headers not exportable for the $(SRCARCH) architecture))
	$(Q)$(MAKE) $(hdr-inst)=include
	$(Q)$(MAKE) $(hdr-inst)=arch/$(hdr-arch)/include/asm $(hdr-dst)

PHONY += headers_check_all
headers_check_all: headers_install_all
	$(Q)$(CONFIG_SHELL) $(srctree)/scripts/headers.sh check

PHONY += headers_check
headers_check: headers_install
	$(Q)$(MAKE) $(hdr-inst)=include HDRCHECK=1
	$(Q)$(MAKE) $(hdr-inst)=arch/$(hdr-arch)/include/asm $(hdr-dst) HDRCHECK=1

# ---------------------------------------------------------------------------
# Modules

ifdef CONFIG_MODULES

# By default, build modules as well

all: modules

#	Build modules
#
#	A module can be listed more than once in obj-m resulting in
#	duplicate lines in modules.order files.  Those are removed
#	using awk while concatenating to the final file.

PHONY += modules
modules: $(vmlinux-dirs) $(if $(KBUILD_BUILTIN),vmlinux) modules.builtin
	$(Q)$(AWK) '!x[$$0]++' $(vmlinux-dirs:%=$(objtree)/%/modules.order) > $(objtree)/modules.order
	@$(kecho) '  Building modules, stage 2.';
	$(Q)$(MAKE) -f $(srctree)/scripts/Makefile.modpost
	$(Q)$(MAKE) -f $(srctree)/scripts/Makefile.fwinst obj=firmware __fw_modbuild

modules.builtin: $(vmlinux-dirs:%=%/modules.builtin)
	$(Q)$(AWK) '!x[$$0]++' $^ > $(objtree)/modules.builtin

%/modules.builtin: include/config/auto.conf
	$(Q)$(MAKE) $(modbuiltin)=$*


# Target to prepare building external modules
PHONY += modules_prepare
modules_prepare: prepare scripts

# Target to install modules
PHONY += modules_install
modules_install: _modinst_ _modinst_post

PHONY += _modinst_
_modinst_:
	@if [ -z "`$(DEPMOD) -V 2>/dev/null | grep module-init-tools`" ]; then \
		echo "Warning: you may need to install module-init-tools"; \
		echo "See http://www.codemonkey.org.uk/docs/post-halloween-2.6.txt";\
		sleep 1; \
	fi
	@rm -rf $(MODLIB)/kernel
	@rm -f $(MODLIB)/source
	@mkdir -p $(MODLIB)/kernel
	@ln -s $(srctree) $(MODLIB)/source
	@if [ ! $(objtree) -ef  $(MODLIB)/build ]; then \
		rm -f $(MODLIB)/build ; \
		ln -s $(objtree) $(MODLIB)/build ; \
	fi
	@cp -f $(objtree)/modules.order $(MODLIB)/
	@cp -f $(objtree)/modules.builtin $(MODLIB)/
	$(Q)$(MAKE) -f $(srctree)/scripts/Makefile.modinst

# This depmod is only for convenience to give the initial
# boot a modules.dep even before / is mounted read-write.  However the
# boot script depmod is the master version.
PHONY += _modinst_post
_modinst_post: _modinst_
	$(Q)$(MAKE) -f $(srctree)/scripts/Makefile.fwinst obj=firmware __fw_modinst
	$(call cmd,depmod)

else # CONFIG_MODULES

# Modules not configured
# ---------------------------------------------------------------------------

modules modules_install: FORCE
	@echo
	@echo "The present kernel configuration has modules disabled."
	@echo "Type 'make config' and enable loadable module support."
	@echo "Then build a kernel with module support enabled."
	@echo
	@exit 1

endif # CONFIG_MODULES

###
# Cleaning is done on three levels.
# make clean     Delete most generated files
#                Leave enough to build external modules
# make mrproper  Delete the current configuration, and all generated files
# make distclean Remove editor backup files, patch leftover files and the like

# Directories & files removed with 'make clean'
CLEAN_DIRS  += $(MODVERDIR)
CLEAN_FILES +=	vmlinux System.map \
                .tmp_kallsyms* .tmp_version .tmp_vmlinux* .tmp_System.map

# Directories & files removed with 'make mrproper'
MRPROPER_DIRS  += include/config usr/include include/generated
MRPROPER_FILES += .config .config.old .version .old_version             \
                  include/linux/version.h                               \
		  Module.symvers tags TAGS cscope*

# clean - Delete most, but leave enough to build external modules
#
clean: rm-dirs  := $(CLEAN_DIRS)
clean: rm-files := $(CLEAN_FILES)
clean-dirs      := $(addprefix _clean_, . $(vmlinux-alldirs) Documentation)

PHONY += $(clean-dirs) clean archclean
$(clean-dirs):
	$(Q)$(MAKE) $(clean)=$(patsubst _clean_%,%,$@)

clean: archclean

# mrproper - Delete all generated files, including .config
#
mrproper: rm-dirs  := $(wildcard $(MRPROPER_DIRS))
mrproper: rm-files := $(wildcard $(MRPROPER_FILES))
mrproper-dirs      := $(addprefix _mrproper_,Documentation/DocBook scripts)

PHONY += $(mrproper-dirs) mrproper archmrproper
$(mrproper-dirs):
	$(Q)$(MAKE) $(clean)=$(patsubst _mrproper_%,%,$@)

mrproper: clean archmrproper $(mrproper-dirs)
	$(call cmd,rmdirs)
	$(call cmd,rmfiles)

# distclean
#
PHONY += distclean

distclean: mrproper
	@find $(srctree) $(RCS_FIND_IGNORE) \
		\( -name '*.orig' -o -name '*.rej' -o -name '*~' \
		-o -name '*.bak' -o -name '#*#' -o -name '.*.orig' \
		-o -name '.*.rej' -o -size 0 \
		-o -name '*%' -o -name '.*.cmd' -o -name 'core' \) \
		-type f -print | xargs rm -f


# Packaging of the kernel to various formats
# ---------------------------------------------------------------------------
# rpm target kept for backward compatibility
package-dir	:= $(srctree)/scripts/package

%src-pkg: FORCE
	$(Q)$(MAKE) $(build)=$(package-dir) $@
%pkg: include/config/kernel.release FORCE
	$(Q)$(MAKE) $(build)=$(package-dir) $@
rpm: include/config/kernel.release FORCE
	$(Q)$(MAKE) $(build)=$(package-dir) $@


# Brief documentation of the typical targets used
# ---------------------------------------------------------------------------

boards := $(wildcard $(srctree)/arch/$(SRCARCH)/configs/*_defconfig)
boards := $(notdir $(boards))
board-dirs := $(dir $(wildcard $(srctree)/arch/$(SRCARCH)/configs/*/*_defconfig))
board-dirs := $(sort $(notdir $(board-dirs:/=)))

help:
	@echo  'Cleaning targets:'
	@echo  '  clean		  - Remove most generated files but keep the config and'
	@echo  '                    enough build support to build external modules'
	@echo  '  mrproper	  - Remove all generated files + config + various backup files'
	@echo  '  distclean	  - mrproper + remove editor backup and patch files'
	@echo  ''
	@echo  'Configuration targets:'
	@$(MAKE) -f $(srctree)/scripts/kconfig/Makefile help
	@echo  ''
	@echo  'Other generic targets:'
	@echo  '  all		  - Build all targets marked with [*]'
	@echo  '* vmlinux	  - Build the bare kernel'
	@echo  '* modules	  - Build all modules'
	@echo  '  modules_install - Install all modules to INSTALL_MOD_PATH (default: /)'
	@echo  '  firmware_install- Install all firmware to INSTALL_FW_PATH'
	@echo  '                    (default: $$(INSTALL_MOD_PATH)/lib/firmware)'
	@echo  '  dir/            - Build all files in dir and below'
	@echo  '  dir/file.[oisS] - Build specified target only'
	@echo  '  dir/file.lst    - Build specified mixed source/assembly target only'
	@echo  '                    (requires a recent binutils and recent build (System.map))'
	@echo  '  dir/file.ko     - Build module including final link'
	@echo  '  modules_prepare - Set up for building external modules'
	@echo  '  tags/TAGS	  - Generate tags file for editors'
	@echo  '  cscope	  - Generate cscope index'
	@echo  '  kernelrelease	  - Output the release version string'
	@echo  '  kernelversion	  - Output the version stored in Makefile'
	@echo  '  headers_install - Install sanitised kernel headers to INSTALL_HDR_PATH'; \
	 echo  '                    (default: $(INSTALL_HDR_PATH))'; \
	 echo  ''
	@echo  'Static analysers'
	@echo  '  checkstack      - Generate a list of stack hogs'
	@echo  '  namespacecheck  - Name space analysis on compiled kernel'
	@echo  '  versioncheck    - Sanity check on version.h usage'
	@echo  '  includecheck    - Check for duplicate included header files'
	@echo  '  export_report   - List the usages of all exported symbols'
	@echo  '  headers_check   - Sanity check on exported headers'
	@echo  '  headerdep       - Detect inclusion cycles in headers'
	@$(MAKE) -f $(srctree)/scripts/Makefile.help checker-help
	@echo  ''
	@echo  'Kernel packaging:'
	@$(MAKE) $(build)=$(package-dir) help
	@echo  ''
	@echo  'Documentation targets:'
	@$(MAKE) -f $(srctree)/Documentation/DocBook/Makefile dochelp
	@echo  ''
	@echo  'Architecture specific targets ($(SRCARCH)):'
	@$(if $(archhelp),$(archhelp),\
		echo '  No architecture specific help defined for $(SRCARCH)')
	@echo  ''
	@$(if $(boards), \
		$(foreach b, $(boards), \
		printf "  %-24s - Build for %s\\n" $(b) $(subst _defconfig,,$(b));) \
		echo '')
	@$(if $(board-dirs), \
		$(foreach b, $(board-dirs), \
		printf "  %-16s - Show %s-specific targets\\n" help-$(b) $(b);) \
		printf "  %-16s - Show all of the above\\n" help-boards; \
		echo '')

	@echo  '  make V=0|1 [targets] 0 => quiet build (default), 1 => verbose build'
	@echo  '  make V=2   [targets] 2 => give reason for rebuild of target'
	@echo  '  make O=dir [targets] Locate all output files in "dir", including .config'
	@echo  '  make C=1   [targets] Check all c source with $$CHECK (sparse by default)'
	@echo  '  make C=2   [targets] Force check of all c source with $$CHECK'
	@echo  ''
	@echo  'Execute "make" or "make all" to build all targets marked with [*] '
	@echo  'For further info see the ./README file'


help-board-dirs := $(addprefix help-,$(board-dirs))

help-boards: $(help-board-dirs)

boards-per-dir = $(notdir $(wildcard $(srctree)/arch/$(SRCARCH)/configs/$*/*_defconfig))

$(help-board-dirs): help-%:
	@echo  'Architecture specific targets ($(SRCARCH) $*):'
	@$(if $(boards-per-dir), \
		$(foreach b, $(boards-per-dir), \
		printf "  %-24s - Build for %s\\n" $*/$(b) $(subst _defconfig,,$(b));) \
		echo '')


# Documentation targets
# ---------------------------------------------------------------------------
%docs: scripts_basic FORCE
	$(Q)$(MAKE) $(build)=Documentation/DocBook $@

else # KBUILD_EXTMOD

###
# External module support.
# When building external modules the kernel used as basis is considered
# read-only, and no consistency checks are made and the make
# system is not used on the basis kernel. If updates are required
# in the basis kernel ordinary make commands (without M=...) must
# be used.
#
# The following are the only valid targets when building external
# modules.
# make M=dir clean     Delete all automatically generated files
# make M=dir modules   Make all modules in specified dir
# make M=dir	       Same as 'make M=dir modules'
# make M=dir modules_install
#                      Install the modules built in the module directory
#                      Assumes install directory is already created

# We are always building modules
KBUILD_MODULES := 1
PHONY += crmodverdir
crmodverdir:
	$(cmd_crmodverdir)

PHONY += $(objtree)/Module.symvers
$(objtree)/Module.symvers:
	@test -e $(objtree)/Module.symvers || ( \
	echo; \
	echo "  WARNING: Symbol version dump $(objtree)/Module.symvers"; \
	echo "           is missing; modules will have no dependencies and modversions."; \
	echo )

module-dirs := $(addprefix _module_,$(KBUILD_EXTMOD))
PHONY += $(module-dirs) modules
$(module-dirs): crmodverdir $(objtree)/Module.symvers
	$(Q)$(MAKE) $(build)=$(patsubst _module_%,%,$@)

modules: $(module-dirs)
	@$(kecho) '  Building modules, stage 2.';
	$(Q)$(MAKE) -f $(srctree)/scripts/Makefile.modpost

PHONY += modules_install
modules_install: _emodinst_ _emodinst_post

install-dir := $(if $(INSTALL_MOD_DIR),$(INSTALL_MOD_DIR),extra)
PHONY += _emodinst_
_emodinst_:
	$(Q)mkdir -p $(MODLIB)/$(install-dir)
	$(Q)$(MAKE) -f $(srctree)/scripts/Makefile.modinst

PHONY += _emodinst_post
_emodinst_post: _emodinst_
	$(call cmd,depmod)

clean-dirs := $(addprefix _clean_,$(KBUILD_EXTMOD))

PHONY += $(clean-dirs) clean
$(clean-dirs):
	$(Q)$(MAKE) $(clean)=$(patsubst _clean_%,%,$@)

clean:	rm-dirs := $(MODVERDIR)
clean: rm-files := $(KBUILD_EXTMOD)/Module.symvers

help:
	@echo  '  Building external modules.'
	@echo  '  Syntax: make -C path/to/kernel/src M=$$PWD target'
	@echo  ''
	@echo  '  modules         - default target, build the module(s)'
	@echo  '  modules_install - install the module'
	@echo  '  clean           - remove generated files in module directory only'
	@echo  ''

# Dummies...
PHONY += prepare scripts
prepare: ;
scripts: ;
endif # KBUILD_EXTMOD

clean: $(clean-dirs)
	$(call cmd,rmdirs)
	$(call cmd,rmfiles)
	@find $(or $(KBUILD_EXTMOD), .) $(RCS_FIND_IGNORE) \
		\( -name '*.[oas]' -o -name '*.ko' -o -name '.*.cmd' \
		-o -name '.*.d' -o -name '.*.tmp' -o -name '*.mod.c' \
		-o -name '*.symtypes' -o -name 'modules.order' \
		-o -name modules.builtin -o -name '.tmp_*.o.*' \
		-o -name '*.gcno' \) -type f -print | xargs rm -f

# Generate tags for editors
# ---------------------------------------------------------------------------
quiet_cmd_tags = GEN     $@
      cmd_tags = $(CONFIG_SHELL) $(srctree)/scripts/tags.sh $@

tags TAGS cscope: FORCE
	$(call cmd,tags)

# Scripts to check various things for consistency
# ---------------------------------------------------------------------------

includecheck:
	find * $(RCS_FIND_IGNORE) \
		-name '*.[hcS]' -type f -print | sort \
		| xargs $(PERL) -w $(srctree)/scripts/checkincludes.pl

versioncheck:
	find * $(RCS_FIND_IGNORE) \
		-name '*.[hcS]' -type f -print | sort \
		| xargs $(PERL) -w $(srctree)/scripts/checkversion.pl

coccicheck:
	$(Q)$(CONFIG_SHELL) $(srctree)/scripts/$@

namespacecheck:
	$(PERL) $(srctree)/scripts/namespace.pl

export_report:
	$(PERL) $(srctree)/scripts/export_report.pl

endif #ifeq ($(config-targets),1)
endif #ifeq ($(mixed-targets),1)

PHONY += checkstack kernelrelease kernelversion

# UML needs a little special treatment here.  It wants to use the host
# toolchain, so needs $(SUBARCH) passed to checkstack.pl.  Everyone
# else wants $(ARCH), including people doing cross-builds, which means
# that $(SUBARCH) doesn't work here.
ifeq ($(ARCH), um)
CHECKSTACK_ARCH := $(SUBARCH)
else
CHECKSTACK_ARCH := $(ARCH)
endif
checkstack:
	$(OBJDUMP) -d vmlinux $$(find . -name '*.ko') | \
	$(PERL) $(src)/scripts/checkstack.pl $(CHECKSTACK_ARCH)

kernelrelease:
	@echo "$(KERNELVERSION)$$($(CONFIG_SHELL) $(srctree)/scripts/setlocalversion $(srctree))"

kernelversion:
	@echo $(KERNELVERSION)

# Single targets
# ---------------------------------------------------------------------------
# Single targets are compatible with:
# - build with mixed source and output
# - build with separate output dir 'make O=...'
# - external modules
#
#  target-dir => where to store outputfile
#  build-dir  => directory in kernel source tree to use

ifeq ($(KBUILD_EXTMOD),)
        build-dir  = $(patsubst %/,%,$(dir $@))
        target-dir = $(dir $@)
else
        zap-slash=$(filter-out .,$(patsubst %/,%,$(dir $@)))
        build-dir  = $(KBUILD_EXTMOD)$(if $(zap-slash),/$(zap-slash))
        target-dir = $(if $(KBUILD_EXTMOD),$(dir $<),$(dir $@))
endif

%.s: %.c prepare scripts FORCE
	$(Q)$(MAKE) $(build)=$(build-dir) $(target-dir)$(notdir $@)
%.i: %.c prepare scripts FORCE
	$(Q)$(MAKE) $(build)=$(build-dir) $(target-dir)$(notdir $@)
%.o: %.c prepare scripts FORCE
	$(Q)$(MAKE) $(build)=$(build-dir) $(target-dir)$(notdir $@)
%.lst: %.c prepare scripts FORCE
	$(Q)$(MAKE) $(build)=$(build-dir) $(target-dir)$(notdir $@)
%.s: %.S prepare scripts FORCE
	$(Q)$(MAKE) $(build)=$(build-dir) $(target-dir)$(notdir $@)
%.o: %.S prepare scripts FORCE
	$(Q)$(MAKE) $(build)=$(build-dir) $(target-dir)$(notdir $@)
%.symtypes: %.c prepare scripts FORCE
	$(Q)$(MAKE) $(build)=$(build-dir) $(target-dir)$(notdir $@)

# Modules
/: prepare scripts FORCE
	$(cmd_crmodverdir)
	$(Q)$(MAKE) KBUILD_MODULES=$(if $(CONFIG_MODULES),1) \
	$(build)=$(build-dir)
%/: prepare scripts FORCE
	$(cmd_crmodverdir)
	$(Q)$(MAKE) KBUILD_MODULES=$(if $(CONFIG_MODULES),1) \
	$(build)=$(build-dir)
%.ko: prepare scripts FORCE
	$(cmd_crmodverdir)
	$(Q)$(MAKE) KBUILD_MODULES=$(if $(CONFIG_MODULES),1)   \
	$(build)=$(build-dir) $(@:.ko=.o)
	$(Q)$(MAKE) -f $(srctree)/scripts/Makefile.modpost

# FIXME Should go into a make.lib or something 
# ===========================================================================

quiet_cmd_rmdirs = $(if $(wildcard $(rm-dirs)),CLEAN   $(wildcard $(rm-dirs)))
      cmd_rmdirs = rm -rf $(rm-dirs)

quiet_cmd_rmfiles = $(if $(wildcard $(rm-files)),CLEAN   $(wildcard $(rm-files)))
      cmd_rmfiles = rm -f $(rm-files)

# Run depmod only if we have System.map and depmod is executable
quiet_cmd_depmod = DEPMOD  $(KERNELRELEASE)
      cmd_depmod = \
	if [ -r System.map -a -x $(DEPMOD) ]; then                              \
		$(DEPMOD) -ae -F System.map                                     \
		$(if $(strip $(INSTALL_MOD_PATH)), -b $(INSTALL_MOD_PATH) )     \
		$(KERNELRELEASE);                                               \
	fi

# Create temporary dir for module support files
# clean it up only when building all modules
cmd_crmodverdir = $(Q)mkdir -p $(MODVERDIR) \
                  $(if $(KBUILD_MODULES),; rm -f $(MODVERDIR)/*)

a_flags = -Wp,-MD,$(depfile) $(KBUILD_AFLAGS) $(AFLAGS_KERNEL) \
	  $(KBUILD_AFLAGS_KERNEL)                              \
	  $(NOSTDINC_FLAGS) $(LINUXINCLUDE) $(KBUILD_CPPFLAGS) \
	  $(modkern_aflags) $(EXTRA_AFLAGS) $(AFLAGS_$(basetarget).o)

quiet_cmd_as_o_S = AS      $@
cmd_as_o_S       = $(CC) $(a_flags) -c -o $@ $<

# read all saved command lines

targets := $(wildcard $(sort $(targets)))
cmd_files := $(wildcard .*.cmd $(foreach f,$(targets),$(dir $(f)).$(notdir $(f)).cmd))

ifneq ($(cmd_files),)
  $(cmd_files): ;	# Do not try to update included dependency files
  include $(cmd_files)
endif

# Shorthand for $(Q)$(MAKE) -f scripts/Makefile.clean obj=dir
# Usage:
# $(Q)$(MAKE) $(clean)=dir
clean := -f $(if $(KBUILD_SRC),$(srctree)/)scripts/Makefile.clean obj

endif	# skip-makefile

PHONY += FORCE
FORCE:

# Declare the contents of the .PHONY variable as phony.  We keep that
# information in a variable so we can use it in if_changed and friends.
.PHONY: $(PHONY)<|MERGE_RESOLUTION|>--- conflicted
+++ resolved
@@ -1,11 +1,7 @@
 VERSION = 2
 PATCHLEVEL = 6
 SUBLEVEL = 38
-<<<<<<< HEAD
-EXTRAVERSION = -rc6
-=======
 EXTRAVERSION = -rc7
->>>>>>> 75bcd202
 NAME = Flesh-Eating Bats with Fangs
 
 # *DOCUMENTATION*
